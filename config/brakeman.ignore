--- conflicted
+++ resolved
@@ -185,7 +185,1252 @@
       "note": ""
     },
     {
-<<<<<<< HEAD
+      "warning_type": "SQL Injection",
+      "warning_code": 0,
+      "fingerprint": "20b8d23d190696275c75e615ce298a65e6e199f6d783cd7dc415be3756fe8eb0",
+      "check_name": "SQL",
+      "message": "Possible SQL injection",
+      "file": "lib/data_fixup/import_instfs_attachments.rb",
+      "line": 111,
+      "link": "https://brakemanscanner.org/docs/warning_types/sql_injection/",
+      "code": "Attachment.connection.execute(\"UPDATE attachments SET instfs_uuid=trim('\\\"' FROM batch.value::text) FROM json_each('#{line}'::json) AS batch WHERE CAST(batch.key AS BIGINT)=attachments.id\")",
+      "render_path": null,
+      "location": {
+        "type": "method",
+        "class": "DataFixup::ImportInstfsAttachments",
+        "method": "import_line"
+      },
+      "user_input": "line",
+      "confidence": "Medium",
+      "cwe_id": [
+        89
+      ],
+      "note": ""
+    },
+    {
+      "warning_type": "SQL Injection",
+      "warning_code": 0,
+      "fingerprint": "21efc518929f57de2536d97d99f07d9a7425712d11c77234a089eb24a8de39b6",
+      "check_name": "SQL",
+      "message": "Possible SQL injection",
+      "file": "app/controllers/calendar_events_api_controller.rb",
+      "line": 1426,
+      "link": "https://brakemanscanner.org/docs/warning_types/sql_injection/",
+      "code": "InstStatsd::Statsd.count(\"account_calendars.modal.enabled_calendars\", params[:enabled_account_calendars].length)",
+      "render_path": null,
+      "location": {
+        "type": "method",
+        "class": "CalendarEventsApiController",
+        "method": "save_enabled_account_calendars"
+      },
+      "user_input": "params[:enabled_account_calendars].length",
+      "confidence": "Medium",
+      "cwe_id": [
+        89
+      ],
+      "note": ""
+    },
+    {
+      "warning_type": "SQL Injection",
+      "warning_code": 0,
+      "fingerprint": "2c2ac97ae48a07c572a63c11a2a2f922e52c6eb026b582935df6d6104fed150c",
+      "check_name": "SQL",
+      "message": "Possible SQL injection",
+      "file": "lib/submission_search.rb",
+      "line": 188,
+      "link": "https://brakemanscanner.org/docs/warning_types/sql_injection/",
+      "code": "Arel.sql(\"#{(User.sortable_name_order_by_clause(\"users\") or User.name_order_by_clause(\"users\"))} #{direction}\")",
+      "render_path": null,
+      "location": {
+        "type": "method",
+        "class": "SubmissionSearch",
+        "method": "order_by_username"
+      },
+      "user_input": "User.name_order_by_clause(\"users\")",
+      "confidence": "High",
+      "cwe_id": [
+        89
+      ],
+      "note": ""
+    },
+    {
+      "warning_type": "Cross-Site Scripting",
+      "warning_code": 114,
+      "fingerprint": "2f29324268f96b4e21c0299738b67bc86028ddc1940f69cbf50c623cc3a4b87e",
+      "check_name": "JSONEntityEscape",
+      "message": "HTML entities in JSON are not escaped by default",
+      "file": "config/environments/production.rb",
+      "line": 772,
+      "link": "https://brakemanscanner.org/docs/warning_types/cross-site_scripting/",
+      "code": "ActiveSupport.escape_html_entities_in_json = false",
+      "render_path": null,
+      "location": {
+        "type": "method",
+        "class": "ContextModuleItemsApiController",
+        "method": "disable_escape_html_entities"
+      },
+      "user_input": null,
+      "confidence": "Medium",
+      "cwe_id": [
+        79
+      ],
+      "note": ""
+    },
+    {
+      "warning_type": "SQL Injection",
+      "warning_code": 0,
+      "fingerprint": "31f88105cfdba1a8b47d81e9fd40a12a89078b134b6bab08fa2d188c3341d57b",
+      "check_name": "SQL",
+      "message": "Possible SQL injection",
+      "file": "lib/submission_lifecycle_manager.rb",
+      "line": 512,
+      "link": "https://brakemanscanner.org/docs/warning_types/sql_injection/",
+      "code": "Submission.connection.execute(\"UPDATE #{Submission.quoted_table_name}\\n  SET\\n    cached_due_date = vals.due_date::timestamptz,\\n    grading_period_id = vals.grading_period_id::integer,\\n    workflow_state = COALESCE(NULLIF(workflow_state, 'deleted'), (\\n      #{self.class.infer_submission_workflow_state_sql}\\n    )),\\n    anonymous_id = COALESCE(submissions.anonymous_id, vals.anonymous_id),\\n    cached_quiz_lti = vals.cached_quiz_lti,\\n    updated_at = now() AT TIME ZONE 'UTC'\\n  FROM (VALUES #{batch_values.join(\",\")})\\n    AS vals(assignment_id, student_id, due_date, grading_period_id, anonymous_id, cached_quiz_lti, root_account_id)\\n  WHERE submissions.user_id = vals.student_id AND\\n        submissions.assignment_id = vals.assignment_id AND\\n        (\\n          (submissions.cached_due_date IS DISTINCT FROM vals.due_date::timestamptz) OR\\n          (submissions.grading_period_id IS DISTINCT FROM vals.grading_period_id::integer) OR\\n          (submissions.workflow_state <> COALESCE(NULLIF(submissions.workflow_state, 'deleted'),\\n            (#{self.class.infer_submission_workflow_state_sql})\\n          )) OR\\n          (submissions.anonymous_id IS DISTINCT FROM COALESCE(submissions.anonymous_id, vals.anonymous_id)) OR\\n          (submissions.cached_quiz_lti IS DISTINCT FROM vals.cached_quiz_lti)\\n        );\\nINSERT INTO #{Submission.quoted_table_name}\\n  (assignment_id, user_id, workflow_state, created_at, updated_at, course_id,\\n  cached_due_date, grading_period_id, anonymous_id, cached_quiz_lti, root_account_id)\\n  SELECT\\n    assignments.id, vals.student_id, 'unsubmitted',\\n    now() AT TIME ZONE 'UTC', now() AT TIME ZONE 'UTC',\\n    assignments.context_id, vals.due_date::timestamptz, vals.grading_period_id::integer,\\n    vals.anonymous_id,\\n    vals.cached_quiz_lti,\\n    vals.root_account_id\\n  FROM (VALUES #{batch_values.join(\",\")})\\n    AS vals(assignment_id, student_id, due_date, grading_period_id, anonymous_id, cached_quiz_lti, root_account_id)\\n  INNER JOIN #{AbstractAssignment.quoted_table_name} assignments\\n    ON assignments.id = vals.assignment_id\\n  LEFT OUTER JOIN #{Submission.quoted_table_name} submissions\\n    ON submissions.assignment_id = assignments.id\\n    AND submissions.user_id = vals.student_id\\n  WHERE submissions.id IS NULL;\\n\".squish)",
+      "render_path": null,
+      "location": {
+        "type": "method",
+        "class": "SubmissionLifecycleManager",
+        "method": "perform_submission_upsert"
+      },
+      "user_input": "self.class.infer_submission_workflow_state_sql",
+      "confidence": "Medium",
+      "cwe_id": [
+        89
+      ],
+      "note": ""
+    },
+    {
+      "warning_type": "SQL Injection",
+      "warning_code": 0,
+      "fingerprint": "34265f36dd8188fc6fb9da9025880ca88fd44f0d60fbb4a421c43e26b209f59f",
+      "check_name": "SQL",
+      "message": "Possible SQL injection",
+      "file": "lib/api/v1/assignment_group.rb",
+      "line": 146,
+      "link": "https://brakemanscanner.org/docs/warning_types/sql_injection/",
+      "code": "ActiveRecord::Base.connection.select_all(\"SELECT DISTINCT ON (assignment_id) assignment_id, user_id\\nFROM #{Submission.quoted_table_name}\\nWHERE\\n  assignment_id IN (#{assignments.pluck(:id).join(\",\")}) AND\\n  grading_period_id IN (#{GradingPeriodGroup.for_course(context).grading_periods.closed.pluck(:id).join(\",\")}) AND\\n  workflow_state <> 'deleted'\\n\\nUNION\\n\\nSELECT DISTINCT ON (assignment_id) assignment_id, user_id\\nFROM #{Submission.quoted_table_name}\\nWHERE\\n  assignment_id IN (#{assignments.pluck(:id).join(\",\")}) AND\\n  grading_period_id IS NULL AND NOW() > '#{GradingPeriodGroup.for_course(context).grading_periods.order(:end_date => :desc).first.close_date}'::timestamptz AND\\n  workflow_state <> 'deleted'\\n\".squish)",
+      "render_path": null,
+      "location": {
+        "type": "method",
+        "class": "Api::V1::AssignmentGroup",
+        "method": "in_closed_grading_period_hash"
+      },
+      "user_input": "assignments.pluck(:id).join(\",\")",
+      "confidence": "Medium",
+      "cwe_id": [
+        89
+      ],
+      "note": ""
+    },
+    {
+      "warning_type": "SQL Injection",
+      "warning_code": 0,
+      "fingerprint": "35e66d23292d49be0bf88dad293d7f402a8c0b8a3ba01f0de8767897a0989f96",
+      "check_name": "SQL",
+      "message": "Possible SQL injection",
+      "file": "config/initializers/active_record.rb",
+      "line": 957,
+      "link": "https://brakemanscanner.org/docs/warning_types/sql_injection/",
+      "code": "connection.execute(\"DECLARE #{\"#{table_name}_in_batches_cursor_#{apply_limits(clone, start, finish, build_batch_orders(order)).except(:select).select(primary_key).to_sql.hash.abs.to_s(36)}\"} CURSOR FOR #{apply_limits(clone, start, finish, build_batch_orders(order)).except(:select).select(primary_key).to_sql}\")",
+      "render_path": null,
+      "location": null,
+      "user_input": "apply_limits(clone, start, finish, build_batch_orders(order)).except(:select).select(primary_key).to_sql.hash.abs",
+      "confidence": "Medium",
+      "cwe_id": [
+        89
+      ],
+      "note": ""
+    },
+    {
+      "warning_type": "SQL Injection",
+      "warning_code": 0,
+      "fingerprint": "364b9e86d24b93b583e663f2f5a9385bfb80852531582ad3398147d31a98d498",
+      "check_name": "SQL",
+      "message": "Possible SQL injection",
+      "file": "lib/data_fixup/populate_root_account_ids_on_users.rb",
+      "line": 83,
+      "link": "https://brakemanscanner.org/docs/warning_types/sql_injection/",
+      "code": "User.where(:id => user_id).update_all(\"root_account_ids=(#{\"SELECT ARRAY(SELECT DISTINCT e FROM unnest(array_cat(root_account_ids, ('{#{root_accounts_for_user[(1..)].split(\",\").map(&:to_i).map do\n Shard.relative_id_for(id, Shard.current, Shard.lookup((User.where(\"id>?\", Shard::IDS_PER_SHARD).minimum(:id) / Shard::IDS_PER_SHARD)))\n end.join(\",\")}}'))) AS a(e) ORDER BY e)\"})\")",
+      "render_path": null,
+      "location": {
+        "type": "method",
+        "class": "DataFixup::PopulateRootAccountIdsOnUsers",
+        "method": "s(:self).populate_table"
+      },
+      "user_input": "User.where(\"id>?\", Shard::IDS_PER_SHARD).minimum(:id)",
+      "confidence": "High",
+      "cwe_id": [
+        89
+      ],
+      "note": ""
+    },
+    {
+      "warning_type": "SQL Injection",
+      "warning_code": 0,
+      "fingerprint": "415fcaca01e540c1b0d932eec99ec9d4ab1a481f9899ae1ad5a888d6e1af70b9",
+      "check_name": "SQL",
+      "message": "Possible SQL injection",
+      "file": "lib/submission_search.rb",
+      "line": 164,
+      "link": "https://brakemanscanner.org/docs/warning_types/sql_injection/",
+      "code": "Arel.sql(\"#{group_name_column} #{direction}\")",
+      "render_path": null,
+      "location": {
+        "type": "method",
+        "class": "SubmissionSearch",
+        "method": "order_by_group_name"
+      },
+      "user_input": "group_name_column",
+      "confidence": "Medium",
+      "cwe_id": [
+        89
+      ],
+      "note": ""
+    },
+    {
+      "warning_type": "SQL Injection",
+      "warning_code": 0,
+      "fingerprint": "418ca3adc86d1c29290fc85ebbc0d7a220fabe8336d486f5fee0af487b2be31a",
+      "check_name": "SQL",
+      "message": "Possible SQL injection",
+      "file": "app/models/account_report.rb",
+      "line": 159,
+      "link": "https://brakemanscanner.org/docs/warning_types/sql_injection/",
+      "code": "AccountReport.from(\"unnest('{#{available_reports.keys.join(\",\")}}'::text[]) report_types (name),\\n                LATERAL (#{account.account_reports.active.complete.where(\"report_type=name\").most_recent.to_sql}) account_reports \")",
+      "render_path": null,
+      "location": {
+        "type": "method",
+        "class": "AccountReport",
+        "method": "AccountReport.last_complete_reports"
+      },
+      "user_input": "available_reports.keys.join(\",\")",
+      "confidence": "Medium",
+      "cwe_id": [
+        89
+      ],
+      "note": ""
+    },
+    {
+      "warning_type": "SQL Injection",
+      "warning_code": 0,
+      "fingerprint": "43aed4f93ac312cbfc36318b3752856c01b9db4c4b3a6677509a5681d755842f",
+      "check_name": "SQL",
+      "message": "Possible SQL injection",
+      "file": "lib/score_statistics_generator.rb",
+      "line": 129,
+      "link": "https://brakemanscanner.org/docs/warning_types/sql_injection/",
+      "code": "ScoreStatistic.connection.execute(\"INSERT INTO #{ScoreStatistic.quoted_table_name}\\n  (assignment_id, maximum, minimum, mean, lower_q, median, upper_q, count, created_at, updated_at, root_account_id)\\n  SELECT\\n    (x->>0)::BIGINT AS assignment_id,\\n    (x->>1)::DOUBLE PRECISION AS maximum,\\n    (x->>2)::DOUBLE PRECISION AS minimum,\\n    (x->>3)::DOUBLE PRECISION AS mean,\\n    (x->>4)::DOUBLE PRECISION AS lower_q,\\n    (x->>5)::DOUBLE PRECISION AS median,\\n    (x->>6)::DOUBLE PRECISION AS upper_q,\\n    (x->>7)::INT AS count,\\n    (x->>8)::TIMESTAMP WITHOUT TIME ZONE AS created_at,\\n    (x->>9)::TIMESTAMP WITHOUT TIME ZONE AS updated_at,\\n    (x->>10)::BIGINT AS root_account_id\\n  FROM\\n    jsonb_array_elements('#{bulk_slice.to_json}') x\\nON CONFLICT (assignment_id)\\nDO UPDATE SET\\n   minimum = excluded.minimum,\\n   maximum = excluded.maximum,\\n   mean = excluded.mean,\\n   lower_q = excluded.lower_q,\\n   median = excluded.median,\\n   upper_q = excluded.upper_q,\\n   count = excluded.count,\\n   updated_at = excluded.updated_at,\\n   root_account_id = excluded.root_account_id\\nWHERE\\n  #{ScoreStatistic.quoted_table_name}.minimum IS DISTINCT FROM excluded.minimum OR\\n  #{ScoreStatistic.quoted_table_name}.maximum IS DISTINCT FROM excluded.maximum OR\\n  #{ScoreStatistic.quoted_table_name}.mean IS DISTINCT FROM excluded.mean OR\\n  #{ScoreStatistic.quoted_table_name}.lower_q IS DISTINCT FROM excluded.lower_q OR\\n  #{ScoreStatistic.quoted_table_name}.median IS DISTINCT FROM excluded.median OR\\n  #{ScoreStatistic.quoted_table_name}.upper_q IS DISTINCT FROM excluded.upper_q OR\\n  #{ScoreStatistic.quoted_table_name}.count IS DISTINCT FROM excluded.count OR\\n  #{ScoreStatistic.quoted_table_name}.root_account_id IS DISTINCT FROM excluded.root_account_id\\n\".squish)",
+      "render_path": null,
+      "location": {
+        "type": "method",
+        "class": "ScoreStatisticsGenerator",
+        "method": "s(:self).update_assignment_score_statistics"
+      },
+      "user_input": "bulk_slice.to_json",
+      "confidence": "Medium",
+      "cwe_id": [
+        89
+      ],
+      "note": ""
+    },
+    {
+      "warning_type": "SQL Injection",
+      "warning_code": 0,
+      "fingerprint": "4605dde4798cc4319cbcb6fa5bddf7b8deb8b9ca8ed1c79d79f7fe0c9a2be588",
+      "check_name": "SQL",
+      "message": "Possible SQL injection",
+      "file": "app/graphql/loaders/discussion_entry_counts_loader.rb",
+      "line": 57,
+      "link": "https://brakemanscanner.org/docs/warning_types/sql_injection/",
+      "code": "DiscussionEntry.joins(DiscussionEntry.participant_join_sql(current_user)).where(:discussion_entries => object_specific_hash(objects)).group(\"discussion_entries.#{object_id_string(objects.first)}\")",
+      "render_path": null,
+      "location": {
+        "type": "method",
+        "class": "Loaders::DiscussionEntryCountsLoader",
+        "method": "counts_for_objects"
+      },
+      "user_input": "object_id_string(objects.first)",
+      "confidence": "Medium",
+      "cwe_id": [
+        89
+      ],
+      "note": ""
+    },
+    {
+      "warning_type": "SQL Injection",
+      "warning_code": 0,
+      "fingerprint": "4a61f864c1ece2dda2f4ec6a12a7226b3d028c9da0e27e0fb276f3faebb41c2d",
+      "check_name": "SQL",
+      "message": "Possible SQL injection",
+      "file": "app/controllers/lti/ims/providers/memberships_provider.rb",
+      "line": 81,
+      "link": "https://brakemanscanner.org/docs/warning_types/sql_injection/",
+      "code": "Submission.active.for_assignment(assignment).where(\"#{outer_user_id_column} = submissions.user_id\")",
+      "render_path": null,
+      "location": {
+        "type": "method",
+        "class": "Lti::IMS::Providers::MembershipsProvider",
+        "method": "correlated_assignment_submissions"
+      },
+      "user_input": "outer_user_id_column",
+      "confidence": "Medium",
+      "cwe_id": [
+        89
+      ],
+      "note": ""
+    },
+    {
+      "warning_type": "SQL Injection",
+      "warning_code": 0,
+      "fingerprint": "5b651ce644478a248b9006b4672b6d91143672319749b47cfdc06cb54ed29441",
+      "check_name": "SQL",
+      "message": "Possible SQL injection",
+      "file": "lib/submission_search.rb",
+      "line": 181,
+      "link": "https://brakemanscanner.org/docs/warning_types/sql_injection/",
+      "code": "Arel.sql(\"#{status_priority_column} #{direction}\")",
+      "render_path": null,
+      "location": {
+        "type": "method",
+        "class": "SubmissionSearch",
+        "method": "order_by_submission_status"
+      },
+      "user_input": "status_priority_column",
+      "confidence": "Medium",
+      "cwe_id": [
+        89
+      ],
+      "note": ""
+    },
+    {
+      "warning_type": "SQL Injection",
+      "warning_code": 0,
+      "fingerprint": "60d79b3e448515aa6141cbfe88c51b91d1cdafc7a766af6c38780307b594f07a",
+      "check_name": "SQL",
+      "message": "Possible SQL injection",
+      "file": "app/models/account.rb",
+      "line": 1121,
+      "link": "https://brakemanscanner.org/docs/warning_types/sql_injection/",
+      "code": "Account.find_by_sql(\"WITH RECURSIVE t AS (\\n  SELECT * FROM #{Account.quoted_table_name} WHERE id=#{Shard.local_id_for(starting_account_id.parent_account_id).first}\\n  UNION\\n  SELECT accounts.* FROM #{Account.quoted_table_name} INNER JOIN t ON accounts.id=t.parent_account_id\\n)\\nSELECT * FROM t\\n\".squish)",
+      "render_path": null,
+      "location": {
+        "type": "method",
+        "class": "Account",
+        "method": "Account.account_chain"
+      },
+      "user_input": "Shard.local_id_for(starting_account_id.parent_account_id).first",
+      "confidence": "Medium",
+      "cwe_id": [
+        89
+      ],
+      "note": ""
+    },
+    {
+      "warning_type": "Redirect",
+      "warning_code": 18,
+      "fingerprint": "6322041803bb86407678ba10c0e91454344241b40723b2861d925bccf68b240d",
+      "check_name": "Redirect",
+      "message": "Possible unprotected redirect",
+      "file": "app/controllers/users_controller.rb",
+      "line": 2495,
+      "link": "https://brakemanscanner.org/docs/warning_types/redirect/",
+      "code": "redirect_to(MediaSourceFetcher.new(CanvasKaltura::ClientV3.new).fetch_preferred_source_url(:media_id => params[:entryId], :file_extension => ((params[:type] or params[:format])), :media_type => params[:media_type]))",
+      "render_path": null,
+      "location": {
+        "type": "method",
+        "class": "UsersController",
+        "method": "media_download"
+      },
+      "user_input": "MediaSourceFetcher.new(CanvasKaltura::ClientV3.new).fetch_preferred_source_url(:media_id => params[:entryId], :file_extension => ((params[:type] or params[:format])), :media_type => params[:media_type])",
+      "confidence": "High",
+      "cwe_id": [
+        601
+      ],
+      "note": ""
+    },
+    {
+      "warning_type": "SQL Injection",
+      "warning_code": 0,
+      "fingerprint": "655315cdc89a6a44ee3a8fdca3e2ac7fc6014ac7380ad62ba211635c533ee24e",
+      "check_name": "SQL",
+      "message": "Possible SQL injection",
+      "file": "lib/submission_search.rb",
+      "line": 171,
+      "link": "https://brakemanscanner.org/docs/warning_types/sql_injection/",
+      "code": "Arel.sql(\"#{needs_grading_column} #{reverse_direction(direction)}\")",
+      "render_path": null,
+      "location": {
+        "type": "method",
+        "class": "SubmissionSearch",
+        "method": "order_by_needs_grading"
+      },
+      "user_input": "needs_grading_column",
+      "confidence": "Medium",
+      "cwe_id": [
+        89
+      ],
+      "note": ""
+    },
+    {
+      "warning_type": "SQL Injection",
+      "warning_code": 0,
+      "fingerprint": "689b10c1f76b6025687096dd27fac6c2d7d2bb1490dfc65565cb82f00ce0f7f3",
+      "check_name": "SQL",
+      "message": "Possible SQL injection",
+      "file": "app/models/microsoft_sync/partial_sync_change.rb",
+      "line": 46,
+      "link": "https://brakemanscanner.org/docs/warning_types/sql_injection/",
+      "code": "where(\"(#{columns.map do\n connection.quote_column_name(col)\n end.join(\",\")}) IN (#{values_arrays.map do\n ((\"(\" + arr.map do\n connection.quote(val)\n end.join(\",\")) + \")\")\n end.join(\",\")})\")",
+      "render_path": null,
+      "location": {
+        "type": "method",
+        "class": "MicrosoftSync::PartialSyncChange",
+        "method": null
+      },
+      "user_input": "columns.map do\n connection.quote_column_name(col)\n end.join(\",\")",
+      "confidence": "Medium",
+      "cwe_id": [
+        89
+      ],
+      "note": ""
+    },
+    {
+      "warning_type": "SQL Injection",
+      "warning_code": 0,
+      "fingerprint": "717fe8c412477ae1bd601e83543d17b5e1a9590f8830eaa5d44f55db7362c1e1",
+      "check_name": "SQL",
+      "message": "Possible SQL injection",
+      "file": "lib/data_fixup/populate_root_account_id_on_asset_user_accesses.rb",
+      "line": 29,
+      "link": "https://brakemanscanner.org/docs/warning_types/sql_injection/",
+      "code": "AssetUserAccess.where(:id => ((min..max)), :context_type => \"User\").where(\"asset_code NOT LIKE ALL (ARRAY[#{[*[\"attachment\", \"calendar_event\", \"group\", \"course\"], \"user\"].map do\n \"'%#{t}%'\"\n end.join(\",\")}])\")",
+      "render_path": null,
+      "location": {
+        "type": "method",
+        "class": "DataFixup::PopulateRootAccountIdOnAssetUserAccesses",
+        "method": "s(:self).populate"
+      },
+      "user_input": "[*[\"attachment\", \"calendar_event\", \"group\", \"course\"], \"user\"].map do\n \"'%#{t}%'\"\n end.join(\",\")",
+      "confidence": "Medium",
+      "cwe_id": [
+        89
+      ],
+      "note": ""
+    },
+    {
+      "warning_type": "Redirect",
+      "warning_code": 18,
+      "fingerprint": "71b088629b59eb0c66dd0aab5736ecda1061b31aeaaf58fbc71dae0114d91fa5",
+      "check_name": "Redirect",
+      "message": "Possible unprotected redirect",
+      "file": "app/controllers/courses_controller.rb",
+      "line": 3652,
+      "link": "https://brakemanscanner.org/docs/warning_types/redirect/",
+      "code": "redirect_to((params[:continue_to] or course_url(@course)))",
+      "render_path": null,
+      "location": {
+        "type": "method",
+        "class": "CoursesController",
+        "method": "render_update_success"
+      },
+      "user_input": "params[:continue_to]",
+      "confidence": "High",
+      "cwe_id": [
+        601
+      ],
+      "note": ""
+    },
+    {
+      "warning_type": "SQL Injection",
+      "warning_code": 0,
+      "fingerprint": "71cfd336595906692a50a1ce226161486c116baf7be179a8aafe75b0e5bc0cb9",
+      "check_name": "SQL",
+      "message": "Possible SQL injection",
+      "file": "config/initializers/active_record.rb",
+      "line": 1170,
+      "link": "https://brakemanscanner.org/docs/warning_types/sql_injection/",
+      "code": "connection.execute(\"DROP TABLE #{\"#{table_name}_in_batches_temp_table_#{apply_limits(self, start, finish, build_batch_orders(order)).to_sql.hash.abs.to_s(36)}\"[(-63..)]}\")",
+      "render_path": null,
+      "location": null,
+      "user_input": "\"#{table_name}_in_batches_temp_table_#{apply_limits(self, start, finish, build_batch_orders(order)).to_sql.hash.abs.to_s(36)}\"[(-63..)]",
+      "confidence": "Medium",
+      "cwe_id": [
+        89
+      ],
+      "note": ""
+    },
+    {
+      "warning_type": "SQL Injection",
+      "warning_code": 0,
+      "fingerprint": "750eb4c930157426d6110fe086f4f5567c5baacf015a038468b99519ac0ede2f",
+      "check_name": "SQL",
+      "message": "Possible SQL injection",
+      "file": "app/models/conversation_participant.rb",
+      "line": 72,
+      "link": "https://brakemanscanner.org/docs/warning_types/sql_injection/",
+      "code": "where((\"conversation_participants.root_account_ids <> '' AND \" + like_condition(\"?\", \"'%[' || REPLACE(conversation_participants.root_account_ids, ',', ']%[') || ']%'\", :downcase => false)), ((\"[\" + Shard.birth.activate do\n accts = (masquerading_user.associated_root_accounts.shard(masquerading_user.in_region_associated_shards).to_a + user_being_viewed.associated_root_accounts.shard(user_being_viewed.in_region_associated_shards).to_a).uniq.select do\n a.grants_right?(masquerading_user, :become_user)\n end\n((masquerading_user.associated_root_accounts.shard(masquerading_user.in_region_associated_shards).to_a + user_being_viewed.associated_root_accounts.shard(user_being_viewed.in_region_associated_shards).to_a).uniq.select do\n a.grants_right?(masquerading_user, :become_user)\n end.map(&:id) + (masquerading_user.associated_root_accounts.shard(masquerading_user.in_region_associated_shards).to_a + user_being_viewed.associated_root_accounts.shard(user_being_viewed.in_region_associated_shards).to_a).uniq.select do\n a.grants_right?(masquerading_user, :become_user)\n end.map(&:global_id))\n\n end.join(\"][\")) + \"]\"))",
+      "render_path": null,
+      "location": {
+        "type": "method",
+        "class": "ConversationParticipant",
+        "method": "for_masquerading_user"
+      },
+      "user_input": "like_condition(\"?\", \"'%[' || REPLACE(conversation_participants.root_account_ids, ',', ']%[') || ']%'\", :downcase => false)",
+      "confidence": "Medium",
+      "cwe_id": [
+        89
+      ],
+      "note": ""
+    },
+    {
+      "warning_type": "SQL Injection",
+      "warning_code": 0,
+      "fingerprint": "7a21727465813c37024871e528294fa2c02d269d60b62b99774d405263d00517",
+      "check_name": "SQL",
+      "message": "Possible SQL injection",
+      "file": "lib/support_helpers/tii.rb",
+      "line": 114,
+      "link": "https://brakemanscanner.org/docs/warning_types/sql_injection/",
+      "code": "Assignment.joins(:submissions).where(updated_field.gt(@after_time)).where(updated_field.lt(1.hour.ago)).where(\"submissions.#{like_error}\")",
+      "render_path": null,
+      "location": {
+        "type": "method",
+        "class": "SupportHelpers::Tii::ShardFixer",
+        "method": "load_broken_objects"
+      },
+      "user_input": "like_error",
+      "confidence": "Medium",
+      "cwe_id": [
+        89
+      ],
+      "note": ""
+    },
+    {
+      "warning_type": "SQL Injection",
+      "warning_code": 0,
+      "fingerprint": "7a508e1af8899d8b5e2727fdf138717ab1ca1ec71ab4f8544f1acd5fc9078f71",
+      "check_name": "SQL",
+      "message": "Possible SQL injection",
+      "file": "lib/unzip_attachment.rb",
+      "line": 163,
+      "link": "https://brakemanscanner.org/docs/warning_types/sql_injection/",
+      "code": "Attachment.where(:id => id_positions.keys).update_all(\"position=CASE #{id_positions.inject([]) do\n memo.tap do\n (m << \"WHEN id=#{id} THEN #{position}\") if id and position\n end\n end.join(\" \")} ELSE position END\")",
+      "render_path": null,
+      "location": {
+        "type": "method",
+        "class": "UnzipAttachment",
+        "method": "update_attachment_positions"
+      },
+      "user_input": "id_positions.inject([]) do\n memo.tap do\n (m << \"WHEN id=#{id} THEN #{position}\") if id and position\n end\n end.join(\" \")",
+      "confidence": "Medium",
+      "cwe_id": [
+        89
+      ],
+      "note": ""
+    },
+    {
+      "warning_type": "SSL Verification Bypass",
+      "warning_code": 71,
+      "fingerprint": "7c6a30da94876a5dcf712e8595642f6144bb9c4033ccdd6a09939c8808e57ce9",
+      "check_name": "SSLVerify",
+      "message": "SSL certificate verification was bypassed",
+      "file": "gems/canvas_kaltura/lib/canvas_kaltura/kaltura_client_v3.rb",
+      "line": 396,
+      "link": "https://brakemanscanner.org/docs/warning_types/ssl_verification_bypass/",
+      "code": "Net::HTTP.new(\"www.kaltura.com\", (Net::HTTP.https_default_port or Net::HTTP.http_default_port)).verify_mode = OpenSSL::SSL::VERIFY_NONE",
+      "render_path": null,
+      "location": {
+        "type": "method",
+        "class": "CanvasKaltura::ClientV3",
+        "method": "sendRequest"
+      },
+      "user_input": null,
+      "confidence": "High",
+      "cwe_id": [
+        295
+      ],
+      "note": ""
+    },
+    {
+      "warning_type": "Command Injection",
+      "warning_code": 14,
+      "fingerprint": "816a81c5f19187c4a3855a2d49727ffd2f07c31284f44ba2621ae92b83576bdc",
+      "check_name": "Execute",
+      "message": "Possible command injection",
+      "file": "lib/cc/importer/canvas/quiz_converter.rb",
+      "line": 46,
+      "link": "https://brakemanscanner.org/docs/warning_types/command_injection/",
+      "code": "`#{Qti.get_conversion_command(File.join(qti_folder, \"qti_2_1\"), qti_folder)}`",
+      "render_path": null,
+      "location": {
+        "type": "method",
+        "class": "CC::Importer::Canvas::QuizConverter",
+        "method": "run_qti_converter"
+      },
+      "user_input": "Qti.get_conversion_command(File.join(qti_folder, \"qti_2_1\"), qti_folder)",
+      "confidence": "Medium",
+      "cwe_id": [
+        77
+      ],
+      "note": ""
+    },
+    {
+      "warning_type": "SQL Injection",
+      "warning_code": 0,
+      "fingerprint": "8191472e7cb903bb026cb078bec2d0ecc4c91f3cb2199cf99186a1e142c679fa",
+      "check_name": "SQL",
+      "message": "Possible SQL injection",
+      "file": "config/initializers/active_record.rb",
+      "line": 1128,
+      "link": "https://brakemanscanner.org/docs/warning_types/sql_injection/",
+      "code": "connection.execute(\"CREATE INDEX \\\"temp_primary_key\\\" ON #{connection.quote_local_table_name(\"#{table_name}_in_batches_temp_table_#{apply_limits(self, start, finish, build_batch_orders(order)).to_sql.hash.abs.to_s(36)}\"[(-63..)])}(#{connection.quote_column_name(primary_key)})\")",
+      "render_path": null,
+      "location": null,
+      "user_input": "connection.quote_local_table_name(\"#{table_name}_in_batches_temp_table_#{apply_limits(self, start, finish, build_batch_orders(order)).to_sql.hash.abs.to_s(36)}\"[(-63..)])",
+      "confidence": "Medium",
+      "cwe_id": [
+        89
+      ],
+      "note": ""
+    },
+    {
+      "warning_type": "SQL Injection",
+      "warning_code": 0,
+      "fingerprint": "83164a6995f613083b813d2852dd0ef5fe4988c0b0d222ba03b7ade183c6768d",
+      "check_name": "SQL",
+      "message": "Possible SQL injection",
+      "file": "lib/submission_search.rb",
+      "line": 201,
+      "link": "https://brakemanscanner.org/docs/warning_types/sql_injection/",
+      "code": "Arel.sql(\"submissions.user_id = ? #{reverse_direction(direction)}\", assignment.context.student_view_students.active.first.id)",
+      "render_path": null,
+      "location": {
+        "type": "method",
+        "class": "SubmissionSearch",
+        "method": "order_by_test_student"
+      },
+      "user_input": "reverse_direction(direction)",
+      "confidence": "Medium",
+      "cwe_id": [
+        89
+      ],
+      "note": ""
+    },
+    {
+      "warning_type": "SQL Injection",
+      "warning_code": 0,
+      "fingerprint": "835f03ce5995a23589f8e8e74e0e03eed16c4991db2e70c2e5eeda2cd39e72da",
+      "check_name": "SQL",
+      "message": "Possible SQL injection",
+      "file": "lib/submission_search.rb",
+      "line": 192,
+      "link": "https://brakemanscanner.org/docs/warning_types/sql_injection/",
+      "code": "Arel.sql(\"#{Submission.anonymous_id_order_clause} #{direction}\")",
+      "render_path": null,
+      "location": {
+        "type": "method",
+        "class": "SubmissionSearch",
+        "method": "order_by_anonymous_username"
+      },
+      "user_input": "Submission.anonymous_id_order_clause",
+      "confidence": "High",
+      "cwe_id": [
+        89
+      ],
+      "note": ""
+    },
+    {
+      "warning_type": "SQL Injection",
+      "warning_code": 0,
+      "fingerprint": "871762919d635836a40277367e84b1427e48755b97056fc79f826168f35ffcbc",
+      "check_name": "SQL",
+      "message": "Possible SQL injection",
+      "file": "app/models/conversation.rb",
+      "line": 834,
+      "link": "https://brakemanscanner.org/docs/warning_types/sql_injection/",
+      "code": "self.class.where([\"(#{col} IS NULL OR #{col} < ?)\", val])",
+      "render_path": null,
+      "location": {
+        "type": "method",
+        "class": "Conversation",
+        "method": "maybe_update_timestamp"
+      },
+      "user_input": "col",
+      "confidence": "Medium",
+      "cwe_id": [
+        89
+      ],
+      "note": ""
+    },
+    {
+      "warning_type": "Redirect",
+      "warning_code": 18,
+      "fingerprint": "89637035fa3c2dd610d49b418965783e6e3c841d0939c727f3361785cf319ef6",
+      "check_name": "Redirect",
+      "message": "Possible unprotected redirect",
+      "file": "app/controllers/users_controller.rb",
+      "line": 2671,
+      "link": "https://brakemanscanner.org/docs/warning_types/redirect/",
+      "code": "redirect_to(User.avatar_fallback_url(Shard.shard_for(Shard.global_id_for(User.user_id_from_avatar_key(params[:user_id]))).activate do\n Rails.cache.fetch(Cacher.avatar_cache_key(Shard.global_id_for(User.user_id_from_avatar_key(params[:user_id])), ((request.env[\"canvas.domain_root_account\"] or LoadAccount.default_domain_root_account).settings[:avatars] or \"enabled\"))) do\n user = User.where(:id => Shard.global_id_for(User.user_id_from_avatar_key(params[:user_id]))).first\nif User.where(:id => Shard.global_id_for(User.user_id_from_avatar_key(params[:user_id]))).first then\n  User.where(:id => Shard.global_id_for(User.user_id_from_avatar_key(params[:user_id]))).first.avatar_url(nil, ((request.env[\"canvas.domain_root_account\"] or LoadAccount.default_domain_root_account).settings[:avatars] or \"enabled\"))\nelse\n  \"/images/messages/avatar-50.png\"\nend\n end\n end, request))",
+      "render_path": null,
+      "location": {
+        "type": "method",
+        "class": "UsersController",
+        "method": "avatar_image"
+      },
+      "user_input": "User.avatar_fallback_url(Shard.shard_for(Shard.global_id_for(User.user_id_from_avatar_key(params[:user_id]))).activate do\n Rails.cache.fetch(Cacher.avatar_cache_key(Shard.global_id_for(User.user_id_from_avatar_key(params[:user_id])), ((request.env[\"canvas.domain_root_account\"] or LoadAccount.default_domain_root_account).settings[:avatars] or \"enabled\"))) do\n user = User.where(:id => Shard.global_id_for(User.user_id_from_avatar_key(params[:user_id]))).first\nif User.where(:id => Shard.global_id_for(User.user_id_from_avatar_key(params[:user_id]))).first then\n  User.where(:id => Shard.global_id_for(User.user_id_from_avatar_key(params[:user_id]))).first.avatar_url(nil, ((request.env[\"canvas.domain_root_account\"] or LoadAccount.default_domain_root_account).settings[:avatars] or \"enabled\"))\nelse\n  \"/images/messages/avatar-50.png\"\nend\n end\n end, request)",
+      "confidence": "High",
+      "cwe_id": [
+        601
+      ],
+      "note": ""
+    },
+    {
+      "warning_type": "SQL Injection",
+      "warning_code": 0,
+      "fingerprint": "8c27488def1fe87cdbb0b75aba689be971941c1023b143ea228c4588c319be04",
+      "check_name": "SQL",
+      "message": "Possible SQL injection",
+      "file": "lib/grade_calculator.rb",
+      "line": 700,
+      "link": "https://brakemanscanner.org/docs/warning_types/sql_injection/",
+      "code": "Score.connection.execute(\"INSERT INTO #{Score.quoted_table_name} (\\n  enrollment_id, assignment_group_id,\\n  #{assignment_group_columns_to_insert_or_update[:value_names].join(\", \")},\\n  course_score, root_account_id, created_at, updated_at\\n)\\n  SELECT\\n    val.enrollment_id AS enrollment_id,\\n    val.assignment_group_id as assignment_group_id,\\n    #{assignment_group_columns_to_insert_or_update[:insert_columns].join(\", \")},\\n    FALSE AS course_score,\\n    #{(course or Course.find(course)).root_account_id} AS root_account_id,\\n    #{updated_at} AS created_at,\\n    #{updated_at} AS updated_at\\n  FROM\\n    (\\n      SELECT\\n        (x->>0)::INT8 AS enrollment_id,\\n        (x->>1)::INT8 AS assignment_group_id,\\n        #{assignment_group_columns_to_insert_or_update[:value_names].map.with_index do\n \"(x->>#{(i + 2)})::FLOAT8 AS #{name}\"\n end.join(\", \")}\\n      FROM\\n        jsonb_array_elements('#{score_values.to_json}') x\\n    ) val\\n  ORDER BY assignment_group_id, enrollment_id\\nON CONFLICT (enrollment_id, assignment_group_id) WHERE assignment_group_id IS NOT NULL\\nDO UPDATE SET\\n  #{update_columns},\\n  updated_at = excluded.updated_at,\\n  root_account_id = excluded.root_account_id,\\n  workflow_state = COALESCE(NULLIF(excluded.workflow_state, 'deleted'), 'active')\\nWHERE\\n  #{update_conditions}\\n  OR #{Score.quoted_table_name}.root_account_id IS DISTINCT FROM excluded.root_account_id\\n  OR #{Score.quoted_table_name}.workflow_state IS DISTINCT FROM COALESCE(NULLIF(excluded.workflow_state, 'deleted'), 'active')\\n\".squish)",
+      "render_path": null,
+      "location": {
+        "type": "method",
+        "class": "GradeCalculator",
+        "method": "save_assignment_group_scores_old"
+      },
+      "user_input": "assignment_group_columns_to_insert_or_update[:value_names].join(\", \")",
+      "confidence": "Medium",
+      "cwe_id": [
+        89
+      ],
+      "note": ""
+    },
+    {
+      "warning_type": "SQL Injection",
+      "warning_code": 0,
+      "fingerprint": "95cb09e9318723a29052bcdcf833ac2cf91cab22b8cd593987cc9d9e55223f11",
+      "check_name": "SQL",
+      "message": "Possible SQL injection",
+      "file": "app/models/discussion_entry_participant.rb",
+      "line": 164,
+      "link": "https://brakemanscanner.org/docs/warning_types/sql_injection/",
+      "code": "connection.exec_insert(\"  INSERT INTO #{quoted_table_name}\\n              (#{\"discussion_entry_id,user_id,root_account_id,workflow_state,read_at,forced_read_state,rating,report_type\"})\\n       VALUES #{[entry_or_topic].map do\n row_values(batch_entry, user.id, entry_or_topic.root_account_id, (new_state or \"unread\"), [connection.quote(forced), connection.quote(rating), connection.quote(:BRAKEMAN_SAFE_LITERAL)])\n end.map do\n \"(#{row.join(\",\")})\"\n end.join(\",\")}\\n  ON CONFLICT (discussion_entry_id,user_id)\\nDO UPDATE SET #{[\"forced_read_state\", \"rating\", \"report_type\", \"workflow_state\", \"read_at\"].zip([connection.quote(forced), connection.quote(rating), connection.quote(:BRAKEMAN_SAFE_LITERAL), connection.quote(new_state), connection.quote((Time.zone.now or nil))]).map do\n a.join(\"=\")\n end.join(\",\")}\\n        WHERE #{\"(#{quoted_table_name}.#{[\"forced_read_state\", \"rating\", \"report_type\", \"workflow_state\", \"read_at\"].join(\",#{quoted_table_name}.\")})\\n                     IS DISTINCT FROM (#{\"#{connection.quote(forced)},#{connection.quote(rating)},#{connection.quote(:BRAKEMAN_SAFE_LITERAL)},#{connection.quote(new_state)},#{connection.quote((Time.zone.now or nil))}\"})\"}\\n\".squish)",
+      "render_path": null,
+      "location": {
+        "type": "method",
+        "class": "DiscussionEntryParticipant",
+        "method": "DiscussionEntryParticipant.upsert_for_entries"
+      },
+      "user_input": "[entry_or_topic].map do\n row_values(batch_entry, user.id, entry_or_topic.root_account_id, (new_state or \"unread\"), [connection.quote(forced), connection.quote(rating), connection.quote(:BRAKEMAN_SAFE_LITERAL)])\n end.map do\n \"(#{row.join(\",\")})\"\n end.join(\",\")",
+      "confidence": "Medium",
+      "cwe_id": [
+        89
+      ],
+      "note": ""
+    },
+    {
+      "warning_type": "SQL Injection",
+      "warning_code": 0,
+      "fingerprint": "96ad8f781198eb407e8e108f14a4aa2c4d98bf212125ff66f6cde643bc5bf029",
+      "check_name": "SQL",
+      "message": "Possible SQL injection",
+      "file": "app/models/master_courses/folder_helper.rb",
+      "line": 50,
+      "link": "https://brakemanscanner.org/docs/warning_types/sql_injection/",
+      "code": "Folder.connection.select_values(\"WITH RECURSIVE t AS (\\n  SELECT id, parent_folder_id FROM #{Folder.quoted_table_name} WHERE id IN (#{(Set.new << folder_id).to_a.sort.join(\",\")})\\n  UNION\\n  SELECT folders.id, folders.parent_folder_id FROM #{Folder.quoted_table_name} INNER JOIN t ON folders.id=t.parent_folder_id\\n)\\nSELECT DISTINCT id FROM t\\n\".squish)",
+      "render_path": null,
+      "location": {
+        "type": "method",
+        "class": "MasterCourses::FolderHelper",
+        "method": "MasterCourses::FolderHelper.locked_folder_ids_for_course"
+      },
+      "user_input": "(Set.new << folder_id).to_a.sort.join(\",\")",
+      "confidence": "Medium",
+      "cwe_id": [
+        89
+      ],
+      "note": ""
+    },
+    {
+      "warning_type": "SQL Injection",
+      "warning_code": 0,
+      "fingerprint": "9b42b79c842d4fd260f8204a367999ddb93a8c6abe72445831f6a491b036eb7b",
+      "check_name": "SQL",
+      "message": "Possible SQL injection",
+      "file": "lib/submission_lifecycle_manager.rb",
+      "line": 395,
+      "link": "https://brakemanscanner.org/docs/warning_types/sql_injection/",
+      "code": "Submission.where(\"(assignment_id, user_id) IN (#{assignment_and_student_id_values(:entries => entries).join(\",\")})\")",
+      "render_path": null,
+      "location": {
+        "type": "method",
+        "class": "SubmissionLifecycleManager",
+        "method": "current_cached_due_dates"
+      },
+      "user_input": "assignment_and_student_id_values(:entries => entries).join(\",\")",
+      "confidence": "Medium",
+      "cwe_id": [
+        89
+      ],
+      "note": ""
+    },
+    {
+      "warning_type": "SQL Injection",
+      "warning_code": 0,
+      "fingerprint": "9bdd6403e53d94bf3bcdf9c504888c13c4934f54102b2a612e71ab65a67de632",
+      "check_name": "SQL",
+      "message": "Possible SQL injection",
+      "file": "lib/submission_search.rb",
+      "line": 152,
+      "link": "https://brakemanscanner.org/docs/warning_types/sql_injection/",
+      "code": "Arel.sql(\"#{Submission.anonymous_id_order_clause} ASC\")",
+      "render_path": null,
+      "location": {
+        "type": "method",
+        "class": "SubmissionSearch",
+        "method": "add_order_bys"
+      },
+      "user_input": "Submission.anonymous_id_order_clause",
+      "confidence": "High",
+      "cwe_id": [
+        89
+      ],
+      "note": ""
+    },
+    {
+      "warning_type": "SQL Injection",
+      "warning_code": 0,
+      "fingerprint": "9e07215a728d4c6c701fc0f0d9fd2d772ffcfdf092893b67e5d5ef87717d40ac",
+      "check_name": "SQL",
+      "message": "Possible SQL injection",
+      "file": "config/initializers/active_record.rb",
+      "line": 967,
+      "link": "https://brakemanscanner.org/docs/warning_types/sql_injection/",
+      "code": "connection.select_values(\"FETCH FORWARD #{of} FROM #{\"#{table_name}_in_batches_cursor_#{apply_limits(clone, start, finish, build_batch_orders(order)).except(:select).select(primary_key).to_sql.hash.abs.to_s(36)}\"}\")",
+      "render_path": null,
+      "location": null,
+      "user_input": "of",
+      "confidence": "Medium",
+      "cwe_id": [
+        89
+      ],
+      "note": ""
+    },
+    {
+      "warning_type": "SQL Injection",
+      "warning_code": 0,
+      "fingerprint": "9e213c3440080230acd65f00562b9bd0d1c1c2c673fd32a020d1ca3c6e2cdb82",
+      "check_name": "SQL",
+      "message": "Possible SQL injection",
+      "file": "app/models/assignment_override.rb",
+      "line": 406,
+      "link": "https://brakemanscanner.org/docs/warning_types/sql_injection/",
+      "code": "where(\"#{field}_overridden\" => true)",
+      "render_path": null,
+      "location": {
+        "type": "method",
+        "class": "AssignmentOverride",
+        "method": "AssignmentOverride.override"
+      },
+      "user_input": "field",
+      "confidence": "Medium",
+      "cwe_id": [
+        89
+      ],
+      "note": ""
+    },
+    {
+      "warning_type": "SQL Injection",
+      "warning_code": 0,
+      "fingerprint": "a0f1ce90e4aa763c6d7cfdc66b61468e0786329151f922c828db9675c8d66d2a",
+      "check_name": "SQL",
+      "message": "Possible SQL injection",
+      "file": "app/controllers/conversations_controller.rb",
+      "line": 1056,
+      "link": "https://brakemanscanner.org/docs/warning_types/sql_injection/",
+      "code": "InstStatsd::Statsd.count(\"inbox.conversation.unstarred.legacy\", params[:conversation_ids].length)",
+      "render_path": null,
+      "location": {
+        "type": "method",
+        "class": "ConversationsController",
+        "method": "batch_update"
+      },
+      "user_input": "params[:conversation_ids].length",
+      "confidence": "Medium",
+      "cwe_id": [
+        89
+      ],
+      "note": ""
+    },
+    {
+      "warning_type": "Remote Code Execution",
+      "warning_code": 24,
+      "fingerprint": "a10a5c57e907f73230c60579e08bc331c9d035418e0d8aafa82892c516b2a439",
+      "check_name": "UnsafeReflection",
+      "message": "Unsafe reflection method `const_get` called with parameter value",
+      "file": "app/controllers/application_controller.rb",
+      "line": 1688,
+      "link": "https://brakemanscanner.org/docs/warning_types/remote_code_execution/",
+      "code": "Object.const_get((params[:feed_code].split(\"_\", 2) or [\"group_membership\", params[:feed_code].split(\"_\", 3)[-1]])[0].classify, false)",
+      "render_path": null,
+      "location": {
+        "type": "method",
+        "class": "ApplicationController",
+        "method": "get_feed_context"
+      },
+      "user_input": "params[:feed_code].split(\"_\", 2)",
+      "confidence": "High",
+      "cwe_id": [
+        470
+      ],
+      "note": ""
+    },
+    {
+      "warning_type": "Denial of Service",
+      "warning_code": 76,
+      "fingerprint": "a2a6a8e4413742bb617c0d22e1f1a7e475dd474d5812ed9391965b471b5958be",
+      "check_name": "RegexDoS",
+      "message": "Model attribute used in regular expression",
+      "file": "app/models/course.rb",
+      "line": 2823,
+      "link": "https://brakemanscanner.org/docs/warning_types/denial_of_service/",
+      "code": "/\\A#{(Folder.root_folders(self).first.name + \"/\")}/",
+      "render_path": null,
+      "location": {
+        "type": "method",
+        "class": "Course",
+        "method": "copy_attachments_from_course"
+      },
+      "user_input": "(Folder.root_folders(self).first.name + \"/\")",
+      "confidence": "Medium",
+      "cwe_id": [
+        20,
+        185
+      ],
+      "note": ""
+    },
+    {
+      "warning_type": "SQL Injection",
+      "warning_code": 0,
+      "fingerprint": "a4576047db11df4a8fe67fc4ff1fee6a227218c60fbf1649e1edf9e2bb0bd4f7",
+      "check_name": "SQL",
+      "message": "Possible SQL injection",
+      "file": "config/initializers/active_record.rb",
+      "line": 1645,
+      "link": "https://brakemanscanner.org/docs/warning_types/sql_injection/",
+      "code": "lock(\"#{lock_type} OF #{connection.quote_local_table_name(klass.table_name)}\")",
+      "render_path": null,
+      "location": null,
+      "user_input": "lock_type",
+      "confidence": "Medium",
+      "cwe_id": [
+        89
+      ],
+      "note": ""
+    },
+    {
+      "warning_type": "SQL Injection",
+      "warning_code": 0,
+      "fingerprint": "a7de724416aeb8f5bbcb1acd9cbc68c032e85b7484d274e20e86bfb3fefaacb3",
+      "check_name": "SQL",
+      "message": "Possible SQL injection",
+      "file": "lib/grade_calculator.rb",
+      "line": 747,
+      "link": "https://brakemanscanner.org/docs/warning_types/sql_injection/",
+      "code": "ScoreMetadata.connection.execute(\"INSERT INTO #{ScoreMetadata.quoted_table_name}\\n  (score_id, calculation_details, created_at, updated_at)\\n  SELECT\\n    scores.id AS score_id,\\n    CAST(val.calculation_details as json) AS calculation_details,\\n    #{updated_at} AS created_at,\\n    #{updated_at} AS updated_at\\n  FROM (VALUES #{dropped_values.join(\",\")}) val\\n    (enrollment_id, assignment_group_id, calculation_details)\\n  LEFT OUTER JOIN #{Score.quoted_table_name} scores ON\\n    scores.enrollment_id = val.enrollment_id AND\\n    scores.assignment_group_id = val.assignment_group_id\\n  ORDER BY score_id\\nON CONFLICT (score_id)\\nDO UPDATE SET\\n  calculation_details = excluded.calculation_details,\\n  updated_at = excluded.updated_at\\nWHERE\\n#{ScoreMetadata.quoted_table_name}.calculation_details #>>'{current,dropped}' IS DISTINCT FROM excluded.calculation_details #>>'{current,dropped}' OR\\n#{ScoreMetadata.quoted_table_name}.calculation_details #>>'{final,dropped}' IS DISTINCT FROM excluded.calculation_details #>>'{final,dropped}'\\n\".squish)",
+      "render_path": null,
+      "location": {
+        "type": "method",
+        "class": "GradeCalculator",
+        "method": "save_assignment_group_scores_old"
+      },
+      "user_input": "updated_at",
+      "confidence": "Medium",
+      "cwe_id": [
+        89
+      ],
+      "note": ""
+    },
+    {
+      "warning_type": "Remote Code Execution",
+      "warning_code": 119,
+      "fingerprint": "ac7f2592c16706e89d16ac41a7507f8abeaec4c0a0df52da89ede40d10d42cab",
+      "check_name": "UnsafeReflectionMethods",
+      "message": "Unsafe reflection method `method` called with model attribute",
+      "file": "app/controllers/grading_periods_controller.rb",
+      "line": 208,
+      "link": "https://brakemanscanner.org/docs/warning_types/remote_code_execution/",
+      "code": "method(:\"#{Account.active.find_by(:id => GradingPeriodGroup.active.select(:account_id).where(:id => params[:set_id])).class.to_s.downcase}_batch_update\")",
+      "render_path": null,
+      "location": {
+        "type": "method",
+        "class": "GradingPeriodsController",
+        "method": "batch_update"
+      },
+      "user_input": "Account.active.find_by(:id => GradingPeriodGroup.active.select(:account_id).where(:id => params[:set_id]))",
+      "confidence": "Medium",
+      "cwe_id": [
+        470
+      ],
+      "note": ""
+    },
+    {
+      "warning_type": "SQL Injection",
+      "warning_code": 0,
+      "fingerprint": "b3c753e3a88f578bc30834acd3a1229fef11d45e40e9b54a3b1d424267faacab",
+      "check_name": "SQL",
+      "message": "Possible SQL injection",
+      "file": "app/models/student_enrollment.rb",
+      "line": 101,
+      "link": "https://brakemanscanner.org/docs/warning_types/sql_injection/",
+      "code": "Submission.joins(:assignment).where(:user_id => students.map(&:user_id), :workflow_state => \"deleted\", :assignments => ({ :context_id => course_id })).merge(Assignment.active).in_batches.update_all(\"workflow_state = #{SubmissionLifecycleManager.infer_submission_workflow_state_sql}\")",
+      "render_path": null,
+      "location": {
+        "type": "method",
+        "class": "StudentEnrollment",
+        "method": "s(:self).restore_deleted_submissions_for_enrollments"
+      },
+      "user_input": "SubmissionLifecycleManager.infer_submission_workflow_state_sql",
+      "confidence": "Medium",
+      "cwe_id": [
+        89
+      ],
+      "note": ""
+    },
+    {
+      "warning_type": "Redirect",
+      "warning_code": 18,
+      "fingerprint": "b4bda6b6d94b643b15299eded526f9e3f9dfc51f70eda595793d94901233d46a",
+      "check_name": "Redirect",
+      "message": "Possible unprotected redirect",
+      "file": "app/controllers/crocodoc_sessions_controller.rb",
+      "line": 53,
+      "link": "https://brakemanscanner.org/docs/warning_types/redirect/",
+      "code": "redirect_to(Attachment.find(extract_blob(params[:hmac], params[:blob], \"user_id\" => ((((nil or PseudonymSession.find_with_validation.record) or Pseudonym.where(:id => (@policy_pseudonym_id)).first).user or nil) or api_find(User, session[:become_user_id])).global_id, \"type\" => \"crocodoc\")[\"attachment_id\"]).crocodoc_document.session_url(:user => (((((nil or PseudonymSession.find_with_validation.record) or Pseudonym.where(:id => (@policy_pseudonym_id)).first).user or nil) or api_find(User, session[:become_user_id]))), :annotations => ((value_to_boolean(params[:annotations]) or true)), :enable_annotations => extract_blob(params[:hmac], params[:blob], \"user_id\" => ((((nil or PseudonymSession.find_with_validation.record) or Pseudonym.where(:id => (@policy_pseudonym_id)).first).user or nil) or api_find(User, session[:become_user_id])).global_id, \"type\" => \"crocodoc\")[\"enable_annotations\"], :moderated_grading_allow_list => extract_blob(params[:hmac], params[:blob], \"user_id\" => ((((nil or PseudonymSession.find_with_validation.record) or Pseudonym.where(:id => (@policy_pseudonym_id)).first).user or nil) or api_find(User, session[:become_user_id])).global_id, \"type\" => \"crocodoc\")[\"moderated_grading_allow_list\"]))",
+      "render_path": null,
+      "location": {
+        "type": "method",
+        "class": "CrocodocSessionsController",
+        "method": "show"
+      },
+      "user_input": "Attachment.find(extract_blob(params[:hmac], params[:blob], \"user_id\" => ((((nil or PseudonymSession.find_with_validation.record) or Pseudonym.where(:id => (@policy_pseudonym_id)).first).user or nil) or api_find(User, session[:become_user_id])).global_id, \"type\" => \"crocodoc\")[\"attachment_id\"]).crocodoc_document.session_url(:user => (((((nil or PseudonymSession.find_with_validation.record) or Pseudonym.where(:id => (@policy_pseudonym_id)).first).user or nil) or api_find(User, session[:become_user_id]))), :annotations => ((value_to_boolean(params[:annotations]) or true)), :enable_annotations => extract_blob(params[:hmac], params[:blob], \"user_id\" => ((((nil or PseudonymSession.find_with_validation.record) or Pseudonym.where(:id => (@policy_pseudonym_id)).first).user or nil) or api_find(User, session[:become_user_id])).global_id, \"type\" => \"crocodoc\")[\"enable_annotations\"], :moderated_grading_allow_list => extract_blob(params[:hmac], params[:blob], \"user_id\" => ((((nil or PseudonymSession.find_with_validation.record) or Pseudonym.where(:id => (@policy_pseudonym_id)).first).user or nil) or api_find(User, session[:become_user_id])).global_id, \"type\" => \"crocodoc\")[\"moderated_grading_allow_list\"])",
+      "confidence": "High",
+      "cwe_id": [
+        601
+      ],
+      "note": ""
+    },
+    {
+      "warning_type": "SQL Injection",
+      "warning_code": 0,
+      "fingerprint": "b6944f1077661151ed28a4f2c1c874378a58ac2f622d61a3fec18f74e9db7d5b",
+      "check_name": "SQL",
+      "message": "Possible SQL injection",
+      "file": "lib/submission_lifecycle_manager.rb",
+      "line": 406,
+      "link": "https://brakemanscanner.org/docs/warning_types/sql_injection/",
+      "code": "Submission.where(\"(assignment_id, user_id) IN (#{assignment_and_student_id_values(:entries => entries).join(\",\")})\")",
+      "render_path": null,
+      "location": {
+        "type": "method",
+        "class": "SubmissionLifecycleManager",
+        "method": "record_due_date_changes_for_auditable_assignments!"
+      },
+      "user_input": "assignment_and_student_id_values(:entries => entries).join(\",\")",
+      "confidence": "Medium",
+      "cwe_id": [
+        89
+      ],
+      "note": ""
+    },
+    {
+      "warning_type": "SQL Injection",
+      "warning_code": 0,
+      "fingerprint": "b7c9d38286006de6cec6c394b56539441c1fcff05b2fd66c311665f4efa50df5",
+      "check_name": "SQL",
+      "message": "Possible SQL injection",
+      "file": "config/initializers/active_record.rb",
+      "line": 488,
+      "link": "https://brakemanscanner.org/docs/warning_types/sql_injection/",
+      "code": "find_by_sql((((+\"\" << \"SELECT NULL AS #{column.to_s} WHERE EXISTS (SELECT * FROM #{quoted_table_name} WHERE #{column.to_s} IS NULL) UNION ALL (\") << \"WITH RECURSIVE t AS (\\n  SELECT MIN(#{column.to_s}) AS #{column.to_s} FROM #{quoted_table_name}\\n  UNION ALL\\n  SELECT (SELECT MIN(#{column.to_s}) FROM #{quoted_table_name} WHERE #{column.to_s} > t.#{column.to_s})\\n  FROM t\\n  WHERE t.#{column.to_s} IS NOT NULL\\n)\\nSELECT #{column.to_s} FROM t WHERE #{column.to_s} IS NOT NULL\\n\".squish) << \")\"))",
+      "render_path": null,
+      "location": {
+        "type": "method",
+        "class": "ActiveRecord::Base",
+        "method": "distinct_values"
+      },
+      "user_input": "column",
+      "confidence": "Medium",
+      "cwe_id": [
+        89
+      ],
+      "note": ""
+    },
+    {
+      "warning_type": "SQL Injection",
+      "warning_code": 0,
+      "fingerprint": "bd123f852d6c0da2ca1e8ddbbc4c43fa9e4b824f5a74a5d58a2e703a962f205f",
+      "check_name": "SQL",
+      "message": "Possible SQL injection",
+      "file": "app/services/differentiation_tag/converters/checkpointed_discussion_override_converter.rb",
+      "line": 198,
+      "link": "https://brakemanscanner.org/docs/warning_types/sql_injection/",
+      "code": "GroupMembership.connection.execute(\"SELECT user_id, array_agg(group_id) as tag_ids\\nFROM #{GroupMembership.quoted_table_name} AS gm\\nWHERE gm.workflow_state = 'accepted'\\n  AND gm.user_id IN (\\n    SELECT user_id\\n    FROM #{GroupMembership.quoted_table_name}\\n    WHERE workflow_state = 'accepted'\\n      AND group_id IN (#{tags.map(&:id).join(\",\")})\\n      AND user_id IN (#{students.join(\",\")})\\n    GROUP BY user_id\\n    HAVING COUNT(group_id) > 1\\n  )\\nGROUP BY user_id\\n\".squish)",
+      "render_path": null,
+      "location": {
+        "type": "method",
+        "class": "DifferentiationTag::Converters::CheckpointedDiscussionOverrideConverter",
+        "method": "s(:self).find_students_in_multiple_tags"
+      },
+      "user_input": "tags.map(&:id).join(\",\")",
+      "confidence": "Medium",
+      "cwe_id": [
+        89
+      ],
+      "note": "The values here are not from user input, they are id's pulled from another query"
+    },
+    {
+      "warning_type": "SQL Injection",
+      "warning_code": 0,
+      "fingerprint": "c041acd84098433ca9432cdcd67d0c95382085a6ed4a7ceb73597d9bd235f62a",
+      "check_name": "SQL",
+      "message": "Possible SQL injection",
+      "file": "config/initializers/active_record.rb",
+      "line": 434,
+      "link": "https://brakemanscanner.org/docs/warning_types/sql_injection/",
+      "code": "Arel.sql((\"(#{col} COLLATE #{Canvas::ICU.choose_pg12_collation(connection.icu_collations)})\" or \"CAST(LOWER(replace(#{col}, '\\\\', '\\\\\\\\')) AS bytea)\"))",
+      "render_path": null,
+      "location": {
+        "type": "method",
+        "class": "ActiveRecord::Base",
+        "method": "best_unicode_collation_key"
+      },
+      "user_input": "col",
+      "confidence": "Medium",
+      "cwe_id": [
+        89
+      ],
+      "note": ""
+    },
+    {
+      "warning_type": "Redirect",
+      "warning_code": 18,
+      "fingerprint": "c6e825e0dac404ef42cb2c45a2ae0b261e506f3c1ccebeadab67e0c289aaf8d6",
+      "check_name": "Redirect",
+      "message": "Possible unprotected redirect",
+      "file": "app/controllers/quizzes/quiz_submissions_controller.rb",
+      "line": 117,
+      "link": "https://brakemanscanner.org/docs/warning_types/redirect/",
+      "code": "redirect_to((params[:next_question_path] or course_quiz_take_path(@context, require_quiz)))",
+      "render_path": null,
+      "location": {
+        "type": "method",
+        "class": "Quizzes::QuizSubmissionsController",
+        "method": "backup"
+      },
+      "user_input": "params[:next_question_path]",
+      "confidence": "High",
+      "cwe_id": [
+        601
+      ],
+      "note": ""
+    },
+    {
+      "warning_type": "SQL Injection",
+      "warning_code": 0,
+      "fingerprint": "c76f489b64a73c0ca7d8a2e3c7e74d1571d1c5467816a496fa75d8af38eba2b7",
+      "check_name": "SQL",
+      "message": "Possible SQL injection",
+      "file": "lib/submission_lifecycle_manager.rb",
+      "line": 541,
+      "link": "https://brakemanscanner.org/docs/warning_types/sql_injection/",
+      "code": "Submission.deleted.joins(\"INNER JOIN (VALUES #{batch.each_with_object([]) do\n next unless entry[5]\n(memo << \"(#{entry.first}, #{entry.second})\")\n end.join(\",\")})\\nAS vals(assignment_id, student_id)\\nON submissions.assignment_id = vals.assignment_id\\nAND submissions.user_id = vals.student_id\\n\".squish)",
+      "render_path": null,
+      "location": {
+        "type": "method",
+        "class": "SubmissionLifecycleManager",
+        "method": "handle_lti_deleted_submissions"
+      },
+      "user_input": "batch.each_with_object([]) do\n next unless entry[5]\n(memo << \"(#{entry.first}, #{entry.second})\")\n end.join(\",\")",
+      "confidence": "Medium",
+      "cwe_id": [
+        89
+      ],
+      "note": ""
+    },
+    {
+      "warning_type": "SQL Injection",
+      "warning_code": 0,
+      "fingerprint": "c890ecf49f56bc04f77b5c49645f28eb3dc83c6da9ba94971b9bb8dbb7753c7f",
+      "check_name": "SQL",
+      "message": "Possible SQL injection",
+      "file": "config/initializers/active_record.rb",
+      "line": 463,
+      "link": "https://brakemanscanner.org/docs/warning_types/sql_injection/",
+      "code": "Arel.sql((ary.each_with_index.inject(+\"CASE \") do\n (((string << \"WHEN #{col} IN (\") << Array(values).map do\n connection.quote(value)\n end.join(\", \")) << \") THEN #{i} \")\n end << \"ELSE #{ary.size} END\"))",
+      "render_path": null,
+      "location": {
+        "type": "method",
+        "class": "ActiveRecord::Base",
+        "method": "rank_sql"
+      },
+      "user_input": "ary.size",
+      "confidence": "Medium",
+      "cwe_id": [
+        89
+      ],
+      "note": ""
+    },
+    {
+      "warning_type": "Command Injection",
+      "warning_code": 14,
+      "fingerprint": "cf943f27ffad630d4ce885bc26aa6e169a537527edc37391f5b029de8c617ed3",
+      "check_name": "Execute",
+      "message": "Possible command injection",
+      "file": "lib/cc/importer/standard/quiz_converter.rb",
+      "line": 65,
+      "link": "https://brakemanscanner.org/docs/warning_types/command_injection/",
+      "code": "`#{Qti.get_conversion_command(out_folder, qti_file)}`",
+      "render_path": null,
+      "location": {
+        "type": "method",
+        "class": "CC::Importer::Standard::QuizConverter",
+        "method": "run_qti_converter"
+      },
+      "user_input": "Qti.get_conversion_command(out_folder, qti_file)",
+      "confidence": "Medium",
+      "cwe_id": [
+        77
+      ],
+      "note": ""
+    },
+    {
+      "warning_type": "SQL Injection",
+      "warning_code": 0,
+      "fingerprint": "d20c023657e21d01d9b4c16ff26d7b5cc8ba74da73000106494ccb868ee7ba61",
+      "check_name": "SQL",
+      "message": "Possible SQL injection",
+      "file": "config/initializers/active_record.rb",
+      "line": 500,
+      "link": "https://brakemanscanner.org/docs/warning_types/sql_injection/",
+      "code": "Arel.sql(\"#{column} #{direction.to_s.upcase}#{(\" NULLS FIRST\" or \" NULLS LAST\" if (first_or_last == :last) and (direction == :desc))}\".strip)",
+      "render_path": null,
+      "location": {
+        "type": "method",
+        "class": "ActiveRecord::Base",
+        "method": "nulls"
+      },
+      "user_input": "column",
+      "confidence": "Medium",
+      "cwe_id": [
+        89
+      ],
+      "note": ""
+    },
+    {
       "warning_type": "Mass Assignment",
       "warning_code": 70,
       "fingerprint": "d284d0b1acd041a6b0cac1b0ac0327f44a5f58ce452ec362014f748a4c64be08",
@@ -209,1277 +1454,6 @@
       "note": "permit! is needed here to allow enter_grades_as to accept dynamic assignment ID keys. This endpoint is protected by authorization checks requiring manage_grades or view_all_grades permissions."
     },
     {
-=======
->>>>>>> 34de21f6
-      "warning_type": "SQL Injection",
-      "warning_code": 0,
-      "fingerprint": "20b8d23d190696275c75e615ce298a65e6e199f6d783cd7dc415be3756fe8eb0",
-      "check_name": "SQL",
-      "message": "Possible SQL injection",
-      "file": "lib/data_fixup/import_instfs_attachments.rb",
-      "line": 111,
-      "link": "https://brakemanscanner.org/docs/warning_types/sql_injection/",
-      "code": "Attachment.connection.execute(\"UPDATE attachments SET instfs_uuid=trim('\\\"' FROM batch.value::text) FROM json_each('#{line}'::json) AS batch WHERE CAST(batch.key AS BIGINT)=attachments.id\")",
-      "render_path": null,
-      "location": {
-        "type": "method",
-        "class": "DataFixup::ImportInstfsAttachments",
-        "method": "import_line"
-      },
-      "user_input": "line",
-      "confidence": "Medium",
-      "cwe_id": [
-        89
-      ],
-      "note": ""
-    },
-    {
-      "warning_type": "SQL Injection",
-      "warning_code": 0,
-      "fingerprint": "21efc518929f57de2536d97d99f07d9a7425712d11c77234a089eb24a8de39b6",
-      "check_name": "SQL",
-      "message": "Possible SQL injection",
-      "file": "app/controllers/calendar_events_api_controller.rb",
-      "line": 1426,
-      "link": "https://brakemanscanner.org/docs/warning_types/sql_injection/",
-      "code": "InstStatsd::Statsd.count(\"account_calendars.modal.enabled_calendars\", params[:enabled_account_calendars].length)",
-      "render_path": null,
-      "location": {
-        "type": "method",
-        "class": "CalendarEventsApiController",
-        "method": "save_enabled_account_calendars"
-      },
-      "user_input": "params[:enabled_account_calendars].length",
-      "confidence": "Medium",
-      "cwe_id": [
-        89
-      ],
-      "note": ""
-    },
-    {
-      "warning_type": "SQL Injection",
-      "warning_code": 0,
-      "fingerprint": "2c2ac97ae48a07c572a63c11a2a2f922e52c6eb026b582935df6d6104fed150c",
-      "check_name": "SQL",
-      "message": "Possible SQL injection",
-      "file": "lib/submission_search.rb",
-      "line": 188,
-      "link": "https://brakemanscanner.org/docs/warning_types/sql_injection/",
-      "code": "Arel.sql(\"#{(User.sortable_name_order_by_clause(\"users\") or User.name_order_by_clause(\"users\"))} #{direction}\")",
-      "render_path": null,
-      "location": {
-        "type": "method",
-        "class": "SubmissionSearch",
-        "method": "order_by_username"
-      },
-      "user_input": "User.name_order_by_clause(\"users\")",
-      "confidence": "High",
-      "cwe_id": [
-        89
-      ],
-      "note": ""
-    },
-    {
-      "warning_type": "Cross-Site Scripting",
-      "warning_code": 114,
-      "fingerprint": "2f29324268f96b4e21c0299738b67bc86028ddc1940f69cbf50c623cc3a4b87e",
-      "check_name": "JSONEntityEscape",
-      "message": "HTML entities in JSON are not escaped by default",
-      "file": "config/environments/production.rb",
-      "line": 772,
-      "link": "https://brakemanscanner.org/docs/warning_types/cross-site_scripting/",
-      "code": "ActiveSupport.escape_html_entities_in_json = false",
-      "render_path": null,
-      "location": {
-        "type": "method",
-        "class": "ContextModuleItemsApiController",
-        "method": "disable_escape_html_entities"
-      },
-      "user_input": null,
-      "confidence": "Medium",
-      "cwe_id": [
-        79
-      ],
-      "note": ""
-    },
-    {
-      "warning_type": "SQL Injection",
-      "warning_code": 0,
-      "fingerprint": "31f88105cfdba1a8b47d81e9fd40a12a89078b134b6bab08fa2d188c3341d57b",
-      "check_name": "SQL",
-      "message": "Possible SQL injection",
-      "file": "lib/submission_lifecycle_manager.rb",
-      "line": 512,
-      "link": "https://brakemanscanner.org/docs/warning_types/sql_injection/",
-      "code": "Submission.connection.execute(\"UPDATE #{Submission.quoted_table_name}\\n  SET\\n    cached_due_date = vals.due_date::timestamptz,\\n    grading_period_id = vals.grading_period_id::integer,\\n    workflow_state = COALESCE(NULLIF(workflow_state, 'deleted'), (\\n      #{self.class.infer_submission_workflow_state_sql}\\n    )),\\n    anonymous_id = COALESCE(submissions.anonymous_id, vals.anonymous_id),\\n    cached_quiz_lti = vals.cached_quiz_lti,\\n    updated_at = now() AT TIME ZONE 'UTC'\\n  FROM (VALUES #{batch_values.join(\",\")})\\n    AS vals(assignment_id, student_id, due_date, grading_period_id, anonymous_id, cached_quiz_lti, root_account_id)\\n  WHERE submissions.user_id = vals.student_id AND\\n        submissions.assignment_id = vals.assignment_id AND\\n        (\\n          (submissions.cached_due_date IS DISTINCT FROM vals.due_date::timestamptz) OR\\n          (submissions.grading_period_id IS DISTINCT FROM vals.grading_period_id::integer) OR\\n          (submissions.workflow_state <> COALESCE(NULLIF(submissions.workflow_state, 'deleted'),\\n            (#{self.class.infer_submission_workflow_state_sql})\\n          )) OR\\n          (submissions.anonymous_id IS DISTINCT FROM COALESCE(submissions.anonymous_id, vals.anonymous_id)) OR\\n          (submissions.cached_quiz_lti IS DISTINCT FROM vals.cached_quiz_lti)\\n        );\\nINSERT INTO #{Submission.quoted_table_name}\\n  (assignment_id, user_id, workflow_state, created_at, updated_at, course_id,\\n  cached_due_date, grading_period_id, anonymous_id, cached_quiz_lti, root_account_id)\\n  SELECT\\n    assignments.id, vals.student_id, 'unsubmitted',\\n    now() AT TIME ZONE 'UTC', now() AT TIME ZONE 'UTC',\\n    assignments.context_id, vals.due_date::timestamptz, vals.grading_period_id::integer,\\n    vals.anonymous_id,\\n    vals.cached_quiz_lti,\\n    vals.root_account_id\\n  FROM (VALUES #{batch_values.join(\",\")})\\n    AS vals(assignment_id, student_id, due_date, grading_period_id, anonymous_id, cached_quiz_lti, root_account_id)\\n  INNER JOIN #{AbstractAssignment.quoted_table_name} assignments\\n    ON assignments.id = vals.assignment_id\\n  LEFT OUTER JOIN #{Submission.quoted_table_name} submissions\\n    ON submissions.assignment_id = assignments.id\\n    AND submissions.user_id = vals.student_id\\n  WHERE submissions.id IS NULL;\\n\".squish)",
-      "render_path": null,
-      "location": {
-        "type": "method",
-        "class": "SubmissionLifecycleManager",
-        "method": "perform_submission_upsert"
-      },
-      "user_input": "self.class.infer_submission_workflow_state_sql",
-      "confidence": "Medium",
-      "cwe_id": [
-        89
-      ],
-      "note": ""
-    },
-    {
-      "warning_type": "SQL Injection",
-      "warning_code": 0,
-      "fingerprint": "34265f36dd8188fc6fb9da9025880ca88fd44f0d60fbb4a421c43e26b209f59f",
-      "check_name": "SQL",
-      "message": "Possible SQL injection",
-      "file": "lib/api/v1/assignment_group.rb",
-      "line": 146,
-      "link": "https://brakemanscanner.org/docs/warning_types/sql_injection/",
-      "code": "ActiveRecord::Base.connection.select_all(\"SELECT DISTINCT ON (assignment_id) assignment_id, user_id\\nFROM #{Submission.quoted_table_name}\\nWHERE\\n  assignment_id IN (#{assignments.pluck(:id).join(\",\")}) AND\\n  grading_period_id IN (#{GradingPeriodGroup.for_course(context).grading_periods.closed.pluck(:id).join(\",\")}) AND\\n  workflow_state <> 'deleted'\\n\\nUNION\\n\\nSELECT DISTINCT ON (assignment_id) assignment_id, user_id\\nFROM #{Submission.quoted_table_name}\\nWHERE\\n  assignment_id IN (#{assignments.pluck(:id).join(\",\")}) AND\\n  grading_period_id IS NULL AND NOW() > '#{GradingPeriodGroup.for_course(context).grading_periods.order(:end_date => :desc).first.close_date}'::timestamptz AND\\n  workflow_state <> 'deleted'\\n\".squish)",
-      "render_path": null,
-      "location": {
-        "type": "method",
-        "class": "Api::V1::AssignmentGroup",
-        "method": "in_closed_grading_period_hash"
-      },
-      "user_input": "assignments.pluck(:id).join(\",\")",
-      "confidence": "Medium",
-      "cwe_id": [
-        89
-      ],
-      "note": ""
-    },
-    {
-      "warning_type": "SQL Injection",
-      "warning_code": 0,
-      "fingerprint": "35e66d23292d49be0bf88dad293d7f402a8c0b8a3ba01f0de8767897a0989f96",
-      "check_name": "SQL",
-      "message": "Possible SQL injection",
-      "file": "config/initializers/active_record.rb",
-      "line": 957,
-      "link": "https://brakemanscanner.org/docs/warning_types/sql_injection/",
-      "code": "connection.execute(\"DECLARE #{\"#{table_name}_in_batches_cursor_#{apply_limits(clone, start, finish, build_batch_orders(order)).except(:select).select(primary_key).to_sql.hash.abs.to_s(36)}\"} CURSOR FOR #{apply_limits(clone, start, finish, build_batch_orders(order)).except(:select).select(primary_key).to_sql}\")",
-      "render_path": null,
-      "location": null,
-      "user_input": "apply_limits(clone, start, finish, build_batch_orders(order)).except(:select).select(primary_key).to_sql.hash.abs",
-      "confidence": "Medium",
-      "cwe_id": [
-        89
-      ],
-      "note": ""
-    },
-    {
-      "warning_type": "SQL Injection",
-      "warning_code": 0,
-      "fingerprint": "364b9e86d24b93b583e663f2f5a9385bfb80852531582ad3398147d31a98d498",
-      "check_name": "SQL",
-      "message": "Possible SQL injection",
-      "file": "lib/data_fixup/populate_root_account_ids_on_users.rb",
-      "line": 83,
-      "link": "https://brakemanscanner.org/docs/warning_types/sql_injection/",
-      "code": "User.where(:id => user_id).update_all(\"root_account_ids=(#{\"SELECT ARRAY(SELECT DISTINCT e FROM unnest(array_cat(root_account_ids, ('{#{root_accounts_for_user[(1..)].split(\",\").map(&:to_i).map do\n Shard.relative_id_for(id, Shard.current, Shard.lookup((User.where(\"id>?\", Shard::IDS_PER_SHARD).minimum(:id) / Shard::IDS_PER_SHARD)))\n end.join(\",\")}}'))) AS a(e) ORDER BY e)\"})\")",
-      "render_path": null,
-      "location": {
-        "type": "method",
-        "class": "DataFixup::PopulateRootAccountIdsOnUsers",
-        "method": "s(:self).populate_table"
-      },
-      "user_input": "User.where(\"id>?\", Shard::IDS_PER_SHARD).minimum(:id)",
-      "confidence": "High",
-      "cwe_id": [
-        89
-      ],
-      "note": ""
-    },
-    {
-      "warning_type": "SQL Injection",
-      "warning_code": 0,
-      "fingerprint": "415fcaca01e540c1b0d932eec99ec9d4ab1a481f9899ae1ad5a888d6e1af70b9",
-      "check_name": "SQL",
-      "message": "Possible SQL injection",
-      "file": "lib/submission_search.rb",
-      "line": 164,
-      "link": "https://brakemanscanner.org/docs/warning_types/sql_injection/",
-      "code": "Arel.sql(\"#{group_name_column} #{direction}\")",
-      "render_path": null,
-      "location": {
-        "type": "method",
-        "class": "SubmissionSearch",
-        "method": "order_by_group_name"
-      },
-      "user_input": "group_name_column",
-      "confidence": "Medium",
-      "cwe_id": [
-        89
-      ],
-      "note": ""
-    },
-    {
-      "warning_type": "SQL Injection",
-      "warning_code": 0,
-      "fingerprint": "418ca3adc86d1c29290fc85ebbc0d7a220fabe8336d486f5fee0af487b2be31a",
-      "check_name": "SQL",
-      "message": "Possible SQL injection",
-      "file": "app/models/account_report.rb",
-      "line": 159,
-      "link": "https://brakemanscanner.org/docs/warning_types/sql_injection/",
-      "code": "AccountReport.from(\"unnest('{#{available_reports.keys.join(\",\")}}'::text[]) report_types (name),\\n                LATERAL (#{account.account_reports.active.complete.where(\"report_type=name\").most_recent.to_sql}) account_reports \")",
-      "render_path": null,
-      "location": {
-        "type": "method",
-        "class": "AccountReport",
-        "method": "AccountReport.last_complete_reports"
-      },
-      "user_input": "available_reports.keys.join(\",\")",
-      "confidence": "Medium",
-      "cwe_id": [
-        89
-      ],
-      "note": ""
-    },
-    {
-      "warning_type": "SQL Injection",
-      "warning_code": 0,
-      "fingerprint": "43aed4f93ac312cbfc36318b3752856c01b9db4c4b3a6677509a5681d755842f",
-      "check_name": "SQL",
-      "message": "Possible SQL injection",
-      "file": "lib/score_statistics_generator.rb",
-      "line": 129,
-      "link": "https://brakemanscanner.org/docs/warning_types/sql_injection/",
-      "code": "ScoreStatistic.connection.execute(\"INSERT INTO #{ScoreStatistic.quoted_table_name}\\n  (assignment_id, maximum, minimum, mean, lower_q, median, upper_q, count, created_at, updated_at, root_account_id)\\n  SELECT\\n    (x->>0)::BIGINT AS assignment_id,\\n    (x->>1)::DOUBLE PRECISION AS maximum,\\n    (x->>2)::DOUBLE PRECISION AS minimum,\\n    (x->>3)::DOUBLE PRECISION AS mean,\\n    (x->>4)::DOUBLE PRECISION AS lower_q,\\n    (x->>5)::DOUBLE PRECISION AS median,\\n    (x->>6)::DOUBLE PRECISION AS upper_q,\\n    (x->>7)::INT AS count,\\n    (x->>8)::TIMESTAMP WITHOUT TIME ZONE AS created_at,\\n    (x->>9)::TIMESTAMP WITHOUT TIME ZONE AS updated_at,\\n    (x->>10)::BIGINT AS root_account_id\\n  FROM\\n    jsonb_array_elements('#{bulk_slice.to_json}') x\\nON CONFLICT (assignment_id)\\nDO UPDATE SET\\n   minimum = excluded.minimum,\\n   maximum = excluded.maximum,\\n   mean = excluded.mean,\\n   lower_q = excluded.lower_q,\\n   median = excluded.median,\\n   upper_q = excluded.upper_q,\\n   count = excluded.count,\\n   updated_at = excluded.updated_at,\\n   root_account_id = excluded.root_account_id\\nWHERE\\n  #{ScoreStatistic.quoted_table_name}.minimum IS DISTINCT FROM excluded.minimum OR\\n  #{ScoreStatistic.quoted_table_name}.maximum IS DISTINCT FROM excluded.maximum OR\\n  #{ScoreStatistic.quoted_table_name}.mean IS DISTINCT FROM excluded.mean OR\\n  #{ScoreStatistic.quoted_table_name}.lower_q IS DISTINCT FROM excluded.lower_q OR\\n  #{ScoreStatistic.quoted_table_name}.median IS DISTINCT FROM excluded.median OR\\n  #{ScoreStatistic.quoted_table_name}.upper_q IS DISTINCT FROM excluded.upper_q OR\\n  #{ScoreStatistic.quoted_table_name}.count IS DISTINCT FROM excluded.count OR\\n  #{ScoreStatistic.quoted_table_name}.root_account_id IS DISTINCT FROM excluded.root_account_id\\n\".squish)",
-      "render_path": null,
-      "location": {
-        "type": "method",
-        "class": "ScoreStatisticsGenerator",
-        "method": "s(:self).update_assignment_score_statistics"
-      },
-      "user_input": "bulk_slice.to_json",
-      "confidence": "Medium",
-      "cwe_id": [
-        89
-      ],
-      "note": ""
-    },
-    {
-      "warning_type": "SQL Injection",
-      "warning_code": 0,
-      "fingerprint": "4605dde4798cc4319cbcb6fa5bddf7b8deb8b9ca8ed1c79d79f7fe0c9a2be588",
-      "check_name": "SQL",
-      "message": "Possible SQL injection",
-      "file": "app/graphql/loaders/discussion_entry_counts_loader.rb",
-      "line": 57,
-      "link": "https://brakemanscanner.org/docs/warning_types/sql_injection/",
-      "code": "DiscussionEntry.joins(DiscussionEntry.participant_join_sql(current_user)).where(:discussion_entries => object_specific_hash(objects)).group(\"discussion_entries.#{object_id_string(objects.first)}\")",
-      "render_path": null,
-      "location": {
-        "type": "method",
-        "class": "Loaders::DiscussionEntryCountsLoader",
-        "method": "counts_for_objects"
-      },
-      "user_input": "object_id_string(objects.first)",
-      "confidence": "Medium",
-      "cwe_id": [
-        89
-      ],
-      "note": ""
-    },
-    {
-      "warning_type": "SQL Injection",
-      "warning_code": 0,
-      "fingerprint": "4a61f864c1ece2dda2f4ec6a12a7226b3d028c9da0e27e0fb276f3faebb41c2d",
-      "check_name": "SQL",
-      "message": "Possible SQL injection",
-      "file": "app/controllers/lti/ims/providers/memberships_provider.rb",
-      "line": 81,
-      "link": "https://brakemanscanner.org/docs/warning_types/sql_injection/",
-      "code": "Submission.active.for_assignment(assignment).where(\"#{outer_user_id_column} = submissions.user_id\")",
-      "render_path": null,
-      "location": {
-        "type": "method",
-        "class": "Lti::IMS::Providers::MembershipsProvider",
-        "method": "correlated_assignment_submissions"
-      },
-      "user_input": "outer_user_id_column",
-      "confidence": "Medium",
-      "cwe_id": [
-        89
-      ],
-      "note": ""
-    },
-    {
-      "warning_type": "SQL Injection",
-      "warning_code": 0,
-      "fingerprint": "5b651ce644478a248b9006b4672b6d91143672319749b47cfdc06cb54ed29441",
-      "check_name": "SQL",
-      "message": "Possible SQL injection",
-      "file": "lib/submission_search.rb",
-      "line": 181,
-      "link": "https://brakemanscanner.org/docs/warning_types/sql_injection/",
-      "code": "Arel.sql(\"#{status_priority_column} #{direction}\")",
-      "render_path": null,
-      "location": {
-        "type": "method",
-        "class": "SubmissionSearch",
-        "method": "order_by_submission_status"
-      },
-      "user_input": "status_priority_column",
-      "confidence": "Medium",
-      "cwe_id": [
-        89
-      ],
-      "note": ""
-    },
-    {
-      "warning_type": "SQL Injection",
-      "warning_code": 0,
-      "fingerprint": "60d79b3e448515aa6141cbfe88c51b91d1cdafc7a766af6c38780307b594f07a",
-      "check_name": "SQL",
-      "message": "Possible SQL injection",
-      "file": "app/models/account.rb",
-      "line": 1121,
-      "link": "https://brakemanscanner.org/docs/warning_types/sql_injection/",
-      "code": "Account.find_by_sql(\"WITH RECURSIVE t AS (\\n  SELECT * FROM #{Account.quoted_table_name} WHERE id=#{Shard.local_id_for(starting_account_id.parent_account_id).first}\\n  UNION\\n  SELECT accounts.* FROM #{Account.quoted_table_name} INNER JOIN t ON accounts.id=t.parent_account_id\\n)\\nSELECT * FROM t\\n\".squish)",
-      "render_path": null,
-      "location": {
-        "type": "method",
-        "class": "Account",
-        "method": "Account.account_chain"
-      },
-      "user_input": "Shard.local_id_for(starting_account_id.parent_account_id).first",
-      "confidence": "Medium",
-      "cwe_id": [
-        89
-      ],
-      "note": ""
-    },
-    {
-      "warning_type": "Redirect",
-      "warning_code": 18,
-      "fingerprint": "6322041803bb86407678ba10c0e91454344241b40723b2861d925bccf68b240d",
-      "check_name": "Redirect",
-      "message": "Possible unprotected redirect",
-      "file": "app/controllers/users_controller.rb",
-      "line": 2495,
-      "link": "https://brakemanscanner.org/docs/warning_types/redirect/",
-      "code": "redirect_to(MediaSourceFetcher.new(CanvasKaltura::ClientV3.new).fetch_preferred_source_url(:media_id => params[:entryId], :file_extension => ((params[:type] or params[:format])), :media_type => params[:media_type]))",
-      "render_path": null,
-      "location": {
-        "type": "method",
-        "class": "UsersController",
-        "method": "media_download"
-      },
-      "user_input": "MediaSourceFetcher.new(CanvasKaltura::ClientV3.new).fetch_preferred_source_url(:media_id => params[:entryId], :file_extension => ((params[:type] or params[:format])), :media_type => params[:media_type])",
-      "confidence": "High",
-      "cwe_id": [
-        601
-      ],
-      "note": ""
-    },
-    {
-      "warning_type": "SQL Injection",
-      "warning_code": 0,
-      "fingerprint": "655315cdc89a6a44ee3a8fdca3e2ac7fc6014ac7380ad62ba211635c533ee24e",
-      "check_name": "SQL",
-      "message": "Possible SQL injection",
-      "file": "lib/submission_search.rb",
-      "line": 171,
-      "link": "https://brakemanscanner.org/docs/warning_types/sql_injection/",
-      "code": "Arel.sql(\"#{needs_grading_column} #{reverse_direction(direction)}\")",
-      "render_path": null,
-      "location": {
-        "type": "method",
-        "class": "SubmissionSearch",
-        "method": "order_by_needs_grading"
-      },
-      "user_input": "needs_grading_column",
-      "confidence": "Medium",
-      "cwe_id": [
-        89
-      ],
-      "note": ""
-    },
-    {
-      "warning_type": "SQL Injection",
-      "warning_code": 0,
-      "fingerprint": "689b10c1f76b6025687096dd27fac6c2d7d2bb1490dfc65565cb82f00ce0f7f3",
-      "check_name": "SQL",
-      "message": "Possible SQL injection",
-      "file": "app/models/microsoft_sync/partial_sync_change.rb",
-      "line": 46,
-      "link": "https://brakemanscanner.org/docs/warning_types/sql_injection/",
-      "code": "where(\"(#{columns.map do\n connection.quote_column_name(col)\n end.join(\",\")}) IN (#{values_arrays.map do\n ((\"(\" + arr.map do\n connection.quote(val)\n end.join(\",\")) + \")\")\n end.join(\",\")})\")",
-      "render_path": null,
-      "location": {
-        "type": "method",
-        "class": "MicrosoftSync::PartialSyncChange",
-        "method": null
-      },
-      "user_input": "columns.map do\n connection.quote_column_name(col)\n end.join(\",\")",
-      "confidence": "Medium",
-      "cwe_id": [
-        89
-      ],
-      "note": ""
-    },
-    {
-      "warning_type": "SQL Injection",
-      "warning_code": 0,
-      "fingerprint": "717fe8c412477ae1bd601e83543d17b5e1a9590f8830eaa5d44f55db7362c1e1",
-      "check_name": "SQL",
-      "message": "Possible SQL injection",
-      "file": "lib/data_fixup/populate_root_account_id_on_asset_user_accesses.rb",
-      "line": 29,
-      "link": "https://brakemanscanner.org/docs/warning_types/sql_injection/",
-      "code": "AssetUserAccess.where(:id => ((min..max)), :context_type => \"User\").where(\"asset_code NOT LIKE ALL (ARRAY[#{[*[\"attachment\", \"calendar_event\", \"group\", \"course\"], \"user\"].map do\n \"'%#{t}%'\"\n end.join(\",\")}])\")",
-      "render_path": null,
-      "location": {
-        "type": "method",
-        "class": "DataFixup::PopulateRootAccountIdOnAssetUserAccesses",
-        "method": "s(:self).populate"
-      },
-      "user_input": "[*[\"attachment\", \"calendar_event\", \"group\", \"course\"], \"user\"].map do\n \"'%#{t}%'\"\n end.join(\",\")",
-      "confidence": "Medium",
-      "cwe_id": [
-        89
-      ],
-      "note": ""
-    },
-    {
-      "warning_type": "Redirect",
-      "warning_code": 18,
-      "fingerprint": "71b088629b59eb0c66dd0aab5736ecda1061b31aeaaf58fbc71dae0114d91fa5",
-      "check_name": "Redirect",
-      "message": "Possible unprotected redirect",
-      "file": "app/controllers/courses_controller.rb",
-      "line": 3652,
-      "link": "https://brakemanscanner.org/docs/warning_types/redirect/",
-      "code": "redirect_to((params[:continue_to] or course_url(@course)))",
-      "render_path": null,
-      "location": {
-        "type": "method",
-        "class": "CoursesController",
-        "method": "render_update_success"
-      },
-      "user_input": "params[:continue_to]",
-      "confidence": "High",
-      "cwe_id": [
-        601
-      ],
-      "note": ""
-    },
-    {
-      "warning_type": "SQL Injection",
-      "warning_code": 0,
-      "fingerprint": "71cfd336595906692a50a1ce226161486c116baf7be179a8aafe75b0e5bc0cb9",
-      "check_name": "SQL",
-      "message": "Possible SQL injection",
-      "file": "config/initializers/active_record.rb",
-      "line": 1170,
-      "link": "https://brakemanscanner.org/docs/warning_types/sql_injection/",
-      "code": "connection.execute(\"DROP TABLE #{\"#{table_name}_in_batches_temp_table_#{apply_limits(self, start, finish, build_batch_orders(order)).to_sql.hash.abs.to_s(36)}\"[(-63..)]}\")",
-      "render_path": null,
-      "location": null,
-      "user_input": "\"#{table_name}_in_batches_temp_table_#{apply_limits(self, start, finish, build_batch_orders(order)).to_sql.hash.abs.to_s(36)}\"[(-63..)]",
-      "confidence": "Medium",
-      "cwe_id": [
-        89
-      ],
-      "note": ""
-    },
-    {
-      "warning_type": "SQL Injection",
-      "warning_code": 0,
-      "fingerprint": "750eb4c930157426d6110fe086f4f5567c5baacf015a038468b99519ac0ede2f",
-      "check_name": "SQL",
-      "message": "Possible SQL injection",
-      "file": "app/models/conversation_participant.rb",
-      "line": 72,
-      "link": "https://brakemanscanner.org/docs/warning_types/sql_injection/",
-      "code": "where((\"conversation_participants.root_account_ids <> '' AND \" + like_condition(\"?\", \"'%[' || REPLACE(conversation_participants.root_account_ids, ',', ']%[') || ']%'\", :downcase => false)), ((\"[\" + Shard.birth.activate do\n accts = (masquerading_user.associated_root_accounts.shard(masquerading_user.in_region_associated_shards).to_a + user_being_viewed.associated_root_accounts.shard(user_being_viewed.in_region_associated_shards).to_a).uniq.select do\n a.grants_right?(masquerading_user, :become_user)\n end\n((masquerading_user.associated_root_accounts.shard(masquerading_user.in_region_associated_shards).to_a + user_being_viewed.associated_root_accounts.shard(user_being_viewed.in_region_associated_shards).to_a).uniq.select do\n a.grants_right?(masquerading_user, :become_user)\n end.map(&:id) + (masquerading_user.associated_root_accounts.shard(masquerading_user.in_region_associated_shards).to_a + user_being_viewed.associated_root_accounts.shard(user_being_viewed.in_region_associated_shards).to_a).uniq.select do\n a.grants_right?(masquerading_user, :become_user)\n end.map(&:global_id))\n\n end.join(\"][\")) + \"]\"))",
-      "render_path": null,
-      "location": {
-        "type": "method",
-        "class": "ConversationParticipant",
-        "method": "for_masquerading_user"
-      },
-      "user_input": "like_condition(\"?\", \"'%[' || REPLACE(conversation_participants.root_account_ids, ',', ']%[') || ']%'\", :downcase => false)",
-      "confidence": "Medium",
-      "cwe_id": [
-        89
-      ],
-      "note": ""
-    },
-    {
-      "warning_type": "SQL Injection",
-      "warning_code": 0,
-      "fingerprint": "7a21727465813c37024871e528294fa2c02d269d60b62b99774d405263d00517",
-      "check_name": "SQL",
-      "message": "Possible SQL injection",
-      "file": "lib/support_helpers/tii.rb",
-      "line": 114,
-      "link": "https://brakemanscanner.org/docs/warning_types/sql_injection/",
-      "code": "Assignment.joins(:submissions).where(updated_field.gt(@after_time)).where(updated_field.lt(1.hour.ago)).where(\"submissions.#{like_error}\")",
-      "render_path": null,
-      "location": {
-        "type": "method",
-        "class": "SupportHelpers::Tii::ShardFixer",
-        "method": "load_broken_objects"
-      },
-      "user_input": "like_error",
-      "confidence": "Medium",
-      "cwe_id": [
-        89
-      ],
-      "note": ""
-    },
-    {
-      "warning_type": "SQL Injection",
-      "warning_code": 0,
-      "fingerprint": "7a508e1af8899d8b5e2727fdf138717ab1ca1ec71ab4f8544f1acd5fc9078f71",
-      "check_name": "SQL",
-      "message": "Possible SQL injection",
-      "file": "lib/unzip_attachment.rb",
-      "line": 163,
-      "link": "https://brakemanscanner.org/docs/warning_types/sql_injection/",
-      "code": "Attachment.where(:id => id_positions.keys).update_all(\"position=CASE #{id_positions.inject([]) do\n memo.tap do\n (m << \"WHEN id=#{id} THEN #{position}\") if id and position\n end\n end.join(\" \")} ELSE position END\")",
-      "render_path": null,
-      "location": {
-        "type": "method",
-        "class": "UnzipAttachment",
-        "method": "update_attachment_positions"
-      },
-      "user_input": "id_positions.inject([]) do\n memo.tap do\n (m << \"WHEN id=#{id} THEN #{position}\") if id and position\n end\n end.join(\" \")",
-      "confidence": "Medium",
-      "cwe_id": [
-        89
-      ],
-      "note": ""
-    },
-    {
-      "warning_type": "SSL Verification Bypass",
-      "warning_code": 71,
-      "fingerprint": "7c6a30da94876a5dcf712e8595642f6144bb9c4033ccdd6a09939c8808e57ce9",
-      "check_name": "SSLVerify",
-      "message": "SSL certificate verification was bypassed",
-      "file": "gems/canvas_kaltura/lib/canvas_kaltura/kaltura_client_v3.rb",
-      "line": 396,
-      "link": "https://brakemanscanner.org/docs/warning_types/ssl_verification_bypass/",
-      "code": "Net::HTTP.new(\"www.kaltura.com\", (Net::HTTP.https_default_port or Net::HTTP.http_default_port)).verify_mode = OpenSSL::SSL::VERIFY_NONE",
-      "render_path": null,
-      "location": {
-        "type": "method",
-        "class": "CanvasKaltura::ClientV3",
-        "method": "sendRequest"
-      },
-      "user_input": null,
-      "confidence": "High",
-      "cwe_id": [
-        295
-      ],
-      "note": ""
-    },
-    {
-      "warning_type": "Command Injection",
-      "warning_code": 14,
-      "fingerprint": "816a81c5f19187c4a3855a2d49727ffd2f07c31284f44ba2621ae92b83576bdc",
-      "check_name": "Execute",
-      "message": "Possible command injection",
-      "file": "lib/cc/importer/canvas/quiz_converter.rb",
-      "line": 46,
-      "link": "https://brakemanscanner.org/docs/warning_types/command_injection/",
-      "code": "`#{Qti.get_conversion_command(File.join(qti_folder, \"qti_2_1\"), qti_folder)}`",
-      "render_path": null,
-      "location": {
-        "type": "method",
-        "class": "CC::Importer::Canvas::QuizConverter",
-        "method": "run_qti_converter"
-      },
-      "user_input": "Qti.get_conversion_command(File.join(qti_folder, \"qti_2_1\"), qti_folder)",
-      "confidence": "Medium",
-      "cwe_id": [
-        77
-      ],
-      "note": ""
-    },
-    {
-      "warning_type": "SQL Injection",
-      "warning_code": 0,
-      "fingerprint": "8191472e7cb903bb026cb078bec2d0ecc4c91f3cb2199cf99186a1e142c679fa",
-      "check_name": "SQL",
-      "message": "Possible SQL injection",
-      "file": "config/initializers/active_record.rb",
-      "line": 1128,
-      "link": "https://brakemanscanner.org/docs/warning_types/sql_injection/",
-      "code": "connection.execute(\"CREATE INDEX \\\"temp_primary_key\\\" ON #{connection.quote_local_table_name(\"#{table_name}_in_batches_temp_table_#{apply_limits(self, start, finish, build_batch_orders(order)).to_sql.hash.abs.to_s(36)}\"[(-63..)])}(#{connection.quote_column_name(primary_key)})\")",
-      "render_path": null,
-      "location": null,
-      "user_input": "connection.quote_local_table_name(\"#{table_name}_in_batches_temp_table_#{apply_limits(self, start, finish, build_batch_orders(order)).to_sql.hash.abs.to_s(36)}\"[(-63..)])",
-      "confidence": "Medium",
-      "cwe_id": [
-        89
-      ],
-      "note": ""
-    },
-    {
-      "warning_type": "SQL Injection",
-      "warning_code": 0,
-      "fingerprint": "83164a6995f613083b813d2852dd0ef5fe4988c0b0d222ba03b7ade183c6768d",
-      "check_name": "SQL",
-      "message": "Possible SQL injection",
-      "file": "lib/submission_search.rb",
-      "line": 201,
-      "link": "https://brakemanscanner.org/docs/warning_types/sql_injection/",
-      "code": "Arel.sql(\"submissions.user_id = ? #{reverse_direction(direction)}\", assignment.context.student_view_students.active.first.id)",
-      "render_path": null,
-      "location": {
-        "type": "method",
-        "class": "SubmissionSearch",
-        "method": "order_by_test_student"
-      },
-      "user_input": "reverse_direction(direction)",
-      "confidence": "Medium",
-      "cwe_id": [
-        89
-      ],
-      "note": ""
-    },
-    {
-      "warning_type": "SQL Injection",
-      "warning_code": 0,
-      "fingerprint": "835f03ce5995a23589f8e8e74e0e03eed16c4991db2e70c2e5eeda2cd39e72da",
-      "check_name": "SQL",
-      "message": "Possible SQL injection",
-      "file": "lib/submission_search.rb",
-      "line": 192,
-      "link": "https://brakemanscanner.org/docs/warning_types/sql_injection/",
-      "code": "Arel.sql(\"#{Submission.anonymous_id_order_clause} #{direction}\")",
-      "render_path": null,
-      "location": {
-        "type": "method",
-        "class": "SubmissionSearch",
-        "method": "order_by_anonymous_username"
-      },
-      "user_input": "Submission.anonymous_id_order_clause",
-      "confidence": "High",
-      "cwe_id": [
-        89
-      ],
-      "note": ""
-    },
-    {
-      "warning_type": "SQL Injection",
-      "warning_code": 0,
-      "fingerprint": "871762919d635836a40277367e84b1427e48755b97056fc79f826168f35ffcbc",
-      "check_name": "SQL",
-      "message": "Possible SQL injection",
-      "file": "app/models/conversation.rb",
-      "line": 834,
-      "link": "https://brakemanscanner.org/docs/warning_types/sql_injection/",
-      "code": "self.class.where([\"(#{col} IS NULL OR #{col} < ?)\", val])",
-      "render_path": null,
-      "location": {
-        "type": "method",
-        "class": "Conversation",
-        "method": "maybe_update_timestamp"
-      },
-      "user_input": "col",
-      "confidence": "Medium",
-      "cwe_id": [
-        89
-      ],
-      "note": ""
-    },
-    {
-      "warning_type": "Redirect",
-      "warning_code": 18,
-      "fingerprint": "89637035fa3c2dd610d49b418965783e6e3c841d0939c727f3361785cf319ef6",
-      "check_name": "Redirect",
-      "message": "Possible unprotected redirect",
-      "file": "app/controllers/users_controller.rb",
-      "line": 2671,
-      "link": "https://brakemanscanner.org/docs/warning_types/redirect/",
-      "code": "redirect_to(User.avatar_fallback_url(Shard.shard_for(Shard.global_id_for(User.user_id_from_avatar_key(params[:user_id]))).activate do\n Rails.cache.fetch(Cacher.avatar_cache_key(Shard.global_id_for(User.user_id_from_avatar_key(params[:user_id])), ((request.env[\"canvas.domain_root_account\"] or LoadAccount.default_domain_root_account).settings[:avatars] or \"enabled\"))) do\n user = User.where(:id => Shard.global_id_for(User.user_id_from_avatar_key(params[:user_id]))).first\nif User.where(:id => Shard.global_id_for(User.user_id_from_avatar_key(params[:user_id]))).first then\n  User.where(:id => Shard.global_id_for(User.user_id_from_avatar_key(params[:user_id]))).first.avatar_url(nil, ((request.env[\"canvas.domain_root_account\"] or LoadAccount.default_domain_root_account).settings[:avatars] or \"enabled\"))\nelse\n  \"/images/messages/avatar-50.png\"\nend\n end\n end, request))",
-      "render_path": null,
-      "location": {
-        "type": "method",
-        "class": "UsersController",
-        "method": "avatar_image"
-      },
-      "user_input": "User.avatar_fallback_url(Shard.shard_for(Shard.global_id_for(User.user_id_from_avatar_key(params[:user_id]))).activate do\n Rails.cache.fetch(Cacher.avatar_cache_key(Shard.global_id_for(User.user_id_from_avatar_key(params[:user_id])), ((request.env[\"canvas.domain_root_account\"] or LoadAccount.default_domain_root_account).settings[:avatars] or \"enabled\"))) do\n user = User.where(:id => Shard.global_id_for(User.user_id_from_avatar_key(params[:user_id]))).first\nif User.where(:id => Shard.global_id_for(User.user_id_from_avatar_key(params[:user_id]))).first then\n  User.where(:id => Shard.global_id_for(User.user_id_from_avatar_key(params[:user_id]))).first.avatar_url(nil, ((request.env[\"canvas.domain_root_account\"] or LoadAccount.default_domain_root_account).settings[:avatars] or \"enabled\"))\nelse\n  \"/images/messages/avatar-50.png\"\nend\n end\n end, request)",
-      "confidence": "High",
-      "cwe_id": [
-        601
-      ],
-      "note": ""
-    },
-    {
-      "warning_type": "SQL Injection",
-      "warning_code": 0,
-      "fingerprint": "8c27488def1fe87cdbb0b75aba689be971941c1023b143ea228c4588c319be04",
-      "check_name": "SQL",
-      "message": "Possible SQL injection",
-      "file": "lib/grade_calculator.rb",
-      "line": 700,
-      "link": "https://brakemanscanner.org/docs/warning_types/sql_injection/",
-      "code": "Score.connection.execute(\"INSERT INTO #{Score.quoted_table_name} (\\n  enrollment_id, assignment_group_id,\\n  #{assignment_group_columns_to_insert_or_update[:value_names].join(\", \")},\\n  course_score, root_account_id, created_at, updated_at\\n)\\n  SELECT\\n    val.enrollment_id AS enrollment_id,\\n    val.assignment_group_id as assignment_group_id,\\n    #{assignment_group_columns_to_insert_or_update[:insert_columns].join(\", \")},\\n    FALSE AS course_score,\\n    #{(course or Course.find(course)).root_account_id} AS root_account_id,\\n    #{updated_at} AS created_at,\\n    #{updated_at} AS updated_at\\n  FROM\\n    (\\n      SELECT\\n        (x->>0)::INT8 AS enrollment_id,\\n        (x->>1)::INT8 AS assignment_group_id,\\n        #{assignment_group_columns_to_insert_or_update[:value_names].map.with_index do\n \"(x->>#{(i + 2)})::FLOAT8 AS #{name}\"\n end.join(\", \")}\\n      FROM\\n        jsonb_array_elements('#{score_values.to_json}') x\\n    ) val\\n  ORDER BY assignment_group_id, enrollment_id\\nON CONFLICT (enrollment_id, assignment_group_id) WHERE assignment_group_id IS NOT NULL\\nDO UPDATE SET\\n  #{update_columns},\\n  updated_at = excluded.updated_at,\\n  root_account_id = excluded.root_account_id,\\n  workflow_state = COALESCE(NULLIF(excluded.workflow_state, 'deleted'), 'active')\\nWHERE\\n  #{update_conditions}\\n  OR #{Score.quoted_table_name}.root_account_id IS DISTINCT FROM excluded.root_account_id\\n  OR #{Score.quoted_table_name}.workflow_state IS DISTINCT FROM COALESCE(NULLIF(excluded.workflow_state, 'deleted'), 'active')\\n\".squish)",
-      "render_path": null,
-      "location": {
-        "type": "method",
-        "class": "GradeCalculator",
-        "method": "save_assignment_group_scores_old"
-      },
-      "user_input": "assignment_group_columns_to_insert_or_update[:value_names].join(\", \")",
-      "confidence": "Medium",
-      "cwe_id": [
-        89
-      ],
-      "note": ""
-    },
-    {
-      "warning_type": "SQL Injection",
-      "warning_code": 0,
-      "fingerprint": "95cb09e9318723a29052bcdcf833ac2cf91cab22b8cd593987cc9d9e55223f11",
-      "check_name": "SQL",
-      "message": "Possible SQL injection",
-      "file": "app/models/discussion_entry_participant.rb",
-      "line": 164,
-      "link": "https://brakemanscanner.org/docs/warning_types/sql_injection/",
-      "code": "connection.exec_insert(\"  INSERT INTO #{quoted_table_name}\\n              (#{\"discussion_entry_id,user_id,root_account_id,workflow_state,read_at,forced_read_state,rating,report_type\"})\\n       VALUES #{[entry_or_topic].map do\n row_values(batch_entry, user.id, entry_or_topic.root_account_id, (new_state or \"unread\"), [connection.quote(forced), connection.quote(rating), connection.quote(:BRAKEMAN_SAFE_LITERAL)])\n end.map do\n \"(#{row.join(\",\")})\"\n end.join(\",\")}\\n  ON CONFLICT (discussion_entry_id,user_id)\\nDO UPDATE SET #{[\"forced_read_state\", \"rating\", \"report_type\", \"workflow_state\", \"read_at\"].zip([connection.quote(forced), connection.quote(rating), connection.quote(:BRAKEMAN_SAFE_LITERAL), connection.quote(new_state), connection.quote((Time.zone.now or nil))]).map do\n a.join(\"=\")\n end.join(\",\")}\\n        WHERE #{\"(#{quoted_table_name}.#{[\"forced_read_state\", \"rating\", \"report_type\", \"workflow_state\", \"read_at\"].join(\",#{quoted_table_name}.\")})\\n                     IS DISTINCT FROM (#{\"#{connection.quote(forced)},#{connection.quote(rating)},#{connection.quote(:BRAKEMAN_SAFE_LITERAL)},#{connection.quote(new_state)},#{connection.quote((Time.zone.now or nil))}\"})\"}\\n\".squish)",
-      "render_path": null,
-      "location": {
-        "type": "method",
-        "class": "DiscussionEntryParticipant",
-        "method": "DiscussionEntryParticipant.upsert_for_entries"
-      },
-      "user_input": "[entry_or_topic].map do\n row_values(batch_entry, user.id, entry_or_topic.root_account_id, (new_state or \"unread\"), [connection.quote(forced), connection.quote(rating), connection.quote(:BRAKEMAN_SAFE_LITERAL)])\n end.map do\n \"(#{row.join(\",\")})\"\n end.join(\",\")",
-      "confidence": "Medium",
-      "cwe_id": [
-        89
-      ],
-      "note": ""
-    },
-    {
-      "warning_type": "SQL Injection",
-      "warning_code": 0,
-      "fingerprint": "96ad8f781198eb407e8e108f14a4aa2c4d98bf212125ff66f6cde643bc5bf029",
-      "check_name": "SQL",
-      "message": "Possible SQL injection",
-      "file": "app/models/master_courses/folder_helper.rb",
-      "line": 50,
-      "link": "https://brakemanscanner.org/docs/warning_types/sql_injection/",
-      "code": "Folder.connection.select_values(\"WITH RECURSIVE t AS (\\n  SELECT id, parent_folder_id FROM #{Folder.quoted_table_name} WHERE id IN (#{(Set.new << folder_id).to_a.sort.join(\",\")})\\n  UNION\\n  SELECT folders.id, folders.parent_folder_id FROM #{Folder.quoted_table_name} INNER JOIN t ON folders.id=t.parent_folder_id\\n)\\nSELECT DISTINCT id FROM t\\n\".squish)",
-      "render_path": null,
-      "location": {
-        "type": "method",
-        "class": "MasterCourses::FolderHelper",
-        "method": "MasterCourses::FolderHelper.locked_folder_ids_for_course"
-      },
-      "user_input": "(Set.new << folder_id).to_a.sort.join(\",\")",
-      "confidence": "Medium",
-      "cwe_id": [
-        89
-      ],
-      "note": ""
-    },
-    {
-      "warning_type": "SQL Injection",
-      "warning_code": 0,
-      "fingerprint": "9b42b79c842d4fd260f8204a367999ddb93a8c6abe72445831f6a491b036eb7b",
-      "check_name": "SQL",
-      "message": "Possible SQL injection",
-      "file": "lib/submission_lifecycle_manager.rb",
-      "line": 395,
-      "link": "https://brakemanscanner.org/docs/warning_types/sql_injection/",
-      "code": "Submission.where(\"(assignment_id, user_id) IN (#{assignment_and_student_id_values(:entries => entries).join(\",\")})\")",
-      "render_path": null,
-      "location": {
-        "type": "method",
-        "class": "SubmissionLifecycleManager",
-        "method": "current_cached_due_dates"
-      },
-      "user_input": "assignment_and_student_id_values(:entries => entries).join(\",\")",
-      "confidence": "Medium",
-      "cwe_id": [
-        89
-      ],
-      "note": ""
-    },
-    {
-      "warning_type": "SQL Injection",
-      "warning_code": 0,
-      "fingerprint": "9bdd6403e53d94bf3bcdf9c504888c13c4934f54102b2a612e71ab65a67de632",
-      "check_name": "SQL",
-      "message": "Possible SQL injection",
-      "file": "lib/submission_search.rb",
-      "line": 152,
-      "link": "https://brakemanscanner.org/docs/warning_types/sql_injection/",
-      "code": "Arel.sql(\"#{Submission.anonymous_id_order_clause} ASC\")",
-      "render_path": null,
-      "location": {
-        "type": "method",
-        "class": "SubmissionSearch",
-        "method": "add_order_bys"
-      },
-      "user_input": "Submission.anonymous_id_order_clause",
-      "confidence": "High",
-      "cwe_id": [
-        89
-      ],
-      "note": ""
-    },
-    {
-      "warning_type": "SQL Injection",
-      "warning_code": 0,
-      "fingerprint": "9e07215a728d4c6c701fc0f0d9fd2d772ffcfdf092893b67e5d5ef87717d40ac",
-      "check_name": "SQL",
-      "message": "Possible SQL injection",
-      "file": "config/initializers/active_record.rb",
-      "line": 967,
-      "link": "https://brakemanscanner.org/docs/warning_types/sql_injection/",
-      "code": "connection.select_values(\"FETCH FORWARD #{of} FROM #{\"#{table_name}_in_batches_cursor_#{apply_limits(clone, start, finish, build_batch_orders(order)).except(:select).select(primary_key).to_sql.hash.abs.to_s(36)}\"}\")",
-      "render_path": null,
-      "location": null,
-      "user_input": "of",
-      "confidence": "Medium",
-      "cwe_id": [
-        89
-      ],
-      "note": ""
-    },
-    {
-      "warning_type": "SQL Injection",
-      "warning_code": 0,
-      "fingerprint": "9e213c3440080230acd65f00562b9bd0d1c1c2c673fd32a020d1ca3c6e2cdb82",
-      "check_name": "SQL",
-      "message": "Possible SQL injection",
-      "file": "app/models/assignment_override.rb",
-      "line": 406,
-      "link": "https://brakemanscanner.org/docs/warning_types/sql_injection/",
-      "code": "where(\"#{field}_overridden\" => true)",
-      "render_path": null,
-      "location": {
-        "type": "method",
-        "class": "AssignmentOverride",
-        "method": "AssignmentOverride.override"
-      },
-      "user_input": "field",
-      "confidence": "Medium",
-      "cwe_id": [
-        89
-      ],
-      "note": ""
-    },
-    {
-      "warning_type": "SQL Injection",
-      "warning_code": 0,
-      "fingerprint": "a0f1ce90e4aa763c6d7cfdc66b61468e0786329151f922c828db9675c8d66d2a",
-      "check_name": "SQL",
-      "message": "Possible SQL injection",
-      "file": "app/controllers/conversations_controller.rb",
-      "line": 1056,
-      "link": "https://brakemanscanner.org/docs/warning_types/sql_injection/",
-      "code": "InstStatsd::Statsd.count(\"inbox.conversation.unstarred.legacy\", params[:conversation_ids].length)",
-      "render_path": null,
-      "location": {
-        "type": "method",
-        "class": "ConversationsController",
-        "method": "batch_update"
-      },
-      "user_input": "params[:conversation_ids].length",
-      "confidence": "Medium",
-      "cwe_id": [
-        89
-      ],
-      "note": ""
-    },
-    {
-      "warning_type": "Remote Code Execution",
-      "warning_code": 24,
-      "fingerprint": "a10a5c57e907f73230c60579e08bc331c9d035418e0d8aafa82892c516b2a439",
-      "check_name": "UnsafeReflection",
-      "message": "Unsafe reflection method `const_get` called with parameter value",
-      "file": "app/controllers/application_controller.rb",
-      "line": 1688,
-      "link": "https://brakemanscanner.org/docs/warning_types/remote_code_execution/",
-      "code": "Object.const_get((params[:feed_code].split(\"_\", 2) or [\"group_membership\", params[:feed_code].split(\"_\", 3)[-1]])[0].classify, false)",
-      "render_path": null,
-      "location": {
-        "type": "method",
-        "class": "ApplicationController",
-        "method": "get_feed_context"
-      },
-      "user_input": "params[:feed_code].split(\"_\", 2)",
-      "confidence": "High",
-      "cwe_id": [
-        470
-      ],
-      "note": ""
-    },
-    {
-      "warning_type": "Denial of Service",
-      "warning_code": 76,
-      "fingerprint": "a2a6a8e4413742bb617c0d22e1f1a7e475dd474d5812ed9391965b471b5958be",
-      "check_name": "RegexDoS",
-      "message": "Model attribute used in regular expression",
-      "file": "app/models/course.rb",
-      "line": 2823,
-      "link": "https://brakemanscanner.org/docs/warning_types/denial_of_service/",
-      "code": "/\\A#{(Folder.root_folders(self).first.name + \"/\")}/",
-      "render_path": null,
-      "location": {
-        "type": "method",
-        "class": "Course",
-        "method": "copy_attachments_from_course"
-      },
-      "user_input": "(Folder.root_folders(self).first.name + \"/\")",
-      "confidence": "Medium",
-      "cwe_id": [
-        20,
-        185
-      ],
-      "note": ""
-    },
-    {
-      "warning_type": "SQL Injection",
-      "warning_code": 0,
-      "fingerprint": "a4576047db11df4a8fe67fc4ff1fee6a227218c60fbf1649e1edf9e2bb0bd4f7",
-      "check_name": "SQL",
-      "message": "Possible SQL injection",
-      "file": "config/initializers/active_record.rb",
-      "line": 1645,
-      "link": "https://brakemanscanner.org/docs/warning_types/sql_injection/",
-      "code": "lock(\"#{lock_type} OF #{connection.quote_local_table_name(klass.table_name)}\")",
-      "render_path": null,
-      "location": null,
-      "user_input": "lock_type",
-      "confidence": "Medium",
-      "cwe_id": [
-        89
-      ],
-      "note": ""
-    },
-    {
-      "warning_type": "SQL Injection",
-      "warning_code": 0,
-      "fingerprint": "a7de724416aeb8f5bbcb1acd9cbc68c032e85b7484d274e20e86bfb3fefaacb3",
-      "check_name": "SQL",
-      "message": "Possible SQL injection",
-      "file": "lib/grade_calculator.rb",
-      "line": 747,
-      "link": "https://brakemanscanner.org/docs/warning_types/sql_injection/",
-      "code": "ScoreMetadata.connection.execute(\"INSERT INTO #{ScoreMetadata.quoted_table_name}\\n  (score_id, calculation_details, created_at, updated_at)\\n  SELECT\\n    scores.id AS score_id,\\n    CAST(val.calculation_details as json) AS calculation_details,\\n    #{updated_at} AS created_at,\\n    #{updated_at} AS updated_at\\n  FROM (VALUES #{dropped_values.join(\",\")}) val\\n    (enrollment_id, assignment_group_id, calculation_details)\\n  LEFT OUTER JOIN #{Score.quoted_table_name} scores ON\\n    scores.enrollment_id = val.enrollment_id AND\\n    scores.assignment_group_id = val.assignment_group_id\\n  ORDER BY score_id\\nON CONFLICT (score_id)\\nDO UPDATE SET\\n  calculation_details = excluded.calculation_details,\\n  updated_at = excluded.updated_at\\nWHERE\\n#{ScoreMetadata.quoted_table_name}.calculation_details #>>'{current,dropped}' IS DISTINCT FROM excluded.calculation_details #>>'{current,dropped}' OR\\n#{ScoreMetadata.quoted_table_name}.calculation_details #>>'{final,dropped}' IS DISTINCT FROM excluded.calculation_details #>>'{final,dropped}'\\n\".squish)",
-      "render_path": null,
-      "location": {
-        "type": "method",
-        "class": "GradeCalculator",
-        "method": "save_assignment_group_scores_old"
-      },
-      "user_input": "updated_at",
-      "confidence": "Medium",
-      "cwe_id": [
-        89
-      ],
-      "note": ""
-    },
-    {
-      "warning_type": "Remote Code Execution",
-      "warning_code": 119,
-      "fingerprint": "ac7f2592c16706e89d16ac41a7507f8abeaec4c0a0df52da89ede40d10d42cab",
-      "check_name": "UnsafeReflectionMethods",
-      "message": "Unsafe reflection method `method` called with model attribute",
-      "file": "app/controllers/grading_periods_controller.rb",
-      "line": 208,
-      "link": "https://brakemanscanner.org/docs/warning_types/remote_code_execution/",
-      "code": "method(:\"#{Account.active.find_by(:id => GradingPeriodGroup.active.select(:account_id).where(:id => params[:set_id])).class.to_s.downcase}_batch_update\")",
-      "render_path": null,
-      "location": {
-        "type": "method",
-        "class": "GradingPeriodsController",
-        "method": "batch_update"
-      },
-      "user_input": "Account.active.find_by(:id => GradingPeriodGroup.active.select(:account_id).where(:id => params[:set_id]))",
-      "confidence": "Medium",
-      "cwe_id": [
-        470
-      ],
-      "note": ""
-    },
-    {
-      "warning_type": "SQL Injection",
-      "warning_code": 0,
-      "fingerprint": "b3c753e3a88f578bc30834acd3a1229fef11d45e40e9b54a3b1d424267faacab",
-      "check_name": "SQL",
-      "message": "Possible SQL injection",
-      "file": "app/models/student_enrollment.rb",
-      "line": 101,
-      "link": "https://brakemanscanner.org/docs/warning_types/sql_injection/",
-      "code": "Submission.joins(:assignment).where(:user_id => students.map(&:user_id), :workflow_state => \"deleted\", :assignments => ({ :context_id => course_id })).merge(Assignment.active).in_batches.update_all(\"workflow_state = #{SubmissionLifecycleManager.infer_submission_workflow_state_sql}\")",
-      "render_path": null,
-      "location": {
-        "type": "method",
-        "class": "StudentEnrollment",
-        "method": "s(:self).restore_deleted_submissions_for_enrollments"
-      },
-      "user_input": "SubmissionLifecycleManager.infer_submission_workflow_state_sql",
-      "confidence": "Medium",
-      "cwe_id": [
-        89
-      ],
-      "note": ""
-    },
-    {
-      "warning_type": "Redirect",
-      "warning_code": 18,
-      "fingerprint": "b4bda6b6d94b643b15299eded526f9e3f9dfc51f70eda595793d94901233d46a",
-      "check_name": "Redirect",
-      "message": "Possible unprotected redirect",
-      "file": "app/controllers/crocodoc_sessions_controller.rb",
-      "line": 53,
-      "link": "https://brakemanscanner.org/docs/warning_types/redirect/",
-      "code": "redirect_to(Attachment.find(extract_blob(params[:hmac], params[:blob], \"user_id\" => ((((nil or PseudonymSession.find_with_validation.record) or Pseudonym.where(:id => (@policy_pseudonym_id)).first).user or nil) or api_find(User, session[:become_user_id])).global_id, \"type\" => \"crocodoc\")[\"attachment_id\"]).crocodoc_document.session_url(:user => (((((nil or PseudonymSession.find_with_validation.record) or Pseudonym.where(:id => (@policy_pseudonym_id)).first).user or nil) or api_find(User, session[:become_user_id]))), :annotations => ((value_to_boolean(params[:annotations]) or true)), :enable_annotations => extract_blob(params[:hmac], params[:blob], \"user_id\" => ((((nil or PseudonymSession.find_with_validation.record) or Pseudonym.where(:id => (@policy_pseudonym_id)).first).user or nil) or api_find(User, session[:become_user_id])).global_id, \"type\" => \"crocodoc\")[\"enable_annotations\"], :moderated_grading_allow_list => extract_blob(params[:hmac], params[:blob], \"user_id\" => ((((nil or PseudonymSession.find_with_validation.record) or Pseudonym.where(:id => (@policy_pseudonym_id)).first).user or nil) or api_find(User, session[:become_user_id])).global_id, \"type\" => \"crocodoc\")[\"moderated_grading_allow_list\"]))",
-      "render_path": null,
-      "location": {
-        "type": "method",
-        "class": "CrocodocSessionsController",
-        "method": "show"
-      },
-      "user_input": "Attachment.find(extract_blob(params[:hmac], params[:blob], \"user_id\" => ((((nil or PseudonymSession.find_with_validation.record) or Pseudonym.where(:id => (@policy_pseudonym_id)).first).user or nil) or api_find(User, session[:become_user_id])).global_id, \"type\" => \"crocodoc\")[\"attachment_id\"]).crocodoc_document.session_url(:user => (((((nil or PseudonymSession.find_with_validation.record) or Pseudonym.where(:id => (@policy_pseudonym_id)).first).user or nil) or api_find(User, session[:become_user_id]))), :annotations => ((value_to_boolean(params[:annotations]) or true)), :enable_annotations => extract_blob(params[:hmac], params[:blob], \"user_id\" => ((((nil or PseudonymSession.find_with_validation.record) or Pseudonym.where(:id => (@policy_pseudonym_id)).first).user or nil) or api_find(User, session[:become_user_id])).global_id, \"type\" => \"crocodoc\")[\"enable_annotations\"], :moderated_grading_allow_list => extract_blob(params[:hmac], params[:blob], \"user_id\" => ((((nil or PseudonymSession.find_with_validation.record) or Pseudonym.where(:id => (@policy_pseudonym_id)).first).user or nil) or api_find(User, session[:become_user_id])).global_id, \"type\" => \"crocodoc\")[\"moderated_grading_allow_list\"])",
-      "confidence": "High",
-      "cwe_id": [
-        601
-      ],
-      "note": ""
-    },
-    {
-      "warning_type": "SQL Injection",
-      "warning_code": 0,
-      "fingerprint": "b6944f1077661151ed28a4f2c1c874378a58ac2f622d61a3fec18f74e9db7d5b",
-      "check_name": "SQL",
-      "message": "Possible SQL injection",
-      "file": "lib/submission_lifecycle_manager.rb",
-      "line": 406,
-      "link": "https://brakemanscanner.org/docs/warning_types/sql_injection/",
-      "code": "Submission.where(\"(assignment_id, user_id) IN (#{assignment_and_student_id_values(:entries => entries).join(\",\")})\")",
-      "render_path": null,
-      "location": {
-        "type": "method",
-        "class": "SubmissionLifecycleManager",
-        "method": "record_due_date_changes_for_auditable_assignments!"
-      },
-      "user_input": "assignment_and_student_id_values(:entries => entries).join(\",\")",
-      "confidence": "Medium",
-      "cwe_id": [
-        89
-      ],
-      "note": ""
-    },
-    {
-      "warning_type": "SQL Injection",
-      "warning_code": 0,
-      "fingerprint": "b7c9d38286006de6cec6c394b56539441c1fcff05b2fd66c311665f4efa50df5",
-      "check_name": "SQL",
-      "message": "Possible SQL injection",
-      "file": "config/initializers/active_record.rb",
-      "line": 488,
-      "link": "https://brakemanscanner.org/docs/warning_types/sql_injection/",
-      "code": "find_by_sql((((+\"\" << \"SELECT NULL AS #{column.to_s} WHERE EXISTS (SELECT * FROM #{quoted_table_name} WHERE #{column.to_s} IS NULL) UNION ALL (\") << \"WITH RECURSIVE t AS (\\n  SELECT MIN(#{column.to_s}) AS #{column.to_s} FROM #{quoted_table_name}\\n  UNION ALL\\n  SELECT (SELECT MIN(#{column.to_s}) FROM #{quoted_table_name} WHERE #{column.to_s} > t.#{column.to_s})\\n  FROM t\\n  WHERE t.#{column.to_s} IS NOT NULL\\n)\\nSELECT #{column.to_s} FROM t WHERE #{column.to_s} IS NOT NULL\\n\".squish) << \")\"))",
-      "render_path": null,
-      "location": {
-        "type": "method",
-        "class": "ActiveRecord::Base",
-        "method": "distinct_values"
-      },
-      "user_input": "column",
-      "confidence": "Medium",
-      "cwe_id": [
-        89
-      ],
-      "note": ""
-    },
-    {
-      "warning_type": "SQL Injection",
-      "warning_code": 0,
-      "fingerprint": "bd123f852d6c0da2ca1e8ddbbc4c43fa9e4b824f5a74a5d58a2e703a962f205f",
-      "check_name": "SQL",
-      "message": "Possible SQL injection",
-      "file": "app/services/differentiation_tag/converters/checkpointed_discussion_override_converter.rb",
-      "line": 198,
-      "link": "https://brakemanscanner.org/docs/warning_types/sql_injection/",
-      "code": "GroupMembership.connection.execute(\"SELECT user_id, array_agg(group_id) as tag_ids\\nFROM #{GroupMembership.quoted_table_name} AS gm\\nWHERE gm.workflow_state = 'accepted'\\n  AND gm.user_id IN (\\n    SELECT user_id\\n    FROM #{GroupMembership.quoted_table_name}\\n    WHERE workflow_state = 'accepted'\\n      AND group_id IN (#{tags.map(&:id).join(\",\")})\\n      AND user_id IN (#{students.join(\",\")})\\n    GROUP BY user_id\\n    HAVING COUNT(group_id) > 1\\n  )\\nGROUP BY user_id\\n\".squish)",
-      "render_path": null,
-      "location": {
-        "type": "method",
-        "class": "DifferentiationTag::Converters::CheckpointedDiscussionOverrideConverter",
-        "method": "s(:self).find_students_in_multiple_tags"
-      },
-      "user_input": "tags.map(&:id).join(\",\")",
-      "confidence": "Medium",
-      "cwe_id": [
-        89
-      ],
-      "note": "The values here are not from user input, they are id's pulled from another query"
-    },
-    {
-      "warning_type": "SQL Injection",
-      "warning_code": 0,
-      "fingerprint": "c041acd84098433ca9432cdcd67d0c95382085a6ed4a7ceb73597d9bd235f62a",
-      "check_name": "SQL",
-      "message": "Possible SQL injection",
-      "file": "config/initializers/active_record.rb",
-      "line": 434,
-      "link": "https://brakemanscanner.org/docs/warning_types/sql_injection/",
-      "code": "Arel.sql((\"(#{col} COLLATE #{Canvas::ICU.choose_pg12_collation(connection.icu_collations)})\" or \"CAST(LOWER(replace(#{col}, '\\\\', '\\\\\\\\')) AS bytea)\"))",
-      "render_path": null,
-      "location": {
-        "type": "method",
-        "class": "ActiveRecord::Base",
-        "method": "best_unicode_collation_key"
-      },
-      "user_input": "col",
-      "confidence": "Medium",
-      "cwe_id": [
-        89
-      ],
-      "note": ""
-    },
-    {
-      "warning_type": "Redirect",
-      "warning_code": 18,
-      "fingerprint": "c6e825e0dac404ef42cb2c45a2ae0b261e506f3c1ccebeadab67e0c289aaf8d6",
-      "check_name": "Redirect",
-      "message": "Possible unprotected redirect",
-      "file": "app/controllers/quizzes/quiz_submissions_controller.rb",
-      "line": 117,
-      "link": "https://brakemanscanner.org/docs/warning_types/redirect/",
-      "code": "redirect_to((params[:next_question_path] or course_quiz_take_path(@context, require_quiz)))",
-      "render_path": null,
-      "location": {
-        "type": "method",
-        "class": "Quizzes::QuizSubmissionsController",
-        "method": "backup"
-      },
-      "user_input": "params[:next_question_path]",
-      "confidence": "High",
-      "cwe_id": [
-        601
-      ],
-      "note": ""
-    },
-    {
-      "warning_type": "SQL Injection",
-      "warning_code": 0,
-      "fingerprint": "c76f489b64a73c0ca7d8a2e3c7e74d1571d1c5467816a496fa75d8af38eba2b7",
-      "check_name": "SQL",
-      "message": "Possible SQL injection",
-      "file": "lib/submission_lifecycle_manager.rb",
-      "line": 541,
-      "link": "https://brakemanscanner.org/docs/warning_types/sql_injection/",
-      "code": "Submission.deleted.joins(\"INNER JOIN (VALUES #{batch.each_with_object([]) do\n next unless entry[5]\n(memo << \"(#{entry.first}, #{entry.second})\")\n end.join(\",\")})\\nAS vals(assignment_id, student_id)\\nON submissions.assignment_id = vals.assignment_id\\nAND submissions.user_id = vals.student_id\\n\".squish)",
-      "render_path": null,
-      "location": {
-        "type": "method",
-        "class": "SubmissionLifecycleManager",
-        "method": "handle_lti_deleted_submissions"
-      },
-      "user_input": "batch.each_with_object([]) do\n next unless entry[5]\n(memo << \"(#{entry.first}, #{entry.second})\")\n end.join(\",\")",
-      "confidence": "Medium",
-      "cwe_id": [
-        89
-      ],
-      "note": ""
-    },
-    {
-      "warning_type": "SQL Injection",
-      "warning_code": 0,
-      "fingerprint": "c890ecf49f56bc04f77b5c49645f28eb3dc83c6da9ba94971b9bb8dbb7753c7f",
-      "check_name": "SQL",
-      "message": "Possible SQL injection",
-      "file": "config/initializers/active_record.rb",
-      "line": 463,
-      "link": "https://brakemanscanner.org/docs/warning_types/sql_injection/",
-      "code": "Arel.sql((ary.each_with_index.inject(+\"CASE \") do\n (((string << \"WHEN #{col} IN (\") << Array(values).map do\n connection.quote(value)\n end.join(\", \")) << \") THEN #{i} \")\n end << \"ELSE #{ary.size} END\"))",
-      "render_path": null,
-      "location": {
-        "type": "method",
-        "class": "ActiveRecord::Base",
-        "method": "rank_sql"
-      },
-      "user_input": "ary.size",
-      "confidence": "Medium",
-      "cwe_id": [
-        89
-      ],
-      "note": ""
-    },
-    {
-      "warning_type": "Command Injection",
-      "warning_code": 14,
-      "fingerprint": "cf943f27ffad630d4ce885bc26aa6e169a537527edc37391f5b029de8c617ed3",
-      "check_name": "Execute",
-      "message": "Possible command injection",
-      "file": "lib/cc/importer/standard/quiz_converter.rb",
-      "line": 65,
-      "link": "https://brakemanscanner.org/docs/warning_types/command_injection/",
-      "code": "`#{Qti.get_conversion_command(out_folder, qti_file)}`",
-      "render_path": null,
-      "location": {
-        "type": "method",
-        "class": "CC::Importer::Standard::QuizConverter",
-        "method": "run_qti_converter"
-      },
-      "user_input": "Qti.get_conversion_command(out_folder, qti_file)",
-      "confidence": "Medium",
-      "cwe_id": [
-        77
-      ],
-      "note": ""
-    },
-    {
-      "warning_type": "SQL Injection",
-      "warning_code": 0,
-      "fingerprint": "d20c023657e21d01d9b4c16ff26d7b5cc8ba74da73000106494ccb868ee7ba61",
-      "check_name": "SQL",
-      "message": "Possible SQL injection",
-      "file": "config/initializers/active_record.rb",
-      "line": 500,
-      "link": "https://brakemanscanner.org/docs/warning_types/sql_injection/",
-      "code": "Arel.sql(\"#{column} #{direction.to_s.upcase}#{(\" NULLS FIRST\" or \" NULLS LAST\" if (first_or_last == :last) and (direction == :desc))}\".strip)",
-      "render_path": null,
-      "location": {
-        "type": "method",
-        "class": "ActiveRecord::Base",
-        "method": "nulls"
-      },
-      "user_input": "column",
-      "confidence": "Medium",
-      "cwe_id": [
-        89
-      ],
-      "note": ""
-    },
-    {
-      "warning_type": "Mass Assignment",
-      "warning_code": 70,
-      "fingerprint": "d284d0b1acd041a6b0cac1b0ac0327f44a5f58ce452ec362014f748a4c64be08",
-      "check_name": "MassAssignment",
-      "message": "Specify exact keys allowed for mass assignment instead of using `permit!` which allows any keys",
-      "file": "app/controllers/gradebook_settings_controller.rb",
-      "line": 77,
-      "link": "https://brakemanscanner.org/docs/warning_types/mass_assignment/",
-      "code": "params.require(:gradebook_settings).permit({ :filter_columns_by => ([:context_module_id, { :context_module_ids => ([]) }, :grading_period_id, :assignment_group_id, { :assignment_group_ids => ([]) }, :submissions, { :submission_filters => ([]) }, :start_date, :end_date]), :filter_rows_by => ([:section_id, { :section_ids => ([]) }, :student_group_id, { :student_group_ids => ([]) }]), :selected_view_options_filters => ([]) }, :enter_grades_as, :hide_assignment_group_totals, :hide_total, :show_concluded_enrollments, :show_inactive_enrollments, :show_unpublished_assignments, :show_separate_first_last_names, :student_column_display_as, :student_column_secondary_info, :sort_rows_by_column_id, :sort_rows_by_setting_key, :sort_rows_by_direction, :view_ungraded_as_zero, :view_hidden_grades_indicator, :colors => ([:late, :missing, :resubmitted, :dropped, :excused, :extended])).permit!",
-      "render_path": null,
-      "location": {
-        "type": "method",
-        "class": "GradebookSettingsController",
-        "method": "gradebook_settings_params"
-      },
-      "user_input": null,
-      "confidence": "Medium",
-      "cwe_id": [
-        915
-      ],
-      "note": "permit! is needed here to allow enter_grades_as to accept dynamic assignment ID keys. This endpoint is protected by authorization checks requiring manage_grades or view_all_grades permissions."
-    },
-    {
       "warning_type": "SQL Injection",
       "warning_code": 0,
       "fingerprint": "d3e4717a8916952af677959ee1c92875143eb4e024d3f9816f3d3bd48fc0b620",
