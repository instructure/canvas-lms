{
  "ignored_warnings": [
    {
      "warning_type": "SQL Injection",
      "warning_code": 0,
      "fingerprint": "004796896cde893b006bf1856f61eba560b7329e370bd5cf0a071d019acfb05c",
      "check_name": "SQL",
      "message": "Possible SQL injection",
      "file": "lib/data_fixup/resend_plagiarism_events.rb",
      "line": 66,
      "link": "https://brakemanscanner.org/docs/warning_types/sql_injection/",
      "code": "Submission.where(\"id in (#{(errors_report_scope(all_configured_submissions(start_time, end_time).select(:id).order(:submitted_at => :desc).limit(limit)) or missing_report_scope(all_configured_submissions(start_time, end_time).select(:id).order(:submitted_at => :desc).limit(limit)))})\")",
      "render_path": null,
      "location": {
        "type": "method",
        "class": "DataFixup::ResendPlagiarismEvents",
        "method": "s(:self).resend_scope"
      },
      "user_input": "errors_report_scope(all_configured_submissions(start_time, end_time).select(:id).order(:submitted_at => :desc).limit(limit))",
      "confidence": "Medium",
      "cwe_id": [
        89
      ],
      "note": ""
    },
    {
      "warning_type": "SQL Injection",
      "warning_code": 0,
      "fingerprint": "03b292cdba7408f58e10ebcf7ef130b27150143a1594c3148a76e0d23f667778",
      "check_name": "SQL",
      "message": "Possible SQL injection",
      "file": "app/models/account.rb",
<<<<<<< HEAD
      "line": 1093,
=======
      "line": 1114,
>>>>>>> 2bd5305a
      "link": "https://brakemanscanner.org/docs/warning_types/sql_injection/",
      "code": "Account.connection.select_values(\"WITH RECURSIVE t AS (\\n  SELECT * FROM #{Account.quoted_table_name} WHERE id=#{Shard.local_id_for(starting_account_id.parent_account_id).first}\\n  UNION\\n  SELECT accounts.* FROM #{Account.quoted_table_name} INNER JOIN t ON accounts.id=t.parent_account_id\\n)\\nSELECT id FROM t\\n\".squish)",
      "render_path": null,
      "location": {
        "type": "method",
        "class": "Account",
        "method": "Account.account_chain_ids"
      },
      "user_input": "Shard.local_id_for(starting_account_id.parent_account_id).first",
      "confidence": "Medium",
      "cwe_id": [
        89
      ],
      "note": ""
    },
    {
      "warning_type": "SQL Injection",
      "warning_code": 0,
      "fingerprint": "06ba829c18e8b727a890713640069c3e460e1382bc658e1e54ddf5a73500b9c8",
      "check_name": "SQL",
      "message": "Possible SQL injection",
      "file": "lib/grade_calculator.rb",
      "line": 599,
      "link": "https://brakemanscanner.org/docs/warning_types/sql_injection/",
      "code": "ScoreMetadata.connection.execute(\"INSERT INTO #{ScoreMetadata.quoted_table_name}\\n  (score_id, calculation_details, created_at, updated_at)\\n  SELECT\\n    scores.id AS score_id,\\n    CASE enrollments.user_id\\n      #{{ user_id => ({ :current => ({ :dropped => scores[:current][:dropped] }), :final => ({ :dropped => scores[:final][:dropped] }) }) }.map do\n \"WHEN #{user_id} THEN cast('#{dropped.to_json}' as json)\"\n end.join(\" \")}\\n      ELSE NULL\\n    END AS calculation_details,\\n    #{updated_at} AS created_at,\\n    #{updated_at} AS updated_at\\n  FROM #{Score.quoted_table_name} scores\\n  INNER JOIN #{Enrollment.quoted_table_name} enrollments ON\\n    enrollments.id = scores.enrollment_id\\n  LEFT OUTER JOIN #{ScoreMetadata.quoted_table_name} metadata ON\\n    metadata.score_id = scores.id\\n  WHERE\\n    scores.enrollment_id IN (#{joined_enrollment_ids}) AND\\n    scores.assignment_group_id IS NULL AND\\n    #{if opts.reverse_merge(:emit_live_event => true, :ignore_muted => true, :update_all_grading_period_scores => true, :update_course_score => true, :only_update_course_gp_metadata => false, :only_update_points => false, :use_what_if_scores => false, :include_discussion_checkpoints => false)[:grading_period] then\n  \"scores.grading_period_id = #{opts.reverse_merge(:emit_live_event => true, :ignore_muted => true, :update_all_grading_period_scores => true, :update_course_score => true, :only_update_course_gp_metadata => false, :only_update_points => false, :use_what_if_scores => false, :include_discussion_checkpoints => false)[:grading_period].id}\"\nelse\n  \"scores.course_score IS TRUE\"\nend}\\n  ORDER BY enrollment_id\\nON CONFLICT (score_id)\\nDO UPDATE SET\\n  calculation_details = excluded.calculation_details,\\n  updated_at = excluded.updated_at\\nWHERE\\n  #{ScoreMetadata.quoted_table_name}.calculation_details #>>'{current,dropped}' IS DISTINCT FROM excluded.calculation_details #>>'{current,dropped}' OR\\n  #{ScoreMetadata.quoted_table_name}.calculation_details #>>'{final,dropped}' IS DISTINCT FROM excluded.calculation_details #>>'{final,dropped}'\\n\".squish)",
      "render_path": null,
      "location": {
        "type": "method",
        "class": "GradeCalculator",
        "method": "save_course_and_grading_period_metadata"
      },
      "user_input": "{ user_id => ({ :current => ({ :dropped => scores[:current][:dropped] }), :final => ({ :dropped => scores[:final][:dropped] }) }) }.map do\n \"WHEN #{user_id} THEN cast('#{dropped.to_json}' as json)\"\n end.join(\" \")",
      "confidence": "Medium",
      "cwe_id": [
        89
      ],
      "note": ""
    },
    {
      "warning_type": "SQL Injection",
      "warning_code": 0,
      "fingerprint": "0e15b8a6ab3d2158a04d098f25c49a631614b1fe6fea57e98d52dbe9052e3e80",
      "check_name": "SQL",
      "message": "Possible SQL injection",
      "file": "app/models/quizzes/quiz.rb",
      "line": 1388,
      "link": "https://brakemanscanner.org/docs/warning_types/sql_injection/",
      "code": "Quizzes::QuizSubmission.from(\"( VALUES #{quizzes.map do\n \"(#{q.id})\"\n end.join(\", \")} ) AS s(quiz_id)\")",
      "render_path": null,
      "location": {
        "type": "method",
        "class": "Quizzes::Quiz",
        "method": "Quizzes::Quiz.preload_can_unpublish"
      },
      "user_input": "quizzes.map do\n \"(#{q.id})\"\n end.join(\", \")",
      "confidence": "Medium",
      "cwe_id": [
        89
      ],
      "note": ""
    },
    {
      "warning_type": "SQL Injection",
      "warning_code": 0,
      "fingerprint": "150dbd548bbe1af48137626584625d719f51d50fa8c2649e855bf22a18195be6",
      "check_name": "SQL",
      "message": "Possible SQL injection",
      "file": "app/models/importers/assignment_importer.rb",
      "line": 39,
      "link": "https://brakemanscanner.org/docs/warning_types/sql_injection/",
      "code": "Assignment.connection.execute(\"UPDATE #{Assignment.quoted_table_name} SET position=CASE #{\"#{\" WHEN migration_id=#{Assignment.connection.quote(m[\"assignment_id\"])} THEN #{(((migration.context.assignments.pluck(:position).compact.max or 0) + idx) + 1)} \"}\"} ELSE NULL END WHERE context_id=#{migration.context.id} AND context_type=#{Assignment.connection.quote(migration.context.class.to_s)} AND migration_id IN (#{(data[\"assignments\"] or []).filter_map do\n m[\"assignment_id\"]\n end.map do\n Assignment.connection.quote(id)\n end.join(\",\")})\")",
      "render_path": null,
      "location": {
        "type": "method",
        "class": "Importers::AssignmentImporter",
        "method": "Importers::AssignmentImporter.process_migration"
      },
      "user_input": "(((migration.context.assignments.pluck(:position).compact.max or 0) + idx) + 1)",
      "confidence": "Medium",
      "cwe_id": [
        89
      ],
      "note": ""
    },
    {
      "warning_type": "SQL Injection",
      "warning_code": 0,
      "fingerprint": "1af6d779fa538c578b2cb63fed80210c1fe06ea6f651a21fd0be4edda89f990d",
      "check_name": "SQL",
      "message": "Possible SQL injection",
      "file": "app/models/discussion_entry_draft.rb",
      "line": 77,
      "link": "https://brakemanscanner.org/docs/warning_types/sql_injection/",
      "code": "connection.select_values(\"  INSERT INTO #{quoted_table_name}\\n              (#{\"user_id,discussion_topic_id,discussion_entry_id,root_entry_id,parent_id,attachment_id,message,include_reply_preview,updated_at,created_at\"})\\n       VALUES (#{[user.id, topic.id, entry.id, (parent.root_entry_id or parent.id), parent.id, attachment.id, message, reply_preview].map do\n connection.quote(iv)\n end.join(\",\")},NOW(),NOW())\\n  ON CONFLICT #{((\"(discussion_topic_id, user_id) WHERE root_entry_id IS NULL AND discussion_entry_id IS NULL\" or \"(root_entry_id, user_id) WHERE discussion_entry_id IS NULL\") or \"(discussion_entry_id, user_id)\")}\\nDO UPDATE SET #{\"#{[\"message\", \"include_reply_preview\", \"parent_id\", \"attachment\"].zip([message, reply_preview, parent.id, attachment.id].map do\n connection.quote(uv)\n end).map do\n a.join(\"=\")\n end.join(\",\")},updated_at=NOW()\"}\\n    RETURNING id\\n\".squish)",
      "render_path": null,
      "location": {
        "type": "method",
        "class": "DiscussionEntryDraft",
        "method": "DiscussionEntryDraft.upsert_draft"
      },
      "user_input": "[user.id, topic.id, entry.id, (parent.root_entry_id or parent.id), parent.id, attachment.id, message, reply_preview].map do\n connection.quote(iv)\n end.join(\",\")",
      "confidence": "Medium",
      "cwe_id": [
        89
      ],
      "note": ""
    },
    {
      "warning_type": "Remote Code Execution",
      "warning_code": 24,
      "fingerprint": "1cfe984723e00196cfea88b92c2967adfffe747d43508a73aaf045607ad3a241",
      "check_name": "UnsafeReflection",
      "message": "Unsafe reflection method `const_get` called with model attribute",
      "file": "lib/sis/csv/import_refactored.rb",
      "line": 247,
      "link": "https://brakemanscanner.org/docs/warning_types/remote_code_execution/",
      "code": "SIS::CSV.const_get(((id or ParallelImporter.find(id)).importer_type.to_sym.to_s.camelcase + \"Importer\"))",
      "render_path": null,
      "location": {
        "type": "method",
        "class": "SIS::CSV::ImportRefactored",
        "method": "run_parallel_importer"
      },
      "user_input": "ParallelImporter.find(id)",
      "confidence": "Medium",
      "cwe_id": [
        470
      ],
      "note": ""
    },
    {
      "warning_type": "Mass Assignment",
      "warning_code": 70,
      "fingerprint": "20234c20551af8a01f9b7e12a20a6677af395d7057a648a04eee3cb3d6a0808b",
      "check_name": "MassAssignment",
      "message": "Specify exact keys allowed for mass assignment instead of using `permit!` which allows any keys",
      "file": "app/controllers/gradebook_settings_controller.rb",
      "line": 76,
      "link": "https://brakemanscanner.org/docs/warning_types/mass_assignment/",
      "code": "params.require(:gradebook_settings).permit({ :filter_columns_by => ([:context_module_id, { :context_module_ids => ([]) }, :grading_period_id, :assignment_group_id, { :assignment_group_ids => ([]) }, :submissions, { :submission_filters => ([]) }, :start_date, :end_date]), :filter_rows_by => ([:section_id, { :section_ids => ([]) }, :student_group_id, { :student_group_ids => ([]) }]), :selected_view_options_filters => ([]) }, :enter_grades_as, :hide_assignment_group_totals, :hide_total, :show_concluded_enrollments, :show_inactive_enrollments, :show_unpublished_assignments, :show_separate_first_last_names, :student_column_display_as, :student_column_secondary_info, :sort_rows_by_column_id, :sort_rows_by_setting_key, :sort_rows_by_direction, :view_ungraded_as_zero, :colors => ([:late, :missing, :resubmitted, :dropped, :excused, :extended])).permit!",
      "render_path": null,
      "location": {
        "type": "method",
        "class": "GradebookSettingsController",
        "method": "gradebook_settings_params"
      },
      "user_input": null,
      "confidence": "Medium",
      "cwe_id": [
        915
      ],
      "note": ""
    },
    {
      "warning_type": "SQL Injection",
      "warning_code": 0,
      "fingerprint": "20b8d23d190696275c75e615ce298a65e6e199f6d783cd7dc415be3756fe8eb0",
      "check_name": "SQL",
      "message": "Possible SQL injection",
      "file": "lib/data_fixup/import_instfs_attachments.rb",
      "line": 111,
      "link": "https://brakemanscanner.org/docs/warning_types/sql_injection/",
      "code": "Attachment.connection.execute(\"UPDATE attachments SET instfs_uuid=trim('\\\"' FROM batch.value::text) FROM json_each('#{line}'::json) AS batch WHERE CAST(batch.key AS BIGINT)=attachments.id\")",
      "render_path": null,
      "location": {
        "type": "method",
        "class": "DataFixup::ImportInstfsAttachments",
        "method": "import_line"
      },
      "user_input": "line",
      "confidence": "Medium",
      "cwe_id": [
        89
      ],
      "note": ""
    },
    {
      "warning_type": "SQL Injection",
      "warning_code": 0,
      "fingerprint": "21efc518929f57de2536d97d99f07d9a7425712d11c77234a089eb24a8de39b6",
      "check_name": "SQL",
      "message": "Possible SQL injection",
      "file": "app/controllers/calendar_events_api_controller.rb",
      "line": 1406,
      "link": "https://brakemanscanner.org/docs/warning_types/sql_injection/",
      "code": "InstStatsd::Statsd.count(\"account_calendars.modal.enabled_calendars\", params[:enabled_account_calendars].length)",
      "render_path": null,
      "location": {
        "type": "method",
        "class": "CalendarEventsApiController",
        "method": "save_enabled_account_calendars"
      },
      "user_input": "params[:enabled_account_calendars].length",
      "confidence": "Medium",
      "cwe_id": [
        89
      ],
      "note": ""
    },
    {
      "warning_type": "Cross-Site Scripting",
      "warning_code": 114,
      "fingerprint": "2f29324268f96b4e21c0299738b67bc86028ddc1940f69cbf50c623cc3a4b87e",
      "check_name": "JSONEntityEscape",
      "message": "HTML entities in JSON are not escaped by default",
      "file": "config/environments/production.rb",
      "line": 767,
      "link": "https://brakemanscanner.org/docs/warning_types/cross-site_scripting/",
      "code": "ActiveSupport.escape_html_entities_in_json = false",
      "render_path": null,
      "location": {
        "type": "method",
        "class": "ContextModuleItemsApiController",
        "method": "disable_escape_html_entities"
      },
      "user_input": null,
      "confidence": "Medium",
      "cwe_id": [
        79
      ],
      "note": ""
    },
    {
      "warning_type": "SQL Injection",
      "warning_code": 0,
      "fingerprint": "2f955e60e804c29cc41dd49966d930f7fa956616d465d853255626136b1209e3",
      "check_name": "SQL",
      "message": "Possible SQL injection",
      "file": "lib/grade_calculator.rb",
      "line": 724,
      "link": "https://brakemanscanner.org/docs/warning_types/sql_injection/",
      "code": "ScoreMetadata.connection.execute(\"INSERT INTO #{ScoreMetadata.quoted_table_name}\\n  (score_id, calculation_details, created_at, updated_at)\\n  SELECT\\n    scores.id AS score_id,\\n    CAST(val.calculation_details as json) AS calculation_details,\\n    #{updated_at} AS created_at,\\n    #{updated_at} AS updated_at\\n  FROM (VALUES #{dropped_values.join(\",\")}) val\\n    (enrollment_id, assignment_group_id, calculation_details)\\n  LEFT OUTER JOIN #{Score.quoted_table_name} scores ON\\n    scores.enrollment_id = val.enrollment_id AND\\n    scores.assignment_group_id = val.assignment_group_id\\n  ORDER BY score_id\\nON CONFLICT (score_id)\\nDO UPDATE SET\\n  calculation_details = excluded.calculation_details,\\n  updated_at = excluded.updated_at\\nWHERE\\n#{ScoreMetadata.quoted_table_name}.calculation_details #>>'{current,dropped}' IS DISTINCT FROM excluded.calculation_details #>>'{current,dropped}' OR\\n#{ScoreMetadata.quoted_table_name}.calculation_details #>>'{final,dropped}' IS DISTINCT FROM excluded.calculation_details #>>'{final,dropped}'\\n\".squish)",
      "render_path": null,
      "location": {
        "type": "method",
        "class": "GradeCalculator",
        "method": "save_assignment_group_scores"
      },
      "user_input": "updated_at",
      "confidence": "Medium",
      "cwe_id": [
        89
      ],
      "note": ""
    },
    {
      "warning_type": "SQL Injection",
      "warning_code": 0,
      "fingerprint": "31f88105cfdba1a8b47d81e9fd40a12a89078b134b6bab08fa2d188c3341d57b",
      "check_name": "SQL",
      "message": "Possible SQL injection",
      "file": "lib/submission_lifecycle_manager.rb",
      "line": 507,
      "link": "https://brakemanscanner.org/docs/warning_types/sql_injection/",
      "code": "Submission.connection.execute(\"UPDATE #{Submission.quoted_table_name}\\n  SET\\n    cached_due_date = vals.due_date::timestamptz,\\n    grading_period_id = vals.grading_period_id::integer,\\n    workflow_state = COALESCE(NULLIF(workflow_state, 'deleted'), (\\n      #{self.class.infer_submission_workflow_state_sql}\\n    )),\\n    anonymous_id = COALESCE(submissions.anonymous_id, vals.anonymous_id),\\n    cached_quiz_lti = vals.cached_quiz_lti,\\n    updated_at = now() AT TIME ZONE 'UTC'\\n  FROM (VALUES #{batch_values.join(\",\")})\\n    AS vals(assignment_id, student_id, due_date, grading_period_id, anonymous_id, cached_quiz_lti, root_account_id)\\n  WHERE submissions.user_id = vals.student_id AND\\n        submissions.assignment_id = vals.assignment_id AND\\n        (\\n          (submissions.cached_due_date IS DISTINCT FROM vals.due_date::timestamptz) OR\\n          (submissions.grading_period_id IS DISTINCT FROM vals.grading_period_id::integer) OR\\n          (submissions.workflow_state <> COALESCE(NULLIF(submissions.workflow_state, 'deleted'),\\n            (#{self.class.infer_submission_workflow_state_sql})\\n          )) OR\\n          (submissions.anonymous_id IS DISTINCT FROM COALESCE(submissions.anonymous_id, vals.anonymous_id)) OR\\n          (submissions.cached_quiz_lti IS DISTINCT FROM vals.cached_quiz_lti)\\n        );\\nINSERT INTO #{Submission.quoted_table_name}\\n  (assignment_id, user_id, workflow_state, created_at, updated_at, course_id,\\n  cached_due_date, grading_period_id, anonymous_id, cached_quiz_lti, root_account_id)\\n  SELECT\\n    assignments.id, vals.student_id, 'unsubmitted',\\n    now() AT TIME ZONE 'UTC', now() AT TIME ZONE 'UTC',\\n    assignments.context_id, vals.due_date::timestamptz, vals.grading_period_id::integer,\\n    vals.anonymous_id,\\n    vals.cached_quiz_lti,\\n    vals.root_account_id\\n  FROM (VALUES #{batch_values.join(\",\")})\\n    AS vals(assignment_id, student_id, due_date, grading_period_id, anonymous_id, cached_quiz_lti, root_account_id)\\n  INNER JOIN #{AbstractAssignment.quoted_table_name} assignments\\n    ON assignments.id = vals.assignment_id\\n  LEFT OUTER JOIN #{Submission.quoted_table_name} submissions\\n    ON submissions.assignment_id = assignments.id\\n    AND submissions.user_id = vals.student_id\\n  WHERE submissions.id IS NULL;\\n\".squish)",
      "render_path": null,
      "location": {
        "type": "method",
        "class": "SubmissionLifecycleManager",
        "method": "perform_submission_upsert"
      },
      "user_input": "self.class.infer_submission_workflow_state_sql",
      "confidence": "Medium",
      "cwe_id": [
        89
      ],
      "note": ""
    },
    {
      "warning_type": "SQL Injection",
      "warning_code": 0,
      "fingerprint": "34265f36dd8188fc6fb9da9025880ca88fd44f0d60fbb4a421c43e26b209f59f",
      "check_name": "SQL",
      "message": "Possible SQL injection",
      "file": "lib/api/v1/assignment_group.rb",
      "line": 146,
      "link": "https://brakemanscanner.org/docs/warning_types/sql_injection/",
      "code": "ActiveRecord::Base.connection.select_all(\"SELECT DISTINCT ON (assignment_id) assignment_id, user_id\\nFROM #{Submission.quoted_table_name}\\nWHERE\\n  assignment_id IN (#{assignments.pluck(:id).join(\",\")}) AND\\n  grading_period_id IN (#{GradingPeriodGroup.for_course(context).grading_periods.closed.pluck(:id).join(\",\")}) AND\\n  workflow_state <> 'deleted'\\n\\nUNION\\n\\nSELECT DISTINCT ON (assignment_id) assignment_id, user_id\\nFROM #{Submission.quoted_table_name}\\nWHERE\\n  assignment_id IN (#{assignments.pluck(:id).join(\",\")}) AND\\n  grading_period_id IS NULL AND NOW() > '#{GradingPeriodGroup.for_course(context).grading_periods.order(:end_date => :desc).first.close_date}'::timestamptz AND\\n  workflow_state <> 'deleted'\\n\".squish)",
      "render_path": null,
      "location": {
        "type": "method",
        "class": "Api::V1::AssignmentGroup",
        "method": "in_closed_grading_period_hash"
      },
      "user_input": "assignments.pluck(:id).join(\",\")",
      "confidence": "Medium",
      "cwe_id": [
        89
      ],
      "note": ""
    },
    {
      "warning_type": "SQL Injection",
      "warning_code": 0,
      "fingerprint": "35e66d23292d49be0bf88dad293d7f402a8c0b8a3ba01f0de8767897a0989f96",
      "check_name": "SQL",
      "message": "Possible SQL injection",
      "file": "config/initializers/active_record.rb",
      "line": 954,
      "link": "https://brakemanscanner.org/docs/warning_types/sql_injection/",
      "code": "connection.execute(\"DECLARE #{\"#{table_name}_in_batches_cursor_#{apply_limits(clone, start, finish, build_batch_orders(order)).except(:select).select(primary_key).to_sql.hash.abs.to_s(36)}\"} CURSOR FOR #{apply_limits(clone, start, finish, build_batch_orders(order)).except(:select).select(primary_key).to_sql}\")",
      "render_path": null,
      "location": null,
      "user_input": "apply_limits(clone, start, finish, build_batch_orders(order)).except(:select).select(primary_key).to_sql.hash.abs",
      "confidence": "Medium",
      "cwe_id": [
        89
      ],
      "note": ""
    },
    {
      "warning_type": "SQL Injection",
      "warning_code": 0,
      "fingerprint": "364b9e86d24b93b583e663f2f5a9385bfb80852531582ad3398147d31a98d498",
      "check_name": "SQL",
      "message": "Possible SQL injection",
      "file": "lib/data_fixup/populate_root_account_ids_on_users.rb",
      "line": 83,
      "link": "https://brakemanscanner.org/docs/warning_types/sql_injection/",
      "code": "User.where(:id => user_id).update_all(\"root_account_ids=(#{\"SELECT ARRAY(SELECT DISTINCT e FROM unnest(array_cat(root_account_ids, ('{#{root_accounts_for_user[(1..)].split(\",\").map(&:to_i).map do\n Shard.relative_id_for(id, Shard.current, Shard.lookup((User.where(\"id>?\", Shard::IDS_PER_SHARD).minimum(:id) / Shard::IDS_PER_SHARD)))\n end.join(\",\")}}'))) AS a(e) ORDER BY e)\"})\")",
      "render_path": null,
      "location": {
        "type": "method",
        "class": "DataFixup::PopulateRootAccountIdsOnUsers",
        "method": "s(:self).populate_table"
      },
      "user_input": "User.where(\"id>?\", Shard::IDS_PER_SHARD).minimum(:id)",
      "confidence": "High",
      "cwe_id": [
        89
      ],
      "note": ""
    },
    {
      "warning_type": "SQL Injection",
      "warning_code": 0,
      "fingerprint": "418ca3adc86d1c29290fc85ebbc0d7a220fabe8336d486f5fee0af487b2be31a",
      "check_name": "SQL",
      "message": "Possible SQL injection",
      "file": "app/models/account_report.rb",
      "line": 152,
      "link": "https://brakemanscanner.org/docs/warning_types/sql_injection/",
      "code": "AccountReport.from(\"unnest('{#{available_reports.keys.join(\",\")}}'::text[]) report_types (name),\\n                LATERAL (#{account.account_reports.active.complete.where(\"report_type=name\").most_recent.to_sql}) account_reports \")",
      "render_path": null,
      "location": {
        "type": "method",
        "class": "AccountReport",
        "method": "AccountReport.last_complete_reports"
      },
      "user_input": "available_reports.keys.join(\",\")",
      "confidence": "Medium",
      "cwe_id": [
        89
      ],
      "note": ""
    },
    {
      "warning_type": "SQL Injection",
      "warning_code": 0,
      "fingerprint": "43aed4f93ac312cbfc36318b3752856c01b9db4c4b3a6677509a5681d755842f",
      "check_name": "SQL",
      "message": "Possible SQL injection",
      "file": "lib/score_statistics_generator.rb",
      "line": 129,
      "link": "https://brakemanscanner.org/docs/warning_types/sql_injection/",
      "code": "ScoreStatistic.connection.execute(\"INSERT INTO #{ScoreStatistic.quoted_table_name}\\n  (assignment_id, maximum, minimum, mean, lower_q, median, upper_q, count, created_at, updated_at, root_account_id)\\n  SELECT\\n    (x->>0)::BIGINT AS assignment_id,\\n    (x->>1)::DOUBLE PRECISION AS maximum,\\n    (x->>2)::DOUBLE PRECISION AS minimum,\\n    (x->>3)::DOUBLE PRECISION AS mean,\\n    (x->>4)::DOUBLE PRECISION AS lower_q,\\n    (x->>5)::DOUBLE PRECISION AS median,\\n    (x->>6)::DOUBLE PRECISION AS upper_q,\\n    (x->>7)::INT AS count,\\n    (x->>8)::TIMESTAMP WITHOUT TIME ZONE AS created_at,\\n    (x->>9)::TIMESTAMP WITHOUT TIME ZONE AS updated_at,\\n    (x->>10)::BIGINT AS root_account_id\\n  FROM\\n    jsonb_array_elements('#{bulk_slice.to_json}') x\\nON CONFLICT (assignment_id)\\nDO UPDATE SET\\n   minimum = excluded.minimum,\\n   maximum = excluded.maximum,\\n   mean = excluded.mean,\\n   lower_q = excluded.lower_q,\\n   median = excluded.median,\\n   upper_q = excluded.upper_q,\\n   count = excluded.count,\\n   updated_at = excluded.updated_at,\\n   root_account_id = excluded.root_account_id\\nWHERE\\n  #{ScoreStatistic.quoted_table_name}.minimum IS DISTINCT FROM excluded.minimum OR\\n  #{ScoreStatistic.quoted_table_name}.maximum IS DISTINCT FROM excluded.maximum OR\\n  #{ScoreStatistic.quoted_table_name}.mean IS DISTINCT FROM excluded.mean OR\\n  #{ScoreStatistic.quoted_table_name}.lower_q IS DISTINCT FROM excluded.lower_q OR\\n  #{ScoreStatistic.quoted_table_name}.median IS DISTINCT FROM excluded.median OR\\n  #{ScoreStatistic.quoted_table_name}.upper_q IS DISTINCT FROM excluded.upper_q OR\\n  #{ScoreStatistic.quoted_table_name}.count IS DISTINCT FROM excluded.count OR\\n  #{ScoreStatistic.quoted_table_name}.root_account_id IS DISTINCT FROM excluded.root_account_id\\n\".squish)",
      "render_path": null,
      "location": {
        "type": "method",
        "class": "ScoreStatisticsGenerator",
        "method": "s(:self).update_assignment_score_statistics"
      },
      "user_input": "bulk_slice.to_json",
      "confidence": "Medium",
      "cwe_id": [
        89
      ],
      "note": ""
    },
    {
      "warning_type": "SQL Injection",
      "warning_code": 0,
      "fingerprint": "4605dde4798cc4319cbcb6fa5bddf7b8deb8b9ca8ed1c79d79f7fe0c9a2be588",
      "check_name": "SQL",
      "message": "Possible SQL injection",
      "file": "app/graphql/loaders/discussion_entry_counts_loader.rb",
      "line": 57,
      "link": "https://brakemanscanner.org/docs/warning_types/sql_injection/",
      "code": "DiscussionEntry.joins(DiscussionEntry.participant_join_sql(current_user)).where(:discussion_entries => object_specific_hash(objects)).group(\"discussion_entries.#{object_id_string(objects.first)}\")",
      "render_path": null,
      "location": {
        "type": "method",
        "class": "Loaders::DiscussionEntryCountsLoader",
        "method": "counts_for_objects"
      },
      "user_input": "object_id_string(objects.first)",
      "confidence": "Medium",
      "cwe_id": [
        89
      ],
      "note": ""
    },
    {
      "warning_type": "SQL Injection",
      "warning_code": 0,
      "fingerprint": "4a61f864c1ece2dda2f4ec6a12a7226b3d028c9da0e27e0fb276f3faebb41c2d",
      "check_name": "SQL",
      "message": "Possible SQL injection",
      "file": "app/controllers/lti/ims/providers/memberships_provider.rb",
      "line": 81,
      "link": "https://brakemanscanner.org/docs/warning_types/sql_injection/",
      "code": "Submission.active.for_assignment(assignment).where(\"#{outer_user_id_column} = submissions.user_id\")",
      "render_path": null,
      "location": {
        "type": "method",
        "class": "Lti::IMS::Providers::MembershipsProvider",
        "method": "correlated_assignment_submissions"
      },
      "user_input": "outer_user_id_column",
      "confidence": "Medium",
      "cwe_id": [
        89
      ],
      "note": ""
    },
    {
      "warning_type": "SQL Injection",
      "warning_code": 0,
      "fingerprint": "60d79b3e448515aa6141cbfe88c51b91d1cdafc7a766af6c38780307b594f07a",
      "check_name": "SQL",
      "message": "Possible SQL injection",
      "file": "app/models/account.rb",
<<<<<<< HEAD
      "line": 1067,
=======
      "line": 1088,
>>>>>>> 2bd5305a
      "link": "https://brakemanscanner.org/docs/warning_types/sql_injection/",
      "code": "Account.find_by_sql(\"WITH RECURSIVE t AS (\\n  SELECT * FROM #{Account.quoted_table_name} WHERE id=#{Shard.local_id_for(starting_account_id.parent_account_id).first}\\n  UNION\\n  SELECT accounts.* FROM #{Account.quoted_table_name} INNER JOIN t ON accounts.id=t.parent_account_id\\n)\\nSELECT * FROM t\\n\".squish)",
      "render_path": null,
      "location": {
        "type": "method",
        "class": "Account",
        "method": "Account.account_chain"
      },
      "user_input": "Shard.local_id_for(starting_account_id.parent_account_id).first",
      "confidence": "Medium",
      "cwe_id": [
        89
      ],
      "note": ""
    },
    {
      "warning_type": "Redirect",
      "warning_code": 18,
      "fingerprint": "6322041803bb86407678ba10c0e91454344241b40723b2861d925bccf68b240d",
      "check_name": "Redirect",
      "message": "Possible unprotected redirect",
      "file": "app/controllers/users_controller.rb",
      "line": 2358,
      "link": "https://brakemanscanner.org/docs/warning_types/redirect/",
      "code": "redirect_to(MediaSourceFetcher.new(CanvasKaltura::ClientV3.new).fetch_preferred_source_url(:media_id => params[:entryId], :file_extension => ((params[:type] or params[:format])), :media_type => params[:media_type]))",
      "render_path": null,
      "location": {
        "type": "method",
        "class": "UsersController",
        "method": "media_download"
      },
      "user_input": "MediaSourceFetcher.new(CanvasKaltura::ClientV3.new).fetch_preferred_source_url(:media_id => params[:entryId], :file_extension => ((params[:type] or params[:format])), :media_type => params[:media_type])",
      "confidence": "High",
      "cwe_id": [
        601
      ],
      "note": ""
    },
    {
      "warning_type": "SQL Injection",
      "warning_code": 0,
      "fingerprint": "689b10c1f76b6025687096dd27fac6c2d7d2bb1490dfc65565cb82f00ce0f7f3",
      "check_name": "SQL",
      "message": "Possible SQL injection",
      "file": "app/models/microsoft_sync/partial_sync_change.rb",
      "line": 46,
      "link": "https://brakemanscanner.org/docs/warning_types/sql_injection/",
      "code": "where(\"(#{columns.map do\n connection.quote_column_name(col)\n end.join(\",\")}) IN (#{values_arrays.map do\n ((\"(\" + arr.map do\n connection.quote(val)\n end.join(\",\")) + \")\")\n end.join(\",\")})\")",
      "render_path": null,
      "location": {
        "type": "method",
        "class": "MicrosoftSync::PartialSyncChange",
        "method": null
      },
      "user_input": "columns.map do\n connection.quote_column_name(col)\n end.join(\",\")",
      "confidence": "Medium",
      "cwe_id": [
        89
      ],
      "note": ""
    },
    {
      "warning_type": "SQL Injection",
      "warning_code": 0,
      "fingerprint": "6f76b375e63c799829d2f285b7dd1f8c7c28ab0b418cf7494bbcf5210b40e94e",
      "check_name": "SQL",
      "message": "Possible SQL injection",
      "file": "app/controllers/grade_change_audit_api_controller.rb",
      "line": 459,
      "link": "https://brakemanscanner.org/docs/warning_types/sql_injection/",
      "code": "Score.active.joins(:enrollment).preload(:enrollment).where(:course_score => true).where(\"(enrollments.course_id, enrollments.user_id) IN (#{events.reject(&:in_grading_period?).map do\n key = \"#{event.context_id},#{event.student_id}\"\n\"(#{\"#{event.context_id},#{event.student_id}\"})\"\n end.join(\", \")})\")",
      "render_path": null,
      "location": {
        "type": "method",
        "class": "GradeChangeAuditApiController",
        "method": "current_override_scores_query"
      },
      "user_input": "events.reject(&:in_grading_period?).map do\n key = \"#{event.context_id},#{event.student_id}\"\n\"(#{\"#{event.context_id},#{event.student_id}\"})\"\n end.join(\", \")",
      "confidence": "Medium",
      "cwe_id": [
        89
      ],
      "note": ""
    },
    {
      "warning_type": "SQL Injection",
      "warning_code": 0,
      "fingerprint": "717fe8c412477ae1bd601e83543d17b5e1a9590f8830eaa5d44f55db7362c1e1",
      "check_name": "SQL",
      "message": "Possible SQL injection",
      "file": "lib/data_fixup/populate_root_account_id_on_asset_user_accesses.rb",
      "line": 29,
      "link": "https://brakemanscanner.org/docs/warning_types/sql_injection/",
      "code": "AssetUserAccess.where(:id => ((min..max)), :context_type => \"User\").where(\"asset_code NOT LIKE ALL (ARRAY[#{[*[\"attachment\", \"calendar_event\", \"group\", \"course\"], \"user\"].map do\n \"'%#{t}%'\"\n end.join(\",\")}])\")",
      "render_path": null,
      "location": {
        "type": "method",
        "class": "DataFixup::PopulateRootAccountIdOnAssetUserAccesses",
        "method": "s(:self).populate"
      },
      "user_input": "[*[\"attachment\", \"calendar_event\", \"group\", \"course\"], \"user\"].map do\n \"'%#{t}%'\"\n end.join(\",\")",
      "confidence": "Medium",
      "cwe_id": [
        89
      ],
      "note": ""
    },
    {
      "warning_type": "Redirect",
      "warning_code": 18,
      "fingerprint": "71b088629b59eb0c66dd0aab5736ecda1061b31aeaaf58fbc71dae0114d91fa5",
      "check_name": "Redirect",
      "message": "Possible unprotected redirect",
      "file": "app/controllers/courses_controller.rb",
      "line": 3527,
      "link": "https://brakemanscanner.org/docs/warning_types/redirect/",
      "code": "redirect_to((params[:continue_to] or course_url(@course)))",
      "render_path": null,
      "location": {
        "type": "method",
        "class": "CoursesController",
        "method": "render_update_success"
      },
      "user_input": "params[:continue_to]",
      "confidence": "High",
      "cwe_id": [
        601
      ],
      "note": ""
    },
    {
      "warning_type": "SQL Injection",
      "warning_code": 0,
      "fingerprint": "71cfd336595906692a50a1ce226161486c116baf7be179a8aafe75b0e5bc0cb9",
      "check_name": "SQL",
      "message": "Possible SQL injection",
      "file": "config/initializers/active_record.rb",
      "line": 1167,
      "link": "https://brakemanscanner.org/docs/warning_types/sql_injection/",
      "code": "connection.execute(\"DROP TABLE #{\"#{table_name}_in_batches_temp_table_#{apply_limits(self, start, finish, build_batch_orders(order)).to_sql.hash.abs.to_s(36)}\"[(-63..)]}\")",
      "render_path": null,
      "location": null,
      "user_input": "\"#{table_name}_in_batches_temp_table_#{apply_limits(self, start, finish, build_batch_orders(order)).to_sql.hash.abs.to_s(36)}\"[(-63..)]",
      "confidence": "Medium",
      "cwe_id": [
        89
      ],
      "note": ""
    },
    {
      "warning_type": "File Access",
      "warning_code": 16,
      "fingerprint": "74a55118935cb7380eac981c319e00702be0820eba0d660b45435563caceb4ac",
      "check_name": "SendFile",
      "message": "Model attribute used in file name",
      "file": "app/controllers/files_controller.rb",
      "line": 1669,
      "link": "https://brakemanscanner.org/docs/warning_types/file_access/",
      "code": "send_file(Thumbnail.where(:id => params[:id], :uuid => params[:uuid]).first.full_filename, :content_type => Thumbnail.where(:id => params[:id], :uuid => params[:uuid]).first.content_type)",
      "render_path": null,
      "location": {
        "type": "method",
        "class": "FilesController",
        "method": "show_thumbnail"
      },
      "user_input": "Thumbnail.where(:id => params[:id], :uuid => params[:uuid]).first.full_filename",
      "confidence": "Medium",
      "cwe_id": [
        22
      ],
      "note": ""
    },
    {
      "warning_type": "SQL Injection",
      "warning_code": 0,
      "fingerprint": "750eb4c930157426d6110fe086f4f5567c5baacf015a038468b99519ac0ede2f",
      "check_name": "SQL",
      "message": "Possible SQL injection",
      "file": "app/models/conversation_participant.rb",
      "line": 72,
      "link": "https://brakemanscanner.org/docs/warning_types/sql_injection/",
      "code": "where((\"conversation_participants.root_account_ids <> '' AND \" + like_condition(\"?\", \"'%[' || REPLACE(conversation_participants.root_account_ids, ',', ']%[') || ']%'\", :downcase => false)), ((\"[\" + Shard.birth.activate do\n accts = (masquerading_user.associated_root_accounts.shard(masquerading_user.in_region_associated_shards).to_a + user_being_viewed.associated_root_accounts.shard(user_being_viewed.in_region_associated_shards).to_a).uniq.select do\n a.grants_right?(masquerading_user, :become_user)\n end\n((masquerading_user.associated_root_accounts.shard(masquerading_user.in_region_associated_shards).to_a + user_being_viewed.associated_root_accounts.shard(user_being_viewed.in_region_associated_shards).to_a).uniq.select do\n a.grants_right?(masquerading_user, :become_user)\n end.map(&:id) + (masquerading_user.associated_root_accounts.shard(masquerading_user.in_region_associated_shards).to_a + user_being_viewed.associated_root_accounts.shard(user_being_viewed.in_region_associated_shards).to_a).uniq.select do\n a.grants_right?(masquerading_user, :become_user)\n end.map(&:global_id))\n\n end.join(\"][\")) + \"]\"))",
      "render_path": null,
      "location": {
        "type": "method",
        "class": "ConversationParticipant",
        "method": "for_masquerading_user"
      },
      "user_input": "like_condition(\"?\", \"'%[' || REPLACE(conversation_participants.root_account_ids, ',', ']%[') || ']%'\", :downcase => false)",
      "confidence": "Medium",
      "cwe_id": [
        89
      ],
      "note": ""
    },
    {
      "warning_type": "Cross-Site Scripting",
      "warning_code": 2,
      "fingerprint": "781bcd475f1cc9f734536572daca9d75fb12c7a0a6140708522d93126b6e9712",
      "check_name": "CrossSiteScripting",
      "message": "Unescaped model attribute",
      "file": "app/views/shared/_maintenance_window.html.erb",
      "line": 11,
      "link": "https://brakemanscanner.org/docs/warning_types/cross_site_scripting",
      "code": "Setting.get(\"global_maintenance_notice\", \"\")",
      "render_path": [
        {
          "type": "controller",
          "class": "ProfileController",
          "method": "settings",
          "line": 252,
          "file": "app/controllers/profile_controller.rb",
          "rendered": {
            "name": "profile/profile",
            "file": "app/views/profile/profile.html.erb"
          }
        },
        {
          "type": "template",
          "name": "profile/profile",
          "line": 173,
          "file": "app/views/profile/profile.html.erb",
          "rendered": {
            "name": "shared/_maintenance_window",
            "file": "app/views/shared/_maintenance_window.html.erb"
          }
        }
      ],
      "location": {
        "type": "template",
        "template": "shared/_maintenance_window"
      },
      "user_input": null,
      "confidence": "Medium",
      "cwe_id": [
        79
      ],
      "note": ""
    },
    {
      "warning_type": "SQL Injection",
      "warning_code": 0,
      "fingerprint": "7a21727465813c37024871e528294fa2c02d269d60b62b99774d405263d00517",
      "check_name": "SQL",
      "message": "Possible SQL injection",
      "file": "lib/support_helpers/tii.rb",
      "line": 114,
      "link": "https://brakemanscanner.org/docs/warning_types/sql_injection/",
      "code": "Assignment.joins(:submissions).where(updated_field.gt(@after_time)).where(updated_field.lt(1.hour.ago)).where(\"submissions.#{like_error}\")",
      "render_path": null,
      "location": {
        "type": "method",
        "class": "SupportHelpers::Tii::ShardFixer",
        "method": "load_broken_objects"
      },
      "user_input": "like_error",
      "confidence": "Medium",
      "cwe_id": [
        89
      ],
      "note": ""
    },
    {
      "warning_type": "SQL Injection",
      "warning_code": 0,
      "fingerprint": "7a508e1af8899d8b5e2727fdf138717ab1ca1ec71ab4f8544f1acd5fc9078f71",
      "check_name": "SQL",
      "message": "Possible SQL injection",
      "file": "lib/unzip_attachment.rb",
      "line": 163,
      "link": "https://brakemanscanner.org/docs/warning_types/sql_injection/",
      "code": "Attachment.where(:id => id_positions.keys).update_all(\"position=CASE #{id_positions.inject([]) do\n memo.tap do\n (m << \"WHEN id=#{id} THEN #{position}\") if id and position\n end\n end.join(\" \")} ELSE position END\")",
      "render_path": null,
      "location": {
        "type": "method",
        "class": "UnzipAttachment",
        "method": "update_attachment_positions"
      },
      "user_input": "id_positions.inject([]) do\n memo.tap do\n (m << \"WHEN id=#{id} THEN #{position}\") if id and position\n end\n end.join(\" \")",
      "confidence": "Medium",
      "cwe_id": [
        89
      ],
      "note": ""
    },
    {
      "warning_type": "SSL Verification Bypass",
      "warning_code": 71,
      "fingerprint": "7c6a30da94876a5dcf712e8595642f6144bb9c4033ccdd6a09939c8808e57ce9",
      "check_name": "SSLVerify",
      "message": "SSL certificate verification was bypassed",
      "file": "gems/canvas_kaltura/lib/canvas_kaltura/kaltura_client_v3.rb",
      "line": 396,
      "link": "https://brakemanscanner.org/docs/warning_types/ssl_verification_bypass/",
      "code": "Net::HTTP.new(\"www.kaltura.com\", (Net::HTTP.https_default_port or Net::HTTP.http_default_port)).verify_mode = OpenSSL::SSL::VERIFY_NONE",
      "render_path": null,
      "location": {
        "type": "method",
        "class": "CanvasKaltura::ClientV3",
        "method": "sendRequest"
      },
      "user_input": null,
      "confidence": "High",
      "cwe_id": [
        295
      ],
      "note": ""
    },
    {
      "warning_type": "Command Injection",
      "warning_code": 14,
      "fingerprint": "816a81c5f19187c4a3855a2d49727ffd2f07c31284f44ba2621ae92b83576bdc",
      "check_name": "Execute",
      "message": "Possible command injection",
      "file": "lib/cc/importer/canvas/quiz_converter.rb",
      "line": 46,
      "link": "https://brakemanscanner.org/docs/warning_types/command_injection/",
      "code": "`#{Qti.get_conversion_command(File.join(qti_folder, \"qti_2_1\"), qti_folder)}`",
      "render_path": null,
      "location": {
        "type": "method",
        "class": "CC::Importer::Canvas::QuizConverter",
        "method": "run_qti_converter"
      },
      "user_input": "Qti.get_conversion_command(File.join(qti_folder, \"qti_2_1\"), qti_folder)",
      "confidence": "Medium",
      "cwe_id": [
        77
      ],
      "note": ""
    },
    {
      "warning_type": "SQL Injection",
      "warning_code": 0,
      "fingerprint": "8191472e7cb903bb026cb078bec2d0ecc4c91f3cb2199cf99186a1e142c679fa",
      "check_name": "SQL",
      "message": "Possible SQL injection",
      "file": "config/initializers/active_record.rb",
      "line": 1125,
      "link": "https://brakemanscanner.org/docs/warning_types/sql_injection/",
      "code": "connection.execute(\"CREATE INDEX \\\"temp_primary_key\\\" ON #{connection.quote_local_table_name(\"#{table_name}_in_batches_temp_table_#{apply_limits(self, start, finish, build_batch_orders(order)).to_sql.hash.abs.to_s(36)}\"[(-63..)])}(#{connection.quote_column_name(primary_key)})\")",
      "render_path": null,
      "location": null,
      "user_input": "connection.quote_local_table_name(\"#{table_name}_in_batches_temp_table_#{apply_limits(self, start, finish, build_batch_orders(order)).to_sql.hash.abs.to_s(36)}\"[(-63..)])",
      "confidence": "Medium",
      "cwe_id": [
        89
      ],
      "note": ""
    },
    {
      "warning_type": "SQL Injection",
      "warning_code": 0,
      "fingerprint": "871762919d635836a40277367e84b1427e48755b97056fc79f826168f35ffcbc",
      "check_name": "SQL",
      "message": "Possible SQL injection",
      "file": "app/models/conversation.rb",
      "line": 807,
      "link": "https://brakemanscanner.org/docs/warning_types/sql_injection/",
      "code": "self.class.where([\"(#{col} IS NULL OR #{col} < ?)\", val])",
      "render_path": null,
      "location": {
        "type": "method",
        "class": "Conversation",
        "method": "maybe_update_timestamp"
      },
      "user_input": "col",
      "confidence": "Medium",
      "cwe_id": [
        89
      ],
      "note": ""
    },
    {
      "warning_type": "Redirect",
      "warning_code": 18,
      "fingerprint": "89637035fa3c2dd610d49b418965783e6e3c841d0939c727f3361785cf319ef6",
      "check_name": "Redirect",
      "message": "Possible unprotected redirect",
      "file": "app/controllers/users_controller.rb",
      "line": 2534,
      "link": "https://brakemanscanner.org/docs/warning_types/redirect/",
      "code": "redirect_to(User.avatar_fallback_url(Shard.shard_for(Shard.global_id_for(User.user_id_from_avatar_key(params[:user_id]))).activate do\n Rails.cache.fetch(Cacher.avatar_cache_key(Shard.global_id_for(User.user_id_from_avatar_key(params[:user_id])), ((request.env[\"canvas.domain_root_account\"] or LoadAccount.default_domain_root_account).settings[:avatars] or \"enabled\"))) do\n user = User.where(:id => Shard.global_id_for(User.user_id_from_avatar_key(params[:user_id]))).first\nif User.where(:id => Shard.global_id_for(User.user_id_from_avatar_key(params[:user_id]))).first then\n  User.where(:id => Shard.global_id_for(User.user_id_from_avatar_key(params[:user_id]))).first.avatar_url(nil, ((request.env[\"canvas.domain_root_account\"] or LoadAccount.default_domain_root_account).settings[:avatars] or \"enabled\"))\nelse\n  \"/images/messages/avatar-50.png\"\nend\n end\n end, request))",
      "render_path": null,
      "location": {
        "type": "method",
        "class": "UsersController",
        "method": "avatar_image"
      },
      "user_input": "User.avatar_fallback_url(Shard.shard_for(Shard.global_id_for(User.user_id_from_avatar_key(params[:user_id]))).activate do\n Rails.cache.fetch(Cacher.avatar_cache_key(Shard.global_id_for(User.user_id_from_avatar_key(params[:user_id])), ((request.env[\"canvas.domain_root_account\"] or LoadAccount.default_domain_root_account).settings[:avatars] or \"enabled\"))) do\n user = User.where(:id => Shard.global_id_for(User.user_id_from_avatar_key(params[:user_id]))).first\nif User.where(:id => Shard.global_id_for(User.user_id_from_avatar_key(params[:user_id]))).first then\n  User.where(:id => Shard.global_id_for(User.user_id_from_avatar_key(params[:user_id]))).first.avatar_url(nil, ((request.env[\"canvas.domain_root_account\"] or LoadAccount.default_domain_root_account).settings[:avatars] or \"enabled\"))\nelse\n  \"/images/messages/avatar-50.png\"\nend\n end\n end, request)",
      "confidence": "High",
      "cwe_id": [
        601
      ],
      "note": ""
    },
    {
      "warning_type": "SQL Injection",
      "warning_code": 0,
      "fingerprint": "95cb09e9318723a29052bcdcf833ac2cf91cab22b8cd593987cc9d9e55223f11",
      "check_name": "SQL",
      "message": "Possible SQL injection",
      "file": "app/models/discussion_entry_participant.rb",
      "line": 164,
      "link": "https://brakemanscanner.org/docs/warning_types/sql_injection/",
      "code": "connection.exec_insert(\"  INSERT INTO #{quoted_table_name}\\n              (#{\"discussion_entry_id,user_id,root_account_id,workflow_state,read_at,forced_read_state,rating,report_type\"})\\n       VALUES #{[entry_or_topic].map do\n row_values(batch_entry, user.id, entry_or_topic.root_account_id, (new_state or \"unread\"), [connection.quote(forced), connection.quote(rating), connection.quote(:BRAKEMAN_SAFE_LITERAL)])\n end.map do\n \"(#{row.join(\",\")})\"\n end.join(\",\")}\\n  ON CONFLICT (discussion_entry_id,user_id)\\nDO UPDATE SET #{[\"forced_read_state\", \"rating\", \"report_type\", \"workflow_state\", \"read_at\"].zip([connection.quote(forced), connection.quote(rating), connection.quote(:BRAKEMAN_SAFE_LITERAL), connection.quote(new_state), connection.quote((Time.zone.now or nil))]).map do\n a.join(\"=\")\n end.join(\",\")}\\n        WHERE #{\"(#{quoted_table_name}.#{[\"forced_read_state\", \"rating\", \"report_type\", \"workflow_state\", \"read_at\"].join(\",#{quoted_table_name}.\")})\\n                     IS DISTINCT FROM (#{\"#{connection.quote(forced)},#{connection.quote(rating)},#{connection.quote(:BRAKEMAN_SAFE_LITERAL)},#{connection.quote(new_state)},#{connection.quote((Time.zone.now or nil))}\"})\"}\\n\".squish)",
      "render_path": null,
      "location": {
        "type": "method",
        "class": "DiscussionEntryParticipant",
        "method": "DiscussionEntryParticipant.upsert_for_entries"
      },
      "user_input": "[entry_or_topic].map do\n row_values(batch_entry, user.id, entry_or_topic.root_account_id, (new_state or \"unread\"), [connection.quote(forced), connection.quote(rating), connection.quote(:BRAKEMAN_SAFE_LITERAL)])\n end.map do\n \"(#{row.join(\",\")})\"\n end.join(\",\")",
      "confidence": "Medium",
      "cwe_id": [
        89
      ],
      "note": ""
    },
    {
      "warning_type": "SQL Injection",
      "warning_code": 0,
      "fingerprint": "96ad8f781198eb407e8e108f14a4aa2c4d98bf212125ff66f6cde643bc5bf029",
      "check_name": "SQL",
      "message": "Possible SQL injection",
      "file": "app/models/master_courses/folder_helper.rb",
      "line": 50,
      "link": "https://brakemanscanner.org/docs/warning_types/sql_injection/",
      "code": "Folder.connection.select_values(\"WITH RECURSIVE t AS (\\n  SELECT id, parent_folder_id FROM #{Folder.quoted_table_name} WHERE id IN (#{(Set.new << folder_id).to_a.sort.join(\",\")})\\n  UNION\\n  SELECT folders.id, folders.parent_folder_id FROM #{Folder.quoted_table_name} INNER JOIN t ON folders.id=t.parent_folder_id\\n)\\nSELECT DISTINCT id FROM t\\n\".squish)",
      "render_path": null,
      "location": {
        "type": "method",
        "class": "MasterCourses::FolderHelper",
        "method": "MasterCourses::FolderHelper.locked_folder_ids_for_course"
      },
      "user_input": "(Set.new << folder_id).to_a.sort.join(\",\")",
      "confidence": "Medium",
      "cwe_id": [
        89
      ],
      "note": ""
    },
    {
      "warning_type": "SQL Injection",
      "warning_code": 0,
<<<<<<< HEAD
      "fingerprint": "9a056ab1dd378ca2b48c03d247f078f182dcd9bf97e1b6523000bc6c19c2069d",
      "check_name": "SQL",
      "message": "Possible SQL injection",
      "file": "app/controllers/accounts_controller.rb",
      "line": 1406,
      "link": "https://brakemanscanner.org/docs/warning_types/sql_injection/",
      "code": "AccountReport.from(\"unnest('{#{AccountReport.available_reports.keys.join(\",\")}}'::text[]) report_types (name),\\n                LATERAL (#{@account.account_reports.active.where(\"report_type=name\").most_recent.to_sql}) account_reports \")",
      "render_path": null,
      "location": {
        "type": "method",
        "class": "AccountsController",
        "method": "reports_tab"
      },
      "user_input": "AccountReport.available_reports.keys",
      "confidence": "High",
      "cwe_id": [
        89
      ],
      "note": ""
    },
    {
      "warning_type": "SQL Injection",
      "warning_code": 0,
=======
>>>>>>> 2bd5305a
      "fingerprint": "9b42b79c842d4fd260f8204a367999ddb93a8c6abe72445831f6a491b036eb7b",
      "check_name": "SQL",
      "message": "Possible SQL injection",
      "file": "lib/submission_lifecycle_manager.rb",
      "line": 390,
      "link": "https://brakemanscanner.org/docs/warning_types/sql_injection/",
      "code": "Submission.where(\"(assignment_id, user_id) IN (#{assignment_and_student_id_values(:entries => entries).join(\",\")})\")",
      "render_path": null,
      "location": {
        "type": "method",
        "class": "SubmissionLifecycleManager",
        "method": "current_cached_due_dates"
      },
      "user_input": "assignment_and_student_id_values(:entries => entries).join(\",\")",
      "confidence": "Medium",
      "cwe_id": [
        89
      ],
      "note": ""
    },
    {
      "warning_type": "SQL Injection",
      "warning_code": 0,
      "fingerprint": "9e07215a728d4c6c701fc0f0d9fd2d772ffcfdf092893b67e5d5ef87717d40ac",
      "check_name": "SQL",
      "message": "Possible SQL injection",
      "file": "config/initializers/active_record.rb",
      "line": 964,
      "link": "https://brakemanscanner.org/docs/warning_types/sql_injection/",
      "code": "connection.select_values(\"FETCH FORWARD #{of} FROM #{\"#{table_name}_in_batches_cursor_#{apply_limits(clone, start, finish, build_batch_orders(order)).except(:select).select(primary_key).to_sql.hash.abs.to_s(36)}\"}\")",
      "render_path": null,
      "location": null,
      "user_input": "of",
      "confidence": "Medium",
      "cwe_id": [
        89
      ],
      "note": ""
    },
    {
      "warning_type": "SQL Injection",
      "warning_code": 0,
      "fingerprint": "9e213c3440080230acd65f00562b9bd0d1c1c2c673fd32a020d1ca3c6e2cdb82",
      "check_name": "SQL",
      "message": "Possible SQL injection",
      "file": "app/models/assignment_override.rb",
      "line": 403,
      "link": "https://brakemanscanner.org/docs/warning_types/sql_injection/",
      "code": "where(\"#{field}_overridden\" => true)",
      "render_path": null,
      "location": {
        "type": "method",
        "class": "AssignmentOverride",
        "method": "AssignmentOverride.override"
      },
      "user_input": "field",
      "confidence": "Medium",
      "cwe_id": [
        89
      ],
      "note": ""
    },
    {
      "warning_type": "SQL Injection",
      "warning_code": 0,
      "fingerprint": "a0f1ce90e4aa763c6d7cfdc66b61468e0786329151f922c828db9675c8d66d2a",
      "check_name": "SQL",
      "message": "Possible SQL injection",
      "file": "app/controllers/conversations_controller.rb",
      "line": 1047,
      "link": "https://brakemanscanner.org/docs/warning_types/sql_injection/",
      "code": "InstStatsd::Statsd.count(\"inbox.conversation.unstarred.legacy\", params[:conversation_ids].length)",
      "render_path": null,
      "location": {
        "type": "method",
        "class": "ConversationsController",
        "method": "batch_update"
      },
      "user_input": "params[:conversation_ids].length",
      "confidence": "Medium",
      "cwe_id": [
        89
      ],
      "note": ""
    },
    {
      "warning_type": "Remote Code Execution",
      "warning_code": 24,
      "fingerprint": "a10a5c57e907f73230c60579e08bc331c9d035418e0d8aafa82892c516b2a439",
      "check_name": "UnsafeReflection",
      "message": "Unsafe reflection method `const_get` called with parameter value",
      "file": "app/controllers/application_controller.rb",
<<<<<<< HEAD
      "line": 1599,
=======
      "line": 1606,
>>>>>>> 2bd5305a
      "link": "https://brakemanscanner.org/docs/warning_types/remote_code_execution/",
      "code": "Object.const_get((params[:feed_code].split(\"_\", 2) or [\"group_membership\", params[:feed_code].split(\"_\", 3)[-1]])[0].classify, false)",
      "render_path": null,
      "location": {
        "type": "method",
        "class": "ApplicationController",
        "method": "get_feed_context"
      },
      "user_input": "params[:feed_code].split(\"_\", 2)",
      "confidence": "High",
      "cwe_id": [
        470
      ],
      "note": ""
    },
    {
      "warning_type": "Denial of Service",
      "warning_code": 76,
      "fingerprint": "a2a6a8e4413742bb617c0d22e1f1a7e475dd474d5812ed9391965b471b5958be",
      "check_name": "RegexDoS",
      "message": "Model attribute used in regular expression",
      "file": "app/models/course.rb",
      "line": 2946,
      "link": "https://brakemanscanner.org/docs/warning_types/denial_of_service/",
      "code": "/\\A#{(Folder.root_folders(self).first.name + \"/\")}/",
      "render_path": null,
      "location": {
        "type": "method",
        "class": "Course",
        "method": "copy_attachments_from_course"
      },
      "user_input": "(Folder.root_folders(self).first.name + \"/\")",
      "confidence": "Medium",
      "cwe_id": [
        20,
        185
      ],
      "note": ""
    },
    {
      "warning_type": "SQL Injection",
      "warning_code": 0,
      "fingerprint": "a2bfe14f00c014fcad0757905488a4626d83f5560a6c6f5c3151de484faf9574",
      "check_name": "SQL",
      "message": "Possible SQL injection",
      "file": "lib/effective_due_dates.rb",
      "line": 339,
      "link": "https://brakemanscanner.org/docs/warning_types/sql_injection/",
      "code": "ActiveRecord::Base.connection.select_all(\"/* fetch the assignment itself */\\nWITH models AS (\\n  SELECT *\\n  FROM #{AbstractAssignment.quoted_table_name}\\n  WHERE\\n    id IN (#{(([context.active_assignments] or assignment_collection).first.except(:order).select(:id).to_sql or AbstractAssignment.where(:id => ([context.active_assignments] or assignment_collection).first.except(:order).select(:id).to_sql).pluck(:id)).join(\",\")}) AND\\n    workflow_state <> 'deleted' AND\\n    context_id = #{context.id} AND context_type = 'Course'\\n),\\n\\n/* fetch all overrides for this assignment */\\nassignment_overrides AS (\\n  SELECT\\n    o.id,\\n    o.assignment_id,\\n    o.set_type,\\n    o.set_id,\\n    o.due_at_overridden,\\n    CASE WHEN o.due_at_overridden IS TRUE THEN o.due_at ELSE a.due_at END AS due_at,\\n    o.unassign_item\\n  FROM\\n    models a\\n  INNER JOIN #{AssignmentOverride.quoted_table_name} o ON o.assignment_id = a.id\\n  WHERE\\n    o.workflow_state = 'active'\\n),\\n\\n#{context_module_overrides}\\n\\n#{union_all_overrides}\\n\\n/* fetch all students affected by adhoc overrides */\\noverride_adhoc_students AS (\\n  SELECT\\n    os.user_id AS student_id,\\n    TRUE as active_in_section,\\n    o.assignment_id,\\n    o.id AS override_id,\\n    date_trunc('minute', o.due_at) AS trunc_due_at,\\n    o.due_at,\\n    o.set_type AS override_type,\\n    o.due_at_overridden,\\n    o.unassign_item,\\n    1 AS priority\\n  FROM\\n    overrides o\\n  INNER JOIN #{AssignmentOverrideStudent.quoted_table_name} os ON os.assignment_override_id = o.id AND\\n    os.workflow_state = 'active'\\n  WHERE\\n    o.set_type = 'ADHOC'\\n    #{filter_students_sql(\"os\")}\\n),\\n\\n/* fetch all students affected by group overrides */\\noverride_groups_students AS (\\n  SELECT\\n    gm.user_id AS student_id,\\n    TRUE as active_in_section,\\n    o.assignment_id,\\n    o.id AS override_id,\\n    date_trunc('minute', o.due_at) AS trunc_due_at,\\n    o.due_at,\\n    o.set_type AS override_type,\\n    o.due_at_overridden,\\n    o.unassign_item,\\n    2 AS priority\\n  FROM\\n    overrides o\\n  INNER JOIN #{Group.quoted_table_name} g ON g.id = o.set_id\\n  INNER JOIN #{GroupMembership.quoted_table_name} gm ON gm.group_id = g.id\\n  WHERE\\n    o.set_type = 'Group' AND\\n    g.workflow_state <> 'deleted' AND\\n    #{filter_non_collaborative_groups_sql(\"g\")}\\n    gm.workflow_state = 'accepted'\\n    #{filter_students_sql(\"gm\")}\\n),\\n\\n/* fetch all students affected by section overrides */\\noverride_sections_students AS (\\n  SELECT\\n    e.user_id AS student_id,\\n    #{active_in_section_sql} AS active_in_section,\\n    o.assignment_id,\\n    o.id AS override_id,\\n    date_trunc('minute', o.due_at) AS trunc_due_at,\\n    o.due_at,\\n    o.set_type AS override_type,\\n    o.due_at_overridden,\\n    o.unassign_item,\\n    2 AS priority\\n  FROM\\n    overrides o\\n  INNER JOIN #{CourseSection.quoted_table_name} s ON s.id = o.set_id\\n  INNER JOIN #{Enrollment.quoted_table_name} e ON e.course_section_id = s.id\\n  WHERE\\n    o.set_type = 'CourseSection' AND\\n    s.workflow_state <> 'deleted' AND\\n    e.workflow_state NOT IN ('rejected', 'deleted') AND\\n    e.type IN ('StudentEnrollment', 'StudentViewEnrollment')\\n    #{filter_students_sql(\"e\")}\\n),\\n\\n#{course_overrides}\\n\\n/* fetch all students who have an 'Everyone Else'\\n  due date applied to them from the assignment */\\noverride_everyonelse_students AS (\\n  SELECT\\n    e.user_id AS student_id,\\n    TRUE as active_in_section,\\n    a.id as assignment_id,\\n    NULL::integer AS override_id,\\n    date_trunc('minute', a.due_at) AS trunc_due_at,\\n    a.due_at,\\n    'Everyone Else'::varchar AS override_type,\\n    FALSE AS due_at_overridden,\\n    FALSE AS unassign_item,\\n    3 AS priority\\n  FROM\\n    models a\\n  INNER JOIN #{Enrollment.quoted_table_name} e ON e.course_id = a.context_id\\n  WHERE\\n    e.workflow_state NOT IN ('rejected', 'deleted') AND\\n    e.type IN ('StudentEnrollment', 'StudentViewEnrollment') AND\\n    #{visible_to_everyone}\\n    #{filter_students_sql(\"e\")}\\n),\\n\\n/* join all these students together into a single table */\\n/* these queries are separated to ensure unassign_item overrides are properly removed when sorting the overrides */\\noverride_adhoc_everyoneelse_students AS (\\n  SELECT * FROM override_everyonelse_students\\n  UNION ALL\\n  SELECT * FROM override_adhoc_students\\n),\\n\\ncalculated_adhoc_overrides AS (\\n  SELECT DISTINCT ON (student_id, assignment_id)\\n    *\\n  FROM override_adhoc_everyoneelse_students\\n  ORDER BY student_id ASC, assignment_id ASC, active_in_section DESC, due_at_overridden DESC, priority ASC, due_at DESC NULLS FIRST\\n),\\n\\noverride_group_section_students AS (\\n  SELECT * FROM calculated_adhoc_overrides\\n  #{unassign_item}\\n  UNION ALL\\n  SELECT * FROM override_groups_students\\n  UNION ALL\\n  SELECT * FROM override_sections_students\\n),\\n\\ncalculated_group_section_overrides AS (\\n  SELECT DISTINCT ON (student_id, assignment_id)\\n    *\\n  FROM override_group_section_students\\n  ORDER BY student_id ASC, assignment_id ASC, active_in_section DESC, due_at_overridden DESC, priority ASC, due_at DESC NULLS FIRST\\n),\\n\\noverride_all_students AS (\\n  SELECT * FROM calculated_group_section_overrides\\n  #{unassign_item}\\n  #{union_course_overrides}\\n),\\n\\n/* and pick the latest override date as the effective due date */\\ncalculated_overrides AS (\\n  SELECT DISTINCT ON (student_id, assignment_id)\\n    *\\n  FROM override_all_students\\n  ORDER BY student_id ASC, assignment_id ASC, active_in_section DESC, due_at_overridden DESC, priority ASC, due_at DESC NULLS FIRST\\n),\\n\\n/* now find all grading periods, including both\\n   legacy course periods and newer account-level periods */\\ncourse_and_account_grading_periods AS (\\n    SELECT DISTINCT ON (gp.id)\\n      gp.id,\\n      date_trunc('minute', gp.start_date) AS start_date,\\n      date_trunc('minute', gp.end_date) AS end_date,\\n      date_trunc('minute', gp.close_date) AS close_date,\\n      gpg.course_id,\\n      gpg.account_id\\n    FROM\\n      models a\\n    INNER JOIN #{Course.quoted_table_name} c ON c.id = a.context_id\\n    INNER JOIN #{EnrollmentTerm.quoted_table_name} term ON c.enrollment_term_id = term.id\\n    LEFT OUTER JOIN #{GradingPeriodGroup.quoted_table_name} gpg ON\\n        gpg.course_id = c.id OR gpg.id = term.grading_period_group_id\\n    LEFT OUTER JOIN #{GradingPeriod.quoted_table_name} gp ON gp.grading_period_group_id = gpg.id\\n    WHERE\\n      gpg.workflow_state = 'active' AND\\n      gp.workflow_state = 'active'\\n),\\n\\n/* then filter down to the grading periods we care about:\\n   if legacy periods exist, only return those. Otherwise,\\n   return the account-level periods. */\\napplied_grading_periods AS (\\n  SELECT *\\n  FROM course_and_account_grading_periods\\n  WHERE\\n    EXISTS (\\n      SELECT 1 FROM course_and_account_grading_periods WHERE course_id IS NOT NULL\\n    ) AND course_id IS NOT NULL\\n  UNION ALL\\n  SELECT *\\n  FROM course_and_account_grading_periods\\n  WHERE\\n    NOT EXISTS (\\n      SELECT 1 FROM course_and_account_grading_periods WHERE course_id IS NOT NULL\\n    ) AND account_id IS NOT NULL\\n),\\n\\n/* infinite due dates are put in the last grading period.\\n   better to fetch it once since we'll likely reference it multiple times below */\\nlast_period AS (\\n  SELECT id, close_date FROM applied_grading_periods ORDER BY end_date DESC LIMIT 1\\n)\\n\\n/* finally bring it all together! */\\nSELECT\\n  overrides.assignment_id,\\n  overrides.student_id,\\n  overrides.due_at,\\n  overrides.override_type,\\n  overrides.override_id,\\n  CASE\\n    /* check whether or not this due date falls in a closed grading period */\\n    WHEN overrides.due_at IS NOT NULL AND '#{Time.zone.now.iso8601}'::timestamptz >= periods.close_date THEN TRUE\\n    /* when no explicit due date is provided, we treat it as if it's in the latest grading period */\\n    WHEN overrides.due_at IS NULL AND\\n        overrides.override_type <> 'Submission' AND\\n        '#{Time.zone.now.iso8601}'::timestamptz >= (SELECT close_date FROM last_period) THEN TRUE\\n    ELSE FALSE\\n  END AS closed,\\n  CASE\\n    /* if infinite due date, put it in the last grading period */\\n    WHEN overrides.due_at IS NULL AND\\n        overrides.override_type <> 'Submission' THEN (SELECT id FROM last_period)\\n    /* otherwise, put it in whatever grading period id we found for it */\\n    ELSE periods.id\\n  END AS grading_period_id\\nFROM calculated_overrides overrides\\n/* match the effective due date with its grading period */\\nLEFT OUTER JOIN applied_grading_periods periods ON\\n    periods.start_date < overrides.trunc_due_at AND overrides.trunc_due_at <= periods.end_date\\n\".squish)",
      "render_path": null,
      "location": {
        "type": "method",
        "class": "EffectiveDueDates",
        "method": "query"
      },
      "user_input": "AbstractAssignment.where(:id => ([context.active_assignments] or assignment_collection).first.except(:order).select(:id).to_sql).pluck(:id)",
      "confidence": "High",
      "cwe_id": [
        89
      ],
      "note": ""
    },
    {
      "warning_type": "SQL Injection",
      "warning_code": 0,
      "fingerprint": "a4576047db11df4a8fe67fc4ff1fee6a227218c60fbf1649e1edf9e2bb0bd4f7",
      "check_name": "SQL",
      "message": "Possible SQL injection",
      "file": "config/initializers/active_record.rb",
      "line": 1586,
      "link": "https://brakemanscanner.org/docs/warning_types/sql_injection/",
      "code": "lock(\"#{lock_type} OF #{connection.quote_local_table_name(klass.table_name)}\")",
      "render_path": null,
      "location": null,
      "user_input": "lock_type",
      "confidence": "Medium",
      "cwe_id": [
        89
      ],
      "note": ""
    },
    {
      "warning_type": "Remote Code Execution",
      "warning_code": 119,
      "fingerprint": "ac7f2592c16706e89d16ac41a7507f8abeaec4c0a0df52da89ede40d10d42cab",
      "check_name": "UnsafeReflectionMethods",
      "message": "Unsafe reflection method `method` called with model attribute",
      "file": "app/controllers/grading_periods_controller.rb",
      "line": 208,
      "link": "https://brakemanscanner.org/docs/warning_types/remote_code_execution/",
      "code": "method(:\"#{Account.active.find_by(:id => GradingPeriodGroup.active.select(:account_id).where(:id => params[:set_id])).class.to_s.downcase}_batch_update\")",
      "render_path": null,
      "location": {
        "type": "method",
        "class": "GradingPeriodsController",
        "method": "batch_update"
      },
      "user_input": "Account.active.find_by(:id => GradingPeriodGroup.active.select(:account_id).where(:id => params[:set_id]))",
      "confidence": "Medium",
      "cwe_id": [
        470
      ],
      "note": ""
    },
    {
      "warning_type": "SQL Injection",
      "warning_code": 0,
<<<<<<< HEAD
      "fingerprint": "acb766c09a1b84e9ea08d27d1677bf0c0cce0c66003733bb303d7ac71a89ee82",
      "check_name": "SQL",
      "message": "Possible SQL injection",
      "file": "app/controllers/accounts_controller.rb",
      "line": 1401,
      "link": "https://brakemanscanner.org/docs/warning_types/sql_injection/",
      "code": "AccountReport.from(\"unnest('{#{AccountReport.available_reports.keys.join(\",\")}}'::text[]) report_types (name),\\n                LATERAL (#{@account.account_reports.active.where(\"report_type=name\").most_recent.complete.to_sql}) account_reports \")",
      "render_path": null,
      "location": {
        "type": "method",
        "class": "AccountsController",
        "method": "reports_tab"
      },
      "user_input": "AccountReport.available_reports.keys",
      "confidence": "High",
      "cwe_id": [
        89
      ],
      "note": ""
    },
    {
      "warning_type": "SQL Injection",
      "warning_code": 0,
=======
>>>>>>> 2bd5305a
      "fingerprint": "b11b76425b92ce17706fec86910c7672d08d34b4b6a8c3b7d10946b7457cef1c",
      "check_name": "SQL",
      "message": "Possible SQL injection",
      "file": "app/controllers/grade_change_audit_api_controller.rb",
      "line": 447,
      "link": "https://brakemanscanner.org/docs/warning_types/sql_injection/",
      "code": "Score.active.joins(:enrollment).preload(:enrollment).where(\"(enrollments.course_id, enrollments.user_id, scores.grading_period_id) IN (#{events.select(&:in_grading_period?).map do\n key = \"#{event.context_id},#{event.student_id},#{event.grading_period_id}\"\n\"(#{\"#{event.context_id},#{event.student_id},#{event.grading_period_id}\"})\"\n end.join(\", \")})\")",
      "render_path": null,
      "location": {
        "type": "method",
        "class": "GradeChangeAuditApiController",
        "method": "current_override_scores_query"
      },
      "user_input": "events.select(&:in_grading_period?).map do\n key = \"#{event.context_id},#{event.student_id},#{event.grading_period_id}\"\n\"(#{\"#{event.context_id},#{event.student_id},#{event.grading_period_id}\"})\"\n end.join(\", \")",
      "confidence": "Medium",
      "cwe_id": [
        89
      ],
      "note": ""
    },
    {
      "warning_type": "SQL Injection",
      "warning_code": 0,
      "fingerprint": "b3c753e3a88f578bc30834acd3a1229fef11d45e40e9b54a3b1d424267faacab",
      "check_name": "SQL",
      "message": "Possible SQL injection",
      "file": "app/models/student_enrollment.rb",
      "line": 101,
      "link": "https://brakemanscanner.org/docs/warning_types/sql_injection/",
      "code": "Submission.joins(:assignment).where(:user_id => students.map(&:user_id), :workflow_state => \"deleted\", :assignments => ({ :context_id => course_id })).merge(Assignment.active).in_batches.update_all(\"workflow_state = #{SubmissionLifecycleManager.infer_submission_workflow_state_sql}\")",
      "render_path": null,
      "location": {
        "type": "method",
        "class": "StudentEnrollment",
        "method": "s(:self).restore_deleted_submissions_for_enrollments"
      },
      "user_input": "SubmissionLifecycleManager.infer_submission_workflow_state_sql",
      "confidence": "Medium",
      "cwe_id": [
        89
      ],
      "note": ""
    },
    {
      "warning_type": "Redirect",
      "warning_code": 18,
      "fingerprint": "b4bda6b6d94b643b15299eded526f9e3f9dfc51f70eda595793d94901233d46a",
      "check_name": "Redirect",
      "message": "Possible unprotected redirect",
      "file": "app/controllers/crocodoc_sessions_controller.rb",
      "line": 53,
      "link": "https://brakemanscanner.org/docs/warning_types/redirect/",
      "code": "redirect_to(Attachment.find(extract_blob(params[:hmac], params[:blob], \"user_id\" => ((((nil or PseudonymSession.find_with_validation.record) or Pseudonym.where(:id => (@policy_pseudonym_id)).first).user or nil) or api_find(User, session[:become_user_id])).global_id, \"type\" => \"crocodoc\")[\"attachment_id\"]).crocodoc_document.session_url(:user => (((((nil or PseudonymSession.find_with_validation.record) or Pseudonym.where(:id => (@policy_pseudonym_id)).first).user or nil) or api_find(User, session[:become_user_id]))), :annotations => ((value_to_boolean(params[:annotations]) or true)), :enable_annotations => extract_blob(params[:hmac], params[:blob], \"user_id\" => ((((nil or PseudonymSession.find_with_validation.record) or Pseudonym.where(:id => (@policy_pseudonym_id)).first).user or nil) or api_find(User, session[:become_user_id])).global_id, \"type\" => \"crocodoc\")[\"enable_annotations\"], :moderated_grading_allow_list => extract_blob(params[:hmac], params[:blob], \"user_id\" => ((((nil or PseudonymSession.find_with_validation.record) or Pseudonym.where(:id => (@policy_pseudonym_id)).first).user or nil) or api_find(User, session[:become_user_id])).global_id, \"type\" => \"crocodoc\")[\"moderated_grading_allow_list\"]))",
      "render_path": null,
      "location": {
        "type": "method",
        "class": "CrocodocSessionsController",
        "method": "show"
      },
      "user_input": "Attachment.find(extract_blob(params[:hmac], params[:blob], \"user_id\" => ((((nil or PseudonymSession.find_with_validation.record) or Pseudonym.where(:id => (@policy_pseudonym_id)).first).user or nil) or api_find(User, session[:become_user_id])).global_id, \"type\" => \"crocodoc\")[\"attachment_id\"]).crocodoc_document.session_url(:user => (((((nil or PseudonymSession.find_with_validation.record) or Pseudonym.where(:id => (@policy_pseudonym_id)).first).user or nil) or api_find(User, session[:become_user_id]))), :annotations => ((value_to_boolean(params[:annotations]) or true)), :enable_annotations => extract_blob(params[:hmac], params[:blob], \"user_id\" => ((((nil or PseudonymSession.find_with_validation.record) or Pseudonym.where(:id => (@policy_pseudonym_id)).first).user or nil) or api_find(User, session[:become_user_id])).global_id, \"type\" => \"crocodoc\")[\"enable_annotations\"], :moderated_grading_allow_list => extract_blob(params[:hmac], params[:blob], \"user_id\" => ((((nil or PseudonymSession.find_with_validation.record) or Pseudonym.where(:id => (@policy_pseudonym_id)).first).user or nil) or api_find(User, session[:become_user_id])).global_id, \"type\" => \"crocodoc\")[\"moderated_grading_allow_list\"])",
      "confidence": "High",
      "cwe_id": [
        601
      ],
      "note": ""
    },
    {
      "warning_type": "SQL Injection",
      "warning_code": 0,
      "fingerprint": "b6944f1077661151ed28a4f2c1c874378a58ac2f622d61a3fec18f74e9db7d5b",
      "check_name": "SQL",
      "message": "Possible SQL injection",
      "file": "lib/submission_lifecycle_manager.rb",
      "line": 401,
      "link": "https://brakemanscanner.org/docs/warning_types/sql_injection/",
      "code": "Submission.where(\"(assignment_id, user_id) IN (#{assignment_and_student_id_values(:entries => entries).join(\",\")})\")",
      "render_path": null,
      "location": {
        "type": "method",
        "class": "SubmissionLifecycleManager",
        "method": "record_due_date_changes_for_auditable_assignments!"
      },
      "user_input": "assignment_and_student_id_values(:entries => entries).join(\",\")",
      "confidence": "Medium",
      "cwe_id": [
        89
      ],
      "note": ""
    },
    {
      "warning_type": "SQL Injection",
      "warning_code": 0,
      "fingerprint": "b7c9d38286006de6cec6c394b56539441c1fcff05b2fd66c311665f4efa50df5",
      "check_name": "SQL",
      "message": "Possible SQL injection",
      "file": "config/initializers/active_record.rb",
      "line": 502,
      "link": "https://brakemanscanner.org/docs/warning_types/sql_injection/",
      "code": "find_by_sql((((+\"\" << \"SELECT NULL AS #{column.to_s} WHERE EXISTS (SELECT * FROM #{quoted_table_name} WHERE #{column.to_s} IS NULL) UNION ALL (\") << \"WITH RECURSIVE t AS (\\n  SELECT MIN(#{column.to_s}) AS #{column.to_s} FROM #{quoted_table_name}\\n  UNION ALL\\n  SELECT (SELECT MIN(#{column.to_s}) FROM #{quoted_table_name} WHERE #{column.to_s} > t.#{column.to_s})\\n  FROM t\\n  WHERE t.#{column.to_s} IS NOT NULL\\n)\\nSELECT #{column.to_s} FROM t WHERE #{column.to_s} IS NOT NULL\\n\".squish) << \")\"))",
      "render_path": null,
      "location": {
        "type": "method",
        "class": "ActiveRecord::Base",
        "method": "distinct_values"
      },
      "user_input": "column",
      "confidence": "Medium",
      "cwe_id": [
        89
      ],
      "note": ""
    },
    {
      "warning_type": "SQL Injection",
      "warning_code": 0,
      "fingerprint": "c041acd84098433ca9432cdcd67d0c95382085a6ed4a7ceb73597d9bd235f62a",
      "check_name": "SQL",
      "message": "Possible SQL injection",
      "file": "config/initializers/active_record.rb",
      "line": 448,
      "link": "https://brakemanscanner.org/docs/warning_types/sql_injection/",
      "code": "Arel.sql((\"(#{col} COLLATE #{Canvas::ICU.choose_pg12_collation(connection.icu_collations)})\" or \"CAST(LOWER(replace(#{col}, '\\\\', '\\\\\\\\')) AS bytea)\"))",
      "render_path": null,
      "location": {
        "type": "method",
        "class": "ActiveRecord::Base",
        "method": "best_unicode_collation_key"
      },
      "user_input": "col",
      "confidence": "Medium",
      "cwe_id": [
        89
      ],
      "note": ""
    },
    {
      "warning_type": "Redirect",
      "warning_code": 18,
      "fingerprint": "c6e825e0dac404ef42cb2c45a2ae0b261e506f3c1ccebeadab67e0c289aaf8d6",
      "check_name": "Redirect",
      "message": "Possible unprotected redirect",
      "file": "app/controllers/quizzes/quiz_submissions_controller.rb",
      "line": 116,
      "link": "https://brakemanscanner.org/docs/warning_types/redirect/",
      "code": "redirect_to((params[:next_question_path] or course_quiz_take_path(@context, require_quiz)))",
      "render_path": null,
      "location": {
        "type": "method",
        "class": "Quizzes::QuizSubmissionsController",
        "method": "backup"
      },
      "user_input": "params[:next_question_path]",
      "confidence": "High",
      "cwe_id": [
        601
      ],
      "note": ""
    },
    {
      "warning_type": "SQL Injection",
      "warning_code": 0,
      "fingerprint": "c76f489b64a73c0ca7d8a2e3c7e74d1571d1c5467816a496fa75d8af38eba2b7",
      "check_name": "SQL",
      "message": "Possible SQL injection",
      "file": "lib/submission_lifecycle_manager.rb",
      "line": 536,
      "link": "https://brakemanscanner.org/docs/warning_types/sql_injection/",
      "code": "Submission.deleted.joins(\"INNER JOIN (VALUES #{batch.each_with_object([]) do\n next unless entry[5]\n(memo << \"(#{entry.first}, #{entry.second})\")\n end.join(\",\")})\\nAS vals(assignment_id, student_id)\\nON submissions.assignment_id = vals.assignment_id\\nAND submissions.user_id = vals.student_id\\n\".squish)",
      "render_path": null,
      "location": {
        "type": "method",
        "class": "SubmissionLifecycleManager",
        "method": "handle_lti_deleted_submissions"
      },
      "user_input": "batch.each_with_object([]) do\n next unless entry[5]\n(memo << \"(#{entry.first}, #{entry.second})\")\n end.join(\",\")",
      "confidence": "Medium",
      "cwe_id": [
        89
      ],
      "note": ""
    },
    {
      "warning_type": "SQL Injection",
      "warning_code": 0,
      "fingerprint": "c890ecf49f56bc04f77b5c49645f28eb3dc83c6da9ba94971b9bb8dbb7753c7f",
      "check_name": "SQL",
      "message": "Possible SQL injection",
      "file": "config/initializers/active_record.rb",
      "line": 477,
      "link": "https://brakemanscanner.org/docs/warning_types/sql_injection/",
      "code": "Arel.sql((ary.each_with_index.inject(+\"CASE \") do\n (((string << \"WHEN #{col} IN (\") << Array(values).map do\n connection.quote(value)\n end.join(\", \")) << \") THEN #{i} \")\n end << \"ELSE #{ary.size} END\"))",
      "render_path": null,
      "location": {
        "type": "method",
        "class": "ActiveRecord::Base",
        "method": "rank_sql"
      },
      "user_input": "ary.size",
      "confidence": "Medium",
      "cwe_id": [
        89
      ],
      "note": ""
    },
    {
      "warning_type": "Command Injection",
      "warning_code": 14,
      "fingerprint": "cf943f27ffad630d4ce885bc26aa6e169a537527edc37391f5b029de8c617ed3",
      "check_name": "Execute",
      "message": "Possible command injection",
      "file": "lib/cc/importer/standard/quiz_converter.rb",
      "line": 65,
      "link": "https://brakemanscanner.org/docs/warning_types/command_injection/",
      "code": "`#{Qti.get_conversion_command(out_folder, qti_file)}`",
      "render_path": null,
      "location": {
        "type": "method",
        "class": "CC::Importer::Standard::QuizConverter",
        "method": "run_qti_converter"
      },
      "user_input": "Qti.get_conversion_command(out_folder, qti_file)",
      "confidence": "Medium",
      "cwe_id": [
        77
      ],
      "note": ""
    },
    {
      "warning_type": "SQL Injection",
      "warning_code": 0,
      "fingerprint": "d20c023657e21d01d9b4c16ff26d7b5cc8ba74da73000106494ccb868ee7ba61",
      "check_name": "SQL",
      "message": "Possible SQL injection",
      "file": "config/initializers/active_record.rb",
      "line": 514,
      "link": "https://brakemanscanner.org/docs/warning_types/sql_injection/",
      "code": "Arel.sql(\"#{column} #{direction.to_s.upcase}#{(\" NULLS FIRST\" or \" NULLS LAST\" if (first_or_last == :last) and (direction == :desc))}\".strip)",
      "render_path": null,
      "location": {
        "type": "method",
        "class": "ActiveRecord::Base",
        "method": "nulls"
      },
      "user_input": "column",
      "confidence": "Medium",
      "cwe_id": [
        89
      ],
      "note": ""
    },
    {
      "warning_type": "SQL Injection",
      "warning_code": 0,
      "fingerprint": "d3e4717a8916952af677959ee1c92875143eb4e024d3f9816f3d3bd48fc0b620",
      "check_name": "SQL",
      "message": "Possible SQL injection",
      "file": "lib/score_statistics_generator.rb",
      "line": 61,
      "link": "https://brakemanscanner.org/docs/warning_types/sql_injection/",
      "code": "ScoreStatistic.connection.select_all(\"WITH want_assignments AS (\\n  SELECT a.id, a.created_at\\n  FROM #{Assignment.quoted_table_name} a\\n  WHERE a.context_id = #{course_id} AND a.context_type = 'Course' AND a.workflow_state = 'published'\\n), interesting_submissions AS (\\n  SELECT s.assignment_id, s.user_id, s.score, a.created_at\\n  FROM #{Submission.quoted_table_name} s\\n  JOIN want_assignments a ON s.assignment_id = a.id\\n  WHERE\\n    s.excused IS NOT true\\n    AND s.score IS NOT NULL\\n    AND s.workflow_state = 'graded'\\n), want_users AS (\\n  SELECT e.user_id\\n  FROM #{Enrollment.quoted_table_name} e\\n  WHERE e.type = 'StudentEnrollment' AND e.course_id = #{course_id} AND e.workflow_state NOT IN ('rejected', 'completed', 'deleted', 'inactive')\\n)\\nSELECT\\n  s.assignment_id AS id,\\n  MAX(s.score) AS max,\\n  MIN(s.score) AS min,\\n  AVG(s.score) AS avg,\\n  percentile_cont(0.25) WITHIN GROUP (ORDER BY s.score) AS lower_q,\\n  percentile_cont(0.5) WITHIN GROUP (ORDER BY s.score) AS median,\\n  percentile_cont(0.75) WITHIN GROUP (ORDER BY s.score) AS upper_q,\\n  COUNT(*) AS count\\nFROM\\n  interesting_submissions s\\nWHERE\\n  s.user_id IN (SELECT user_id FROM want_users)\\nGROUP BY s.assignment_id\\nORDER BY MIN(s.created_at)\\n\".squish)",
      "render_path": null,
      "location": {
        "type": "method",
        "class": "ScoreStatisticsGenerator",
        "method": "s(:self).update_assignment_score_statistics"
      },
      "user_input": "course_id",
      "confidence": "Medium",
      "cwe_id": [
        89
      ],
      "note": ""
    },
    {
      "warning_type": "SQL Injection",
      "warning_code": 0,
      "fingerprint": "d9e3d493be1140161ebc0e6c35909dbef58fb8600f7a54a0213ae38fa6896ec0",
      "check_name": "SQL",
      "message": "Possible SQL injection",
      "file": "app/controllers/conversations_controller.rb",
      "line": 1046,
      "link": "https://brakemanscanner.org/docs/warning_types/sql_injection/",
      "code": "InstStatsd::Statsd.count(\"inbox.conversation.starred.legacy\", params[:conversation_ids].length)",
      "render_path": null,
      "location": {
        "type": "method",
        "class": "ConversationsController",
        "method": "batch_update"
      },
      "user_input": "params[:conversation_ids].length",
      "confidence": "Medium",
      "cwe_id": [
        89
      ],
      "note": ""
    },
    {
      "warning_type": "SQL Injection",
      "warning_code": 0,
      "fingerprint": "da5b2b78ae0fc9a43bf7e2588bf56849ff8b0c7c06e4ae1b67ce4cb62089d0e5",
      "check_name": "SQL",
      "message": "Possible SQL injection",
      "file": "lib/grade_calculator.rb",
      "line": 677,
      "link": "https://brakemanscanner.org/docs/warning_types/sql_injection/",
      "code": "Score.connection.execute(\"INSERT INTO #{Score.quoted_table_name} (\\n  enrollment_id, assignment_group_id,\\n  #{assignment_group_columns_to_insert_or_update[:value_names].join(\", \")},\\n  course_score, root_account_id, created_at, updated_at\\n)\\n  SELECT\\n    val.enrollment_id AS enrollment_id,\\n    val.assignment_group_id as assignment_group_id,\\n    #{assignment_group_columns_to_insert_or_update[:insert_columns].join(\", \")},\\n    FALSE AS course_score,\\n    #{(course or Course.find(course)).root_account_id} AS root_account_id,\\n    #{updated_at} AS created_at,\\n    #{updated_at} AS updated_at\\n  FROM\\n    (\\n      SELECT\\n        (x->>0)::INT8 AS enrollment_id,\\n        (x->>1)::INT8 AS assignment_group_id,\\n        #{assignment_group_columns_to_insert_or_update[:value_names].map.with_index do\n \"(x->>#{(i + 2)})::FLOAT8 AS #{name}\"\n end.join(\", \")}\\n      FROM\\n        jsonb_array_elements('#{score_values.to_json}') x\\n    ) val\\n  ORDER BY assignment_group_id, enrollment_id\\nON CONFLICT (enrollment_id, assignment_group_id) WHERE assignment_group_id IS NOT NULL\\nDO UPDATE SET\\n  #{update_columns},\\n  updated_at = excluded.updated_at,\\n  root_account_id = excluded.root_account_id,\\n  workflow_state = COALESCE(NULLIF(excluded.workflow_state, 'deleted'), 'active')\\nWHERE\\n  #{update_conditions}\\n  OR #{Score.quoted_table_name}.root_account_id IS DISTINCT FROM excluded.root_account_id\\n  OR #{Score.quoted_table_name}.workflow_state IS DISTINCT FROM COALESCE(NULLIF(excluded.workflow_state, 'deleted'), 'active')\\n\".squish)",
      "render_path": null,
      "location": {
        "type": "method",
        "class": "GradeCalculator",
        "method": "save_assignment_group_scores"
      },
      "user_input": "assignment_group_columns_to_insert_or_update[:value_names].join(\", \")",
      "confidence": "Medium",
      "cwe_id": [
        89
      ],
      "note": ""
    },
    {
      "warning_type": "SQL Injection",
      "warning_code": 0,
      "fingerprint": "dabae4a777574d01b57b41ada118b10e493d7d4d45c89a12b71dd497869423e3",
      "check_name": "SQL",
      "message": "Possible SQL injection",
      "file": "config/initializers/active_record.rb",
      "line": 977,
      "link": "https://brakemanscanner.org/docs/warning_types/sql_injection/",
      "code": "connection.execute(\"CLOSE #{cursor}\")",
      "render_path": null,
      "location": null,
      "user_input": "cursor",
      "confidence": "Medium",
      "cwe_id": [
        89
      ],
      "note": ""
    },
    {
      "warning_type": "SQL Injection",
      "warning_code": 0,
      "fingerprint": "dcaaeeb46019d2d3e286b21cb5488248f8d11a5cac96a1413f01dd5d7454b04a",
      "check_name": "SQL",
      "message": "Possible SQL injection",
      "file": "app/models/account_report.rb",
      "line": 163,
      "link": "https://brakemanscanner.org/docs/warning_types/sql_injection/",
      "code": "AccountReport.from(\"unnest('{#{available_reports.keys.join(\",\")}}'::text[]) report_types (name),\\n                LATERAL (#{account.account_reports.active.where(\"report_type=name\").most_recent.to_sql}) account_reports \")",
      "render_path": null,
      "location": {
        "type": "method",
        "class": "AccountReport",
        "method": "AccountReport.last_reports"
      },
      "user_input": "available_reports.keys.join(\",\")",
      "confidence": "Medium",
      "cwe_id": [
        89
      ],
      "note": ""
    },
    {
      "warning_type": "SQL Injection",
      "warning_code": 0,
      "fingerprint": "ded9e82288e144d1d531650c2d385aa95a6e3688d4d3ca04757c2c3a61db4119",
      "check_name": "SQL",
      "message": "Possible SQL injection",
      "file": "app/controllers/conversations_controller.rb",
      "line": 1048,
      "link": "https://brakemanscanner.org/docs/warning_types/sql_injection/",
      "code": "InstStatsd::Statsd.count(\"inbox.conversation.unread.legacy\", params[:conversation_ids].length)",
      "render_path": null,
      "location": {
        "type": "method",
        "class": "ConversationsController",
        "method": "batch_update"
      },
      "user_input": "params[:conversation_ids].length",
      "confidence": "Medium",
      "cwe_id": [
        89
      ],
      "note": ""
    },
    {
      "warning_type": "SQL Injection",
      "warning_code": 0,
      "fingerprint": "dfad7ecb6632ebe768b264e0851c57b7de6b350f378a22b58a7ba66430048002",
      "check_name": "SQL",
      "message": "Possible SQL injection",
      "file": "lib/grade_calculator.rb",
      "line": 546,
      "link": "https://brakemanscanner.org/docs/warning_types/sql_injection/",
      "code": "Score.connection.execute(\"INSERT INTO #{Score.quoted_table_name}\\n    (\\n      enrollment_id, grading_period_id,\\n      #{data_to_insert_or_update[:columns].join(\", \")},\\n      course_score, root_account_id, created_at, updated_at\\n    )\\n    SELECT\\n      enrollments.id as enrollment_id,\\n      #{(opts.reverse_merge(:emit_live_event => true, :ignore_muted => true, :update_all_grading_period_scores => true, :update_course_score => true, :only_update_course_gp_metadata => false, :only_update_points => false, :use_what_if_scores => false, :include_discussion_checkpoints => false)[:grading_period].id or \"NULL\")} AS grading_period_id,\\n      #{data_to_insert_or_update[:columns].each_with_object(Hash.new do\n h[k] = +\"\"\n end).with_index do\n join = (i > 0)\n(h[:insert_columns] << \"#{\", \" if (i > 0)}#{c}\")\n(h[:inner_selects] << \"#{\", \" if (i > 0)}(x->>#{(i + 1)})::FLOAT8 AS #{c}\")\n(h[:update_columns] << \"#{\", \" if (i > 0)}#{c} = excluded.#{c}\")\n(h[:update_conditions] << \"#{\" OR \" if (i > 0)}#{Score.quoted_table_name}.#{c} IS DISTINCT FROM excluded.#{c}\")\n end[:insert_columns]},\\n      #{if opts.reverse_merge(:emit_live_event => true, :ignore_muted => true, :update_all_grading_period_scores => true, :update_course_score => true, :only_update_course_gp_metadata => false, :only_update_points => false, :use_what_if_scores => false, :include_discussion_checkpoints => false)[:grading_period] then\n  \"FALSE\"\nelse\n  \"TRUE\"\nend} AS course_score,\\n      #{(course or Course.find(course)).root_account_id} AS root_account_id,\\n      #{updated_at} AS created_at,\\n      #{updated_at} AS updated_at\\n    FROM\\n        (\\n          SELECT\\n            (x->>0)::INT8 AS enrollment_id,\\n            #{data_to_insert_or_update[:columns].each_with_object(Hash.new do\n h[k] = +\"\"\n end).with_index do\n join = (i > 0)\n(h[:insert_columns] << \"#{\", \" if (i > 0)}#{c}\")\n(h[:inner_selects] << \"#{\", \" if (i > 0)}(x->>#{(i + 1)})::FLOAT8 AS #{c}\")\n(h[:update_columns] << \"#{\", \" if (i > 0)}#{c} = excluded.#{c}\")\n(h[:update_conditions] << \"#{\" OR \" if (i > 0)}#{Score.quoted_table_name}.#{c} IS DISTINCT FROM excluded.#{c}\")\n end[:inner_selects]}\\n          FROM\\n            jsonb_array_elements('#{data_to_insert_or_update[:values].to_json}') x\\n        ) j\\n    JOIN #{Enrollment.quoted_table_name} AS enrollments ON j.enrollment_id = enrollments.id\\nORDER BY enrollment_id\\nON CONFLICT #{(\"(enrollment_id, grading_period_id) WHERE grading_period_id IS NOT NULL\" or \"(enrollment_id) WHERE course_score\")}\\nDO UPDATE SET\\n    #{data_to_insert_or_update[:columns].each_with_object(Hash.new do\n h[k] = +\"\"\n end).with_index do\n join = (i > 0)\n(h[:insert_columns] << \"#{\", \" if (i > 0)}#{c}\")\n(h[:inner_selects] << \"#{\", \" if (i > 0)}(x->>#{(i + 1)})::FLOAT8 AS #{c}\")\n(h[:update_columns] << \"#{\", \" if (i > 0)}#{c} = excluded.#{c}\")\n(h[:update_conditions] << \"#{\" OR \" if (i > 0)}#{Score.quoted_table_name}.#{c} IS DISTINCT FROM excluded.#{c}\")\n end[:update_columns]},\\n    updated_at = excluded.updated_at,\\n    root_account_id = excluded.root_account_id,\\n    /* if workflow_state was previously deleted for some reason, update it to active */\\n    workflow_state = COALESCE(NULLIF(excluded.workflow_state, 'deleted'), 'active')\\nWHERE\\n  #{data_to_insert_or_update[:columns].each_with_object(Hash.new do\n h[k] = +\"\"\n end).with_index do\n join = (i > 0)\n(h[:insert_columns] << \"#{\", \" if (i > 0)}#{c}\")\n(h[:inner_selects] << \"#{\", \" if (i > 0)}(x->>#{(i + 1)})::FLOAT8 AS #{c}\")\n(h[:update_columns] << \"#{\", \" if (i > 0)}#{c} = excluded.#{c}\")\n(h[:update_conditions] << \"#{\" OR \" if (i > 0)}#{Score.quoted_table_name}.#{c} IS DISTINCT FROM excluded.#{c}\")\n end[:update_conditions]}\\n  OR #{Score.quoted_table_name}.root_account_id IS DISTINCT FROM excluded.root_account_id\\n  OR #{Score.quoted_table_name}.workflow_state IS DISTINCT FROM COALESCE(NULLIF(excluded.workflow_state, 'deleted'), 'active')\\n\".squish)",
      "render_path": null,
      "location": {
        "type": "method",
        "class": "GradeCalculator",
        "method": "save_course_and_grading_period_scores"
      },
      "user_input": "data_to_insert_or_update[:columns].join(\", \")",
      "confidence": "Medium",
      "cwe_id": [
        89
      ],
      "note": ""
    },
    {
      "warning_type": "SQL Injection",
      "warning_code": 0,
      "fingerprint": "ed7c9737aa0322745fdf46f8b995b7cbeb46a1823508dde7374a7a3a290a9ab9",
      "check_name": "SQL",
      "message": "Possible SQL injection",
      "file": "config/initializers/active_record.rb",
      "line": 1670,
      "link": "https://brakemanscanner.org/docs/warning_types/sql_injection/",
      "code": "connection.select_value(\"SELECT COUNT(*) FROM pg_proc WHERE proname='#{procname}'\")",
      "render_path": null,
      "location": {
        "type": "method",
        "class": "ActiveRecord::Migration",
        "method": "has_postgres_proc?"
      },
      "user_input": "procname",
      "confidence": "Medium",
      "cwe_id": [
        89
      ],
      "note": ""
    },
    {
      "warning_type": "SQL Injection",
      "warning_code": 0,
      "fingerprint": "f3dac3134b91a97f3428a364aa976a9381a5c2b1361867f962ef87f6a6c4f2b2",
      "check_name": "SQL",
      "message": "Possible SQL injection",
      "file": "config/initializers/active_record.rb",
      "line": 1128,
      "link": "https://brakemanscanner.org/docs/warning_types/sql_injection/",
      "code": "connection.execute(\"ALTER TABLE #{\"#{table_name}_in_batches_temp_table_#{apply_limits(self, start, finish, build_batch_orders(order)).to_sql.hash.abs.to_s(36)}\"[(-63..)]} ADD temp_primary_key SERIAL PRIMARY KEY\")",
      "render_path": null,
      "location": null,
      "user_input": "\"#{table_name}_in_batches_temp_table_#{apply_limits(self, start, finish, build_batch_orders(order)).to_sql.hash.abs.to_s(36)}\"[(-63..)]",
      "confidence": "Medium",
      "cwe_id": [
        89
      ],
      "note": ""
    },
    {
      "warning_type": "SQL Injection",
      "warning_code": 0,
      "fingerprint": "f96846e71cf53aa7d47526eed20c2ca02e451bff985db00ef3e055729cafa938",
      "check_name": "SQL",
      "message": "Possible SQL injection",
      "file": "app/controllers/user_observees_controller.rb",
      "line": 343,
      "link": "https://brakemanscanner.org/docs/warning_types/sql_injection/",
      "code": "UserAccountAssociation.joins(:account).where(:accounts => ({ :parent_account_id => nil })).where(:user_id => users.map(&:id)).group(:account_id).having(\"count(*) = #{users.map(&:id).length}\")",
      "render_path": null,
      "location": {
        "type": "method",
        "class": "UserObserveesController",
        "method": "common_root_accounts_for"
      },
      "user_input": "users.map(&:id).length",
      "confidence": "Medium",
      "cwe_id": [
        89
      ],
      "note": ""
    },
    {
      "warning_type": "SQL Injection",
      "warning_code": 0,
      "fingerprint": "fb7c5e3bf261ced366e1de5d90ecd0b3410ce8ba46fc18b3e5062fce721175c4",
      "check_name": "SQL",
      "message": "Possible SQL injection",
      "file": "lib/base/active_support/cache/safe_redis_race_condition.rb",
      "line": 49,
      "link": "https://brakemanscanner.org/docs/warning_types/sql_injection/",
      "code": "lock(\"lock:#{key}\", options)",
      "render_path": null,
      "location": {
        "type": "method",
        "class": "ActiveSupport::Cache::SafeRedisRaceCondition",
        "method": "handle_expired_entry"
      },
      "user_input": "key",
      "confidence": "Medium",
      "cwe_id": [
        89
      ],
      "note": ""
    },
    {
      "warning_type": "SQL Injection",
      "warning_code": 0,
      "fingerprint": "fb7c5e3bf261ced366e1de5d90ecd0b3410ce8ba46fc18b3e5062fce721175c4",
      "check_name": "SQL",
      "message": "Possible SQL injection",
      "file": "lib/base/active_support/cache/safe_redis_race_condition.rb",
      "line": 58,
      "link": "https://brakemanscanner.org/docs/warning_types/sql_injection/",
      "code": "lock(\"lock:#{key}\", options)",
      "render_path": null,
      "location": {
        "type": "method",
        "class": "ActiveSupport::Cache::SafeRedisRaceCondition",
        "method": "handle_expired_entry"
      },
      "user_input": "key",
      "confidence": "Medium",
      "cwe_id": [
        89
      ],
      "note": ""
    },
    {
      "warning_type": "Denial of Service",
      "warning_code": 76,
      "fingerprint": "fc7f2d79b7dc9e8e7ebbde4dedf94b1f749eb741946118259145b5843d75e98a",
      "check_name": "RegexDoS",
      "message": "Model attribute used in regular expression",
      "file": "app/models/content_migration.rb",
      "line": 623,
      "link": "https://brakemanscanner.org/docs/warning_types/denial_of_service/",
      "code": "/\\A#{(Folder.root_folders(context).first.name + \"/\")}/",
      "render_path": null,
      "location": {
        "type": "method",
        "class": "ContentMigration",
        "method": "import_content"
      },
      "user_input": "(Folder.root_folders(context).first.name + \"/\")",
      "confidence": "Medium",
      "cwe_id": [
        20,
        185
      ],
      "note": ""
    }
  ],
  "brakeman_version": "7.0.2"
}<|MERGE_RESOLUTION|>--- conflicted
+++ resolved
@@ -30,11 +30,7 @@
       "check_name": "SQL",
       "message": "Possible SQL injection",
       "file": "app/models/account.rb",
-<<<<<<< HEAD
-      "line": 1093,
-=======
       "line": 1114,
->>>>>>> 2bd5305a
       "link": "https://brakemanscanner.org/docs/warning_types/sql_injection/",
       "code": "Account.connection.select_values(\"WITH RECURSIVE t AS (\\n  SELECT * FROM #{Account.quoted_table_name} WHERE id=#{Shard.local_id_for(starting_account_id.parent_account_id).first}\\n  UNION\\n  SELECT accounts.* FROM #{Account.quoted_table_name} INNER JOIN t ON accounts.id=t.parent_account_id\\n)\\nSELECT id FROM t\\n\".squish)",
       "render_path": null,
@@ -467,11 +463,7 @@
       "check_name": "SQL",
       "message": "Possible SQL injection",
       "file": "app/models/account.rb",
-<<<<<<< HEAD
-      "line": 1067,
-=======
       "line": 1088,
->>>>>>> 2bd5305a
       "link": "https://brakemanscanner.org/docs/warning_types/sql_injection/",
       "code": "Account.find_by_sql(\"WITH RECURSIVE t AS (\\n  SELECT * FROM #{Account.quoted_table_name} WHERE id=#{Shard.local_id_for(starting_account_id.parent_account_id).first}\\n  UNION\\n  SELECT accounts.* FROM #{Account.quoted_table_name} INNER JOIN t ON accounts.id=t.parent_account_id\\n)\\nSELECT * FROM t\\n\".squish)",
       "render_path": null,
@@ -917,32 +909,6 @@
     {
       "warning_type": "SQL Injection",
       "warning_code": 0,
-<<<<<<< HEAD
-      "fingerprint": "9a056ab1dd378ca2b48c03d247f078f182dcd9bf97e1b6523000bc6c19c2069d",
-      "check_name": "SQL",
-      "message": "Possible SQL injection",
-      "file": "app/controllers/accounts_controller.rb",
-      "line": 1406,
-      "link": "https://brakemanscanner.org/docs/warning_types/sql_injection/",
-      "code": "AccountReport.from(\"unnest('{#{AccountReport.available_reports.keys.join(\",\")}}'::text[]) report_types (name),\\n                LATERAL (#{@account.account_reports.active.where(\"report_type=name\").most_recent.to_sql}) account_reports \")",
-      "render_path": null,
-      "location": {
-        "type": "method",
-        "class": "AccountsController",
-        "method": "reports_tab"
-      },
-      "user_input": "AccountReport.available_reports.keys",
-      "confidence": "High",
-      "cwe_id": [
-        89
-      ],
-      "note": ""
-    },
-    {
-      "warning_type": "SQL Injection",
-      "warning_code": 0,
-=======
->>>>>>> 2bd5305a
       "fingerprint": "9b42b79c842d4fd260f8204a367999ddb93a8c6abe72445831f6a491b036eb7b",
       "check_name": "SQL",
       "message": "Possible SQL injection",
@@ -1035,11 +1001,7 @@
       "check_name": "UnsafeReflection",
       "message": "Unsafe reflection method `const_get` called with parameter value",
       "file": "app/controllers/application_controller.rb",
-<<<<<<< HEAD
-      "line": 1599,
-=======
       "line": 1606,
->>>>>>> 2bd5305a
       "link": "https://brakemanscanner.org/docs/warning_types/remote_code_execution/",
       "code": "Object.const_get((params[:feed_code].split(\"_\", 2) or [\"group_membership\", params[:feed_code].split(\"_\", 3)[-1]])[0].classify, false)",
       "render_path": null,
@@ -1147,32 +1109,6 @@
     {
       "warning_type": "SQL Injection",
       "warning_code": 0,
-<<<<<<< HEAD
-      "fingerprint": "acb766c09a1b84e9ea08d27d1677bf0c0cce0c66003733bb303d7ac71a89ee82",
-      "check_name": "SQL",
-      "message": "Possible SQL injection",
-      "file": "app/controllers/accounts_controller.rb",
-      "line": 1401,
-      "link": "https://brakemanscanner.org/docs/warning_types/sql_injection/",
-      "code": "AccountReport.from(\"unnest('{#{AccountReport.available_reports.keys.join(\",\")}}'::text[]) report_types (name),\\n                LATERAL (#{@account.account_reports.active.where(\"report_type=name\").most_recent.complete.to_sql}) account_reports \")",
-      "render_path": null,
-      "location": {
-        "type": "method",
-        "class": "AccountsController",
-        "method": "reports_tab"
-      },
-      "user_input": "AccountReport.available_reports.keys",
-      "confidence": "High",
-      "cwe_id": [
-        89
-      ],
-      "note": ""
-    },
-    {
-      "warning_type": "SQL Injection",
-      "warning_code": 0,
-=======
->>>>>>> 2bd5305a
       "fingerprint": "b11b76425b92ce17706fec86910c7672d08d34b4b6a8c3b7d10946b7457cef1c",
       "check_name": "SQL",
       "message": "Possible SQL injection",
