--- conflicted
+++ resolved
@@ -30,11 +30,7 @@
       "check_name": "SQL",
       "message": "Possible SQL injection",
       "file": "app/models/account.rb",
-<<<<<<< HEAD
-      "line": 1121,
-=======
       "line": 1117,
->>>>>>> 142422de
       "link": "https://brakemanscanner.org/docs/warning_types/sql_injection/",
       "code": "Account.connection.select_values(\"WITH RECURSIVE t AS (\\n  SELECT * FROM #{Account.quoted_table_name} WHERE id=#{Shard.local_id_for(starting_account_id.parent_account_id).first}\\n  UNION\\n  SELECT accounts.* FROM #{Account.quoted_table_name} INNER JOIN t ON accounts.id=t.parent_account_id\\n)\\nSELECT id FROM t\\n\".squish)",
       "render_path": null,
@@ -536,11 +532,7 @@
       "check_name": "SQL",
       "message": "Possible SQL injection",
       "file": "app/models/account.rb",
-<<<<<<< HEAD
-      "line": 1095,
-=======
       "line": 1091,
->>>>>>> 142422de
       "link": "https://brakemanscanner.org/docs/warning_types/sql_injection/",
       "code": "Account.find_by_sql(\"WITH RECURSIVE t AS (\\n  SELECT * FROM #{Account.quoted_table_name} WHERE id=#{Shard.local_id_for(starting_account_id.parent_account_id).first}\\n  UNION\\n  SELECT accounts.* FROM #{Account.quoted_table_name} INNER JOIN t ON accounts.id=t.parent_account_id\\n)\\nSELECT * FROM t\\n\".squish)",
       "render_path": null,
@@ -563,11 +555,7 @@
       "check_name": "Redirect",
       "message": "Possible unprotected redirect",
       "file": "app/controllers/users_controller.rb",
-<<<<<<< HEAD
-      "line": 2408,
-=======
       "line": 2410,
->>>>>>> 142422de
       "link": "https://brakemanscanner.org/docs/warning_types/redirect/",
       "code": "redirect_to(MediaSourceFetcher.new(CanvasKaltura::ClientV3.new).fetch_preferred_source_url(:media_id => params[:entryId], :file_extension => ((params[:type] or params[:format])), :media_type => params[:media_type]))",
       "render_path": null,
@@ -659,11 +647,7 @@
       "check_name": "Redirect",
       "message": "Possible unprotected redirect",
       "file": "app/controllers/courses_controller.rb",
-<<<<<<< HEAD
-      "line": 3599,
-=======
       "line": 3598,
->>>>>>> 142422de
       "link": "https://brakemanscanner.org/docs/warning_types/redirect/",
       "code": "redirect_to((params[:continue_to] or course_url(@course)))",
       "render_path": null,
@@ -885,11 +869,7 @@
       "check_name": "SQL",
       "message": "Possible SQL injection",
       "file": "app/models/conversation.rb",
-<<<<<<< HEAD
-      "line": 838,
-=======
       "line": 834,
->>>>>>> 142422de
       "link": "https://brakemanscanner.org/docs/warning_types/sql_injection/",
       "code": "self.class.where([\"(#{col} IS NULL OR #{col} < ?)\", val])",
       "render_path": null,
@@ -912,11 +892,7 @@
       "check_name": "Redirect",
       "message": "Possible unprotected redirect",
       "file": "app/controllers/users_controller.rb",
-<<<<<<< HEAD
-      "line": 2584,
-=======
       "line": 2586,
->>>>>>> 142422de
       "link": "https://brakemanscanner.org/docs/warning_types/redirect/",
       "code": "redirect_to(User.avatar_fallback_url(Shard.shard_for(Shard.global_id_for(User.user_id_from_avatar_key(params[:user_id]))).activate do\n Rails.cache.fetch(Cacher.avatar_cache_key(Shard.global_id_for(User.user_id_from_avatar_key(params[:user_id])), ((request.env[\"canvas.domain_root_account\"] or LoadAccount.default_domain_root_account).settings[:avatars] or \"enabled\"))) do\n user = User.where(:id => Shard.global_id_for(User.user_id_from_avatar_key(params[:user_id]))).first\nif User.where(:id => Shard.global_id_for(User.user_id_from_avatar_key(params[:user_id]))).first then\n  User.where(:id => Shard.global_id_for(User.user_id_from_avatar_key(params[:user_id]))).first.avatar_url(nil, ((request.env[\"canvas.domain_root_account\"] or LoadAccount.default_domain_root_account).settings[:avatars] or \"enabled\"))\nelse\n  \"/images/messages/avatar-50.png\"\nend\n end\n end, request))",
       "render_path": null,
@@ -1073,11 +1049,7 @@
       "check_name": "SQL",
       "message": "Possible SQL injection",
       "file": "app/controllers/conversations_controller.rb",
-<<<<<<< HEAD
-      "line": 1046,
-=======
       "line": 1048,
->>>>>>> 142422de
       "link": "https://brakemanscanner.org/docs/warning_types/sql_injection/",
       "code": "InstStatsd::Statsd.count(\"inbox.conversation.unstarred.legacy\", params[:conversation_ids].length)",
       "render_path": null,
@@ -1100,11 +1072,7 @@
       "check_name": "UnsafeReflection",
       "message": "Unsafe reflection method `const_get` called with parameter value",
       "file": "app/controllers/application_controller.rb",
-<<<<<<< HEAD
-      "line": 1636,
-=======
       "line": 1655,
->>>>>>> 142422de
       "link": "https://brakemanscanner.org/docs/warning_types/remote_code_execution/",
       "code": "Object.const_get((params[:feed_code].split(\"_\", 2) or [\"group_membership\", params[:feed_code].split(\"_\", 3)[-1]])[0].classify, false)",
       "render_path": null,
@@ -1492,11 +1460,7 @@
       "check_name": "SQL",
       "message": "Possible SQL injection",
       "file": "app/controllers/conversations_controller.rb",
-<<<<<<< HEAD
-      "line": 1045,
-=======
       "line": 1047,
->>>>>>> 142422de
       "link": "https://brakemanscanner.org/docs/warning_types/sql_injection/",
       "code": "InstStatsd::Statsd.count(\"inbox.conversation.starred.legacy\", params[:conversation_ids].length)",
       "render_path": null,
@@ -1584,11 +1548,7 @@
       "check_name": "SQL",
       "message": "Possible SQL injection",
       "file": "app/controllers/conversations_controller.rb",
-<<<<<<< HEAD
-      "line": 1047,
-=======
       "line": 1049,
->>>>>>> 142422de
       "link": "https://brakemanscanner.org/docs/warning_types/sql_injection/",
       "code": "InstStatsd::Statsd.count(\"inbox.conversation.unread.legacy\", params[:conversation_ids].length)",
       "render_path": null,
