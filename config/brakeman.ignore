{
  "ignored_warnings": [
    {
      "warning_type": "SQL Injection",
      "warning_code": 0,
      "fingerprint": "004796896cde893b006bf1856f61eba560b7329e370bd5cf0a071d019acfb05c",
      "check_name": "SQL",
      "message": "Possible SQL injection",
      "file": "lib/data_fixup/resend_plagiarism_events.rb",
      "line": 66,
      "link": "https://brakemanscanner.org/docs/warning_types/sql_injection/",
      "code": "Submission.where(\"id in (#{(errors_report_scope(all_configured_submissions(start_time, end_time).select(:id).order(:submitted_at => :desc).limit(limit)) or missing_report_scope(all_configured_submissions(start_time, end_time).select(:id).order(:submitted_at => :desc).limit(limit)))})\")",
      "render_path": null,
      "location": {
        "type": "method",
        "class": "DataFixup::ResendPlagiarismEvents",
        "method": "s(:self).resend_scope"
      },
      "user_input": "errors_report_scope(all_configured_submissions(start_time, end_time).select(:id).order(:submitted_at => :desc).limit(limit))",
      "confidence": "Medium",
      "note": ""
    },
    {
      "warning_type": "SQL Injection",
      "warning_code": 0,
      "fingerprint": "00ac66435814833ba7fd15636edce41d40f6587400cf2e86381310d660409149",
      "check_name": "SQL",
      "message": "Possible SQL injection",
      "file": "app/controllers/grade_change_audit_api_controller.rb",
      "line": 461,
      "link": "https://brakemanscanner.org/docs/warning_types/sql_injection/",
      "code": "Score.active.joins(:enrollment).preload(:enrollment).where(:course_score => true).where(\"(enrollments.course_id, enrollments.user_id) IN (#{events.reject(&:in_grading_period?).map do\n key = key_from_ids(event.context_id, event.student_id).join(\",\")\n\"(#{key_from_ids(event.context_id, event.student_id).join(\",\")})\"\n end.join(\", \")})\")",
      "render_path": null,
      "location": {
        "type": "method",
        "class": "GradeChangeAuditApiController",
        "method": "current_override_scores_query"
      },
      "user_input": "events.reject(&:in_grading_period?).map do\n key = key_from_ids(event.context_id, event.student_id).join(\",\")\n\"(#{key_from_ids(event.context_id, event.student_id).join(\",\")})\"\n end.join(\", \")",
      "confidence": "Medium",
      "note": ""
    },
    {
      "warning_type": "SQL Injection",
      "warning_code": 0,
      "fingerprint": "048aa319dfb0b3ab6ef403f0a578884c6b6c7eaf62ed315083f22cc0f740b35b",
      "check_name": "SQL",
      "message": "Possible SQL injection",
      "file": "lib/score_statistics_generator.rb",
      "line": 53,
      "link": "https://brakemanscanner.org/docs/warning_types/sql_injection/",
      "code": "ScoreStatistic.connection.select_all(\"WITH want_assignments AS (\\n  SELECT a.id, a.created_at\\n  FROM #{Assignment.quoted_table_name} a\\n  WHERE a.context_id = #{course_id} AND a.context_type = 'Course' AND a.workflow_state = 'published'\\n), interesting_submissions AS (\\n  SELECT s.assignment_id, s.user_id, s.score, a.created_at\\n  FROM #{Submission.quoted_table_name} s\\n  JOIN want_assignments a ON s.assignment_id = a.id\\n  WHERE\\n    s.excused IS NOT true\\n    AND s.score IS NOT NULL\\n    AND s.workflow_state = 'graded'\\n), want_users AS (\\n  SELECT e.user_id\\n  FROM #{Enrollment.quoted_table_name} e\\n  WHERE e.type = 'StudentEnrollment' AND e.course_id = #{course_id} AND e.workflow_state NOT IN ('rejected', 'completed', 'deleted', 'inactive')\\n)\\nSELECT\\n  s.assignment_id AS id,\\n  MAX(s.score) AS max,\\n  MIN(s.score) AS min,\\n  AVG(s.score) AS avg,\\n  COUNT(*) AS count\\nFROM\\n  interesting_submissions s\\nWHERE\\n  s.user_id IN (SELECT user_id FROM want_users)\\nGROUP BY s.assignment_id\\nORDER BY MIN(s.created_at)\\n\")",
      "render_path": null,
      "location": {
        "type": "method",
        "class": "ScoreStatisticsGenerator",
        "method": "s(:self).update_assignment_score_statistics"
      },
      "user_input": "course_id",
      "confidence": "Medium",
      "note": ""
    },
    {
      "warning_type": "SQL Injection",
      "warning_code": 0,
      "fingerprint": "062ab81b8ec3415929ef0be9788a806bd2cfed07953945c5bb3ce5c38854375c",
      "check_name": "SQL",
      "message": "Possible SQL injection",
      "file": "app/models/user.rb",
      "line": 348,
      "link": "https://brakemanscanner.org/docs/warning_types/sql_injection/",
      "code": "self.all.select(\"users.*\").select(\"MIN(#{Enrollment.type_rank_sql(:student)}) AS enrollment_rank\")",
      "render_path": null,
      "location": {
        "type": "method",
        "class": "User",
        "method": "User.by_top_enrollment"
      },
      "user_input": "Enrollment.type_rank_sql(:student)",
      "confidence": "High",
      "note": ""
    },
    {
      "warning_type": "SQL Injection",
      "warning_code": 0,
      "fingerprint": "0e15b8a6ab3d2158a04d098f25c49a631614b1fe6fea57e98d52dbe9052e3e80",
      "check_name": "SQL",
      "message": "Possible SQL injection",
      "file": "app/models/quizzes/quiz.rb",
      "line": 1342,
      "link": "https://brakemanscanner.org/docs/warning_types/sql_injection/",
      "code": "Quizzes::QuizSubmission.from(\"( VALUES #{quizzes.map do\n \"(#{q.id})\"\n end.join(\", \")} ) AS s(quiz_id)\")",
      "render_path": null,
      "location": {
        "type": "method",
        "class": "Quizzes::Quiz",
        "method": "Quizzes::Quiz.preload_can_unpublish"
      },
      "user_input": "quizzes.map do\n \"(#{q.id})\"\n end.join(\", \")",
      "confidence": "Medium",
      "note": ""
    },
    {
      "warning_type": "SQL Injection",
      "warning_code": 0,
      "fingerprint": "1086c770014840a3614b0b3305186dc1021045a449f75afbaba15a1b2ea22e96",
      "check_name": "SQL",
      "message": "Possible SQL injection",
      "file": "lib/data_fixup/populate_root_account_ids_on_users.rb",
      "line": 83,
      "link": "https://brakemanscanner.org/docs/warning_types/sql_injection/",
      "code": "User.where(:id => user_id).update_all(\"root_account_ids=(#{\"SELECT ARRAY(SELECT DISTINCT e FROM unnest(array_cat(root_account_ids, ('{#{root_accounts_for_user[(1..-1)].split(\",\").map(&:to_i).map do\n Shard.relative_id_for(id, Shard.current, Shard.lookup((User.where(\"id>?\", Shard::IDS_PER_SHARD).minimum(:id) / Shard::IDS_PER_SHARD)))\n end.join(\",\")}}'))) AS a(e) ORDER BY e)\"})\")",
      "render_path": null,
      "location": {
        "type": "method",
        "class": "DataFixup::PopulateRootAccountIdsOnUsers",
        "method": "s(:self).populate_table"
      },
      "user_input": "User.where(\"id>?\", Shard::IDS_PER_SHARD).minimum(:id)",
      "confidence": "High",
      "note": ""
    },
    {
      "warning_type": "SQL Injection",
      "warning_code": 0,
      "fingerprint": "113ccdd673061935b7a5ef6c1e6683d843514d6719553a87a515d0fc2dd5c446",
      "check_name": "SQL",
      "message": "Possible SQL injection",
      "file": "app/controllers/grade_change_audit_api_controller.rb",
      "line": 449,
      "link": "https://brakemanscanner.org/docs/warning_types/sql_injection/",
      "code": "Score.active.joins(:enrollment).preload(:enrollment).where(\"(enrollments.course_id, enrollments.user_id, scores.grading_period_id) IN (#{events.select(&:in_grading_period?).map do\n key = key_from_ids(event.context_id, event.student_id, event.grading_period_id).join(\",\")\n\"(#{key_from_ids(event.context_id, event.student_id, event.grading_period_id).join(\",\")})\"\n end.join(\", \")})\")",
      "render_path": null,
      "location": {
        "type": "method",
        "class": "GradeChangeAuditApiController",
        "method": "current_override_scores_query"
      },
      "user_input": "events.select(&:in_grading_period?).map do\n key = key_from_ids(event.context_id, event.student_id, event.grading_period_id).join(\",\")\n\"(#{key_from_ids(event.context_id, event.student_id, event.grading_period_id).join(\",\")})\"\n end.join(\", \")",
      "confidence": "Medium",
      "note": ""
    },
    {
      "warning_type": "SQL Injection",
      "warning_code": 0,
      "fingerprint": "1481a5e5e16040b087f656003b867791bed506d85aab9b97e52e7f423e94636f",
      "check_name": "SQL",
      "message": "Possible SQL injection",
      "file": "lib/due_date_cacher.rb",
      "line": 317,
      "link": "https://brakemanscanner.org/docs/warning_types/sql_injection/",
      "code": "Submission.where(\"(assignment_id, user_id) IN (#{assignment_and_student_id_values(:entries => entries).join(\",\")})\")",
      "render_path": null,
      "location": {
        "type": "method",
        "class": "DueDateCacher",
        "method": "current_cached_due_dates"
      },
      "user_input": "assignment_and_student_id_values(:entries => entries).join(\",\")",
      "confidence": "Medium",
      "note": ""
    },
    {
      "warning_type": "SQL Injection",
      "warning_code": 0,
      "fingerprint": "16cb0e15894ecc9156a55994a0cd67facab9c9f754d975f57bf0514ef03497d3",
      "check_name": "SQL",
      "message": "Possible SQL injection",
      "file": "app/graphql/types/course_type.rb",
      "line": 225,
      "link": "https://brakemanscanner.org/docs/warning_types/sql_injection/",
      "code": "Submission.active.joins(:assignment).where(:user_id => ((course.apply_enrollment_visibility(course.all_student_enrollments, current_user).pluck(:user_id) or ([current_user.id] or [])) & student_ids.map(&:to_i)), :assignment_id => course.assignments.published, :workflow_state => ((filter[:states] or DEFAULT_SUBMISSION_STATES))).where(\"submitted_at > ?\", filter[:submitted_since]).where(\"graded_at > ?\", filter[:graded_since]).where(\"submissions.updated_at > ?\", filter[:updated_since]).order(\"#{order[:field]} #{(\"DESC NULLS LAST\" or \"ASC\")}\")",
      "render_path": null,
      "location": {
        "type": "method",
        "class": "Types::CourseType",
        "method": "submissions_connection"
      },
      "user_input": "order[:field]",
      "confidence": "Medium",
      "note": "order[:field] is a closed set of possibilities defined in this file"
    },
    {
      "warning_type": "SQL Injection",
      "warning_code": 0,
      "fingerprint": "1b10613dd15b63274e7b0fb7bfd5d229d36e2a66a07100f09eb15a4725f0df4a",
      "check_name": "SQL",
      "message": "Possible SQL injection",
      "file": "app/controllers/assignments_api_controller.rb",
      "line": 859,
      "link": "https://brakemanscanner.org/docs/warning_types/sql_injection/",
      "code": "Arel.sql(\"user_due_date, #{Assignment.best_unicode_collation_key(\"assignments.title\")}, assignment_groups.position, assignments.position, assignments.id\")",
      "render_path": null,
      "location": {
        "type": "method",
        "class": "AssignmentsApiController",
        "method": "get_assignments"
      },
      "user_input": "Assignment.best_unicode_collation_key(\"assignments.title\")",
      "confidence": "High",
      "note": ""
    },
    {
      "warning_type": "Remote Code Execution",
      "warning_code": 24,
      "fingerprint": "1cfe984723e00196cfea88b92c2967adfffe747d43508a73aaf045607ad3a241",
      "check_name": "UnsafeReflection",
      "message": "Unsafe reflection method `const_get` called with model attribute",
      "file": "lib/sis/csv/import_refactored.rb",
      "line": 228,
      "link": "https://brakemanscanner.org/docs/warning_types/remote_code_execution/",
      "code": "SIS::CSV.const_get(((id or ParallelImporter.find(id)).importer_type.to_sym.to_s.camelcase + \"Importer\"))",
      "render_path": null,
      "location": {
        "type": "method",
        "class": "SIS::CSV::ImportRefactored",
        "method": "run_parallel_importer"
      },
      "user_input": "ParallelImporter.find(id)",
      "confidence": "Medium",
      "note": ""
    },
    {
      "warning_type": "SQL Injection",
      "warning_code": 0,
      "fingerprint": "20b8d23d190696275c75e615ce298a65e6e199f6d783cd7dc415be3756fe8eb0",
      "check_name": "SQL",
      "message": "Possible SQL injection",
      "file": "lib/data_fixup/import_instfs_attachments.rb",
      "line": 111,
      "link": "https://brakemanscanner.org/docs/warning_types/sql_injection/",
      "code": "Attachment.connection.execute(\"UPDATE attachments SET instfs_uuid=trim('\\\"' FROM batch.value::text) FROM json_each('#{line}'::json) AS batch WHERE CAST(batch.key AS BIGINT)=attachments.id\")",
      "render_path": null,
      "location": {
        "type": "method",
        "class": "DataFixup::ImportInstfsAttachments",
        "method": "import_line"
      },
      "user_input": "line",
      "confidence": "Medium",
      "note": ""
    },
    {
      "warning_type": "SQL Injection",
      "warning_code": 0,
      "fingerprint": "21d0ae73645443aa868f42d8f6a640b31ac3b483c58786bfe76dc0a9864fa455",
      "check_name": "SQL",
      "message": "Possible SQL injection",
      "file": "lib/grade_calculator.rb",
      "line": 686,
      "link": "https://brakemanscanner.org/docs/warning_types/sql_injection/",
      "code": "Score.connection.execute(\"\\n      INSERT INTO #{Score.quoted_table_name} (\\n        enrollment_id, assignment_group_id,\\n        #{assignment_group_columns_to_insert_or_update[:value_names].join(\", \")},\\n        course_score, root_account_id, created_at, updated_at\\n      )\\n        SELECT\\n          val.enrollment_id AS enrollment_id,\\n          val.assignment_group_id as assignment_group_id,\\n          #{assignment_group_columns_to_insert_or_update[:insert_columns].join(\", \")},\\n          FALSE AS course_score,\\n          #{(course or Course.find(course)).root_account_id} AS root_account_id,\\n          #{updated_at} AS created_at,\\n          #{updated_at} AS updated_at\\n        FROM (VALUES #{score_values}) val\\n          (\\n            enrollment_id,\\n            assignment_group_id,\\n            #{assignment_group_columns_to_insert_or_update[:value_names].join(\", \")}\\n          )\\n        ORDER BY assignment_group_id, enrollment_id\\n      ON CONFLICT (enrollment_id, assignment_group_id) WHERE assignment_group_id IS NOT NULL\\n      DO UPDATE SET\\n        #{assignment_group_columns_to_insert_or_update[:update_columns].join(\", \")},\\n        updated_at = excluded.updated_at,\\n        root_account_id = #{(course or Course.find(course)).root_account_id},\\n        workflow_state = COALESCE(NULLIF(excluded.workflow_state, 'deleted'), 'active')\\n    \")",
      "render_path": null,
      "location": {
        "type": "method",
        "class": "GradeCalculator",
        "method": "save_assignment_group_scores"
      },
      "user_input": "assignment_group_columns_to_insert_or_update[:value_names].join(\", \")",
      "confidence": "Medium",
      "note": ""
    },
    {
      "warning_type": "SQL Injection",
      "warning_code": 0,
      "fingerprint": "21efc518929f57de2536d97d99f07d9a7425712d11c77234a089eb24a8de39b6",
      "check_name": "SQL",
      "message": "Possible SQL injection",
      "file": "app/controllers/calendar_events_api_controller.rb",
      "line": 1230,
      "link": "https://brakemanscanner.org/docs/warning_types/sql_injection/",
      "code": "InstStatsd::Statsd.count(\"account_calendars.modal.enabled_calendars\", params[:enabled_account_calendars].length)",
      "render_path": null,
      "location": {
        "type": "method",
        "class": "CalendarEventsApiController",
        "method": "save_enabled_account_calendars"
      },
      "user_input": "params[:enabled_account_calendars].length",
      "confidence": "Medium",
      "cwe_id": [
        89
      ],
      "note": ""
    },
    {
      "warning_type": "SQL Injection",
      "warning_code": 0,
      "fingerprint": "233c6deb92fd272c8b319e749dd9a31fb5e48ae92b7847be7cb042cfafdd76b7",
      "check_name": "SQL",
      "message": "Possible SQL injection",
      "file": "lib/messageable_user.rb",
      "line": 221,
      "link": "https://brakemanscanner.org/docs/warning_types/sql_injection/",
      "code": "scope.where([\"#{User.sortable_name_order_by_clause} > ? OR\\n#{User.sortable_name_order_by_clause} = ? AND users.id > ?\\n\", MessageableUser.connection.escape_bytea(name), MessageableUser.connection.escape_bytea(name), Shard.relative_id_for(id, Shard.current, scope.shard_value)])",
      "render_path": null,
      "location": {
        "type": "method",
        "class": "MessageableUser::MessageableUser::Bookmarker",
        "method": "s(:self).restrict_scope"
      },
      "user_input": "User.sortable_name_order_by_clause",
      "confidence": "Medium",
      "note": ""
    },
    {
      "warning_type": "Dangerous Send",
      "warning_code": 23,
      "fingerprint": "2734ed0a9a2d2604962cd8232b217636b6aaeaf45f43369a4876197a03387cbc",
      "check_name": "Send",
      "message": "User controlled method execution",
      "file": "app/controllers/appointment_groups_controller.rb",
      "line": 575,
      "link": "https://brakemanscanner.org/docs/warning_types/dangerous_send/",
      "code": "send(\"api_v1_appointment_group_#{params[:action]}_url\", @group)",
      "render_path": null,
      "location": {
        "type": "method",
        "class": "AppointmentGroupsController",
        "method": "participants"
      },
      "user_input": "params[:action]",
      "confidence": "High",
      "note": ""
    },
    {
      "warning_type": "SQL Injection",
      "warning_code": 0,
      "fingerprint": "27707fea91eb9f4909d3ecda0ab5deadbf9ffc980a7d0e5876ccc7ce8d4ecb33",
      "check_name": "SQL",
      "message": "Possible SQL injection",
      "file": "config/initializers/active_record.rb",
      "line": 521,
      "link": "https://brakemanscanner.org/docs/warning_types/sql_injection/",
      "code": "Arel.sql(\"#{column} IS#{\" NOT\" unless (first_or_last == :last)} NULL, #{column} #{direction.to_s.upcase}\".strip)",
      "render_path": null,
      "location": {
        "type": "method",
        "class": "ActiveRecord::Base",
        "method": "nulls"
      },
      "user_input": "column",
      "confidence": "Medium",
      "note": ""
    },
    {
      "warning_type": "Remote Code Execution",
      "warning_code": 24,
      "fingerprint": "2887b918400cce2b4b71a393a03e681e95ad26fc0c99ebe5b9393a66315b1bdb",
      "check_name": "UnsafeReflection",
      "message": "Unsafe reflection method `constantize` called on model attribute",
      "file": "gems/plugins/account_reports/spec_canvas/report_spec_helper.rb",
      "line": 30,
      "link": "https://brakemanscanner.org/docs/warning_types/remote_code_execution/",
      "code": "ErrorReport.last.category.constantize",
      "render_path": null,
      "location": {
        "type": "method",
        "class": "ReportSpecHelper",
        "method": "read_report"
      },
      "user_input": "ErrorReport.last.category",
      "confidence": "Medium",
      "note": ""
    },
    {
      "warning_type": "SQL Injection",
      "warning_code": 0,
      "fingerprint": "2af8751396bfed9b357d4fdc61db83ca662dfd78ab00bb8141cb9211703f793e",
      "check_name": "SQL",
      "message": "Possible SQL injection",
      "file": "lib/api/v1/assignment_group.rb",
      "line": 132,
      "link": "https://brakemanscanner.org/docs/warning_types/sql_injection/",
      "code": "ActiveRecord::Base.connection.select_all(\"      SELECT DISTINCT ON (assignment_id) assignment_id, user_id\\n      FROM #{Submission.quoted_table_name}\\n      WHERE\\n        assignment_id IN (#{assignments.pluck(:id).join(\",\")}) AND\\n        grading_period_id IN (#{GradingPeriodGroup.for_course(context).grading_periods.closed.pluck(:id).join(\",\")}) AND\\n        workflow_state <> 'deleted'\\n\\n      UNION\\n\\n      SELECT DISTINCT ON (assignment_id) assignment_id, user_id\\n      FROM #{Submission.quoted_table_name}\\n      WHERE\\n        assignment_id IN (#{assignments.pluck(:id).join(\",\")}) AND\\n        grading_period_id IS NULL AND NOW() > '#{GradingPeriodGroup.for_course(context).grading_periods.order(:end_date => :desc).first.close_date}'::timestamptz AND\\n        workflow_state <> 'deleted'\\n\")",
      "render_path": null,
      "location": {
        "type": "method",
        "class": "Api::V1::AssignmentGroup",
        "method": "in_closed_grading_period_hash"
      },
      "user_input": "assignments.pluck(:id).join(\",\")",
      "confidence": "Medium",
      "note": ""
    },
    {
      "warning_type": "SQL Injection",
      "warning_code": 0,
      "fingerprint": "2ce26e430fd610fdc0aa93466acf40a41df644710027fc60dc84e9baf5dced5b",
      "check_name": "SQL",
      "message": "Possible SQL injection",
      "file": "lib/data_fixup/copy_built_in_roles_by_root_account.rb",
      "line": 61,
      "link": "https://brakemanscanner.org/docs/warning_types/sql_injection/",
      "code": "AccountNotificationRole.where(:id => ((min_id..max_id)), :role_id => Role.where(:workflow_state => \"built_in\", :root_account_id => nil).pluck(:id)).joins(:role).joins(:account_notification => :account).joins(\"INNER JOIN #{Role.quoted_table_name} AS new_roles\\nON new_roles.base_role_type=roles.base_role_type\\nAND new_roles.workflow_state='built_in'\\nAND new_roles.root_account_id=#{Account.resolved_root_account_id_sql}\\n\")",
      "render_path": null,
      "location": {
        "type": "method",
        "class": "DataFixup::CopyBuiltInRolesByRootAccount",
        "method": "s(:self).run"
      },
      "user_input": "Account.resolved_root_account_id_sql",
      "confidence": "High",
      "note": ""
    },
    {
      "warning_type": "Cross-Site Scripting",
      "warning_code": 114,
      "fingerprint": "2f29324268f96b4e21c0299738b67bc86028ddc1940f69cbf50c623cc3a4b87e",
      "check_name": "JSONEntityEscape",
      "message": "HTML entities in JSON are not escaped by default",
      "file": "config/environments/production.rb",
      "line": 748,
      "link": "https://brakemanscanner.org/docs/warning_types/cross-site_scripting/",
      "code": "ActiveSupport.escape_html_entities_in_json = false",
      "render_path": null,
      "location": {
        "type": "method",
        "class": "ContextModuleItemsApiController",
        "method": "disable_escape_html_entities"
      },
      "user_input": null,
      "confidence": "Medium",
      "note": ""
    },
    {
      "warning_type": "SQL Injection",
      "warning_code": 0,
      "fingerprint": "35a758f59effc295ad586a96edf4b8faea974e08bee9d46fff2d0d08e285e1e5",
      "check_name": "SQL",
      "message": "Possible SQL injection",
      "file": "config/initializers/active_record.rb",
      "line": 502,
      "link": "https://brakemanscanner.org/docs/warning_types/sql_injection/",
      "code": "find_by_sql((((+\"\" << \"SELECT NULL AS #{column.to_s} WHERE EXISTS (SELECT * FROM #{quoted_table_name} WHERE #{column.to_s} IS NULL) UNION ALL (\") << \"WITH RECURSIVE t AS (\\n  SELECT MIN(#{column.to_s}) AS #{column.to_s} FROM #{quoted_table_name}\\n  UNION ALL\\n  SELECT (SELECT MIN(#{column.to_s}) FROM #{quoted_table_name} WHERE #{column.to_s} > t.#{column.to_s})\\n  FROM t\\n  WHERE t.#{column.to_s} IS NOT NULL\\n)\\nSELECT #{column.to_s} FROM t WHERE #{column.to_s} IS NOT NULL\\n\") << \")\"))",
      "render_path": null,
      "location": {
        "type": "method",
        "class": "ActiveRecord::Base",
        "method": "distinct_values"
      },
      "user_input": "column",
      "confidence": "Medium",
      "note": ""
    },
    {
      "warning_type": "SQL Injection",
      "warning_code": 0,
      "fingerprint": "3776abfd979c8834f3ec52fa7e9fbdc374df1042a90fce68eb4ec435af42d119",
      "check_name": "SQL",
      "message": "Possible SQL injection",
      "file": "app/controllers/assignments_api_controller.rb",
      "line": 857,
      "link": "https://brakemanscanner.org/docs/warning_types/sql_injection/",
      "code": "Arel.sql(\"latest_due_date, #{Assignment.best_unicode_collation_key(\"assignments.title\")}, assignment_groups.position, assignments.position, assignments.id\")",
      "render_path": null,
      "location": {
        "type": "method",
        "class": "AssignmentsApiController",
        "method": "get_assignments"
      },
      "user_input": "Assignment.best_unicode_collation_key(\"assignments.title\")",
      "confidence": "High",
      "note": ""
    },
    {
      "warning_type": "SQL Injection",
      "warning_code": 0,
      "fingerprint": "3eaff243d053ea3fc947043dbc45d2fa3e8f0f7b3be372c9c304892afc5766b9",
      "check_name": "SQL",
      "message": "Possible SQL injection",
      "file": "app/models/conversation_participant.rb",
      "line": 74,
      "link": "https://brakemanscanner.org/docs/warning_types/sql_injection/",
      "code": "where((\"conversation_participants.root_account_ids <> '' AND \" + like_condition(\"?\", \"'%[' || REPLACE(conversation_participants.root_account_ids, ',', ']%[') || ']%'\", false)), ((\"[\" + Shard.birth.activate do\n accts = (masquerading_user.associated_root_accounts.shard(masquerading_user.in_region_associated_shards).to_a + user_being_viewed.associated_root_accounts.shard(user_being_viewed.in_region_associated_shards).to_a).uniq.select do\n a.grants_right?(masquerading_user, :become_user)\n end\n((masquerading_user.associated_root_accounts.shard(masquerading_user.in_region_associated_shards).to_a + user_being_viewed.associated_root_accounts.shard(user_being_viewed.in_region_associated_shards).to_a).uniq.select do\n a.grants_right?(masquerading_user, :become_user)\n end.map(&:id) + (masquerading_user.associated_root_accounts.shard(masquerading_user.in_region_associated_shards).to_a + user_being_viewed.associated_root_accounts.shard(user_being_viewed.in_region_associated_shards).to_a).uniq.select do\n a.grants_right?(masquerading_user, :become_user)\n end.map(&:global_id))\n\n end.join(\"][\")) + \"]\"))",
      "render_path": null,
      "location": {
        "type": "method",
        "class": "ConversationParticipant",
        "method": "for_masquerading_user"
      },
      "user_input": "like_condition(\"?\", \"'%[' || REPLACE(conversation_participants.root_account_ids, ',', ']%[') || ']%'\", false)",
      "confidence": "Medium",
      "note": ""
    },
    {
      "warning_type": "Remote Code Execution",
      "warning_code": 119,
      "fingerprint": "42acb42096367d73efe3943f3456226d3d664227e85cf7514c6c8a72b34d8a3e",
      "check_name": "UnsafeReflectionMethods",
      "message": "Unsafe reflection method `method` called with model attribute",
      "file": "app/controllers/grading_periods_controller.rb",
      "line": 174,
      "link": "https://brakemanscanner.org/docs/warning_types/remote_code_execution/",
      "code": "method(\"#{Account.active.where(:id => GradingPeriodGroup.active.select(:account_id).where(:id => params[:set_id])).take.class.to_s.downcase}_batch_update\")",
      "render_path": null,
      "location": {
        "type": "method",
        "class": "GradingPeriodsController",
        "method": "batch_update"
      },
      "user_input": "Account.active.where(:id => GradingPeriodGroup.active.select(:account_id).where(:id => params[:set_id]))",
      "confidence": "Medium",
      "note": ""
    },
    {
      "warning_type": "SQL Injection",
      "warning_code": 0,
      "fingerprint": "4b312d5a4ecbd76ab744f06c5cf297477fa9bf39dd2c4a6ecf403c251b8bf874",
      "check_name": "SQL",
      "message": "Possible SQL injection",
      "file": "config/initializers/active_record.rb",
      "line": 838,
      "link": "https://brakemanscanner.org/docs/warning_types/sql_injection/",
      "code": "connection.execute(\"DECLARE #{\"#{table_name}_in_batches_cursor_#{apply_limits(clone, start, finish).except(:select).select(primary_key).to_sql.hash.abs.to_s(36)}\"} CURSOR FOR #{apply_limits(clone, start, finish).except(:select).select(primary_key).to_sql}\")",
      "render_path": null,
      "location": null,
      "user_input": "apply_limits(clone, start, finish).except(:select).select(primary_key).to_sql.hash.abs",
      "confidence": "Medium",
      "note": ""
    },
    {
      "warning_type": "SQL Injection",
      "warning_code": 0,
      "fingerprint": "4c67646bec3e639823b3189c3db1aa66b8d4b2cf68851d3057f1b957e10da651",
      "check_name": "SQL",
      "message": "Possible SQL injection",
      "file": "lib/due_date_cacher.rb",
      "line": 434,
      "link": "https://brakemanscanner.org/docs/warning_types/sql_injection/",
      "code": "Submission.connection.execute(\"UPDATE #{Submission.quoted_table_name}\\n  SET\\n    cached_due_date = vals.due_date::timestamptz,\\n    grading_period_id = vals.grading_period_id::integer,\\n    workflow_state = COALESCE(NULLIF(workflow_state, 'deleted'), (\\n      #{\"CASE\\nWHEN grade IS NOT NULL OR excused IS TRUE THEN\\n  'graded'\\nWHEN submission_type = 'online_quiz' AND quiz_submission_id IS NOT NULL THEN\\n  'pending_review'\\nWHEN submission_type IS NOT NULL AND submitted_at IS NOT NULL THEN\\n  'submitted'\\nELSE\\n  'unsubmitted'\\nEND\\n\"}\\n    )),\\n    anonymous_id = COALESCE(submissions.anonymous_id, vals.anonymous_id),\\n    cached_quiz_lti = vals.cached_quiz_lti,\\n    updated_at = now() AT TIME ZONE 'UTC'\\n  FROM (VALUES #{batch_values.join(\",\")})\\n    AS vals(assignment_id, student_id, due_date, grading_period_id, anonymous_id, cached_quiz_lti, root_account_id)\\n  WHERE submissions.user_id = vals.student_id AND\\n        submissions.assignment_id = vals.assignment_id AND\\n        (\\n          (submissions.cached_due_date IS DISTINCT FROM vals.due_date::timestamptz) OR\\n          (submissions.grading_period_id IS DISTINCT FROM vals.grading_period_id::integer) OR\\n          (submissions.workflow_state <> COALESCE(NULLIF(submissions.workflow_state, 'deleted'),\\n            (#{\"CASE\\nWHEN grade IS NOT NULL OR excused IS TRUE THEN\\n  'graded'\\nWHEN submission_type = 'online_quiz' AND quiz_submission_id IS NOT NULL THEN\\n  'pending_review'\\nWHEN submission_type IS NOT NULL AND submitted_at IS NOT NULL THEN\\n  'submitted'\\nELSE\\n  'unsubmitted'\\nEND\\n\"})\\n          )) OR\\n          (submissions.anonymous_id IS DISTINCT FROM COALESCE(submissions.anonymous_id, vals.anonymous_id)) OR\\n          (submissions.cached_quiz_lti IS DISTINCT FROM vals.cached_quiz_lti)\\n        );\\nINSERT INTO #{Submission.quoted_table_name}\\n  (assignment_id, user_id, workflow_state, created_at, updated_at, course_id,\\n  cached_due_date, grading_period_id, anonymous_id, cached_quiz_lti, root_account_id)\\n  SELECT\\n    assignments.id, vals.student_id, 'unsubmitted',\\n    now() AT TIME ZONE 'UTC', now() AT TIME ZONE 'UTC',\\n    assignments.context_id, vals.due_date::timestamptz, vals.grading_period_id::integer,\\n    vals.anonymous_id,\\n    vals.cached_quiz_lti,\\n    vals.root_account_id\\n  FROM (VALUES #{batch_values.join(\",\")})\\n    AS vals(assignment_id, student_id, due_date, grading_period_id, anonymous_id, cached_quiz_lti, root_account_id)\\n  INNER JOIN #{Assignment.quoted_table_name} assignments\\n    ON assignments.id = vals.assignment_id\\n  LEFT OUTER JOIN #{Submission.quoted_table_name} submissions\\n    ON submissions.assignment_id = assignments.id\\n    AND submissions.user_id = vals.student_id\\n  WHERE submissions.id IS NULL;\\n\")",
      "render_path": null,
      "location": {
        "type": "method",
        "class": "DueDateCacher",
        "method": "perform_submission_upsert"
      },
      "user_input": "batch_values.join(\",\")",
      "confidence": "Medium",
      "note": ""
    },
    {
      "warning_type": "SQL Injection",
      "warning_code": 0,
      "fingerprint": "4faeb853ee26547af65f8bfbebb21f30758e9eb1366cd0da5ab8c5c4a475d9df",
      "check_name": "SQL",
      "message": "Possible SQL injection",
      "file": "app/controllers/assignments_api_controller.rb",
      "line": 853,
      "link": "https://brakemanscanner.org/docs/warning_types/sql_injection/",
      "code": "Arel.sql(\"#{Assignment.best_unicode_collation_key(\"assignments.title\")}, assignment_groups.position, assignments.position, assignments.id\")",
      "render_path": null,
      "location": {
        "type": "method",
        "class": "AssignmentsApiController",
        "method": "get_assignments"
      },
      "user_input": "Assignment.best_unicode_collation_key(\"assignments.title\")",
      "confidence": "High",
      "note": ""
    },
    {
      "warning_type": "SQL Injection",
      "warning_code": 0,
      "fingerprint": "509d814a7e78909f05090e6c2c5a463b09806410b4c30b4699f9e8f867054153",
      "check_name": "SQL",
      "message": "Possible SQL injection",
      "file": "app/models/account.rb",
      "line": 990,
      "link": "https://brakemanscanner.org/docs/warning_types/sql_injection/",
      "code": "Account.connection.select_values(\"WITH RECURSIVE t AS (\\n  SELECT * FROM #{Account.quoted_table_name} WHERE id=#{Shard.local_id_for(starting_account_id.parent_account_id).first}\\n  UNION\\n  SELECT accounts.* FROM #{Account.quoted_table_name} INNER JOIN t ON accounts.id=t.parent_account_id\\n)\\nSELECT id FROM t\\n\")",
      "render_path": null,
      "location": {
        "type": "method",
        "class": "Account",
        "method": "Account.account_chain_ids"
      },
      "user_input": "Shard.local_id_for(starting_account_id.parent_account_id).first",
      "confidence": "Medium",
      "note": ""
    },
    {
      "warning_type": "SQL Injection",
      "warning_code": 0,
      "fingerprint": "51d6d3178f4c3f59ab68bc3a703d086c21291e4ee1004e1fae5964745938a403",
      "check_name": "SQL",
      "message": "Possible SQL injection",
      "file": "app/models/enrollment.rb",
      "line": 176,
      "link": "https://brakemanscanner.org/docs/warning_types/sql_injection/",
      "code": "Submission.where(:user_id => user_id).where(\"assignment_id=assignments.id\").where(\"#{Submission.needs_grading_conditions} OR\\n            (workflow_state = 'deleted' AND submission_type IS NOT NULL AND\\n            (score IS NULL OR NOT grade_matches_current_submission OR\\n            (submission_type = 'online_quiz' AND quiz_submission_id IS NOT NULL)))\")",
      "render_path": null,
      "location": {
        "type": "method",
        "class": "Enrollment",
        "method": "clear_needs_grading_count_cache"
      },
      "user_input": "Submission.needs_grading_conditions",
      "confidence": "High",
      "note": ""
    },
    {
      "warning_type": "Redirect",
      "warning_code": 18,
      "fingerprint": "57397a59f2a195c10c91474fb61c04742605d45f85dfc538af87055372191d67",
      "check_name": "Redirect",
      "message": "Possible unprotected redirect",
      "file": "app/controllers/canvadoc_sessions_controller.rb",
      "line": 134,
      "link": "https://brakemanscanner.org/docs/warning_types/redirect/",
      "code": "redirect_to(Attachment.find(extract_blob(params[:hmac], params[:blob], \"user_id\" => (((((nil or PseudonymSession.find_with_validation.record) or Pseudonym.where(:id => (@policy_pseudonym_id)).first) and ((nil or PseudonymSession.find_with_validation.record) or Pseudonym.where(:id => (@policy_pseudonym_id)).first).user) or nil) or api_find(User, session[:become_user_id])).global_id, \"type\" => \"canvadoc\")[\"attachment_id\"]).canvadoc.session_url({ :preferred_plugins => ([\"pdfjs\", \"box_view\", \"crocodoc\"]), :enable_annotations => extract_blob(params[:hmac], params[:blob], \"user_id\" => (((((nil or PseudonymSession.find_with_validation.record) or Pseudonym.where(:id => (@policy_pseudonym_id)).first) and ((nil or PseudonymSession.find_with_validation.record) or Pseudonym.where(:id => (@policy_pseudonym_id)).first).user) or nil) or api_find(User, session[:become_user_id])).global_id, \"type\" => \"canvadoc\")[\"enable_annotations\"], :use_cloudfront => Account.site_admin.feature_enabled?(:use_cloudfront_for_docviewer), :enrollment_type => extract_blob(params[:hmac], params[:blob], \"user_id\" => (((((nil or PseudonymSession.find_with_validation.record) or Pseudonym.where(:id => (@policy_pseudonym_id)).first) and ((nil or PseudonymSession.find_with_validation.record) or Pseudonym.where(:id => (@policy_pseudonym_id)).first).user) or nil) or api_find(User, session[:become_user_id])).global_id, \"type\" => \"canvadoc\")[\"enrollment_type\"], :disable_annotation_notifications => ((extract_blob(params[:hmac], params[:blob], \"user_id\" => (((((nil or PseudonymSession.find_with_validation.record) or Pseudonym.where(:id => (@policy_pseudonym_id)).first) and ((nil or PseudonymSession.find_with_validation.record) or Pseudonym.where(:id => (@policy_pseudonym_id)).first).user) or nil) or api_find(User, session[:become_user_id])).global_id, \"type\" => \"canvadoc\")[\"disable_annotation_notifications\"] or false)), :canvas_base_url => Submission.preload(:assignment).find(extract_blob(params[:hmac], params[:blob], \"user_id\" => (((((nil or PseudonymSession.find_with_validation.record) or Pseudonym.where(:id => (@policy_pseudonym_id)).first) and ((nil or PseudonymSession.find_with_validation.record) or Pseudonym.where(:id => (@policy_pseudonym_id)).first).user) or nil) or api_find(User, session[:become_user_id])).global_id, \"type\" => \"canvadoc\")[\"submission_id\"]).assignment.course.root_account.domain, :user_id => (((((nil or PseudonymSession.find_with_validation.record) or Pseudonym.where(:id => (@policy_pseudonym_id)).first) and ((nil or PseudonymSession.find_with_validation.record) or Pseudonym.where(:id => (@policy_pseudonym_id)).first).user) or nil) or api_find(User, session[:become_user_id])).id, :submission_user_ids => (if Submission.preload(:assignment).find(extract_blob(params[:hmac], params[:blob], \"user_id\" => (((((nil or PseudonymSession.find_with_validation.record) or Pseudonym.where(:id => (@policy_pseudonym_id)).first) and ((nil or PseudonymSession.find_with_validation.record) or Pseudonym.where(:id => (@policy_pseudonym_id)).first).user) or nil) or api_find(User, session[:become_user_id])).global_id, \"type\" => \"canvadoc\")[\"submission_id\"]).group_id then\n  Submission.preload(:assignment).find(extract_blob(params[:hmac], params[:blob], \"user_id\" => (((((nil or PseudonymSession.find_with_validation.record) or Pseudonym.where(:id => (@policy_pseudonym_id)).first) and ((nil or PseudonymSession.find_with_validation.record) or Pseudonym.where(:id => (@policy_pseudonym_id)).first).user) or nil) or api_find(User, session[:become_user_id])).global_id, \"type\" => \"canvadoc\")[\"submission_id\"]).group.users.pluck(:id)\nelse\n  [Submission.preload(:assignment).find(extract_blob(params[:hmac], params[:blob], \"user_id\" => (((((nil or PseudonymSession.find_with_validation.record) or Pseudonym.where(:id => (@policy_pseudonym_id)).first) and ((nil or PseudonymSession.find_with_validation.record) or Pseudonym.where(:id => (@policy_pseudonym_id)).first).user) or nil) or api_find(User, session[:become_user_id])).global_id, \"type\" => \"canvadoc\")[\"submission_id\"]).user_id]\nend), :course_id => Submission.preload(:assignment).find(extract_blob(params[:hmac], params[:blob], \"user_id\" => (((((nil or PseudonymSession.find_with_validation.record) or Pseudonym.where(:id => (@policy_pseudonym_id)).first) and ((nil or PseudonymSession.find_with_validation.record) or Pseudonym.where(:id => (@policy_pseudonym_id)).first).user) or nil) or api_find(User, session[:become_user_id])).global_id, \"type\" => \"canvadoc\")[\"submission_id\"]).assignment.context_id, :assignment_id => Submission.preload(:assignment).find(extract_blob(params[:hmac], params[:blob], \"user_id\" => (((((nil or PseudonymSession.find_with_validation.record) or Pseudonym.where(:id => (@policy_pseudonym_id)).first) and ((nil or PseudonymSession.find_with_validation.record) or Pseudonym.where(:id => (@policy_pseudonym_id)).first).user) or nil) or api_find(User, session[:become_user_id])).global_id, \"type\" => \"canvadoc\")[\"submission_id\"]).assignment.id, :submission_id => Submission.preload(:assignment).find(extract_blob(params[:hmac], params[:blob], \"user_id\" => (((((nil or PseudonymSession.find_with_validation.record) or Pseudonym.where(:id => (@policy_pseudonym_id)).first) and ((nil or PseudonymSession.find_with_validation.record) or Pseudonym.where(:id => (@policy_pseudonym_id)).first).user) or nil) or api_find(User, session[:become_user_id])).global_id, \"type\" => \"canvadoc\")[\"submission_id\"]).id, :post_manually => Submission.preload(:assignment).find(extract_blob(params[:hmac], params[:blob], \"user_id\" => (((((nil or PseudonymSession.find_with_validation.record) or Pseudonym.where(:id => (@policy_pseudonym_id)).first) and ((nil or PseudonymSession.find_with_validation.record) or Pseudonym.where(:id => (@policy_pseudonym_id)).first).user) or nil) or api_find(User, session[:become_user_id])).global_id, \"type\" => \"canvadoc\")[\"submission_id\"]).assignment.post_manually?, :posted_at => Submission.preload(:assignment).find(extract_blob(params[:hmac], params[:blob], \"user_id\" => (((((nil or PseudonymSession.find_with_validation.record) or Pseudonym.where(:id => (@policy_pseudonym_id)).first) and ((nil or PseudonymSession.find_with_validation.record) or Pseudonym.where(:id => (@policy_pseudonym_id)).first).user) or nil) or api_find(User, session[:become_user_id])).global_id, \"type\" => \"canvadoc\")[\"submission_id\"]).posted_at, :assignment_name => Submission.preload(:assignment).find(extract_blob(params[:hmac], params[:blob], \"user_id\" => (((((nil or PseudonymSession.find_with_validation.record) or Pseudonym.where(:id => (@policy_pseudonym_id)).first) and ((nil or PseudonymSession.find_with_validation.record) or Pseudonym.where(:id => (@policy_pseudonym_id)).first).user) or nil) or api_find(User, session[:become_user_id])).global_id, \"type\" => \"canvadoc\")[\"submission_id\"]).assignment.name, :audit_url => submission_docviewer_audit_events_url(extract_blob(params[:hmac], params[:blob], \"user_id\" => (((((nil or PseudonymSession.find_with_validation.record) or Pseudonym.where(:id => (@policy_pseudonym_id)).first) and ((nil or PseudonymSession.find_with_validation.record) or Pseudonym.where(:id => (@policy_pseudonym_id)).first).user) or nil) or api_find(User, session[:become_user_id])).global_id, \"type\" => \"canvadoc\")[\"submission_id\"]), :anonymous_instructor_annotations => ((true or false)), :annotation_context => extract_blob(params[:hmac], params[:blob], \"user_id\" => (((((nil or PseudonymSession.find_with_validation.record) or Pseudonym.where(:id => (@policy_pseudonym_id)).first) and ((nil or PseudonymSession.find_with_validation.record) or Pseudonym.where(:id => (@policy_pseudonym_id)).first).user) or nil) or api_find(User, session[:become_user_id])).global_id, \"type\" => \"canvadoc\")[\"annotation_context\"], :read_only => ((not Submission.preload(:assignment).find(extract_blob(params[:hmac], params[:blob], \"user_id\" => (((((nil or PseudonymSession.find_with_validation.record) or Pseudonym.where(:id => (@policy_pseudonym_id)).first) and ((nil or PseudonymSession.find_with_validation.record) or Pseudonym.where(:id => (@policy_pseudonym_id)).first).user) or nil) or api_find(User, session[:become_user_id])).global_id, \"type\" => \"canvadoc\")[\"submission_id\"]).canvadocs_annotation_contexts.find_by(:launch_id => extract_blob(params[:hmac], params[:blob], \"user_id\" => (((((nil or PseudonymSession.find_with_validation.record) or Pseudonym.where(:id => (@policy_pseudonym_id)).first) and ((nil or PseudonymSession.find_with_validation.record) or Pseudonym.where(:id => (@policy_pseudonym_id)).first).user) or nil) or api_find(User, session[:become_user_id])).global_id, \"type\" => \"canvadoc\")[\"annotation_context\"]).grants_right?((((((nil or PseudonymSession.find_with_validation.record) or Pseudonym.where(:id => (@policy_pseudonym_id)).first) and ((nil or PseudonymSession.find_with_validation.record) or Pseudonym.where(:id => (@policy_pseudonym_id)).first).user) or nil) or api_find(User, session[:become_user_id])), :readwrite))) }.merge((Canvadocs.user_session_params((((((nil or PseudonymSession.find_with_validation.record) or Pseudonym.where(:id => (@policy_pseudonym_id)).first) and ((nil or PseudonymSession.find_with_validation.record) or Pseudonym.where(:id => (@policy_pseudonym_id)).first).user) or nil) or api_find(User, session[:become_user_id])), :submission => Submission.preload(:assignment).find(extract_blob(params[:hmac], params[:blob], \"user_id\" => (((((nil or PseudonymSession.find_with_validation.record) or Pseudonym.where(:id => (@policy_pseudonym_id)).first) and ((nil or PseudonymSession.find_with_validation.record) or Pseudonym.where(:id => (@policy_pseudonym_id)).first).user) or nil) or api_find(User, session[:become_user_id])).global_id, \"type\" => \"canvadoc\")[\"submission_id\"])) or Canvadocs.user_session_params((((((nil or PseudonymSession.find_with_validation.record) or Pseudonym.where(:id => (@policy_pseudonym_id)).first) and ((nil or PseudonymSession.find_with_validation.record) or Pseudonym.where(:id => (@policy_pseudonym_id)).first).user) or nil) or api_find(User, session[:become_user_id])), :attachment => Attachment.find(extract_blob(params[:hmac], params[:blob], \"user_id\" => (((((nil or PseudonymSession.find_with_validation.record) or Pseudonym.where(:id => (@policy_pseudonym_id)).first) and ((nil or PseudonymSession.find_with_validation.record) or Pseudonym.where(:id => (@policy_pseudonym_id)).first).user) or nil) or api_find(User, session[:become_user_id])).global_id, \"type\" => \"canvadoc\")[\"attachment_id\"]))))))",
      "render_path": null,
      "location": {
        "type": "method",
        "class": "CanvadocSessionsController",
        "method": "show"
      },
      "user_input": "Attachment.find(extract_blob(params[:hmac], params[:blob], \"user_id\" => (((((nil or PseudonymSession.find_with_validation.record) or Pseudonym.where(:id => (@policy_pseudonym_id)).first) and ((nil or PseudonymSession.find_with_validation.record) or Pseudonym.where(:id => (@policy_pseudonym_id)).first).user) or nil) or api_find(User, session[:become_user_id])).global_id, \"type\" => \"canvadoc\")[\"attachment_id\"]).canvadoc.session_url({ :preferred_plugins => ([\"pdfjs\", \"box_view\", \"crocodoc\"]), :enable_annotations => extract_blob(params[:hmac], params[:blob], \"user_id\" => (((((nil or PseudonymSession.find_with_validation.record) or Pseudonym.where(:id => (@policy_pseudonym_id)).first) and ((nil or PseudonymSession.find_with_validation.record) or Pseudonym.where(:id => (@policy_pseudonym_id)).first).user) or nil) or api_find(User, session[:become_user_id])).global_id, \"type\" => \"canvadoc\")[\"enable_annotations\"], :use_cloudfront => Account.site_admin.feature_enabled?(:use_cloudfront_for_docviewer), :enrollment_type => extract_blob(params[:hmac], params[:blob], \"user_id\" => (((((nil or PseudonymSession.find_with_validation.record) or Pseudonym.where(:id => (@policy_pseudonym_id)).first) and ((nil or PseudonymSession.find_with_validation.record) or Pseudonym.where(:id => (@policy_pseudonym_id)).first).user) or nil) or api_find(User, session[:become_user_id])).global_id, \"type\" => \"canvadoc\")[\"enrollment_type\"], :disable_annotation_notifications => ((extract_blob(params[:hmac], params[:blob], \"user_id\" => (((((nil or PseudonymSession.find_with_validation.record) or Pseudonym.where(:id => (@policy_pseudonym_id)).first) and ((nil or PseudonymSession.find_with_validation.record) or Pseudonym.where(:id => (@policy_pseudonym_id)).first).user) or nil) or api_find(User, session[:become_user_id])).global_id, \"type\" => \"canvadoc\")[\"disable_annotation_notifications\"] or false)), :canvas_base_url => Submission.preload(:assignment).find(extract_blob(params[:hmac], params[:blob], \"user_id\" => (((((nil or PseudonymSession.find_with_validation.record) or Pseudonym.where(:id => (@policy_pseudonym_id)).first) and ((nil or PseudonymSession.find_with_validation.record) or Pseudonym.where(:id => (@policy_pseudonym_id)).first).user) or nil) or api_find(User, session[:become_user_id])).global_id, \"type\" => \"canvadoc\")[\"submission_id\"]).assignment.course.root_account.domain, :user_id => (((((nil or PseudonymSession.find_with_validation.record) or Pseudonym.where(:id => (@policy_pseudonym_id)).first) and ((nil or PseudonymSession.find_with_validation.record) or Pseudonym.where(:id => (@policy_pseudonym_id)).first).user) or nil) or api_find(User, session[:become_user_id])).id, :submission_user_ids => (if Submission.preload(:assignment).find(extract_blob(params[:hmac], params[:blob], \"user_id\" => (((((nil or PseudonymSession.find_with_validation.record) or Pseudonym.where(:id => (@policy_pseudonym_id)).first) and ((nil or PseudonymSession.find_with_validation.record) or Pseudonym.where(:id => (@policy_pseudonym_id)).first).user) or nil) or api_find(User, session[:become_user_id])).global_id, \"type\" => \"canvadoc\")[\"submission_id\"]).group_id then\n  Submission.preload(:assignment).find(extract_blob(params[:hmac], params[:blob], \"user_id\" => (((((nil or PseudonymSession.find_with_validation.record) or Pseudonym.where(:id => (@policy_pseudonym_id)).first) and ((nil or PseudonymSession.find_with_validation.record) or Pseudonym.where(:id => (@policy_pseudonym_id)).first).user) or nil) or api_find(User, session[:become_user_id])).global_id, \"type\" => \"canvadoc\")[\"submission_id\"]).group.users.pluck(:id)\nelse\n  [Submission.preload(:assignment).find(extract_blob(params[:hmac], params[:blob], \"user_id\" => (((((nil or PseudonymSession.find_with_validation.record) or Pseudonym.where(:id => (@policy_pseudonym_id)).first) and ((nil or PseudonymSession.find_with_validation.record) or Pseudonym.where(:id => (@policy_pseudonym_id)).first).user) or nil) or api_find(User, session[:become_user_id])).global_id, \"type\" => \"canvadoc\")[\"submission_id\"]).user_id]\nend), :course_id => Submission.preload(:assignment).find(extract_blob(params[:hmac], params[:blob], \"user_id\" => (((((nil or PseudonymSession.find_with_validation.record) or Pseudonym.where(:id => (@policy_pseudonym_id)).first) and ((nil or PseudonymSession.find_with_validation.record) or Pseudonym.where(:id => (@policy_pseudonym_id)).first).user) or nil) or api_find(User, session[:become_user_id])).global_id, \"type\" => \"canvadoc\")[\"submission_id\"]).assignment.context_id, :assignment_id => Submission.preload(:assignment).find(extract_blob(params[:hmac], params[:blob], \"user_id\" => (((((nil or PseudonymSession.find_with_validation.record) or Pseudonym.where(:id => (@policy_pseudonym_id)).first) and ((nil or PseudonymSession.find_with_validation.record) or Pseudonym.where(:id => (@policy_pseudonym_id)).first).user) or nil) or api_find(User, session[:become_user_id])).global_id, \"type\" => \"canvadoc\")[\"submission_id\"]).assignment.id, :submission_id => Submission.preload(:assignment).find(extract_blob(params[:hmac], params[:blob], \"user_id\" => (((((nil or PseudonymSession.find_with_validation.record) or Pseudonym.where(:id => (@policy_pseudonym_id)).first) and ((nil or PseudonymSession.find_with_validation.record) or Pseudonym.where(:id => (@policy_pseudonym_id)).first).user) or nil) or api_find(User, session[:become_user_id])).global_id, \"type\" => \"canvadoc\")[\"submission_id\"]).id, :post_manually => Submission.preload(:assignment).find(extract_blob(params[:hmac], params[:blob], \"user_id\" => (((((nil or PseudonymSession.find_with_validation.record) or Pseudonym.where(:id => (@policy_pseudonym_id)).first) and ((nil or PseudonymSession.find_with_validation.record) or Pseudonym.where(:id => (@policy_pseudonym_id)).first).user) or nil) or api_find(User, session[:become_user_id])).global_id, \"type\" => \"canvadoc\")[\"submission_id\"]).assignment.post_manually?, :posted_at => Submission.preload(:assignment).find(extract_blob(params[:hmac], params[:blob], \"user_id\" => (((((nil or PseudonymSession.find_with_validation.record) or Pseudonym.where(:id => (@policy_pseudonym_id)).first) and ((nil or PseudonymSession.find_with_validation.record) or Pseudonym.where(:id => (@policy_pseudonym_id)).first).user) or nil) or api_find(User, session[:become_user_id])).global_id, \"type\" => \"canvadoc\")[\"submission_id\"]).posted_at, :assignment_name => Submission.preload(:assignment).find(extract_blob(params[:hmac], params[:blob], \"user_id\" => (((((nil or PseudonymSession.find_with_validation.record) or Pseudonym.where(:id => (@policy_pseudonym_id)).first) and ((nil or PseudonymSession.find_with_validation.record) or Pseudonym.where(:id => (@policy_pseudonym_id)).first).user) or nil) or api_find(User, session[:become_user_id])).global_id, \"type\" => \"canvadoc\")[\"submission_id\"]).assignment.name, :audit_url => submission_docviewer_audit_events_url(extract_blob(params[:hmac], params[:blob], \"user_id\" => (((((nil or PseudonymSession.find_with_validation.record) or Pseudonym.where(:id => (@policy_pseudonym_id)).first) and ((nil or PseudonymSession.find_with_validation.record) or Pseudonym.where(:id => (@policy_pseudonym_id)).first).user) or nil) or api_find(User, session[:become_user_id])).global_id, \"type\" => \"canvadoc\")[\"submission_id\"]), :anonymous_instructor_annotations => ((true or false)), :annotation_context => extract_blob(params[:hmac], params[:blob], \"user_id\" => (((((nil or PseudonymSession.find_with_validation.record) or Pseudonym.where(:id => (@policy_pseudonym_id)).first) and ((nil or PseudonymSession.find_with_validation.record) or Pseudonym.where(:id => (@policy_pseudonym_id)).first).user) or nil) or api_find(User, session[:become_user_id])).global_id, \"type\" => \"canvadoc\")[\"annotation_context\"], :read_only => ((not Submission.preload(:assignment).find(extract_blob(params[:hmac], params[:blob], \"user_id\" => (((((nil or PseudonymSession.find_with_validation.record) or Pseudonym.where(:id => (@policy_pseudonym_id)).first) and ((nil or PseudonymSession.find_with_validation.record) or Pseudonym.where(:id => (@policy_pseudonym_id)).first).user) or nil) or api_find(User, session[:become_user_id])).global_id, \"type\" => \"canvadoc\")[\"submission_id\"]).canvadocs_annotation_contexts.find_by(:launch_id => extract_blob(params[:hmac], params[:blob], \"user_id\" => (((((nil or PseudonymSession.find_with_validation.record) or Pseudonym.where(:id => (@policy_pseudonym_id)).first) and ((nil or PseudonymSession.find_with_validation.record) or Pseudonym.where(:id => (@policy_pseudonym_id)).first).user) or nil) or api_find(User, session[:become_user_id])).global_id, \"type\" => \"canvadoc\")[\"annotation_context\"]).grants_right?((((((nil or PseudonymSession.find_with_validation.record) or Pseudonym.where(:id => (@policy_pseudonym_id)).first) and ((nil or PseudonymSession.find_with_validation.record) or Pseudonym.where(:id => (@policy_pseudonym_id)).first).user) or nil) or api_find(User, session[:become_user_id])), :readwrite))) }.merge((Canvadocs.user_session_params((((((nil or PseudonymSession.find_with_validation.record) or Pseudonym.where(:id => (@policy_pseudonym_id)).first) and ((nil or PseudonymSession.find_with_validation.record) or Pseudonym.where(:id => (@policy_pseudonym_id)).first).user) or nil) or api_find(User, session[:become_user_id])), :submission => Submission.preload(:assignment).find(extract_blob(params[:hmac], params[:blob], \"user_id\" => (((((nil or PseudonymSession.find_with_validation.record) or Pseudonym.where(:id => (@policy_pseudonym_id)).first) and ((nil or PseudonymSession.find_with_validation.record) or Pseudonym.where(:id => (@policy_pseudonym_id)).first).user) or nil) or api_find(User, session[:become_user_id])).global_id, \"type\" => \"canvadoc\")[\"submission_id\"])) or Canvadocs.user_session_params((((((nil or PseudonymSession.find_with_validation.record) or Pseudonym.where(:id => (@policy_pseudonym_id)).first) and ((nil or PseudonymSession.find_with_validation.record) or Pseudonym.where(:id => (@policy_pseudonym_id)).first).user) or nil) or api_find(User, session[:become_user_id])), :attachment => Attachment.find(extract_blob(params[:hmac], params[:blob], \"user_id\" => (((((nil or PseudonymSession.find_with_validation.record) or Pseudonym.where(:id => (@policy_pseudonym_id)).first) and ((nil or PseudonymSession.find_with_validation.record) or Pseudonym.where(:id => (@policy_pseudonym_id)).first).user) or nil) or api_find(User, session[:become_user_id])).global_id, \"type\" => \"canvadoc\")[\"attachment_id\"])))))",
      "confidence": "High",
      "note": ""
    },
    {
      "warning_type": "SQL Injection",
      "warning_code": 0,
      "fingerprint": "596653631ef96aa94d15829ede5c50718351c7b9279fbd2bf9b0a139cf06eb31",
      "check_name": "SQL",
      "message": "Possible SQL injection",
      "file": "lib/data_fixup/reclaim_instfs_attachments.rb",
      "line": 99,
      "link": "https://brakemanscanner.org/docs/warning_types/sql_injection/",
      "code": "scope.where(\"#{Account.resolved_root_account_id_sql} IN (?)\", root_accounts.map(&:id))",
      "render_path": null,
      "location": {
        "type": "method",
        "class": "DataFixup::ReclaimInstfsAttachments",
        "method": "s(:self).instfs_attachments_for_root_accounts"
      },
      "user_input": "Account.resolved_root_account_id_sql",
      "confidence": "Medium",
      "note": ""
    },
    {
      "warning_type": "Mass Assignment",
      "warning_code": 70,
      "fingerprint": "5976651f66acf7863fe628cb40ae2a2ebb217d3319177e8609b0f2168f91582d",
      "check_name": "MassAssignment",
      "message": "Specify exact keys allowed for mass assignment instead of using `permit!` which allows any keys",
      "file": "app/controllers/gradebook_settings_controller.rb",
      "line": 69,
      "link": "https://brakemanscanner.org/docs/warning_types/mass_assignment/",
      "code": "params.require(:gradebook_settings).permit({ :filter_columns_by => ([:context_module_id, :grading_period_id, :assignment_group_id, :submissions]), :filter_rows_by => ([:section_id, :student_group_id]), :selected_view_options_filters => ([]) }, :enter_grades_as, :hide_assignment_group_totals, :hide_total, :show_concluded_enrollments, :show_inactive_enrollments, :show_unpublished_assignments, :show_separate_first_last_names, :student_column_display_as, :student_column_secondary_info, :sort_rows_by_column_id, :sort_rows_by_setting_key, :sort_rows_by_direction, :view_ungraded_as_zero, :colors => ([:late, :missing, :resubmitted, :dropped, :excused, :extended])).permit!",
      "render_path": null,
      "location": {
        "type": "method",
        "class": "GradebookSettingsController",
        "method": "gradebook_settings_params"
      },
      "user_input": null,
      "confidence": "Medium",
      "note": ""
    },
    {
      "warning_type": "SQL Injection",
      "warning_code": 0,
      "fingerprint": "5e52e4ee5c1ebad034509e60cd081ee7efab6b30fc41db4f01a3a6f872be7462",
      "check_name": "SQL",
      "message": "Possible SQL injection",
      "file": "app/models/account.rb",
      "line": 1012,
      "link": "https://brakemanscanner.org/docs/warning_types/sql_injection/",
      "code": "Account.connection.select_values(\"WITH RECURSIVE t AS (\\n  SELECT * FROM #{Account.quoted_table_name} WHERE id IN (#{sliced_acc_ids.join(\", \")})\\n  UNION\\n  SELECT accounts.* FROM #{Account.quoted_table_name} INNER JOIN t ON accounts.id=t.parent_account_id\\n)\\nSELECT id FROM t\\n\")",
      "render_path": null,
      "location": {
        "type": "method",
        "class": "Account",
        "method": "Account.multi_account_chain_ids"
      },
      "user_input": "sliced_acc_ids.join(\", \")",
      "confidence": "Medium",
      "note": ""
    },
    {
      "warning_type": "SQL Injection",
      "warning_code": 0,
      "fingerprint": "6c187af95302423b293a6ee5fcc3233c199e0f82d858931c478515c5f2d22cad",
      "check_name": "SQL",
      "message": "Possible SQL injection",
      "file": "app/controllers/outcome_results_controller.rb",
      "line": 646,
      "link": "https://brakemanscanner.org/docs/warning_types/sql_injection/",
      "code": "Arel.sql((User.sortable_name_order_by_clause(User.quoted_table_name) or \"#{User.sortable_name_order_by_clause(User.quoted_table_name)} DESC\"))",
      "render_path": null,
      "location": {
        "type": "method",
        "class": "OutcomeResultsController",
        "method": "apply_sort_order"
      },
      "user_input": "User.sortable_name_order_by_clause(User.quoted_table_name)",
      "confidence": "High",
      "note": "No user input is passed in"
    },
    {
      "warning_type": "SQL Injection",
      "warning_code": 0,
      "fingerprint": "6c7dde08a0537e5a69ebd2bca05afd976d613743e229f81125540f5ac78c7f81",
      "check_name": "SQL",
      "message": "Possible SQL injection",
      "file": "lib/data_fixup/populate_root_account_ids_on_learning_outcomes.rb",
      "line": 54,
      "link": "https://brakemanscanner.org/docs/warning_types/sql_injection/",
      "code": "LearningOutcome.where(:id => ((batch_min..batch_max))).where(\"root_account_ids IS NULL OR root_account_ids = ?\", \"{}\").joins(:account).update_all(\"root_account_ids=ARRAY[#{Account.resolved_root_account_id_sql}]\")",
      "render_path": null,
      "location": {
        "type": "method",
        "class": "DataFixup::PopulateRootAccountIdsOnLearningOutcomes",
        "method": "s(:self).populate"
      },
      "user_input": "Account.resolved_root_account_id_sql",
      "confidence": "High",
      "note": ""
    },
    {
      "warning_type": "SQL Injection",
      "warning_code": 0,
      "fingerprint": "6db9911a91c84a4b00b6de3ab8e145484f50f33c6702139317ea9d21b4264a03",
      "check_name": "SQL",
      "message": "Possible SQL injection",
      "file": "app/controllers/users_controller.rb",
      "line": 2720,
      "link": "https://brakemanscanner.org/docs/warning_types/sql_injection/",
      "code": "course.submissions.where.not(:assignments => ({ :workflow_state => \"deleted\" })).eager_load(:assignment).where(\"user_id IN (?) AND #{Submission.needs_grading_conditions}\", student_enrollments.map(&:user_id))",
      "render_path": null,
      "location": {
        "type": "method",
        "class": "UsersController",
        "method": "teacher_activity_report"
      },
      "user_input": "Submission.needs_grading_conditions",
      "confidence": "Medium",
      "note": ""
    },
    {
      "warning_type": "SQL Injection",
      "warning_code": 0,
      "fingerprint": "75559f0034b6f8abb456a8ea6eb2b44350e53207bfbeb46330a44494e55516a0",
      "check_name": "SQL",
      "message": "Possible SQL injection",
      "file": "lib/grade_calculator.rb",
      "line": 723,
      "link": "https://brakemanscanner.org/docs/warning_types/sql_injection/",
      "code": "ScoreMetadata.connection.execute(\"\\n        INSERT INTO #{ScoreMetadata.quoted_table_name}\\n          (score_id, calculation_details, created_at, updated_at)\\n          SELECT\\n            scores.id AS score_id,\\n            CAST(val.calculation_details as json) AS calculation_details,\\n            #{updated_at} AS created_at,\\n            #{updated_at} AS updated_at\\n          FROM (VALUES #{dropped_values}) val\\n            (enrollment_id, assignment_group_id, calculation_details)\\n          LEFT OUTER JOIN #{Score.quoted_table_name} scores ON\\n            scores.enrollment_id = val.enrollment_id AND\\n            scores.assignment_group_id = val.assignment_group_id\\n          ORDER BY score_id\\n        ON CONFLICT (score_id)\\n        DO UPDATE SET\\n          calculation_details = excluded.calculation_details,\\n          updated_at = excluded.updated_at\\n        ;\\n      \")",
      "render_path": null,
      "location": {
        "type": "method",
        "class": "GradeCalculator",
        "method": "save_assignment_group_scores"
      },
      "user_input": "updated_at",
      "confidence": "Medium",
      "note": ""
    },
    {
      "warning_type": "Cross-Site Scripting",
      "warning_code": 2,
      "fingerprint": "781bcd475f1cc9f734536572daca9d75fb12c7a0a6140708522d93126b6e9712",
      "check_name": "CrossSiteScripting",
      "message": "Unescaped model attribute",
      "file": "app/views/shared/_maintenance_window.html.erb",
      "line": 11,
      "link": "https://brakemanscanner.org/docs/warning_types/cross_site_scripting",
      "code": "Setting.get(\"global_maintenance_notice\", \"\")",
      "render_path": [
        {
          "type": "controller",
          "class": "ProfileController",
          "method": "settings",
          "line": 227,
          "file": "app/controllers/profile_controller.rb",
          "rendered": {
            "name": "profile/profile",
            "file": "app/views/profile/profile.html.erb"
          }
        },
        {
          "type": "template",
          "name": "profile/profile",
          "line": 163,
          "file": "app/views/profile/profile.html.erb",
          "rendered": {
            "name": "shared/_maintenance_window",
            "file": "app/views/shared/_maintenance_window.html.erb"
          }
        }
      ],
      "location": {
        "type": "template",
        "template": "shared/_maintenance_window"
      },
      "user_input": null,
      "confidence": "Medium",
      "note": ""
    },
    {
      "warning_type": "SQL Injection",
      "warning_code": 0,
      "fingerprint": "78b44fda25df90708f28d0f2c95bfffb48dfb1d609937747cda30fb34461903e",
      "check_name": "SQL",
      "message": "Possible SQL injection",
      "file": "app/graphql/graphql_postgres_timeout.rb",
      "line": 32,
      "link": "https://brakemanscanner.org/docs/warning_types/sql_injection/",
      "code": "ActiveRecord::Base.connection.execute(\"SET statement_timeout = #{Integer(Setting.get(\"graphql_statement_timeout\", \"60_000\"))}\")",
      "render_path": null,
      "location": {
        "type": "method",
        "class": "GraphQLPostgresTimeout",
        "method": "s(:self).wrap"
      },
      "user_input": "Setting.get(\"graphql_statement_timeout\", \"60_000\")",
      "confidence": "High",
      "note": ""
    },
    {
      "warning_type": "SQL Injection",
      "warning_code": 0,
      "fingerprint": "799a44268d5cfe1ff43bcd239e02e4dc5fc10545c370095aaed3ec7e9975df6e",
      "check_name": "SQL",
      "message": "Possible SQL injection",
      "file": "app/controllers/lti/ims/providers/memberships_provider.rb",
      "line": 81,
      "link": "https://brakemanscanner.org/docs/warning_types/sql_injection/",
      "code": "Submission.active.for_assignment(assignment).where(\"#{outer_user_id_column} = submissions.user_id\")",
      "render_path": null,
      "location": {
        "type": "method",
        "class": "Lti::IMS::Providers::MembershipsProvider",
        "method": "correlated_assignment_submissions"
      },
      "user_input": "outer_user_id_column",
      "confidence": "Medium",
      "note": "No user input is passed in"
    },
    {
      "warning_type": "SQL Injection",
      "warning_code": 0,
      "fingerprint": "7a508e1af8899d8b5e2727fdf138717ab1ca1ec71ab4f8544f1acd5fc9078f71",
      "check_name": "SQL",
      "message": "Possible SQL injection",
      "file": "lib/unzip_attachment.rb",
      "line": 149,
      "link": "https://brakemanscanner.org/docs/warning_types/sql_injection/",
      "code": "Attachment.where(:id => id_positions.keys).update_all(\"position=CASE #{id_positions.inject([]) do\n memo.tap do\n (m << \"WHEN id=#{id} THEN #{position}\") if id and position\n end\n end.join(\" \")} ELSE position END\")",
      "render_path": null,
      "location": {
        "type": "method",
        "class": "UnzipAttachment",
        "method": "update_attachment_positions"
      },
      "user_input": "id_positions.inject([]) do\n memo.tap do\n (m << \"WHEN id=#{id} THEN #{position}\") if id and position\n end\n end.join(\" \")",
      "confidence": "Medium",
      "note": ""
    },
    {
      "warning_type": "SQL Injection",
      "warning_code": 0,
      "fingerprint": "7abc21a22f955b8d5b6d47f5332873d49efbc8f4eba5e341055efa175ee14977",
      "check_name": "SQL",
      "message": "Possible SQL injection",
      "file": "gems/plugins/simply_versioned/lib/simply_versioned/version.rb",
      "line": 97,
      "link": "https://brakemanscanner.org/docs/warning_types/sql_injection/",
      "code": "self.connection.select_rows(\"SELECT (SELECT max (vo.number) FROM #{Version.quoted_table_name} vo WHERE vo.versionable_id = v.versionable_id AND vo.versionable_type = v.versionable_type)\\n            AS maximum_number, v.versionable_type, v.versionable_id FROM (VALUES #{sliced_objs.map do\n \"(#{o.id}, '#{o.class.base_class.name}')\"\n end.join(\",\")}) AS v (versionable_id, versionable_type)\")",
      "render_path": null,
      "location": {
        "type": "method",
        "class": "Version",
        "method": "Version.preload_version_number"
      },
      "user_input": "sliced_objs.map do\n \"(#{o.id}, '#{o.class.base_class.name}')\"\n end.join(\",\")",
      "confidence": "Medium",
      "note": ""
    },
    {
      "warning_type": "SQL Injection",
      "warning_code": 0,
      "fingerprint": "81514c737b5457d2e4c4073402b332ef084d687b5c9cd891518a9392cd92e50b",
      "check_name": "SQL",
      "message": "Possible SQL injection",
      "file": "config/initializers/active_record.rb",
      "line": 848,
      "link": "https://brakemanscanner.org/docs/warning_types/sql_injection/",
      "code": "connection.select_values(\"FETCH FORWARD #{of} FROM #{\"#{table_name}_in_batches_cursor_#{apply_limits(clone, start, finish).except(:select).select(primary_key).to_sql.hash.abs.to_s(36)}\"}\")",
      "render_path": null,
      "location": null,
      "user_input": "of",
      "confidence": "Medium",
      "note": ""
    },
    {
      "warning_type": "Command Injection",
      "warning_code": 14,
      "fingerprint": "816a81c5f19187c4a3855a2d49727ffd2f07c31284f44ba2621ae92b83576bdc",
      "check_name": "Execute",
      "message": "Possible command injection",
      "file": "lib/cc/importer/canvas/quiz_converter.rb",
      "line": 46,
      "link": "https://brakemanscanner.org/docs/warning_types/command_injection/",
      "code": "`#{Qti.get_conversion_command(File.join(qti_folder, \"qti_2_1\"), qti_folder)}`",
      "render_path": null,
      "location": {
        "type": "method",
        "class": "CC::Importer::Canvas::QuizConverter",
        "method": "run_qti_converter"
      },
      "user_input": "Qti.get_conversion_command(File.join(qti_folder, \"qti_2_1\"), qti_folder)",
      "confidence": "Medium",
      "note": ""
    },
    {
      "warning_type": "SQL Injection",
      "warning_code": 0,
      "fingerprint": "8338cbe3c3812437b3387b3d7b90a4795bd5ee5a5620cb8586be9ef53f6b7758",
      "check_name": "SQL",
      "message": "Possible SQL injection",
      "file": "lib/active_support/cache/safe_redis_race_condition.rb",
      "line": 50,
      "link": "https://brakemanscanner.org/docs/warning_types/sql_injection/",
      "code": "lock(\"lock:#{key}\", options)",
      "render_path": null,
      "location": {
        "type": "method",
        "class": "ActiveSupport::Cache::SafeRedisRaceCondition",
        "method": "handle_expired_entry"
      },
      "user_input": "key",
      "confidence": "Medium",
      "note": ""
    },
    {
      "warning_type": "SQL Injection",
      "warning_code": 0,
      "fingerprint": "8338cbe3c3812437b3387b3d7b90a4795bd5ee5a5620cb8586be9ef53f6b7758",
      "check_name": "SQL",
      "message": "Possible SQL injection",
      "file": "lib/active_support/cache/safe_redis_race_condition.rb",
      "line": 62,
      "link": "https://brakemanscanner.org/docs/warning_types/sql_injection/",
      "code": "lock(\"lock:#{key}\", options)",
      "render_path": null,
      "location": {
        "type": "method",
        "class": "ActiveSupport::Cache::SafeRedisRaceCondition",
        "method": "handle_expired_entry"
      },
      "user_input": "key",
      "confidence": "Medium",
      "note": ""
    },
    {
      "warning_type": "SQL Injection",
      "warning_code": 0,
      "fingerprint": "871762919d635836a40277367e84b1427e48755b97056fc79f826168f35ffcbc",
      "check_name": "SQL",
      "message": "Possible SQL injection",
      "file": "app/models/conversation.rb",
      "line": 790,
      "link": "https://brakemanscanner.org/docs/warning_types/sql_injection/",
      "code": "self.class.where([\"(#{col} IS NULL OR #{col} < ?)\", val])",
      "render_path": null,
      "location": {
        "type": "method",
        "class": "Conversation",
        "method": "maybe_update_timestamp"
      },
      "user_input": "col",
      "confidence": "Medium",
      "note": ""
    },
    {
      "warning_type": "SQL Injection",
      "warning_code": 0,
      "fingerprint": "900c2723d5ca97db73fcbbdfa93ee42aff78549a2f141f25026fca7bc05784e0",
      "check_name": "SQL",
      "message": "Possible SQL injection",
      "file": "lib/score_statistics_generator.rb",
      "line": 113,
      "link": "https://brakemanscanner.org/docs/warning_types/sql_injection/",
      "code": "ScoreStatistic.connection.execute(\"INSERT INTO #{ScoreStatistic.quoted_table_name}\\n  (assignment_id, maximum, minimum, mean, lower_q, median, upper_q, count, created_at, updated_at, root_account_id)\\nVALUES #{bulk_slice.join(\",\")}\\nON CONFLICT (assignment_id)\\nDO UPDATE SET\\n   minimum = excluded.minimum,\\n   maximum = excluded.maximum,\\n   mean = excluded.mean,\\n   lower_q = excluded.lower_q,\\n   median = excluded.median,\\n   upper_q = excluded.upper_q,\\n   count = excluded.count,\\n   updated_at = excluded.updated_at,\\n   root_account_id = #{root_account_id}\\n\".squish)",
      "render_path": null,
      "location": {
        "type": "method",
        "class": "ScoreStatisticsGenerator",
        "method": "s(:self).update_assignment_score_statistics"
      },
      "user_input": "bulk_slice.join(\",\")",
      "confidence": "Medium",
      "note": ""
    },
    {
      "warning_type": "SQL Injection",
      "warning_code": 0,
      "fingerprint": "91d4c856e15750b2bc532dd5e213b913f10f751e1ff23378523c44d8e130de3d",
      "check_name": "SQL",
      "message": "Possible SQL injection",
      "file": "gems/plugins/account_reports/lib/account_reports/sis_exporter.rb",
      "line": 969,
      "link": "https://brakemanscanner.org/docs/warning_types/sql_injection/",
      "code": "AccountUser.select(\"account_users.*,\\n                  a.sis_source_id AS account_sis_id,\\n                  r.name AS role_name,\\n                  u.name AS user_name\").joins(\"INNER JOIN #{Account.quoted_table_name} a ON account_users.account_id=a.id\\n                 INNER JOIN #{User.quoted_table_name} u ON account_users.user_id=u.id\\n                 INNER JOIN #{Role.quoted_table_name} r ON account_users.role_id=r.id\").where(\"account_users.account_id IN (#{Account.sub_account_ids_recursive_sql(account.id)})\\n                 OR account_users.account_id= :account_id\", :account_id => account.id)",
      "render_path": null,
      "location": {
        "type": "method",
        "class": "AccountReports::SisExporter",
        "method": "admins"
      },
      "user_input": "Account.sub_account_ids_recursive_sql(account.id)",
      "confidence": "High",
      "note": ""
    },
    {
      "warning_type": "SQL Injection",
      "warning_code": 0,
      "fingerprint": "9a056ab1dd378ca2b48c03d247f078f182dcd9bf97e1b6523000bc6c19c2069d",
      "check_name": "SQL",
      "message": "Possible SQL injection",
      "file": "app/controllers/accounts_controller.rb",
      "line": 1168,
      "link": "https://brakemanscanner.org/docs/warning_types/sql_injection/",
      "code": "AccountReport.from(\"unnest('{#{AccountReport.available_reports.keys.join(\",\")}}'::text[]) report_types (name),\\n                LATERAL (#{@account.account_reports.active.where(\"report_type=name\").most_recent.to_sql}) account_reports \")",
      "render_path": null,
      "location": {
        "type": "method",
        "class": "AccountsController",
        "method": "reports_tab"
      },
      "user_input": "AccountReport.available_reports.keys",
      "confidence": "High",
      "note": ""
    },
    {
      "warning_type": "SQL Injection",
      "warning_code": 0,
      "fingerprint": "9a6b6fc9cd26ea7f2aad82b855ef41aa7da0d90fb2209a362a9e686a4f8fc3bd",
      "check_name": "SQL",
      "message": "Possible SQL injection",
      "file": "lib/grade_calculator.rb",
      "line": 624,
      "link": "https://brakemanscanner.org/docs/warning_types/sql_injection/",
      "code": "ScoreMetadata.connection.execute(\"\\n      INSERT INTO #{ScoreMetadata.quoted_table_name}\\n        (score_id, calculation_details, created_at, updated_at)\\n        SELECT\\n          scores.id AS score_id,\\n          CASE enrollments.user_id\\n            #{{ user_id => ({ :current => ({ :dropped => scores[:current][:dropped] }), :final => ({ :dropped => scores[:final][:dropped] }) }) }.map do\n \"WHEN #{user_id} THEN cast('#{dropped.to_json}' as json)\"\n end.join(\" \")}\\n            ELSE NULL\\n          END AS calculation_details,\\n          #{updated_at} AS created_at,\\n          #{updated_at} AS updated_at\\n        FROM #{Score.quoted_table_name} scores\\n        INNER JOIN #{Enrollment.quoted_table_name} enrollments ON\\n          enrollments.id = scores.enrollment_id\\n        LEFT OUTER JOIN #{ScoreMetadata.quoted_table_name} metadata ON\\n          metadata.score_id = scores.id\\n        WHERE\\n          scores.enrollment_id IN (#{joined_enrollment_ids}) AND\\n          scores.assignment_group_id IS NULL AND\\n          #{if opts.reverse_merge(:emit_live_event => true, :ignore_muted => true, :update_all_grading_period_scores => true, :update_course_score => true, :only_update_course_gp_metadata => false, :only_update_points => false)[:grading_period] then\n  \"scores.grading_period_id = #{opts.reverse_merge(:emit_live_event => true, :ignore_muted => true, :update_all_grading_period_scores => true, :update_course_score => true, :only_update_course_gp_metadata => false, :only_update_points => false)[:grading_period].id}\"\nelse\n  \"scores.course_score IS TRUE\"\nend}\\n        ORDER BY enrollment_id\\n      ON CONFLICT (score_id)\\n      DO UPDATE SET\\n        calculation_details = excluded.calculation_details,\\n        updated_at = excluded.updated_at\\n      ;\\n    \")",
      "render_path": null,
      "location": {
        "type": "method",
        "class": "GradeCalculator",
        "method": "save_course_and_grading_period_metadata"
      },
      "user_input": "{ user_id => ({ :current => ({ :dropped => scores[:current][:dropped] }), :final => ({ :dropped => scores[:final][:dropped] }) }) }.map do\n \"WHEN #{user_id} THEN cast('#{dropped.to_json}' as json)\"\n end.join(\" \")",
      "confidence": "Medium",
      "note": ""
    },
    {
      "warning_type": "SQL Injection",
      "warning_code": 0,
      "fingerprint": "9e213c3440080230acd65f00562b9bd0d1c1c2c673fd32a020d1ca3c6e2cdb82",
      "check_name": "SQL",
      "message": "Possible SQL injection",
      "file": "app/models/assignment_override.rb",
      "line": 280,
      "link": "https://brakemanscanner.org/docs/warning_types/sql_injection/",
      "code": "where(\"#{field}_overridden\" => true)",
      "render_path": null,
      "location": {
        "type": "method",
        "class": "AssignmentOverride",
        "method": "AssignmentOverride.override"
      },
      "user_input": "field",
      "confidence": "Medium",
      "note": ""
    },
    {
      "warning_type": "SQL Injection",
      "warning_code": 0,
      "fingerprint": "a0f1ce90e4aa763c6d7cfdc66b61468e0786329151f922c828db9675c8d66d2a",
      "check_name": "SQL",
      "message": "Possible SQL injection",
      "file": "app/controllers/conversations_controller.rb",
      "line": 1031,
      "link": "https://brakemanscanner.org/docs/warning_types/sql_injection/",
      "code": "InstStatsd::Statsd.count(\"inbox.conversation.unstarred.legacy\", params[:conversation_ids].length)",
      "render_path": null,
      "location": {
        "type": "method",
        "class": "ConversationsController",
        "method": "batch_update"
      },
      "user_input": "params[:conversation_ids].length",
      "confidence": "Medium",
      "note": ""
    },
    {
      "warning_type": "SQL Injection",
      "warning_code": 0,
      "fingerprint": "a2175691417074dac6b528cf37d57f8f7ae4b3e8232bf1da9fd970f6b0410dcd",
      "check_name": "SQL",
      "message": "Possible SQL injection",
      "file": "lib/effective_due_dates.rb",
      "line": 194,
      "link": "https://brakemanscanner.org/docs/warning_types/sql_injection/",
      "code": "ActiveRecord::Base.connection.select_all(\"          -- fetch the assignment itself\\n          WITH models AS (\\n            SELECT *\\n            FROM #{Assignment.quoted_table_name}\\n            WHERE\\n              id IN (#{([context.active_assignments] or assignment_collection).first.except(:order).select(:id).to_sql.join(\",\")}) AND\\n              workflow_state <> 'deleted' AND\\n              context_id = #{context.id} AND context_type = 'Course'\\n          ),\\n\\n          -- fetch all overrides for this assignment\\n          overrides AS (\\n            SELECT\\n              o.id,\\n              o.assignment_id,\\n              o.set_type,\\n              o.set_id,\\n              o.due_at_overridden,\\n              CASE WHEN o.due_at_overridden IS TRUE THEN o.due_at ELSE a.due_at END AS due_at\\n            FROM\\n              models a\\n            INNER JOIN #{AssignmentOverride.quoted_table_name} o ON o.assignment_id = a.id\\n            WHERE\\n              o.workflow_state = 'active'\\n          ),\\n\\n          -- fetch all students affected by adhoc overrides\\n          override_adhoc_students AS (\\n            SELECT\\n              os.user_id AS student_id,\\n              o.assignment_id,\\n              o.id AS override_id,\\n              date_trunc('minute', o.due_at) AS trunc_due_at,\\n              o.due_at,\\n              o.set_type AS override_type,\\n              o.due_at_overridden,\\n              1 AS priority\\n            FROM\\n              overrides o\\n            INNER JOIN #{AssignmentOverrideStudent.quoted_table_name} os ON os.assignment_override_id = o.id AND\\n              os.workflow_state = 'active'\\n            WHERE\\n              o.set_type = 'ADHOC'\\n              #{filter_students_sql(\"os\")}\\n          ),\\n\\n          -- fetch all students affected by group overrides\\n          override_groups_students AS (\\n            SELECT\\n              gm.user_id AS student_id,\\n              o.assignment_id,\\n              o.id AS override_id,\\n              date_trunc('minute', o.due_at) AS trunc_due_at,\\n              o.due_at,\\n              o.set_type AS override_type,\\n              o.due_at_overridden,\\n              1 AS priority\\n            FROM\\n              overrides o\\n            INNER JOIN #{Group.quoted_table_name} g ON g.id = o.set_id\\n            INNER JOIN #{GroupMembership.quoted_table_name} gm ON gm.group_id = g.id\\n            WHERE\\n              o.set_type = 'Group' AND\\n              g.workflow_state <> 'deleted' AND\\n              gm.workflow_state = 'accepted'\\n              #{filter_students_sql(\"gm\")}\\n          ),\\n\\n          -- fetch all students affected by section overrides\\n          override_sections_students AS (\\n            SELECT\\n              e.user_id AS student_id,\\n              o.assignment_id,\\n              o.id AS override_id,\\n              date_trunc('minute', o.due_at) AS trunc_due_at,\\n              o.due_at,\\n              o.set_type AS override_type,\\n              o.due_at_overridden,\\n              1 AS priority\\n            FROM\\n              overrides o\\n            INNER JOIN #{CourseSection.quoted_table_name} s ON s.id = o.set_id\\n            INNER JOIN #{Enrollment.quoted_table_name} e ON e.course_section_id = s.id\\n            WHERE\\n              o.set_type = 'CourseSection' AND\\n              s.workflow_state <> 'deleted' AND\\n              e.workflow_state NOT IN ('rejected', 'deleted', 'inactive') AND\\n              e.type IN ('StudentEnrollment', 'StudentViewEnrollment')\\n              #{filter_students_sql(\"e\")}\\n          ),\\n\\n          -- fetch all students who have an 'Everyone Else'\\n          -- due date applied to them from the assignment\\n          override_everyonelse_students AS (\\n            SELECT\\n              e.user_id AS student_id,\\n              a.id as assignment_id,\\n              NULL::integer AS override_id,\\n              date_trunc('minute', a.due_at) AS trunc_due_at,\\n              a.due_at,\\n              'Everyone Else'::varchar AS override_type,\\n              FALSE AS due_at_overridden,\\n              2 AS priority\\n            FROM\\n              models a\\n            INNER JOIN #{Enrollment.quoted_table_name} e ON e.course_id = a.context_id\\n            WHERE\\n              e.workflow_state NOT IN ('rejected', 'deleted') AND\\n              e.type IN ('StudentEnrollment', 'StudentViewEnrollment') AND\\n              a.only_visible_to_overrides IS NOT TRUE\\n              #{filter_students_sql(\"e\")}\\n          ),\\n\\n          -- join all these students together into a single table\\n          override_all_students AS (\\n            SELECT * FROM override_adhoc_students\\n            UNION ALL\\n            SELECT * FROM override_groups_students\\n            UNION ALL\\n            SELECT * FROM override_sections_students\\n            UNION ALL\\n            SELECT * FROM override_everyonelse_students\\n          ),\\n\\n          -- and pick the latest override date as the effective due date\\n          calculated_overrides AS (\\n            SELECT DISTINCT ON (student_id, assignment_id)\\n              *\\n            FROM override_all_students\\n            ORDER BY student_id ASC, assignment_id ASC, priority ASC, due_at_overridden DESC, due_at DESC NULLS FIRST\\n          ),\\n\\n          -- now find all grading periods, including both\\n          -- legacy course periods and newer account-level periods\\n          course_and_account_grading_periods AS (\\n              SELECT DISTINCT ON (gp.id)\\n                gp.id,\\n                date_trunc('minute', gp.start_date) AS start_date,\\n                date_trunc('minute', gp.end_date) AS end_date,\\n                date_trunc('minute', gp.close_date) AS close_date,\\n                gpg.course_id,\\n                gpg.account_id\\n              FROM\\n                models a\\n              INNER JOIN #{Course.quoted_table_name} c ON c.id = a.context_id\\n              INNER JOIN #{EnrollmentTerm.quoted_table_name} term ON c.enrollment_term_id = term.id\\n              LEFT OUTER JOIN #{GradingPeriodGroup.quoted_table_name} gpg ON\\n                  gpg.course_id = c.id OR gpg.id = term.grading_period_group_id\\n              LEFT OUTER JOIN #{GradingPeriod.quoted_table_name} gp ON gp.grading_period_group_id = gpg.id\\n              WHERE\\n                gpg.workflow_state = 'active' AND\\n                gp.workflow_state = 'active'\\n          ),\\n\\n          -- then filter down to the grading periods we care about:\\n          -- if legacy periods exist, only return those. Otherwise,\\n          -- return the account-level periods.\\n          applied_grading_periods AS (\\n            SELECT *\\n            FROM course_and_account_grading_periods\\n            WHERE\\n              EXISTS (\\n                SELECT 1 FROM course_and_account_grading_periods WHERE course_id IS NOT NULL\\n              ) AND course_id IS NOT NULL\\n            UNION ALL\\n            SELECT *\\n            FROM course_and_account_grading_periods\\n            WHERE\\n              NOT EXISTS (\\n                SELECT 1 FROM course_and_account_grading_periods WHERE course_id IS NOT NULL\\n              ) AND account_id IS NOT NULL\\n          ),\\n\\n          -- infinite due dates are put in the last grading period.\\n          -- better to fetch it once since we'll likely reference it multiple times below\\n          last_period AS (\\n            SELECT id, close_date FROM applied_grading_periods ORDER BY end_date DESC LIMIT 1\\n          )\\n\\n          -- finally bring it all together!\\n          SELECT\\n            overrides.assignment_id,\\n            overrides.student_id,\\n            overrides.due_at,\\n            overrides.override_type,\\n            overrides.override_id,\\n            CASE\\n              -- check whether or not this due date falls in a closed grading period\\n              WHEN overrides.due_at IS NOT NULL AND '#{Time.zone.now.iso8601}'::timestamptz >= periods.close_date THEN TRUE\\n              -- when no explicit due date is provided, we treat it as if it's in the latest grading period\\n              WHEN overrides.due_at IS NULL AND\\n                  overrides.override_type <> 'Submission' AND\\n                  '#{Time.zone.now.iso8601}'::timestamptz >= (SELECT close_date FROM last_period) THEN TRUE\\n              ELSE FALSE\\n            END AS closed,\\n            CASE\\n              -- if infinite due date, put it in the last grading period\\n              WHEN overrides.due_at IS NULL AND\\n                  overrides.override_type <> 'Submission' THEN (SELECT id FROM last_period)\\n              -- otherwise, put it in whatever grading period id we found for it\\n              ELSE periods.id\\n            END AS grading_period_id\\n          FROM calculated_overrides overrides\\n          -- match the effective due date with its grading period\\n          LEFT OUTER JOIN applied_grading_periods periods ON\\n              periods.start_date < overrides.trunc_due_at AND overrides.trunc_due_at <= periods.end_date\\n\")",
      "render_path": null,
      "location": {
        "type": "method",
        "class": "EffectiveDueDates",
        "method": "query"
      },
      "user_input": "([context.active_assignments] or assignment_collection).first.except(:order).select(:id).to_sql.join(\",\")",
      "confidence": "Medium",
      "note": ""
    },
    {
      "warning_type": "SQL Injection",
      "warning_code": 0,
      "fingerprint": "a24eb960bc19ce612f38bed5022568261cf9a01c07a5347c200a5d71536556bc",
      "check_name": "SQL",
      "message": "Possible SQL injection",
      "file": "app/models/account_notification.rb",
      "line": 213,
      "link": "https://brakemanscanner.org/docs/warning_types/sql_injection/",
      "code": "AccountNotification.where(\"account_id IN (?) AND start_at <=? AND end_at >=?\", slice_account_ids, (Time.now.utc or Time.now.utc.end_of_day), (Time.now.utc or Time.now.utc.end_of_day).beginning_of_day).order(\"start_at DESC\").preload({ :account => :root_account }, :account_notification_roles => :role).joins(:account).where(\"domain_specific=? OR #{Account.resolved_root_account_id_sql}=?\", false, root_account.id)",
      "render_path": null,
      "location": {
        "type": "method",
        "class": "AccountNotification",
        "method": "AccountNotification.for_account"
      },
      "user_input": "Account.resolved_root_account_id_sql",
      "confidence": "High",
      "note": ""
    },
    {
      "warning_type": "SQL Injection",
      "warning_code": 0,
      "fingerprint": "a7c54d7aabe9ba605ec006106ba7687b01f3d543d69f955909302caeb8382c1e",
      "check_name": "SQL",
      "message": "Possible SQL injection",
      "file": "config/initializers/active_record.rb",
      "line": 1040,
      "link": "https://brakemanscanner.org/docs/warning_types/sql_injection/",
      "code": "connection.execute(\"DROP TABLE #{\"#{table_name}_in_batches_temp_table_#{apply_limits(self, start, finish).to_sql.hash.abs.to_s(36)}\"[(-63..-1)]}\")",
      "render_path": null,
      "location": null,
      "user_input": "\"#{table_name}_in_batches_temp_table_#{apply_limits(self, start, finish).to_sql.hash.abs.to_s(36)}\"[(-63..-1)]",
      "confidence": "Medium",
      "note": ""
    },
    {
      "warning_type": "SQL Injection",
      "warning_code": 0,
      "fingerprint": "a9c106436f1f0f796335bb0952b9b05bf45319797fa4d093e95207eff71ce990",
      "check_name": "SQL",
      "message": "Possible SQL injection",
      "file": "lib/submission_search.rb",
      "line": 111,
      "link": "https://brakemanscanner.org/docs/warning_types/sql_injection/",
      "code": "Arel.sql(\"#{User.sortable_name_order_by_clause(\"users\")} #{(\"DESC NULLS LAST\" or \"ASC\")}\")",
      "render_path": null,
      "location": {
        "type": "method",
        "class": "SubmissionSearch",
        "method": "add_order_bys"
      },
      "user_input": "User.sortable_name_order_by_clause(\"users\")",
      "confidence": "High",
      "note": ""
    },
    {
      "warning_type": "SQL Injection",
      "warning_code": 0,
      "fingerprint": "acb766c09a1b84e9ea08d27d1677bf0c0cce0c66003733bb303d7ac71a89ee82",
      "check_name": "SQL",
      "message": "Possible SQL injection",
      "file": "app/controllers/accounts_controller.rb",
      "line": 1163,
      "link": "https://brakemanscanner.org/docs/warning_types/sql_injection/",
      "code": "AccountReport.from(\"unnest('{#{AccountReport.available_reports.keys.join(\",\")}}'::text[]) report_types (name),\\n                LATERAL (#{@account.account_reports.active.where(\"report_type=name\").most_recent.complete.to_sql}) account_reports \")",
      "render_path": null,
      "location": {
        "type": "method",
        "class": "AccountsController",
        "method": "reports_tab"
      },
      "user_input": "AccountReport.available_reports.keys",
      "confidence": "High",
      "note": ""
    },
    {
      "warning_type": "Command Injection",
      "warning_code": 14,
      "fingerprint": "b257d87ee5c0d939c2ff19f8701aed3f20770c75e85c6ed9922956144b45d629",
      "check_name": "Execute",
      "message": "Possible command injection",
      "file": "gems/plugins/qti_exporter/lib/qti/converter.rb",
      "line": 98,
      "link": "https://brakemanscanner.org/docs/warning_types/command_injection/",
      "code": "`#{Qti.get_conversion_command(Dir.mktmpdir(\"qti_2_1\"), @package_root.root_path)}`",
      "render_path": null,
      "location": {
        "type": "method",
        "class": "Qti::Converter",
        "method": "run_qti_converter"
      },
      "user_input": "Qti.get_conversion_command(Dir.mktmpdir(\"qti_2_1\"), @package_root.root_path)",
      "confidence": "Medium",
      "note": ""
    },
    {
      "warning_type": "SQL Injection",
      "warning_code": 0,
      "fingerprint": "b301f09e1b31d56ea2fe657639f7ef7485dc1a77426adcc2346e68b853f70819",
      "check_name": "SQL",
      "message": "Possible SQL injection",
      "file": "app/models/user.rb",
      "line": 1935,
      "link": "https://brakemanscanner.org/docs/warning_types/sql_injection/",
      "code": "Course.active.select(\"courses.*, enrollments.type AS primary_enrollment,\\n                  #{Enrollment.type_rank_sql} AS primary_enrollment_rank,\\n                  enrollments.workflow_state AS primary_enrollment_state,\\n                  enrollments.created_at AS primary_enrollment_date\")",
      "render_path": null,
      "location": {
        "type": "method",
        "class": "User",
        "method": "courses_with_primary_enrollment"
      },
      "user_input": "Enrollment.type_rank_sql",
      "confidence": "High",
      "note": ""
    },
    {
      "warning_type": "Remote Code Execution",
      "warning_code": 24,
      "fingerprint": "b5ba030e599093d2a5047494736d8a61807935ee92704d7f289da07646c862e4",
      "check_name": "UnsafeReflection",
      "message": "Unsafe reflection method `const_get` called with parameter value",
      "file": "app/controllers/files_controller.rb",
      "line": 894,
      "link": "https://brakemanscanner.org/docs/warning_types/remote_code_execution/",
      "code": "Object.const_get(params[:context_type])",
      "render_path": null,
      "location": {
        "type": "method",
        "class": "FilesController",
        "method": "api_capture"
      },
      "user_input": "params[:context_type]",
      "confidence": "High",
      "note": "Value is allowed"
    },
    {
      "warning_type": "SQL Injection",
      "warning_code": 0,
      "fingerprint": "b7c9d38286006de6cec6c394b56539441c1fcff05b2fd66c311665f4efa50df5",
      "check_name": "SQL",
      "message": "Possible SQL injection",
      "file": "config/initializers/active_record.rb",
      "line": 485,
      "link": "https://brakemanscanner.org/docs/warning_types/sql_injection/",
      "code": "find_by_sql((((+\"\" << \"SELECT NULL AS #{column.to_s} WHERE EXISTS (SELECT * FROM #{quoted_table_name} WHERE #{column.to_s} IS NULL) UNION ALL (\") << \"WITH RECURSIVE t AS (\\n  SELECT MIN(#{column.to_s}) AS #{column.to_s} FROM #{quoted_table_name}\\n  UNION ALL\\n  SELECT (SELECT MIN(#{column.to_s}) FROM #{quoted_table_name} WHERE #{column.to_s} > t.#{column.to_s})\\n  FROM t\\n  WHERE t.#{column.to_s} IS NOT NULL\\n)\\nSELECT #{column.to_s} FROM t WHERE #{column.to_s} IS NOT NULL\\n\".squish) << \")\"))",
      "render_path": null,
      "location": {
        "type": "method",
        "class": "ActiveRecord::Base",
        "method": "distinct_values"
      },
      "user_input": "column",
      "confidence": "Medium",
      "note": ""
    },
    {
      "warning_type": "SQL Injection",
      "warning_code": 0,
      "fingerprint": "bfc5aa37d94de3fb455b8e59b7711d52a2b537fc8f4b183c459ad3dcb41aecea",
      "check_name": "SQL",
      "message": "Possible SQL injection",
      "file": "app/models/course.rb",
      "line": 820,
      "link": "https://brakemanscanner.org/docs/warning_types/sql_injection/",
      "code": "Arel.sql(\"CASE WHEN courses.workflow_state='available' THEN 0 ELSE 1 END, #{best_unicode_collation_key(\"name\")}\")",
      "render_path": null,
      "location": {
        "type": "method",
        "class": "Course",
        "method": null
      },
      "user_input": "best_unicode_collation_key(\"name\")",
      "confidence": "Medium",
      "note": ""
    },
    {
      "warning_type": "SQL Injection",
      "warning_code": 0,
      "fingerprint": "c890ecf49f56bc04f77b5c49645f28eb3dc83c6da9ba94971b9bb8dbb7753c7f",
      "check_name": "SQL",
      "message": "Possible SQL injection",
      "file": "config/initializers/active_record.rb",
      "line": 460,
      "link": "https://brakemanscanner.org/docs/warning_types/sql_injection/",
      "code": "Arel.sql((ary.each_with_index.inject(+\"CASE \") do\n (((string << \"WHEN #{col} IN (\") << Array(values).map do\n connection.quote(value)\n end.join(\", \")) << \") THEN #{i} \")\n end << \"ELSE #{ary.size} END\"))",
      "render_path": null,
      "location": {
        "type": "method",
        "class": "ActiveRecord::Base",
        "method": "rank_sql"
      },
      "user_input": "ary.size",
      "confidence": "Medium",
      "note": ""
    },
    {
      "warning_type": "Command Injection",
      "warning_code": 14,
      "fingerprint": "cc5a72dd9261fe1cb32c539c0643976134aeb37ed032c358399d403f3d3225c9",
      "check_name": "Execute",
      "message": "Possible command injection",
      "file": "gems/plugins/qti_exporter/lib/qti.rb",
      "line": 92,
      "link": "https://brakemanscanner.org/docs/warning_types/command_injection/",
      "code": "`#{Qti.get_conversion_command(File.join(dirname, \"qti_2_1\"), dirname)}`",
      "render_path": null,
      "location": {
        "type": "method",
        "class": "Qti",
        "method": "s(:self).convert_xml"
      },
      "user_input": "Qti.get_conversion_command(File.join(dirname, \"qti_2_1\"), dirname)",
      "confidence": "Medium",
      "note": ""
    },
    {
      "warning_type": "SQL Injection",
      "warning_code": 0,
      "fingerprint": "cd7537cc78c1ff7dacdfdb9318a6ae971bfcf9dca4785ffcf4a099b84dc0c0b8",
      "check_name": "SQL",
      "message": "Possible SQL injection",
      "file": "app/models/assignments/needs_grading_count_query.rb",
      "line": 144,
      "link": "https://brakemanscanner.org/docs/warning_types/sql_injection/",
      "code": "joined_submissions.where(\"submissions.assignment_id = ?\\n  AND e.course_id = ?\\n  AND e.type IN ('StudentEnrollment', 'StudentViewEnrollment')\\n  AND e.workflow_state = 'active'\\n  AND #{Submission.needs_grading_conditions}\\n\", assignment, course)",
      "render_path": null,
      "location": {
        "type": "method",
        "class": "Assignments::NeedsGradingCountQuery",
        "method": "all_submissions"
      },
      "user_input": "Submission.needs_grading_conditions",
      "confidence": "Medium",
      "note": ""
    },
    {
      "warning_type": "SQL Injection",
      "warning_code": 0,
      "fingerprint": "ce13d83a3a4c6b0fa37a16693db492fa88bb2470633f7c47228b9f5c19664cea",
      "check_name": "SQL",
      "message": "Possible SQL injection",
      "file": "config/initializers/active_record.rb",
      "line": 1009,
      "link": "https://brakemanscanner.org/docs/warning_types/sql_injection/",
      "code": "connection.execute(\"ALTER TABLE #{\"#{table_name}_in_batches_temp_table_#{apply_limits(self, start, finish).to_sql.hash.abs.to_s(36)}\"[(-63..-1)]} ADD temp_primary_key SERIAL PRIMARY KEY\")",
      "render_path": null,
      "location": null,
      "user_input": "\"#{table_name}_in_batches_temp_table_#{apply_limits(self, start, finish).to_sql.hash.abs.to_s(36)}\"[(-63..-1)]",
      "confidence": "Medium",
      "note": ""
    },
    {
      "warning_type": "SQL Injection",
      "warning_code": 0,
      "fingerprint": "cec8031bba49b8646b56c280ca44ed94a1faf8c9acb2bfee6ddcbbc3b8624df4",
      "check_name": "SQL",
      "message": "Possible SQL injection",
      "file": "lib/support_helpers/tii.rb",
      "line": 114,
      "link": "https://brakemanscanner.org/docs/warning_types/sql_injection/",
      "code": "Assignment.joins(:submissions).where(updated_field.gt(@after_time)).where(updated_field.lt((Time.now - 1.hour))).where(\"submissions.#{like_error}\")",
      "render_path": null,
      "location": {
        "type": "method",
        "class": "SupportHelpers::Tii::ShardFixer",
        "method": "load_broken_objects"
      },
      "user_input": "like_error",
      "confidence": "Medium",
      "note": ""
    },
    {
      "warning_type": "Command Injection",
      "warning_code": 14,
      "fingerprint": "cf943f27ffad630d4ce885bc26aa6e169a537527edc37391f5b029de8c617ed3",
      "check_name": "Execute",
      "message": "Possible command injection",
      "file": "lib/cc/importer/standard/quiz_converter.rb",
      "line": 65,
      "link": "https://brakemanscanner.org/docs/warning_types/command_injection/",
      "code": "`#{Qti.get_conversion_command(out_folder, qti_file)}`",
      "render_path": null,
      "location": {
        "type": "method",
        "class": "CC::Importer::Standard::QuizConverter",
        "method": "run_qti_converter"
      },
      "user_input": "Qti.get_conversion_command(out_folder, qti_file)",
      "confidence": "Medium",
      "note": ""
    },
    {
      "warning_type": "SQL Injection",
      "warning_code": 0,
      "fingerprint": "cf9f78f247f3cb3e3eb9fb107b2c2e812cd6ac068864e06dc5be6795224eff01",
      "check_name": "SQL",
      "message": "Possible SQL injection",
      "file": "lib/grade_calculator.rb",
      "line": 583,
      "link": "https://brakemanscanner.org/docs/warning_types/sql_injection/",
      "code": "Score.connection.execute(\"\\n      INSERT INTO #{Score.quoted_table_name}\\n          (\\n            enrollment_id, grading_period_id,\\n            #{columns_to_insert_or_update[:columns].join(\", \")},\\n            course_score, root_account_id, created_at, updated_at\\n          )\\n          SELECT\\n            enrollments.id as enrollment_id,\\n            #{(opts.reverse_merge(:emit_live_event => true, :ignore_muted => true, :update_all_grading_period_scores => true, :update_course_score => true, :only_update_course_gp_metadata => false, :only_update_points => false)[:grading_period].id or \"NULL\")} as grading_period_id,\\n            #{columns_to_insert_or_update[:insert_values].join(\", \")},\\n            #{if opts.reverse_merge(:emit_live_event => true, :ignore_muted => true, :update_all_grading_period_scores => true, :update_course_score => true, :only_update_course_gp_metadata => false, :only_update_points => false)[:grading_period] then\n  \"FALSE\"\nelse\n  \"TRUE\"\nend} AS course_score,\\n            #{(course or Course.find(course)).root_account_id} AS root_account_id,\\n            #{updated_at} as created_at,\\n            #{updated_at} as updated_at\\n          FROM #{Enrollment.quoted_table_name} enrollments\\n          WHERE\\n            enrollments.id IN (#{joined_enrollment_ids})\\n          ORDER BY enrollment_id\\n      ON CONFLICT #{(\"(enrollment_id, grading_period_id) WHERE grading_period_id IS NOT NULL\" or \"(enrollment_id) WHERE course_score\")}\\n      DO UPDATE SET\\n          #{columns_to_insert_or_update[:update_values].join(\", \")},\\n          updated_at = excluded.updated_at,\\n          root_account_id = #{(course or Course.find(course)).root_account_id},\\n          -- if workflow_state was previously deleted for some reason, update it to active\\n          workflow_state = COALESCE(NULLIF(excluded.workflow_state, 'deleted'), 'active')\\n    \")",
      "render_path": null,
      "location": {
        "type": "method",
        "class": "GradeCalculator",
        "method": "save_course_and_grading_period_scores"
      },
      "user_input": "columns_to_insert_or_update[:columns].join(\", \")",
      "confidence": "Medium",
      "note": ""
    },
    {
      "warning_type": "SQL Injection",
      "warning_code": 0,
      "fingerprint": "d20c023657e21d01d9b4c16ff26d7b5cc8ba74da73000106494ccb868ee7ba61",
      "check_name": "SQL",
      "message": "Possible SQL injection",
      "file": "config/initializers/active_record.rb",
      "line": 497,
      "link": "https://brakemanscanner.org/docs/warning_types/sql_injection/",
      "code": "Arel.sql(\"#{column} #{direction.to_s.upcase}#{(\" NULLS FIRST\" or \" NULLS LAST\" if (first_or_last == :last) and (direction == :desc))}\".strip)",
      "render_path": null,
      "location": {
        "type": "method",
        "class": "ActiveRecord::Base",
        "method": "nulls"
      },
      "user_input": "column",
      "confidence": "Medium",
      "note": ""
    },
    {
      "warning_type": "SQL Injection",
      "warning_code": 0,
      "fingerprint": "d727f7352be9b4271b8dd951a884b5a33b768a4d05c4d17108a122ec1f0b5888",
      "check_name": "SQL",
      "message": "Possible SQL injection",
      "file": "gems/plugins/account_reports/lib/account_reports/course_reports.rb",
      "line": 80,
      "link": "https://brakemanscanner.org/docs/warning_types/sql_injection/",
      "code": "c.attachments.active.sum(\"COALESCE(CASE when size < #{Attachment.minimum_size_for_quota} THEN #{Attachment.minimum_size_for_quota} ELSE size END, 0)\")",
      "render_path": null,
      "location": {
        "type": "method",
        "class": "AccountReports::CourseReports",
        "method": "course_storage"
      },
      "user_input": "Attachment.minimum_size_for_quota",
      "confidence": "Medium",
      "note": ""
    },
    {
      "warning_type": "SQL Injection",
      "warning_code": 0,
      "fingerprint": "d9e3d493be1140161ebc0e6c35909dbef58fb8600f7a54a0213ae38fa6896ec0",
      "check_name": "SQL",
      "message": "Possible SQL injection",
      "file": "app/controllers/conversations_controller.rb",
      "line": 1030,
      "link": "https://brakemanscanner.org/docs/warning_types/sql_injection/",
      "code": "InstStatsd::Statsd.count(\"inbox.conversation.starred.legacy\", params[:conversation_ids].length)",
      "render_path": null,
      "location": {
        "type": "method",
        "class": "ConversationsController",
        "method": "batch_update"
      },
      "user_input": "params[:conversation_ids].length",
      "confidence": "Medium",
      "note": ""
    },
    {
      "warning_type": "SQL Injection",
      "warning_code": 0,
      "fingerprint": "da343c69cfabbf445c24a84fe8d24eea75e1b55d910c5365b8e4234e521d2b58",
      "check_name": "SQL",
      "message": "Possible SQL injection",
      "file": "config/initializers/active_record.rb",
      "line": 444,
      "link": "https://brakemanscanner.org/docs/warning_types/sql_injection/",
      "code": "Arel.sql((if (ActiveRecord::Base.configurations[Rails.env][\"adapter\"] == \"postgresql\") then\n  unless @collkey.key?(Shard.current.database_server.id) then\n    @collkey ||= {}\n    @collkey[Shard.current.database_server.id] = connection.extension(:pg_collkey).schema\n  end\n  if collation = (Canvas::ICU.choose_pg12_collation(connection.icu_collations) and false) then\n    \"(#{col} COLLATE #{(Canvas::ICU.choose_pg12_collation(connection.icu_collations) and false)})\"\n  else\n    if schema = connection.extension(:pg_collkey).schema then\n      \"#{connection.extension(:pg_collkey).schema}.collkey(#{col}, '#{Canvas::ICU.locale_for_collation}', false, 3, true)\"\n    else\n      \"CAST(LOWER(replace(#{col}, '\\\\', '\\\\\\\\')) AS bytea)\"\n    end\n  end\nelse\n  col\nend))",
      "render_path": null,
      "location": {
        "type": "method",
        "class": "ActiveRecord::Base",
        "method": "best_unicode_collation_key"
      },
      "user_input": "col",
      "confidence": "Medium",
      "note": ""
    },
    {
      "warning_type": "SQL Injection",
      "warning_code": 0,
      "fingerprint": "da367762458bbc31e1a84e7b7c2f27927875d2e9c0e94e39d51d27c1a5ef10d3",
      "check_name": "SQL",
      "message": "Possible SQL injection",
      "file": "config/initializers/active_record.rb",
      "line": 1006,
      "link": "https://brakemanscanner.org/docs/warning_types/sql_injection/",
      "code": "connection.execute(\"CREATE INDEX \\\"temp_primary_key\\\" ON #{connection.quote_local_table_name(\"#{table_name}_in_batches_temp_table_#{apply_limits(self, start, finish).to_sql.hash.abs.to_s(36)}\"[(-63..-1)])}(#{connection.quote_column_name(primary_key)})\")",
      "render_path": null,
      "location": null,
      "user_input": "connection.quote_local_table_name(\"#{table_name}_in_batches_temp_table_#{apply_limits(self, start, finish).to_sql.hash.abs.to_s(36)}\"[(-63..-1)])",
      "confidence": "Medium",
      "note": ""
    },
    {
      "warning_type": "SQL Injection",
      "warning_code": 0,
      "fingerprint": "dabae4a777574d01b57b41ada118b10e493d7d4d45c89a12b71dd497869423e3",
      "check_name": "SQL",
      "message": "Possible SQL injection",
      "file": "config/initializers/active_record.rb",
      "line": 896,
      "link": "https://brakemanscanner.org/docs/warning_types/sql_injection/",
      "code": "connection.execute(\"CLOSE #{cursor}\")",
      "render_path": null,
      "location": null,
      "user_input": "cursor",
      "confidence": "Medium",
      "note": ""
    },
    {
      "warning_type": "SQL Injection",
      "warning_code": 0,
      "fingerprint": "ded9e82288e144d1d531650c2d385aa95a6e3688d4d3ca04757c2c3a61db4119",
      "check_name": "SQL",
      "message": "Possible SQL injection",
      "file": "app/controllers/conversations_controller.rb",
      "line": 1032,
      "link": "https://brakemanscanner.org/docs/warning_types/sql_injection/",
      "code": "InstStatsd::Statsd.count(\"inbox.conversation.unread.legacy\", params[:conversation_ids].length)",
      "render_path": null,
      "location": {
        "type": "method",
        "class": "ConversationsController",
        "method": "batch_update"
      },
      "user_input": "params[:conversation_ids].length",
      "confidence": "Medium",
      "note": ""
    },
    {
      "warning_type": "SQL Injection",
      "warning_code": 0,
      "fingerprint": "e04fdc661f4e9d3c39ceee04418bf9d017f9c6a72da9a479639ad44f8b958c94",
      "check_name": "SQL",
      "message": "Possible SQL injection",
      "file": "app/models/account.rb",
      "line": 965,
      "link": "https://brakemanscanner.org/docs/warning_types/sql_injection/",
      "code": "Account.find_by_sql(\"WITH RECURSIVE t AS (\\n  SELECT * FROM #{Account.quoted_table_name} WHERE id=#{Shard.local_id_for(starting_account_id.parent_account_id).first}\\n  UNION\\n  SELECT accounts.* FROM #{Account.quoted_table_name} INNER JOIN t ON accounts.id=t.parent_account_id\\n)\\nSELECT * FROM t\\n\")",
      "render_path": null,
      "location": {
        "type": "method",
        "class": "Account",
        "method": "Account.account_chain"
      },
      "user_input": "Shard.local_id_for(starting_account_id.parent_account_id).first",
      "confidence": "Medium",
      "note": ""
    },
    {
      "warning_type": "SQL Injection",
      "warning_code": 0,
      "fingerprint": "e21673cdfc25cca379c03359be1119e5453a3736d403819b522b7d39c7f3e859",
      "check_name": "SQL",
      "message": "Possible SQL injection",
      "file": "config/initializers/active_record.rb",
      "line": 431,
      "link": "https://brakemanscanner.org/docs/warning_types/sql_injection/",
      "code": "Arel.sql((unless @collkey.key?(Shard.current.database_server.id) then\n  @collkey ||= {}\n  @collkey[Shard.current.database_server.id] = connection.extension(:pg_collkey).schema\nend\nif collation = (Canvas::ICU.choose_pg12_collation(connection.icu_collations) and false) then\n  \"(#{col} COLLATE #{(Canvas::ICU.choose_pg12_collation(connection.icu_collations) and false)})\"\nelse\n  if schema = connection.extension(:pg_collkey).schema then\n    \"#{connection.extension(:pg_collkey).schema}.collkey(#{col}, '#{Canvas::ICU.locale_for_collation}', false, 3, true)\"\n  else\n    \"CAST(LOWER(replace(#{col}, '\\\\', '\\\\\\\\')) AS bytea)\"\n  end\nend))",
      "render_path": null,
      "location": {
        "type": "method",
        "class": "ActiveRecord::Base",
        "method": "best_unicode_collation_key"
      },
      "user_input": "col",
      "confidence": "Medium",
      "note": ""
    },
    {
      "warning_type": "SQL Injection",
      "warning_code": 0,
      "fingerprint": "e237e4c3b49f118040123823a48d1367eb64a6bdf7e2719f43dc9f8b978ae1fb",
      "check_name": "SQL",
      "message": "Possible SQL injection",
      "file": "config/initializers/active_record.rb",
      "line": 688,
      "link": "https://brakemanscanner.org/docs/warning_types/sql_injection/",
      "code": "where(\"#{key}<=? AND #{key}>?\", Shard::IDS_PER_SHARD, 0)",
      "render_path": null,
      "location": {
        "type": "method",
        "class": "ActiveRecord::Base",
        "method": null
      },
      "user_input": "key",
      "confidence": "Medium",
      "note": ""
    },
    {
      "warning_type": "SQL Injection",
      "warning_code": 0,
      "fingerprint": "ed48c3f339ecd5816f93b93f09cef84c3e41d00c47adbda021e021add96242d6",
      "check_name": "SQL",
      "message": "Possible SQL injection",
      "file": "gems/plugins/account_reports/lib/account_reports/sis_exporter.rb",
      "line": 712,
      "link": "https://brakemanscanner.org/docs/warning_types/sql_injection/",
      "code": "GroupCategory.joins(\"LEFT JOIN #{Course.quoted_table_name} c ON c.id = group_categories.context_id\\n                   AND group_categories.context_type = 'Course'\").joins(\"LEFT JOIN #{Account.quoted_table_name} a ON a.id = group_categories.context_id\\n                   AND group_categories.context_type = 'Account'\").where(\"a.id IN (#{Account.sub_account_ids_recursive_sql(account.id)}) OR a.id=? OR EXISTS (?)\", account, CourseAccountAssociation.where(\"course_id=c.id\").where(:account_id => account))",
      "render_path": null,
      "location": {
        "type": "method",
        "class": "AccountReports::SisExporter",
        "method": "group_categories"
      },
      "user_input": "Account.sub_account_ids_recursive_sql(account.id)",
      "confidence": "High",
      "note": ""
    },
    {
      "warning_type": "SQL Injection",
      "warning_code": 0,
      "fingerprint": "ed7c9737aa0322745fdf46f8b995b7cbeb46a1823508dde7374a7a3a290a9ab9",
      "check_name": "SQL",
      "message": "Possible SQL injection",
      "file": "config/initializers/active_record.rb",
      "line": 1567,
      "link": "https://brakemanscanner.org/docs/warning_types/sql_injection/",
      "code": "connection.select_value(\"SELECT COUNT(*) FROM pg_proc WHERE proname='#{procname}'\")",
      "render_path": null,
      "location": {
        "type": "method",
        "class": "ActiveRecord::Migration",
        "method": "has_postgres_proc?"
      },
      "user_input": "procname",
      "confidence": "Medium",
      "note": ""
    },
    {
      "warning_type": "SQL Injection",
      "warning_code": 0,
      "fingerprint": "f0e794152474fca2b5322b6a44ab57a4ee9e27fb14107f64e47d82190a40a74c",
      "check_name": "SQL",
      "message": "Possible SQL injection",
      "file": "lib/due_date_cacher.rb",
      "line": 328,
      "link": "https://brakemanscanner.org/docs/warning_types/sql_injection/",
      "code": "Submission.where(\"(assignment_id, user_id) IN (#{assignment_and_student_id_values(:entries => entries).join(\",\")})\")",
      "render_path": null,
      "location": {
        "type": "method",
        "class": "DueDateCacher",
        "method": "record_due_date_changes_for_auditable_assignments!"
      },
      "user_input": "assignment_and_student_id_values(:entries => entries).join(\",\")",
      "confidence": "Medium",
      "note": ""
    },
    {
      "warning_type": "SQL Injection",
      "warning_code": 0,
      "fingerprint": "f2fc169c8452accc4bc52f6844fdc66f6728daa4a4401b68a03cf94c606d7dea",
      "check_name": "SQL",
      "message": "Possible SQL injection",
      "file": "app/models/sis_batch.rb",
      "line": 279,
      "link": "https://brakemanscanner.org/docs/warning_types/sql_injection/",
      "code": "SisBatch.connection.select_value(\"UPDATE #{SisBatch.quoted_table_name} SET progress=#{val} WHERE id=#{self.id} RETURNING workflow_state\\n\")",
      "render_path": null,
      "location": {
        "type": "method",
        "class": "SisBatch",
        "method": "fast_update_progress"
      },
      "user_input": "val",
      "confidence": "Medium",
      "note": ""
    },
    {
      "warning_type": "SQL Injection",
      "warning_code": 0,
      "fingerprint": "f376bb26f5f4a866aa2143116b7514c050c517143f442c55e4805c3be1649615",
      "check_name": "SQL",
      "message": "Possible SQL injection",
      "file": "app/models/developer_key_account_binding.rb",
      "line": 73,
      "link": "https://brakemanscanner.org/docs/warning_types/sql_injection/",
      "code": "DeveloperKeyAccountBinding.joins(\"JOIN unnest('#{\"{#{account_ids.join(\",\")}}\"}'::int8[]) WITH ordinality AS i (id, ord) ON i.id=account_id\")",
      "render_path": null,
      "location": {
        "type": "method",
        "class": "DeveloperKeyAccountBinding",
        "method": "DeveloperKeyAccountBinding.find_in_account_priority"
      },
      "user_input": "account_ids.join(\",\")",
      "confidence": "Medium",
      "note": ""
    },
    {
      "warning_type": "Command Injection",
      "warning_code": 14,
      "fingerprint": "f59b869b789f2caae26c23664cb7cbc2ef3fe560c29848a9ae1580b506f301af",
      "check_name": "Execute",
      "message": "Possible command injection",
      "file": "gems/plugins/qti_exporter/lib/qti.rb",
      "line": 33,
      "link": "https://brakemanscanner.org/docs/warning_types/command_injection/",
      "code": "`#{PYTHON_MIGRATION_EXECUTABLE} --version 2>&1`",
      "render_path": null,
      "location": {
        "type": "method",
        "class": "Qti",
        "method": null
      },
      "user_input": "PYTHON_MIGRATION_EXECUTABLE",
      "confidence": "Medium",
      "note": ""
    }
  ],
<<<<<<< HEAD
  "updated": "2022-08-08 14:54:55 -0600",
  "brakeman_version": "5.2.3"
=======
  "updated": "2022-08-23 10:54:50 -0600",
  "brakeman_version": "5.3.1"
>>>>>>> ab1df14f
}<|MERGE_RESOLUTION|>--- conflicted
+++ resolved
@@ -1741,11 +1741,6 @@
       "note": ""
     }
   ],
-<<<<<<< HEAD
-  "updated": "2022-08-08 14:54:55 -0600",
-  "brakeman_version": "5.2.3"
-=======
   "updated": "2022-08-23 10:54:50 -0600",
   "brakeman_version": "5.3.1"
->>>>>>> ab1df14f
 }