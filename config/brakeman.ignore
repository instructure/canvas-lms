--- conflicted
+++ resolved
@@ -30,7 +30,7 @@
       "check_name": "SQL",
       "message": "Possible SQL injection",
       "file": "app/models/account.rb",
-      "line": 1072,
+      "line": 1066,
       "link": "https://brakemanscanner.org/docs/warning_types/sql_injection/",
       "code": "Account.connection.select_values(\"WITH RECURSIVE t AS (\\n  SELECT * FROM #{Account.quoted_table_name} WHERE id=#{Shard.local_id_for(starting_account_id.parent_account_id).first}\\n  UNION\\n  SELECT accounts.* FROM #{Account.quoted_table_name} INNER JOIN t ON accounts.id=t.parent_account_id\\n)\\nSELECT id FROM t\\n\".squish)",
       "render_path": null,
@@ -49,32 +49,6 @@
     {
       "warning_type": "SQL Injection",
       "warning_code": 0,
-<<<<<<< HEAD
-      "fingerprint": "06ba829c18e8b727a890713640069c3e460e1382bc658e1e54ddf5a73500b9c8",
-      "check_name": "SQL",
-      "message": "Possible SQL injection",
-      "file": "lib/grade_calculator.rb",
-      "line": 598,
-      "link": "https://brakemanscanner.org/docs/warning_types/sql_injection/",
-      "code": "ScoreMetadata.connection.execute(\"INSERT INTO #{ScoreMetadata.quoted_table_name}\\n  (score_id, calculation_details, created_at, updated_at)\\n  SELECT\\n    scores.id AS score_id,\\n    CASE enrollments.user_id\\n      #{{ user_id => ({ :current => ({ :dropped => scores[:current][:dropped] }), :final => ({ :dropped => scores[:final][:dropped] }) }) }.map do\n \"WHEN #{user_id} THEN cast('#{dropped.to_json}' as json)\"\n end.join(\" \")}\\n      ELSE NULL\\n    END AS calculation_details,\\n    #{updated_at} AS created_at,\\n    #{updated_at} AS updated_at\\n  FROM #{Score.quoted_table_name} scores\\n  INNER JOIN #{Enrollment.quoted_table_name} enrollments ON\\n    enrollments.id = scores.enrollment_id\\n  LEFT OUTER JOIN #{ScoreMetadata.quoted_table_name} metadata ON\\n    metadata.score_id = scores.id\\n  WHERE\\n    scores.enrollment_id IN (#{joined_enrollment_ids}) AND\\n    scores.assignment_group_id IS NULL AND\\n    #{if opts.reverse_merge(:emit_live_event => true, :ignore_muted => true, :update_all_grading_period_scores => true, :update_course_score => true, :only_update_course_gp_metadata => false, :only_update_points => false, :use_what_if_scores => false, :include_discussion_checkpoints => false)[:grading_period] then\n  \"scores.grading_period_id = #{opts.reverse_merge(:emit_live_event => true, :ignore_muted => true, :update_all_grading_period_scores => true, :update_course_score => true, :only_update_course_gp_metadata => false, :only_update_points => false, :use_what_if_scores => false, :include_discussion_checkpoints => false)[:grading_period].id}\"\nelse\n  \"scores.course_score IS TRUE\"\nend}\\n  ORDER BY enrollment_id\\nON CONFLICT (score_id)\\nDO UPDATE SET\\n  calculation_details = excluded.calculation_details,\\n  updated_at = excluded.updated_at\\nWHERE\\n  #{ScoreMetadata.quoted_table_name}.calculation_details #>>'{current,dropped}' IS DISTINCT FROM excluded.calculation_details #>>'{current,dropped}' OR\\n  #{ScoreMetadata.quoted_table_name}.calculation_details #>>'{final,dropped}' IS DISTINCT FROM excluded.calculation_details #>>'{final,dropped}'\\n\".squish)",
-      "render_path": null,
-      "location": {
-        "type": "method",
-        "class": "GradeCalculator",
-        "method": "save_course_and_grading_period_metadata"
-      },
-      "user_input": "{ user_id => ({ :current => ({ :dropped => scores[:current][:dropped] }), :final => ({ :dropped => scores[:final][:dropped] }) }) }.map do\n \"WHEN #{user_id} THEN cast('#{dropped.to_json}' as json)\"\n end.join(\" \")",
-      "confidence": "Medium",
-      "cwe_id": [
-        89
-      ],
-      "note": ""
-    },
-    {
-      "warning_type": "SQL Injection",
-      "warning_code": 0,
-=======
->>>>>>> f06b510f
       "fingerprint": "0e15b8a6ab3d2158a04d098f25c49a631614b1fe6fea57e98d52dbe9052e3e80",
       "check_name": "SQL",
       "message": "Possible SQL injection",
@@ -259,29 +233,6 @@
     {
       "warning_type": "SQL Injection",
       "warning_code": 0,
-      "fingerprint": "2f955e60e804c29cc41dd49966d930f7fa956616d465d853255626136b1209e3",
-      "check_name": "SQL",
-      "message": "Possible SQL injection",
-      "file": "lib/grade_calculator.rb",
-      "line": 723,
-      "link": "https://brakemanscanner.org/docs/warning_types/sql_injection/",
-      "code": "ScoreMetadata.connection.execute(\"INSERT INTO #{ScoreMetadata.quoted_table_name}\\n  (score_id, calculation_details, created_at, updated_at)\\n  SELECT\\n    scores.id AS score_id,\\n    CAST(val.calculation_details as json) AS calculation_details,\\n    #{updated_at} AS created_at,\\n    #{updated_at} AS updated_at\\n  FROM (VALUES #{dropped_values.join(\",\")}) val\\n    (enrollment_id, assignment_group_id, calculation_details)\\n  LEFT OUTER JOIN #{Score.quoted_table_name} scores ON\\n    scores.enrollment_id = val.enrollment_id AND\\n    scores.assignment_group_id = val.assignment_group_id\\n  ORDER BY score_id\\nON CONFLICT (score_id)\\nDO UPDATE SET\\n  calculation_details = excluded.calculation_details,\\n  updated_at = excluded.updated_at\\nWHERE\\n#{ScoreMetadata.quoted_table_name}.calculation_details #>>'{current,dropped}' IS DISTINCT FROM excluded.calculation_details #>>'{current,dropped}' OR\\n#{ScoreMetadata.quoted_table_name}.calculation_details #>>'{final,dropped}' IS DISTINCT FROM excluded.calculation_details #>>'{final,dropped}'\\n\".squish)",
-      "render_path": null,
-      "location": {
-        "type": "method",
-        "class": "GradeCalculator",
-        "method": "save_assignment_group_scores"
-      },
-      "user_input": "updated_at",
-      "confidence": "Medium",
-      "cwe_id": [
-        89
-      ],
-      "note": ""
-    },
-    {
-      "warning_type": "SQL Injection",
-      "warning_code": 0,
       "fingerprint": "31f88105cfdba1a8b47d81e9fd40a12a89078b134b6bab08fa2d188c3341d57b",
       "check_name": "SQL",
       "message": "Possible SQL injection",
@@ -489,7 +440,7 @@
       "check_name": "SQL",
       "message": "Possible SQL injection",
       "file": "app/models/account.rb",
-      "line": 1046,
+      "line": 1040,
       "link": "https://brakemanscanner.org/docs/warning_types/sql_injection/",
       "code": "Account.find_by_sql(\"WITH RECURSIVE t AS (\\n  SELECT * FROM #{Account.quoted_table_name} WHERE id=#{Shard.local_id_for(starting_account_id.parent_account_id).first}\\n  UNION\\n  SELECT accounts.* FROM #{Account.quoted_table_name} INNER JOIN t ON accounts.id=t.parent_account_id\\n)\\nSELECT * FROM t\\n\".squish)",
       "render_path": null,
@@ -1027,11 +978,7 @@
       "check_name": "UnsafeReflection",
       "message": "Unsafe reflection method `const_get` called with parameter value",
       "file": "app/controllers/application_controller.rb",
-<<<<<<< HEAD
-      "line": 1566,
-=======
       "line": 1579,
->>>>>>> f06b510f
       "link": "https://brakemanscanner.org/docs/warning_types/remote_code_execution/",
       "code": "Object.const_get((params[:feed_code].split(\"_\", 2) or [\"group_membership\", params[:feed_code].split(\"_\", 3)[-1]])[0].classify, false)",
       "render_path": null,
@@ -1465,11 +1412,7 @@
       "check_name": "SQL",
       "message": "Possible SQL injection",
       "file": "lib/grade_calculator.rb",
-<<<<<<< HEAD
-      "line": 676,
-=======
       "line": 611,
->>>>>>> f06b510f
       "link": "https://brakemanscanner.org/docs/warning_types/sql_injection/",
       "code": "Score.connection.execute(\"INSERT INTO #{Score.quoted_table_name} (\\n  enrollment_id, assignment_group_id,\\n  #{assignment_group_columns_to_insert_or_update[:value_names].join(\", \")},\\n  course_score, root_account_id, created_at, updated_at\\n)\\n  SELECT\\n    val.enrollment_id AS enrollment_id,\\n    val.assignment_group_id as assignment_group_id,\\n    #{assignment_group_columns_to_insert_or_update[:insert_columns].join(\", \")},\\n    FALSE AS course_score,\\n    #{(course or Course.find(course)).root_account_id} AS root_account_id,\\n    #{updated_at} AS created_at,\\n    #{updated_at} AS updated_at\\n  FROM\\n    (\\n      SELECT\\n        (x->>0)::INT8 AS enrollment_id,\\n        (x->>1)::INT8 AS assignment_group_id,\\n        #{assignment_group_columns_to_insert_or_update[:value_names].map.with_index do\n \"(x->>#{(i + 2)})::FLOAT8 AS #{name}\"\n end.join(\", \")}\\n      FROM\\n        jsonb_array_elements('#{score_values.to_json}') x\\n    ) val\\n  ORDER BY assignment_group_id, enrollment_id\\nON CONFLICT (enrollment_id, assignment_group_id) WHERE assignment_group_id IS NOT NULL\\nDO UPDATE SET\\n  #{update_columns},\\n  updated_at = excluded.updated_at,\\n  root_account_id = excluded.root_account_id,\\n  workflow_state = COALESCE(NULLIF(excluded.workflow_state, 'deleted'), 'active')\\nWHERE\\n  #{update_conditions}\\n  OR #{Score.quoted_table_name}.root_account_id IS DISTINCT FROM excluded.root_account_id\\n  OR #{Score.quoted_table_name}.workflow_state IS DISTINCT FROM COALESCE(NULLIF(excluded.workflow_state, 'deleted'), 'active')\\n\".squish)",
       "render_path": null,
@@ -1521,29 +1464,6 @@
         "method": "batch_update"
       },
       "user_input": "params[:conversation_ids].length",
-      "confidence": "Medium",
-      "cwe_id": [
-        89
-      ],
-      "note": ""
-    },
-    {
-      "warning_type": "SQL Injection",
-      "warning_code": 0,
-      "fingerprint": "dfad7ecb6632ebe768b264e0851c57b7de6b350f378a22b58a7ba66430048002",
-      "check_name": "SQL",
-      "message": "Possible SQL injection",
-      "file": "lib/grade_calculator.rb",
-      "line": 545,
-      "link": "https://brakemanscanner.org/docs/warning_types/sql_injection/",
-      "code": "Score.connection.execute(\"INSERT INTO #{Score.quoted_table_name}\\n    (\\n      enrollment_id, grading_period_id,\\n      #{data_to_insert_or_update[:columns].join(\", \")},\\n      course_score, root_account_id, created_at, updated_at\\n    )\\n    SELECT\\n      enrollments.id as enrollment_id,\\n      #{(opts.reverse_merge(:emit_live_event => true, :ignore_muted => true, :update_all_grading_period_scores => true, :update_course_score => true, :only_update_course_gp_metadata => false, :only_update_points => false, :use_what_if_scores => false, :include_discussion_checkpoints => false)[:grading_period].id or \"NULL\")} AS grading_period_id,\\n      #{data_to_insert_or_update[:columns].each_with_object(Hash.new do\n h[k] = +\"\"\n end).with_index do\n join = (i > 0)\n(h[:insert_columns] << \"#{\", \" if (i > 0)}#{c}\")\n(h[:inner_selects] << \"#{\", \" if (i > 0)}(x->>#{(i + 1)})::FLOAT8 AS #{c}\")\n(h[:update_columns] << \"#{\", \" if (i > 0)}#{c} = excluded.#{c}\")\n(h[:update_conditions] << \"#{\" OR \" if (i > 0)}#{Score.quoted_table_name}.#{c} IS DISTINCT FROM excluded.#{c}\")\n end[:insert_columns]},\\n      #{if opts.reverse_merge(:emit_live_event => true, :ignore_muted => true, :update_all_grading_period_scores => true, :update_course_score => true, :only_update_course_gp_metadata => false, :only_update_points => false, :use_what_if_scores => false, :include_discussion_checkpoints => false)[:grading_period] then\n  \"FALSE\"\nelse\n  \"TRUE\"\nend} AS course_score,\\n      #{(course or Course.find(course)).root_account_id} AS root_account_id,\\n      #{updated_at} AS created_at,\\n      #{updated_at} AS updated_at\\n    FROM\\n        (\\n          SELECT\\n            (x->>0)::INT8 AS enrollment_id,\\n            #{data_to_insert_or_update[:columns].each_with_object(Hash.new do\n h[k] = +\"\"\n end).with_index do\n join = (i > 0)\n(h[:insert_columns] << \"#{\", \" if (i > 0)}#{c}\")\n(h[:inner_selects] << \"#{\", \" if (i > 0)}(x->>#{(i + 1)})::FLOAT8 AS #{c}\")\n(h[:update_columns] << \"#{\", \" if (i > 0)}#{c} = excluded.#{c}\")\n(h[:update_conditions] << \"#{\" OR \" if (i > 0)}#{Score.quoted_table_name}.#{c} IS DISTINCT FROM excluded.#{c}\")\n end[:inner_selects]}\\n          FROM\\n            jsonb_array_elements('#{data_to_insert_or_update[:values].to_json}') x\\n        ) j\\n    JOIN #{Enrollment.quoted_table_name} AS enrollments ON j.enrollment_id = enrollments.id\\nORDER BY enrollment_id\\nON CONFLICT #{(\"(enrollment_id, grading_period_id) WHERE grading_period_id IS NOT NULL\" or \"(enrollment_id) WHERE course_score\")}\\nDO UPDATE SET\\n    #{data_to_insert_or_update[:columns].each_with_object(Hash.new do\n h[k] = +\"\"\n end).with_index do\n join = (i > 0)\n(h[:insert_columns] << \"#{\", \" if (i > 0)}#{c}\")\n(h[:inner_selects] << \"#{\", \" if (i > 0)}(x->>#{(i + 1)})::FLOAT8 AS #{c}\")\n(h[:update_columns] << \"#{\", \" if (i > 0)}#{c} = excluded.#{c}\")\n(h[:update_conditions] << \"#{\" OR \" if (i > 0)}#{Score.quoted_table_name}.#{c} IS DISTINCT FROM excluded.#{c}\")\n end[:update_columns]},\\n    updated_at = excluded.updated_at,\\n    root_account_id = excluded.root_account_id,\\n    /* if workflow_state was previously deleted for some reason, update it to active */\\n    workflow_state = COALESCE(NULLIF(excluded.workflow_state, 'deleted'), 'active')\\nWHERE\\n  #{data_to_insert_or_update[:columns].each_with_object(Hash.new do\n h[k] = +\"\"\n end).with_index do\n join = (i > 0)\n(h[:insert_columns] << \"#{\", \" if (i > 0)}#{c}\")\n(h[:inner_selects] << \"#{\", \" if (i > 0)}(x->>#{(i + 1)})::FLOAT8 AS #{c}\")\n(h[:update_columns] << \"#{\", \" if (i > 0)}#{c} = excluded.#{c}\")\n(h[:update_conditions] << \"#{\" OR \" if (i > 0)}#{Score.quoted_table_name}.#{c} IS DISTINCT FROM excluded.#{c}\")\n end[:update_conditions]}\\n  OR #{Score.quoted_table_name}.root_account_id IS DISTINCT FROM excluded.root_account_id\\n  OR #{Score.quoted_table_name}.workflow_state IS DISTINCT FROM COALESCE(NULLIF(excluded.workflow_state, 'deleted'), 'active')\\n\".squish)",
-      "render_path": null,
-      "location": {
-        "type": "method",
-        "class": "GradeCalculator",
-        "method": "save_course_and_grading_period_scores"
-      },
-      "user_input": "data_to_insert_or_update[:columns].join(\", \")",
       "confidence": "Medium",
       "cwe_id": [
         89
@@ -1686,10 +1606,6 @@
       "note": ""
     }
   ],
-<<<<<<< HEAD
-  "updated": "2024-11-05 16:20:57 +0000",
-=======
   "updated": "2024-11-07 22:23:21 +0000",
->>>>>>> f06b510f
   "brakeman_version": "6.2.1"
 }