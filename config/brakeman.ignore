{
  "ignored_warnings": [
    {
      "warning_type": "SQL Injection",
      "warning_code": 0,
      "fingerprint": "004796896cde893b006bf1856f61eba560b7329e370bd5cf0a071d019acfb05c",
      "check_name": "SQL",
      "message": "Possible SQL injection",
      "file": "lib/data_fixup/resend_plagiarism_events.rb",
      "line": 66,
      "link": "https://brakemanscanner.org/docs/warning_types/sql_injection/",
      "code": "Submission.where(\"id in (#{(errors_report_scope(all_configured_submissions(start_time, end_time).select(:id).order(:submitted_at => :desc).limit(limit)) or missing_report_scope(all_configured_submissions(start_time, end_time).select(:id).order(:submitted_at => :desc).limit(limit)))})\")",
      "render_path": null,
      "location": {
        "type": "method",
        "class": "DataFixup::ResendPlagiarismEvents",
        "method": "s(:self).resend_scope"
      },
      "user_input": "errors_report_scope(all_configured_submissions(start_time, end_time).select(:id).order(:submitted_at => :desc).limit(limit))",
      "confidence": "Medium",
      "cwe_id": [
        89
      ],
      "note": ""
    },
    {
      "warning_type": "SQL Injection",
      "warning_code": 0,
      "fingerprint": "03b292cdba7408f58e10ebcf7ef130b27150143a1594c3148a76e0d23f667778",
      "check_name": "SQL",
      "message": "Possible SQL injection",
      "file": "app/models/account.rb",
      "line": 1072,
      "link": "https://brakemanscanner.org/docs/warning_types/sql_injection/",
      "code": "Account.connection.select_values(\"WITH RECURSIVE t AS (\\n  SELECT * FROM #{Account.quoted_table_name} WHERE id=#{Shard.local_id_for(starting_account_id.parent_account_id).first}\\n  UNION\\n  SELECT accounts.* FROM #{Account.quoted_table_name} INNER JOIN t ON accounts.id=t.parent_account_id\\n)\\nSELECT id FROM t\\n\".squish)",
      "render_path": null,
      "location": {
        "type": "method",
        "class": "Account",
        "method": "Account.account_chain_ids"
      },
      "user_input": "Shard.local_id_for(starting_account_id.parent_account_id).first",
      "confidence": "Medium",
      "cwe_id": [
        89
      ],
      "note": ""
    },
    {
      "warning_type": "SQL Injection",
      "warning_code": 0,
      "fingerprint": "06ba829c18e8b727a890713640069c3e460e1382bc658e1e54ddf5a73500b9c8",
      "check_name": "SQL",
      "message": "Possible SQL injection",
      "file": "lib/grade_calculator.rb",
      "line": 598,
      "link": "https://brakemanscanner.org/docs/warning_types/sql_injection/",
      "code": "ScoreMetadata.connection.execute(\"INSERT INTO #{ScoreMetadata.quoted_table_name}\\n  (score_id, calculation_details, created_at, updated_at)\\n  SELECT\\n    scores.id AS score_id,\\n    CASE enrollments.user_id\\n      #{{ user_id => ({ :current => ({ :dropped => scores[:current][:dropped] }), :final => ({ :dropped => scores[:final][:dropped] }) }) }.map do\n \"WHEN #{user_id} THEN cast('#{dropped.to_json}' as json)\"\n end.join(\" \")}\\n      ELSE NULL\\n    END AS calculation_details,\\n    #{updated_at} AS created_at,\\n    #{updated_at} AS updated_at\\n  FROM #{Score.quoted_table_name} scores\\n  INNER JOIN #{Enrollment.quoted_table_name} enrollments ON\\n    enrollments.id = scores.enrollment_id\\n  LEFT OUTER JOIN #{ScoreMetadata.quoted_table_name} metadata ON\\n    metadata.score_id = scores.id\\n  WHERE\\n    scores.enrollment_id IN (#{joined_enrollment_ids}) AND\\n    scores.assignment_group_id IS NULL AND\\n    #{if opts.reverse_merge(:emit_live_event => true, :ignore_muted => true, :update_all_grading_period_scores => true, :update_course_score => true, :only_update_course_gp_metadata => false, :only_update_points => false, :use_what_if_scores => false, :include_discussion_checkpoints => false)[:grading_period] then\n  \"scores.grading_period_id = #{opts.reverse_merge(:emit_live_event => true, :ignore_muted => true, :update_all_grading_period_scores => true, :update_course_score => true, :only_update_course_gp_metadata => false, :only_update_points => false, :use_what_if_scores => false, :include_discussion_checkpoints => false)[:grading_period].id}\"\nelse\n  \"scores.course_score IS TRUE\"\nend}\\n  ORDER BY enrollment_id\\nON CONFLICT (score_id)\\nDO UPDATE SET\\n  calculation_details = excluded.calculation_details,\\n  updated_at = excluded.updated_at\\nWHERE\\n  #{ScoreMetadata.quoted_table_name}.calculation_details #>>'{current,dropped}' IS DISTINCT FROM excluded.calculation_details #>>'{current,dropped}' OR\\n  #{ScoreMetadata.quoted_table_name}.calculation_details #>>'{final,dropped}' IS DISTINCT FROM excluded.calculation_details #>>'{final,dropped}'\\n\".squish)",
      "render_path": null,
      "location": {
        "type": "method",
        "class": "GradeCalculator",
        "method": "save_course_and_grading_period_metadata"
      },
      "user_input": "{ user_id => ({ :current => ({ :dropped => scores[:current][:dropped] }), :final => ({ :dropped => scores[:final][:dropped] }) }) }.map do\n \"WHEN #{user_id} THEN cast('#{dropped.to_json}' as json)\"\n end.join(\" \")",
      "confidence": "Medium",
      "cwe_id": [
        89
      ],
      "note": ""
    },
    {
      "warning_type": "SQL Injection",
      "warning_code": 0,
      "fingerprint": "0e15b8a6ab3d2158a04d098f25c49a631614b1fe6fea57e98d52dbe9052e3e80",
      "check_name": "SQL",
      "message": "Possible SQL injection",
      "file": "app/models/quizzes/quiz.rb",
      "line": 1403,
      "link": "https://brakemanscanner.org/docs/warning_types/sql_injection/",
      "code": "Quizzes::QuizSubmission.from(\"( VALUES #{quizzes.map do\n \"(#{q.id})\"\n end.join(\", \")} ) AS s(quiz_id)\")",
      "render_path": null,
      "location": {
        "type": "method",
        "class": "Quizzes::Quiz",
        "method": "Quizzes::Quiz.preload_can_unpublish"
      },
      "user_input": "quizzes.map do\n \"(#{q.id})\"\n end.join(\", \")",
      "confidence": "Medium",
      "cwe_id": [
        89
      ],
      "note": ""
    },
    {
      "warning_type": "SQL Injection",
      "warning_code": 0,
      "fingerprint": "150dbd548bbe1af48137626584625d719f51d50fa8c2649e855bf22a18195be6",
      "check_name": "SQL",
      "message": "Possible SQL injection",
      "file": "app/models/importers/assignment_importer.rb",
      "line": 39,
      "link": "https://brakemanscanner.org/docs/warning_types/sql_injection/",
      "code": "Assignment.connection.execute(\"UPDATE #{Assignment.quoted_table_name} SET position=CASE #{\"#{\" WHEN migration_id=#{Assignment.connection.quote(m[\"assignment_id\"])} THEN #{(((migration.context.assignments.pluck(:position).compact.max or 0) + idx) + 1)} \"}\"} ELSE NULL END WHERE context_id=#{migration.context.id} AND context_type=#{Assignment.connection.quote(migration.context.class.to_s)} AND migration_id IN (#{(data[\"assignments\"] or []).filter_map do\n m[\"assignment_id\"]\n end.map do\n Assignment.connection.quote(id)\n end.join(\",\")})\")",
      "render_path": null,
      "location": {
        "type": "method",
        "class": "Importers::AssignmentImporter",
        "method": "Importers::AssignmentImporter.process_migration"
      },
      "user_input": "(((migration.context.assignments.pluck(:position).compact.max or 0) + idx) + 1)",
      "confidence": "Medium",
      "cwe_id": [
        89
      ],
      "note": ""
    },
    {
      "warning_type": "SQL Injection",
      "warning_code": 0,
      "fingerprint": "1af6d779fa538c578b2cb63fed80210c1fe06ea6f651a21fd0be4edda89f990d",
      "check_name": "SQL",
      "message": "Possible SQL injection",
      "file": "app/models/discussion_entry_draft.rb",
      "line": 77,
      "link": "https://brakemanscanner.org/docs/warning_types/sql_injection/",
      "code": "connection.select_values(\"  INSERT INTO #{quoted_table_name}\\n              (#{\"user_id,discussion_topic_id,discussion_entry_id,root_entry_id,parent_id,attachment_id,message,include_reply_preview,updated_at,created_at\"})\\n       VALUES (#{[user.id, topic.id, entry.id, (parent.root_entry_id or parent.id), parent.id, attachment.id, message, reply_preview].map do\n connection.quote(iv)\n end.join(\",\")},NOW(),NOW())\\n  ON CONFLICT #{((\"(discussion_topic_id, user_id) WHERE root_entry_id IS NULL AND discussion_entry_id IS NULL\" or \"(root_entry_id, user_id) WHERE discussion_entry_id IS NULL\") or \"(discussion_entry_id, user_id)\")}\\nDO UPDATE SET #{\"#{[\"message\", \"include_reply_preview\", \"parent_id\", \"attachment\"].zip([message, reply_preview, parent.id, attachment.id].map do\n connection.quote(uv)\n end).map do\n a.join(\"=\")\n end.join(\",\")},updated_at=NOW()\"}\\n    RETURNING id\\n\".squish)",
      "render_path": null,
      "location": {
        "type": "method",
        "class": "DiscussionEntryDraft",
        "method": "DiscussionEntryDraft.upsert_draft"
      },
      "user_input": "[user.id, topic.id, entry.id, (parent.root_entry_id or parent.id), parent.id, attachment.id, message, reply_preview].map do\n connection.quote(iv)\n end.join(\",\")",
      "confidence": "Medium",
      "cwe_id": [
        89
      ],
      "note": ""
    },
    {
      "warning_type": "Remote Code Execution",
      "warning_code": 24,
      "fingerprint": "1cfe984723e00196cfea88b92c2967adfffe747d43508a73aaf045607ad3a241",
      "check_name": "UnsafeReflection",
      "message": "Unsafe reflection method `const_get` called with model attribute",
      "file": "lib/sis/csv/import_refactored.rb",
      "line": 247,
      "link": "https://brakemanscanner.org/docs/warning_types/remote_code_execution/",
      "code": "SIS::CSV.const_get(((id or ParallelImporter.find(id)).importer_type.to_sym.to_s.camelcase + \"Importer\"))",
      "render_path": null,
      "location": {
        "type": "method",
        "class": "SIS::CSV::ImportRefactored",
        "method": "run_parallel_importer"
      },
      "user_input": "ParallelImporter.find(id)",
      "confidence": "Medium",
      "cwe_id": [
        470
      ],
      "note": ""
    },
    {
      "warning_type": "Mass Assignment",
      "warning_code": 70,
      "fingerprint": "20234c20551af8a01f9b7e12a20a6677af395d7057a648a04eee3cb3d6a0808b",
      "check_name": "MassAssignment",
      "message": "Specify exact keys allowed for mass assignment instead of using `permit!` which allows any keys",
      "file": "app/controllers/gradebook_settings_controller.rb",
      "line": 76,
      "link": "https://brakemanscanner.org/docs/warning_types/mass_assignment/",
      "code": "params.require(:gradebook_settings).permit({ :filter_columns_by => ([:context_module_id, { :context_module_ids => ([]) }, :grading_period_id, :assignment_group_id, { :assignment_group_ids => ([]) }, :submissions, { :submission_filters => ([]) }, :start_date, :end_date]), :filter_rows_by => ([:section_id, { :section_ids => ([]) }, :student_group_id, { :student_group_ids => ([]) }]), :selected_view_options_filters => ([]) }, :enter_grades_as, :hide_assignment_group_totals, :hide_total, :show_concluded_enrollments, :show_inactive_enrollments, :show_unpublished_assignments, :show_separate_first_last_names, :student_column_display_as, :student_column_secondary_info, :sort_rows_by_column_id, :sort_rows_by_setting_key, :sort_rows_by_direction, :view_ungraded_as_zero, :colors => ([:late, :missing, :resubmitted, :dropped, :excused, :extended])).permit!",
      "render_path": null,
      "location": {
        "type": "method",
        "class": "GradebookSettingsController",
        "method": "gradebook_settings_params"
      },
      "user_input": null,
      "confidence": "Medium",
      "cwe_id": [
        915
      ],
      "note": ""
    },
    {
      "warning_type": "SQL Injection",
      "warning_code": 0,
      "fingerprint": "20b8d23d190696275c75e615ce298a65e6e199f6d783cd7dc415be3756fe8eb0",
      "check_name": "SQL",
      "message": "Possible SQL injection",
      "file": "lib/data_fixup/import_instfs_attachments.rb",
      "line": 111,
      "link": "https://brakemanscanner.org/docs/warning_types/sql_injection/",
      "code": "Attachment.connection.execute(\"UPDATE attachments SET instfs_uuid=trim('\\\"' FROM batch.value::text) FROM json_each('#{line}'::json) AS batch WHERE CAST(batch.key AS BIGINT)=attachments.id\")",
      "render_path": null,
      "location": {
        "type": "method",
        "class": "DataFixup::ImportInstfsAttachments",
        "method": "import_line"
      },
      "user_input": "line",
      "confidence": "Medium",
      "cwe_id": [
        89
      ],
      "note": ""
    },
    {
      "warning_type": "SQL Injection",
      "warning_code": 0,
      "fingerprint": "21efc518929f57de2536d97d99f07d9a7425712d11c77234a089eb24a8de39b6",
      "check_name": "SQL",
      "message": "Possible SQL injection",
      "file": "app/controllers/calendar_events_api_controller.rb",
      "line": 1386,
      "link": "https://brakemanscanner.org/docs/warning_types/sql_injection/",
      "code": "InstStatsd::Statsd.count(\"account_calendars.modal.enabled_calendars\", params[:enabled_account_calendars].length)",
      "render_path": null,
      "location": {
        "type": "method",
        "class": "CalendarEventsApiController",
        "method": "save_enabled_account_calendars"
      },
      "user_input": "params[:enabled_account_calendars].length",
      "confidence": "Medium",
      "cwe_id": [
        89
      ],
      "note": ""
    },
    {
      "warning_type": "Cross-Site Scripting",
      "warning_code": 114,
      "fingerprint": "2f29324268f96b4e21c0299738b67bc86028ddc1940f69cbf50c623cc3a4b87e",
      "check_name": "JSONEntityEscape",
      "message": "HTML entities in JSON are not escaped by default",
      "file": "config/environments/production.rb",
      "line": 756,
      "link": "https://brakemanscanner.org/docs/warning_types/cross-site_scripting/",
      "code": "ActiveSupport.escape_html_entities_in_json = false",
      "render_path": null,
      "location": {
        "type": "method",
        "class": "ContextModuleItemsApiController",
        "method": "disable_escape_html_entities"
      },
      "user_input": null,
      "confidence": "Medium",
      "cwe_id": [
        79
      ],
      "note": ""
    },
    {
      "warning_type": "SQL Injection",
      "warning_code": 0,
      "fingerprint": "2f955e60e804c29cc41dd49966d930f7fa956616d465d853255626136b1209e3",
      "check_name": "SQL",
      "message": "Possible SQL injection",
      "file": "lib/grade_calculator.rb",
      "line": 723,
      "link": "https://brakemanscanner.org/docs/warning_types/sql_injection/",
      "code": "ScoreMetadata.connection.execute(\"INSERT INTO #{ScoreMetadata.quoted_table_name}\\n  (score_id, calculation_details, created_at, updated_at)\\n  SELECT\\n    scores.id AS score_id,\\n    CAST(val.calculation_details as json) AS calculation_details,\\n    #{updated_at} AS created_at,\\n    #{updated_at} AS updated_at\\n  FROM (VALUES #{dropped_values.join(\",\")}) val\\n    (enrollment_id, assignment_group_id, calculation_details)\\n  LEFT OUTER JOIN #{Score.quoted_table_name} scores ON\\n    scores.enrollment_id = val.enrollment_id AND\\n    scores.assignment_group_id = val.assignment_group_id\\n  ORDER BY score_id\\nON CONFLICT (score_id)\\nDO UPDATE SET\\n  calculation_details = excluded.calculation_details,\\n  updated_at = excluded.updated_at\\nWHERE\\n#{ScoreMetadata.quoted_table_name}.calculation_details #>>'{current,dropped}' IS DISTINCT FROM excluded.calculation_details #>>'{current,dropped}' OR\\n#{ScoreMetadata.quoted_table_name}.calculation_details #>>'{final,dropped}' IS DISTINCT FROM excluded.calculation_details #>>'{final,dropped}'\\n\".squish)",
      "render_path": null,
      "location": {
        "type": "method",
        "class": "GradeCalculator",
        "method": "save_assignment_group_scores"
      },
      "user_input": "updated_at",
      "confidence": "Medium",
      "cwe_id": [
        89
      ],
      "note": ""
    },
    {
      "warning_type": "SQL Injection",
      "warning_code": 0,
      "fingerprint": "31f88105cfdba1a8b47d81e9fd40a12a89078b134b6bab08fa2d188c3341d57b",
      "check_name": "SQL",
      "message": "Possible SQL injection",
      "file": "lib/submission_lifecycle_manager.rb",
      "line": 497,
      "link": "https://brakemanscanner.org/docs/warning_types/sql_injection/",
      "code": "Submission.connection.execute(\"UPDATE #{Submission.quoted_table_name}\\n  SET\\n    cached_due_date = vals.due_date::timestamptz,\\n    grading_period_id = vals.grading_period_id::integer,\\n    workflow_state = COALESCE(NULLIF(workflow_state, 'deleted'), (\\n      #{self.class.infer_submission_workflow_state_sql}\\n    )),\\n    anonymous_id = COALESCE(submissions.anonymous_id, vals.anonymous_id),\\n    cached_quiz_lti = vals.cached_quiz_lti,\\n    updated_at = now() AT TIME ZONE 'UTC'\\n  FROM (VALUES #{batch_values.join(\",\")})\\n    AS vals(assignment_id, student_id, due_date, grading_period_id, anonymous_id, cached_quiz_lti, root_account_id)\\n  WHERE submissions.user_id = vals.student_id AND\\n        submissions.assignment_id = vals.assignment_id AND\\n        (\\n          (submissions.cached_due_date IS DISTINCT FROM vals.due_date::timestamptz) OR\\n          (submissions.grading_period_id IS DISTINCT FROM vals.grading_period_id::integer) OR\\n          (submissions.workflow_state <> COALESCE(NULLIF(submissions.workflow_state, 'deleted'),\\n            (#{self.class.infer_submission_workflow_state_sql})\\n          )) OR\\n          (submissions.anonymous_id IS DISTINCT FROM COALESCE(submissions.anonymous_id, vals.anonymous_id)) OR\\n          (submissions.cached_quiz_lti IS DISTINCT FROM vals.cached_quiz_lti)\\n        );\\nINSERT INTO #{Submission.quoted_table_name}\\n  (assignment_id, user_id, workflow_state, created_at, updated_at, course_id,\\n  cached_due_date, grading_period_id, anonymous_id, cached_quiz_lti, root_account_id)\\n  SELECT\\n    assignments.id, vals.student_id, 'unsubmitted',\\n    now() AT TIME ZONE 'UTC', now() AT TIME ZONE 'UTC',\\n    assignments.context_id, vals.due_date::timestamptz, vals.grading_period_id::integer,\\n    vals.anonymous_id,\\n    vals.cached_quiz_lti,\\n    vals.root_account_id\\n  FROM (VALUES #{batch_values.join(\",\")})\\n    AS vals(assignment_id, student_id, due_date, grading_period_id, anonymous_id, cached_quiz_lti, root_account_id)\\n  INNER JOIN #{AbstractAssignment.quoted_table_name} assignments\\n    ON assignments.id = vals.assignment_id\\n  LEFT OUTER JOIN #{Submission.quoted_table_name} submissions\\n    ON submissions.assignment_id = assignments.id\\n    AND submissions.user_id = vals.student_id\\n  WHERE submissions.id IS NULL;\\n\".squish)",
      "render_path": null,
      "location": {
        "type": "method",
        "class": "SubmissionLifecycleManager",
        "method": "perform_submission_upsert"
      },
      "user_input": "self.class.infer_submission_workflow_state_sql",
      "confidence": "Medium",
      "cwe_id": [
        89
      ],
      "note": ""
    },
    {
      "warning_type": "SQL Injection",
      "warning_code": 0,
      "fingerprint": "34265f36dd8188fc6fb9da9025880ca88fd44f0d60fbb4a421c43e26b209f59f",
      "check_name": "SQL",
      "message": "Possible SQL injection",
      "file": "lib/api/v1/assignment_group.rb",
      "line": 144,
      "link": "https://brakemanscanner.org/docs/warning_types/sql_injection/",
      "code": "ActiveRecord::Base.connection.select_all(\"SELECT DISTINCT ON (assignment_id) assignment_id, user_id\\nFROM #{Submission.quoted_table_name}\\nWHERE\\n  assignment_id IN (#{assignments.pluck(:id).join(\",\")}) AND\\n  grading_period_id IN (#{GradingPeriodGroup.for_course(context).grading_periods.closed.pluck(:id).join(\",\")}) AND\\n  workflow_state <> 'deleted'\\n\\nUNION\\n\\nSELECT DISTINCT ON (assignment_id) assignment_id, user_id\\nFROM #{Submission.quoted_table_name}\\nWHERE\\n  assignment_id IN (#{assignments.pluck(:id).join(\",\")}) AND\\n  grading_period_id IS NULL AND NOW() > '#{GradingPeriodGroup.for_course(context).grading_periods.order(:end_date => :desc).first.close_date}'::timestamptz AND\\n  workflow_state <> 'deleted'\\n\".squish)",
      "render_path": null,
      "location": {
        "type": "method",
        "class": "Api::V1::AssignmentGroup",
        "method": "in_closed_grading_period_hash"
      },
      "user_input": "assignments.pluck(:id).join(\",\")",
      "confidence": "Medium",
      "cwe_id": [
        89
      ],
      "note": ""
    },
    {
      "warning_type": "SQL Injection",
      "warning_code": 0,
      "fingerprint": "35e66d23292d49be0bf88dad293d7f402a8c0b8a3ba01f0de8767897a0989f96",
      "check_name": "SQL",
      "message": "Possible SQL injection",
      "file": "config/initializers/active_record.rb",
      "line": 907,
      "link": "https://brakemanscanner.org/docs/warning_types/sql_injection/",
      "code": "connection.execute(\"DECLARE #{\"#{table_name}_in_batches_cursor_#{apply_limits(clone, start, finish, build_batch_orders(order)).except(:select).select(primary_key).to_sql.hash.abs.to_s(36)}\"} CURSOR FOR #{apply_limits(clone, start, finish, build_batch_orders(order)).except(:select).select(primary_key).to_sql}\")",
      "render_path": null,
      "location": null,
      "user_input": "apply_limits(clone, start, finish, build_batch_orders(order)).except(:select).select(primary_key).to_sql.hash.abs",
      "confidence": "Medium",
      "cwe_id": [
        89
      ],
      "note": ""
    },
    {
      "warning_type": "SQL Injection",
      "warning_code": 0,
      "fingerprint": "364b9e86d24b93b583e663f2f5a9385bfb80852531582ad3398147d31a98d498",
      "check_name": "SQL",
      "message": "Possible SQL injection",
      "file": "lib/data_fixup/populate_root_account_ids_on_users.rb",
      "line": 83,
      "link": "https://brakemanscanner.org/docs/warning_types/sql_injection/",
      "code": "User.where(:id => user_id).update_all(\"root_account_ids=(#{\"SELECT ARRAY(SELECT DISTINCT e FROM unnest(array_cat(root_account_ids, ('{#{root_accounts_for_user[(1..)].split(\",\").map(&:to_i).map do\n Shard.relative_id_for(id, Shard.current, Shard.lookup((User.where(\"id>?\", Shard::IDS_PER_SHARD).minimum(:id) / Shard::IDS_PER_SHARD)))\n end.join(\",\")}}'))) AS a(e) ORDER BY e)\"})\")",
      "render_path": null,
      "location": {
        "type": "method",
        "class": "DataFixup::PopulateRootAccountIdsOnUsers",
        "method": "s(:self).populate_table"
      },
      "user_input": "User.where(\"id>?\", Shard::IDS_PER_SHARD).minimum(:id)",
      "confidence": "High",
      "cwe_id": [
        89
      ],
      "note": ""
    },
    {
      "warning_type": "SQL Injection",
      "warning_code": 0,
      "fingerprint": "43aed4f93ac312cbfc36318b3752856c01b9db4c4b3a6677509a5681d755842f",
      "check_name": "SQL",
      "message": "Possible SQL injection",
      "file": "lib/score_statistics_generator.rb",
      "line": 129,
      "link": "https://brakemanscanner.org/docs/warning_types/sql_injection/",
      "code": "ScoreStatistic.connection.execute(\"INSERT INTO #{ScoreStatistic.quoted_table_name}\\n  (assignment_id, maximum, minimum, mean, lower_q, median, upper_q, count, created_at, updated_at, root_account_id)\\n  SELECT\\n    (x->>0)::BIGINT AS assignment_id,\\n    (x->>1)::DOUBLE PRECISION AS maximum,\\n    (x->>2)::DOUBLE PRECISION AS minimum,\\n    (x->>3)::DOUBLE PRECISION AS mean,\\n    (x->>4)::DOUBLE PRECISION AS lower_q,\\n    (x->>5)::DOUBLE PRECISION AS median,\\n    (x->>6)::DOUBLE PRECISION AS upper_q,\\n    (x->>7)::INT AS count,\\n    (x->>8)::TIMESTAMP WITHOUT TIME ZONE AS created_at,\\n    (x->>9)::TIMESTAMP WITHOUT TIME ZONE AS updated_at,\\n    (x->>10)::BIGINT AS root_account_id\\n  FROM\\n    jsonb_array_elements('#{bulk_slice.to_json}') x\\nON CONFLICT (assignment_id)\\nDO UPDATE SET\\n   minimum = excluded.minimum,\\n   maximum = excluded.maximum,\\n   mean = excluded.mean,\\n   lower_q = excluded.lower_q,\\n   median = excluded.median,\\n   upper_q = excluded.upper_q,\\n   count = excluded.count,\\n   updated_at = excluded.updated_at,\\n   root_account_id = excluded.root_account_id\\nWHERE\\n  #{ScoreStatistic.quoted_table_name}.minimum IS DISTINCT FROM excluded.minimum OR\\n  #{ScoreStatistic.quoted_table_name}.maximum IS DISTINCT FROM excluded.maximum OR\\n  #{ScoreStatistic.quoted_table_name}.mean IS DISTINCT FROM excluded.mean OR\\n  #{ScoreStatistic.quoted_table_name}.lower_q IS DISTINCT FROM excluded.lower_q OR\\n  #{ScoreStatistic.quoted_table_name}.median IS DISTINCT FROM excluded.median OR\\n  #{ScoreStatistic.quoted_table_name}.upper_q IS DISTINCT FROM excluded.upper_q OR\\n  #{ScoreStatistic.quoted_table_name}.count IS DISTINCT FROM excluded.count OR\\n  #{ScoreStatistic.quoted_table_name}.root_account_id IS DISTINCT FROM excluded.root_account_id\\n\".squish)",
      "render_path": null,
      "location": {
        "type": "method",
        "class": "ScoreStatisticsGenerator",
        "method": "s(:self).update_assignment_score_statistics"
      },
      "user_input": "bulk_slice.to_json",
      "confidence": "Medium",
      "cwe_id": [
        89
      ],
      "note": ""
    },
    {
      "warning_type": "SQL Injection",
      "warning_code": 0,
      "fingerprint": "4605dde4798cc4319cbcb6fa5bddf7b8deb8b9ca8ed1c79d79f7fe0c9a2be588",
      "check_name": "SQL",
      "message": "Possible SQL injection",
      "file": "app/graphql/loaders/discussion_entry_counts_loader.rb",
      "line": 57,
      "link": "https://brakemanscanner.org/docs/warning_types/sql_injection/",
      "code": "DiscussionEntry.joins(DiscussionEntry.participant_join_sql(current_user)).where(:discussion_entries => object_specific_hash(objects)).group(\"discussion_entries.#{object_id_string(objects.first)}\")",
      "render_path": null,
      "location": {
        "type": "method",
        "class": "Loaders::DiscussionEntryCountsLoader",
        "method": "counts_for_objects"
      },
      "user_input": "object_id_string(objects.first)",
      "confidence": "Medium",
      "cwe_id": [
        89
      ],
      "note": ""
    },
    {
      "warning_type": "SQL Injection",
      "warning_code": 0,
      "fingerprint": "4a61f864c1ece2dda2f4ec6a12a7226b3d028c9da0e27e0fb276f3faebb41c2d",
      "check_name": "SQL",
      "message": "Possible SQL injection",
      "file": "app/controllers/lti/ims/providers/memberships_provider.rb",
      "line": 81,
      "link": "https://brakemanscanner.org/docs/warning_types/sql_injection/",
      "code": "Submission.active.for_assignment(assignment).where(\"#{outer_user_id_column} = submissions.user_id\")",
      "render_path": null,
      "location": {
        "type": "method",
        "class": "Lti::IMS::Providers::MembershipsProvider",
        "method": "correlated_assignment_submissions"
      },
      "user_input": "outer_user_id_column",
      "confidence": "Medium",
      "cwe_id": [
        89
      ],
      "note": ""
    },
    {
      "warning_type": "SQL Injection",
      "warning_code": 0,
      "fingerprint": "60d79b3e448515aa6141cbfe88c51b91d1cdafc7a766af6c38780307b594f07a",
      "check_name": "SQL",
      "message": "Possible SQL injection",
      "file": "app/models/account.rb",
      "line": 1046,
      "link": "https://brakemanscanner.org/docs/warning_types/sql_injection/",
      "code": "Account.find_by_sql(\"WITH RECURSIVE t AS (\\n  SELECT * FROM #{Account.quoted_table_name} WHERE id=#{Shard.local_id_for(starting_account_id.parent_account_id).first}\\n  UNION\\n  SELECT accounts.* FROM #{Account.quoted_table_name} INNER JOIN t ON accounts.id=t.parent_account_id\\n)\\nSELECT * FROM t\\n\".squish)",
      "render_path": null,
      "location": {
        "type": "method",
        "class": "Account",
        "method": "Account.account_chain"
      },
      "user_input": "Shard.local_id_for(starting_account_id.parent_account_id).first",
      "confidence": "Medium",
      "cwe_id": [
        89
      ],
      "note": ""
    },
    {
      "warning_type": "Redirect",
      "warning_code": 18,
      "fingerprint": "6322041803bb86407678ba10c0e91454344241b40723b2861d925bccf68b240d",
      "check_name": "Redirect",
      "message": "Possible unprotected redirect",
      "file": "app/controllers/users_controller.rb",
      "line": 2379,
      "link": "https://brakemanscanner.org/docs/warning_types/redirect/",
      "code": "redirect_to(MediaSourceFetcher.new(CanvasKaltura::ClientV3.new).fetch_preferred_source_url(:media_id => params[:entryId], :file_extension => ((params[:type] or params[:format])), :media_type => params[:media_type]))",
      "render_path": null,
      "location": {
        "type": "method",
        "class": "UsersController",
        "method": "media_download"
      },
      "user_input": "MediaSourceFetcher.new(CanvasKaltura::ClientV3.new).fetch_preferred_source_url(:media_id => params[:entryId], :file_extension => ((params[:type] or params[:format])), :media_type => params[:media_type])",
      "confidence": "High",
      "cwe_id": [
        601
      ],
      "note": ""
    },
    {
      "warning_type": "SQL Injection",
      "warning_code": 0,
      "fingerprint": "64f65b656d3ea99203c609fb1d8e71c84e7d0e009414a59f38505ceb28b67776",
      "check_name": "SQL",
      "message": "Possible SQL injection",
      "file": "lib/effective_due_dates.rb",
      "line": 348,
      "link": "https://brakemanscanner.org/docs/warning_types/sql_injection/",
      "code": "ActiveRecord::Base.connection.select_all(\"/* fetch the assignment itself */\\nWITH models AS (\\n  SELECT *\\n  FROM #{AbstractAssignment.quoted_table_name}\\n  WHERE\\n    id IN (#{(([context.active_assignments] or assignment_collection).first.except(:order).select(:id).to_sql or AbstractAssignment.where(:id => ([context.active_assignments] or assignment_collection).first.except(:order).select(:id).to_sql).pluck(:id)).join(\",\")}) AND\\n    workflow_state <> 'deleted' AND\\n    context_id = #{context.id} AND context_type = 'Course'\\n),\\n\\n/* fetch all overrides for this assignment */\\nassignment_overrides AS (\\n  SELECT\\n    o.id,\\n    o.assignment_id,\\n    o.set_type,\\n    o.set_id,\\n    o.due_at_overridden,\\n    CASE WHEN o.due_at_overridden IS TRUE THEN o.due_at ELSE a.due_at END AS due_at,\\n    o.unassign_item\\n  FROM\\n    models a\\n  INNER JOIN #{AssignmentOverride.quoted_table_name} o ON o.assignment_id = a.id\\n  WHERE\\n    o.workflow_state = 'active'\\n),\\n\\n#{context_module_overrides}\\n\\n#{union_all_overrides}\\n\\n/* fetch all students affected by adhoc overrides */\\noverride_adhoc_students AS (\\n  SELECT\\n    os.user_id AS student_id,\\n    TRUE as active_in_section,\\n    o.assignment_id,\\n    o.id AS override_id,\\n    date_trunc('minute', o.due_at) AS trunc_due_at,\\n    o.due_at,\\n    o.set_type AS override_type,\\n    o.due_at_overridden,\\n    o.unassign_item,\\n    1 AS priority\\n  FROM\\n    overrides o\\n  INNER JOIN #{AssignmentOverrideStudent.quoted_table_name} os ON os.assignment_override_id = o.id AND\\n    os.workflow_state = 'active'\\n  WHERE\\n    o.set_type = 'ADHOC'\\n    #{filter_students_sql(\"os\")}\\n),\\n\\n/* fetch all students affected by group overrides */\\noverride_groups_students AS (\\n  SELECT\\n    gm.user_id AS student_id,\\n    TRUE as active_in_section,\\n    o.assignment_id,\\n    o.id AS override_id,\\n    date_trunc('minute', o.due_at) AS trunc_due_at,\\n    o.due_at,\\n    o.set_type AS override_type,\\n    o.due_at_overridden,\\n    o.unassign_item,\\n    2 AS priority\\n  FROM\\n    overrides o\\n  INNER JOIN #{Group.quoted_table_name} g ON g.id = o.set_id\\n  INNER JOIN #{GroupMembership.quoted_table_name} gm ON gm.group_id = g.id\\n  WHERE\\n    o.set_type = 'Group' AND\\n    g.workflow_state <> 'deleted' AND\\n    gm.workflow_state = 'accepted'\\n    #{filter_students_sql(\"gm\")}\\n),\\n\\n/* fetch all students affected by section overrides */\\noverride_sections_students AS (\\n  SELECT\\n    e.user_id AS student_id,\\n    #{active_in_section_sql} AS active_in_section,\\n    o.assignment_id,\\n    o.id AS override_id,\\n    date_trunc('minute', o.due_at) AS trunc_due_at,\\n    o.due_at,\\n    o.set_type AS override_type,\\n    o.due_at_overridden,\\n    o.unassign_item,\\n    2 AS priority\\n  FROM\\n    overrides o\\n  INNER JOIN #{CourseSection.quoted_table_name} s ON s.id = o.set_id\\n  INNER JOIN #{Enrollment.quoted_table_name} e ON e.course_section_id = s.id\\n  WHERE\\n    o.set_type = 'CourseSection' AND\\n    s.workflow_state <> 'deleted' AND\\n    e.workflow_state NOT IN ('rejected', 'deleted') AND\\n    e.type IN ('StudentEnrollment', 'StudentViewEnrollment')\\n    #{filter_students_sql(\"e\")}\\n),\\n\\n#{course_overrides}\\n\\n/* fetch all students who have an 'Everyone Else'\\n  due date applied to them from the assignment */\\noverride_everyonelse_students AS (\\n  SELECT\\n    e.user_id AS student_id,\\n    TRUE as active_in_section,\\n    a.id as assignment_id,\\n    NULL::integer AS override_id,\\n    date_trunc('minute', a.due_at) AS trunc_due_at,\\n    a.due_at,\\n    'Everyone Else'::varchar AS override_type,\\n    FALSE AS due_at_overridden,\\n    FALSE AS unassign_item,\\n    3 AS priority\\n  FROM\\n    models a\\n  INNER JOIN #{Enrollment.quoted_table_name} e ON e.course_id = a.context_id\\n  WHERE\\n    e.workflow_state NOT IN ('rejected', 'deleted') AND\\n    e.type IN ('StudentEnrollment', 'StudentViewEnrollment') AND\\n    #{visible_to_everyone}\\n    #{filter_students_sql(\"e\")}\\n),\\n\\n/* join all these students together into a single table */\\noverride_all_students AS (\\n  SELECT * FROM override_adhoc_students\\n  UNION ALL\\n  SELECT * FROM override_groups_students\\n  UNION ALL\\n  SELECT * FROM override_sections_students\\n  UNION ALL\\n  #{union_course_overrides}\\n  SELECT * FROM override_everyonelse_students\\n),\\n\\n/* and pick the latest override date as the effective due date */\\ncalculated_overrides AS (\\n  SELECT DISTINCT ON (student_id, assignment_id)\\n    *\\n  FROM override_all_students\\n  ORDER BY student_id ASC, assignment_id ASC, active_in_section DESC, due_at_overridden DESC, priority ASC, due_at DESC NULLS FIRST\\n),\\n\\n/* now find all grading periods, including both\\n   legacy course periods and newer account-level periods */\\ncourse_and_account_grading_periods AS (\\n    SELECT DISTINCT ON (gp.id)\\n      gp.id,\\n      date_trunc('minute', gp.start_date) AS start_date,\\n      date_trunc('minute', gp.end_date) AS end_date,\\n      date_trunc('minute', gp.close_date) AS close_date,\\n      gpg.course_id,\\n      gpg.account_id\\n    FROM\\n      models a\\n    INNER JOIN #{Course.quoted_table_name} c ON c.id = a.context_id\\n    INNER JOIN #{EnrollmentTerm.quoted_table_name} term ON c.enrollment_term_id = term.id\\n    LEFT OUTER JOIN #{GradingPeriodGroup.quoted_table_name} gpg ON\\n        gpg.course_id = c.id OR gpg.id = term.grading_period_group_id\\n    LEFT OUTER JOIN #{GradingPeriod.quoted_table_name} gp ON gp.grading_period_group_id = gpg.id\\n    WHERE\\n      gpg.workflow_state = 'active' AND\\n      gp.workflow_state = 'active'\\n),\\n\\n/* then filter down to the grading periods we care about:\\n   if legacy periods exist, only return those. Otherwise,\\n   return the account-level periods. */\\napplied_grading_periods AS (\\n  SELECT *\\n  FROM course_and_account_grading_periods\\n  WHERE\\n    EXISTS (\\n      SELECT 1 FROM course_and_account_grading_periods WHERE course_id IS NOT NULL\\n    ) AND course_id IS NOT NULL\\n  UNION ALL\\n  SELECT *\\n  FROM course_and_account_grading_periods\\n  WHERE\\n    NOT EXISTS (\\n      SELECT 1 FROM course_and_account_grading_periods WHERE course_id IS NOT NULL\\n    ) AND account_id IS NOT NULL\\n),\\n\\n/* infinite due dates are put in the last grading period.\\n   better to fetch it once since we'll likely reference it multiple times below */\\nlast_period AS (\\n  SELECT id, close_date FROM applied_grading_periods ORDER BY end_date DESC LIMIT 1\\n)\\n\\n/* finally bring it all together! */\\nSELECT\\n  overrides.assignment_id,\\n  overrides.student_id,\\n  overrides.due_at,\\n  overrides.override_type,\\n  overrides.override_id,\\n  CASE\\n    /* check whether or not this due date falls in a closed grading period */\\n    WHEN overrides.due_at IS NOT NULL AND '#{Time.zone.now.iso8601}'::timestamptz >= periods.close_date THEN TRUE\\n    /* when no explicit due date is provided, we treat it as if it's in the latest grading period */\\n    WHEN overrides.due_at IS NULL AND\\n        overrides.override_type <> 'Submission' AND\\n        '#{Time.zone.now.iso8601}'::timestamptz >= (SELECT close_date FROM last_period) THEN TRUE\\n    ELSE FALSE\\n  END AS closed,\\n  CASE\\n    /* if infinite due date, put it in the last grading period */\\n    WHEN overrides.due_at IS NULL AND\\n        overrides.override_type <> 'Submission' THEN (SELECT id FROM last_period)\\n    /* otherwise, put it in whatever grading period id we found for it */\\n    ELSE periods.id\\n  END AS grading_period_id\\nFROM calculated_overrides overrides\\n/* match the effective due date with its grading period */\\nLEFT OUTER JOIN applied_grading_periods periods ON\\n    periods.start_date < overrides.trunc_due_at AND overrides.trunc_due_at <= periods.end_date\\n#{unassign_item}\\n\".squish)",
      "render_path": null,
      "location": {
        "type": "method",
        "class": "EffectiveDueDates",
        "method": "query"
      },
      "user_input": "AbstractAssignment.where(:id => ([context.active_assignments] or assignment_collection).first.except(:order).select(:id).to_sql).pluck(:id)",
      "confidence": "High",
      "cwe_id": [
        89
      ],
      "note": ""
    },
    {
      "warning_type": "SQL Injection",
      "warning_code": 0,
      "fingerprint": "689b10c1f76b6025687096dd27fac6c2d7d2bb1490dfc65565cb82f00ce0f7f3",
      "check_name": "SQL",
      "message": "Possible SQL injection",
      "file": "app/models/microsoft_sync/partial_sync_change.rb",
      "line": 46,
      "link": "https://brakemanscanner.org/docs/warning_types/sql_injection/",
      "code": "where(\"(#{columns.map do\n connection.quote_column_name(col)\n end.join(\",\")}) IN (#{values_arrays.map do\n ((\"(\" + arr.map do\n connection.quote(val)\n end.join(\",\")) + \")\")\n end.join(\",\")})\")",
      "render_path": null,
      "location": {
        "type": "method",
        "class": "MicrosoftSync::PartialSyncChange",
        "method": null
      },
      "user_input": "columns.map do\n connection.quote_column_name(col)\n end.join(\",\")",
      "confidence": "Medium",
      "cwe_id": [
        89
      ],
      "note": ""
    },
    {
      "warning_type": "SQL Injection",
      "warning_code": 0,
      "fingerprint": "6f76b375e63c799829d2f285b7dd1f8c7c28ab0b418cf7494bbcf5210b40e94e",
      "check_name": "SQL",
      "message": "Possible SQL injection",
      "file": "app/controllers/grade_change_audit_api_controller.rb",
      "line": 459,
      "link": "https://brakemanscanner.org/docs/warning_types/sql_injection/",
      "code": "Score.active.joins(:enrollment).preload(:enrollment).where(:course_score => true).where(\"(enrollments.course_id, enrollments.user_id) IN (#{events.reject(&:in_grading_period?).map do\n key = \"#{event.context_id},#{event.student_id}\"\n\"(#{\"#{event.context_id},#{event.student_id}\"})\"\n end.join(\", \")})\")",
      "render_path": null,
      "location": {
        "type": "method",
        "class": "GradeChangeAuditApiController",
        "method": "current_override_scores_query"
      },
      "user_input": "events.reject(&:in_grading_period?).map do\n key = \"#{event.context_id},#{event.student_id}\"\n\"(#{\"#{event.context_id},#{event.student_id}\"})\"\n end.join(\", \")",
      "confidence": "Medium",
      "cwe_id": [
        89
      ],
      "note": ""
    },
    {
      "warning_type": "SQL Injection",
      "warning_code": 0,
      "fingerprint": "717fe8c412477ae1bd601e83543d17b5e1a9590f8830eaa5d44f55db7362c1e1",
      "check_name": "SQL",
      "message": "Possible SQL injection",
      "file": "lib/data_fixup/populate_root_account_id_on_asset_user_accesses.rb",
      "line": 29,
      "link": "https://brakemanscanner.org/docs/warning_types/sql_injection/",
      "code": "AssetUserAccess.where(:id => ((min..max)), :context_type => \"User\").where(\"asset_code NOT LIKE ALL (ARRAY[#{[*[\"attachment\", \"calendar_event\", \"group\", \"course\"], \"user\"].map do\n \"'%#{t}%'\"\n end.join(\",\")}])\")",
      "render_path": null,
      "location": {
        "type": "method",
        "class": "DataFixup::PopulateRootAccountIdOnAssetUserAccesses",
        "method": "s(:self).populate"
      },
      "user_input": "[*[\"attachment\", \"calendar_event\", \"group\", \"course\"], \"user\"].map do\n \"'%#{t}%'\"\n end.join(\",\")",
      "confidence": "Medium",
      "cwe_id": [
        89
      ],
      "note": ""
    },
    {
      "warning_type": "Redirect",
      "warning_code": 18,
      "fingerprint": "71b088629b59eb0c66dd0aab5736ecda1061b31aeaaf58fbc71dae0114d91fa5",
      "check_name": "Redirect",
      "message": "Possible unprotected redirect",
      "file": "app/controllers/courses_controller.rb",
      "line": 3510,
      "link": "https://brakemanscanner.org/docs/warning_types/redirect/",
      "code": "redirect_to((params[:continue_to] or course_url(@course)))",
      "render_path": null,
      "location": {
        "type": "method",
        "class": "CoursesController",
        "method": "render_update_success"
      },
      "user_input": "params[:continue_to]",
      "confidence": "High",
      "cwe_id": [
        601
      ],
      "note": ""
    },
    {
      "warning_type": "SQL Injection",
      "warning_code": 0,
      "fingerprint": "71cfd336595906692a50a1ce226161486c116baf7be179a8aafe75b0e5bc0cb9",
      "check_name": "SQL",
      "message": "Possible SQL injection",
      "file": "config/initializers/active_record.rb",
      "line": 1120,
      "link": "https://brakemanscanner.org/docs/warning_types/sql_injection/",
      "code": "connection.execute(\"DROP TABLE #{\"#{table_name}_in_batches_temp_table_#{apply_limits(self, start, finish, build_batch_orders(order)).to_sql.hash.abs.to_s(36)}\"[(-63..)]}\")",
      "render_path": null,
      "location": null,
      "user_input": "\"#{table_name}_in_batches_temp_table_#{apply_limits(self, start, finish, build_batch_orders(order)).to_sql.hash.abs.to_s(36)}\"[(-63..)]",
      "confidence": "Medium",
      "cwe_id": [
        89
      ],
      "note": ""
    },
    {
      "warning_type": "File Access",
      "warning_code": 16,
      "fingerprint": "74a55118935cb7380eac981c319e00702be0820eba0d660b45435563caceb4ac",
      "check_name": "SendFile",
      "message": "Model attribute used in file name",
      "file": "app/controllers/files_controller.rb",
      "line": 1675,
      "link": "https://brakemanscanner.org/docs/warning_types/file_access/",
      "code": "send_file(Thumbnail.where(:id => params[:id], :uuid => params[:uuid]).first.full_filename, :content_type => Thumbnail.where(:id => params[:id], :uuid => params[:uuid]).first.content_type)",
      "render_path": null,
      "location": {
        "type": "method",
        "class": "FilesController",
        "method": "show_thumbnail"
      },
      "user_input": "Thumbnail.where(:id => params[:id], :uuid => params[:uuid]).first.full_filename",
      "confidence": "Medium",
      "cwe_id": [
        22
      ],
      "note": ""
    },
    {
      "warning_type": "SQL Injection",
      "warning_code": 0,
      "fingerprint": "750eb4c930157426d6110fe086f4f5567c5baacf015a038468b99519ac0ede2f",
      "check_name": "SQL",
      "message": "Possible SQL injection",
      "file": "app/models/conversation_participant.rb",
      "line": 72,
      "link": "https://brakemanscanner.org/docs/warning_types/sql_injection/",
      "code": "where((\"conversation_participants.root_account_ids <> '' AND \" + like_condition(\"?\", \"'%[' || REPLACE(conversation_participants.root_account_ids, ',', ']%[') || ']%'\", :downcase => false)), ((\"[\" + Shard.birth.activate do\n accts = (masquerading_user.associated_root_accounts.shard(masquerading_user.in_region_associated_shards).to_a + user_being_viewed.associated_root_accounts.shard(user_being_viewed.in_region_associated_shards).to_a).uniq.select do\n a.grants_right?(masquerading_user, :become_user)\n end\n((masquerading_user.associated_root_accounts.shard(masquerading_user.in_region_associated_shards).to_a + user_being_viewed.associated_root_accounts.shard(user_being_viewed.in_region_associated_shards).to_a).uniq.select do\n a.grants_right?(masquerading_user, :become_user)\n end.map(&:id) + (masquerading_user.associated_root_accounts.shard(masquerading_user.in_region_associated_shards).to_a + user_being_viewed.associated_root_accounts.shard(user_being_viewed.in_region_associated_shards).to_a).uniq.select do\n a.grants_right?(masquerading_user, :become_user)\n end.map(&:global_id))\n\n end.join(\"][\")) + \"]\"))",
      "render_path": null,
      "location": {
        "type": "method",
        "class": "ConversationParticipant",
        "method": "for_masquerading_user"
      },
      "user_input": "like_condition(\"?\", \"'%[' || REPLACE(conversation_participants.root_account_ids, ',', ']%[') || ']%'\", :downcase => false)",
      "confidence": "Medium",
      "cwe_id": [
        89
      ],
      "note": ""
    },
    {
      "warning_type": "Cross-Site Scripting",
      "warning_code": 2,
      "fingerprint": "781bcd475f1cc9f734536572daca9d75fb12c7a0a6140708522d93126b6e9712",
      "check_name": "CrossSiteScripting",
      "message": "Unescaped model attribute",
      "file": "app/views/shared/_maintenance_window.html.erb",
      "line": 11,
      "link": "https://brakemanscanner.org/docs/warning_types/cross_site_scripting",
      "code": "Setting.get(\"global_maintenance_notice\", \"\")",
      "render_path": [
        {
          "type": "controller",
          "class": "ProfileController",
          "method": "settings",
          "line": 246,
          "file": "app/controllers/profile_controller.rb",
          "rendered": {
            "name": "profile/profile",
            "file": "app/views/profile/profile.html.erb"
          }
        },
        {
          "type": "template",
          "name": "profile/profile",
          "line": 173,
          "file": "app/views/profile/profile.html.erb",
          "rendered": {
            "name": "shared/_maintenance_window",
            "file": "app/views/shared/_maintenance_window.html.erb"
          }
        }
      ],
      "location": {
        "type": "template",
        "template": "shared/_maintenance_window"
      },
      "user_input": null,
      "confidence": "Medium",
      "cwe_id": [
        79
      ],
      "note": ""
    },
    {
      "warning_type": "SQL Injection",
      "warning_code": 0,
      "fingerprint": "7a21727465813c37024871e528294fa2c02d269d60b62b99774d405263d00517",
      "check_name": "SQL",
      "message": "Possible SQL injection",
      "file": "lib/support_helpers/tii.rb",
      "line": 114,
      "link": "https://brakemanscanner.org/docs/warning_types/sql_injection/",
      "code": "Assignment.joins(:submissions).where(updated_field.gt(@after_time)).where(updated_field.lt(1.hour.ago)).where(\"submissions.#{like_error}\")",
      "render_path": null,
      "location": {
        "type": "method",
        "class": "SupportHelpers::Tii::ShardFixer",
        "method": "load_broken_objects"
      },
      "user_input": "like_error",
      "confidence": "Medium",
      "cwe_id": [
        89
      ],
      "note": ""
    },
    {
      "warning_type": "SQL Injection",
      "warning_code": 0,
      "fingerprint": "7a508e1af8899d8b5e2727fdf138717ab1ca1ec71ab4f8544f1acd5fc9078f71",
      "check_name": "SQL",
      "message": "Possible SQL injection",
      "file": "lib/unzip_attachment.rb",
      "line": 163,
      "link": "https://brakemanscanner.org/docs/warning_types/sql_injection/",
      "code": "Attachment.where(:id => id_positions.keys).update_all(\"position=CASE #{id_positions.inject([]) do\n memo.tap do\n (m << \"WHEN id=#{id} THEN #{position}\") if id and position\n end\n end.join(\" \")} ELSE position END\")",
      "render_path": null,
      "location": {
        "type": "method",
        "class": "UnzipAttachment",
        "method": "update_attachment_positions"
      },
      "user_input": "id_positions.inject([]) do\n memo.tap do\n (m << \"WHEN id=#{id} THEN #{position}\") if id and position\n end\n end.join(\" \")",
      "confidence": "Medium",
      "cwe_id": [
        89
      ],
      "note": ""
    },
    {
      "warning_type": "SSL Verification Bypass",
      "warning_code": 71,
      "fingerprint": "7c6a30da94876a5dcf712e8595642f6144bb9c4033ccdd6a09939c8808e57ce9",
      "check_name": "SSLVerify",
      "message": "SSL certificate verification was bypassed",
      "file": "gems/canvas_kaltura/lib/canvas_kaltura/kaltura_client_v3.rb",
      "line": 396,
      "link": "https://brakemanscanner.org/docs/warning_types/ssl_verification_bypass/",
      "code": "Net::HTTP.new(\"www.kaltura.com\", (Net::HTTP.https_default_port or Net::HTTP.http_default_port)).verify_mode = OpenSSL::SSL::VERIFY_NONE",
      "render_path": null,
      "location": {
        "type": "method",
        "class": "CanvasKaltura::ClientV3",
        "method": "sendRequest"
      },
      "user_input": null,
      "confidence": "High",
      "cwe_id": [
        295
      ],
      "note": ""
    },
    {
      "warning_type": "Command Injection",
      "warning_code": 14,
      "fingerprint": "816a81c5f19187c4a3855a2d49727ffd2f07c31284f44ba2621ae92b83576bdc",
      "check_name": "Execute",
      "message": "Possible command injection",
      "file": "lib/cc/importer/canvas/quiz_converter.rb",
      "line": 46,
      "link": "https://brakemanscanner.org/docs/warning_types/command_injection/",
      "code": "`#{Qti.get_conversion_command(File.join(qti_folder, \"qti_2_1\"), qti_folder)}`",
      "render_path": null,
      "location": {
        "type": "method",
        "class": "CC::Importer::Canvas::QuizConverter",
        "method": "run_qti_converter"
      },
      "user_input": "Qti.get_conversion_command(File.join(qti_folder, \"qti_2_1\"), qti_folder)",
      "confidence": "Medium",
      "cwe_id": [
        77
      ],
      "note": ""
    },
    {
      "warning_type": "SQL Injection",
      "warning_code": 0,
      "fingerprint": "8191472e7cb903bb026cb078bec2d0ecc4c91f3cb2199cf99186a1e142c679fa",
      "check_name": "SQL",
      "message": "Possible SQL injection",
      "file": "config/initializers/active_record.rb",
      "line": 1078,
      "link": "https://brakemanscanner.org/docs/warning_types/sql_injection/",
      "code": "connection.execute(\"CREATE INDEX \\\"temp_primary_key\\\" ON #{connection.quote_local_table_name(\"#{table_name}_in_batches_temp_table_#{apply_limits(self, start, finish, build_batch_orders(order)).to_sql.hash.abs.to_s(36)}\"[(-63..)])}(#{connection.quote_column_name(primary_key)})\")",
      "render_path": null,
      "location": null,
      "user_input": "connection.quote_local_table_name(\"#{table_name}_in_batches_temp_table_#{apply_limits(self, start, finish, build_batch_orders(order)).to_sql.hash.abs.to_s(36)}\"[(-63..)])",
      "confidence": "Medium",
      "cwe_id": [
        89
      ],
      "note": ""
    },
    {
      "warning_type": "SQL Injection",
      "warning_code": 0,
      "fingerprint": "871762919d635836a40277367e84b1427e48755b97056fc79f826168f35ffcbc",
      "check_name": "SQL",
      "message": "Possible SQL injection",
      "file": "app/models/conversation.rb",
      "line": 807,
      "link": "https://brakemanscanner.org/docs/warning_types/sql_injection/",
      "code": "self.class.where([\"(#{col} IS NULL OR #{col} < ?)\", val])",
      "render_path": null,
      "location": {
        "type": "method",
        "class": "Conversation",
        "method": "maybe_update_timestamp"
      },
      "user_input": "col",
      "confidence": "Medium",
      "cwe_id": [
        89
      ],
      "note": ""
    },
    {
      "warning_type": "Redirect",
      "warning_code": 18,
      "fingerprint": "89637035fa3c2dd610d49b418965783e6e3c841d0939c727f3361785cf319ef6",
      "check_name": "Redirect",
      "message": "Possible unprotected redirect",
      "file": "app/controllers/users_controller.rb",
      "line": 2565,
      "link": "https://brakemanscanner.org/docs/warning_types/redirect/",
      "code": "redirect_to(User.avatar_fallback_url(Shard.shard_for(Shard.global_id_for(User.user_id_from_avatar_key(params[:user_id]))).activate do\n Rails.cache.fetch(Cacher.avatar_cache_key(Shard.global_id_for(User.user_id_from_avatar_key(params[:user_id])), ((request.env[\"canvas.domain_root_account\"] or LoadAccount.default_domain_root_account).settings[:avatars] or \"enabled\"))) do\n user = User.where(:id => Shard.global_id_for(User.user_id_from_avatar_key(params[:user_id]))).first\nif User.where(:id => Shard.global_id_for(User.user_id_from_avatar_key(params[:user_id]))).first then\n  User.where(:id => Shard.global_id_for(User.user_id_from_avatar_key(params[:user_id]))).first.avatar_url(nil, ((request.env[\"canvas.domain_root_account\"] or LoadAccount.default_domain_root_account).settings[:avatars] or \"enabled\"))\nelse\n  \"/images/messages/avatar-50.png\"\nend\n end\n end, request))",
      "render_path": null,
      "location": {
        "type": "method",
        "class": "UsersController",
        "method": "avatar_image"
      },
      "user_input": "User.avatar_fallback_url(Shard.shard_for(Shard.global_id_for(User.user_id_from_avatar_key(params[:user_id]))).activate do\n Rails.cache.fetch(Cacher.avatar_cache_key(Shard.global_id_for(User.user_id_from_avatar_key(params[:user_id])), ((request.env[\"canvas.domain_root_account\"] or LoadAccount.default_domain_root_account).settings[:avatars] or \"enabled\"))) do\n user = User.where(:id => Shard.global_id_for(User.user_id_from_avatar_key(params[:user_id]))).first\nif User.where(:id => Shard.global_id_for(User.user_id_from_avatar_key(params[:user_id]))).first then\n  User.where(:id => Shard.global_id_for(User.user_id_from_avatar_key(params[:user_id]))).first.avatar_url(nil, ((request.env[\"canvas.domain_root_account\"] or LoadAccount.default_domain_root_account).settings[:avatars] or \"enabled\"))\nelse\n  \"/images/messages/avatar-50.png\"\nend\n end\n end, request)",
      "confidence": "High",
      "cwe_id": [
        601
      ],
      "note": ""
    },
    {
      "warning_type": "SQL Injection",
      "warning_code": 0,
      "fingerprint": "95cb09e9318723a29052bcdcf833ac2cf91cab22b8cd593987cc9d9e55223f11",
      "check_name": "SQL",
      "message": "Possible SQL injection",
      "file": "app/models/discussion_entry_participant.rb",
      "line": 164,
      "link": "https://brakemanscanner.org/docs/warning_types/sql_injection/",
      "code": "connection.exec_insert(\"  INSERT INTO #{quoted_table_name}\\n              (#{\"discussion_entry_id,user_id,root_account_id,workflow_state,read_at,forced_read_state,rating,report_type\"})\\n       VALUES #{[entry_or_topic].map do\n row_values(batch_entry, user.id, entry_or_topic.root_account_id, (new_state or \"unread\"), [connection.quote(forced), connection.quote(rating), connection.quote(:BRAKEMAN_SAFE_LITERAL)])\n end.map do\n \"(#{row.join(\",\")})\"\n end.join(\",\")}\\n  ON CONFLICT (discussion_entry_id,user_id)\\nDO UPDATE SET #{[\"forced_read_state\", \"rating\", \"report_type\", \"workflow_state\", \"read_at\"].zip([connection.quote(forced), connection.quote(rating), connection.quote(:BRAKEMAN_SAFE_LITERAL), connection.quote(new_state), connection.quote((Time.zone.now or nil))]).map do\n a.join(\"=\")\n end.join(\",\")}\\n        WHERE #{\"(#{quoted_table_name}.#{[\"forced_read_state\", \"rating\", \"report_type\", \"workflow_state\", \"read_at\"].join(\",#{quoted_table_name}.\")})\\n                     IS DISTINCT FROM (#{\"#{connection.quote(forced)},#{connection.quote(rating)},#{connection.quote(:BRAKEMAN_SAFE_LITERAL)},#{connection.quote(new_state)},#{connection.quote((Time.zone.now or nil))}\"})\"}\\n\".squish)",
      "render_path": null,
      "location": {
        "type": "method",
        "class": "DiscussionEntryParticipant",
        "method": "DiscussionEntryParticipant.upsert_for_entries"
      },
      "user_input": "[entry_or_topic].map do\n row_values(batch_entry, user.id, entry_or_topic.root_account_id, (new_state or \"unread\"), [connection.quote(forced), connection.quote(rating), connection.quote(:BRAKEMAN_SAFE_LITERAL)])\n end.map do\n \"(#{row.join(\",\")})\"\n end.join(\",\")",
      "confidence": "Medium",
      "cwe_id": [
        89
      ],
      "note": ""
    },
    {
      "warning_type": "SQL Injection",
      "warning_code": 0,
      "fingerprint": "96ad8f781198eb407e8e108f14a4aa2c4d98bf212125ff66f6cde643bc5bf029",
      "check_name": "SQL",
      "message": "Possible SQL injection",
      "file": "app/models/master_courses/folder_helper.rb",
      "line": 50,
      "link": "https://brakemanscanner.org/docs/warning_types/sql_injection/",
      "code": "Folder.connection.select_values(\"WITH RECURSIVE t AS (\\n  SELECT id, parent_folder_id FROM #{Folder.quoted_table_name} WHERE id IN (#{(Set.new << folder_id).to_a.sort.join(\",\")})\\n  UNION\\n  SELECT folders.id, folders.parent_folder_id FROM #{Folder.quoted_table_name} INNER JOIN t ON folders.id=t.parent_folder_id\\n)\\nSELECT DISTINCT id FROM t\\n\".squish)",
      "render_path": null,
      "location": {
        "type": "method",
        "class": "MasterCourses::FolderHelper",
        "method": "MasterCourses::FolderHelper.locked_folder_ids_for_course"
      },
      "user_input": "(Set.new << folder_id).to_a.sort.join(\",\")",
      "confidence": "Medium",
      "cwe_id": [
        89
      ],
      "note": ""
    },
    {
      "warning_type": "SQL Injection",
      "warning_code": 0,
      "fingerprint": "9a056ab1dd378ca2b48c03d247f078f182dcd9bf97e1b6523000bc6c19c2069d",
      "check_name": "SQL",
      "message": "Possible SQL injection",
      "file": "app/controllers/accounts_controller.rb",
      "line": 1366,
      "link": "https://brakemanscanner.org/docs/warning_types/sql_injection/",
      "code": "AccountReport.from(\"unnest('{#{AccountReport.available_reports.keys.join(\",\")}}'::text[]) report_types (name),\\n                LATERAL (#{@account.account_reports.active.where(\"report_type=name\").most_recent.to_sql}) account_reports \")",
      "render_path": null,
      "location": {
        "type": "method",
        "class": "AccountsController",
        "method": "reports_tab"
      },
      "user_input": "AccountReport.available_reports.keys",
      "confidence": "High",
      "cwe_id": [
        89
      ],
      "note": ""
    },
    {
      "warning_type": "SQL Injection",
      "warning_code": 0,
      "fingerprint": "9b42b79c842d4fd260f8204a367999ddb93a8c6abe72445831f6a491b036eb7b",
      "check_name": "SQL",
      "message": "Possible SQL injection",
      "file": "lib/submission_lifecycle_manager.rb",
      "line": 380,
      "link": "https://brakemanscanner.org/docs/warning_types/sql_injection/",
      "code": "Submission.where(\"(assignment_id, user_id) IN (#{assignment_and_student_id_values(:entries => entries).join(\",\")})\")",
      "render_path": null,
      "location": {
        "type": "method",
        "class": "SubmissionLifecycleManager",
        "method": "current_cached_due_dates"
      },
      "user_input": "assignment_and_student_id_values(:entries => entries).join(\",\")",
      "confidence": "Medium",
      "cwe_id": [
        89
      ],
      "note": ""
    },
    {
      "warning_type": "SQL Injection",
      "warning_code": 0,
      "fingerprint": "9e07215a728d4c6c701fc0f0d9fd2d772ffcfdf092893b67e5d5ef87717d40ac",
      "check_name": "SQL",
      "message": "Possible SQL injection",
      "file": "config/initializers/active_record.rb",
      "line": 917,
      "link": "https://brakemanscanner.org/docs/warning_types/sql_injection/",
      "code": "connection.select_values(\"FETCH FORWARD #{of} FROM #{\"#{table_name}_in_batches_cursor_#{apply_limits(clone, start, finish, build_batch_orders(order)).except(:select).select(primary_key).to_sql.hash.abs.to_s(36)}\"}\")",
      "render_path": null,
      "location": null,
      "user_input": "of",
      "confidence": "Medium",
      "cwe_id": [
        89
      ],
      "note": ""
    },
    {
      "warning_type": "SQL Injection",
      "warning_code": 0,
      "fingerprint": "9e213c3440080230acd65f00562b9bd0d1c1c2c673fd32a020d1ca3c6e2cdb82",
      "check_name": "SQL",
      "message": "Possible SQL injection",
      "file": "app/models/assignment_override.rb",
      "line": 395,
      "link": "https://brakemanscanner.org/docs/warning_types/sql_injection/",
      "code": "where(\"#{field}_overridden\" => true)",
      "render_path": null,
      "location": {
        "type": "method",
        "class": "AssignmentOverride",
        "method": "AssignmentOverride.override"
      },
      "user_input": "field",
      "confidence": "Medium",
      "cwe_id": [
        89
      ],
      "note": ""
    },
    {
      "warning_type": "SQL Injection",
      "warning_code": 0,
      "fingerprint": "a0f1ce90e4aa763c6d7cfdc66b61468e0786329151f922c828db9675c8d66d2a",
      "check_name": "SQL",
      "message": "Possible SQL injection",
      "file": "app/controllers/conversations_controller.rb",
      "line": 1047,
      "link": "https://brakemanscanner.org/docs/warning_types/sql_injection/",
      "code": "InstStatsd::Statsd.count(\"inbox.conversation.unstarred.legacy\", params[:conversation_ids].length)",
      "render_path": null,
      "location": {
        "type": "method",
        "class": "ConversationsController",
        "method": "batch_update"
      },
      "user_input": "params[:conversation_ids].length",
      "confidence": "Medium",
      "cwe_id": [
        89
      ],
      "note": ""
    },
    {
      "warning_type": "Remote Code Execution",
      "warning_code": 24,
      "fingerprint": "a10a5c57e907f73230c60579e08bc331c9d035418e0d8aafa82892c516b2a439",
      "check_name": "UnsafeReflection",
      "message": "Unsafe reflection method `const_get` called with parameter value",
      "file": "app/controllers/application_controller.rb",
      "line": 1566,
      "link": "https://brakemanscanner.org/docs/warning_types/remote_code_execution/",
      "code": "Object.const_get((params[:feed_code].split(\"_\", 2) or [\"group_membership\", params[:feed_code].split(\"_\", 3)[-1]])[0].classify, false)",
      "render_path": null,
      "location": {
        "type": "method",
        "class": "ApplicationController",
        "method": "get_feed_context"
      },
      "user_input": "params[:feed_code].split(\"_\", 2)",
      "confidence": "High",
      "cwe_id": [
        470
      ],
      "note": ""
    },
    {
      "warning_type": "Denial of Service",
      "warning_code": 76,
      "fingerprint": "a2a6a8e4413742bb617c0d22e1f1a7e475dd474d5812ed9391965b471b5958be",
      "check_name": "RegexDoS",
      "message": "Model attribute used in regular expression",
      "file": "app/models/course.rb",
      "line": 2795,
      "link": "https://brakemanscanner.org/docs/warning_types/denial_of_service/",
      "code": "/\\A#{(Folder.root_folders(self).first.name + \"/\")}/",
      "render_path": null,
      "location": {
        "type": "method",
        "class": "Course",
        "method": "copy_attachments_from_course"
      },
      "user_input": "(Folder.root_folders(self).first.name + \"/\")",
      "confidence": "Medium",
      "cwe_id": [
        20,
        185
      ],
      "note": ""
    },
    {
<<<<<<< HEAD
=======
      "warning_type": "SQL Injection",
      "warning_code": 0,
      "fingerprint": "a4576047db11df4a8fe67fc4ff1fee6a227218c60fbf1649e1edf9e2bb0bd4f7",
      "check_name": "SQL",
      "message": "Possible SQL injection",
      "file": "config/initializers/active_record.rb",
      "line": 1540,
      "link": "https://brakemanscanner.org/docs/warning_types/sql_injection/",
      "code": "lock(\"#{lock_type} OF #{connection.quote_local_table_name(klass.table_name)}\")",
      "render_path": null,
      "location": null,
      "user_input": "lock_type",
      "confidence": "Medium",
      "cwe_id": [
        89
      ],
      "note": ""
    },
    {
>>>>>>> 1c55606d
      "warning_type": "Remote Code Execution",
      "warning_code": 119,
      "fingerprint": "ac7f2592c16706e89d16ac41a7507f8abeaec4c0a0df52da89ede40d10d42cab",
      "check_name": "UnsafeReflectionMethods",
      "message": "Unsafe reflection method `method` called with model attribute",
      "file": "app/controllers/grading_periods_controller.rb",
      "line": 208,
      "link": "https://brakemanscanner.org/docs/warning_types/remote_code_execution/",
      "code": "method(:\"#{Account.active.find_by(:id => GradingPeriodGroup.active.select(:account_id).where(:id => params[:set_id])).class.to_s.downcase}_batch_update\")",
      "render_path": null,
      "location": {
        "type": "method",
        "class": "GradingPeriodsController",
        "method": "batch_update"
      },
      "user_input": "Account.active.find_by(:id => GradingPeriodGroup.active.select(:account_id).where(:id => params[:set_id]))",
      "confidence": "Medium",
      "cwe_id": [
        470
      ],
      "note": ""
    },
    {
      "warning_type": "SQL Injection",
      "warning_code": 0,
      "fingerprint": "acb766c09a1b84e9ea08d27d1677bf0c0cce0c66003733bb303d7ac71a89ee82",
      "check_name": "SQL",
      "message": "Possible SQL injection",
      "file": "app/controllers/accounts_controller.rb",
      "line": 1361,
      "link": "https://brakemanscanner.org/docs/warning_types/sql_injection/",
      "code": "AccountReport.from(\"unnest('{#{AccountReport.available_reports.keys.join(\",\")}}'::text[]) report_types (name),\\n                LATERAL (#{@account.account_reports.active.where(\"report_type=name\").most_recent.complete.to_sql}) account_reports \")",
      "render_path": null,
      "location": {
        "type": "method",
        "class": "AccountsController",
        "method": "reports_tab"
      },
      "user_input": "AccountReport.available_reports.keys",
      "confidence": "High",
      "cwe_id": [
        89
      ],
      "note": ""
    },
    {
      "warning_type": "SQL Injection",
      "warning_code": 0,
      "fingerprint": "b11b76425b92ce17706fec86910c7672d08d34b4b6a8c3b7d10946b7457cef1c",
      "check_name": "SQL",
      "message": "Possible SQL injection",
      "file": "app/controllers/grade_change_audit_api_controller.rb",
      "line": 447,
      "link": "https://brakemanscanner.org/docs/warning_types/sql_injection/",
      "code": "Score.active.joins(:enrollment).preload(:enrollment).where(\"(enrollments.course_id, enrollments.user_id, scores.grading_period_id) IN (#{events.select(&:in_grading_period?).map do\n key = \"#{event.context_id},#{event.student_id},#{event.grading_period_id}\"\n\"(#{\"#{event.context_id},#{event.student_id},#{event.grading_period_id}\"})\"\n end.join(\", \")})\")",
      "render_path": null,
      "location": {
        "type": "method",
        "class": "GradeChangeAuditApiController",
        "method": "current_override_scores_query"
      },
      "user_input": "events.select(&:in_grading_period?).map do\n key = \"#{event.context_id},#{event.student_id},#{event.grading_period_id}\"\n\"(#{\"#{event.context_id},#{event.student_id},#{event.grading_period_id}\"})\"\n end.join(\", \")",
      "confidence": "Medium",
      "cwe_id": [
        89
      ],
      "note": ""
    },
    {
      "warning_type": "SQL Injection",
      "warning_code": 0,
      "fingerprint": "b3c753e3a88f578bc30834acd3a1229fef11d45e40e9b54a3b1d424267faacab",
      "check_name": "SQL",
      "message": "Possible SQL injection",
      "file": "app/models/student_enrollment.rb",
      "line": 95,
      "link": "https://brakemanscanner.org/docs/warning_types/sql_injection/",
      "code": "Submission.joins(:assignment).where(:user_id => students.map(&:user_id), :workflow_state => \"deleted\", :assignments => ({ :context_id => course_id })).merge(Assignment.active).in_batches.update_all(\"workflow_state = #{SubmissionLifecycleManager.infer_submission_workflow_state_sql}\")",
      "render_path": null,
      "location": {
        "type": "method",
        "class": "StudentEnrollment",
        "method": "s(:self).restore_deleted_submissions_for_enrollments"
      },
      "user_input": "SubmissionLifecycleManager.infer_submission_workflow_state_sql",
      "confidence": "Medium",
      "cwe_id": [
        89
      ],
      "note": ""
    },
    {
      "warning_type": "Redirect",
      "warning_code": 18,
      "fingerprint": "b4bda6b6d94b643b15299eded526f9e3f9dfc51f70eda595793d94901233d46a",
      "check_name": "Redirect",
      "message": "Possible unprotected redirect",
      "file": "app/controllers/crocodoc_sessions_controller.rb",
      "line": 53,
      "link": "https://brakemanscanner.org/docs/warning_types/redirect/",
      "code": "redirect_to(Attachment.find(extract_blob(params[:hmac], params[:blob], \"user_id\" => ((((nil or PseudonymSession.find_with_validation.record) or Pseudonym.where(:id => (@policy_pseudonym_id)).first).user or nil) or api_find(User, session[:become_user_id])).global_id, \"type\" => \"crocodoc\")[\"attachment_id\"]).crocodoc_document.session_url(:user => (((((nil or PseudonymSession.find_with_validation.record) or Pseudonym.where(:id => (@policy_pseudonym_id)).first).user or nil) or api_find(User, session[:become_user_id]))), :annotations => ((value_to_boolean(params[:annotations]) or true)), :enable_annotations => extract_blob(params[:hmac], params[:blob], \"user_id\" => ((((nil or PseudonymSession.find_with_validation.record) or Pseudonym.where(:id => (@policy_pseudonym_id)).first).user or nil) or api_find(User, session[:become_user_id])).global_id, \"type\" => \"crocodoc\")[\"enable_annotations\"], :moderated_grading_allow_list => extract_blob(params[:hmac], params[:blob], \"user_id\" => ((((nil or PseudonymSession.find_with_validation.record) or Pseudonym.where(:id => (@policy_pseudonym_id)).first).user or nil) or api_find(User, session[:become_user_id])).global_id, \"type\" => \"crocodoc\")[\"moderated_grading_allow_list\"]))",
      "render_path": null,
      "location": {
        "type": "method",
        "class": "CrocodocSessionsController",
        "method": "show"
      },
      "user_input": "Attachment.find(extract_blob(params[:hmac], params[:blob], \"user_id\" => ((((nil or PseudonymSession.find_with_validation.record) or Pseudonym.where(:id => (@policy_pseudonym_id)).first).user or nil) or api_find(User, session[:become_user_id])).global_id, \"type\" => \"crocodoc\")[\"attachment_id\"]).crocodoc_document.session_url(:user => (((((nil or PseudonymSession.find_with_validation.record) or Pseudonym.where(:id => (@policy_pseudonym_id)).first).user or nil) or api_find(User, session[:become_user_id]))), :annotations => ((value_to_boolean(params[:annotations]) or true)), :enable_annotations => extract_blob(params[:hmac], params[:blob], \"user_id\" => ((((nil or PseudonymSession.find_with_validation.record) or Pseudonym.where(:id => (@policy_pseudonym_id)).first).user or nil) or api_find(User, session[:become_user_id])).global_id, \"type\" => \"crocodoc\")[\"enable_annotations\"], :moderated_grading_allow_list => extract_blob(params[:hmac], params[:blob], \"user_id\" => ((((nil or PseudonymSession.find_with_validation.record) or Pseudonym.where(:id => (@policy_pseudonym_id)).first).user or nil) or api_find(User, session[:become_user_id])).global_id, \"type\" => \"crocodoc\")[\"moderated_grading_allow_list\"])",
      "confidence": "High",
      "cwe_id": [
        601
      ],
      "note": ""
    },
    {
      "warning_type": "SQL Injection",
      "warning_code": 0,
      "fingerprint": "b6944f1077661151ed28a4f2c1c874378a58ac2f622d61a3fec18f74e9db7d5b",
      "check_name": "SQL",
      "message": "Possible SQL injection",
      "file": "lib/submission_lifecycle_manager.rb",
      "line": 391,
      "link": "https://brakemanscanner.org/docs/warning_types/sql_injection/",
      "code": "Submission.where(\"(assignment_id, user_id) IN (#{assignment_and_student_id_values(:entries => entries).join(\",\")})\")",
      "render_path": null,
      "location": {
        "type": "method",
        "class": "SubmissionLifecycleManager",
        "method": "record_due_date_changes_for_auditable_assignments!"
      },
      "user_input": "assignment_and_student_id_values(:entries => entries).join(\",\")",
      "confidence": "Medium",
      "cwe_id": [
        89
      ],
      "note": ""
    },
    {
      "warning_type": "SQL Injection",
      "warning_code": 0,
      "fingerprint": "b7c9d38286006de6cec6c394b56539441c1fcff05b2fd66c311665f4efa50df5",
      "check_name": "SQL",
      "message": "Possible SQL injection",
      "file": "config/initializers/active_record.rb",
      "line": 464,
      "link": "https://brakemanscanner.org/docs/warning_types/sql_injection/",
      "code": "find_by_sql((((+\"\" << \"SELECT NULL AS #{column.to_s} WHERE EXISTS (SELECT * FROM #{quoted_table_name} WHERE #{column.to_s} IS NULL) UNION ALL (\") << \"WITH RECURSIVE t AS (\\n  SELECT MIN(#{column.to_s}) AS #{column.to_s} FROM #{quoted_table_name}\\n  UNION ALL\\n  SELECT (SELECT MIN(#{column.to_s}) FROM #{quoted_table_name} WHERE #{column.to_s} > t.#{column.to_s})\\n  FROM t\\n  WHERE t.#{column.to_s} IS NOT NULL\\n)\\nSELECT #{column.to_s} FROM t WHERE #{column.to_s} IS NOT NULL\\n\".squish) << \")\"))",
      "render_path": null,
      "location": {
        "type": "method",
        "class": "ActiveRecord::Base",
        "method": "distinct_values"
      },
      "user_input": "column",
      "confidence": "Medium",
      "cwe_id": [
        89
      ],
      "note": ""
    },
    {
      "warning_type": "SQL Injection",
      "warning_code": 0,
      "fingerprint": "c041acd84098433ca9432cdcd67d0c95382085a6ed4a7ceb73597d9bd235f62a",
      "check_name": "SQL",
      "message": "Possible SQL injection",
      "file": "config/initializers/active_record.rb",
      "line": 410,
      "link": "https://brakemanscanner.org/docs/warning_types/sql_injection/",
      "code": "Arel.sql((\"(#{col} COLLATE #{Canvas::ICU.choose_pg12_collation(connection.icu_collations)})\" or \"CAST(LOWER(replace(#{col}, '\\\\', '\\\\\\\\')) AS bytea)\"))",
      "render_path": null,
      "location": {
        "type": "method",
        "class": "ActiveRecord::Base",
        "method": "best_unicode_collation_key"
      },
      "user_input": "col",
      "confidence": "Medium",
      "cwe_id": [
        89
      ],
      "note": ""
    },
    {
      "warning_type": "Redirect",
      "warning_code": 18,
      "fingerprint": "c6e825e0dac404ef42cb2c45a2ae0b261e506f3c1ccebeadab67e0c289aaf8d6",
      "check_name": "Redirect",
      "message": "Possible unprotected redirect",
      "file": "app/controllers/quizzes/quiz_submissions_controller.rb",
      "line": 116,
      "link": "https://brakemanscanner.org/docs/warning_types/redirect/",
      "code": "redirect_to((params[:next_question_path] or course_quiz_take_path(@context, require_quiz)))",
      "render_path": null,
      "location": {
        "type": "method",
        "class": "Quizzes::QuizSubmissionsController",
        "method": "backup"
      },
      "user_input": "params[:next_question_path]",
      "confidence": "High",
      "cwe_id": [
        601
      ],
      "note": ""
    },
    {
      "warning_type": "SQL Injection",
      "warning_code": 0,
      "fingerprint": "c76f489b64a73c0ca7d8a2e3c7e74d1571d1c5467816a496fa75d8af38eba2b7",
      "check_name": "SQL",
      "message": "Possible SQL injection",
      "file": "lib/submission_lifecycle_manager.rb",
      "line": 526,
      "link": "https://brakemanscanner.org/docs/warning_types/sql_injection/",
      "code": "Submission.deleted.joins(\"INNER JOIN (VALUES #{batch.each_with_object([]) do\n next unless entry[5]\n(memo << \"(#{entry.first}, #{entry.second})\")\n end.join(\",\")})\\nAS vals(assignment_id, student_id)\\nON submissions.assignment_id = vals.assignment_id\\nAND submissions.user_id = vals.student_id\\n\".squish)",
      "render_path": null,
      "location": {
        "type": "method",
        "class": "SubmissionLifecycleManager",
        "method": "handle_lti_deleted_submissions"
      },
      "user_input": "batch.each_with_object([]) do\n next unless entry[5]\n(memo << \"(#{entry.first}, #{entry.second})\")\n end.join(\",\")",
      "confidence": "Medium",
      "cwe_id": [
        89
      ],
      "note": ""
    },
    {
      "warning_type": "SQL Injection",
      "warning_code": 0,
      "fingerprint": "c890ecf49f56bc04f77b5c49645f28eb3dc83c6da9ba94971b9bb8dbb7753c7f",
      "check_name": "SQL",
      "message": "Possible SQL injection",
      "file": "config/initializers/active_record.rb",
      "line": 439,
      "link": "https://brakemanscanner.org/docs/warning_types/sql_injection/",
      "code": "Arel.sql((ary.each_with_index.inject(+\"CASE \") do\n (((string << \"WHEN #{col} IN (\") << Array(values).map do\n connection.quote(value)\n end.join(\", \")) << \") THEN #{i} \")\n end << \"ELSE #{ary.size} END\"))",
      "render_path": null,
      "location": {
        "type": "method",
        "class": "ActiveRecord::Base",
        "method": "rank_sql"
      },
      "user_input": "ary.size",
      "confidence": "Medium",
      "cwe_id": [
        89
      ],
      "note": ""
    },
    {
      "warning_type": "Command Injection",
      "warning_code": 14,
      "fingerprint": "cf943f27ffad630d4ce885bc26aa6e169a537527edc37391f5b029de8c617ed3",
      "check_name": "Execute",
      "message": "Possible command injection",
      "file": "lib/cc/importer/standard/quiz_converter.rb",
      "line": 65,
      "link": "https://brakemanscanner.org/docs/warning_types/command_injection/",
      "code": "`#{Qti.get_conversion_command(out_folder, qti_file)}`",
      "render_path": null,
      "location": {
        "type": "method",
        "class": "CC::Importer::Standard::QuizConverter",
        "method": "run_qti_converter"
      },
      "user_input": "Qti.get_conversion_command(out_folder, qti_file)",
      "confidence": "Medium",
      "cwe_id": [
        77
      ],
      "note": ""
    },
    {
      "warning_type": "SQL Injection",
      "warning_code": 0,
      "fingerprint": "d20c023657e21d01d9b4c16ff26d7b5cc8ba74da73000106494ccb868ee7ba61",
      "check_name": "SQL",
      "message": "Possible SQL injection",
      "file": "config/initializers/active_record.rb",
      "line": 476,
      "link": "https://brakemanscanner.org/docs/warning_types/sql_injection/",
      "code": "Arel.sql(\"#{column} #{direction.to_s.upcase}#{(\" NULLS FIRST\" or \" NULLS LAST\" if (first_or_last == :last) and (direction == :desc))}\".strip)",
      "render_path": null,
      "location": {
        "type": "method",
        "class": "ActiveRecord::Base",
        "method": "nulls"
      },
      "user_input": "column",
      "confidence": "Medium",
      "cwe_id": [
        89
      ],
      "note": ""
    },
    {
      "warning_type": "SQL Injection",
      "warning_code": 0,
      "fingerprint": "d3e4717a8916952af677959ee1c92875143eb4e024d3f9816f3d3bd48fc0b620",
      "check_name": "SQL",
      "message": "Possible SQL injection",
      "file": "lib/score_statistics_generator.rb",
      "line": 61,
      "link": "https://brakemanscanner.org/docs/warning_types/sql_injection/",
      "code": "ScoreStatistic.connection.select_all(\"WITH want_assignments AS (\\n  SELECT a.id, a.created_at\\n  FROM #{Assignment.quoted_table_name} a\\n  WHERE a.context_id = #{course_id} AND a.context_type = 'Course' AND a.workflow_state = 'published'\\n), interesting_submissions AS (\\n  SELECT s.assignment_id, s.user_id, s.score, a.created_at\\n  FROM #{Submission.quoted_table_name} s\\n  JOIN want_assignments a ON s.assignment_id = a.id\\n  WHERE\\n    s.excused IS NOT true\\n    AND s.score IS NOT NULL\\n    AND s.workflow_state = 'graded'\\n), want_users AS (\\n  SELECT e.user_id\\n  FROM #{Enrollment.quoted_table_name} e\\n  WHERE e.type = 'StudentEnrollment' AND e.course_id = #{course_id} AND e.workflow_state NOT IN ('rejected', 'completed', 'deleted', 'inactive')\\n)\\nSELECT\\n  s.assignment_id AS id,\\n  MAX(s.score) AS max,\\n  MIN(s.score) AS min,\\n  AVG(s.score) AS avg,\\n  percentile_cont(0.25) WITHIN GROUP (ORDER BY s.score) AS lower_q,\\n  percentile_cont(0.5) WITHIN GROUP (ORDER BY s.score) AS median,\\n  percentile_cont(0.75) WITHIN GROUP (ORDER BY s.score) AS upper_q,\\n  COUNT(*) AS count\\nFROM\\n  interesting_submissions s\\nWHERE\\n  s.user_id IN (SELECT user_id FROM want_users)\\nGROUP BY s.assignment_id\\nORDER BY MIN(s.created_at)\\n\".squish)",
      "render_path": null,
      "location": {
        "type": "method",
        "class": "ScoreStatisticsGenerator",
        "method": "s(:self).update_assignment_score_statistics"
      },
      "user_input": "course_id",
      "confidence": "Medium",
      "cwe_id": [
        89
      ],
      "note": ""
    },
    {
      "warning_type": "SQL Injection",
      "warning_code": 0,
      "fingerprint": "d9e3d493be1140161ebc0e6c35909dbef58fb8600f7a54a0213ae38fa6896ec0",
      "check_name": "SQL",
      "message": "Possible SQL injection",
      "file": "app/controllers/conversations_controller.rb",
      "line": 1046,
      "link": "https://brakemanscanner.org/docs/warning_types/sql_injection/",
      "code": "InstStatsd::Statsd.count(\"inbox.conversation.starred.legacy\", params[:conversation_ids].length)",
      "render_path": null,
      "location": {
        "type": "method",
        "class": "ConversationsController",
        "method": "batch_update"
      },
      "user_input": "params[:conversation_ids].length",
      "confidence": "Medium",
      "cwe_id": [
        89
      ],
      "note": ""
    },
    {
      "warning_type": "SQL Injection",
      "warning_code": 0,
      "fingerprint": "da5b2b78ae0fc9a43bf7e2588bf56849ff8b0c7c06e4ae1b67ce4cb62089d0e5",
      "check_name": "SQL",
      "message": "Possible SQL injection",
      "file": "lib/grade_calculator.rb",
      "line": 676,
      "link": "https://brakemanscanner.org/docs/warning_types/sql_injection/",
      "code": "Score.connection.execute(\"INSERT INTO #{Score.quoted_table_name} (\\n  enrollment_id, assignment_group_id,\\n  #{assignment_group_columns_to_insert_or_update[:value_names].join(\", \")},\\n  course_score, root_account_id, created_at, updated_at\\n)\\n  SELECT\\n    val.enrollment_id AS enrollment_id,\\n    val.assignment_group_id as assignment_group_id,\\n    #{assignment_group_columns_to_insert_or_update[:insert_columns].join(\", \")},\\n    FALSE AS course_score,\\n    #{(course or Course.find(course)).root_account_id} AS root_account_id,\\n    #{updated_at} AS created_at,\\n    #{updated_at} AS updated_at\\n  FROM\\n    (\\n      SELECT\\n        (x->>0)::INT8 AS enrollment_id,\\n        (x->>1)::INT8 AS assignment_group_id,\\n        #{assignment_group_columns_to_insert_or_update[:value_names].map.with_index do\n \"(x->>#{(i + 2)})::FLOAT8 AS #{name}\"\n end.join(\", \")}\\n      FROM\\n        jsonb_array_elements('#{score_values.to_json}') x\\n    ) val\\n  ORDER BY assignment_group_id, enrollment_id\\nON CONFLICT (enrollment_id, assignment_group_id) WHERE assignment_group_id IS NOT NULL\\nDO UPDATE SET\\n  #{update_columns},\\n  updated_at = excluded.updated_at,\\n  root_account_id = excluded.root_account_id,\\n  workflow_state = COALESCE(NULLIF(excluded.workflow_state, 'deleted'), 'active')\\nWHERE\\n  #{update_conditions}\\n  OR #{Score.quoted_table_name}.root_account_id IS DISTINCT FROM excluded.root_account_id\\n  OR #{Score.quoted_table_name}.workflow_state IS DISTINCT FROM COALESCE(NULLIF(excluded.workflow_state, 'deleted'), 'active')\\n\".squish)",
      "render_path": null,
      "location": {
        "type": "method",
        "class": "GradeCalculator",
        "method": "save_assignment_group_scores"
      },
      "user_input": "assignment_group_columns_to_insert_or_update[:value_names].join(\", \")",
      "confidence": "Medium",
      "cwe_id": [
        89
      ],
      "note": ""
    },
    {
      "warning_type": "SQL Injection",
      "warning_code": 0,
      "fingerprint": "dabae4a777574d01b57b41ada118b10e493d7d4d45c89a12b71dd497869423e3",
      "check_name": "SQL",
      "message": "Possible SQL injection",
      "file": "config/initializers/active_record.rb",
      "line": 930,
      "link": "https://brakemanscanner.org/docs/warning_types/sql_injection/",
      "code": "connection.execute(\"CLOSE #{cursor}\")",
      "render_path": null,
      "location": null,
      "user_input": "cursor",
      "confidence": "Medium",
      "cwe_id": [
        89
      ],
      "note": ""
    },
    {
      "warning_type": "SQL Injection",
      "warning_code": 0,
      "fingerprint": "ded9e82288e144d1d531650c2d385aa95a6e3688d4d3ca04757c2c3a61db4119",
      "check_name": "SQL",
      "message": "Possible SQL injection",
      "file": "app/controllers/conversations_controller.rb",
      "line": 1048,
      "link": "https://brakemanscanner.org/docs/warning_types/sql_injection/",
      "code": "InstStatsd::Statsd.count(\"inbox.conversation.unread.legacy\", params[:conversation_ids].length)",
      "render_path": null,
      "location": {
        "type": "method",
        "class": "ConversationsController",
        "method": "batch_update"
      },
      "user_input": "params[:conversation_ids].length",
      "confidence": "Medium",
      "cwe_id": [
        89
      ],
      "note": ""
    },
    {
      "warning_type": "SQL Injection",
      "warning_code": 0,
      "fingerprint": "dfad7ecb6632ebe768b264e0851c57b7de6b350f378a22b58a7ba66430048002",
      "check_name": "SQL",
      "message": "Possible SQL injection",
      "file": "lib/grade_calculator.rb",
      "line": 545,
      "link": "https://brakemanscanner.org/docs/warning_types/sql_injection/",
      "code": "Score.connection.execute(\"INSERT INTO #{Score.quoted_table_name}\\n    (\\n      enrollment_id, grading_period_id,\\n      #{data_to_insert_or_update[:columns].join(\", \")},\\n      course_score, root_account_id, created_at, updated_at\\n    )\\n    SELECT\\n      enrollments.id as enrollment_id,\\n      #{(opts.reverse_merge(:emit_live_event => true, :ignore_muted => true, :update_all_grading_period_scores => true, :update_course_score => true, :only_update_course_gp_metadata => false, :only_update_points => false, :use_what_if_scores => false, :include_discussion_checkpoints => false)[:grading_period].id or \"NULL\")} AS grading_period_id,\\n      #{data_to_insert_or_update[:columns].each_with_object(Hash.new do\n h[k] = +\"\"\n end).with_index do\n join = (i > 0)\n(h[:insert_columns] << \"#{\", \" if (i > 0)}#{c}\")\n(h[:inner_selects] << \"#{\", \" if (i > 0)}(x->>#{(i + 1)})::FLOAT8 AS #{c}\")\n(h[:update_columns] << \"#{\", \" if (i > 0)}#{c} = excluded.#{c}\")\n(h[:update_conditions] << \"#{\" OR \" if (i > 0)}#{Score.quoted_table_name}.#{c} IS DISTINCT FROM excluded.#{c}\")\n end[:insert_columns]},\\n      #{if opts.reverse_merge(:emit_live_event => true, :ignore_muted => true, :update_all_grading_period_scores => true, :update_course_score => true, :only_update_course_gp_metadata => false, :only_update_points => false, :use_what_if_scores => false, :include_discussion_checkpoints => false)[:grading_period] then\n  \"FALSE\"\nelse\n  \"TRUE\"\nend} AS course_score,\\n      #{(course or Course.find(course)).root_account_id} AS root_account_id,\\n      #{updated_at} AS created_at,\\n      #{updated_at} AS updated_at\\n    FROM\\n        (\\n          SELECT\\n            (x->>0)::INT8 AS enrollment_id,\\n            #{data_to_insert_or_update[:columns].each_with_object(Hash.new do\n h[k] = +\"\"\n end).with_index do\n join = (i > 0)\n(h[:insert_columns] << \"#{\", \" if (i > 0)}#{c}\")\n(h[:inner_selects] << \"#{\", \" if (i > 0)}(x->>#{(i + 1)})::FLOAT8 AS #{c}\")\n(h[:update_columns] << \"#{\", \" if (i > 0)}#{c} = excluded.#{c}\")\n(h[:update_conditions] << \"#{\" OR \" if (i > 0)}#{Score.quoted_table_name}.#{c} IS DISTINCT FROM excluded.#{c}\")\n end[:inner_selects]}\\n          FROM\\n            jsonb_array_elements('#{data_to_insert_or_update[:values].to_json}') x\\n        ) j\\n    JOIN #{Enrollment.quoted_table_name} AS enrollments ON j.enrollment_id = enrollments.id\\nORDER BY enrollment_id\\nON CONFLICT #{(\"(enrollment_id, grading_period_id) WHERE grading_period_id IS NOT NULL\" or \"(enrollment_id) WHERE course_score\")}\\nDO UPDATE SET\\n    #{data_to_insert_or_update[:columns].each_with_object(Hash.new do\n h[k] = +\"\"\n end).with_index do\n join = (i > 0)\n(h[:insert_columns] << \"#{\", \" if (i > 0)}#{c}\")\n(h[:inner_selects] << \"#{\", \" if (i > 0)}(x->>#{(i + 1)})::FLOAT8 AS #{c}\")\n(h[:update_columns] << \"#{\", \" if (i > 0)}#{c} = excluded.#{c}\")\n(h[:update_conditions] << \"#{\" OR \" if (i > 0)}#{Score.quoted_table_name}.#{c} IS DISTINCT FROM excluded.#{c}\")\n end[:update_columns]},\\n    updated_at = excluded.updated_at,\\n    root_account_id = excluded.root_account_id,\\n    /* if workflow_state was previously deleted for some reason, update it to active */\\n    workflow_state = COALESCE(NULLIF(excluded.workflow_state, 'deleted'), 'active')\\nWHERE\\n  #{data_to_insert_or_update[:columns].each_with_object(Hash.new do\n h[k] = +\"\"\n end).with_index do\n join = (i > 0)\n(h[:insert_columns] << \"#{\", \" if (i > 0)}#{c}\")\n(h[:inner_selects] << \"#{\", \" if (i > 0)}(x->>#{(i + 1)})::FLOAT8 AS #{c}\")\n(h[:update_columns] << \"#{\", \" if (i > 0)}#{c} = excluded.#{c}\")\n(h[:update_conditions] << \"#{\" OR \" if (i > 0)}#{Score.quoted_table_name}.#{c} IS DISTINCT FROM excluded.#{c}\")\n end[:update_conditions]}\\n  OR #{Score.quoted_table_name}.root_account_id IS DISTINCT FROM excluded.root_account_id\\n  OR #{Score.quoted_table_name}.workflow_state IS DISTINCT FROM COALESCE(NULLIF(excluded.workflow_state, 'deleted'), 'active')\\n\".squish)",
      "render_path": null,
      "location": {
        "type": "method",
        "class": "GradeCalculator",
        "method": "save_course_and_grading_period_scores"
      },
      "user_input": "data_to_insert_or_update[:columns].join(\", \")",
      "confidence": "Medium",
      "cwe_id": [
        89
      ],
      "note": ""
    },
    {
      "warning_type": "SQL Injection",
      "warning_code": 0,
      "fingerprint": "ed7c9737aa0322745fdf46f8b995b7cbeb46a1823508dde7374a7a3a290a9ab9",
      "check_name": "SQL",
      "message": "Possible SQL injection",
      "file": "config/initializers/active_record.rb",
      "line": 1648,
      "link": "https://brakemanscanner.org/docs/warning_types/sql_injection/",
      "code": "connection.select_value(\"SELECT COUNT(*) FROM pg_proc WHERE proname='#{procname}'\")",
      "render_path": null,
      "location": {
        "type": "method",
        "class": "ActiveRecord::Migration",
        "method": "has_postgres_proc?"
      },
      "user_input": "procname",
      "confidence": "Medium",
      "cwe_id": [
        89
      ],
      "note": ""
    },
    {
      "warning_type": "SQL Injection",
      "warning_code": 0,
      "fingerprint": "f3dac3134b91a97f3428a364aa976a9381a5c2b1361867f962ef87f6a6c4f2b2",
      "check_name": "SQL",
      "message": "Possible SQL injection",
      "file": "config/initializers/active_record.rb",
      "line": 1081,
      "link": "https://brakemanscanner.org/docs/warning_types/sql_injection/",
      "code": "connection.execute(\"ALTER TABLE #{\"#{table_name}_in_batches_temp_table_#{apply_limits(self, start, finish, build_batch_orders(order)).to_sql.hash.abs.to_s(36)}\"[(-63..)]} ADD temp_primary_key SERIAL PRIMARY KEY\")",
      "render_path": null,
      "location": null,
      "user_input": "\"#{table_name}_in_batches_temp_table_#{apply_limits(self, start, finish, build_batch_orders(order)).to_sql.hash.abs.to_s(36)}\"[(-63..)]",
      "confidence": "Medium",
      "cwe_id": [
        89
      ],
      "note": ""
    },
    {
      "warning_type": "SQL Injection",
      "warning_code": 0,
      "fingerprint": "f96846e71cf53aa7d47526eed20c2ca02e451bff985db00ef3e055729cafa938",
      "check_name": "SQL",
      "message": "Possible SQL injection",
      "file": "app/controllers/user_observees_controller.rb",
      "line": 343,
      "link": "https://brakemanscanner.org/docs/warning_types/sql_injection/",
      "code": "UserAccountAssociation.joins(:account).where(:accounts => ({ :parent_account_id => nil })).where(:user_id => users.map(&:id)).group(:account_id).having(\"count(*) = #{users.map(&:id).length}\")",
      "render_path": null,
      "location": {
        "type": "method",
        "class": "UserObserveesController",
        "method": "common_root_accounts_for"
      },
      "user_input": "users.map(&:id).length",
      "confidence": "Medium",
      "cwe_id": [
        89
      ],
      "note": ""
    },
    {
      "warning_type": "SQL Injection",
      "warning_code": 0,
      "fingerprint": "fb7c5e3bf261ced366e1de5d90ecd0b3410ce8ba46fc18b3e5062fce721175c4",
      "check_name": "SQL",
      "message": "Possible SQL injection",
      "file": "lib/base/active_support/cache/safe_redis_race_condition.rb",
      "line": 49,
      "link": "https://brakemanscanner.org/docs/warning_types/sql_injection/",
      "code": "lock(\"lock:#{key}\", options)",
      "render_path": null,
      "location": {
        "type": "method",
        "class": "ActiveSupport::Cache::SafeRedisRaceCondition",
        "method": "handle_expired_entry"
      },
      "user_input": "key",
      "confidence": "Medium",
      "cwe_id": [
        89
      ],
      "note": ""
    },
    {
      "warning_type": "SQL Injection",
      "warning_code": 0,
      "fingerprint": "fb7c5e3bf261ced366e1de5d90ecd0b3410ce8ba46fc18b3e5062fce721175c4",
      "check_name": "SQL",
      "message": "Possible SQL injection",
      "file": "lib/base/active_support/cache/safe_redis_race_condition.rb",
      "line": 58,
      "link": "https://brakemanscanner.org/docs/warning_types/sql_injection/",
      "code": "lock(\"lock:#{key}\", options)",
      "render_path": null,
      "location": {
        "type": "method",
        "class": "ActiveSupport::Cache::SafeRedisRaceCondition",
        "method": "handle_expired_entry"
      },
      "user_input": "key",
      "confidence": "Medium",
      "cwe_id": [
        89
      ],
      "note": ""
    },
    {
      "warning_type": "Denial of Service",
      "warning_code": 76,
      "fingerprint": "fc7f2d79b7dc9e8e7ebbde4dedf94b1f749eb741946118259145b5843d75e98a",
      "check_name": "RegexDoS",
      "message": "Model attribute used in regular expression",
      "file": "app/models/content_migration.rb",
      "line": 623,
      "link": "https://brakemanscanner.org/docs/warning_types/denial_of_service/",
      "code": "/\\A#{(Folder.root_folders(context).first.name + \"/\")}/",
      "render_path": null,
      "location": {
        "type": "method",
        "class": "ContentMigration",
        "method": "import_content"
      },
      "user_input": "(Folder.root_folders(context).first.name + \"/\")",
      "confidence": "Medium",
      "cwe_id": [
        20,
        185
      ],
      "note": ""
    }
  ],
  "updated": "2024-11-05 16:20:57 +0000",
  "brakeman_version": "6.2.1"
}<|MERGE_RESOLUTION|>--- conflicted
+++ resolved
@@ -1065,8 +1065,6 @@
       "note": ""
     },
     {
-<<<<<<< HEAD
-=======
       "warning_type": "SQL Injection",
       "warning_code": 0,
       "fingerprint": "a4576047db11df4a8fe67fc4ff1fee6a227218c60fbf1649e1edf9e2bb0bd4f7",
@@ -1086,7 +1084,6 @@
       "note": ""
     },
     {
->>>>>>> 1c55606d
       "warning_type": "Remote Code Execution",
       "warning_code": 119,
       "fingerprint": "ac7f2592c16706e89d16ac41a7507f8abeaec4c0a0df52da89ede40d10d42cab",
