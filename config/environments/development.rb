--- conflicted
+++ resolved
@@ -20,18 +20,11 @@
 # they hit.
 Canvas.protected_attribute_error = :raise
 
-<<<<<<< HEAD
 # Raise an exception on finder type mismatch or nil arguments. Helps us catch
 # these bugs before they hit.
 Canvas.dynamic_finder_nil_arguments_error = :raise
 Canvas.dynamic_finder_type_cast_error = :raise
 
-SslRequirement.ssl_host = "localhost:3000"
-SslRequirement.standard_host = "localhost:3000"
-SslRequirement.disable_ssl_check = true
-
-=======
->>>>>>> 9077560f
 # eval <env>-local.rb if it exists
 Dir[File.dirname(__FILE__) + "/" + File.basename(__FILE__, ".rb") + "-*.rb"].each { |localfile| eval(File.new(localfile).read) }
 
