--- conflicted
+++ resolved
@@ -128,11 +128,7 @@
   task :clone_data_analytics do
     on roles(:app) do
       within release_path do
-<<<<<<< HEAD
         execute :git, 'clone', '-b master', 'https://github.com/beyond-z/analytics.git', 'gems/plugins/analytics'
-=======
-        execute :git, 'clone', '-b master_upgrade', 'https://github.com/beyond-z/analytics.git', 'gems/plugins/analytics'
->>>>>>> 91d050ae
       end
     end
   end
