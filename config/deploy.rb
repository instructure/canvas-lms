# config valid only for Capistrano 3.1
lock '3.5.0'

set :application, 'canvas'
set :repo_url, 'git@github.com:beyond-z/canvas-lms.git'
set :rails_env,     'production'
set :user,          'canvasuser'
set :group,         'canvasadmin'

# These settings were pulled from here: https://github.com/sfu/canvas-lms/blob/sfu-develop/config/deploy.rb
# The reason is that canvas:compile_assets requires development gems (parallel-0.5.16) and by default
# the capistrano/bundle lib runs this: 
#     /usr/bin/env bundle install --binstubs /var/canvas/shared/bin --path /var/canvas/shared/bundle --without development test --deployment
# which doesn't install parallel-0.5.16 in the shared/bundle directory.
# 
# This essentially makes Capistrano run the "bundle install" command found in the Canvas Production Start guide
# which doesn't specify the "--without development test" options.
set :bundle_path, "vendor/bundle"
set :bundle_without, "sqlite mysql"
set :bundle_flags,  ""
set :bundle_binstubs, nil 

# Default branch is :master
# ask :branch, proc { `git rev-parse --abbrev-ref HEAD`.chomp }.call

# Default deploy_to directory is /var/www/my_app
set :deploy_to, '/var/canvas'

# Default value for :scm is :git
# set :scm, :git

# Default value for :format is :pretty
# set :format, :pretty

# Default value for :log_level is :debug
# set :log_level, :debug

# Turn this on to see why SSH connections are failing:
#set :ssh_options, {
#   verbose: :debug
#}

# Default value for :pty is false
# set :pty, true

# Default value for :linked_files is []
#set :linked_files, %w{config/database.yml}

# Default value for linked_dirs is []
# Oh nelly, DO NOT add the "config" dir in here.  Symlinked config files don't work
# for core ruby config, like boot.rb when it sets RAILS_ROOT.  You'll get Rack loading
# errors when it can't find files (e.g. lib/canvas_logger).  This is the reason that
# configs are copied over in the copy_configs task.

set :linked_dirs, %w{log tmp/pids public/system}
# Default value for default_env is {}
# set :default_env, { path: "/opt/ruby/bin:$PATH" }

# Default value for keep_releases is 5
# Set it to 1 to free up space (1.6GB per release, plus about 1GB overhead to compile npm assets on an 8GB server)
# and realistically, we don't release until we're sure it's good.  If we mess up, we can just revert in src ctrl and do
# a new release.
set :keep_releases, 1

# set the locations that we will look for changed assets to determine whether to precompile
set :assets_dependencies, %w(app/stylesheets app/coffeescripts public/javascripts public/stylesheets app/views/jst spec/javascripts spec/coffeescripts Gemfile.lock config/routes.rb)
#
# Capistrano runs as the deploy user, but Canvas is setup to be owned by another user.
# Rollbacks and cleanups of more than :keep_releases fail with permissions errors. 
# This solves that.
SSHKit.config.command_map[:rm]  = "sudo rm"
SSHKit.config.command_map[:tar]  = "sudo tar"

# Canvas uses it's own precompile assets defined below.
Rake::Task["deploy:compile_assets"].clear_actions
class PrecompileRequired < StandardError;
end

# Since we disable the default "deploy:compile_assets" and overide with the custom 
# "canvas:compile_assets", we also disable the rollback which attempts to put the
# manifest* that rails generates during a normal "deploy:compile_assets" back into place.
Rake::Task["deploy:rollback_assets"].clear_actions

Rake::Task["deploy:restart"].clear_actions

Rake::Task["deploy:migrate"].clear_actions

namespace :deploy do

  # TODO: change this to tag the git branch. 
  #desc 'Update application code'
  #task :update do
  #  on roles(:app) do |host|
  #    within fetch(:deploy_to) do
  #      execute :git, 'pull', 'origin', fetch(:branch)
  #    end
  #  end
  #end

  desc "Copy config files from <deploy_to>/config to the release directory"
  task :copy_config do
    on roles(:app) do
      execute :sudo, 'cp -rp', "#{fetch(:deploy_to)}/config/*", "#{release_path}/config"
    end
  end

  before :updated, :copy_config

  desc "Setup permissions on Canvas files in preparation for compile_assets, bundle install, and db:migrate"
  task :setup_permissions do
    on roles(:app) do
      # Needed for rake canvas:compile_assets and db:migrate to work.  It tries to write to production.log
      # and this process runs as the deploy user who is in the canvasadmin group whereas the apache
      # application runs as canvasuser so when logs get rotated they are put in the canvasuser group
      execute :sudo, 'chown -R canvasuser:canvasadmin', release_path.join('log/') 
      execute :sudo, 'chmod -R g+w', release_path.join('log')
    end
  end

  before :updated, :setup_permissions

  desc "Clone QTIMigrationTool so that course import and export works"
  task :clone_qtimigrationtool do
    on roles(:app) do
      within release_path do
        execute :git, 'clone', 'https://github.com/instructure/QTIMigrationTool.git', 'vendor/QTIMigrationTool'
        execute :sudo, 'chmod', '+x vendor/QTIMigrationTool/migrate.py'
      end
    end
  end

  desc "Clone data analytics package"
  task :clone_data_analytics do
    on roles(:app) do
      within release_path do
        execute :git, 'clone', '-b master', 'https://github.com/beyond-z/analytics.git', 'gems/plugins/analytics'
      end
    end
  end

  before :updated, :clone_data_analytics
  before :updated, :clone_qtimigrationtool

  desc "Migrate database"
  task :migrate do
    on roles(:app) do
      within release_path do
        with rails_env: fetch(:rails_env) do
          # Have to run predeploy sometimes when pulling in lots of changes b/c
          # predeploy puts in place some dependencies that deploy needs. This was a problem
          # when pulling in updated code from Instructure after an 8 month lapse on 7/27/16
          execute :rake, 'db:migrate:predeploy', '--trace'
          execute :rake, 'db:migrate', '--trace'
        end
      end
    end
  end

  desc "Compile static assets"
  task :compile_assets => :set_compile_assets_vars do
   on roles(:app) do
      within release_path do
        with rails_env: fetch(:rails_env) do
          begin

            # This task only actually does the precompile if any files changed that require it.  Otherwise, it copies
            # the file from the previous release.  I used these for inspiration on how to implement:
            # https://coderwall.com/p/aridag/only-precompile-assets-when-necessary-rails-4-capistrano-3
            # http://www.snip2code.com/Snippet/119715/Skip-asset-compilation-in-Capistrano-3-i

            # precompile if this is the first deploy
            raise PrecompileRequired unless fetch(:latest_release)

            info("Comparing asset changes between revision #{fetch(:latest_release_revision)} and #{fetch(:release_revision)} to see if asset precompile is required.")
            fetch(:assets_dependencies).each do |dep|
              if should_compile_assets(dep) then raise PrecompileRequired end
            end

            info("Skipping asset precompile, no asset diff found")

            # NOTE: the commented out command below is for a standard Rails 4+ assets, but our version of Canvas uses an older Rails.
            #
            # copy over all of the assets from the last release
            # execute(:sudo, 'cp -a', latest_release_path.join('public', fetch(:assets_prefix)), release_path.join('public', fetch(:assets_prefix)))
            latest_release_path=fetch(:latest_release_path)
            execute(:sudo, 'cp -a', latest_release_path.join('public/assets'), release_path.join('public'))
            execute(:sudo, 'cp -a', latest_release_path.join('public/doc'), release_path.join('public'))
            execute(:sudo, 'cp -a', latest_release_path.join('client_apps'), release_path) # some things in public/javascripts are symlinked here
            execute(:sudo, 'cp -a', latest_release_path.join('public/javascripts'), release_path.join('public'))
            execute(:sudo, 'cp -a', latest_release_path.join('public/optimized'), release_path.join('public'))
            execute(:sudo, 'cp -a', latest_release_path.join('public/dist'), release_path.join('public'))
            execute(:sudo, 'chmod -R g+w', release_path.join('public')) # For some reason, cp -a is not preserving symlinks in public/javascripts/client_apps.  Let the initializer that fixes it create those links.
                                                                        # Also, it db:migrate fails if it has to create new dirs.  E.g. public/plugins

          rescue PrecompileRequired
            # Note: this took me forever to get going because the "deploy" user that it runs as needs rwx permissions on many
            # files in the config directory, however, we setup those files to only be accessible from canvasuser.
            # The way it works now is that /var/canvas/config has the master copies of the files owned by "canvasadmin:canvasadmin"
            # with their permissions set loosely enough on the group so that compile_assets will work since "deploy" is in the 
            # "canvasadmin" group.
            info("Compiling assets because a file in #{fetch(:assets_dependencies)} changed.")
            execute :npm, 'cache clean' # Was getting "npm ERR! cb() never called!".
            #execute :npm, 'install', '--silent'
            execute :npm, '-dd install' # print debug log of npm install
<<<<<<< HEAD
            execute :rake, 'canvas:compile_assets', '--trace'
=======
            execute :rake, 'canvas:compile_assets --trace'
>>>>>>> ce112ee3
          end
        end
      end
    end
  end

  desc "Set the variables needed by the compile_assets task"
  task :set_compile_assets_vars do
    on roles(:all) do
      # find the most recent release
      set(:latest_release, capture(:ls, '-xr', releases_path).split[1])
      unless fetch(:latest_release).nil? # Can happen on the first deploy to a fresh server
        set(:latest_release_path, releases_path.join(fetch(:latest_release)))

        # store the previous and current git revisions
        set(:release_revision, capture(:cat,release_path.join('REVISION')).strip)
        set(:latest_release_revision, capture(:cat, fetch(:latest_release_path).join('REVISION')).strip)
      end
    end
  end

 def should_compile_assets(path_to_check)
   result = true
   on roles(:all) do
     within repo_path do
       # Canvas compiles assets to the same directory as the source files that are in github.
       # So we can't just look at the local filesystem to compare if files changed
       # So, instead we need to use git to tell if there is a change to the assets.
       #
       # This code reads the REVISION file from the previous release and compares the files in the specified
       # path_to_check to this revision to see if there were any changes.
       #
       debug("Checking #{path_to_check} for asset changes.")
       changed_files = capture(:git,'diff --name-only', "#{fetch(:latest_release_revision)}", "#{fetch(:release_revision)}", '--', "#{path_to_check}")
       result = !changed_files.empty?
       if result then debug("Changed files: #{changed_files}") end
     end
   end
   return result
 end

  desc "Fix ownership on Canvas install directory"
  task :fix_owner do
    on roles(:app) do
      user = fetch :user
      group = fetch :group
      execute :sudo, 'chown -R', "#{group}:#{group}", "#{release_path}"
      execute :sudo, 'chown', "#{user}:#{group}", '/tmp/attachment_fu' # tmp directly used to export grades.
      within release_path do
        execute :sudo, 'chown', "#{user}", "config/*", "Gemfile.lock", "config.ru", "tmp/"
        execute :sudo, 'chmod 440', "config/*.yml"
        execute :sudo, 'chmod 660', "config/google_calendar_auth.json" # this file is special b/c the google/api_client needs to write to it when it refreshes the token
      end
    end
  end

  after :migrate, :fix_owner # Note that migrate sometimes needs to update the Gemfile.lock which fails with permissions errors if we lock it down too soon.

  desc 'Restart application'
  task :restart do
    on roles(:app) do
      execute :sudo, 'chmod -R g+w', release_path.join('tmp') # No clue why, but on prod the releases/XXXXX/tmp dir is created but not group writeable.
      execute :touch, release_path.join('tmp/restart.txt')
    end
  end

  after :published, :restart

  #after :restart, :clear_cache do
  #  on roles(:web), in: :groups, limit: 3, wait: 10 do
      # Here we can do anything such as:
      # within release_path do
      #   execute :rake, 'cache:clear'
      # end
  #  end
  #end

  # Note: see this for a way to run start, stop, or restart: https://github.com/grahamb/capistrano-canvas/blob/master/lib/capistrano/tasks/canvas.rake
  namespace :delayed_jobs do
    %w[start stop restart].each do |command|
      desc "#{command} the delayed_jobs processor"
      task command do
        on roles(:db) do
          execute :sudo, '/etc/init.d/canvas_init', "#{command}"
        end
      end
    end
  end

  after :published, 'deploy:delayed_jobs:restart'

  # NOTE: This is commented out because I just remapped :rm to "sudo rm" so that it works in all cases.
  # I did this after I saw the cleanup of older release fail with the same error.
  #
  # Many files have only rw permissions for the canvasadmin user (not the group) and
  # since the Capistrano deploy user is part of the canvasadmin group,
  # the rollback_cleanup fails when it tries to create a tar archive and then remove the files.  
  # We're adding canvasadmin group permissions to make it work (before the revert b/c otherwise 
  # the release_path would be the release we rolled back to instead of the one we're cleaning up).
  # Note: I also tried running the cleanup_rollback task as sudo, but couldn't figure out how.
  #before :reverting, :fix_rollback_permissions do
  #  on roles(:app) do
  #    execute :sudo, 'chmod -R g+rw', "#{release_path}"
  #  end
  #end

end<|MERGE_RESOLUTION|>--- conflicted
+++ resolved
@@ -202,11 +202,7 @@
             execute :npm, 'cache clean' # Was getting "npm ERR! cb() never called!".
             #execute :npm, 'install', '--silent'
             execute :npm, '-dd install' # print debug log of npm install
-<<<<<<< HEAD
             execute :rake, 'canvas:compile_assets', '--trace'
-=======
-            execute :rake, 'canvas:compile_assets --trace'
->>>>>>> ce112ee3
           end
         end
       end
