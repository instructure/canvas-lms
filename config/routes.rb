# frozen_string_literal: true

#
# Copyright (C) 2011 - present Instructure, Inc.
#
# This file is part of Canvas.
#
# Canvas is free software: you can redistribute it and/or modify it under
# the terms of the GNU Affero General Public License as published by the Free
# Software Foundation, version 3 of the License.
#
# Canvas is distributed in the hope that it will be useful, but WITHOUT ANY
# WARRANTY; without even the implied warranty of MERCHANTABILITY or FITNESS FOR
# A PARTICULAR PURPOSE. See the GNU Affero General Public License for more
# details.
#
# You should have received a copy of the GNU Affero General Public License along
# with this program. If not, see <http://www.gnu.org/licenses/>.

full_path_glob = "(/*full_path)"

# allow plugins to prepend routes
Rails.root.glob("{gems,vendor}/plugins/*/config/pre_routes.rb") do |pre_routes|
  load pre_routes
end

CanvasRails::Application.routes.draw do
  post "/api/graphql", to: "graphql#execute"
  get "graphiql", to: "graphql#graphiql"

  get "acceptable_use_policy", to: "accounts#acceptable_use_policy"

  resources :submissions, only: [] do
    resources :submission_comments, path: :comments, only: :index, defaults: { format: :pdf }
    resources :docviewer_audit_events, only: [:create], constraints: { format: :json }
  end
  resources :submission_comments, only: [:update, :destroy]

  resources :epub_exports, only: [:index]

  get "inbox" => "context#inbox"
  get "oauth/redirect_proxy" => "oauth_proxy#redirect_proxy"

  get "conversations/unread" => "conversations#index", :as => :conversations_unread, :redirect_scope => "unread"
  get "conversations/starred" => "conversations#index", :as => :conversations_starred, :redirect_scope => "starred"
  get "conversations/sent" => "conversations#index", :as => :conversations_sent, :redirect_scope => "sent"
  get "conversations/archived" => "conversations#index", :as => :conversations_archived, :redirect_scope => "archived"
  get "conversations/find_recipients" => "search#recipients"

  get "search/recipients" => "search#recipients"
  post "conversations/mark_all_as_read" => "conversations#mark_all_as_read"
  get "conversations/batches" => "conversations#batches", :as => :conversation_batches
  resources :conversations, only: %i[index show update create destroy] do
    post :add_recipients
    post :add_message
    post :remove_messages
  end

  post "/external_auth_observers/redirect_login" => "login/external_auth_observers#redirect_login", :as => :external_auth_validation

  # So, this will look like:
  # http://instructure.com/register/5R32s9iqwLK75Jbbj0
  match "register/:nonce" => "communication_channels#confirm", :as => :registration_confirmation, :via => [:get, :post]
  # deprecated
  get "pseudonyms/:id/register/:nonce" => "communication_channels#confirm", :as => :registration_confirmation_deprecated
  post "confirmations/:user_id/re_send(/:id)" => "communication_channels#re_send_confirmation", :as => :re_send_confirmation, :id => nil
  get "confirmations/:user_id/limit_reached(/:id)" => "communication_channels#confirmation_limit_reached", :as => :confirmation_limit_reached, :id => nil
  match "forgot_password" => "pseudonyms#forgot_password", :as => :forgot_password, :via => [:get, :post]
  get "pseudonyms/:pseudonym_id/change_password/:nonce" => "pseudonyms#confirm_change_password", :as => :confirm_change_password
  post "pseudonyms/:pseudonym_id/change_password/:nonce" => "pseudonyms#change_password", :as => :change_password

  # callback urls for oauth authorization processes
  get "oauth" => "users#oauth"
  get "oauth_success" => "users#oauth_success"

  get "mr/:id" => "info#message_redirect", :as => :message_redirect
  get "help_links" => "info#help_links"

  # This is a debug route that makes working on error pages easier
  get "test_error" => "info#test_error" unless Rails.env.production?
  get "live_events/heartbeat" => "info#live_events_heartbeat" unless Rails.env.production?

  concern :question_banks do
    resources :question_banks do
      post :bookmark
      post :reorder
      get :questions
      post :move_questions
      resources :assessment_questions
    end
  end

  concern :groups do
    resources :groups, except: :edit
    resources :group_categories, only: %i[create update destroy]
    get "group_unassigned_members" => "groups#unassigned_members"
  end

  resources :group_categories do
    member do
      post "clone_with_name"
    end
  end

  concern :files do
    resources :files, except: [:new] do
      get "inline" => "files#text_show", :as => :text_inline
      get "download" => "files#show", :download => "1"
      get "download.:type" => "files#show", :as => :typed_download, :download => "1"
      get "preview" => "files#show", :preview => "1"
      post "inline_view" => "files#show", :inline => "1"
      get "contents" => "files#attachment_content", :as => :attachment_content
      get "file_preview" => "file_previews#show"
      collection do
        get "folder#{full_path_glob}" => "files#react_files", :format => false, :defaults => { format: "html" }
        get "search" => "files#react_files", :format => false, :defaults => { format: "html" }
        get :quota
        post :reorder
      end
      get "*file_path" => "files#show_relative", :as => :relative_path, :file_path => /.+/ # needs to stay below react_files route
    end
  end

  concern :file_images do
    get "images" => "files#images"
  end

  concern :relative_files do
    get "file_contents/*file_path" => "files#show_relative", :as => :relative_file_path, :file_path => /.+/
  end

  concern :folders do
    resources :folders
  end

  concern :media do
    get "media_download" => "users#media_download"
  end

  concern :users do
    get "users" => "context#roster"
    get "user_services" => "context#roster_user_services"
    get "users/:user_id/usage" => "context#roster_user_usage", :as => :user_usage
    get "users/:id" => "context#roster_user", :as => :user
  end

  concern :announcements do
    resources :announcements
    post "announcements/external_feeds" => "announcements#create_external_feed"
    delete "announcements/external_feeds/:id" => "announcements#destroy_external_feed", :as => :announcements_external_feed
  end

  concern :discussions do
    resources :discussion_topics, only: %i[index new show edit destroy] do
      member do
        get "insights" => "discussion_topics#insights", :as => :insights
      end
    end
    get "discussion_topics/:id/*extras" => "discussion_topics#show", :as => :map, :extras => /.+/
    resources :discussion_entries
  end

  concern :pages do
    resources :wiki_pages, path: :pages, except: %i[update destroy new], constraints: { id: %r{[^/]+} } do
      get "revisions" => "wiki_pages#revisions", :as => :revisions
      put "create_block_editor" => "wiki_pages#create_block_editor", :as => :create_block_editor
    end

    get "wiki" => "wiki_pages#front_page", :as => :wiki
    get "wiki/:id" => "wiki_pages#show_redirect", :id => %r{[^/]+}
    get "wiki/:id/revisions" => "wiki_pages#revisions_redirect", :id => %r{[^/]+}
    get "wiki/:id/revisions/:revision_id" => "wiki_pages#revisions_redirect", :id => %r{[^/]+}
    get "new_page" => "wiki_pages#new", :as => :new_page
  end

  concern :conferences do
    resources :conferences do
      match :join, via: [:get, :post]
      match :close, via: [:get, :post]
      get :recording
      delete :recording, to: "conferences#delete_recording", as: :delete_recording
      get :settings
    end
  end

  get "/courses/:course_id/gradebook2", to: redirect("/courses/%{course_id}/gradebook")

  # There are a lot of resources that are all scoped to the course level
  # (assignments, files, wiki pages, user lists, forums, etc.).  Many of
  # these resources also apply to groups and individual users.  We call
  # courses, users, groups, or even accounts in this setting, "contexts".
  # There are some helper methods like the before_filter :get_context in application_controller
  # and the application_helper method :context_url to make retrieving
  # these contexts, and also generating context-specific urls, easier.
  resources :courses do
    # DEPRECATED
    get "self_enrollment/:self_enrollment" => "courses#self_enrollment", :as => :self_enrollment
    post "self_unenrollment/:self_unenrollment" => "courses#self_unenrollment", :as => :self_unenrollment
    post :unconclude
    get :students
    get "observer_pairing_codes.csv", action: :observer_pairing_codes_csv, as: "observer_pairing_codes"
    post :enrollment_invitation
    # this needs to come before the users concern, or users/:id will preempt it
    get "users/prior" => "context#prior_users", :as => :prior_users
    concerns :users
    get :statistics
    delete "unenroll/:id" => "courses#unenroll_user", :as => :unenroll
    post "move_enrollment/:id" => "courses#move_enrollment", :as => :move_enrollment
    delete "unenroll/:id.:format" => "courses#unenroll_user", :as => :formatted_unenroll
    post "limit_user_grading/:id" => "courses#limit_user", :as => :limit_user_grading
    delete "conclude_user/:id" => "courses#conclude_user", :as => :conclude_user_enrollment
    post "unconclude_user/:id" => "courses#unconclude_user", :as => :unconclude_user_enrollment
    resources :sections, except: %i[index edit new] do
      get "crosslist/confirm/:new_course_id" => "sections#crosslist_check", :as => :confirm_crosslist
      get "user_count" => "sections#user_count", :on => :collection, :as => :user_count
      post :crosslist
      delete "crosslist" => "sections#uncrosslist", :as => :uncrosslist
    end

    get "undelete" => "context#undelete_index", :as => :undelete_items
    post "undelete/:asset_string" => "context#undelete_item", :as => :undelete_item

    get "settings#{full_path_glob}", action: :settings
    get :settings
    get "details" => "courses#settings"
    post :re_send_invitations
    post :enroll_users
    post :link_enrollment
    post :update_nav
    resource :gradebook do
      get "submissions_upload/:assignment_id" => "gradebooks#show_submissions_upload", :as => :show_submissions_upload
      post "submissions_upload/:assignment_id" => "gradebooks#submissions_zip_upload", :as => :submissions_upload

      collection do
        get :change_gradebook_version
        get :blank_submission
        get :final_grade_overrides
        get :speed_grader
        post :speed_grader_settings
        get :history
        post :update_submission
        post :change_gradebook_column_size
        post :save_gradebook_column_order
        get :user_ids
        get :grading_period_assignments
      end
    end

    resource :gradebook_csv, only: [:create]

    # DEPRECATED old migration emails pointed the user to this url, leave so the controller can redirect
    get "imports/list" => "content_imports#index", :as => :import_list
    # DEPRECATED
    get "imports" => "content_imports#intro"
    resource :gradebook_upload do
      get "data" => "gradebook_uploads#data"
    end
    get "grades" => "gradebooks#grade_summary", :id => nil
    get "grading_rubrics" => "gradebooks#grading_rubrics"
    get "grades/:id" => "gradebooks#grade_summary", :as => :student_grades
    post "save_assignment_order" => "gradebooks#save_assignment_order", :as => :save_assignment_order
    concerns :announcements
    get "calendar" => "calendars#show"
    get :locks
    concerns :discussions
    resources :assignments do
      get "moderate" => "assignments#show_moderate"

      get "anonymous_submissions/:anonymous_id",
          to: "submissions/anonymous_previews#show",
          constraints: lambda { |request|
                         request.query_parameters.key?(:preview) && request.format == :html
                       }

      get "anonymous_submissions/:anonymous_id",
          to: "submissions/anonymous_downloads#show",
          constraints: lambda { |request|
                         request.query_parameters.key?(:download)
                       }

      get "anonymous_submissions/:anonymous_id", to: "anonymous_submissions#show", as: :anonymous_submission

      get "submissions/:id",
          to: "submissions/previews#show",
          constraints: lambda { |request|
                         request.query_parameters.key?(:preview) && request.format == :html
                       }

      get "submissions/:id",
          to: "submissions/downloads#show",
          constraints: lambda { |request|
                         request.query_parameters.key?(:download)
                       }

      put "anonymous_submissions/:anonymous_id", to: "anonymous_submissions#update"
      put "anonymous_submissions/:anonymous_id/reassign", to: "anonymous_submissions#redo_submission"
      resources :submissions do
        get "originality_report/:asset_string" => "submissions#originality_report", :as => :originality_report
        post "turnitin/resubmit" => "submissions#resubmit_to_turnitin", :as => :resubmit_to_turnitin
        get "turnitin/:asset_string" => "submissions#turnitin_report", :as => :turnitin_report
        post "vericite/resubmit" => "submissions#resubmit_to_vericite", :as => :resubmit_to_vericite
        get "vericite/:asset_string" => "submissions#vericite_report", :as => :vericite_report
        get "audit_events" => "submissions#audit_events", :as => :audit_events
        put "reassign" => "submissions#redo_submission", :as => :reassign
      end

      get "anonymous_submissions/:anonymous_id/originality_report/:asset_string",
          to: "anonymous_submissions#originality_report",
          as: :anonymous_submission_originality_report
      post "anonymous_submissions/:anonymous_id/turnitin/resubmit",
           to: "anonymous_submissions#resubmit_to_turnitin",
           as: :anonymous_submission_resubmit_to_turnitin
      get "anonymous_submissions/:anonymous_id/turnitin/:asset_string",
          to: "anonymous_submissions#turnitin_report",
          as: :anonymous_submission_turnitin_report
      post "anonymous_submissions/:anonymous_id/vericite/resubmit",
           to: "anonymous_submissions#resubmit_to_vericite",
           as: :anonymous_submission_resubmit_to_vericite
      get "anonymous_submissions/:anonymous_id/vericite/:asset_string",
          to: "anonymous_submissions#vericite_report",
          as: :anonymous_submission_vericite_report

      get :rubric
      resource :rubric_association, path: :rubric do
        resources :rubric_assessments, path: :assessments do
          collection do
            resources :rubric_assessment_imports, path: :imports, only: %i[create show], defaults: { format: :json }
            get :export
          end
        end
      end

      get :peer_reviews
      post :assign_peer_reviews
      delete "peer_reviews/:id" => "assignments#delete_peer_review", :as => :delete_peer_review
      post "peer_reviews/:id" => "assignments#remind_peer_review", :as => :remind_peer_review
      post "peer_reviews/users/:reviewer_id" => "assignments#assign_peer_review", :as => :assign_peer_review
      put "mute" => "assignments#toggle_mute"

      collection do
        get :syllabus
        get :submissions
      end

      get "lti/resource/:resource_link_id",
          controller: "lti/message",
          action: "resource",
          as: :resource_link_id

      get :tool_launch
    end

    resources :grading_standards, only: %i[index create update destroy]

    resources :assignment_groups do
      post "reorder" => "assignment_groups#reorder_assignments", :as => :reorder_assignments
      collection do
        post :reorder
      end
    end

    get "external_tools/sessionless_launch" => "external_tools#sessionless_launch"
    resources :external_tools do
      match :resource_selection, via: [:get, :post]
      get :homework_submission
      get :finished
      collection do
        get :retrieve
      end
    end

    get "lti/resource/:resource_link_id",
        controller: "lti/message",
        action: "resource",
        as: :resource_link_id
    get "lti/basic_lti_launch_request/:message_handler_id",
        controller: "lti/message",
        action: "basic_lti_launch_request",
        as: :basic_lti_launch_request
    post "lti/tool_proxy_registration", controller: "lti/message", action: "registration", as: :tool_proxy_registration
    get "lti/tool_proxy_reregistration/:tool_proxy_id",
        controller: "lti/message",
        action: "reregistration",
        as: :tool_proxy_reregistration
    get "lti/registration_return",
        controller: "lti/message",
        action: "registration_return",
        as: :registration_return

    resources :submissions
    resources :calendar_events

    concerns :files, :file_images, :relative_files, :folders
    concerns :groups
    concerns :pages
    concerns :conferences
    concerns :question_banks

    resources :item_banks, controller: "item_banks", only: [] do
      collection do
        get "/", to: "item_banks#show"
        get "*path", to: "item_banks#show"
      end
    end

    post "quizzes/publish"   => "quizzes/quizzes#publish"
    post "quizzes/unpublish" => "quizzes/quizzes#unpublish"

    post "assignments/publish/quiz"   => "assignments#publish_quizzes"
    post "assignments/unpublish/quiz" => "assignments#unpublish_quizzes"

    post "quizzes/new" => "quizzes/quizzes#new" # use POST instead of GET (not idempotent)
    resources :quizzes, controller: "quizzes/quizzes", except: :new do
      get :managed_quiz_data
      get :submission_versions
      get :history
      get :statistics
      get :read_only
      get :submission_html

      resources :quiz_submissions, controller: "quizzes/quiz_submissions", path: :submissions do
        collection do
          put :backup
          post :backup
        end
        member do
          get :record_answer
          post :record_answer
        end
        resources :events, controller: "quizzes/quiz_submission_events", path: "log#{full_path_glob}"
      end

      post "extensions/:user_id" => "quizzes/quiz_submissions#extensions", :as => :extensions
      resources :quiz_questions, controller: "quizzes/quiz_questions", path: :questions, only: %i[create update destroy show]
      resources :quiz_groups, controller: "quizzes/quiz_groups", path: :groups, only: %i[create update destroy] do
        member do
          post :reorder
        end
      end

      match "take" => "quizzes/quizzes#show", :take => "1", :via => [:get, :post]
      get "take/questions/:question_id" => "quizzes/quizzes#show", :as => :question, :take => "1"
      get :moderate
      get :lockdown_browser_required
    end

    resources :collaborations
    get "lti_collaborations" => "collaborations#lti_index"
    get "lti_collaborations/*all" => "collaborations#lti_index"
    resources :gradebook_uploads
    resources :rubrics
    post "rubrics/llm_criteria", controller: :rubrics, action: :llm_criteria
    resources :rubric_associations do
      post "remind/:assessment_request_id" => "rubric_assessments#remind", :as => :remind_assessee
      resources :rubric_assessments, path: "assessments"
    end

    get "outcomes/users/:user_id" => "outcomes#user_outcome_results", :as => :user_outcomes_results
    resources :outcomes do
      get "alignments/:id" => "outcomes#alignment_redirect", :as => :alignment_redirect
      post "alignments" => "outcomes#align", :as => :align
      delete "alignments/:id" => "outcomes#remove_alignment", :as => :remove_alignment
      get "results" => "outcomes#outcome_results"
      get "results/:id" => "outcomes#outcome_result", :as => :result
      get :details
      collection do
        get :list
        post :add_outcome
      end
    end

    resources :outcome_groups, only: %i[create update destroy] do
      post :reorder
    end

    resources :context_modules, path: :modules do
      post "items" => "context_modules#add_item", :as => :add_item
      post "reorder" => "context_modules#reorder_items", :as => :reorder
      post "collapse" => "context_modules#toggle_collapse", :as => :toggle_collapse
      get "items_html" => "context_modules#items_html", :as => :context_modules_items_html
      get "module_html" => "context_modules#module_html", :as => :context_modules_module_html
      get "prerequisites/:code" => "context_modules#content_tag_prerequisites_needing_finishing", :as => :prerequisites_needing_finishing
      get "items/last" => "context_modules#module_redirect", :as => :last_redirect, :last => 1
      get "items/first" => "context_modules#module_redirect", :as => :first_redirect, :first => 1
      collection do
        post :reorder
        get :progressions
      end
    end

    get "blackout_dates" => "blackout_dates#index"
    get "course_pacing" => "course_paces#index"

    post "collapse_all_modules" => "context_modules#toggle_collapse_all"
    resources :content_exports, only: %i[create index destroy show]
    get "offline_web_exports" => "courses#offline_web_exports"
    post "start_offline_web_export" => "courses#start_offline_web_export"
    get "start_offline_web_export" => "courses#start_offline_web_export"
    get "modules/items/assignment_info" => "context_modules#content_tag_assignment_data", :as => :context_modules_assignment_info
    get "modules/items/estimated_duration_info" => "context_modules#content_tag_estimated_duration_data", :as => :context_modules_estimated_duration_info
    get "modules/items/master_course_info" => "context_modules#content_tag_master_course_data", :as => :context_modules_master_course_info
    get "modules/items/:id" => "context_modules#item_redirect", :as => :context_modules_item_redirect
    get "modules/items/:id/edit_mastery_paths" => "context_modules#item_redirect_mastery_paths"
    get "modules/items/:id/choose" => "context_modules#choose_mastery_path"
    get "modules/items/sequence/:id" => "context_modules#item_details", :as => :context_modules_item_details
    delete "modules/items/:id" => "context_modules#remove_item", :as => :context_modules_remove_item
    put "modules/items/:id" => "context_modules#update_item", :as => :context_modules_update_item
    get "confirm_action" => "courses#confirm_action"
    get :copy, as: :start_copy
    post "copy" => "courses#copy_course", :as => :copy_course
    concerns :media
    get "details/sis_publish" => "courses#sis_publish_status", :as => :sis_publish_status
    post "details/sis_publish" => "courses#publish_to_sis", :as => :publish_to_sis

    resources :user_lists, only: :create
    post "invite_users" => "users#invite_users", :as => :invite_users

    post "reset" => "courses#reset_content"
    resources :alerts
    get "student_view(/:redirect_to_referer)" => "courses#student_view"
    post "student_view(/:redirect_to_referer)" => "courses#student_view", :as => :student_view
    delete "student_view" => "courses#leave_student_view"
    delete "test_student" => "courses#reset_test_student"
    get "content_migrations" => "content_migrations#index"
    get "link_validator" => "courses#link_validator", :as => :link_validator

    get "grading_schemes" => "grading_schemes_json#detail_list"
    get "grading_scheme_summaries" => "grading_schemes_json#summary_list"
    post "grading_schemes" => "grading_schemes_json#create"
    post "grading_schemes/:id/archive" => "grading_schemes_json#archive"
    post "grading_schemes/:id/unarchive" => "grading_schemes_json#unarchive"
    delete "grading_schemes/:id" => "grading_schemes_json#destroy"
    put "grading_schemes/:id" => "grading_schemes_json#update"
    get "grading_schemes/default" => "grading_schemes_json#show_default_grading_scheme"
    get "grading_schemes/:id" => "grading_schemes_json#show"

    get "canvas_career_validation" => "horizon#validate_course"
    post "canvas_career_conversion" => "horizon#convert_course"
    post "canvas_career_reversion" => "horizon#revert_course"

    resources :accessibility, only: [:index] do
      collection do
        resource :issues, only: [:create, :update], module: "accessibility"
<<<<<<< HEAD
=======
        post "preview" => "accessibility/preview#create"
        get "preview" => "accessibility/preview#show"
>>>>>>> 1593bcca
      end
    end
  end

  get "quiz_statistics/:quiz_statistics_id/files/:file_id/download" => "files#show", :as => :quiz_statistics_download, :download => "1"

  resources :page_views, only: :update
  post "media_objects" => "media_objects#create_media_object", :as => :create_media_object
  get "media_objects/:id" => "media_objects#media_object_inline", :as => :media_object
  get "media_objects/:media_object_id/redirect" => "media_objects#media_object_redirect", :as => :media_object_redirect
  get "media_objects/:media_object_id/thumbnail" => "media_objects#media_object_thumbnail", :as => :media_object_thumbnail
  get "media_objects/:media_object_id/info" => "media_objects#show", :as => :media_object_info
  get "media_objects_iframe/:media_object_id" => "media_objects#iframe_media_player", :as => :media_object_iframe
  get "media_objects_iframe" => "media_objects#iframe_media_player", :as => :media_object_iframe_href
  get "media_objects/:media_object_id/media_tracks/:id" => "media_tracks#show", :as => :show_media_tracks
  post "media_objects/:media_object_id/media_tracks" => "media_tracks#create", :as => :create_media_tracks
  delete "media_objects/:media_object_id/media_tracks/:id" => "media_tracks#destroy", :as => :delete_media_tracks

  post "media_attachments" => "media_objects#create_media_object", :as => :create_media_attachment
  get "media_attachments/:attachment_id/thumbnail" => "media_objects#media_object_thumbnail", :as => :media_attachment_thumbnail
  get "media_attachments/:attachment_id/info" => "media_objects#show", :as => :media_attachment_info
  get "media_attachments_iframe/:attachment_id" => "media_objects#iframe_media_player", :as => :media_attachment_iframe
  get "media_attachments/:attachment_id/redirect" => "media_objects#media_object_redirect", :as => :media_attachment_redirect
  get "media_attachments/:attachment_id/media_tracks/:id" => "media_tracks#show", :as => :show_media_attachment_tracks
  post "media_attachments/:attachment_id/media_tracks" => "media_tracks#create", :as => :create_media_attachment_tracks
  delete "media_attachments/:attachment_id/media_tracks/:id" => "media_tracks#destroy", :as => :delete_media_attachment_tracks

  get "external_content/success/:service" => "external_content#success", :as => :external_content_success
  get "external_content/success/:service/:id" => "external_content#success", :as => :external_content_update
  get "external_content/retrieve/oembed" => "external_content#oembed_retrieve", :as => :external_content_oembed_retrieve
  get "external_content/cancel/:service" => "external_content#cancel", :as => :external_content_cancel

  get "deep_linking_cancel", controller: "lti/ims/deep_linking", action: :deep_linking_cancel, as: "deep_linking_cancel"

  resources :block_editors, only: :show

  %w[account course group].each do |context|
    prefix = "#{context}s/:#{context}_id"
    post "#{prefix}/deep_linking_response", controller: "lti/ims/deep_linking", action: :deep_linking_response, as: "#{context}_deep_linking_response"
  end

  %w[account course group user].each do |context|
    match "#{context.pluralize}/:#{context}_id/external_content/success/:service" => "external_content#success", :as => "#{context}_external_content_success", :via => [:get, :post]
    match "#{context.pluralize}/:#{context}_id/external_content/success/:service/:id" => "external_content#success", :as => "#{context}_external_content_update", :via => [:get, :post]
  end

  # We offer a bunch of atom and ical feeds for the user to get
  # data out of Instructure.  The :feed_code attribute is keyed
  # off of either a user, and enrollment, a course, etc. based on
  # that item's uuid.  In config/initializers/active_record.rb you'll
  # find a feed_code method to generate the code, and in
  # application_controller there's a get_feed_context to get it back out.
  scope "/feeds" do
    get "calendars/:feed_code" => "calendar_events_api#public_feed", :as => :feeds_calendar
    get "calendars/:feed_code.:format" => "calendar_events_api#public_feed", :as => :feeds_calendar_format
    get "forums/:feed_code" => "discussion_topics#public_feed", :as => :feeds_forum
    get "forums/:feed_code.:format" => "discussion_topics#public_feed", :as => :feeds_forum_format
    get "topics/:discussion_topic_id/:feed_code" => "discussion_entries#public_feed", :as => :feeds_topic
    get "topics/:discussion_topic_id/:feed_code.:format" => "discussion_entries#public_feed", :as => :feeds_topic_format
    get "announcements/:feed_code" => "announcements#public_feed", :as => :feeds_announcements
    get "announcements/:feed_code.:format" => "announcements#public_feed", :as => :feeds_announcements_format
    get "courses/:feed_code" => "courses#public_feed", :as => :feeds_course
    get "courses/:feed_code.:format" => "courses#public_feed", :as => :feeds_course_format
    get "groups/:feed_code" => "groups#public_feed", :as => :feeds_group
    get "groups/:feed_code.:format" => "groups#public_feed", :as => :feeds_group_format
    get "enrollments/:feed_code" => "courses#public_feed", :as => :feeds_enrollment
    get "enrollments/:feed_code.:format" => "courses#public_feed", :as => :feeds_enrollment_format
    get "users/:feed_code" => "users#public_feed", :as => :feeds_user
    get "users/:feed_code.:format" => "users#public_feed", :as => :feeds_user_format
    get "eportfolios/:eportfolio_id.:format" => "eportfolios#public_feed", :as => :feeds_eportfolio
    get "conversations/:feed_code" => "conversations#public_feed", :as => :feeds_conversation
    get "conversations/:feed_code.:format" => "conversations#public_feed", :as => :feeds_conversation_format
  end

  resources :assessment_questions do
    get "files/:id/download" => "files#assessment_question_show", :as => :map, :download => "1"
    get "files/:id/preview" => "files#assessment_question_show", :preview => "1"
    get "files/:id/:verifier" => "files#assessment_question_show", :as => :verified_file, :download => "1"
  end

  resources :eportfolios, except: :index do
    post :reorder_categories
    post ":eportfolio_category_id/reorder_entries" => "eportfolios#reorder_entries", :as => :reorder_entries
    resources :categories, controller: :eportfolio_categories do
      get "pages" => "eportfolio_categories#pages", :as => :pages
    end
    resources :entries, controller: :eportfolio_entries do
      resources :page_comments, path: :comments, only: [:create, :destroy]
      get "files/:attachment_id" => "eportfolio_entries#attachment", :as => :view_file
      get "submissions/:submission_id" => "eportfolio_entries#submission", :as => :preview_submission
    end

    get :export, as: :export_portfolio
    get :recent_submissions, as: :recent_submissions
    get ":category_name" => "eportfolio_categories#show", :as => :named_category
    get ":category_name/:entry_name" => "eportfolio_entries#show", :as => :named_category_entry
  end

  resources :groups do
    concerns :users
    delete "remove_user/:user_id" => "groups#remove_user", :as => :remove_user
    post :add_user
    get "accept_invitation/:uuid" => "groups#accept_invitation", :as => :accept_invitation
    get "members" => "groups#context_group_members"
    get "undelete" => "context#undelete_index", :as => :undelete_items
    post "undelete/:asset_string" => "context#undelete_item", :as => :undelete_item
    concerns :announcements
    concerns :discussions
    resources :calendar_events
    concerns :files, :file_images, :relative_files, :folders

    resources :external_tools, only: :show do
      collection do
        get :retrieve
      end
    end

    concerns :pages
    concerns :conferences
    concerns :media

    resources :collaborations
    get "lti_collaborations" => "collaborations#lti_index"
    get "lti_collaborations/*all" => "collaborations#lti_index"
    get "calendar" => "calendars#show"

    resources :external_tools do
      get :finished
      match :resource_selection, via: [:get, :post]
      collection do
        get :retrieve
      end
    end
  end

  resources :accounts do
    get "search(/:tab)", action: :course_user_search
    get "settings#{full_path_glob}", action: :settings
    get :reports_tab
    get :settings
    get :admin_tools
    get :eportfolio_moderation
    get "search" => "accounts#course_user_search", :as => :course_user_search
    post "account_users" => "accounts#add_account_user", :as => :add_account_user
    delete "account_users/:id" => "accounts#remove_account_user", :as => :remove_account_user
    resources :grading_standards, only: %i[index create update destroy]
    get :statistics
    get "statistics/over_time/:attribute" => "accounts#statistics_graph", :as => :statistics_graph
    get "statistics/over_time/:attribute.:format" => "accounts#statistics_graph", :as => :formatted_statistics_graph
    get :turnitin_confirmation
    get :vericite_confirmation
    resources :permissions, controller: :role_overrides, only: [:index, :create] do
      collection do
        post :add_role
        delete :remove_role
      end
    end
    get :reports
    get "calendar_settings", action: :account_calendar_settings, as: :calendar_settings

    scope(controller: :analytics_hub) do
      get "analytics_hub", action: :show, as: :analytics_hub
    end

    scope(controller: :brand_configs) do
      get "theme_editor", action: :new, as: :theme_editor
      get "brand_configs", action: :index
      post "brand_configs", action: :create
      delete "brand_configs", action: :destroy
      post "brand_configs/save_to_account", action: :save_to_account
      post "brand_configs/save_to_user_session", action: :save_to_user_session
    end

    resources :role_overrides, only: [:index, :create] do
      collection do
        post :add_role
        delete :remove_role
      end
    end

    resources :terms, except: %i[index new show edit]
    # handle the index route using terms_api_controller
    get "terms", controller: :terms_api, action: "index"

    resources :sub_accounts
    resources :calendar_events

    get :avatars
    get :sis_import
    resources :sis_imports, only: %i[create show index], controller: :sis_imports_api
    get "users" => "accounts#users", :as => "users"
    post "users" => "users#create", :as => :add_user
    get "users/:user_id/delete" => "accounts#confirm_delete_user", :as => :confirm_delete_user
    delete "users/:user_id" => "accounts#remove_user", :as => :delete_user

    # create/delete are handled by specific routes just above
    resources :users, only: %i[new edit show update]
    resources :account_notifications, only: %i[create update destroy]
    concerns :announcements
    resources :submissions

    put "sso_settings" => "authentication_providers#update_sso_settings",
        :as => :update_sso_settings
    delete "authentication_providers" => "authentication_providers#destroy_all", :as => :remove_all_authentication_providers
    resources :authentication_providers, only: %i[show] do
      get :refresh_metadata, action: :refresh_saml_metadata
    end
    resources :authentication_providers, only: %i[index create update destroy] do
      get :debugging, action: :debug_data
      put :debugging, action: :start_debugging
      delete :debugging, action: :stop_debugging
    end
    get "test_ldap_connections" => "authentication_providers#test_ldap_connection"
    get "test_ldap_binds" => "authentication_providers#test_ldap_bind"
    get "test_ldap_searches" => "authentication_providers#test_ldap_search"
    match "test_ldap_logins" => "authentication_providers#test_ldap_login", :via => [:get, :post]

    get "external_tools/sessionless_launch" => "external_tools#sessionless_launch"
    resources :external_tools do
      get :finished
      match :resource_selection, via: [:get, :post]
      collection do
        get :retrieve
      end
    end

    get "lti/resource/:resource_link_id",
        controller: "lti/message",
        action: "resource",
        as: :resource_link_id
    get "lti/basic_lti_launch_request/:message_handler_id",
        controller: "lti/message",
        action: "basic_lti_launch_request",
        as: :basic_lti_launch_request
    post "lti/tool_proxy_registration", controller: "lti/message", action: "registration", as: :tool_proxy_registration
    get "lti/tool_proxy_reregistration/:tool_proxy_id",
        controller: "lti/message",
        action: "reregistration",
        as: :tool_proxy_reregistration
    get "lti/registration_return",
        controller: "lti/message",
        action: "registration_return",
        as: :registration_return

    get "outcomes/users/:user_id" => "outcomes#user_outcome_results", :as => :user_outcomes_results
    resources :outcomes do
      get "results" => "outcomes#outcome_results"
      get "results/:id" => "outcomes#outcome_result", :as => :result
      get "alignments/:id" => "outcomes#alignment_redirect", :as => :alignment_redirect
      get :details
      collection do
        get :list
        post :add_outcome
      end
    end

    resources :outcome_groups, only: %i[create update destroy] do
      post :reorder
    end

    resources :rubrics
    resources :rubric_associations do
      resources :rubric_assessments, path: "assessments"
    end

    concerns :files, :file_images, :relative_files, :folders
    concerns :media
    concerns :groups

    resources :outcomes
    get :courses
    get "courses/:id" => "accounts#courses_redirect", :as => :courses_redirect
    resources :alerts
    resources :question_banks do
      post :bookmark
      post :reorder
      get :questions
      post :move_questions
      resources :assessment_questions
    end

    resources :user_lists, only: :create

    member do
      get :statistics
    end
    resources :developer_keys, only: :index
    get "/developer_keys/:key_id", controller: :developer_keys, action: :index, as: "account_developer_key_view"

    get "apps", controller: "lti/registrations", action: :index, as: "lti_registrations"
    get "apps/*path", controller: "lti/registrations", action: :index
    get "apps/manage", controller: "lti/registrations", action: :index, as: "lti_manage_registrations"

    get "release_notes" => "release_notes#manage", :as => :release_notes_manage

    get "blackout_dates" => "blackout_dates#index"

    get "grading_schemes" => "grading_schemes_json#detail_list"
    get "grading_scheme_summaries" => "grading_schemes_json#summary_list"
    get "grading_scheme_grouped" => "grading_schemes_json#grouped_list"
    post "grading_schemes/:id/archive" => "grading_schemes_json#archive"
    post "grading_schemes/:id/unarchive" => "grading_schemes_json#unarchive"
    post "grading_schemes" => "grading_schemes_json#create"
    get "grading_schemes/account_default" => "grading_schemes_json#show_account_default_grading_scheme"
    put "grading_schemes/account_default" => "grading_schemes_json#update_account_default_grading_scheme"
    delete "grading_schemes/:id" => "grading_schemes_json#destroy"
    put "grading_schemes/:id" => "grading_schemes_json#update"
    get "grading_schemes/:id/used_locations" => "grading_schemes_json#used_locations", :as => :grading_schemes_used_locations
    get "grading_schemes/:id/used_locations/:course_id" => "grading_schemes_json#used_locations_for_course", :as => :grading_schemes_used_locations_for_course
    get "grading_schemes/:id/account_used_locations" => "grading_schemes_json#account_used_locations", :as => :grading_schemes_account_used_locations
    get "grading_schemes/default" => "grading_schemes_json#show_default_grading_scheme"
    get "grading_schemes/:id" => "grading_schemes_json#show"

    get "grading_settings" => "account_grading_settings#index"
    get "grading_settings/*path" => "account_grading_settings#index"
  end

  get "images/users/:user_id" => "users#avatar_image", :as => :avatar_image
  # The following two routes are only used when local storage is enabled, which isn't the case in prod.
  # Once we fully retire the uuids, we can remove the first route.
  get "images/thumbnails/show/:id/:uuid" => "files#show_thumbnail", :as => :show_thumbnail_image
  get "images/thumbnails/show/:id" => "files#show_thumbnail", :as => :show_thumbnail_image_plain
  get "images/thumbnails/:id/:uuid" => "files#image_thumbnail", :as => :thumbnail_image
  get "images/thumbnails/:id" => "files#image_thumbnail_plain", :as => :thumbnail_image_plain
  post "images/users/:user_id/report" => "users#report_avatar_image", :as => :report_avatar_image
  put "images/users/:user_id" => "users#update_avatar_image", :as => :update_avatar_image
  get "grades" => "users#grades"
  get "grades_for_student" => "users#grades_for_student"

  get "login" => "login#new"
  get "login/session_token" => "login#session_token", :as => :login_session_token
  delete "logout" => "login#destroy"
  get "logout" => "login#logout_landing"

  get "login/canvas" => "login/canvas#new", :as => :canvas_login
  get "login/canvas/forgot-password", to: "login/canvas#new"
  post "login/canvas" => "login/canvas#create"
  scope "login/canvas/register", as: "register" do
    get "/", to: "login/canvas#new", as: :landing
    get "/student", to: "login/canvas#new", as: :student
    get "/parent", to: "login/canvas#new", as: :parent
    get "/teacher", to: "login/canvas#new", as: :teacher
  end

  get "login/email_verify" => "login/email_verify#show", :as => :login_email_verify_show
  post "login/email_verify" => "login/email_verify#verify", :as => :login_email_verify

  get "login/ldap" => "login/ldap#new"
  post "login/ldap" => "login/ldap#create"

  get "login/cas" => "login/cas#new"
  get "login/cas/:id" => "login/cas#new", :as => :cas_login
  post "login/cas" => "login/cas#destroy", :as => :cas_logout
  post "login/cas/:id" => "login/cas#destroy"

  get "login/saml" => "login/saml#new", :as => :saml_login_base
  get "login/saml/logout" => "login/saml#destroy"
  post "login/saml/logout" => "login/saml#destroy"
  # deprecated alias
  get "saml_logout" => "login/saml#destroy"
  get "login/saml/:id" => "login/saml#new", :as => :saml_login
  get "saml_observee" => "login/saml#observee_validation", :as => :saml_observee
  post "login/saml" => "login/saml#create"
  # deprecated alias; no longer advertised
  post "saml_consume" => "login/saml#create"

  get "login/saml_idp_discovery" => "login/saml_idp_discovery#new"
  get "login/saml_idp_discovery/:id" => "login/saml_idp_discovery#new", :as => :saml_idp_discovery_login

  # the callback URL for all OAuth1.0a based SSO
  get "login/oauth/callback" => "login/oauth#create", :as => :oauth_login_callback
  # the callback URL for all OAuth2 based SSO
  get "login/oauth2/callback" => "login/oauth2#create", :as => :oauth2_login_callback
  # the callback URL for Apple
  post "login/oauth2/callback" => "login/oauth2#create"
  # ActionController::TestCase can't deal with aliased controllers when finding
  # routes, so we let this route exist only for tests
  get "login/oauth2" => "login/oauth2#new" if Rails.env.test?

  get "login/apple" => "login/apple#new", :as => :apple_login
  post "login/apple" => "login/apple#new"
  get "login/clever" => "login/clever#new", :as => :clever_login
  # Clever gets their own callback, cause we have to add additional processing
  # for their Instant Login feature
  get "login/clever/callback" => "login/clever#create", :as => :clever_callback
  get "login/clever/:id" => "login/clever#new"
  get "login/facebook" => "login/facebook#new", :as => :facebook_login
  get "login/github" => "login/github#new", :as => :github_login
  get "login/google" => "login/google#new", :as => :google_login
  post "login/google" => "login/google#new"
  get "login/google/:id" => "login/google#new"
  get "login/linkedin" => "login/linkedin#new", :as => :linkedin_login
  get "login/microsoft" => "login/microsoft#new"
  post "login/microsoft" => "login/microsoft#new"
  get "login/microsoft/:id" => "login/microsoft#new", :as => :microsoft_login
  get "login/openid_connect" => "login/openid_connect#new"
  post "login/openid_connect" => "login/openid_connect#new"
  get "login/openid_connect/:id" => "login/openid_connect#new", :as => :openid_connect_login
  post "login/openid_connect/logout" => "login/openid_connect#destroy", :as => :openid_connect_logout

  get "login/otp" => "login/otp#new", :as => :otp_login
  post "login/otp/sms" => "login/otp#send_via_sms", :as => :send_otp_via_sms
  post "login/otp" => "login/otp#create"
  delete "login/otp/cancel" => "login/otp#cancel_otp", :as => :cancel_otp
  get "users/self/otps" => "one_time_passwords#index", :as => :one_time_passwords
  delete "users/self/otps" => "one_time_passwords#destroy_all", :as => :destroy_all_one_time_passwords

  # deprecated redirect
  get "login/:id" => "login#new"

  delete "users/:user_id/mfa" => "login/otp#destroy", :as => :disable_mfa
  get "file_session/clear" => "login#clear_file_session", :as => :clear_file_session

  get "register" => "users#new"
  get "register_from_website" => "users#new"
  get "enroll/:self_enrollment_code" => "self_enrollments#new", :as => :enroll
  get "services" => "users#services"
  get "search/bookmarks" => "users#bookmark_search", :as => :bookmark_search
  get "search/rubrics" => "search#rubrics"
  get "search/all_courses" => "search#all_courses"
  resources :users, except: [:destroy, :index] do
    match "masquerade", via: [:get, :post]
    concerns :files, :file_images

    resources :page_views, only: :index
    resources :folders do
      get :download
    end

    resources :calendar_events
    get "external_tools/:id" => "users#external_tool", :as => :external_tool
    resources :rubrics
    resources :rubric_associations do
      resources :rubric_assessments, path: :assessments
    end

    resources :pseudonyms, except: :index
    resources :question_banks, only: :index
    get :admin_merge
    get :admin_split
    get :user_for_merge
    post :merge
    get :grades
    get :manageable_courses
    get "outcomes" => "outcomes#user_outcome_results"
    get "teacher_activity/course/:course_id" => "users#teacher_activity", :as => :course_teacher_activity
    get "teacher_activity/student/:student_id" => "users#teacher_activity", :as => :student_teacher_activity
    get :media_download
    resources :messages, only: %i[index create show] do
      get :html_message
    end
  end

  get "show_message_template" => "messages#show_message_template"
  get "message_templates" => "messages#templates"
  resource :profile, controller: :profile, only: [:show, :update] do
    resources :pseudonyms, except: :index
    resources :tokens, only: [] do
      member do
        post :activate
      end
    end
    member do
      put :update_profile
      get :communication
      put :communication_update
      get :settings
      get :content_shares
      get :observees
    end
  end

  get "account_notifications" => "account_notifications#render_past_global_announcements"

  scope "/profile" do
    post "toggle_disable_inbox" => "profile#toggle_disable_inbox"
    get "profile_pictures" => "profile#profile_pics", :as => :profile_pics
    get "qr_mobile_login" => "profile#qr_mobile_login", :as => :qr_mobile_login
    delete "user_services/:id" => "users#delete_user_service", :as => :profile_user_service
    post "user_services" => "users#create_user_service", :as => :profile_create_user_service
  end

  get "about/:id" => "profile#show", :as => :user_profile
  resources :communication_channels

  get "" => "users#user_dashboard", :as => "dashboard"
  get "dashboard-sidebar" => "users#dashboard_sidebar", :as => :dashboard_sidebar
  post "users/toggle_hide_dashcard_color_overlays" => "users#toggle_hide_dashcard_color_overlays"
  get "styleguide" => "info#styleguide"
  get "accounts/:account_id/theme-preview" => "brand_configs#show"
  root to: "users#user_dashboard", as: "root", via: :get
  # backwards compatibility with the old /dashboard url
  get "dashboard" => "users#user_dashboard", :as => :dashboard_redirect

  # Thought this idea of having dashboard-scoped urls was a good idea at the
  # time... now I'm not as big a fan.
  resource :dashboard, only: [] do
    resources :content_exports, path: :data_exports
  end

  scope "/dashboard" do
    get "stream_items" => "users#dashboard_stream_items", :as => :dashboard_stream_items
    get "dashboard_cards" => "users#dashboard_cards", :as => :dashboard_dashboard_cards
    put "view" => "users#dashboard_view"
    delete "account_notifications/:id" => "users#close_notification", :as => :dashboard_close_notification
    get "eportfolios" => "eportfolios#user_index", :as => :dashboard_eportfolios
    post "comment_session" => "services_api#start_kaltura_session", :as => :dashboard_comment_session
    delete "ignore_stream_item/:id" => "users#ignore_stream_item", :as => :dashboard_ignore_stream_item
  end

  resources :plugins, only: %i[index show update]

  get "calendar" => "calendars#show"
  get "calendar2" => "calendars#show"
  get "course_sections/:course_section_id/calendar_events/:id" => "calendar_events#show", :as => :course_section_calendar_event
  get "files" => "files#index"
  get "files/folder#{full_path_glob}", controller: "files", action: "react_files", format: false, defaults: { format: "html" }
  get "files/search", controller: "files", action: "react_files", format: false, defaults: { format: "html" }
  get "files/:id/public_url" => "files#public_url", :as => :public_url
  post "files/pending" => "files#create_pending", :as => :file_create_pending
  resources :assignments, only: :index do
    resources :files, only: [] do
      post "inline_view" => "files#show", :inline => "1"
    end
  end

  resources :appointment_groups, only: %i[index show edit]

  resources :errors, only: %i[show index create], path: :error_reports

  get "health_check" => "info#health_check"
  get "health_prognosis" => "info#health_prognosis"
  # To be used for uptime reporting
  get "readiness" => "info#readiness"
  # To be used by ALB
  get "internal/readiness" => "info#readiness"
  get "deep" => "info#deep"

  get "web-app-manifest/manifest.json" => "info#web_app_manifest"

  get "browserconfig.xml", to: "info#browserconfig", defaults: { format: "xml" }

  post "object_snippet" => "context#object_snippet"
  get "saml2" => "login/saml#metadata"
  get "internal/services/jwks" => "security#jwks"

  # Routes for course exports
  get "xsd/:version.xsd" => "content_exports#xml_schema"

  get "/jobs", to: "jobs_v2#redirect", as: "jobs"
  get "/job_stats", to: "jobs_v2#job_stats", as: "job_stats"

  resources :jobs_v1, controller: :jobs, only: [:index, :show] do
    collection do
      post "batch_update"
    end
  end

  resources :jobs_v2, only: [:index]

  get "equation_images/*id" => "equation_images#show", :as => :equation_images, :id => /.+/

  # assignments at the top level (without a context) -- we have some specs that
  # assert these routes exist, but just 404 unless it is a download from local
  # storage. I'm not sure we ever actually want top-level assignments available,
  # maybe we should change the specs instead.
  # Note, if local storage is used, a file is fetched from this top level
  # (i.e. SpeedGrader document preview with Google Docs viewer)
  resources :assignments, only: [:index, :show] do
    get "files/:id/download" => "files#show", :download => "1"
  end

  resources :files, except: [:new] do
    get "download" => "files#show", :download => "1"
  end

  resources :rubrics do
    resources :rubric_assessments, path: :assessments
  end

  post "selection_test" => "external_content#selection_test"

  scope "/quizzes/quiz_submissions/:quiz_submission_id", as: "quiz_submission" do
    concerns :files
  end

  get "courses/:course_id/outcome_rollups" => "outcome_results#rollups", :as => "course_outcome_rollups"

  get "terms_of_use" => "legal_information#terms_of_use", :as => "terms_of_use_redirect"
  get "privacy_policy" => "legal_information#privacy_policy", :as => "privacy_policy_redirect"

  scope(controller: :career) do
<<<<<<< HEAD
    get "career/courses/:course_id", action: :catch_all, as: :course_career
    get "career/courses/:course_id/*path", action: :catch_all, as: :course_career_path
    get "career/accounts/:account_id", action: :catch_all, as: :account_career
    get "career/accounts/:account_id/*path", action: :catch_all, as: :account_career_path
=======
    # Routes for course/account are explicit so that get_context works (relies on :course_id and :account_id params)
    get "career/courses/:course_id", action: :show
    get "career/courses/:course_id/*path", action: :show
    get "career/accounts/:account_id", action: :show
    get "career/accounts/:account_id/*path", action: :show
    get "career", action: :show, as: :canvas_career
    get "career/*path", action: :show, as: :canvas_career_path
  end

  scope(controller: :career_experience) do
    post "career/switch_experience", action: :switch_experience
>>>>>>> 1593bcca
  end

  scope(controller: :smart_search) do
    get "courses/:course_id/search", action: :show, as: :course_search
    # TODO: Add back global search once we have a good way to handle it
    # get "search", action: :show
  end

  scope(controller: :translation) do
    post "courses/:course_id/translate", action: :translate, as: :translate
    post "courses/:course_id/translate/paragraph", action: :translate_paragraph, as: :translate_paragraph
  end

  scope(controller: "lti/asset_processor_launch") do
    get "asset_processors/:asset_processor_id/launch", action: :launch_settings, as: :asset_processor_settings_launch
    get "asset_processors/:asset_processor_id/reports/:report_id/launch", action: :launch_report, as: :asset_report_launch
  end

  scope(controller: "lti/eula_launch") do
    %w[course account].each do |context|
      get "#{context}s/:#{context}_id/external_tools/:context_external_tool_id/eula_launch", action: :launch_eula, as: "#{context}_tool_eula_launch"
    end
  end

  ### API routes ###

  # TODO: api routes can't yet take advantage of concerns for DRYness, because of
  # the way ApiRouteSet works. For now we get around it by defining methods
  # inline in the routes file, but getting concerns working would rawk.
  ApiRouteSet::V1.draw(self) do
    scope(controller: :courses) do
      get "courses", action: :index, as: "courses"
      put "courses/:id", action: :update
      get "courses/:id", action: :show, as: "course"
      delete "courses/:id", action: :destroy
      post "accounts/:account_id/courses", action: :create
      get "courses/:course_id/students", action: :students
      get "courses/:course_id/settings", action: :api_settings, as: "course_settings"
      put "courses/:course_id/settings", action: :update_settings
      get "courses/:course_id/recent_students", action: :recent_students, as: "course_recent_students"
      get "courses/:course_id/users", action: :users, as: "course_users"
      get "courses/:course_id/collaborations", controller: :collaborations, action: :api_index, as: "course_collaborations_index"
      delete "courses/:course_id/collaborations/:id", controller: :collaborations, action: :destroy
      put "courses/:id/quizzes", action: "new_quizzes_selection_update", as: "course_new_quizzes_selection_update"
      post "courses/:id/dismiss_migration_limitation_message", action: "dismiss_migration_limitation_msg", as: "course_dismiss_migration_limitation_msg"

      # this api endpoint has been removed, it was redundant with just courses#users
      # we keep it around for backward compatibility though
      get "courses/:course_id/search_users", action: :users
      get "courses/:course_id/users/:id", action: :user, as: "course_user"
      get "courses/:course_id/users/:user_id/progress", action: :user_progress
      get "courses/:course_id/content_share_users", action: :content_share_users, as: "course_content_share_users"
      get "courses/:course_id/activity_stream", action: :activity_stream, as: "course_activity_stream"
      get "courses/:course_id/activity_stream/summary", action: :activity_stream_summary, as: "course_activity_stream_summary"
      get "courses/:course_id/bulk_user_progress", action: :bulk_user_progress, as: "course_bulk_user_progress"
      get "courses/:course_id/todo", action: :todo_items, as: "course_todo_list_items"
      post "courses/:course_id/preview_html", action: :preview_html
      post "courses/:course_id/course_copy", controller: :content_imports, action: :copy_course_content
      get "courses/:course_id/course_copy/:id", controller: :content_imports, action: :copy_course_status, as: :course_copy_status
      get  "courses/:course_id/files", controller: :files, action: :api_index, as: "course_files"
      post "courses/:course_id/files", action: :create_file, as: "course_create_file"
      get "courses/:course_id/folders", controller: :folders, action: :list_all_folders, as: "course_folders"
      get "courses/:course_id/folders_and_files", controller: :folders, action: :list_all_folders_and_files, as: "course_folders_and_files"
      post "courses/:course_id/folders", controller: :folders, action: :create
      get "courses/:course_id/folders/by_path/*full_path", controller: :folders, action: :resolve_path
      get "courses/:course_id/folders/by_path", controller: :folders, action: :resolve_path
      get "courses/:course_id/folders/icon_maker", controller: :folders, action: :icon_maker_folder
      get "courses/:course_id/folders/media", controller: :folders, action: :media_folder
      get "courses/:course_id/folders/:id", controller: :folders, action: :show, as: "course_folder"
      get "media_objects", controller: "media_objects", action: :index, as: :media_objects
      get "courses/:course_id/media_objects", controller: "media_objects", action: :index, as: :course_media_objects
      get "groups/:group_id/media_objects", controller: "media_objects", action: :index, as: :group_media_objects
      get "media_attachments", controller: "media_objects", action: :index, as: :media_attachments
      get "courses/:course_id/media_attachments", controller: "media_objects", action: :index, as: :course_media_attachments
      get "groups/:group_id/media_attachments", controller: "media_objects", action: :index, as: :group_media_attachments
      put "accounts/:account_id/courses", action: :batch_update
      post "courses/:course_id/ping", action: :ping, as: "course_ping"

      get "courses/:course_id/link_validation", action: :link_validation, as: "course_link_validation"
      post "courses/:course_id/link_validation", action: :start_link_validation

      post "courses/:course_id/reset_content", action: :reset_content
      get  "users/:user_id/courses", action: :user_index, as: "user_courses"
      get "courses/:course_id/effective_due_dates", action: :effective_due_dates, as: "course_effective_due_dates"
      get "courses/:course_id/permissions", action: :permissions

      get "courses/:course_id/student_view_student", action: :student_view_student
    end

    scope(controller: :account_calendars_api) do
      get "account_calendars", action: :index, as: :account_calendars
      get "account_calendars/:account_id", action: :show, as: :account_calendar
      put "account_calendars/:account_id", action: :update, as: :update_account_calendar
      put "accounts/:account_id/account_calendars", action: :bulk_update, as: :bulk_update_account_calendars
      get "accounts/:account_id/account_calendars", action: :all_calendars, as: :all_account_calendars
      get "accounts/:account_id/visible_calendars_count", action: :visible_calendars_count, as: :visible_calendars_count
    end

    scope(controller: :account_notifications) do
      post "accounts/:account_id/account_notifications", action: :create, as: "account_notification"
      put "accounts/:account_id/account_notifications/:id", action: :update, as: "account_notification_update"
      get "accounts/:account_id/account_notifications", action: :user_index, as: "user_account_notifications" # to change the api docs
      get "accounts/:account_id/users/:user_id/account_notifications", action: :user_index_deprecated # for back compat
      get "accounts/:account_id/account_notifications/:id", action: :show, as: "user_account_notification_show"
      get "accounts/:account_id/users/:user_id/account_notifications/:id", action: :show_deprecated
      delete "accounts/:account_id/account_notifications/:id", action: :user_close_notification, as: "user_account_notification"
      delete "accounts/:account_id/users/:user_id/account_notifications/:id", action: :user_close_notification_deprecated
    end

    scope(controller: :brand_configs_api) do
      get "brand_variables", action: :show
    end

    scope(controller: :accounts) do
      get "settings/environment", action: :environment
    end

    scope(controller: :tabs) do
      get "accounts/:account_id/tabs", action: :index, as: "account_tabs"
      get "courses/:course_id/tabs", action: :index, as: "course_tabs"
      get "groups/:group_id/tabs", action: :index, as: "group_tabs"
      get "users/:user_id/tabs", action: :index, as: "user_profile_tabs"
      put "courses/:course_id/tabs/:tab_id", action: :update
    end

    scope(controller: :gradebook_filters_api) do
      get "courses/:course_id/gradebook_filters", action: :index
      post "courses/:course_id/gradebook_filters", action: :create
      get "courses/:course_id/gradebook_filters/:id", action: :show
      put "courses/:course_id/gradebook_filters/:id", action: :update
      delete "courses/:course_id/gradebook_filters/:id", action: :destroy
    end

    scope(controller: :scopes_api) do
      get "accounts/:account_id/scopes", action: :index
    end

    scope(controller: :sections) do
      get "courses/:course_id/sections", action: :index, as: "course_sections"
      get "courses/:course_id/sections/:id", action: :show, as: "course_section"
      get "sections/:id", action: :show
      post "courses/:course_id/sections", action: :create
      put "sections/:id", action: :update
      delete "sections/:id", action: :destroy
      post "sections/:id/crosslist/:new_course_id", action: :crosslist
      delete "sections/:id/crosslist", action: :uncrosslist
    end

    scope(controller: :enrollments_api) do
      get  "courses/:course_id/enrollments", action: :index, as: "course_enrollments"
      get  "sections/:section_id/enrollments", action: :index, as: "section_enrollments"
      get  "users/:user_id/enrollments", action: :index, as: "user_enrollments"
      get  "users/:user_id/temporary_enrollment_status", action: :show_temporary_enrollment_status
      get  "accounts/:account_id/enrollments/:id", action: :show, as: "enrollment"

      post "accounts/:account_id/bulk_enrollment", action: :bulk_enrollment, as: "bulk_enrollment"
      post "courses/:course_id/enrollments", action: :create
      post "sections/:section_id/enrollments", action: :create
      post "courses/:course_id/enrollments/:id/accept", action: :accept
      post "courses/:course_id/enrollments/:id/reject", action: :reject

      put "courses/:course_id/users/:user_id/last_attended", action: :last_attended
      put "courses/:course_id/enrollments/:id/reactivate", action: :reactivate, as: "reactivate_enrollment"

      delete "courses/:course_id/enrollments/:id", action: :destroy, as: "destroy_enrollment"
    end

    scope(controller: :temporary_enrollment_pairings_api) do
      get "accounts/:account_id/temporary_enrollment_pairings", action: :index
      get "accounts/:account_id/temporary_enrollment_pairings/:id", action: :show
      get "accounts/:account_id/temporary_enrollment_pairings/new", action: :new
      post "accounts/:account_id/temporary_enrollment_pairings", action: :create
      delete "accounts/:account_id/temporary_enrollment_pairings/:id", action: :destroy
    end

    scope(controller: :terms_api) do
      get "accounts/:account_id/terms", action: :index, as: "enrollment_terms"
      get "accounts/:account_id/terms/:id", action: :show, as: "enrollment_term"
    end

    scope(controller: :terms) do
      post "accounts/:account_id/terms", action: :create
      put "accounts/:account_id/terms/:id", action: :update
      delete "accounts/:account_id/terms/:id", action: :destroy
    end

    scope(controller: :tokens) do
      get "users/:user_id/tokens/:id", action: :show, as: "token"
      post "users/:user_id/tokens", action: :create, as: "tokens"
      put "users/:user_id/tokens/:id", action: :update
      delete "users/:user_id/tokens/:id", action: :destroy
    end

    scope(controller: :authentication_audit_api) do
      get "audit/authentication/logins/:login_id", action: :for_login, as: "audit_authentication_login"
      get "audit/authentication/accounts/:account_id", action: :for_account, as: "audit_authentication_account"
      get "audit/authentication/users/:user_id", action: :for_user, as: "audit_authentication_user"
    end

    scope(controller: :grade_change_audit_api) do
      get "audit/grade_change/assignments/:assignment_id", action: :for_assignment, as: "audit_grade_change_assignment"
      get "audit/grade_change/courses/:course_id", action: :for_course, as: "audit_grade_change_course"
      get "audit/grade_change/students/:student_id", action: :for_student, as: "audit_grade_change_student"
      get "audit/grade_change/graders/:grader_id", action: :for_grader, as: "audit_grade_change_grader"
      get "audit/grade_change/courses/:course_id/assignments/:assignment_id",
          action: :for_course_and_other_parameters,
          as: "audit_grade_change_course_assignment"
      get "audit/grade_change/courses/:course_id/assignments/:assignment_id/graders/:grader_id",
          action: :for_course_and_other_parameters,
          as: "audit_grade_change_course_assignment_grader"
      get "audit/grade_change/courses/:course_id/assignments/:assignment_id/graders/:grader_id/students/:student_id",
          action: :for_course_and_other_parameters,
          as: "audit_grade_change_course_assignment_grader_student"
      get "audit/grade_change/courses/:course_id/assignments/:assignment_id/students/:student_id",
          action: :for_course_and_other_parameters,
          as: "audit_grade_change_course_assignment_student"
      get "audit/grade_change/courses/:course_id/graders/:grader_id",
          action: :for_course_and_other_parameters,
          as: "audit_grade_change_course_grader"
      get "audit/grade_change/courses/:course_id/graders/:grader_id/students/:student_id",
          action: :for_course_and_other_parameters,
          as: "audit_grade_change_course_grader_student"
      get "audit/grade_change/courses/:course_id/students/:student_id",
          action: :for_course_and_other_parameters,
          as: "audit_grade_change_course_student"
      get "audit/grade_change", action: :query, as: "audit_grade_change"
    end

    scope(controller: :course_audit_api) do
      get "audit/course/courses/:course_id", action: :for_course, as: "audit_course_for_course"
      get "audit/course/accounts/:account_id", action: :for_account, as: "audit_course_for_account"
    end

    scope(controller: :assignment_overrides) do
      get "courses/:course_id/assignments/:assignment_id/overrides", action: :index
      post "courses/:course_id/assignments/:assignment_id/overrides", action: :create
      get "courses/:course_id/assignments/:assignment_id/overrides/:id", action: :show, as: "assignment_override"
      put "courses/:course_id/assignments/:assignment_id/overrides/:id", action: :update
      delete "courses/:course_id/assignments/:assignment_id/overrides/:id", action: :destroy
      get "sections/:course_section_id/assignments/:assignment_id/override", action: :section_alias
      get "groups/:group_id/assignments/:assignment_id/override", action: :group_alias
      get "courses/:course_id/assignments/overrides", action: :batch_retrieve
      put "courses/:course_id/assignments/overrides", action: :batch_update
      post "courses/:course_id/assignments/overrides", action: :batch_create
    end

    scope(controller: :assignments_api) do
      get "courses/:course_id/assignments/gradeable_students", controller: :submissions_api, action: :multiple_gradeable_students, as: "multiple_assignments_gradeable_students"
      get "courses/:course_id/assignments", action: :index, as: "course_assignments"
      get "courses/:course_id/assignment_groups/:assignment_group_id/assignments", action: :index, as: "course_assignment_group_assignments"
      get "users/:user_id/courses/:course_id/assignments", action: :user_index, as: "user_course_assignments"
      put "courses/:course_id/assignments/bulk_update", action: :bulk_update
      get "courses/:course_id/assignments/:id", action: :show, as: "course_assignment"
      get "courses/:course_id/assignments/:assignment_id/users/:user_id/group_members", action: :student_group_members
      post "courses/:course_id/assignments", action: :create
      put "courses/:course_id/assignments/:id", action: :update
      post "courses/:course_id/assignments/:assignment_id/duplicate", action: :duplicate
      post "courses/:course_id/assignments/:assignment_id/retry_alignment_clone", action: :retry_alignment_clone
      delete "courses/:course_id/assignments/:id", action: :destroy, controller: :assignments
    end

    scope(controller: "assignment_extensions") do
      post "courses/:course_id/assignments/:assignment_id/extensions", action: :create, as: "course_assignment_extensions_create"
    end

    scope(controller: :peer_reviews_api) do
      get "courses/:course_id/assignments/:assignment_id/peer_reviews", action: :index
      get "sections/:section_id/assignments/:assignment_id/peer_reviews", action: :index
      get "courses/:course_id/assignments/:assignment_id/submissions/:submission_id/peer_reviews", action: :index
      get "sections/:section_id/assignments/:assignment_id/submissions/:submission_id/peer_reviews", action: :index
      post "courses/:course_id/assignments/:assignment_id/submissions/:submission_id/peer_reviews", action: :create
      post "sections/:section_id/assignments/:assignment_id/submissions/:submission_id/peer_reviews", action: :create
      delete "courses/:course_id/assignments/:assignment_id/submissions/:submission_id/peer_reviews", action: :destroy
      delete "sections/:section_id/assignments/:assignment_id/submissions/:submission_id/peer_reviews", action: :destroy
    end

    scope(controller: :moderation_set) do
      get "courses/:course_id/assignments/:assignment_id/moderated_students", action: :index, as: :moderated_students
      post "courses/:course_id/assignments/:assignment_id/moderated_students", action: :create, as: :add_moderated_students
    end

    scope(controller: :submissions_api) do
      [%w[course course], %w[section course_section]].each do |(context, path_prefix)|
        post "#{context.pluralize}/:#{context}_id/submissions/update_grades", action: :bulk_update
        put "#{context.pluralize}/:#{context}_id/assignments/:assignment_id/submissions/:user_id/read", action: :mark_submission_read, as: "#{context}_submission_mark_read"
        delete "#{context.pluralize}/:#{context}_id/assignments/:assignment_id/submissions/:user_id/read", action: :mark_submission_unread, as: "#{context}_submission_mark_unread"
        put "#{context.pluralize}/:#{context}_id/assignments/:assignment_id/submissions/:user_id/read/:item", action: :mark_submission_item_read, as: "#{context}_submission_mark_item_read"
        put "#{context.pluralize}/:#{context}_id/submissions/bulk_mark_read", action: :mark_bulk_submissions_as_read, as: "#{context}_submissions_bulk_mark_read"
        put "#{context.pluralize}/:#{context}_id/submissions/:user_id/clear_unread", action: :submissions_clear_unread, as: "#{context}_submissions_clear_unread"
        get "#{context.pluralize}/:#{context}_id/assignments/:assignment_id/submissions/:user_id/document_annotations/read", action: :document_annotations_read_state, as: "#{path_prefix}_submission_document_annotations_read_state"
        put "#{context.pluralize}/:#{context}_id/assignments/:assignment_id/submissions/:user_id/document_annotations/read", action: :mark_document_annotations_read, as: "#{path_prefix}_submission_document_annotations_mark_read"
        get "#{context.pluralize}/:#{context}_id/assignments/:assignment_id/submissions/:user_id/rubric_comments/read", action: :rubric_assessments_read_state, as: "#{path_prefix}_submission_rubric_comments_read_state"
        put "#{context.pluralize}/:#{context}_id/assignments/:assignment_id/submissions/:user_id/rubric_comments/read", action: :mark_rubric_assessments_read, as: "#{path_prefix}_submission_rubric_comments_mark_read"
        get "#{context.pluralize}/:#{context}_id/assignments/:assignment_id/submissions/:user_id/rubric_assessments/read", action: :rubric_assessments_read_state, as: "#{path_prefix}_submission_rubric_assessments_read_state"
        put "#{context.pluralize}/:#{context}_id/assignments/:assignment_id/submissions/:user_id/rubric_assessments/read", action: :mark_rubric_assessments_read, as: "#{path_prefix}_submission_rubric_assessments_mark_read"
        get "#{context.pluralize}/:#{context}_id/assignments/:assignment_id/submissions", action: :index, as: "#{path_prefix}_assignment_submissions"
        get "#{context.pluralize}/:#{context}_id/students/submissions", controller: :submissions_api, action: :for_students, as: "#{path_prefix}_student_submissions"
        get "#{context.pluralize}/:#{context}_id/assignments/:assignment_id/submissions/:user_id", action: :show, as: "#{path_prefix}_assignment_submission"
        get "#{context.pluralize}/:#{context}_id/assignments/:assignment_id/anonymous_submissions/:anonymous_id", action: :show_anonymous
        post "#{context.pluralize}/:#{context}_id/assignments/:assignment_id/submissions", action: :create, controller: :submissions
        post "#{context.pluralize}/:#{context}_id/assignments/:assignment_id/submissions/:user_id/files", action: :create_file
        put "#{context.pluralize}/:#{context}_id/assignments/:assignment_id/submissions/:user_id", action: :update
        put "#{context.pluralize}/:#{context}_id/assignments/:assignment_id/anonymous_submissions/:anonymous_id", action: :update_anonymous
        post "#{context.pluralize}/:#{context}_id/assignments/:assignment_id/submissions/update_grades", action: :bulk_update
        get "#{context.pluralize}/:#{context}_id/assignments/:assignment_id/submission_summary", action: :submission_summary, as: "#{path_prefix}_assignment_submission_summary"
      end
      get "courses/:course_id/assignments/:assignment_id/gradeable_students", action: :gradeable_students, as: "course_assignment_gradeable_students"
    end

    scope(controller: :anonymous_provisional_grades) do
      get "courses/:course_id/assignments/:assignment_id/anonymous_provisional_grades/status",
          action: :status,
          as: "course_assignment_anonymous_provisional_status"
    end

    scope(controller: :provisional_grades) do
      put "courses/:course_id/assignments/:assignment_id/provisional_grades/bulk_select",
          action: :bulk_select,
          as: "bulk_select_provisional_grades"
      get "courses/:course_id/assignments/:assignment_id/provisional_grades/status",
          action: :status,
          as: "course_assignment_provisional_status"
      post "courses/:course_id/assignments/:assignment_id/provisional_grades/publish",
           action: :publish,
           as: "publish_provisional_grades"
      put "courses/:course_id/assignments/:assignment_id/provisional_grades/:provisional_grade_id/select",
          action: :select,
          as: "select_provisional_grade"
    end

    scope(controller: :submission_comments_api) do
      post "/courses/:course_id/assignments/:assignment_id/submissions/:user_id/comments/files", action: :create_file
      put "courses/:course_id/assignments/:assignment_id/submissions/:user_id/comments/:id", action: :update
      delete "courses/:course_id/assignments/:assignment_id/submissions/:user_id/comments/:id", action: :destroy
    end

    post "/courses/:course_id/assignments/:assignment_id/submissions/:user_id/annotation_notification", action: :annotation_notification, controller: :submission_comments_api

    scope(controller: :gradebook_history_api) do
      get "courses/:course_id/gradebook_history/days", action: :days, as: "gradebook_history"
      get "courses/:course_id/gradebook_history/feed", action: :feed, as: "gradebook_history_feed"
      get "courses/:course_id/gradebook_history/:date", action: :day_details, as: "gradebook_history_for_day"
      get "courses/:course_id/gradebook_history/:date/graders/:grader_id/assignments/:assignment_id/submissions", action: :submissions, as: "gradebook_history_submissions"
    end

    get "courses/:course_id/assignment_groups", controller: :assignment_groups, action: :index
    scope(controller: :assignment_groups_api) do
      resources :assignment_groups, path: "courses/:course_id/assignment_groups", name_prefix: "course_", except: :index
    end

    scope(controller: :discussion_topics) do
      get "courses/:course_id/discussion_topics", action: :index, as: "course_discussion_topics"
      get "groups/:group_id/discussion_topics", action: :index, as: "group_discussion_topics"
    end

    scope(controller: :content_migrations) do
      %w[account course group user].each do |context|
        get "#{context.pluralize}/:#{context}_id/content_migrations/migrators", action: :available_migrators, as: "#{context}_content_migration_migrators_list"
        get "#{context.pluralize}/:#{context}_id/content_migrations/:id", action: :show, as: "#{context}_content_migration"
        get "#{context.pluralize}/:#{context}_id/content_migrations", action: :index, as: "#{context}_content_migration_list"
        post "#{context.pluralize}/:#{context}_id/content_migrations", action: :create, as: "#{context}_content_migration_create"
        put "#{context.pluralize}/:#{context}_id/content_migrations/:id", action: :update, as: "#{context}_content_migration_update"
        get "#{context.pluralize}/:#{context}_id/content_migrations/:id/selective_data", action: :content_list, as: "#{context}_content_migration_selective_data"
      end
      get "courses/:course_id/content_migrations/:id/asset_id_mapping", action: :asset_id_mapping
    end

    scope(controller: :migration_issues) do
      %w[account course group user].each do |context|
        get "#{context.pluralize}/:#{context}_id/content_migrations/:content_migration_id/migration_issues/:id", action: :show, as: "#{context}_content_migration_migration_issue"
        get "#{context.pluralize}/:#{context}_id/content_migrations/:content_migration_id/migration_issues", action: :index, as: "#{context}_content_migration_migration_issue_list"
        post "#{context.pluralize}/:#{context}_id/content_migrations/:content_migration_id/migration_issues", action: :create, as: "#{context}_content_migration_migration_issue_create"
        put "#{context.pluralize}/:#{context}_id/content_migrations/:content_migration_id/migration_issues/:id", action: :update, as: "#{context}_content_migration_migration_issue_update"
      end
    end

    scope(controller: :discussion_topics_api) do
      put "courses/:course_id/discussion_topics/migrate_disallow", action: :migrate_disallow
      put "courses/:course_id/discussion_topics/update_discussion_types", action: :update_discussion_types

      %w[course group].each do |context|
        put "#{context.pluralize}/:#{context}_id/discussion_topics/read_all", action: :mark_all_topic_read, as: "#{context}_discussion_mark_all_read"
        put "#{context.pluralize}/:#{context}_id/discussion_topics/:topic_id/read", action: :mark_topic_read, as: "#{context}_discussion_topic_mark_read"
        delete "#{context.pluralize}/:#{context}_id/discussion_topics/:topic_id/read", action: :mark_topic_unread, as: "#{context}_discussion_topic_mark_unread"
        put "#{context.pluralize}/:#{context}_id/discussion_topics/:topic_id/read_all", action: :mark_all_read, as: "#{context}_discussion_topic_mark_all_read"
        delete "#{context.pluralize}/:#{context}_id/discussion_topics/:topic_id/read_all", action: :mark_all_unread, as: "#{context}_discussion_topic_mark_all_unread"
        put "#{context.pluralize}/:#{context}_id/discussion_topics/:topic_id/entries/:entry_id/read", action: :mark_entry_read, as: "#{context}_discussion_topic_discussion_entry_mark_read"
        delete "#{context.pluralize}/:#{context}_id/discussion_topics/:topic_id/entries/:entry_id/read", action: :mark_entry_unread, as: "#{context}_discussion_topic_discussion_entry_mark_unread"

        get "#{context.pluralize}/:#{context}_id/discussion_topics/:topic_id", action: :show, as: "#{context}_discussion_topic"
        post "#{context.pluralize}/:#{context}_id/discussion_topics", controller: :discussion_topics, action: :create
        put "#{context.pluralize}/:#{context}_id/discussion_topics/:topic_id", controller: :discussion_topics, action: :update
        post "#{context.pluralize}/:#{context}_id/discussion_topics/reorder", controller: :discussion_topics, action: :reorder
        delete "#{context.pluralize}/:#{context}_id/discussion_topics/:topic_id", controller: :discussion_topics, action: :destroy

        get "#{context.pluralize}/:#{context}_id/discussion_topics/:topic_id/view", action: :view, as: "#{context}_discussion_topic_view"
        get "#{context.pluralize}/:#{context}_id/discussion_topics/:topic_id/summaries", action: :find_summary, as: "#{context}_discussion_topic_summary"
        post "#{context.pluralize}/:#{context}_id/discussion_topics/:topic_id/summaries", action: :find_or_create_summary, as: "#{context}_discussion_topic_create_summary"
        put "#{context.pluralize}/:#{context}_id/discussion_topics/:topic_id/summaries/disable", action: :disable_summary, as: "#{context}_discussion_topic_disable_summary"
        post "#{context.pluralize}/:#{context}_id/discussion_topics/:topic_id/summaries/:summary_id/feedback", action: :summary_feedback, as: "#{context}_discussion_topic_summary_feedback"
        get "#{context.pluralize}/:#{context}_id/discussion_topics/:topic_id/insights", action: :insight, as: "#{context}_discussion_topic_insight"
        post "#{context.pluralize}/:#{context}_id/discussion_topics/:topic_id/insights", action: :insight_generation, as: "#{context}_discussion_topic_insight_generation"
        get "#{context.pluralize}/:#{context}_id/discussion_topics/:topic_id/insights/entries", action: :insight_entries, as: "#{context}_discussion_topic_insight_entries"
        put "#{context.pluralize}/:#{context}_id/discussion_topics/:topic_id/insights/entries/:entry_id", action: :insight_entry_update, as: "#{context}_discussion_topic_insight_entry_update"
        post "#{context.pluralize}/:#{context}_id/discussion_topics/:topic_id/duplicate", action: :duplicate
        get "#{context.pluralize}/:#{context}_id/discussion_topics/:topic_id/entry_list", action: :entry_list, as: "#{context}_discussion_topic_entry_list"
        post "#{context.pluralize}/:#{context}_id/discussion_topics/:topic_id/entries", action: :add_entry, as: "#{context}_discussion_add_entry"
        get "#{context.pluralize}/:#{context}_id/discussion_topics/:topic_id/entries", action: :entries, as: "#{context}_discussion_entries"
        post "#{context.pluralize}/:#{context}_id/discussion_topics/:topic_id/entries/:entry_id/replies", action: :add_reply, as: "#{context}_discussion_add_reply"
        get "#{context.pluralize}/:#{context}_id/discussion_topics/:topic_id/entries/:entry_id/replies", action: :replies, as: "#{context}_discussion_replies"
        put "#{context.pluralize}/:#{context}_id/discussion_topics/:topic_id/entries/:id", controller: :discussion_entries, action: :update, as: "#{context}_discussion_update_reply"
        delete "#{context.pluralize}/:#{context}_id/discussion_topics/:topic_id/entries/:id", controller: :discussion_entries, action: :destroy, as: "#{context}_discussion_delete_reply"

        post "#{context.pluralize}/:#{context}_id/discussion_topics/:topic_id/entries/:entry_id/rating",
             action: :rate_entry,
             as: "#{context}_discussion_topic_discussion_entry_rate"
        put "#{context.pluralize}/:#{context}_id/discussion_topics/:topic_id/subscribed", action: :subscribe_topic, as: "#{context}_discussion_topic_subscribe"
        delete "#{context.pluralize}/:#{context}_id/discussion_topics/:topic_id/subscribed", action: :unsubscribe_topic, as: "#{context}_discussion_topic_unsubscribe"
      end
    end

    scope(controller: :discussion_topic_users) do
      get "courses/:course_id/discussion_topics/:topic_id/messageable_users", action: :search, as: "course_discussion_messageable_users"
      get "groups/:group_id/discussion_topics/:topic_id/messageable_users", action: :search, as: "group_discussion_messageable_users"
    end

    scope(controller: :collaborations) do
      get "collaborations/:id/members", action: :members, as: "collaboration_members"
      get "courses/:course_id/potential_collaborators", action: :potential_collaborators, as: "course_potential_collaborators"
      get "groups/:group_id/potential_collaborators", action: :potential_collaborators, as: "group_potential_collaborators"
    end

    scope(controller: "microsoft_sync/groups") do
      post "courses/:course_id/microsoft_sync/group", action: :create
      get "courses/:course_id/microsoft_sync/group", action: :show
      delete "courses/:course_id/microsoft_sync/group", action: :destroy
      post "courses/:course_id/microsoft_sync/schedule_sync", action: :sync
    end

    scope(controller: :external_tools) do
      post "/accounts/:account_id/external_tools/rce_favorites/:id", action: :mark_rce_favorite, as: :account_external_tools_mark_rce_favorite
      delete "/accounts/:account_id/external_tools/rce_favorites/:id", action: :unmark_rce_favorite, as: :account_external_tools_unmark_rce_favorite

      post "/accounts/:account_id/external_tools/top_nav_favorites/:id", action: :add_top_nav_favorite, as: :account_external_tools_add_top_nav_favorite
      delete "/accounts/:account_id/external_tools/top_nav_favorites/:id", action: :remove_top_nav_favorite, as: :account_external_tools_remove_top_nav_favorite

      get "/courses/:course_id/external_tools/visible_course_nav_tools", action: :visible_course_nav_tools, as: :visible_course_nav_tools
      get "/external_tools/visible_course_nav_tools", action: :all_visible_nav_tools, as: :all_visible_nav_tools

      %w[course account].each do |context|
        get "#{context}s/:#{context}_id/external_tools/sessionless_launch", action: :generate_sessionless_launch, as: "#{context}_external_tool_sessionless_launch"
        get "#{context}s/:#{context}_id/external_tools/:external_tool_id", action: :show, as: "#{context}_external_tool_show"

        # Migration URL
        get "#{context}s/:#{context}_id/external_tools/:external_tool_id/migration_info", action: :migration_info, as: "#{context}_external_tool_migration_info"

        get "#{context}s/:#{context}_id/external_tools", action: :index, as: "#{context}_external_tools"
        post "#{context}s/:#{context}_id/external_tools", action: :create, as: "#{context}_external_tools_create"
        post "#{context}s/:#{context}_id/create_tool_with_verification", action: :create_tool_with_verification, as: "#{context}_create_tool_with_verification"
        put "#{context}s/:#{context}_id/external_tools/:external_tool_id", action: :update, as: "#{context}_external_tools_update"
        delete "#{context}s/:#{context}_id/external_tools/:external_tool_id", action: :destroy, as: "#{context}_external_tools_delete"
      end

      get "groups/:group_id/external_tools", action: :index, as: "group_external_tools"
    end

    scope(controller: "lti/lti_apps") do
      %w[course account].each do |context|
        get "#{context}s/:#{context}_id/lti_apps/launch_definitions", action: :launch_definitions, as: "#{context}_launch_definitions"
        get "#{context}s/:#{context}_id/lti_apps", action: :index, as: "#{context}_app_definitions"
      end
    end

    scope(controller: "lti/tool_proxy") do
      %w[course account].each do |context|
        delete "#{context}s/:#{context}_id/tool_proxies/:tool_proxy_id",
               action: :destroy,
               as: "#{context}_delete_tool_proxy"
        put "#{context}s/:#{context}_id/tool_proxies/:tool_proxy_id",
            action: :update,
            as: "#{context}_update_tool_proxy"

        delete "#{context}s/:#{context}_id/tool_proxies/:tool_proxy_id/update",
               action: :dismiss_update,
               as: "#{context}_dismiss_update_tool_proxy"
        put "#{context}s/:#{context}_id/tool_proxies/:tool_proxy_id/update",
            action: :accept_update,
            as: "#{context}_accept_update_tool_proxy"
      end
    end

    scope(controller: :external_feeds) do
      %w[course group].each do |context|
        get "#{context}s/:#{context}_id/external_feeds", action: :index, as: "#{context}_external_feeds"
        post "#{context}s/:#{context}_id/external_feeds", action: :create, as: "#{context}_external_feeds_create"
        delete "#{context}s/:#{context}_id/external_feeds/:external_feed_id", action: :destroy, as: "#{context}_external_feeds_delete"
      end
    end

    scope(controller: :sis_imports_api) do
      post "accounts/:account_id/sis_imports", action: :create
      put "accounts/:account_id/sis_imports/abort_all_pending", action: :abort_all_pending
      get "accounts/:account_id/sis_imports/importing", action: :importing
      get "accounts/:account_id/sis_imports/:id", action: :show
      get "accounts/:account_id/sis_imports", action: :index, as: "account_sis_imports"
      put "accounts/:account_id/sis_imports/:id/abort", action: :abort
      put "accounts/:account_id/sis_imports/:id/restore_states", action: :restore_states
    end

    scope(controller: :sis_import_errors_api) do
      get "accounts/:account_id/sis_imports/:id/errors", action: :index, as: :sis_batch_import_errors
      get "accounts/:account_id/sis_import_errors", action: :index, as: :account_sis_import_errors
    end

    scope(controller: :outcome_imports_api) do
      %w[account course].each do |context|
        post "#{context}s/:#{context}_id/outcome_imports(/group/:learning_outcome_group_id)", action: :create
        get "#{context}s/:#{context}_id/outcome_imports/:id", action: :show
        get "#{context}s/:#{context}_id/outcome_imports/:id/created_group_ids", action: :created_group_ids
      end
    end

    scope(controller: :outcome_proficiency_api) do
      post "accounts/:account_id/outcome_proficiency", action: :create
      get "accounts/:account_id/outcome_proficiency", action: :show
      post "courses/:course_id/outcome_proficiency", action: :create
      get "courses/:course_id/outcome_proficiency", action: :show
    end

    scope(controller: :users) do
      get "users/self/activity_stream", action: :activity_stream, as: "user_activity_stream"
      get "users/activity_stream", action: :activity_stream # deprecated
      get "users/self/activity_stream/summary", action: :activity_stream_summary, as: "user_activity_stream_summary"
      delete "users/self/activity_stream/:id", action: "ignore_stream_item"
      delete "users/self/activity_stream", action: "ignore_all_stream_items"

      put "users/:user_id/followers/self", action: :follow
      delete "users/:user_id/followers/self", action: :unfollow

      get "users/self/todo", action: :todo_items, as: "user_todo_list_items"
      get "users/self/todo_item_count", action: :todo_item_count
      get "users/self/upcoming_events", action: :upcoming_events
      get "users/:user_id/missing_submissions", action: :missing_submissions, as: "user_missing_submissions"

      delete "users/self/todo/:asset_string/:purpose", action: :ignore_item, as: "users_todo_ignore"
      post "accounts/:account_id/users", action: :create
      post "accounts/:account_id/self_registration", action: :create_self_registered_user
      get "accounts/:account_id/users", action: :api_index, as: "account_users"

      get "users/:id", action: :api_show
      put "users/:id", action: :update
      delete "users/mobile_sessions", action: :expire_mobile_sessions
      delete "users/:id", action: :destroy, as: "destroy_user"
      delete "users/:id/sessions", action: :terminate_sessions
      delete "users/:id/mobile_sessions", action: :expire_mobile_sessions

      post "users/:user_id/files", action: :create_file
      get  "users/:user_id/files", controller: :files, action: :api_index, as: "user_files"
      get "users/:user_id/folders", controller: :folders, action: :list_all_folders, as: "user_folders"
      get "users/:user_id/folders_and_files", controller: :folders, action: :list_all_folders_and_files, as: "user_folders_and_files"
      post "users/:user_id/folders", controller: :folders, action: :create
      get "users/:user_id/folders/by_path/*full_path", controller: :folders, action: :resolve_path
      get "users/:user_id/folders/by_path", controller: :folders, action: :resolve_path
      get "users/:user_id/folders/:id", controller: :folders, action: :show, as: "user_folder"

      get "users/:id/settings", controller: "users", action: "settings"
      put "users/:id/settings", controller: "users", action: "settings", as: "user_settings"

      get "users/:id/colors", controller: "users", action: "get_custom_colors"
      get "users/:id/colors/:asset_string", controller: "users", action: "get_custom_color"
      put "users/:id/colors/:asset_string", controller: "users", action: "set_custom_color"

      put "users/:id/text_editor_preference", controller: "users", action: "set_text_editor_preference"

      put "users/:id/files_ui_version_preference", controller: "users", action: "set_files_ui_version_preference"

      get "users/:id/new_user_tutorial_statuses", action: "get_new_user_tutorial_statuses"
      put "users/:id/new_user_tutorial_statuses/:page_name", action: "set_new_user_tutorial_status"

      get "users/:id/dashboard_positions", controller: "users", action: "get_dashboard_positions"
      put "users/:id/dashboard_positions", controller: "users", action: "set_dashboard_positions"

      put "users/:id/merge_into/:destination_user_id", controller: "users", action: "merge_into"
      put "users/:id/merge_into/accounts/:destination_account_id/users/:destination_user_id", controller: "users", action: "merge_into"
      post "users/:id/split", controller: "users", action: "split", as: "split"

      post "users/self/pandata_events_token", controller: "users", action: "pandata_events_token"

      get "dashboard/dashboard_cards", controller: "users", action: "dashboard_cards", as: :dashboard_dashboard_cards

      get "users/:id/graded_submissions", controller: "users", action: "user_graded_submissions", as: :user_submissions

      get "show_k5_dashboard", controller: "users", action: "show_k5_dashboard"

      post "users/:id/clear_cache", action: :clear_cache, as: "clear_cache"

      scope(controller: :user_observees) do
        get    "users/:user_id/observers", action: :observers, as: "user_observers"
        get    "users/:user_id/observees", action: :index, as: "user_observees"
        post   "users/:user_id/observees", action: :create
        get    "users/:user_id/observees/:observee_id", action: :show, as: "user_observee"
        get    "users/:user_id/observers/:observer_id", action: :show_observer, as: "user_observer"
        put    "users/:user_id/observees/:observee_id", action: :update
        delete "users/:user_id/observees/:observee_id", action: :destroy
      end

      scope(controller: :learning_object_dates) do
        get "courses/:course_id/modules/:context_module_id/date_details", action: :show, as: "course_context_module_date_details"
        get "courses/:course_id/assignments/:assignment_id/date_details", action: :show, as: "course_assignment_date_details"
        get "courses/:course_id/quizzes/:quiz_id/date_details", action: :show, as: "course_quizzes_quiz_date_details"
        get "courses/:course_id/discussion_topics/:discussion_topic_id/date_details", action: :show, as: "course_discussion_topic_date_details"
        get "courses/:course_id/pages/:url_or_id/date_details", action: :show, as: "course_wiki_page_date_details"
        get "courses/:course_id/files/:attachment_id/date_details", action: :show, as: "course_attachment_date_details"

        put "courses/:course_id/assignments/:assignment_id/date_details", action: :update
        put "courses/:course_id/quizzes/:quiz_id/date_details", action: :update
        put "courses/:course_id/discussion_topics/:discussion_topic_id/date_details", action: :update
        put "courses/:course_id/pages/:url_or_id/date_details", action: :update
        put "courses/:course_id/files/:attachment_id/date_details", action: :update

        put "courses/:course_id/assignments/:assignment_id/date_details/convert_tag_overrides", action: :convert_tag_overrides_to_adhoc_overrides
        put "courses/:course_id/quizzes/:quiz_id/date_details/convert_tag_overrides", action: :convert_tag_overrides_to_adhoc_overrides
        put "courses/:course_id/discussion_topics/:discussion_topic_id/date_details/convert_tag_overrides", action: :convert_tag_overrides_to_adhoc_overrides
        put "courses/:course_id/pages/:url_or_id/date_details/convert_tag_overrides", action: :convert_tag_overrides_to_adhoc_overrides
      end

      scope(controller: :course_tag_conversion) do
        put "courses/:course_id/convert_tag_overrides", action: :convert_tag_overrides_to_adhoc_overrides
        get "courses/:course_id/convert_tag_overrides/status", action: :conversion_job_status
      end

      scope(controller: :login) do
        get "login/session_token", action: :session_token, as: :login_session_token
      end

      scope(controller: :observer_alerts_api) do
        get "users/:user_id/observer_alerts/unread_count", action: :alerts_count
        get "users/:user_id/observer_alerts/:student_id", action: :alerts_by_student, as: "observer_alerts_by_student"
        put "users/:user_id/observer_alerts/:observer_alert_id/:workflow_state", action: :update
      end

      scope(controller: :observer_alert_thresholds_api) do
        get "users/:user_id/observer_alert_thresholds", action: :index
        post "users/:user_id/observer_alert_thresholds", action: :create
        get "users/:user_id/observer_alert_thresholds/:observer_alert_threshold_id", action: :show
        put "users/:user_id/observer_alert_thresholds/:observer_alert_threshold_id", action: :update
        delete "users/:user_id/observer_alert_thresholds/:observer_alert_threshold_id", action: :destroy
      end

      scope(controller: :observer_pairing_codes_api) do
        post "users/:user_id/observer_pairing_codes", action: :create
      end
    end

    scope(controller: :custom_data) do
      glob = "(/*scope)"
      get "users/:user_id/custom_data#{glob}", action: "get_data"
      put "users/:user_id/custom_data#{glob}", action: "set_data"
      delete "users/:user_id/custom_data#{glob}", action: "delete_data"
    end

    scope(controller: :pseudonyms) do
      get "accounts/:account_id/logins", action: :index, as: "account_pseudonyms"
      get "users/:user_id/logins", action: :index, as: "user_pseudonyms"
      post "accounts/:account_id/logins", action: :create
      put "accounts/:account_id/logins/:id", action: :update
      delete "users/:user_id/logins/:id", action: :destroy
      post "users/reset_password", action: :forgot_password
      post "users/:user_id/logins/:id/migrate_login_attribute", action: :migrate_login_attribute
    end

    scope(controller: :accounts) do
      get "accounts", action: :index, as: :accounts
      get "course_accounts", action: :course_accounts, as: :course_accounts
      get "manageable_accounts", action: :manageable_accounts, as: :manageable_accounts
      get "course_creation_accounts", action: :course_creation_accounts, as: :course_creation_accounts
      get "accounts/:id", action: :show, as: :account
      put "accounts/:id", action: :update
      get "accounts/:account_id/terms_of_service", action: :terms_of_service
      get "accounts/:account_id/help_links", action: :help_links
      get "accounts/:account_id/courses", action: :courses_api, as: "account_courses"
      get "accounts/:account_id/sub_accounts", action: :sub_accounts, as: "sub_accounts"
      get "accounts/:account_id/courses/:id", controller: :courses, action: :show, as: "account_course_show"
      get "accounts/:account_id/permissions", action: :permissions
      get "accounts/:account_id/settings", action: :show_settings
      get "manually_created_courses_account", action: :manually_created_courses_account
      delete "accounts/:account_id/users", action: :remove_users
      delete "accounts/:account_id/users/:user_id", action: :remove_user
      put "accounts/:account_id/users/bulk_update", action: :update_users
      put "accounts/:account_id/users/:user_id/restore", action: :restore_user
      get "accounts/:account_id/quiz_ip_filters", action: :quiz_ip_filters, as: "quiz_ip_filters"
      get "acceptable_use_policy", action: :acceptable_use_policy
    end

    scope(controller: :sub_accounts) do
      post "accounts/:account_id/sub_accounts", action: :create
      delete "accounts/:account_id/sub_accounts/:id", action: :destroy
    end

    scope(controller: :role_overrides) do
      get "accounts/:account_id/roles", action: :api_index, as: "account_roles"
      get "accounts/:account_id/roles/:id", action: :show
      post "accounts/:account_id/roles", action: :add_role
      post "accounts/:account_id/roles/:id/activate", action: :activate_role
      put "accounts/:account_id/roles/:id", action: :update
      delete "accounts/:account_id/roles/:id", action: :remove_role
      get "accounts/:account_id/permissions/:permission", action: :check_account_permission
    end

    scope(controller: :account_reports) do
      get "accounts/:account_id/reports/:report", action: :index
      get "accounts/:account_id/reports", action: :available_reports
      get "accounts/:account_id/reports/:report/:id", action: :show
      post "accounts/:account_id/reports/:report", action: :create, as: "account_create_report"
      delete "accounts/:account_id/reports/:report/:id", action: :destroy
      put "accounts/:account_id/reports/:report/:id/abort", action: :abort
    end

    scope(controller: :course_reports) do
      get "courses/:course_id/reports/:report_type", action: :last
      get "courses/:course_id/reports/:report_type/:id", action: :show
      post "courses/:course_id/reports/:report_type", action: :create
    end

    scope(controller: :admins) do
      post "accounts/:account_id/admins", action: :create
      delete "accounts/:account_id/admins/:user_id", action: :destroy
      get "accounts/:account_id/admins", action: :index, as: "account_admins"
      get "accounts/:account_id/admins/self", action: :self_roles, as: "account_self_roles"
    end

    scope(controller: :authentication_providers) do
      get "accounts/:account_id/sso_settings", action: :show_sso_settings, as: "account_show_sso_settings_url"
      put "accounts/:account_id/sso_settings", action: :update_sso_settings, as: "account_update_sso_settings_url"

      get "accounts/:account_id/authentication_providers", action: :index
      get "accounts/:account_id/authentication_providers/:id", action: :show
      post "accounts/:account_id/authentication_providers", action: :create, as: "account_create_ap"
      put "accounts/:account_id/authentication_providers/:id", action: :update, as: "account_update_ap"
      delete "accounts/:account_id/authentication_providers/:id", action: :destroy, as: "account_delete_ap"
      put "accounts/:account_id/authentication_providers/:id/restore", action: :restore, as: "account_restore_ap"
    end

    get "users/:user_id/page_views", controller: :page_views, action: :index, as: "user_page_views"
    get "users/:user_id/profile", controller: :profile, action: :settings
    get "users/:user_id/avatars", controller: :profile, action: :profile_pics

    # deprecated routes, second one is solely for YARD. preferred API is api/v1/search/recipients
    get "conversations/find_recipients", controller: :search, action: :recipients
    get "conversations/find_recipients", controller: :conversations, action: :find_recipients

    scope(controller: :conversations) do
      get "conversations", action: :index, as: "conversations"
      post "conversations", action: :create
      get "conversations/deleted", action: :deleted_index, as: "deleted_conversations"
      put "conversations/restore", action: :restore_message
      post "conversations/mark_all_as_read", action: :mark_all_as_read
      get "conversations/batches", action: :batches, as: "conversations_batches"
      get "conversations/unread_count", action: :unread_count
      get "conversations/:id", action: :show
      put "conversations/:id", action: :update # stars, subscribed-ness, workflow_state
      delete "conversations/:id", action: :destroy
      post "conversations/:id/add_message", action: :add_message
      post "conversations/:id/add_recipients", action: :add_recipients
      post "conversations/:id/remove_messages", action: :remove_messages
      put "conversations", action: :batch_update
      delete "conversations/:id/delete_for_all", action: :delete_for_all
    end

    scope(controller: :communication_channels) do
      get "users/:user_id/communication_channels", action: :index, as: "communication_channels"
      post "users/:user_id/communication_channels", action: :create
      post "users/:user_id/communication_channels/:id", action: :reset_bounce_count, as: "reset_bounce_count"
      get "accounts/:account_id/bounced_communication_channels.csv", action: :bouncing_channel_report, defaults: { format: :csv }
      get "accounts/:account_id/bounced_communication_channels", action: :bouncing_channel_report
      post "accounts/:account_id/bounced_communication_channels/reset", action: :bulk_reset_bounce_counts
      get "accounts/:account_id/unconfirmed_communication_channels.csv", action: :unconfirmed_channel_report, defaults: { format: :csv }
      get "accounts/:account_id/unconfirmed_communication_channels", action: :unconfirmed_channel_report
      post "accounts/:account_id/unconfirmed_communication_channels/confirm", action: :bulk_confirm
      delete "users/self/communication_channels/push", action: :delete_push_token
      delete "users/:user_id/communication_channels/:id", action: :destroy
      delete "users/:user_id/communication_channels/:type/:address", action: :destroy, constraints: { address: %r{[^/?]+} }
    end

    scope(controller: :notification_preferences) do
      get "users/:user_id/communication_channels/:communication_channel_id/notification_preferences", action: :index
      get "users/:user_id/communication_channels/:communication_channel_id/notification_preference_categories", action: :category_index
      get "users/:user_id/communication_channels/:type/:address/notification_preferences", action: :index, constraints: { address: %r{[^/?]+} }
      get "users/:user_id/communication_channels/:communication_channel_id/notification_preferences/:notification", action: :show
      get "users/:user_id/communication_channels/:type/:address/notification_preferences/:notification", action: :show, constraints: { address: %r{[^/?]+} }
      put "users/self/communication_channels/:communication_channel_id/notification_preferences/:notification", action: :update
      put "users/self/communication_channels/:type/:address/notification_preferences/:notification", action: :update, constraints: { address: %r{[^/?]+} }
      put "users/self/communication_channels/:communication_channel_id/notification_preferences", action: :update_all
      put "users/self/communication_channels/:type/:address/notification_preferences", action: :update_all, constraints: { address: %r{[^/?]+} }
      put "users/self/communication_channels/:communication_channel_id/notification_preference_categories/:category", action: :update_preferences_by_category
    end

    scope(controller: :comm_messages_api) do
      get "comm_messages", action: :index, as: "comm_messages"
    end

    scope(controller: :services_api) do
      get "services/kaltura", action: :show_kaltura_config
      post "services/kaltura_session", action: :start_kaltura_session
      get "services/rce_config", action: :rce_config
    end

    scope(controller: :calendar_events_api) do
      get "calendar_events", action: :index, as: "calendar_events"
      get "users/:user_id/calendar_events", action: :user_index, as: "user_calendar_events"
      post "calendar_events", action: :create
      get "calendar_events/visible_contexts", action: :visible_contexts
      get "calendar_events/:id", action: :show, as: "calendar_event"
      put "calendar_events/:id", action: :update
      delete "calendar_events/:id", action: :destroy
      post "calendar_events/:id/reservations", action: :reserve
      post "calendar_events/:id/reservations/:participant_id", action: :reserve, as: "calendar_event_reserve"
      get "calendar_events/:id/participants", action: :participants, as: "calendar_event_participants"
      post "calendar_events/save_selected_contexts", action: :save_selected_contexts
      post "calendar_events/save_enabled_account_calendars", action: :save_enabled_account_calendars

      get "courses/:course_id/calendar_events/timetable", action: :get_course_timetable
      post "courses/:course_id/calendar_events/timetable", action: :set_course_timetable
      post "courses/:course_id/calendar_events/timetable_events", action: :set_course_timetable_events
    end

    scope(controller: :appointment_groups) do
      get "appointment_groups", action: :index, as: "appointment_groups"
      post "appointment_groups", action: :create
      get "appointment_groups/next_appointment", action: :next_appointment
      get "appointment_groups/:id", action: :show, as: "appointment_group"
      put "appointment_groups/:id", action: :update
      delete "appointment_groups/:id", action: :destroy
      get "appointment_groups/:id/users", action: :users, as: "appointment_group_users"
      get "appointment_groups/:id/groups", action: :groups, as: "appointment_group_groups"
    end

    scope(controller: :groups) do
      resources :groups, except: :index
      get "users/self/groups", action: :index, as: "current_user_groups"
      get "accounts/:account_id/groups", action: :context_index, as: "account_user_groups"
      get "courses/:course_id/groups", action: :context_index, as: "course_user_groups"
      get "groups/:group_id/users", action: :users, as: "group_users"
      get "groups/:group_id/permissions", action: :permissions
      post "groups/:group_id/invite", action: :invite
      post "groups/:group_id/files", action: :create_file
      post "groups/:group_id/preview_html", action: :preview_html
      post "group_categories/:group_category_id/groups", action: :create
      get "groups/:group_id/activity_stream", action: :activity_stream, as: "group_activity_stream"
      get "groups/:group_id/activity_stream/summary", action: :activity_stream_summary, as: "group_activity_stream_summary"
      put "groups/:group_id/followers/self", action: :follow
      delete "groups/:group_id/followers/self", action: :unfollow
      get "groups/:group_id/collaborations", controller: :collaborations, action: :api_index, as: "group_collaborations_index"
      delete "groups/:group_id/collaborations/:id", controller: :collaborations, action: :destroy

      scope(controller: :group_memberships) do
        resources :memberships, path: "groups/:group_id/memberships", name_prefix: "group_", controller: :group_memberships
        resources :users, path: "groups/:group_id/users", name_prefix: "group_", controller: :group_memberships, except: [:index, :create]
      end

      get "groups/:group_id/files", controller: :files, action: :api_index, as: "group_files"
      get "groups/:group_id/folders", controller: :folders, action: :list_all_folders, as: "group_folders"
      get "groups/:group_id/folders_and_files", controller: :folders, action: :list_all_folders_and_files, as: "group_folders_and_files"
      post "groups/:group_id/folders", controller: :folders, action: :create
      get "groups/:group_id/folders/by_path/*full_path", controller: :folders, action: :resolve_path
      get "groups/:group_id/folders/by_path", controller: :folders, action: :resolve_path
      get "groups/:group_id/folders/media", controller: :folders, action: :media_folder
      get "groups/:group_id/folders/:id", controller: :folders, action: :show, as: "group_folder"
    end

    scope(controller: :developer_key_account_bindings) do
      post "accounts/:account_id/developer_keys/:developer_key_id/developer_key_account_bindings", action: :create_or_update
    end

    scope(controller: :developer_keys) do
      delete "developer_keys/:id", action: :destroy
      put "developer_keys/:id", action: :update

      get "accounts/:account_id/developer_keys", action: :index, as: "account_developer_keys"
      post "accounts/:account_id/developer_keys", action: :create
    end

    scope(controller: "lti/registrations") do
      get "accounts/:account_id/lti_registrations", action: :list
      post "accounts/:account_id/lti_registrations", action: :create
      post "accounts/:account_id/lti_registrations/configuration/validate", action: :validate_lti_configuration
      delete "accounts/:account_id/lti_registrations/:id", action: :destroy
      get "accounts/:account_id/lti_registrations/context_search", action: :context_search, as: "lti_registration_context_search"
      get "accounts/:account_id/lti_registrations/:id", action: :show
      get "accounts/:account_id/lti_registration_by_client_id/:client_id", action: :show_by_client_id
      put "accounts/:account_id/lti_registrations/:id", action: :update
      put "accounts/:account_id/lti_registrations/:id/reset", action: :reset
      post "accounts/:account_id/lti_registrations/:id/bind", action: :bind
    end

    scope(controller: "lti/deployments") do
      get "accounts/:account_id/lti_registrations/:registration_id/deployments", action: :list, as: :list_deployments
      post "accounts/:account_id/lti_registrations/:registration_id/deployments", action: :create
      delete "accounts/:account_id/lti_registrations/:registration_id/deployments/:id", action: :destroy
      get "accounts/:account_id/lti_registrations/:registration_id/deployments/:id", action: :show
      get "accounts/:account_id/lti_registrations/:registration_id/deployments/:id/controls", action: :list_controls, as: :list_deployment_controls
    end

    scope(controller: "lti/context_controls") do
      get "lti_registrations/:registration_id/controls", action: :index, as: :lti_context_controls_index
      post "lti_registrations/:registration_id/controls", action: :create
      post "lti_registrations/:registration_id/controls/bulk", action: :create_many
      get "lti_registrations/:registration_id/controls/:id", action: :show
      put "lti_registrations/:registration_id/controls/:id", action: :update
      delete "lti_registrations/:registration_id/controls/:id", action: :delete
    end

    scope(controller: "lti/resource_links") do
      get "courses/:course_id/lti_resource_links", action: :index
      post "courses/:course_id/lti_resource_links", action: :create
      post "courses/:course_id/lti_resource_links/bulk", action: :bulk_create
      get "courses/:course_id/lti_resource_links/:id", action: :show
      put "courses/:course_id/lti_resource_links/:id", action: :update
      delete "courses/:course_id/lti_resource_links/:id", action: :destroy
    end

    scope(controller: :immersive_reader) do
      get "immersive_reader/authenticate", action: :authenticate
    end

    scope(controller: :search) do
      get "search/rubrics", action: "rubrics", as: "search_rubrics"
      get "search/recipients", action: "recipients", as: "search_recipients"
      get "search/all_courses", action: "all_courses", as: "search_all_courses"
    end

    post "files/:id/create_success", controller: :files, action: :api_create_success, as: "files_create_success"
    get "files/:id/create_success", controller: :files, action: :api_create_success

    scope(controller: :files) do
      post "files/:id/create_success", action: :api_create_success
      get "files/:id/create_success", action: :api_create_success
      match "/api/v1/files/:id/create_success", via: [:options], action: :api_create_success_cors
      post "files/capture", action: :api_capture, as: "files_capture"

      # 'attachment' (rather than 'file') is used below so modules API can use polymorphic_url to generate an item API link
      get "files/:id", action: :api_show, as: "attachment"
      get "files/:id/icon_metadata", action: :icon_metadata
      delete "files/:id", action: :destroy
      put "files/:id", action: :api_update
      post "files/:id/reset_verifier", action: :reset_verifier
      post "rce_linked_file_instfs_ids", action: :rce_linked_file_instfs_ids

      # exists as an alias of GET for backwards compatibility
      #
      # older API clients were told to POST to the value of the Location header
      # returned after upload to S3, when that was the create_success URL.
      # that's no longer necessary, but they are still given a Location header
      # pointed at this endpoint which they can GET for the file details (which
      # create_success would have provided).
      #
      # such behavior is now undocumented, and subject to removal once open
      # sourcing of inst-fs is complete.
      #
      # to actually change the file metadata (e.g. rename), the PUT route above
      # must be used.
      post "files/:id", action: :api_show

      get "files/:id/public_url", action: :public_url
      get "courses/:course_id/files/file_ref/:migration_id", action: :file_ref
      %w[course group user].each do |context|
        get "#{context}s/:#{context}_id/files/quota", action: :api_quota
        get "#{context}s/:#{context}_id/files/:id", action: :api_show, as: "#{context}_attachment"
      end
    end

    scope(controller: :folders) do
      get "folders/:id", action: :show
      get "folders/:id/folders", action: :api_index, as: "list_folders"
      get "folders/:id/all", action: :list_folders_and_files, as: "list_folders_and_files"
      get "folders/:id/files", controller: :files, action: :api_index, as: "list_files"
      delete "folders/:id", action: :api_destroy
      put "folders/:id", action: :update
      post "folders/:folder_id/folders", action: :create, as: "create_folder"
      post "accounts/:account_id/folders", action: :create
      post "folders/:folder_id/files", action: :create_file
      post "folders/:dest_folder_id/copy_file", action: :copy_file
      post "folders/:dest_folder_id/copy_folder", action: :copy_folder
    end

    scope(controller: :favorites) do
      get "users/self/favorites/courses", action: :list_favorite_courses, as: :list_favorite_courses
      post "users/self/favorites/courses/:id", action: :add_favorite_course, as: :add_favorite_course
      delete "users/self/favorites/courses/:id", action: :remove_favorite_course, as: :remove_favorite_course
      delete "users/self/favorites/courses", action: :reset_course_favorites
      get "users/self/favorites/groups", action: :list_favorite_groups, as: :list_favorite_groups
      post "users/self/favorites/groups/:id", action: :add_favorite_groups, as: :add_favorite_groups
      delete "users/self/favorites/groups/:id", action: :remove_favorite_groups, as: :remove_favorite_groups
      delete "users/self/favorites/groups", action: :reset_groups_favorites
    end

    scope(controller: :wiki_pages_api) do
      get "courses/:course_id/front_page", action: :show_front_page
      get "groups/:group_id/front_page", action: :show_front_page
      put "courses/:course_id/front_page", action: :update_front_page
      put "groups/:group_id/front_page", action: :update_front_page
      post "courses/:course_id/pages/:url_or_id/duplicate", action: :duplicate

      get "courses/:course_id/pages", action: :index, as: "course_wiki_pages"
      get "groups/:group_id/pages", action: :index, as: "group_wiki_pages"
      get "courses/:course_id/pages/:url_or_id", action: :show, as: "course_wiki_page"
      get "groups/:group_id/pages/:url_or_id", action: :show, as: "group_wiki_page"
      get "courses/:course_id/pages/:url_or_id/revisions", action: :revisions, as: "course_wiki_page_revisions"
      get "groups/:group_id/pages/:url_or_id/revisions", action: :revisions, as: "group_wiki_page_revisions"
      get "courses/:course_id/pages/:url_or_id/revisions/latest", action: :show_revision
      get "groups/:group_id/pages/:url_or_id/revisions/latest", action: :show_revision
      get "courses/:course_id/pages/:url_or_id/revisions/:revision_id", action: :show_revision
      get "groups/:group_id/pages/:url_or_id/revisions/:revision_id", action: :show_revision
      post "courses/:course_id/pages/:url_or_id/revisions/:revision_id", action: :revert
      post "groups/:group_id/pages/:url_or_id/revisions/:revision_id", action: :revert
      post "courses/:course_id/pages", action: :create
      post "groups/:group_id/pages", action: :create
      put "courses/:course_id/pages/:url_or_id", action: :update
      put "groups/:group_id/pages/:url_or_id", action: :update
      delete "courses/:course_id/pages/:url_or_id", action: :destroy
      delete "groups/:group_id/pages/:url_or_id", action: :destroy
      get "courses/:course_id/page_title_availability", action: :check_title_availability, as: "course_page_title_availability"
      get "groups/:group_id/page_title_availability", action: :check_title_availability, as: "group_page_title_availability"
    end

    scope(controller: :context_modules_api) do
      get "courses/:course_id/modules", action: :index, as: "course_context_modules"
      get "courses/:course_id/modules/:id", action: :show, as: "course_context_module"
      put "courses/:course_id/modules", action: :batch_update
      post "courses/:course_id/modules/:module_id/duplicate", action: :duplicate
      post "courses/:course_id/modules", action: :create, as: "course_context_module_create"
      put "courses/:course_id/modules/:id", action: :update, as: "course_context_module_update"
      delete "courses/:course_id/modules/:id", action: :destroy
      put "courses/:course_id/modules/:id/relock", action: :relock
    end

    scope(controller: :context_module_items_api) do
      get "courses/:course_id/modules/:module_id/items", action: :index, as: "course_context_module_items"
      get "courses/:course_id/modules/:module_id/items/:id", action: :show, as: "course_context_module_item"
      put "courses/:course_id/modules/:module_id/items/:id/done", action: :mark_as_done, as: "course_context_module_item_done"
      delete "courses/:course_id/modules/:module_id/items/:id/done", action: :mark_as_not_done, as: "course_context_module_item_not_done"
      get "courses/:course_id/module_item_redirect/:id", action: :redirect, as: "course_context_module_item_redirect"
      get "courses/:course_id/module_item_sequence", action: :item_sequence
      post "courses/:course_id/modules/:module_id/items", action: :create, as: "course_context_module_items_create"
      put "courses/:course_id/modules/:module_id/items/:id", action: :update, as: "course_context_module_item_update"
      delete "courses/:course_id/modules/:module_id/items/:id", action: :destroy
      post "courses/:course_id/modules/:module_id/items/:id/mark_read", action: :mark_item_read
      post "courses/:course_id/modules/:module_id/items/:id/select_mastery_path", action: :select_mastery_path
      post "courses/:course_id/modules/items/:id/duplicate", action: :duplicate, as: :course_context_module_item_duplicate
    end

    scope(controller: :module_assignment_overrides) do
      get "courses/:course_id/modules/:context_module_id/assignment_overrides", action: :index, as: "module_assignment_overrides_index"
      put "courses/:course_id/modules/:context_module_id/assignment_overrides", action: :bulk_update
      put "courses/:course_id/modules/:context_module_id/assignment_overrides/convert_tag_overrides", action: :convert_tag_overrides_to_adhoc_overrides
    end

    scope(controller: "quizzes/quiz_assignment_overrides") do
      get "courses/:course_id/quizzes/assignment_overrides", action: :index, as: "course_quiz_assignment_overrides"
      get "courses/:course_id/new_quizzes/assignment_overrides", action: :new_quizzes, as: "course_new_quizzes_assignment_overrides"
    end

    scope(controller: "quizzes/quizzes_api") do
      get "courses/:course_id/quizzes", action: :index, as: "course_quizzes"
      post "courses/:course_id/quizzes", action: :create, as: "course_quiz_create"
      get "courses/:course_id/quizzes/:id", action: :show, as: "course_quiz"
      put "courses/:course_id/quizzes/:id", action: :update, as: "course_quiz_update"
      delete "courses/:course_id/quizzes/:id", action: :destroy, as: "course_quiz_destroy"
      post "courses/:course_id/quizzes/:id/reorder", action: :reorder, as: "course_quiz_reorder"
      post "courses/:course_id/quizzes/:id/validate_access_code", action: :validate_access_code, as: "course_quiz_validate_access_code"
    end

    scope(controller: "quizzes_next/quizzes_api") do
      get "courses/:course_id/all_quizzes", action: :index, as: "course_all_quizzes"
    end

    scope(controller: "quizzes/quiz_submission_users") do
      get "courses/:course_id/quizzes/:id/submission_users", action: :index, as: "course_quiz_submission_users"
      post "courses/:course_id/quizzes/:id/submission_users/message", action: :message, as: "course_quiz_submission_users_message"
    end

    scope(controller: "quizzes/quiz_groups") do
      get "courses/:course_id/quizzes/:quiz_id/groups/:id", action: :show, as: "course_quiz_group"
      post "courses/:course_id/quizzes/:quiz_id/groups", action: :create, as: "course_quiz_group_create"
      put "courses/:course_id/quizzes/:quiz_id/groups/:id", action: :update, as: "course_quiz_group_update"
      delete "courses/:course_id/quizzes/:quiz_id/groups/:id", action: :destroy, as: "course_quiz_group_destroy"
      post "courses/:course_id/quizzes/:quiz_id/groups/:id/reorder", action: :reorder, as: "course_quiz_group_reorder"
    end

    scope(controller: "quizzes/quiz_questions") do
      get "courses/:course_id/quizzes/:quiz_id/questions", action: :index, as: "course_quiz_questions"
      get "courses/:course_id/quizzes/:quiz_id/questions/:id", action: :show, as: "course_quiz_question"
      post "courses/:course_id/quizzes/:quiz_id/questions", action: :create, as: "course_quiz_question_create"
      put "courses/:course_id/quizzes/:quiz_id/questions/:id", action: :update, as: "course_quiz_question_update"
      delete "courses/:course_id/quizzes/:quiz_id/questions/:id", action: :destroy, as: "course_quiz_question_destroy"
    end

    scope(controller: "quizzes/quiz_reports") do
      post "courses/:course_id/quizzes/:quiz_id/reports", action: :create, as: "course_quiz_reports_create"
      delete "courses/:course_id/quizzes/:quiz_id/reports/:id", action: :abort, as: "course_quiz_reports_abort"
      get "courses/:course_id/quizzes/:quiz_id/reports", action: :index, as: "course_quiz_reports"
      get "courses/:course_id/quizzes/:quiz_id/reports/:id", action: :show, as: "course_quiz_report"
    end

    scope(controller: "quizzes/quiz_submission_files") do
      post "courses/:course_id/quizzes/:quiz_id/submissions/self/files", action: :create, as: "quiz_submission_files"
    end

    scope(controller: "quizzes/quiz_submissions_api") do
      get "courses/:course_id/quizzes/:quiz_id/submission", action: :submission, as: "course_quiz_user_submission"
      get "courses/:course_id/quizzes/:quiz_id/submissions", action: :index, as: "course_quiz_submissions"
      get "courses/:course_id/quizzes/:quiz_id/submissions/:id", action: :show, as: "course_quiz_submission"
      get "courses/:course_id/quizzes/:quiz_id/submissions/:id/time", action: :time, as: "course_quiz_submission_time"
      post "courses/:course_id/quizzes/:quiz_id/submissions", action: :create, as: "course_quiz_submission_create"
      put "courses/:course_id/quizzes/:quiz_id/submissions/:id", action: :update, as: "course_quiz_submission_update"
      post "courses/:course_id/quizzes/:quiz_id/submissions/:id/complete", action: :complete, as: "course_quiz_submission_complete"
    end

    scope(controller: "quizzes/outstanding_quiz_submissions") do
      get "courses/:course_id/quizzes/:quiz_id/outstanding_quiz_submissions", action: :index, path_name: "outstanding_quiz_submission_index"
      post "courses/:course_id/quizzes/:quiz_id/outstanding_quiz_submissions", action: :grade, path_name: "outstanding_quiz_submission_grade"
    end

    scope(controller: "quizzes/quiz_extensions") do
      post "courses/:course_id/quizzes/:quiz_id/extensions", action: :create, as: "course_quiz_extensions_create"
    end

    scope(controller: "quizzes/course_quiz_extensions") do
      post "courses/:course_id/quiz_extensions", action: :create
    end

    scope(controller: "quizzes/quiz_submission_events_api") do
      get "courses/:course_id/quizzes/:quiz_id/submissions/:id/events", action: :index, as: "course_quiz_submission_events"
      post "courses/:course_id/quizzes/:quiz_id/submissions/:id/events", action: :create, as: "create_quiz_submission_events"
    end

    scope(controller: "quizzes/quiz_submission_questions") do
      get "/quiz_submissions/:quiz_submission_id/questions", action: :index, as: "quiz_submission_questions"
      post "/quiz_submissions/:quiz_submission_id/questions", action: :answer, as: "quiz_submission_question_answer"
      get "/quiz_submissions/:quiz_submission_id/questions/:id/formatted_answer", action: :formatted_answer, as: "quiz_submission_question_formatted_answer"
      get "/quiz_submissions/:quiz_submission_id/questions/:id", action: :show, as: "quiz_submission_question"
      put "/quiz_submissions/:quiz_submission_id/questions/:id/flag", action: :flag, as: "quiz_submission_question_flag"
      put "/quiz_submissions/:quiz_submission_id/questions/:id/unflag", action: :unflag, as: "quiz_submission_question_unflag"
    end

    scope(controller: "quizzes/quiz_ip_filters") do
      get "courses/:course_id/quizzes/:quiz_id/ip_filters", action: :index, as: "course_quiz_ip_filters"
    end

    scope(controller: "quizzes/quiz_statistics") do
      get "courses/:course_id/quizzes/:quiz_id/statistics", action: :index, as: "course_quiz_statistics"
    end

    scope(controller: "polling/polls") do
      get "polls", action: :index, as: "polls"
      post "polls", action: :create, as: "poll_create"
      get "polls/:id", action: :show, as: "poll"
      put "polls/:id", action: :update, as: "poll_update"
      delete "polls/:id", action: :destroy, as: "poll_destroy"
    end

    scope(controller: "polling/poll_choices") do
      get "polls/:poll_id/poll_choices", action: :index, as: "poll_choices"
      post "polls/:poll_id/poll_choices", action: :create, as: "poll_choices_create"
      get "polls/:poll_id/poll_choices/:id", action: :show, as: "poll_choice"
      put "polls/:poll_id/poll_choices/:id", action: :update, as: "poll_choice_update"
      delete "polls/:poll_id/poll_choices/:id", action: :destroy, as: "poll_choice_destroy"
    end

    scope(controller: "polling/poll_sessions") do
      get "polls/:poll_id/poll_sessions", action: :index, as: "poll_sessions"
      post "polls/:poll_id/poll_sessions", action: :create, as: "poll_sessions_create"
      get "polls/:poll_id/poll_sessions/:id", action: :show, as: "poll_session"
      put "polls/:poll_id/poll_sessions/:id", action: :update, as: "poll_session_update"
      delete "polls/:poll_id/poll_sessions/:id", action: :destroy, as: "poll_session_destroy"
      get "polls/:poll_id/poll_sessions/:id/open", action: :open, as: "poll_session_publish"
      get "polls/:poll_id/poll_sessions/:id/close", action: :close, as: "poll_session_close"

      get "poll_sessions/opened", action: :opened, as: "poll_sessions_opened"
      get "poll_sessions/closed", action: :closed, as: "poll_sessions_closed"
    end

    scope(controller: "polling/poll_submissions") do
      post "polls/:poll_id/poll_sessions/:poll_session_id/poll_submissions", action: :create, as: "poll_submissions_create"
      get "polls/:poll_id/poll_sessions/:poll_session_id/poll_submissions/:id", action: :show, as: "poll_submission"
    end

    scope(controller: "live_assessments/assessments") do
      get "courses/:course_id/live_assessments", action: :index, as: "course_live_assessments"
      post "courses/:course_id/live_assessments", action: :create, as: "course_live_assessment_create"
    end

    scope(controller: "live_assessments/results") do
      get "courses/:course_id/live_assessments/:assessment_id/results", action: :index, as: "course_live_assessment_results"
      post "courses/:course_id/live_assessments/:assessment_id/results", action: :create, as: "course_live_assessment_result_create"
    end

    scope(controller: "support_helpers/turnitin") do
      get "support_helpers/turnitin/md5", action: :md5
      get "support_helpers/turnitin/error2305", action: :error2305
      get "support_helpers/turnitin/shard", action: :shard
      get "support_helpers/turnitin/assignment", action: :assignment
      get "support_helpers/turnitin/pending", action: :pending
      get "support_helpers/turnitin/expired", action: :expired
      get "support_helpers/turnitin/refresh_lti_attachment", action: :lti_attachment
    end

    scope(controller: "support_helpers/plagiarism_platform") do
      get "support_helpers/plagiarism_platform/add_service", action: :add_service
      get "support_helpers/plagiarism_platform/resubmit_for_assignment/:assignment_id", action: :resubmit_for_assignment
    end

    scope(controller: "support_helpers/crocodoc") do
      get "support_helpers/crocodoc/shard", action: :shard
      get "support_helpers/crocodoc/submission", action: :submission
    end

    scope(controller: "support_helpers/submission_lifecycle_manage") do
      get "support_helpers/submission_lifecycle_manage/course", action: :course
    end

    scope(controller: :outcome_groups_api) do
      %w[global account course].each do |context|
        prefix = ((context == "global") ? context : "#{context}s/:#{context}_id")
        unless context == "global"
          get "#{prefix}/outcome_groups", action: :index, as: "#{context}_outcome_groups"
          get "#{prefix}/outcome_group_links", action: :link_index, as: "#{context}_outcome_group_links"
        end
        get "#{prefix}/root_outcome_group", action: :redirect, as: "#{context}_redirect"
        get "#{prefix}/outcome_groups/account_chain", action: :account_chain, as: "#{context}_account_chain"
        get "#{prefix}/outcome_groups/:id", action: :show, as: "#{context}_outcome_group"
        put "#{prefix}/outcome_groups/:id", action: :update
        delete "#{prefix}/outcome_groups/:id", action: :destroy
        get "#{prefix}/outcome_groups/:id/outcomes", action: :outcomes, as: "#{context}_outcome_group_outcomes"
        get "#{prefix}/outcome_groups/:id/available_outcomes", action: :available_outcomes, as: "#{context}_outcome_group_available_outcomes"
        post "#{prefix}/outcome_groups/:id/outcomes", action: :link
        put "#{prefix}/outcome_groups/:id/outcomes/:outcome_id", action: :link, as: "#{context}_outcome_link"
        delete "#{prefix}/outcome_groups/:id/outcomes/:outcome_id", action: :unlink
        get "#{prefix}/outcome_groups/:id/subgroups", action: :subgroups, as: "#{context}_outcome_group_subgroups"
        post "#{prefix}/outcome_groups/:id/subgroups", action: :create
        post "#{prefix}/outcome_groups/:id/import", action: :import, as: "#{context}_outcome_group_import"
        post "#{prefix}/outcome_groups/:id/batch", action: :batch, as: "#{context}_outcome_group_batch"
      end
    end

    scope(controller: :outcomes_api) do
      get "outcomes/:id", action: :show, as: "outcome"
      put "outcomes/:id", action: :update
      delete "outcomes/:id", action: :destroy
      get "courses/:course_id/outcome_alignments", action: :outcome_alignments
    end

    scope(controller: :outcome_results) do
      get "courses/:course_id/outcome_rollups", action: :rollups, as: "course_outcome_rollups"
      get "courses/:course_id/outcome_results", action: :index, as: "course_outcome_results"
      post "courses/:course_id/assign_outcome_order", action: :outcome_order, as: "course_outcomes_order"
    end

    scope(controller: :outcomes_academic_benchmark_import_api) do
      # These can be uncommented when implemented
      # get  "global/outcomes_import",            action: :index
      # get  "global/outcomes_import/:id",        action: :show
      # put  "global/outcomes_import/:id",        action: :cancel
      # get  "global/outcomes_import/list/:guid", action: :list
      get  "global/outcomes_import/available",  action: :available
      post "global/outcomes_import",            action: :create
      get  "global/outcomes_import/migration_status/:migration_id", action: :migration_status
    end

    scope(controller: :group_categories) do
      resources :group_categories, except: [:index, :create]
      get "accounts/:account_id/group_categories", action: :index, as: "account_group_categories"
      get "courses/:course_id/group_categories", action: :index, as: "course_group_categories"
      post "accounts/:account_id/group_categories", action: :create
      post "courses/:course_id/group_categories", action: :create
      post "group_categories/:group_category_id/import", action: :import
      get "group_categories/:group_category_id/groups", action: :groups, as: "group_category_groups"
      get "group_categories/:group_category_id/users", action: :users, as: "group_category_users"
      get "group_categories/:group_category_id/export", action: :export, as: "group_category_export", defaults: { format: :csv }
      post "group_categories/:group_category_id/assign_unassigned_members", action: "assign_unassigned_members", as: "group_category_assign_unassigned_members"
      post "courses/:course_id/group_categories/bulk_manage_differentiation_tag", action: :bulk_manage_differentiation_tag
    end

    scope(controller: :progress) do
      get "progress/:id", action: :show, as: "progress"
      post "progress/:id/cancel", action: :cancel
    end

    scope(controller: :app_center) do
      %w[course account].each do |context|
        prefix = "#{context}s/:#{context}_id/app_center"
        get  "#{prefix}/apps",                      action: :index,   as: "#{context}_app_center_apps"
        get  "#{prefix}/apps/:app_id/reviews",      action: :reviews, as: "#{context}_app_center_app_reviews"
        get  "#{prefix}/apps/:app_id/reviews/self", action: :review,  as: "#{context}_app_center_app_review"
        post "#{prefix}/apps/:app_id/reviews/self", action: :add_review
      end
    end

    scope(controller: :learn_platform) do
      prefix = "accounts/:account_id/learn_platform"
      get  "#{prefix}/products", action: :index
      get  "#{prefix}/products_categories", action: :index_by_category
      get  "#{prefix}/products/:id", action: :show
      get  "#{prefix}/filters", action: :filters
      get  "#{prefix}/organizations/:organization_salesforce_id/products", action: :index_by_organization
      get  "#{prefix}/custom_filters", action: :custom_filters
    end

    scope(controller: :feature_flags) do
      %w[course account user].each do |context|
        prefix = "#{context}s/:#{context}_id/features"
        get prefix.to_s, action: :index, as: "#{context}_features"
        get "#{prefix}/enabled", action: :enabled_features, as: "#{context}_enabled_features"
        get "#{prefix}/flags/:feature", action: :show
        put "#{prefix}/flags/:feature", action: :update
        delete "#{prefix}/flags/:feature", action: :delete
      end
      get "features/environment", action: :environment
    end

    scope(controller: :conferences) do
      %w[course group].each do |context|
        prefix = "#{context}s/:#{context}_id/conferences"
        get prefix, action: :index, as: "#{context}_conferences"
        post prefix.to_s, action: :create
        post "#{prefix}/:conference_id/recording_ready", action: :recording_ready, as: "#{context}_conferences_recording_ready"
      end

      get "conferences", action: :for_user, as: "conferences"
    end

    scope(controller: :custom_gradebook_columns_api) do
      prefix = "courses/:course_id/custom_gradebook_columns"
      get prefix, action: :index, as: "course_custom_gradebook_columns"
      post prefix, action: :create
      post "#{prefix}/reorder", action: :reorder, as: "custom_gradebook_columns_reorder"
      put "#{prefix}/:id", action: :update, as: "course_custom_gradebook_column"
      delete "#{prefix}/:id", action: :destroy
    end

    scope(controller: :custom_gradebook_column_data_api) do
      prefix = "courses/:course_id/custom_gradebook_columns/:id/data"
      get prefix, action: :index, as: "course_custom_gradebook_column_data"
      put "#{prefix}/:user_id", action: :update, as: "course_custom_gradebook_column_datum"
      put "courses/:course_id/custom_gradebook_column_data", action: :bulk_update, as: "course_custom_gradebook_column_bulk_data"
    end

    scope(controller: :content_exports_api) do
      %w[course group user].each do |context|
        context_prefix = "#{context.pluralize}/:#{context}_id"
        prefix = "#{context_prefix}/content_exports"
        get prefix, action: :index, as: "#{context}_content_exports"
        post prefix, action: :create
        get "#{prefix}/:id", action: :show
        put "#{prefix}/:id/fail", action: :fail
      end
      get "courses/:course_id/content_list", action: :content_list, as: "course_content_list"
      put "courses/:course_id/content_exports/:id", action: :update
    end

    scope(controller: :epub_exports) do
      get "courses/:course_id/epub_exports/:id", {
        action: :show
      }
      get "epub_exports", {
        action: :index
      }
      post "courses/:course_id/epub_exports", {
        action: :create
      }
    end

    scope(controller: :web_zip_exports) do
      get "courses/:course_id/web_zip_exports", action: :index, as: "web_zip_exports"
      get "courses/:course_id/web_zip_exports/:id", action: :show
    end

    scope(controller: :grading_standards_api) do
      get "courses/:course_id/grading_standards", action: :context_index
      get "accounts/:account_id/grading_standards", action: :context_index
      get "courses/:course_id/grading_standards/:grading_standard_id", action: :context_show
      get "accounts/:account_id/grading_standards/:grading_standard_id", action: :context_show
      post "accounts/:account_id/grading_standards", action: :create
      post "courses/:course_id/grading_standards", action: :create
    end

    get "/crocodoc_session", controller: "crocodoc_sessions", action: "show", as: :crocodoc_session
    get "/canvadoc_session", controller: "canvadoc_sessions", action: "show", as: :canvadoc_session
    post "/canvadoc_session", controller: "canvadoc_sessions", action: "create"

    scope(controller: :grading_period_sets) do
      get "accounts/:account_id/grading_period_sets", action: :index, as: :account_grading_period_sets
      post "accounts/:account_id/grading_period_sets", action: :create
      patch "accounts/:account_id/grading_period_sets/:id", action: :update, as: :account_grading_period_set
      delete "accounts/:account_id/grading_period_sets/:id", action: :destroy
    end

    scope(controller: :grading_periods) do
      # FIXME: This route will be removed/replaced with CNVS-27101
      get "accounts/:account_id/grading_periods", action: :index, as: :account_grading_periods

      get "courses/:course_id/grading_periods", action: :index, as: :course_grading_periods
      get "courses/:course_id/grading_periods/:id", action: :show, as: :course_grading_period
      patch "courses/:course_id/grading_periods/batch_update",
            action: :batch_update,
            as: :course_grading_period_batch_update
      put "courses/:course_id/grading_periods/:id", action: :update, as: :course_grading_period_update
      delete "courses/:course_id/grading_periods/:id", action: :destroy, as: :course_grading_period_destroy
      delete "accounts/:account_id/grading_periods/:id", action: :destroy, as: :account_grading_period_destroy

      patch "grading_period_sets/:set_id/grading_periods/batch_update",
            action: :batch_update,
            as: :grading_period_set_periods_update
    end

    scope(controller: :usage_rights) do
      %w[course group user].each do |context|
        content_prefix = "#{context.pluralize}/:#{context}_id"
        put "#{content_prefix}/usage_rights", action: :set_usage_rights
        delete "#{content_prefix}/usage_rights", action: :remove_usage_rights
        get "#{content_prefix}/content_licenses", action: :licenses
      end
    end

    scope(controller: "bookmarks/bookmarks") do
      get "users/self/bookmarks/", action: :index, as: :bookmarks
      get "users/self/bookmarks/:id", action: :show
      post "users/self/bookmarks", action: :create
      delete "users/self/bookmarks/:id", action: :destroy
      put "users/self/bookmarks/:id", action: :update
    end

    scope(controller: :course_nicknames) do
      get "users/self/course_nicknames", action: :index, as: :course_nicknames
      get "users/self/course_nicknames/:course_id", action: :show
      put "users/self/course_nicknames/:course_id", action: :update
      delete "users/self/course_nicknames/:course_id", action: :delete
      delete "users/self/course_nicknames", action: :clear
    end

    scope(controller: :shared_brand_configs) do
      post "accounts/:account_id/shared_brand_configs", action: :create
      put "accounts/:account_id/shared_brand_configs/:id", action: :update
      delete "shared_brand_configs/:id", action: :destroy
    end

    scope(controller: :errors) do
      post "error_reports", action: :create
    end

    scope(controller: :jwts) do
      post "jwts", action: :create
      post "jwts/refresh", action: :refresh
    end

    scope(controller: :inst_access_tokens) do
      post "inst_access_tokens", action: :create
    end

    scope(controller: :gradebook_settings) do
      put "courses/:course_id/gradebook_settings", action: :update, as: :course_gradebook_settings_update
    end

    scope(controller: :announcements_api) do
      get "announcements", action: :index, as: :announcements
    end

    scope(controller: :release_notes) do
      get "release_notes", action: :index, as: :release_notes
      post "release_notes", action: :create
      get "release_notes/latest", action: :latest
      get "release_notes/unread_count", action: :unread_count
      put "release_notes/:id", action: :update
      delete "release_notes/:id", action: :destroy
      put "release_notes/:id/published", action: :publish
      delete "release_notes/:id/published", action: :unpublish
    end

    scope(controller: :rubrics_api) do
      get "rubrics/upload_template", action: "upload_template", as: "rubrics_account_upload_template"
      post "courses/:course_id/rubrics/download_rubrics", action: "download_rubrics", as: "rubrics_account_download_rubrics"
      post "accounts/:account_id/rubrics/download_rubrics", action: "download_rubrics", as: "rubrics_course_download_rubrics"
      get "accounts/:account_id/rubrics", action: :index, as: :account_rubrics
      get "accounts/:account_id/rubrics/:id", action: :show
      get "courses/:course_id/rubrics", action: :index, as: :course_rubrics
      get "courses/:course_id/rubrics/:id", action: :show
      get "courses/:course_id/rubrics/:id/used_locations", action: "used_locations", as: "rubrics_course_used_locations"
      get "accounts/:account_id/rubrics/:id/used_locations", action: "used_locations", as: "rubrics_account_used_locations"
      post "courses/:course_id/rubrics/upload", action: "upload", as: "rubrics_course_upload"
      post "accounts/:account_id/rubrics/upload", action: "upload", as: "rubrics_account_upload"
      get "courses/:course_id/rubrics/upload/:id", action: "upload_status", as: "rubrics_course_upload_status"
      get "accounts/:account_id/rubrics/upload/:id", action: "upload_status", as: "rubrics_account_upload_status"
      get "courses/:course_id/rubrics/upload/:id/rubrics", action: "rubrics_by_import_id", as: "rubrics_course_upload_rubrics"
      get "accounts/:account_id/rubrics/upload/:id/rubrics", action: "rubrics_by_import_id", as: "rubrics_account_upload_rubrics"
      post "courses/:course_id/rubrics", controller: :rubrics, action: :create
      put "courses/:course_id/rubrics/:id", controller: :rubrics, action: :update
      delete "courses/:course_id/rubrics/:id", controller: :rubrics, action: :destroy
    end

    scope(controller: :rubric_associations) do
      post "courses/:course_id/rubric_associations", action: :create
      put "courses/:course_id/rubric_associations/:id", action: :update
      delete "courses/:course_id/rubric_associations/:id", action: :destroy
    end

    scope(controller: :rubric_assessment_api) do
      post "courses/:course_id/rubric_associations/:rubric_association_id/rubric_assessments", controller: :rubric_assessments, action: :create
      put "courses/:course_id/rubric_associations/:rubric_association_id/rubric_assessments/:id", controller: :rubric_assessments, action: :update
      delete "courses/:course_id/rubric_associations/:rubric_association_id/rubric_assessments/:id", controller: :rubric_assessments, action: :destroy
    end

    scope(controller: "master_courses/master_templates") do
      get "courses/:course_id/blueprint_templates/:template_id", action: :show
      get "courses/:course_id/blueprint_templates/:template_id/associated_courses", action: :associated_courses, as: :course_blueprint_associated_courses
      put "courses/:course_id/blueprint_templates/:template_id/update_associations", action: :update_associations
      get "courses/:course_id/blueprint_templates/:template_id/unsynced_changes", action: :unsynced_changes, as: :course_blueprint_unsynced_changes

      post "courses/:course_id/blueprint_templates/:template_id/migrations", action: :queue_migration
      get "courses/:course_id/blueprint_templates/:template_id/migrations", action: :migrations_index, as: :course_blueprint_migrations
      get "courses/:course_id/blueprint_templates/:template_id/migrations/:id", action: :migrations_show
      get "courses/:course_id/blueprint_templates/:template_id/migrations/:id/details", action: :migration_details

      put "courses/:course_id/blueprint_templates/:template_id/restrict_item", action: :restrict_item

      get "courses/:course_id/blueprint_subscriptions", action: :subscriptions_index, as: :course_blueprint_subscriptions
      get "courses/:course_id/blueprint_subscriptions/:subscription_id/migrations", action: :imports_index, as: :course_blueprint_imports
      get "courses/:course_id/blueprint_subscriptions/:subscription_id/migrations/:id", action: :imports_show
      get "courses/:course_id/blueprint_subscriptions/:subscription_id/migrations/:id/details", action: :import_details
    end

    scope(controller: :late_policy) do
      get "courses/:id/late_policy", action: :show
      post "courses/:id/late_policy", action: :create
      patch "courses/:id/late_policy", action: :update
    end

    scope(controller: :planner) do
      get "planner/items", action: :index, as: :planner_items
      get "users/:user_id/planner/items", action: :index, as: :user_planner_items
    end

    scope(controller: :planner_overrides) do
      get "planner/overrides", action: :index, as: :planner_overrides
      get "planner/overrides/:id", action: :show
      put "planner/overrides/:id", action: :update
      post "planner/overrides", action: :create
      delete "planner/overrides/:id", action: :destroy
    end

    scope(controller: :planner_notes) do
      get "planner_notes", action: :index, as: :planner_notes
      get "planner_notes/:id", action: :show, as: :planner_notes_show
      put "planner_notes/:id", action: :update
      post "planner_notes", action: :create
      delete "planner_notes/:id", action: :destroy
    end

    scope(controller: :content_shares) do
      post "users/:user_id/content_shares", action: :create
      get "users/:user_id/content_shares/sent", action: :index, defaults: { list: "sent" }, as: :user_sent_content_shares
      get "users/:user_id/content_shares/received", action: :index, defaults: { list: "received" }, as: :user_received_content_shares
      get "users/:user_id/content_shares/unread_count", action: :unread_count
      get "users/:user_id/content_shares/:id", action: :show
      delete "users/:user_id/content_shares/:id", action: :destroy
      post "users/:user_id/content_shares/:id/add_users", action: :add_users
      put "users/:user_id/content_shares/:id", action: :update
    end

    scope(controller: :csp_settings) do
      %w[course account].each do |context|
        get "#{context.pluralize}/:#{context}_id/csp_settings", action: :get_csp_settings
        put "#{context.pluralize}/:#{context}_id/csp_settings", action: :set_csp_setting
      end
      put "accounts/:account_id/csp_settings/lock", action: :set_csp_lock
      post "accounts/:account_id/csp_settings/domains", action: :add_domain
      post "accounts/:account_id/csp_settings/domains/batch_create", action: :add_multiple_domains
      delete "accounts/:account_id/csp_settings/domains", action: :remove_domain
    end

    scope(controller: :media_objects) do
      put "media_objects/:media_object_id", action: "update_media_object", as: :update_media_object
      post "media_objects", action: "create_media_object", as: :create_media_object
      put "media_attachments/:attachment_id", action: "update_media_object", as: :update_media_attachment
      post "media_attachments", action: "create_media_object", as: :create_media_attachment
    end

    scope(controller: :media_tracks) do
      get "media_objects/:media_object_id/media_tracks", action: "index", as: :list_media_tracks
      put "media_objects/:media_object_id/media_tracks", action: "update", as: :update_media_tracks

      get "media_attachments/:attachment_id/media_tracks", action: "index", as: :list_media_attachment_tracks
      put "media_attachments/:attachment_id/media_tracks", action: "update", as: :update_media_attachment_tracks
    end

    scope(controller: "conditional_release/rules") do
      # TODO: can rearrange so assignment is in path if desired once we're no longer maintaining backwards compat
      get "courses/:course_id/mastery_paths/rules", action: "index"
      get "courses/:course_id/mastery_paths/rules/:id", action: "show"
      post "courses/:course_id/mastery_paths/rules", action: "create"
      put "courses/:course_id/mastery_paths/rules/:id", action: "update"
      delete "courses/:course_id/mastery_paths/rules/:id", action: "destroy"
    end

    scope(controller: "conditional_release/stats") do
      # TODO: can rearrange so assignment is in path if desired once we're no longer maintaining backwards compat
      get "courses/:course_id/mastery_paths/stats/students_per_range", action: "students_per_range"
      get "courses/:course_id/mastery_paths/stats/student_details", action: "student_details"
    end

    scope(controller: :history) do
      get "users/:user_id/history", action: "index", as: :user_history
    end

    scope(controller: :gradebooks) do
      put "courses/:course_id/update_final_grade_overrides", action: "update_final_grade_overrides"
      put "courses/:course_id/apply_score_to_ungraded_submissions", action: "apply_score_to_ungraded_submissions"
    end

    scope(controller: :course_paces) do
      post "courses/:course_id/course_pacing", action: :create
      get "courses/:course_id/course_pacing/new", action: :new
      get "courses/:course_id/course_pacing/:id", action: :api_show
      put "courses/:course_id/course_pacing/:id", action: :update
      delete "courses/:course_id/course_pacing/:id", action: :destroy
      post "courses/:course_id/course_pacing/:id/publish", action: :publish
      post "courses/:course_id/course_pacing/compress_dates", action: :compress_dates
      post "courses/:course_id/course_pacing/bulk_create_enrollment_paces", action: :bulk_create_enrollment_paces
    end

    scope(controller: :blackout_dates) do
      get "courses/:course_id/blackout_dates", action: :index
      get "accounts/:account_id/blackout_dates", action: :index
      post "courses/:course_id/blackout_dates", action: :create
      post "accounts/:account_id/blackout_dates", action: :create
      get "courses/:course_id/blackout_dates/new", action: :new
      get "accounts/:account_id/blackout_dates/new", action: :new
      get "courses/:course_id/blackout_dates/:id", action: :show
      get "accounts/:account_id/blackout_dates/:id", action: :show
      put "courses/:course_id/blackout_dates/:id", action: :update
      put "accounts/:account_id/blackout_dates/:id", action: :update
      delete "courses/:course_id/blackout_dates/:id", action: :destroy
      delete "accounts/:account_id/blackout_dates/:id", action: :destroy
      put "courses/:course_id/blackout_dates", action: :bulk_update
    end

    scope(controller: :eportfolios_api) do
      get "users/:user_id/eportfolios", action: :index, as: :eportfolios
      get "eportfolios/:id", action: :show
      delete "eportfolios/:id", action: :delete
      get "eportfolios/:eportfolio_id/pages", action: :pages, as: :eportfolio_pages
      put "eportfolios/:eportfolio_id/moderate", action: :moderate
      put "users/:user_id/eportfolios", action: :moderate_all
      put "eportfolios/:eportfolio_id/restore", action: :restore
    end

    scope(controller: "course_pacing/section_paces_api") do
      get "courses/:course_id/sections/:course_section_id/pace", action: :show, as: :section_pace
      post "courses/:course_id/sections/:course_section_id/paces", action: :create, as: :new_section_pace
      patch "courses/:course_id/sections/:course_section_id/pace", action: :update, as: :patch_section_pace
      delete "courses/:course_id/sections/:course_section_id/pace", action: :delete, as: :delete_section_pace
    end

    scope(controller: "course_pacing/student_enrollment_paces_api") do
      get "courses/:course_id/student_enrollments/:student_enrollment_id/pace", action: :show, as: :student_enrollment_pace
      post "courses/:course_id/student_enrollments/:student_enrollment_id/paces", action: :create, as: :new_student_enrollment_pace
      patch "courses/:course_id/student_enrollments/:student_enrollment_id/pace", action: :update, as: :patch_student_enrollment_pace
      delete "courses/:course_id/student_enrollments/:student_enrollment_id/pace", action: :delete, as: :delete_student_enrollment_pace
    end

    scope(controller: "course_pacing/bulk_student_enrollment_paces_api") do
      get "courses/:course_id/bulk_student_enrollments/student_bulk_pace_edit_view", action: :student_bulk_pace_edit_view, as: :student_bulk_pace_edit_view
    end

    scope(controller: "course_pacing/pace_contexts_api") do
      get "courses/:course_id/pace_contexts", action: :index, as: :pace_contexts
    end

    scope(controller: "smart_search") do
      get "courses/:course_id/smartsearch", action: :search, as: :course_smart_search_query
      get "courses/:course_id/smartsearch/log", action: :log
      get "courses/:course_id/smartsearch/index_status", action: :index_status
      # TODO: add account level search
    end

    scope(controller: :what_if_grades_api) do
      put "submissions/:id/what_if_grades", action: :update
      put "courses/:course_id/what_if_grades/reset", action: :reset_for_student_course
    end

    scope(controller: :plugins) do
      put "plugins/:id", action: :update
      get "plugins/:id", action: :show
    end

    scope(controller: :rich_content_api) do
      post "rich_content/generate", action: :generate
    end

    scope(controller: :block_editor_templates_api) do
      get "courses/:course_id/block_editor_templates", action: :index
      post "courses/:course_id/block_editor_templates", action: :create
      put "courses/:course_id/block_editor_templates/:id", action: :update
      delete "courses/:course_id/block_editor_templates/:id", action: :destroy
      post "courses/:course_id/block_editor_templates/:id/publish", action: :publish
      get "courses/:course_id/block_editor_templates/can_edit", action: :can_edit
    end

    scope(controller: :career_experience) do
      get "career/experience_summary", action: :experience_summary
      post "career/switch_experience", action: :switch_experience
      post "career/switch_role", action: :switch_role
    end
  end

  # this is not a "normal" api endpoint in the sense that it is not documented or
  # generally available to hosted customers. it also does not respect the normal
  # pagination options; however, jobs_controller already accepts `limit` and `offset`
  # paramaters and defines a sane default limit
  ApiRouteSet::V1.draw(self) do
    scope(controller: :jobs) do
      get "jobs", action: :index
      get "jobs/:id", action: :show
      post "jobs/batch_update", action: :batch_update
    end

    # jobs_v2 actually does do regular pagination, but the comments above
    # otherwise still apply
    scope(controller: :jobs_v2) do
      get "jobs2/:bucket/by_:group/search", action: :search
      get "jobs2/:bucket/by_:group", action: :grouped_info, as: :jobs_grouped_info
      get "jobs2/:bucket", action: :list, as: :jobs_list, constraints: { bucket: /running|queued|future|failed/ }
      get "jobs2/clusters", action: :clusters, as: :job_clusters
      get "jobs2/:id", action: :lookup, constraints: { id: /\d+/ }
      post "jobs2/:id/requeue", action: :requeue
      put "jobs2/manage", action: :manage
      put "jobs2/unstuck", action: :unstuck
      get "jobs2/throttle/check", action: :throttle_check
      put "jobs2/throttle", action: :throttle
      get "jobs2/stuck/strands", action: :stuck_strands, as: :jobs_stuck_strands
      get "jobs2/stuck/singletons", action: :stuck_singletons, as: :jobs_stuck_singletons
    end
  end

  # this is not a "normal" api endpoint in the sense that it is not documented
  # or called directly, it's used as the redirect in the file upload process
  # for local files. it also doesn't use the normal oauth authentication
  # system, so we can't put it in the api uri namespace.
  post "files_api" => "files#api_create", :as => :api_v1_files_create

  get "login/oauth2/auth" => "oauth2_provider#auth", :as => :oauth2_auth
  post "login/oauth2/token" => "oauth2_provider#token", :as => :oauth2_token
  get "login/oauth2/confirm" => "oauth2_provider#confirm", :as => :oauth2_auth_confirm
  post "login/oauth2/accept" => "oauth2_provider#accept", :as => :oauth2_auth_accept
  get "login/oauth2/deny" => "oauth2_provider#deny", :as => :oauth2_auth_deny
  delete "login/oauth2/token" => "oauth2_provider#destroy", :as => :oauth2_logout
  get "login/oauth2/jwks" => "security#jwks", :as => :oauth2_jwks

  get "post_message_forwarding", controller: "lti/platform_storage", action: :post_message_forwarding, as: :lti_post_message_forwarding

  get "lti/tool_default_icon" => "lti/tool_default_icon#show"

  ApiRouteSet.draw(self, "/api/lti/v1") do
    post "tools/:tool_id/grade_passback", controller: :lti_api, action: :grade_passback, as: "lti_grade_passback_api"
    post "tools/:tool_id/ext_grade_passback", controller: :lti_api, action: :legacy_grade_passback, as: "blti_legacy_grade_passback_api"
    post "xapi/:token", controller: :lti_api, action: :xapi_service, as: "lti_xapi"
    post "caliper/:token", controller: :lti_api, action: :caliper_service, as: "lti_caliper"
    post "logout_service/:token", controller: :lti_api, action: :logout_service, as: "lti_logout_service"
    post "turnitin/outcomes_placement/:tool_id", controller: :lti_api, action: :turnitin_outcomes_placement, as: "lti_turnitin_outcomes_placement"
  end

  ApiRouteSet.draw(self, "/api/lti") do
    scope(controller: "lti/tool_configurations_api") do
      put "developer_keys/:developer_key_id/tool_configuration", action: :update
      post "accounts/:account_id/developer_keys/tool_configuration", action: :create
      delete "developer_keys/:developer_key_id/tool_configuration", action: :destroy

      %w[account course].each do |context|
        get "#{context}s/:#{context}_id/developer_keys/:developer_key_id/tool_configuration", action: :show, as: "#{context}_show_tool_configuration"
      end
    end

    scope(controller: "lti/subscriptions_api") do
      post "subscriptions", action: :create
      delete "subscriptions/:id", action: :destroy
      get "subscriptions/:id", action: :show
      put "subscriptions/:id", action: :update
      get "subscriptions", action: :index
    end

    scope(controller: "lti/users_api") do
      get "users/:id", action: :show
      get "groups/:group_id/users", action: :group_index, as: "lti_user_group_index"
    end

    scope(controller: "lti/plagiarism_assignments_api") do
      get "assignments/:assignment_id", action: :show
    end

    scope(controller: "lti/ims/authentication") do
      post "authorize_redirect", action: :authorize_redirect
      get "authorize_redirect", action: :authorize_redirect, as: "lti_authorize_redirect"
      get "authorize", action: :authorize, as: :lti_1_3_authorization
    end

    %w[course account].each do |context|
      prefix = "#{context}s/:#{context}_id"

      post "#{prefix}/authorize", controller: "lti/ims/authorization", action: :authorize, as: "#{context}_lti_oauth2_authorize"
      get  "#{prefix}/tool_consumer_profile(/:tool_consumer_profile_id)",
           controller: "lti/ims/tool_consumer_profile",
           action: "show",
           as: "#{context}_tool_consumer_profile"
      post "#{prefix}/tool_proxy",
           controller: "lti/ims/tool_proxy",
           action: :re_reg,
           as: "re_reg_#{context}_lti_tool_proxy",
           constraints: Lti::ReRegConstraint.new
      post "#{prefix}/tool_proxy",
           controller: "lti/ims/tool_proxy",
           action: :create,
           as: "create_#{context}_lti_tool_proxy"
      get "#{prefix}/jwt_token", controller: "external_tools", action: :jwt_token
      get "tool_proxy/:tool_proxy_guid/#{prefix}/tool_setting", controller: "lti/ims/tool_setting", action: :show, as: "show_#{context}_tool_setting"
      get "tool_proxy/:tool_proxy_guid/#{prefix}/resource_link_id/:resource_link_id/tool_setting", controller: "lti/ims/tool_setting", action: :show, as: "show_#{context}_resource_link_id_tool_setting"
      put "tool_proxy/:tool_proxy_guid/#{prefix}/tool_setting", controller: "lti/ims/tool_setting", action: :update, as: "update_#{context}_tool_setting"
      put "tool_proxy/:tool_proxy_guid/#{prefix}/resource_link_id/:resource_link_id/tool_setting", controller: "lti/ims/tool_setting", action: :update, as: "update_#{context}_update_resource_link_id_tool_setting"
    end
    # Tool Setting Services
    get "tool_settings/:tool_setting_id", controller: "lti/ims/tool_setting", action: :show, as: :show_lti_tool_settings
    get "tool_proxy/:tool_proxy_guid/tool_setting", controller: "lti/ims/tool_setting", action: :show, as: :show_tool_proxy_lti_tool_settings
    put "tool_settings/:tool_setting_id", controller: "lti/ims/tool_setting", action: :update, as: :update_lti_tool_settings
    put "tool_proxy/:tool_proxy_guid/tool_setting", controller: "lti/ims/tool_setting", action: :update, as: :update_tool_proxy_lti_tool_settings

    # Tool Proxy Services
    get "tool_proxy/:tool_proxy_guid", controller: "lti/ims/tool_proxy", action: :show, as: "show_lti_tool_proxy"

    # Membership Service
    get "courses/:course_id/membership_service", controller: "lti/membership_service", action: :course_index, as: :course_membership_service
    get "groups/:group_id/membership_service", controller: "lti/membership_service", action: :group_index, as: :group_membership_service

    # Submissions Service
    scope(controller: "lti/submissions_api") do
      get "assignments/:assignment_id/submissions/:submission_id", action: :show
      get "assignments/:assignment_id/submissions/:submission_id/history", action: :history
      get "assignments/:assignment_id/submissions/:submission_id/attachment/:attachment_id", action: :attachment, as: :lti_submission_attachment_download
    end

    # Originality Report Service
    scope(controller: "lti/originality_reports_api") do
      post "assignments/:assignment_id/submissions/:submission_id/originality_report", action: :create
      put "assignments/:assignment_id/submissions/:submission_id/originality_report/:id", action: :update
      put "assignments/:assignment_id/files/:file_id/originality_report", action: :update
      get "assignments/:assignment_id/submissions/:submission_id/originality_report/:id", action: :show
      get "assignments/:assignment_id/files/:file_id/originality_report", action: :show
    end

    # Line Item Service (LTI AGS)
    scope(controller: "lti/ims/line_items") do
      post "courses/:course_id/line_items", action: :create, as: :lti_line_item_create
      get "courses/:course_id/line_items/:id", action: :show, as: :lti_line_item_show
      get "courses/:course_id/line_items", action: :index, as: :lti_line_item_index
      put "courses/:course_id/line_items/:id", action: :update, as: :lti_line_item_edit
      delete "courses/:course_id/line_items/:id", action: :destroy, as: :lti_line_item_delete
    end

    # Scores Service (LTI AGS)
    scope(controller: "lti/ims/scores") do
      post "courses/:course_id/line_items/:line_item_id/scores", action: :create, as: :lti_result_create
    end

    # Result Service (LTI AGS)
    scope(controller: "lti/ims/results") do
      get "courses/:course_id/line_items/:line_item_id/results/:id", action: :show, as: :lti_result_show
      get "courses/:course_id/line_items/:line_item_id/results", action: :index
    end

    # Progress Service (LTI AGS)
    scope(controller: "lti/ims/progress") do
      get "courses/:course_id/progress/:id", action: :show, as: :lti_progress_show
    end

    # Asset Service & Asset Report Service (LTI Asset Processor Specs)
    scope(controller: "lti/ims/asset_processor") do
      post "asset_processors/:asset_processor_id/reports", action: :create_report, as: :lti_asset_processor_create_report
      get "asset_processors/:asset_processor_id/assets/:asset_id", action: :lti_asset_show, as: :lti_asset_processor_asset_show
    end

    # 1Edtech (IMS) LTI Asset Processor Eula service
    scope(controller: "lti/ims/asset_processor_eula") do
      put "asset_processor_eulas/:context_external_tool_id/deployment", action: :update_tool_eula, as: :update_tool_eula
      delete "asset_processor_eulas/:context_external_tool_id/user", action: :delete_acceptances, as: :delete_tool_eula_acceptances
      post "asset_processor_eulas/:context_external_tool_id/user", action: :create_acceptance, as: :create_user_eula_acceptance
    end

    # Asset Processor internal endpoints
    scope(controller: "lti/asset_processor") do
      post "asset_processors/:asset_processor_id/notices/:student_id/attempts/:attempt", action: :resubmit_notice, as: :lti_asset_processor_notice_resubmit
    end

    # Dynamic Registration Service
    scope(controller: "lti/ims/dynamic_registration") do
      get "accounts/:account_id/registration_token", action: :registration_token
      get "accounts/:account_id/registrations/uuid/:registration_uuid", action: :ims_registration_by_uuid
      get "accounts/:account_id/lti_registrations/uuid/:registration_uuid", action: :lti_registration_by_uuid
      get "accounts/:account_id/registrations/:registration_id", action: :show
      put "accounts/:account_id/registrations/:registration_id/overlay", action: :update_registration_overlay
      get "accounts/:account_id/dr_iframe", action: :dr_iframe
      get "registrations/:registration_id/view", action: :registration_view, as: :lti_registration_config
      post "registrations", action: :create, as: :create_lti_registration
    end

    # Public JWK Service
    scope(controller: "lti/public_jwk") do
      put "/developer_key/update_public_jwk", action: :update, as: :public_jwk_update
    end

    # Context External Tools Service
    scope(controller: "lti/account_external_tools") do
      post "/accounts/:account_id/external_tools", action: :create, as: :account_external_tools_create
      get "/accounts/:account_id/external_tools/:external_tool_id", action: :show, as: :account_external_tools_show
      get "/accounts/:account_id/external_tools", action: :index, as: :account_external_tools_index
      delete "/accounts/:account_id/external_tools/:external_tool_id", action: :destroy, as: :account_external_tools_destroy
    end

    # Data Services Service
    scope(controller: "lti/data_services") do
      post "/accounts/:account_id/data_services", action: :create, as: :data_services_create
      get "/accounts/:account_id/data_services/:id", action: :show, as: :data_services_show
      put "/accounts/:account_id/data_services/:id", action: :update, as: :data_services_update
      get "/accounts/:account_id/data_services", action: :index, as: :data_services_index
      get "/accounts/:account_id/event_types", action: :event_types_index, as: :data_services_event_types
      delete "/accounts/:account_id/data_services/:id", action: :destroy, as: :data_services_destroy
    end

    # Account Lookup service
    scope(controller: "lti/account_lookup") do
      get "/accounts/:account_id", action: :show
    end

    # Names and Roles Provisioning (NRPS) v2 Service
    scope(controller: "lti/ims/names_and_roles") do
      get "courses/:course_id/names_and_roles", controller: "lti/ims/names_and_roles", action: :course_index, as: :course_names_and_roles
      get "groups/:group_id/names_and_roles", controller: "lti/ims/names_and_roles", action: :group_index, as: :group_names_and_roles
    end

    # 1Edtech (IMS) LTI Platform Notification service (PNS)
    scope(controller: "lti/ims/notice_handlers") do
      get "notice-handlers/:context_external_tool_id", action: :index, as: :lti_notice_handlers
      put "notice-handlers/:context_external_tool_id", action: :update, as: :update_lti_notice_handlers
    end

    # Security
    scope(controller: "security") do
      get "security/jwks", action: :jwks, as: :lti_jwks
      get "security/openid-configuration", action: :openid_configuration, as: :openid_configuration
    end

    # Feature Flags
    scope(controller: "lti/feature_flags") do
      %w[course account].each do |context|
        prefix = "#{context}s/:#{context}_id"
        get "/#{prefix}/feature_flags/:feature", action: :show
      end
    end

    # LTI Access Tokens (Site Admin only)
    get "lti_2_token", controller: "lti/token", action: :lti_2_token, as: :lti_2_token_site_admin
    get "advantage_token", controller: "lti/token", action: :advantage_access_token, as: :lti_advantage_token_site_admin
  end

  ApiRouteSet.draw(self, "/api/sis") do
    scope(controller: :sis_api) do
      get "accounts/:account_id/assignments", action: "sis_assignments", as: :sis_account_assignments
      get "courses/:course_id/assignments", action: "sis_assignments", as: :sis_course_assignments
    end
    scope(controller: :disable_post_to_sis_api) do
      put "courses/:course_id/disable_post_to_sis", action: "disable_post_to_sis", as: :disable_post_to_sis_course_assignments
    end
  end
end<|MERGE_RESOLUTION|>--- conflicted
+++ resolved
@@ -541,11 +541,8 @@
     resources :accessibility, only: [:index] do
       collection do
         resource :issues, only: [:create, :update], module: "accessibility"
-<<<<<<< HEAD
-=======
         post "preview" => "accessibility/preview#create"
         get "preview" => "accessibility/preview#show"
->>>>>>> 1593bcca
       end
     end
   end
@@ -1138,12 +1135,6 @@
   get "privacy_policy" => "legal_information#privacy_policy", :as => "privacy_policy_redirect"
 
   scope(controller: :career) do
-<<<<<<< HEAD
-    get "career/courses/:course_id", action: :catch_all, as: :course_career
-    get "career/courses/:course_id/*path", action: :catch_all, as: :course_career_path
-    get "career/accounts/:account_id", action: :catch_all, as: :account_career
-    get "career/accounts/:account_id/*path", action: :catch_all, as: :account_career_path
-=======
     # Routes for course/account are explicit so that get_context works (relies on :course_id and :account_id params)
     get "career/courses/:course_id", action: :show
     get "career/courses/:course_id/*path", action: :show
@@ -1155,7 +1146,6 @@
 
   scope(controller: :career_experience) do
     post "career/switch_experience", action: :switch_experience
->>>>>>> 1593bcca
   end
 
   scope(controller: :smart_search) do
