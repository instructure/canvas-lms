# frozen_string_literal: true

#
# Copyright (C) 2011 - present Instructure, Inc.
#
# This file is part of Canvas.
#
# Canvas is free software: you can redistribute it and/or modify it under
# the terms of the GNU Affero General Public License as published by the Free
# Software Foundation, version 3 of the License.
#
# Canvas is distributed in the hope that it will be useful, but WITHOUT ANY
# WARRANTY; without even the implied warranty of MERCHANTABILITY or FITNESS FOR
# A PARTICULAR PURPOSE. See the GNU Affero General Public License for more
# details.
#
# You should have received a copy of the GNU Affero General Public License along
# with this program. If not, see <http://www.gnu.org/licenses/>.

full_path_glob = "(/*full_path)"

# allow plugins to prepend routes
Dir[Rails.root.join("{gems,vendor}/plugins/*/config/pre_routes.rb")].each do |pre_routes|
  load pre_routes
end

CanvasRails::Application.routes.draw do
  post "/api/graphql", to: "graphql#execute"
  post "/api/graphql/subgraph", to: "graphql#subgraph_execute"
  # The subgraph endpoint is for use only with the federated API Gateway. See
  # `app/graphql/README.md` for details.
  get "graphiql", to: "graphql#graphiql"

  resources :submissions, only: [] do
    resources :submission_comments, path: :comments, only: :index, defaults: { format: :pdf }
    resources :docviewer_audit_events, only: [:create], constraints: { format: :json }
  end
  resources :submission_comments, only: [:update, :destroy]

  resources :epub_exports, only: [:index]

  get "inbox" => "context#inbox"
  get "oauth/redirect_proxy" => "oauth_proxy#redirect_proxy"

  get "conversations/unread" => "conversations#index", :as => :conversations_unread, :redirect_scope => "unread"
  get "conversations/starred" => "conversations#index", :as => :conversations_starred, :redirect_scope => "starred"
  get "conversations/sent" => "conversations#index", :as => :conversations_sent, :redirect_scope => "sent"
  get "conversations/archived" => "conversations#index", :as => :conversations_archived, :redirect_scope => "archived"
  get "conversations/find_recipients" => "search#recipients"

  get "search/recipients" => "search#recipients"
  post "conversations/mark_all_as_read" => "conversations#mark_all_as_read"
  get "conversations/batches" => "conversations#batches", :as => :conversation_batches
  resources :conversations, only: %i[index show update create destroy] do
    post :add_recipients
    post :add_message
    post :remove_messages
  end

  post "/external_auth_observers/redirect_login" => "login/external_auth_observers#redirect_login", :as => :external_auth_validation

  # So, this will look like:
  # http://instructure.com/register/5R32s9iqwLK75Jbbj0
  match "register/:nonce" => "communication_channels#confirm", :as => :registration_confirmation, :via => [:get, :post]
  # deprecated
  get "pseudonyms/:id/register/:nonce" => "communication_channels#confirm", :as => :registration_confirmation_deprecated
  post "confirmations/:user_id/re_send(/:id)" => "communication_channels#re_send_confirmation", :as => :re_send_confirmation, :id => nil
  get "confirmations/:user_id/limit_reached(/:id)" => "communication_channels#confirmation_limit_reached", :as => :confirmation_limit_reached, :id => nil
  match "forgot_password" => "pseudonyms#forgot_password", :as => :forgot_password, :via => [:get, :post]
  get "pseudonyms/:pseudonym_id/change_password/:nonce" => "pseudonyms#confirm_change_password", :as => :confirm_change_password
  post "pseudonyms/:pseudonym_id/change_password/:nonce" => "pseudonyms#change_password", :as => :change_password

  # callback urls for oauth authorization processes
  get "oauth" => "users#oauth"
  get "oauth_success" => "users#oauth_success"

  get "mr/:id" => "info#message_redirect", :as => :message_redirect
  get "help_links" => "info#help_links"

  # This is a debug route that makes working on error pages easier
  get "test_error" => "info#test_error" unless Rails.env.production?
  get "live_events/heartbeat" => "info#live_events_heartbeat" unless Rails.env.production?

  concern :question_banks do
    resources :question_banks do
      post :bookmark
      post :reorder
      get :questions
      post :move_questions
      resources :assessment_questions
    end
  end

  concern :groups do
    resources :groups, except: :edit
    resources :group_categories, only: %i[create update destroy]
    get "group_unassigned_members" => "groups#unassigned_members"
  end

  resources :group_categories do
    member do
      post "clone_with_name"
    end
  end

  concern :files do
    resources :files, except: [:new] do
      get "inline" => "files#text_show", :as => :text_inline
      get "download" => "files#show", :download => "1"
      get "download.:type" => "files#show", :as => :typed_download, :download => "1"
      get "preview" => "files#show", :preview => "1"
      post "inline_view" => "files#show", :inline => "1"
      get "contents" => "files#attachment_content", :as => :attachment_content
      get "file_preview" => "file_previews#show"
      collection do
        get "folder#{full_path_glob}" => "files#react_files", :format => false, :defaults => { format: "html" }
        get "search" => "files#react_files", :format => false, :defaults => { format: "html" }
        get :quota
        post :reorder
      end
      get "*file_path" => "files#show_relative", :as => :relative_path, :file_path => /.+/ # needs to stay below react_files route
    end
  end

  concern :file_images do
    get "images" => "files#images"
  end

  concern :relative_files do
    get "file_contents/*file_path" => "files#show_relative", :as => :relative_file_path, :file_path => /.+/
  end

  concern :folders do
    resources :folders
  end

  concern :media do
    get "media_download" => "users#media_download"
  end

  concern :users do
    get "users" => "context#roster"
    get "user_services" => "context#roster_user_services"
    get "users/:user_id/usage" => "context#roster_user_usage", :as => :user_usage
    get "users/:id" => "context#roster_user", :as => :user
  end

  concern :announcements do
    resources :announcements
    post "announcements/external_feeds" => "announcements#create_external_feed"
    delete "announcements/external_feeds/:id" => "announcements#destroy_external_feed", :as => :announcements_external_feed
  end

  concern :discussions do
    resources :discussion_topics, only: %i[index new show edit destroy]
    get "discussion_topics/:id/*extras" => "discussion_topics#show", :as => :map, :extras => /.+/
    resources :discussion_entries
  end

  concern :pages do
    resources :wiki_pages, path: :pages, except: %i[update destroy new], constraints: { id: %r{[^/]+} } do
      get "revisions" => "wiki_pages#revisions", :as => :revisions
    end

    get "wiki" => "wiki_pages#front_page", :as => :wiki
    get "wiki/:id" => "wiki_pages#show_redirect", :id => %r{[^/]+}
    get "wiki/:id/revisions" => "wiki_pages#revisions_redirect", :id => %r{[^/]+}
    get "wiki/:id/revisions/:revision_id" => "wiki_pages#revisions_redirect", :id => %r{[^/]+}
  end

  concern :conferences do
    resources :conferences do
      match :join, via: [:get, :post]
      match :close, via: [:get, :post]
      get :recording
      delete :recording, to: "conferences#delete_recording", as: :delete_recording
      get :settings
    end
  end

  get "/courses/:course_id/gradebook2", to: redirect("/courses/%{course_id}/gradebook")

  # There are a lot of resources that are all scoped to the course level
  # (assignments, files, wiki pages, user lists, forums, etc.).  Many of
  # these resources also apply to groups and individual users.  We call
  # courses, users, groups, or even accounts in this setting, "contexts".
  # There are some helper methods like the before_filter :get_context in application_controller
  # and the application_helper method :context_url to make retrieving
  # these contexts, and also generating context-specific urls, easier.
  resources :courses do
    # DEPRECATED
    get "self_enrollment/:self_enrollment" => "courses#self_enrollment", :as => :self_enrollment
    post "self_unenrollment/:self_unenrollment" => "courses#self_unenrollment", :as => :self_unenrollment
    post :unconclude
    get :students
    get "observer_pairing_codes.csv", action: :observer_pairing_codes_csv, as: "observer_pairing_codes"
    post :enrollment_invitation
    # this needs to come before the users concern, or users/:id will preempt it
    get "users/prior" => "context#prior_users", :as => :prior_users
    concerns :users
    get :statistics
    delete "unenroll/:id" => "courses#unenroll_user", :as => :unenroll
    post "move_enrollment/:id" => "courses#move_enrollment", :as => :move_enrollment
    delete "unenroll/:id.:format" => "courses#unenroll_user", :as => :formatted_unenroll
    post "limit_user_grading/:id" => "courses#limit_user", :as => :limit_user_grading
    delete "conclude_user/:id" => "courses#conclude_user", :as => :conclude_user_enrollment
    post "unconclude_user/:id" => "courses#unconclude_user", :as => :unconclude_user_enrollment
    resources :sections, except: %i[index edit new] do
      get "crosslist/confirm/:new_course_id" => "sections#crosslist_check", :as => :confirm_crosslist
      get "user_count" => "sections#user_count", :on => :collection, :as => :user_count
      post :crosslist
      delete "crosslist" => "sections#uncrosslist", :as => :uncrosslist
    end

    get "undelete" => "context#undelete_index", :as => :undelete_items
    post "undelete/:asset_string" => "context#undelete_item", :as => :undelete_item

    get "settings#{full_path_glob}", action: :settings
    get :settings
    get "details" => "courses#settings"
    post :re_send_invitations
    post :enroll_users
    post :link_enrollment
    post :update_nav
    resource :gradebook do
      get "submissions_upload/:assignment_id" => "gradebooks#show_submissions_upload", :as => :show_submissions_upload
      post "submissions_upload/:assignment_id" => "gradebooks#submissions_zip_upload", :as => :submissions_upload

      collection do
        get :change_gradebook_version
        get :blank_submission
        get :final_grade_overrides
        get :speed_grader
        post :speed_grader_settings
        get :history
        post :update_submission
        post :change_gradebook_column_size
        post :save_gradebook_column_order
        get :user_ids
        get :grading_period_assignments
      end
    end

    resource :gradebook_csv, only: [:create]

    # DEPRECATED old migration emails pointed the user to this url, leave so the controller can redirect
    get "imports/list" => "content_imports#index", :as => :import_list
    # DEPRECATED
    get "imports" => "content_imports#intro"
    resource :gradebook_upload do
      get "data" => "gradebook_uploads#data"
    end
    get "grades" => "gradebooks#grade_summary", :id => nil
    get "grading_rubrics" => "gradebooks#grading_rubrics"
    get "grades/:id" => "gradebooks#grade_summary", :as => :student_grades
    post "save_assignment_order" => "gradebooks#save_assignment_order", :as => :save_assignment_order
    concerns :announcements
    get "calendar" => "calendars#show"
    get :locks
    concerns :discussions
    resources :assignments do
      get "moderate" => "assignments#show_moderate"

      get "anonymous_submissions/:anonymous_id",
          to: "submissions/anonymous_previews#show",
          constraints: lambda { |request|
                         request.query_parameters.key?(:preview) && request.format == :html
                       }

      get "anonymous_submissions/:anonymous_id",
          to: "submissions/anonymous_downloads#show",
          constraints: lambda { |request|
                         request.query_parameters.key?(:download)
                       }

      get "anonymous_submissions/:anonymous_id", to: "anonymous_submissions#show", as: :anonymous_submission

      get "submissions/:id",
          to: "submissions/previews#show",
          constraints: lambda { |request|
                         request.query_parameters.key?(:preview) && request.format == :html
                       }

      get "submissions/:id",
          to: "submissions/downloads#show",
          constraints: lambda { |request|
                         request.query_parameters.key?(:download)
                       }

      put "anonymous_submissions/:anonymous_id", to: "anonymous_submissions#update"
      put "anonymous_submissions/:anonymous_id/reassign", to: "anonymous_submissions#redo_submission"
      resources :submissions do
        get "originality_report/:asset_string" => "submissions#originality_report", :as => :originality_report
        post "turnitin/resubmit" => "submissions#resubmit_to_turnitin", :as => :resubmit_to_turnitin
        get "turnitin/:asset_string" => "submissions#turnitin_report", :as => :turnitin_report
        post "vericite/resubmit" => "submissions#resubmit_to_vericite", :as => :resubmit_to_vericite
        get "vericite/:asset_string" => "submissions#vericite_report", :as => :vericite_report
        get "audit_events" => "submissions#audit_events", :as => :audit_events
        put "reassign" => "submissions#redo_submission", :as => :reassign
      end

      get "anonymous_submissions/:anonymous_id/originality_report/:asset_string",
          to: "anonymous_submissions#originality_report",
          as: :anonymous_submission_originality_report
      post "anonymous_submissions/:anonymous_id/turnitin/resubmit",
           to: "anonymous_submissions#resubmit_to_turnitin",
           as: :anonymous_submission_resubmit_to_turnitin
      get "anonymous_submissions/:anonymous_id/turnitin/:asset_string",
          to: "anonymous_submissions#turnitin_report",
          as: :anonymous_submission_turnitin_report
      post "anonymous_submissions/:anonymous_id/vericite/resubmit",
           to: "anonymous_submissions#resubmit_to_vericite",
           as: :anonymous_submission_resubmit_to_vericite
      get "anonymous_submissions/:anonymous_id/vericite/:asset_string",
          to: "anonymous_submissions#vericite_report",
          as: :anonymous_submission_vericite_report

      get :rubric
      resource :rubric_association, path: :rubric do
        resources :rubric_assessments, path: :assessments
      end

      get :peer_reviews
      post :assign_peer_reviews
      delete "peer_reviews/:id" => "assignments#delete_peer_review", :as => :delete_peer_review
      post "peer_reviews/:id" => "assignments#remind_peer_review", :as => :remind_peer_review
      post "peer_reviews/users/:reviewer_id" => "assignments#assign_peer_review", :as => :assign_peer_review
      put "mute" => "assignments#toggle_mute"

      collection do
        get :syllabus
        get :submissions
      end

      get "lti/resource/:resource_link_id",
          controller: "lti/message",
          action: "resource",
          as: :resource_link_id

      get :tool_launch
    end

    resources :grading_standards, only: %i[index create update destroy]

    resources :assignment_groups do
      post "reorder" => "assignment_groups#reorder_assignments", :as => :reorder_assignments
      collection do
        post :reorder
      end
    end

    get "external_tools/sessionless_launch" => "external_tools#sessionless_launch"
    resources :external_tools do
      match :resource_selection, via: [:get, :post]
      get :homework_submission
      get :finished
      collection do
        get :retrieve
      end
    end

    get "lti/resource/:resource_link_id",
        controller: "lti/message",
        action: "resource",
        as: :resource_link_id
    get "lti/basic_lti_launch_request/:message_handler_id",
        controller: "lti/message",
        action: "basic_lti_launch_request",
        as: :basic_lti_launch_request
    post "lti/tool_proxy_registration", controller: "lti/message", action: "registration", as: :tool_proxy_registration
    get "lti/tool_proxy_reregistration/:tool_proxy_id",
        controller: "lti/message",
        action: "reregistration",
        as: :tool_proxy_reregistration
    get "lti/registration_return",
        controller: "lti/message",
        action: "registration_return",
        as: :registration_return

    resources :submissions
    resources :calendar_events

    concerns :files, :file_images, :relative_files, :folders
    concerns :groups
    concerns :pages
    concerns :conferences
    concerns :question_banks

    post "quizzes/publish"   => "quizzes/quizzes#publish"
    post "quizzes/unpublish" => "quizzes/quizzes#unpublish"

    post "assignments/publish/quiz"   => "assignments#publish_quizzes"
    post "assignments/unpublish/quiz" => "assignments#unpublish_quizzes"

    post "quizzes/new" => "quizzes/quizzes#new" # use POST instead of GET (not idempotent)
    resources :quizzes, controller: "quizzes/quizzes", except: :new do
      get :managed_quiz_data
      get :submission_versions
      get :history
      get :statistics
      get :read_only
      get :submission_html

      resources :quiz_submissions, controller: "quizzes/quiz_submissions", path: :submissions do
        collection do
          put :backup
          post :backup
        end
        member do
          get :record_answer
          post :record_answer
        end
        resources :events, controller: "quizzes/quiz_submission_events", path: "log#{full_path_glob}"
      end

      post "extensions/:user_id" => "quizzes/quiz_submissions#extensions", :as => :extensions
      resources :quiz_questions, controller: "quizzes/quiz_questions", path: :questions, only: %i[create update destroy show]
      resources :quiz_groups, controller: "quizzes/quiz_groups", path: :groups, only: %i[create update destroy] do
        member do
          post :reorder
        end
      end

      match "take" => "quizzes/quizzes#show", :take => "1", :via => [:get, :post]
      get "take/questions/:question_id" => "quizzes/quizzes#show", :as => :question, :take => "1"
      get :moderate
      get :lockdown_browser_required
    end

    resources :collaborations
    get "lti_collaborations" => "collaborations#lti_index"
    get "lti_collaborations/*all" => "collaborations#lti_index"
    resources :gradebook_uploads
    resources :rubrics
    resources :rubric_associations do
      post "remind/:assessment_request_id" => "rubric_assessments#remind", :as => :remind_assessee
      resources :rubric_assessments, path: "assessments"
    end

    get "outcomes/users/:user_id" => "outcomes#user_outcome_results", :as => :user_outcomes_results
    resources :outcomes do
      get "alignments/:id" => "outcomes#alignment_redirect", :as => :alignment_redirect
      post "alignments" => "outcomes#align", :as => :align
      delete "alignments/:id" => "outcomes#remove_alignment", :as => :remove_alignment
      get "results" => "outcomes#outcome_results"
      get "results/:id" => "outcomes#outcome_result", :as => :result
      get :details
      collection do
        get :list
        post :add_outcome
      end
    end

    resources :outcome_groups, only: %i[create update destroy] do
      post :reorder
    end

    resources :context_modules, path: :modules do
      post "items" => "context_modules#add_item", :as => :add_item
      post "reorder" => "context_modules#reorder_items", :as => :reorder
      post "collapse" => "context_modules#toggle_collapse", :as => :toggle_collapse
      get "prerequisites/:code" => "context_modules#content_tag_prerequisites_needing_finishing", :as => :prerequisites_needing_finishing
      get "items/last" => "context_modules#module_redirect", :as => :last_redirect, :last => 1
      get "items/first" => "context_modules#module_redirect", :as => :first_redirect, :first => 1
      collection do
        post :reorder
        get :progressions
      end
    end

    get "blackout_dates" => "blackout_dates#index"
    get "course_pacing" => "course_paces#index"

    post "collapse_all_modules" => "context_modules#toggle_collapse_all"
    resources :content_exports, only: %i[create index destroy show]
    get "offline_web_exports" => "courses#offline_web_exports"
    post "start_offline_web_export" => "courses#start_offline_web_export"
    get "start_offline_web_export" => "courses#start_offline_web_export"
    get "modules/items/assignment_info" => "context_modules#content_tag_assignment_data", :as => :context_modules_assignment_info
    get "modules/items/master_course_info" => "context_modules#content_tag_master_course_data", :as => :context_modules_master_course_info
    get "modules/items/:id" => "context_modules#item_redirect", :as => :context_modules_item_redirect
    get "modules/items/:id/edit_mastery_paths" => "context_modules#item_redirect_mastery_paths"
    get "modules/items/:id/choose" => "context_modules#choose_mastery_path"
    get "modules/items/sequence/:id" => "context_modules#item_details", :as => :context_modules_item_details
    delete "modules/items/:id" => "context_modules#remove_item", :as => :context_modules_remove_item
    put "modules/items/:id" => "context_modules#update_item", :as => :context_modules_update_item
    get "confirm_action" => "courses#confirm_action"
    get :copy, as: :start_copy
    post "copy" => "courses#copy_course", :as => :copy_course
    concerns :media
    get "details/sis_publish" => "courses#sis_publish_status", :as => :sis_publish_status
    post "details/sis_publish" => "courses#publish_to_sis", :as => :publish_to_sis

    resources :user_lists, only: :create
    post "invite_users" => "users#invite_users", :as => :invite_users

    post "reset" => "courses#reset_content"
    resources :alerts
    post "student_view(/:redirect_to_referer)" => "courses#student_view", :as => :student_view
    delete "student_view" => "courses#leave_student_view"
    delete "test_student" => "courses#reset_test_student"
    get "content_migrations" => "content_migrations#index"
    get "link_validator" => "courses#link_validator", :as => :link_validator

    get "grading_schemes" => "grading_schemes_json#detail_list"
    get "grading_scheme_summaries" => "grading_schemes_json#summary_list"
    post "grading_schemes" => "grading_schemes_json#create"
    post "grading_schemes/:id/archive" => "grading_schemes_json#archive"
    post "grading_schemes/:id/unarchive" => "grading_schemes_json#unarchive"
    delete "grading_schemes/:id" => "grading_schemes_json#destroy"
    put "grading_schemes/:id" => "grading_schemes_json#update"
    get "grading_schemes/default" => "grading_schemes_json#show_default_grading_scheme"
    get "grading_schemes/:id" => "grading_schemes_json#show"
  end
  get "quiz_statistics/:quiz_statistics_id/files/:file_id/download" => "files#show", :as => :quiz_statistics_download, :download => "1"

  resources :page_views, only: :update
  post "media_objects" => "media_objects#create_media_object", :as => :create_media_object
  get "media_objects/:id" => "media_objects#media_object_inline", :as => :media_object
  get "media_objects/:media_object_id/redirect" => "media_objects#media_object_redirect", :as => :media_object_redirect
  get "media_objects/:media_object_id/thumbnail" => "media_objects#media_object_thumbnail", :as => :media_object_thumbnail
  get "media_objects/:media_object_id/info" => "media_objects#show", :as => :media_object_info
  get "media_objects_iframe/:media_object_id" => "media_objects#iframe_media_player", :as => :media_object_iframe
  get "media_objects_iframe" => "media_objects#iframe_media_player", :as => :media_object_iframe_href
  get "media_objects/:media_object_id/media_tracks/:id" => "media_tracks#show", :as => :show_media_tracks
  post "media_objects/:media_object_id/media_tracks" => "media_tracks#create", :as => :create_media_tracks
  delete "media_objects/:media_object_id/media_tracks/:id" => "media_tracks#destroy", :as => :delete_media_tracks

  post "media_attachments" => "media_objects#create_media_object", :as => :create_media_attachment
  get "media_attachments/:attachment_id/thumbnail" => "media_objects#media_object_thumbnail", :as => :media_attachment_thumbnail
  get "media_attachments/:attachment_id/info" => "media_objects#show", :as => :media_attachment_info
  get "media_attachments_iframe/:attachment_id" => "media_objects#iframe_media_player", :as => :media_attachment_iframe
  get "media_attachments/:attachment_id/redirect" => "media_objects#media_object_redirect", :as => :media_attachment_redirect
  get "media_attachments/:attachment_id/media_tracks/:id" => "media_tracks#show", :as => :show_media_attachment_tracks
  post "media_attachments/:attachment_id/media_tracks" => "media_tracks#create", :as => :create_media_attachment_tracks
  delete "media_attachments/:attachment_id/media_tracks/:id" => "media_tracks#destroy", :as => :delete_media_attachment_tracks

  get "external_content/success/:service" => "external_content#success", :as => :external_content_success
  get "external_content/success/:service/:id" => "external_content#success", :as => :external_content_update
  get "external_content/retrieve/oembed" => "external_content#oembed_retrieve", :as => :external_content_oembed_retrieve
  get "external_content/cancel/:service" => "external_content#cancel", :as => :external_content_cancel

  %w[account course group].each do |context|
    prefix = "#{context}s/:#{context}_id"
    post "#{prefix}/deep_linking_response", controller: "lti/ims/deep_linking", action: :deep_linking_response, as: "#{context}_deep_linking_response"
  end

  %w[account course group user].each do |context|
    match "#{context.pluralize}/:#{context}_id/external_content/success/:service" => "external_content#success", :as => "#{context}_external_content_success", :via => [:get, :post]
    match "#{context.pluralize}/:#{context}_id/external_content/success/:service/:id" => "external_content#success", :as => "#{context}_external_content_update", :via => [:get, :post]
  end

  # We offer a bunch of atom and ical feeds for the user to get
  # data out of Instructure.  The :feed_code attribute is keyed
  # off of either a user, and enrollment, a course, etc. based on
  # that item's uuid.  In config/initializers/active_record.rb you'll
  # find a feed_code method to generate the code, and in
  # application_controller there's a get_feed_context to get it back out.
  scope "/feeds" do
    get "calendars/:feed_code" => "calendar_events_api#public_feed", :as => :feeds_calendar
    get "calendars/:feed_code.:format" => "calendar_events_api#public_feed", :as => :feeds_calendar_format
    get "forums/:feed_code" => "discussion_topics#public_feed", :as => :feeds_forum
    get "forums/:feed_code.:format" => "discussion_topics#public_feed", :as => :feeds_forum_format
    get "topics/:discussion_topic_id/:feed_code" => "discussion_entries#public_feed", :as => :feeds_topic
    get "topics/:discussion_topic_id/:feed_code.:format" => "discussion_entries#public_feed", :as => :feeds_topic_format
    get "announcements/:feed_code" => "announcements#public_feed", :as => :feeds_announcements
    get "announcements/:feed_code.:format" => "announcements#public_feed", :as => :feeds_announcements_format
    get "courses/:feed_code" => "courses#public_feed", :as => :feeds_course
    get "courses/:feed_code.:format" => "courses#public_feed", :as => :feeds_course_format
    get "groups/:feed_code" => "groups#public_feed", :as => :feeds_group
    get "groups/:feed_code.:format" => "groups#public_feed", :as => :feeds_group_format
    get "enrollments/:feed_code" => "courses#public_feed", :as => :feeds_enrollment
    get "enrollments/:feed_code.:format" => "courses#public_feed", :as => :feeds_enrollment_format
    get "users/:feed_code" => "users#public_feed", :as => :feeds_user
    get "users/:feed_code.:format" => "users#public_feed", :as => :feeds_user_format
    get "eportfolios/:eportfolio_id.:format" => "eportfolios#public_feed", :as => :feeds_eportfolio
    get "conversations/:feed_code" => "conversations#public_feed", :as => :feeds_conversation
    get "conversations/:feed_code.:format" => "conversations#public_feed", :as => :feeds_conversation_format
  end

  resources :assessment_questions do
    get "files/:id/download" => "files#assessment_question_show", :as => :map, :download => "1"
    get "files/:id/preview" => "files#assessment_question_show", :preview => "1"
    get "files/:id/:verifier" => "files#assessment_question_show", :as => :verified_file, :download => "1"
  end

  resources :eportfolios, except: :index do
    post :reorder_categories
    post ":eportfolio_category_id/reorder_entries" => "eportfolios#reorder_entries", :as => :reorder_entries
    resources :categories, controller: :eportfolio_categories
    resources :entries, controller: :eportfolio_entries do
      resources :page_comments, path: :comments, only: [:create, :destroy]
      get "files/:attachment_id" => "eportfolio_entries#attachment", :as => :view_file
      get "submissions/:submission_id" => "eportfolio_entries#submission", :as => :preview_submission
    end

    get :export, as: :export_portfolio
    get ":category_name" => "eportfolio_categories#show", :as => :named_category
    get ":category_name/:entry_name" => "eportfolio_entries#show", :as => :named_category_entry
  end

  resources :groups do
    concerns :users
    delete "remove_user/:user_id" => "groups#remove_user", :as => :remove_user
    post :add_user
    get "accept_invitation/:uuid" => "groups#accept_invitation", :as => :accept_invitation
    get "members" => "groups#context_group_members"
    get "undelete" => "context#undelete_index", :as => :undelete_items
    post "undelete/:asset_string" => "context#undelete_item", :as => :undelete_item
    concerns :announcements
    concerns :discussions
    resources :calendar_events
    concerns :files, :file_images, :relative_files, :folders

    resources :external_tools, only: :show do
      collection do
        get :retrieve
      end
    end

    concerns :pages
    concerns :conferences
    concerns :media

    resources :collaborations
    get "lti_collaborations" => "collaborations#lti_index"
    get "lti_collaborations/*all" => "collaborations#lti_index"
    get "calendar" => "calendars#show"

    resources :external_tools do
      get :finished
      match :resource_selection, via: [:get, :post]
      collection do
        get :retrieve
      end
    end
  end

  resources :accounts do
    get "search(/:tab)", action: :course_user_search
    get "settings#{full_path_glob}", action: :settings
    get :reports_tab
    get :settings
    get :admin_tools
    get :eportfolio_moderation
    get "search" => "accounts#course_user_search", :as => :course_user_search
    post "account_users" => "accounts#add_account_user", :as => :add_account_user
    delete "account_users/:id" => "accounts#remove_account_user", :as => :remove_account_user
    resources :grading_standards, only: %i[index create update destroy]
    get :statistics
    get "statistics/over_time/:attribute" => "accounts#statistics_graph", :as => :statistics_graph
    get "statistics/over_time/:attribute.:format" => "accounts#statistics_graph", :as => :formatted_statistics_graph
    get :turnitin_confirmation
    get :vericite_confirmation
    resources :permissions, controller: :role_overrides, only: [:index, :create] do
      collection do
        post :add_role
        delete :remove_role
      end
    end
    get "calendar_settings", action: :account_calendar_settings, as: :calendar_settings

    scope(controller: :analytics_hub) do
      get "analytics_hub", action: :show, as: :analytics_hub
    end

    scope(controller: :brand_configs) do
      get "theme_editor", action: :new, as: :theme_editor
      get "brand_configs", action: :index
      post "brand_configs", action: :create
      delete "brand_configs", action: :destroy
      post "brand_configs/save_to_account", action: :save_to_account
      post "brand_configs/save_to_user_session", action: :save_to_user_session
    end

    resources :role_overrides, only: [:index, :create] do
      collection do
        post :add_role
        delete :remove_role
      end
    end

    resources :terms, except: %i[index new show edit]
    # handle the index route using terms_api_controller
    get "terms", controller: :terms_api, action: "index"

    resources :sub_accounts
    resources :calendar_events

    get :avatars
    get :sis_import
    resources :sis_imports, only: %i[create show index], controller: :sis_imports_api
    get "users" => "accounts#users", :as => "users"
    post "users" => "users#create", :as => :add_user
    get "users/:user_id/delete" => "accounts#confirm_delete_user", :as => :confirm_delete_user
    delete "users/:user_id" => "accounts#remove_user", :as => :delete_user

    # create/delete are handled by specific routes just above
    resources :users, only: %i[new edit show update]
    resources :account_notifications, only: %i[create update destroy]
    concerns :announcements
    resources :submissions

    put "sso_settings" => "authentication_providers#update_sso_settings",
        :as => :update_sso_settings
    delete "authentication_providers" => "authentication_providers#destroy_all", :as => :remove_all_authentication_providers
    resources :authentication_providers, only: %i[show] do
      get :refresh_metadata, action: :refresh_saml_metadata
    end
    resources :authentication_providers, only: %i[index create update destroy] do
      get :debugging, action: :debug_data
      put :debugging, action: :start_debugging
      delete :debugging, action: :stop_debugging
    end
    get "test_ldap_connections" => "authentication_providers#test_ldap_connection"
    get "test_ldap_binds" => "authentication_providers#test_ldap_bind"
    get "test_ldap_searches" => "authentication_providers#test_ldap_search"
    match "test_ldap_logins" => "authentication_providers#test_ldap_login", :via => [:get, :post]

    get "external_tools/sessionless_launch" => "external_tools#sessionless_launch"
    resources :external_tools do
      get :finished
      match :resource_selection, via: [:get, :post]
      collection do
        get :retrieve
      end
    end

    get "lti/resource/:resource_link_id",
        controller: "lti/message",
        action: "resource",
        as: :resource_link_id
    get "lti/basic_lti_launch_request/:message_handler_id",
        controller: "lti/message",
        action: "basic_lti_launch_request",
        as: :basic_lti_launch_request
    post "lti/tool_proxy_registration", controller: "lti/message", action: "registration", as: :tool_proxy_registration
    get "lti/tool_proxy_reregistration/:tool_proxy_id",
        controller: "lti/message",
        action: "reregistration",
        as: :tool_proxy_reregistration
    get "lti/registration_return",
        controller: "lti/message",
        action: "registration_return",
        as: :registration_return

    get "outcomes/users/:user_id" => "outcomes#user_outcome_results", :as => :user_outcomes_results
    resources :outcomes do
      get "results" => "outcomes#outcome_results"
      get "results/:id" => "outcomes#outcome_result", :as => :result
      get "alignments/:id" => "outcomes#alignment_redirect", :as => :alignment_redirect
      get :details
      collection do
        get :list
        post :add_outcome
      end
    end

    resources :outcome_groups, only: %i[create update destroy] do
      post :reorder
    end

    resources :rubrics
    resources :rubric_associations do
      resources :rubric_assessments, path: "assessments"
    end

    concerns :files, :file_images, :relative_files, :folders
    concerns :media
    concerns :groups

    resources :outcomes
    get :courses
    get "courses/:id" => "accounts#courses_redirect", :as => :courses_redirect
    resources :alerts
    resources :question_banks do
      post :bookmark
      post :reorder
      get :questions
      post :move_questions
      resources :assessment_questions
    end

    resources :user_lists, only: :create

    member do
      get :statistics
    end
    resources :developer_keys, only: :index
    get "/developer_keys/:key_id", controller: :developer_keys, action: :index, as: "account_developer_key_view"

    get "apps", controller: "lti/registrations", action: :index, as: "lti_registrations"
    get "apps/*path", controller: "lti/registrations", action: :index
    get "apps/manage", controller: "lti/registrations", action: :index, as: "lti_manage_registrations"

    get "release_notes" => "release_notes#manage", :as => :release_notes_manage

    get "blackout_dates" => "blackout_dates#index"

    get "grading_schemes" => "grading_schemes_json#detail_list"
    get "grading_scheme_summaries" => "grading_schemes_json#summary_list"
    get "grading_scheme_grouped" => "grading_schemes_json#grouped_list"
    post "grading_schemes/:id/archive" => "grading_schemes_json#archive"
    post "grading_schemes/:id/unarchive" => "grading_schemes_json#unarchive"
    post "grading_schemes" => "grading_schemes_json#create"
    get "grading_schemes/account_default" => "grading_schemes_json#show_account_default_grading_scheme"
    put "grading_schemes/account_default" => "grading_schemes_json#update_account_default_grading_scheme"
    delete "grading_schemes/:id" => "grading_schemes_json#destroy"
    put "grading_schemes/:id" => "grading_schemes_json#update"
    get "grading_schemes/:id/used_locations" => "grading_schemes_json#used_locations", :as => :grading_schemes_used_locations
    get "grading_schemes/:id/used_locations/:course_id" => "grading_schemes_json#used_locations_for_course", :as => :grading_schemes_used_locations_for_course
    get "grading_schemes/:id/account_used_locations" => "grading_schemes_json#account_used_locations", :as => :grading_schemes_account_used_locations
    get "grading_schemes/default" => "grading_schemes_json#show_default_grading_scheme"
    get "grading_schemes/:id" => "grading_schemes_json#show"

    get "grading_settings" => "account_grading_settings#index"
    get "grading_settings/*path" => "account_grading_settings#index"
  end

  get "images/users/:user_id" => "users#avatar_image", :as => :avatar_image
  get "images/thumbnails/:id/:uuid" => "files#image_thumbnail", :as => :thumbnail_image
  get "images/thumbnails/show/:id/:uuid" => "files#show_thumbnail", :as => :show_thumbnail_image
  post "images/users/:user_id/report" => "users#report_avatar_image", :as => :report_avatar_image
  put "images/users/:user_id" => "users#update_avatar_image", :as => :update_avatar_image
  get "grades" => "users#grades"
  get "grades_for_student" => "users#grades_for_student"

  get "login" => "login#new"
  get "login/session_token" => "login#session_token", :as => :login_session_token
  delete "logout" => "login#destroy"
  get "logout" => "login#logout_landing"

  get "login/canvas" => "login/canvas#new", :as => :canvas_login
  post "login/canvas" => "login/canvas#create"

  get "login/email_verify" => "login/email_verify#show", :as => :login_email_verify_show
  post "login/email_verify" => "login/email_verify#verify", :as => :login_email_verify

  get "login/ldap" => "login/ldap#new"
  post "login/ldap" => "login/ldap#create"

  get "login/cas" => "login/cas#new"
  get "login/cas/:id" => "login/cas#new", :as => :cas_login
  post "login/cas" => "login/cas#destroy", :as => :cas_logout
  post "login/cas/:id" => "login/cas#destroy"

  get "login/saml" => "login/saml#new", :as => :saml_login_base
  get "login/saml/logout" => "login/saml#destroy"
  post "login/saml/logout" => "login/saml#destroy"
  # deprecated alias
  get "saml_logout" => "login/saml#destroy"
  get "login/saml/:id" => "login/saml#new", :as => :saml_login
  get "saml_observee" => "login/saml#observee_validation", :as => :saml_observee
  post "login/saml" => "login/saml#create"
  # deprecated alias; no longer advertised
  post "saml_consume" => "login/saml#create"

  get "login/saml_idp_discovery" => "login/saml_idp_discovery#new"
  get "login/saml_idp_discovery/:id" => "login/saml_idp_discovery#new", :as => :saml_idp_discovery_login

  # the callback URL for all OAuth1.0a based SSO
  get "login/oauth/callback" => "login/oauth#create", :as => :oauth_login_callback
  # the callback URL for all OAuth2 based SSO
  get "login/oauth2/callback" => "login/oauth2#create", :as => :oauth2_login_callback
  # the callback URL for Sign in with Apple
  post "login/oauth2/callback" => "login/oauth2#create"
  # ActionController::TestCase can't deal with aliased controllers when finding
  # routes, so we let this route exist only for tests
  get "login/oauth2" => "login/oauth2#new" if Rails.env.test?

  get "login/apple" => "login/apple#new", :as => :apple_login
  get "login/clever" => "login/clever#new", :as => :clever_login
  # Clever gets their own callback, cause we have to add additional processing
  # for their Instant Login feature
  get "login/clever/callback" => "login/clever#create", :as => :clever_callback
  get "login/clever/:id" => "login/clever#new"
  get "login/facebook" => "login/facebook#new", :as => :facebook_login
  get "login/github" => "login/github#new", :as => :github_login
  get "login/google" => "login/google#new", :as => :google_login
  get "login/google/:id" => "login/google#new"
  get "login/linkedin" => "login/linkedin#new", :as => :linkedin_login
  get "login/microsoft" => "login/microsoft#new"
  get "login/microsoft/:id" => "login/microsoft#new", :as => :microsoft_login
  get "login/openid_connect" => "login/openid_connect#new"
  get "login/openid_connect/:id" => "login/openid_connect#new", :as => :openid_connect_login
  get "login/twitter" => "login/twitter#new", :as => :twitter_login

  get "login/otp" => "login/otp#new", :as => :otp_login
  post "login/otp/sms" => "login/otp#send_via_sms", :as => :send_otp_via_sms
  post "login/otp" => "login/otp#create"
  get "users/self/otps" => "one_time_passwords#index", :as => :one_time_passwords
  delete "users/self/otps" => "one_time_passwords#destroy_all", :as => :destroy_all_one_time_passwords

  # deprecated redirect
  get "login/:id" => "login#new"

  delete "users/:user_id/mfa" => "login/otp#destroy", :as => :disable_mfa
  get "file_session/clear" => "login#clear_file_session", :as => :clear_file_session

  get "register" => "users#new"
  get "register_from_website" => "users#new"
  get "enroll/:self_enrollment_code" => "self_enrollments#new", :as => :enroll
  get "services" => "users#services"
  get "search/bookmarks" => "users#bookmark_search", :as => :bookmark_search
  get "search/rubrics" => "search#rubrics"
  get "search/all_courses" => "search#all_courses"
  resources :users, except: [:destroy, :index] do
    match "masquerade", via: [:get, :post]
    concerns :files, :file_images

    resources :page_views, only: :index
    resources :folders do
      get :download
    end

    resources :calendar_events
    get "external_tools/:id" => "users#external_tool", :as => :external_tool
    resources :rubrics
    resources :rubric_associations do
      resources :rubric_assessments, path: :assessments
    end

    resources :pseudonyms, except: :index
    resources :question_banks, only: :index
    get :admin_merge
    get :admin_split
    post :merge
    get :grades
    get :manageable_courses
    get "outcomes" => "outcomes#user_outcome_results"
    get "teacher_activity/course/:course_id" => "users#teacher_activity", :as => :course_teacher_activity
    get "teacher_activity/student/:student_id" => "users#teacher_activity", :as => :student_teacher_activity
    get :media_download
    resources :messages, only: %i[index create show] do
      get :html_message
    end
  end

  get "show_message_template" => "messages#show_message_template"
  get "message_templates" => "messages#templates"
  resource :profile, controller: :profile, only: [:show, :update] do
    resources :pseudonyms, except: :index
    resources :tokens, only: [] do
      member do
        post :activate
      end
    end
    member do
      put :update_profile
      get :communication
      put :communication_update
      get :settings
      get :content_shares
      get :observees
    end
  end

  get "account_notifications" => "account_notifications#render_past_global_announcements"

  scope "/profile" do
    post "toggle_disable_inbox" => "profile#toggle_disable_inbox"
    get "profile_pictures" => "profile#profile_pics", :as => :profile_pics
    get "qr_mobile_login" => "profile#qr_mobile_login", :as => :qr_mobile_login
    delete "user_services/:id" => "users#delete_user_service", :as => :profile_user_service
    post "user_services" => "users#create_user_service", :as => :profile_create_user_service
  end

  get "about/:id" => "profile#show", :as => :user_profile
  resources :communication_channels

  get "" => "users#user_dashboard", :as => "dashboard"
  get "dashboard-sidebar" => "users#dashboard_sidebar", :as => :dashboard_sidebar
  post "users/toggle_hide_dashcard_color_overlays" => "users#toggle_hide_dashcard_color_overlays"
  get "styleguide" => "info#styleguide"
  get "accounts/:account_id/theme-preview" => "brand_configs#show"
  root to: "users#user_dashboard", as: "root", via: :get
  # backwards compatibility with the old /dashboard url
  get "dashboard" => "users#user_dashboard", :as => :dashboard_redirect

  # Thought this idea of having dashboard-scoped urls was a good idea at the
  # time... now I'm not as big a fan.
  resource :dashboard, only: [] do
    resources :content_exports, path: :data_exports
  end

  scope "/dashboard" do
    get "stream_items" => "users#dashboard_stream_items", :as => :dashboard_stream_items
    get "dashboard_cards" => "users#dashboard_cards", :as => :dashboard_dashboard_cards
    put "view" => "users#dashboard_view"
    delete "account_notifications/:id" => "users#close_notification", :as => :dashboard_close_notification
    get "eportfolios" => "eportfolios#user_index", :as => :dashboard_eportfolios
    post "comment_session" => "services_api#start_kaltura_session", :as => :dashboard_comment_session
    delete "ignore_stream_item/:id" => "users#ignore_stream_item", :as => :dashboard_ignore_stream_item
  end

  resources :plugins, only: %i[index show update]

  get "calendar" => "calendars#show"
  get "calendar2" => "calendars#show"
  get "course_sections/:course_section_id/calendar_events/:id" => "calendar_events#show", :as => :course_section_calendar_event
  get "files" => "files#index"
  get "files/folder#{full_path_glob}", controller: "files", action: "react_files", format: false, defaults: { format: "html" }
  get "files/search", controller: "files", action: "react_files", format: false, defaults: { format: "html" }
  get "files/:id/public_url" => "files#public_url", :as => :public_url
  post "files/pending" => "files#create_pending", :as => :file_create_pending
  resources :assignments, only: :index do
    resources :files, only: [] do
      post "inline_view" => "files#show", :inline => "1"
    end
  end

  resources :appointment_groups, only: %i[index show edit]

  resources :errors, only: %i[show index create], path: :error_reports

  get "health_check" => "info#health_check"
  get "health_prognosis" => "info#health_prognosis"
  # To be used for uptime reporting
  get "readiness" => "info#readiness"
  # To be used by ALB
  get "internal/readiness" => "info#readiness"
  get "deep" => "info#deep"

  get "web-app-manifest/manifest.json" => "info#web_app_manifest"

  get "browserconfig.xml", to: "info#browserconfig", defaults: { format: "xml" }

  post "object_snippet" => "context#object_snippet"
  get "saml2" => "login/saml#metadata"
  get "internal/services/jwks" => "security#jwks"

  # Routes for course exports
  get "xsd/:version.xsd" => "content_exports#xml_schema"

  get "/jobs", to: "jobs_v2#redirect", as: "jobs"
  get "/job_stats", to: "jobs_v2#job_stats", as: "job_stats"

  resources :jobs_v1, controller: :jobs, only: [:index, :show] do
    collection do
      post "batch_update"
    end
  end

  resources :jobs_v2, only: [:index]

  get "equation_images/*id" => "equation_images#show", :as => :equation_images, :id => /.+/

  # assignments at the top level (without a context) -- we have some specs that
  # assert these routes exist, but just 404 unless it is a download from local
  # storage. I'm not sure we ever actually want top-level assignments available,
  # maybe we should change the specs instead.
  # Note, if local storage is used, a file is fetched from this top level
  # (i.e. SpeedGrader document preview with Google Docs viewer)
  resources :assignments, only: [:index, :show] do
    get "files/:id/download" => "files#show", :download => "1"
  end

  resources :files, except: [:new] do
    get "download" => "files#show", :download => "1"
  end

  resources :rubrics do
    resources :rubric_assessments, path: :assessments
  end

  post "selection_test" => "external_content#selection_test"

  scope "/quizzes/quiz_submissions/:quiz_submission_id", as: "quiz_submission" do
    concerns :files
  end

  get "courses/:course_id/outcome_rollups" => "outcome_results#rollups", :as => "course_outcome_rollups"

  get "terms_of_use" => "legal_information#terms_of_use", :as => "terms_of_use_redirect"
  get "privacy_policy" => "legal_information#privacy_policy", :as => "privacy_policy_redirect"

  scope(controller: :smart_search) do
    get "courses/:course_id/search", action: :show, as: :course_search
    # TODO: Add back global search once we have a good way to handle it
    # get "search", action: :show
  end

  scope(controller: :translation) do
    post "courses/:course_id/translate", action: :translate, as: :translate
    post "courses/:course_id/translate/paragraph", action: :translate_paragraph, as: :translate_paragraph
    post "translate/message", action: :translate_message, as: :translate_message
  end

  ### API routes ###

  # TODO: api routes can't yet take advantage of concerns for DRYness, because of
  # the way ApiRouteSet works. For now we get around it by defining methods
  # inline in the routes file, but getting concerns working would rawk.
  ApiRouteSet::V1.draw(self) do
    scope(controller: :courses) do
      get "courses", action: :index, as: "courses"
      put "courses/:id", action: :update
      get "courses/:id", action: :show, as: "course"
      delete "courses/:id", action: :destroy
      post "accounts/:account_id/courses", action: :create
      get "courses/:course_id/students", action: :students
      get "courses/:course_id/settings", action: :api_settings, as: "course_settings"
      put "courses/:course_id/settings", action: :update_settings
      get "courses/:course_id/recent_students", action: :recent_students, as: "course_recent_students"
      get "courses/:course_id/users", action: :users, as: "course_users"
      get "courses/:course_id/collaborations", controller: :collaborations, action: :api_index, as: "course_collaborations_index"
      delete "courses/:course_id/collaborations/:id", controller: :collaborations, action: :destroy
      put "courses/:id/quizzes", action: "new_quizzes_selection_update", as: "course_new_quizzes_selection_update"
      post "courses/:id/dismiss_migration_limitation_message", action: "dismiss_migration_limitation_msg", as: "course_dismiss_migration_limitation_msg"

      # this api endpoint has been removed, it was redundant with just courses#users
      # we keep it around for backward compatibility though
      get "courses/:course_id/search_users", action: :users
      get "courses/:course_id/users/:id", action: :user, as: "course_user"
      get "courses/:course_id/users/:user_id/progress", action: :user_progress
      get "courses/:course_id/content_share_users", action: :content_share_users, as: "course_content_share_users"
      get "courses/:course_id/activity_stream", action: :activity_stream, as: "course_activity_stream"
      get "courses/:course_id/activity_stream/summary", action: :activity_stream_summary, as: "course_activity_stream_summary"
      get "courses/:course_id/bulk_user_progress", action: :bulk_user_progress, as: "course_bulk_user_progress"
      get "courses/:course_id/todo", action: :todo_items, as: "course_todo_list_items"
      post "courses/:course_id/preview_html", action: :preview_html
      post "courses/:course_id/course_copy", controller: :content_imports, action: :copy_course_content
      get "courses/:course_id/course_copy/:id", controller: :content_imports, action: :copy_course_status, as: :course_copy_status
      get  "courses/:course_id/files", controller: :files, action: :api_index, as: "course_files"
      post "courses/:course_id/files", action: :create_file, as: "course_create_file"
      get "courses/:course_id/folders", controller: :folders, action: :list_all_folders, as: "course_folders"
      post "courses/:course_id/folders", controller: :folders, action: :create
      get "courses/:course_id/folders/by_path/*full_path", controller: :folders, action: :resolve_path
      get "courses/:course_id/folders/by_path", controller: :folders, action: :resolve_path
      get "courses/:course_id/folders/icon_maker", controller: :folders, action: :icon_maker_folder
      get "courses/:course_id/folders/media", controller: :folders, action: :media_folder
      get "courses/:course_id/folders/:id", controller: :folders, action: :show, as: "course_folder"
      get "media_objects", controller: "media_objects", action: :index, as: :media_objects
      get "courses/:course_id/media_objects", controller: "media_objects", action: :index, as: :course_media_objects
      get "groups/:group_id/media_objects", controller: "media_objects", action: :index, as: :group_media_objects
      get "media_attachments", controller: "media_objects", action: :index, as: :media_attachments
      get "courses/:course_id/media_attachments", controller: "media_objects", action: :index, as: :course_media_attachments
      get "groups/:group_id/media_attachments", controller: "media_objects", action: :index, as: :group_media_attachments
      put "accounts/:account_id/courses", action: :batch_update
      post "courses/:course_id/ping", action: :ping, as: "course_ping"

      get "courses/:course_id/link_validation", action: :link_validation, as: "course_link_validation"
      post "courses/:course_id/link_validation", action: :start_link_validation

      post "courses/:course_id/reset_content", action: :reset_content
      get  "users/:user_id/courses", action: :user_index, as: "user_courses"
      get "courses/:course_id/effective_due_dates", action: :effective_due_dates, as: "course_effective_due_dates"
      get "courses/:course_id/permissions", action: :permissions

      get "courses/:course_id/student_view_student", action: :student_view_student
    end

    scope(controller: :account_calendars_api) do
      get "account_calendars", action: :index, as: :account_calendars
      get "account_calendars/:account_id", action: :show, as: :account_calendar
      put "account_calendars/:account_id", action: :update, as: :update_account_calendar
      put "accounts/:account_id/account_calendars", action: :bulk_update, as: :bulk_update_account_calendars
      get "accounts/:account_id/account_calendars", action: :all_calendars, as: :all_account_calendars
      get "accounts/:account_id/visible_calendars_count", action: :visible_calendars_count, as: :visible_calendars_count
    end

    scope(controller: :account_notifications) do
      post "accounts/:account_id/account_notifications", action: :create, as: "account_notification"
      put "accounts/:account_id/account_notifications/:id", action: :update, as: "account_notification_update"
      get "accounts/:account_id/account_notifications", action: :user_index, as: "user_account_notifications" # to change the api docs
      get "accounts/:account_id/users/:user_id/account_notifications", action: :user_index_deprecated # for back compat
      get "accounts/:account_id/account_notifications/:id", action: :show, as: "user_account_notification_show"
      get "accounts/:account_id/users/:user_id/account_notifications/:id", action: :show_deprecated
      delete "accounts/:account_id/account_notifications/:id", action: :user_close_notification, as: "user_account_notification"
      delete "accounts/:account_id/users/:user_id/account_notifications/:id", action: :user_close_notification_deprecated
    end

    scope(controller: :brand_configs_api) do
      get "brand_variables", action: :show
    end

    scope(controller: :accounts) do
      get "terms_of_service_custom_content", action: :terms_of_service_custom_content
      get "settings/environment", action: :environment
    end

    scope(controller: :tabs) do
      get "accounts/:account_id/tabs", action: :index, as: "account_tabs"
      get "courses/:course_id/tabs", action: :index, as: "course_tabs"
      get "groups/:group_id/tabs", action: :index, as: "group_tabs"
      get "users/:user_id/tabs", action: :index, as: "user_profile_tabs"
      put "courses/:course_id/tabs/:tab_id", action: :update
    end

    scope(controller: :gradebook_filters_api) do
      get "courses/:course_id/gradebook_filters", action: :index
      post "courses/:course_id/gradebook_filters", action: :create
      get "courses/:course_id/gradebook_filters/:id", action: :show
      put "courses/:course_id/gradebook_filters/:id", action: :update
      delete "courses/:course_id/gradebook_filters/:id", action: :destroy
    end

    scope(controller: :scopes_api) do
      get "accounts/:account_id/scopes", action: :index
    end

    scope(controller: :sections) do
      get "courses/:course_id/sections", action: :index, as: "course_sections"
      get "courses/:course_id/sections/:id", action: :show, as: "course_section"
      get "sections/:id", action: :show
      post "courses/:course_id/sections", action: :create
      put "sections/:id", action: :update
      delete "sections/:id", action: :destroy
      post "sections/:id/crosslist/:new_course_id", action: :crosslist
      delete "sections/:id/crosslist", action: :uncrosslist
    end

    scope(controller: :enrollments_api) do
      get  "courses/:course_id/enrollments", action: :index, as: "course_enrollments"
      get  "sections/:section_id/enrollments", action: :index, as: "section_enrollments"
      get  "users/:user_id/enrollments", action: :index, as: "user_enrollments"
      get  "users/:user_id/temporary_enrollment_status", action: :show_temporary_enrollment_status
      get  "accounts/:account_id/enrollments/:id", action: :show, as: "enrollment"

      post "courses/:course_id/enrollments", action: :create
      post "sections/:section_id/enrollments", action: :create
      post "courses/:course_id/enrollments/:id/accept", action: :accept
      post "courses/:course_id/enrollments/:id/reject", action: :reject

      put "courses/:course_id/users/:user_id/last_attended", action: :last_attended
      put "courses/:course_id/enrollments/:id/reactivate", action: :reactivate, as: "reactivate_enrollment"

      delete "courses/:course_id/enrollments/:id", action: :destroy, as: "destroy_enrollment"
    end

    scope(controller: :temporary_enrollment_pairings_api) do
      get "accounts/:account_id/temporary_enrollment_pairings", action: :index
      get "accounts/:account_id/temporary_enrollment_pairings/:id", action: :show
      get "accounts/:account_id/temporary_enrollment_pairings/new", action: :new
      post "accounts/:account_id/temporary_enrollment_pairings", action: :create
      delete "accounts/:account_id/temporary_enrollment_pairings/:id", action: :destroy
    end

    scope(controller: :terms_api) do
      get "accounts/:account_id/terms", action: :index, as: "enrollment_terms"
      get "accounts/:account_id/terms/:id", action: :show, as: "enrollment_term"
    end

    scope(controller: :terms) do
      post "accounts/:account_id/terms", action: :create
      put "accounts/:account_id/terms/:id", action: :update
      delete "accounts/:account_id/terms/:id", action: :destroy
    end

    scope(controller: :tokens) do
      get "users/:user_id/tokens/:id", action: :show, as: "token"
      post "users/:user_id/tokens", action: :create, as: "tokens"
      put "users/:user_id/tokens/:id", action: :update
      delete "users/:user_id/tokens/:id", action: :destroy
    end

    scope(controller: :authentication_audit_api) do
      get "audit/authentication/logins/:login_id", action: :for_login, as: "audit_authentication_login"
      get "audit/authentication/accounts/:account_id", action: :for_account, as: "audit_authentication_account"
      get "audit/authentication/users/:user_id", action: :for_user, as: "audit_authentication_user"
    end

    scope(controller: :grade_change_audit_api) do
      get "audit/grade_change/assignments/:assignment_id", action: :for_assignment, as: "audit_grade_change_assignment"
      get "audit/grade_change/courses/:course_id", action: :for_course, as: "audit_grade_change_course"
      get "audit/grade_change/students/:student_id", action: :for_student, as: "audit_grade_change_student"
      get "audit/grade_change/graders/:grader_id", action: :for_grader, as: "audit_grade_change_grader"
      get "audit/grade_change/courses/:course_id/assignments/:assignment_id",
          action: :for_course_and_other_parameters,
          as: "audit_grade_change_course_assignment"
      get "audit/grade_change/courses/:course_id/assignments/:assignment_id/graders/:grader_id",
          action: :for_course_and_other_parameters,
          as: "audit_grade_change_course_assignment_grader"
      get "audit/grade_change/courses/:course_id/assignments/:assignment_id/graders/:grader_id/students/:student_id",
          action: :for_course_and_other_parameters,
          as: "audit_grade_change_course_assignment_grader_student"
      get "audit/grade_change/courses/:course_id/assignments/:assignment_id/students/:student_id",
          action: :for_course_and_other_parameters,
          as: "audit_grade_change_course_assignment_student"
      get "audit/grade_change/courses/:course_id/graders/:grader_id",
          action: :for_course_and_other_parameters,
          as: "audit_grade_change_course_grader"
      get "audit/grade_change/courses/:course_id/graders/:grader_id/students/:student_id",
          action: :for_course_and_other_parameters,
          as: "audit_grade_change_course_grader_student"
      get "audit/grade_change/courses/:course_id/students/:student_id",
          action: :for_course_and_other_parameters,
          as: "audit_grade_change_course_student"
      get "audit/grade_change", action: :query, as: "audit_grade_change"
    end

    scope(controller: :course_audit_api) do
      get "audit/course/courses/:course_id", action: :for_course, as: "audit_course_for_course"
      get "audit/course/accounts/:account_id", action: :for_account, as: "audit_course_for_account"
    end

    scope(controller: :assignment_overrides) do
      get "courses/:course_id/assignments/:assignment_id/overrides", action: :index
      post "courses/:course_id/assignments/:assignment_id/overrides", action: :create
      get "courses/:course_id/assignments/:assignment_id/overrides/:id", action: :show, as: "assignment_override"
      put "courses/:course_id/assignments/:assignment_id/overrides/:id", action: :update
      delete "courses/:course_id/assignments/:assignment_id/overrides/:id", action: :destroy
      get "sections/:course_section_id/assignments/:assignment_id/override", action: :section_alias
      get "groups/:group_id/assignments/:assignment_id/override", action: :group_alias
      get "courses/:course_id/assignments/overrides", action: :batch_retrieve
      put "courses/:course_id/assignments/overrides", action: :batch_update
      post "courses/:course_id/assignments/overrides", action: :batch_create
    end

    scope(controller: :assignments_api) do
      get "courses/:course_id/assignments/gradeable_students", controller: :submissions_api, action: :multiple_gradeable_students, as: "multiple_assignments_gradeable_students"
      get "courses/:course_id/assignments", action: :index, as: "course_assignments"
      get "courses/:course_id/assignment_groups/:assignment_group_id/assignments", action: :index, as: "course_assignment_group_assignments"
      get "users/:user_id/courses/:course_id/assignments", action: :user_index, as: "user_course_assignments"
      put "courses/:course_id/assignments/bulk_update", action: :bulk_update
      get "courses/:course_id/assignments/:id", action: :show, as: "course_assignment"
      post "courses/:course_id/assignments", action: :create
      put "courses/:course_id/assignments/:id", action: :update
      post "courses/:course_id/assignments/:assignment_id/duplicate", action: :duplicate
      post "courses/:course_id/assignments/:assignment_id/retry_alignment_clone", action: :retry_alignment_clone
      delete "courses/:course_id/assignments/:id", action: :destroy, controller: :assignments
    end

    scope(controller: "assignment_extensions") do
      post "courses/:course_id/assignments/:assignment_id/extensions", action: :create, as: "course_assignment_extensions_create"
    end

    scope(controller: :peer_reviews_api) do
      get "courses/:course_id/assignments/:assignment_id/peer_reviews", action: :index
      get "sections/:section_id/assignments/:assignment_id/peer_reviews", action: :index
      get "courses/:course_id/assignments/:assignment_id/submissions/:submission_id/peer_reviews", action: :index
      get "sections/:section_id/assignments/:assignment_id/submissions/:submission_id/peer_reviews", action: :index
      post "courses/:course_id/assignments/:assignment_id/submissions/:submission_id/peer_reviews", action: :create
      post "sections/:section_id/assignments/:assignment_id/submissions/:submission_id/peer_reviews", action: :create
      delete "courses/:course_id/assignments/:assignment_id/submissions/:submission_id/peer_reviews", action: :destroy
      delete "sections/:section_id/assignments/:assignment_id/submissions/:submission_id/peer_reviews", action: :destroy
    end

    scope(controller: :moderation_set) do
      get "courses/:course_id/assignments/:assignment_id/moderated_students", action: :index, as: :moderated_students
      post "courses/:course_id/assignments/:assignment_id/moderated_students", action: :create, as: :add_moderated_students
    end

    scope(controller: :submissions_api) do
      [%w[course course], %w[section course_section]].each do |(context, path_prefix)|
        post "#{context.pluralize}/:#{context}_id/submissions/update_grades", action: :bulk_update
        put "#{context.pluralize}/:#{context}_id/assignments/:assignment_id/submissions/:user_id/read", action: :mark_submission_read, as: "#{context}_submission_mark_read"
        delete "#{context.pluralize}/:#{context}_id/assignments/:assignment_id/submissions/:user_id/read", action: :mark_submission_unread, as: "#{context}_submission_mark_unread"
        put "#{context.pluralize}/:#{context}_id/assignments/:assignment_id/submissions/:user_id/read/:item", action: :mark_submission_item_read, as: "#{context}_submission_mark_item_read"
        put "#{context.pluralize}/:#{context}_id/submissions/bulk_mark_read", action: :mark_bulk_submissions_as_read, as: "#{context}_submissions_bulk_mark_read"
        put "#{context.pluralize}/:#{context}_id/submissions/:user_id/clear_unread", action: :submissions_clear_unread, as: "#{context}_submissions_clear_unread"
        get "#{context.pluralize}/:#{context}_id/assignments/:assignment_id/submissions/:user_id/document_annotations/read", action: :document_annotations_read_state, as: "#{path_prefix}_submission_document_annotations_read_state"
        put "#{context.pluralize}/:#{context}_id/assignments/:assignment_id/submissions/:user_id/document_annotations/read", action: :mark_document_annotations_read, as: "#{path_prefix}_submission_document_annotations_mark_read"
        get "#{context.pluralize}/:#{context}_id/assignments/:assignment_id/submissions/:user_id/rubric_comments/read", action: :rubric_assessments_read_state, as: "#{path_prefix}_submission_rubric_comments_read_state"
        put "#{context.pluralize}/:#{context}_id/assignments/:assignment_id/submissions/:user_id/rubric_comments/read", action: :mark_rubric_assessments_read, as: "#{path_prefix}_submission_rubric_comments_mark_read"
        get "#{context.pluralize}/:#{context}_id/assignments/:assignment_id/submissions/:user_id/rubric_assessments/read", action: :rubric_assessments_read_state, as: "#{path_prefix}_submission_rubric_assessments_read_state"
        put "#{context.pluralize}/:#{context}_id/assignments/:assignment_id/submissions/:user_id/rubric_assessments/read", action: :mark_rubric_assessments_read, as: "#{path_prefix}_submission_rubric_assessments_mark_read"
        get "#{context.pluralize}/:#{context}_id/assignments/:assignment_id/submissions", action: :index, as: "#{path_prefix}_assignment_submissions"
        get "#{context.pluralize}/:#{context}_id/students/submissions", controller: :submissions_api, action: :for_students, as: "#{path_prefix}_student_submissions"
        get "#{context.pluralize}/:#{context}_id/assignments/:assignment_id/submissions/:user_id", action: :show, as: "#{path_prefix}_assignment_submission"
        get "#{context.pluralize}/:#{context}_id/assignments/:assignment_id/anonymous_submissions/:anonymous_id", action: :show_anonymous
        post "#{context.pluralize}/:#{context}_id/assignments/:assignment_id/submissions", action: :create, controller: :submissions
        post "#{context.pluralize}/:#{context}_id/assignments/:assignment_id/submissions/:user_id/files", action: :create_file
        put "#{context.pluralize}/:#{context}_id/assignments/:assignment_id/submissions/:user_id", action: :update
        put "#{context.pluralize}/:#{context}_id/assignments/:assignment_id/anonymous_submissions/:anonymous_id", action: :update_anonymous
        post "#{context.pluralize}/:#{context}_id/assignments/:assignment_id/submissions/update_grades", action: :bulk_update
        get "#{context.pluralize}/:#{context}_id/assignments/:assignment_id/submission_summary", action: :submission_summary, as: "#{path_prefix}_assignment_submission_summary"
      end
      get "courses/:course_id/assignments/:assignment_id/gradeable_students", action: :gradeable_students, as: "course_assignment_gradeable_students"
    end

    scope(controller: :anonymous_provisional_grades) do
      get "courses/:course_id/assignments/:assignment_id/anonymous_provisional_grades/status",
          action: :status,
          as: "course_assignment_anonymous_provisional_status"
    end

    scope(controller: :provisional_grades) do
      put "courses/:course_id/assignments/:assignment_id/provisional_grades/bulk_select",
          action: :bulk_select,
          as: "bulk_select_provisional_grades"
      get "courses/:course_id/assignments/:assignment_id/provisional_grades/status",
          action: :status,
          as: "course_assignment_provisional_status"
      post "courses/:course_id/assignments/:assignment_id/provisional_grades/publish",
           action: :publish,
           as: "publish_provisional_grades"
      put "courses/:course_id/assignments/:assignment_id/provisional_grades/:provisional_grade_id/select",
          action: :select,
          as: "select_provisional_grade"
    end

    scope(controller: :submission_comments_api) do
      post "/courses/:course_id/assignments/:assignment_id/submissions/:user_id/comments/files", action: :create_file
      put "courses/:course_id/assignments/:assignment_id/submissions/:user_id/comments/:id", action: :update
      delete "courses/:course_id/assignments/:assignment_id/submissions/:user_id/comments/:id", action: :destroy
    end

    post "/courses/:course_id/assignments/:assignment_id/submissions/:user_id/annotation_notification", action: :annotation_notification, controller: :submission_comments_api

    scope(controller: :gradebook_history_api) do
      get "courses/:course_id/gradebook_history/days", action: :days, as: "gradebook_history"
      get "courses/:course_id/gradebook_history/feed", action: :feed, as: "gradebook_history_feed"
      get "courses/:course_id/gradebook_history/:date", action: :day_details, as: "gradebook_history_for_day"
      get "courses/:course_id/gradebook_history/:date/graders/:grader_id/assignments/:assignment_id/submissions", action: :submissions, as: "gradebook_history_submissions"
    end

    get "courses/:course_id/assignment_groups", controller: :assignment_groups, action: :index
    scope(controller: :assignment_groups_api) do
      resources :assignment_groups, path: "courses/:course_id/assignment_groups", name_prefix: "course_", except: :index
    end

    scope(controller: :discussion_topics) do
      get "courses/:course_id/discussion_topics", action: :index, as: "course_discussion_topics"
      get "groups/:group_id/discussion_topics", action: :index, as: "group_discussion_topics"
    end

    scope(controller: :content_migrations) do
      %w[account course group user].each do |context|
        get "#{context.pluralize}/:#{context}_id/content_migrations/migrators", action: :available_migrators, as: "#{context}_content_migration_migrators_list"
        get "#{context.pluralize}/:#{context}_id/content_migrations/:id", action: :show, as: "#{context}_content_migration"
        get "#{context.pluralize}/:#{context}_id/content_migrations", action: :index, as: "#{context}_content_migration_list"
        post "#{context.pluralize}/:#{context}_id/content_migrations", action: :create, as: "#{context}_content_migration_create"
        put "#{context.pluralize}/:#{context}_id/content_migrations/:id", action: :update, as: "#{context}_content_migration_update"
        get "#{context.pluralize}/:#{context}_id/content_migrations/:id/selective_data", action: :content_list, as: "#{context}_content_migration_selective_data"
      end
      get "courses/:course_id/content_migrations/:id/asset_id_mapping", action: :asset_id_mapping
    end

    scope(controller: :migration_issues) do
      %w[account course group user].each do |context|
        get "#{context.pluralize}/:#{context}_id/content_migrations/:content_migration_id/migration_issues/:id", action: :show, as: "#{context}_content_migration_migration_issue"
        get "#{context.pluralize}/:#{context}_id/content_migrations/:content_migration_id/migration_issues", action: :index, as: "#{context}_content_migration_migration_issue_list"
        post "#{context.pluralize}/:#{context}_id/content_migrations/:content_migration_id/migration_issues", action: :create, as: "#{context}_content_migration_migration_issue_create"
        put "#{context.pluralize}/:#{context}_id/content_migrations/:content_migration_id/migration_issues/:id", action: :update, as: "#{context}_content_migration_migration_issue_update"
      end
    end

    scope(controller: :discussion_topics_api) do
      %w[course group].each do |context|
        put "#{context.pluralize}/:#{context}_id/discussion_topics/read_all", action: :mark_all_topic_read, as: "#{context}_discussion_mark_all_read"
        put "#{context.pluralize}/:#{context}_id/discussion_topics/:topic_id/read", action: :mark_topic_read, as: "#{context}_discussion_topic_mark_read"
        delete "#{context.pluralize}/:#{context}_id/discussion_topics/:topic_id/read", action: :mark_topic_unread, as: "#{context}_discussion_topic_mark_unread"
        put "#{context.pluralize}/:#{context}_id/discussion_topics/:topic_id/read_all", action: :mark_all_read, as: "#{context}_discussion_topic_mark_all_read"
        delete "#{context.pluralize}/:#{context}_id/discussion_topics/:topic_id/read_all", action: :mark_all_unread, as: "#{context}_discussion_topic_mark_all_unread"
        put "#{context.pluralize}/:#{context}_id/discussion_topics/:topic_id/entries/:entry_id/read", action: :mark_entry_read, as: "#{context}_discussion_topic_discussion_entry_mark_read"
        delete "#{context.pluralize}/:#{context}_id/discussion_topics/:topic_id/entries/:entry_id/read", action: :mark_entry_unread, as: "#{context}_discussion_topic_discussion_entry_mark_unread"

        get "#{context.pluralize}/:#{context}_id/discussion_topics/:topic_id", action: :show, as: "#{context}_discussion_topic"
        post "#{context.pluralize}/:#{context}_id/discussion_topics", controller: :discussion_topics, action: :create
        put "#{context.pluralize}/:#{context}_id/discussion_topics/:topic_id", controller: :discussion_topics, action: :update
        post "#{context.pluralize}/:#{context}_id/discussion_topics/reorder", controller: :discussion_topics, action: :reorder
        delete "#{context.pluralize}/:#{context}_id/discussion_topics/:topic_id", controller: :discussion_topics, action: :destroy

        get "#{context.pluralize}/:#{context}_id/discussion_topics/:topic_id/view", action: :view, as: "#{context}_discussion_topic_view"
        get "#{context.pluralize}/:#{context}_id/discussion_topics/:topic_id/summaries", action: :summary, as: "#{context}_discussion_topic_summary"
        put "#{context.pluralize}/:#{context}_id/discussion_topics/:topic_id/summaries/disable", action: :disable_summary, as: "#{context}_discussion_topic_disable_summary"
        post "#{context.pluralize}/:#{context}_id/discussion_topics/:topic_id/summaries/:summary_id/feedback", action: :summary_feedback, as: "#{context}_discussion_topic_summary_feedback"
        post "#{context.pluralize}/:#{context}_id/discussion_topics/:topic_id/duplicate", action: :duplicate
        get "#{context.pluralize}/:#{context}_id/discussion_topics/:topic_id/entry_list", action: :entry_list, as: "#{context}_discussion_topic_entry_list"
        post "#{context.pluralize}/:#{context}_id/discussion_topics/:topic_id/entries", action: :add_entry, as: "#{context}_discussion_add_entry"
        get "#{context.pluralize}/:#{context}_id/discussion_topics/:topic_id/entries", action: :entries, as: "#{context}_discussion_entries"
        post "#{context.pluralize}/:#{context}_id/discussion_topics/:topic_id/entries/:entry_id/replies", action: :add_reply, as: "#{context}_discussion_add_reply"
        get "#{context.pluralize}/:#{context}_id/discussion_topics/:topic_id/entries/:entry_id/replies", action: :replies, as: "#{context}_discussion_replies"
        put "#{context.pluralize}/:#{context}_id/discussion_topics/:topic_id/entries/:id", controller: :discussion_entries, action: :update, as: "#{context}_discussion_update_reply"
        delete "#{context.pluralize}/:#{context}_id/discussion_topics/:topic_id/entries/:id", controller: :discussion_entries, action: :destroy, as: "#{context}_discussion_delete_reply"

        post "#{context.pluralize}/:#{context}_id/discussion_topics/:topic_id/entries/:entry_id/rating",
             action: :rate_entry,
             as: "#{context}_discussion_topic_discussion_entry_rate"
        put "#{context.pluralize}/:#{context}_id/discussion_topics/:topic_id/subscribed", action: :subscribe_topic, as: "#{context}_discussion_topic_subscribe"
        delete "#{context.pluralize}/:#{context}_id/discussion_topics/:topic_id/subscribed", action: :unsubscribe_topic, as: "#{context}_discussion_topic_unsubscribe"
      end
    end

    scope(controller: :discussion_topic_users) do
      get "courses/:course_id/discussion_topics/:topic_id/messageable_users", action: :search, as: "course_discussion_messageable_users"
      get "groups/:group_id/discussion_topics/:topic_id/messageable_users", action: :search, as: "group_discussion_messageable_users"
    end

    scope(controller: :collaborations) do
      get "collaborations/:id/members", action: :members, as: "collaboration_members"
      get "courses/:course_id/potential_collaborators", action: :potential_collaborators, as: "course_potential_collaborators"
      get "groups/:group_id/potential_collaborators", action: :potential_collaborators, as: "group_potential_collaborators"
    end

    scope(controller: "microsoft_sync/groups") do
      post "courses/:course_id/microsoft_sync/group", action: :create
      get "courses/:course_id/microsoft_sync/group", action: :show
      delete "courses/:course_id/microsoft_sync/group", action: :destroy
      post "courses/:course_id/microsoft_sync/schedule_sync", action: :sync
    end

    scope(controller: :external_tools) do
      post "/accounts/:account_id/external_tools/rce_favorites/:id", action: :add_rce_favorite, as: :account_external_tools_add_rce_favorite
      delete "/accounts/:account_id/external_tools/rce_favorites/:id", action: :remove_rce_favorite, as: :account_external_tools_remove_rce_favorite

      post "/accounts/:account_id/external_tools/top_nav_favorites/:id", action: :add_top_nav_favorite, as: :account_external_tools_add_top_nav_favorite
      delete "/accounts/:account_id/external_tools/top_nav_favorites/:id", action: :remove_top_nav_favorite, as: :account_external_tools_remove_top_nav_favorite

      get "/courses/:course_id/external_tools/visible_course_nav_tools", action: :visible_course_nav_tools, as: :visible_course_nav_tools
      get "/external_tools/visible_course_nav_tools", action: :all_visible_nav_tools, as: :all_visible_nav_tools

      %w[course account].each do |context|
        get "#{context}s/:#{context}_id/external_tools/sessionless_launch", action: :generate_sessionless_launch, as: "#{context}_external_tool_sessionless_launch"
        get "#{context}s/:#{context}_id/external_tools/:external_tool_id", action: :show, as: "#{context}_external_tool_show"

        # Migration URL
        get "#{context}s/:#{context}_id/external_tools/:external_tool_id/migration_info", action: :migration_info, as: "#{context}_external_tool_migration_info"

        get "#{context}s/:#{context}_id/external_tools", action: :index, as: "#{context}_external_tools"
        post "#{context}s/:#{context}_id/external_tools", action: :create, as: "#{context}_external_tools_create"
        post "#{context}s/:#{context}_id/create_tool_with_verification", action: :create_tool_with_verification, as: "#{context}_create_tool_with_verification"
        put "#{context}s/:#{context}_id/external_tools/:external_tool_id", action: :update, as: "#{context}_external_tools_update"
        delete "#{context}s/:#{context}_id/external_tools/:external_tool_id", action: :destroy, as: "#{context}_external_tools_delete"
      end

      get "groups/:group_id/external_tools", action: :index, as: "group_external_tools"
    end

    scope(controller: "lti/lti_apps") do
      %w[course account].each do |context|
        get "#{context}s/:#{context}_id/lti_apps/launch_definitions", action: :launch_definitions, as: "#{context}_launch_definitions"
        get "#{context}s/:#{context}_id/lti_apps", action: :index, as: "#{context}_app_definitions"
      end
    end

    scope(controller: "lti/tool_proxy") do
      %w[course account].each do |context|
        delete "#{context}s/:#{context}_id/tool_proxies/:tool_proxy_id",
               action: :destroy,
               as: "#{context}_delete_tool_proxy"
        put "#{context}s/:#{context}_id/tool_proxies/:tool_proxy_id",
            action: :update,
            as: "#{context}_update_tool_proxy"

        delete "#{context}s/:#{context}_id/tool_proxies/:tool_proxy_id/update",
               action: :dismiss_update,
               as: "#{context}_dismiss_update_tool_proxy"
        put "#{context}s/:#{context}_id/tool_proxies/:tool_proxy_id/update",
            action: :accept_update,
            as: "#{context}_accept_update_tool_proxy"
      end
    end

    scope(controller: :external_feeds) do
      %w[course group].each do |context|
        get "#{context}s/:#{context}_id/external_feeds", action: :index, as: "#{context}_external_feeds"
        post "#{context}s/:#{context}_id/external_feeds", action: :create, as: "#{context}_external_feeds_create"
        delete "#{context}s/:#{context}_id/external_feeds/:external_feed_id", action: :destroy, as: "#{context}_external_feeds_delete"
      end
    end

    scope(controller: :sis_imports_api) do
      post "accounts/:account_id/sis_imports", action: :create
      put "accounts/:account_id/sis_imports/abort_all_pending", action: :abort_all_pending
      get "accounts/:account_id/sis_imports/importing", action: :importing
      get "accounts/:account_id/sis_imports/:id", action: :show
      get "accounts/:account_id/sis_imports", action: :index, as: "account_sis_imports"
      put "accounts/:account_id/sis_imports/:id/abort", action: :abort
      put "accounts/:account_id/sis_imports/:id/restore_states", action: :restore_states
    end

    scope(controller: :sis_import_errors_api) do
      get "accounts/:account_id/sis_imports/:id/errors", action: :index, as: :sis_batch_import_errors
      get "accounts/:account_id/sis_import_errors", action: :index, as: :account_sis_import_errors
    end

    scope(controller: :outcome_imports_api) do
      %w[account course].each do |context|
        post "#{context}s/:#{context}_id/outcome_imports(/group/:learning_outcome_group_id)", action: :create
        get "#{context}s/:#{context}_id/outcome_imports/:id", action: :show
        get "#{context}s/:#{context}_id/outcome_imports/:id/created_group_ids", action: :created_group_ids
      end
    end

    scope(controller: :outcome_proficiency_api) do
      post "accounts/:account_id/outcome_proficiency", action: :create
      get "accounts/:account_id/outcome_proficiency", action: :show
      post "courses/:course_id/outcome_proficiency", action: :create
      get "courses/:course_id/outcome_proficiency", action: :show
    end

    scope(controller: :users) do
      get "users/self/activity_stream", action: :activity_stream, as: "user_activity_stream"
      get "users/activity_stream", action: :activity_stream # deprecated
      get "users/self/activity_stream/summary", action: :activity_stream_summary, as: "user_activity_stream_summary"
      delete "users/self/activity_stream/:id", action: "ignore_stream_item"
      delete "users/self/activity_stream", action: "ignore_all_stream_items"

      put "users/:user_id/followers/self", action: :follow
      delete "users/:user_id/followers/self", action: :unfollow

      get "users/self/todo", action: :todo_items, as: "user_todo_list_items"
      get "users/self/todo_item_count", action: :todo_item_count
      get "users/self/upcoming_events", action: :upcoming_events
      get "users/:user_id/missing_submissions", action: :missing_submissions, as: "user_missing_submissions"

      delete "users/self/todo/:asset_string/:purpose", action: :ignore_item, as: "users_todo_ignore"
      post "accounts/:account_id/users", action: :create
      post "accounts/:account_id/self_registration", action: :create_self_registered_user
      get "accounts/:account_id/users", action: :api_index, as: "account_users"

      get "users/:id", action: :api_show
      put "users/:id", action: :update
      delete "users/mobile_sessions", action: :expire_mobile_sessions
      delete "users/:id", action: :destroy, as: "destroy_user"
      delete "users/:id/sessions", action: :terminate_sessions
      delete "users/:id/mobile_sessions", action: :expire_mobile_sessions

      post "users/:user_id/files", action: :create_file
      get  "users/:user_id/files", controller: :files, action: :api_index, as: "user_files"
      get "users/:user_id/folders", controller: :folders, action: :list_all_folders, as: "user_folders"
      post "users/:user_id/folders", controller: :folders, action: :create
      get "users/:user_id/folders/by_path/*full_path", controller: :folders, action: :resolve_path
      get "users/:user_id/folders/by_path", controller: :folders, action: :resolve_path
      get "users/:user_id/folders/:id", controller: :folders, action: :show, as: "user_folder"

      get "users/:id/settings", controller: "users", action: "settings"
      put "users/:id/settings", controller: "users", action: "settings", as: "user_settings"

      get "users/:id/colors", controller: "users", action: "get_custom_colors"
      get "users/:id/colors/:asset_string", controller: "users", action: "get_custom_color"
      put "users/:id/colors/:asset_string", controller: "users", action: "set_custom_color"

      get "users/:id/new_user_tutorial_statuses", action: "get_new_user_tutorial_statuses"
      put "users/:id/new_user_tutorial_statuses/:page_name", action: "set_new_user_tutorial_status"

      get "users/:id/dashboard_positions", controller: "users", action: "get_dashboard_positions"
      put "users/:id/dashboard_positions", controller: "users", action: "set_dashboard_positions"

      put "users/:id/merge_into/:destination_user_id", controller: "users", action: "merge_into"
      put "users/:id/merge_into/accounts/:destination_account_id/users/:destination_user_id", controller: "users", action: "merge_into"
      post "users/:id/split", controller: "users", action: "split", as: "split"

      post "users/self/pandata_events_token", controller: "users", action: "pandata_events_token"

      get "dashboard/dashboard_cards", controller: "users", action: "dashboard_cards", as: :dashboard_dashboard_cards

      get "users/:id/graded_submissions", controller: "users", action: "user_graded_submissions", as: :user_submissions

      get "show_k5_dashboard", controller: "users", action: "show_k5_dashboard"

      post "users/:id/clear_cache", action: :clear_cache, as: "clear_cache"

      scope(controller: :user_observees) do
        get    "users/:user_id/observers", action: :observers, as: "user_observers"
        get    "users/:user_id/observees", action: :index, as: "user_observees"
        post   "users/:user_id/observees", action: :create
        get    "users/:user_id/observees/:observee_id", action: :show, as: "user_observee"
        get    "users/:user_id/observers/:observer_id", action: :show_observer, as: "user_observer"
        put    "users/:user_id/observees/:observee_id", action: :update
        delete "users/:user_id/observees/:observee_id", action: :destroy
      end

      scope(controller: :learning_object_dates) do
        get "courses/:course_id/modules/:context_module_id/date_details", action: :show, as: "course_context_module_date_details"
        get "courses/:course_id/assignments/:assignment_id/date_details", action: :show, as: "course_assignment_date_details"
        get "courses/:course_id/quizzes/:quiz_id/date_details", action: :show, as: "course_quizzes_quiz_date_details"
        get "courses/:course_id/discussion_topics/:discussion_topic_id/date_details", action: :show, as: "course_discussion_topic_date_details"
        get "courses/:course_id/pages/:url_or_id/date_details", action: :show, as: "course_wiki_page_date_details"
        get "courses/:course_id/files/:attachment_id/date_details", action: :show, as: "course_attachment_date_details"
        put "courses/:course_id/assignments/:assignment_id/date_details", action: :update
        put "courses/:course_id/quizzes/:quiz_id/date_details", action: :update
        put "courses/:course_id/discussion_topics/:discussion_topic_id/date_details", action: :update
        put "courses/:course_id/pages/:url_or_id/date_details", action: :update
        put "courses/:course_id/files/:attachment_id/date_details", action: :update
      end

      scope(controller: :login) do
        get "login/session_token", action: :session_token, as: :login_session_token
      end

      scope(controller: :observer_alerts_api) do
        get "users/:user_id/observer_alerts/unread_count", action: :alerts_count
        get "users/:user_id/observer_alerts/:student_id", action: :alerts_by_student, as: "observer_alerts_by_student"
        put "users/:user_id/observer_alerts/:observer_alert_id/:workflow_state", action: :update
      end

      scope(controller: :observer_alert_thresholds_api) do
        get "users/:user_id/observer_alert_thresholds", action: :index
        post "users/:user_id/observer_alert_thresholds", action: :create
        get "users/:user_id/observer_alert_thresholds/:observer_alert_threshold_id", action: :show
        put "users/:user_id/observer_alert_thresholds/:observer_alert_threshold_id", action: :update
        delete "users/:user_id/observer_alert_thresholds/:observer_alert_threshold_id", action: :destroy
      end

      scope(controller: :observer_pairing_codes_api) do
        post "users/:user_id/observer_pairing_codes", action: :create
      end
    end

    scope(controller: :custom_data) do
      glob = "(/*scope)"
      get "users/:user_id/custom_data#{glob}", action: "get_data"
      put "users/:user_id/custom_data#{glob}", action: "set_data"
      delete "users/:user_id/custom_data#{glob}", action: "delete_data"
    end

    scope(controller: :pseudonyms) do
      get "accounts/:account_id/logins", action: :index, as: "account_pseudonyms"
      get "users/:user_id/logins", action: :index, as: "user_pseudonyms"
      post "accounts/:account_id/logins", action: :create
      put "accounts/:account_id/logins/:id", action: :update
      delete "users/:user_id/logins/:id", action: :destroy
      post "users/reset_password", action: :forgot_password
      post "users/:user_id/logins/:id/migrate_login_attribute", action: :migrate_login_attribute
    end

    scope(controller: :accounts) do
      get "accounts", action: :index, as: :accounts
      get "course_accounts", action: :course_accounts, as: :course_accounts
      get "manageable_accounts", action: :manageable_accounts, as: :manageable_accounts
      get "course_creation_accounts", action: :course_creation_accounts, as: :course_creation_accounts
      get "accounts/:id", action: :show, as: :account
      put "accounts/:id", action: :update
      get "accounts/:account_id/terms_of_service", action: :terms_of_service
      get "accounts/:account_id/help_links", action: :help_links
      get "accounts/:account_id/courses", action: :courses_api, as: "account_courses"
      get "accounts/:account_id/sub_accounts", action: :sub_accounts, as: "sub_accounts"
      get "accounts/:account_id/courses/:id", controller: :courses, action: :show, as: "account_course_show"
      get "accounts/:account_id/permissions", action: :permissions
      get "accounts/:account_id/settings", action: :show_settings
      get "manually_created_courses_account", action: :manually_created_courses_account
      delete "accounts/:account_id/users/:user_id", action: :remove_user
      put "accounts/:account_id/users/:user_id/restore", action: :restore_user
    end

    scope(controller: :sub_accounts) do
      post "accounts/:account_id/sub_accounts", action: :create
      delete "accounts/:account_id/sub_accounts/:id", action: :destroy
    end

    scope(controller: :role_overrides) do
      get "accounts/:account_id/roles", action: :api_index, as: "account_roles"
      get "accounts/:account_id/roles/:id", action: :show
      post "accounts/:account_id/roles", action: :add_role
      post "accounts/:account_id/roles/:id/activate", action: :activate_role
      put "accounts/:account_id/roles/:id", action: :update
      delete "accounts/:account_id/roles/:id", action: :remove_role
      get "accounts/:account_id/permissions/:permission", action: :check_account_permission
    end

    scope(controller: :account_reports) do
      get "accounts/:account_id/reports/:report", action: :index
      get "accounts/:account_id/reports", action: :available_reports
      get "accounts/:account_id/reports/:report/:id", action: :show
      post "accounts/:account_id/reports/:report", action: :create, as: "account_create_report"
      delete "accounts/:account_id/reports/:report/:id", action: :destroy
    end

    scope(controller: :admins) do
      post "accounts/:account_id/admins", action: :create
      delete "accounts/:account_id/admins/:user_id", action: :destroy
      get "accounts/:account_id/admins", action: :index, as: "account_admins"
      get "accounts/:account_id/admins/self", action: :self_roles, as: "account_self_roles"
    end

    scope(controller: :authentication_providers) do
      get "accounts/:account_id/sso_settings", action: :show_sso_settings, as: "account_show_sso_settings_url"
      put "accounts/:account_id/sso_settings", action: :update_sso_settings, as: "account_update_sso_settings_url"

      get "accounts/:account_id/authentication_providers", action: :index
      get "accounts/:account_id/authentication_providers/:id", action: :show
      post "accounts/:account_id/authentication_providers", action: :create, as: "account_create_ap"
      put "accounts/:account_id/authentication_providers/:id", action: :update, as: "account_update_ap"
      delete "accounts/:account_id/authentication_providers/:id", action: :destroy, as: "account_delete_ap"
    end

    get "users/:user_id/page_views", controller: :page_views, action: :index, as: "user_page_views"
    get "users/:user_id/profile", controller: :profile, action: :settings
    get "users/:user_id/avatars", controller: :profile, action: :profile_pics

    # deprecated routes, second one is solely for YARD. preferred API is api/v1/search/recipients
    get "conversations/find_recipients", controller: :search, action: :recipients
    get "conversations/find_recipients", controller: :conversations, action: :find_recipients

    scope(controller: :conversations) do
      get "conversations", action: :index, as: "conversations"
      post "conversations", action: :create
      get "conversations/deleted", action: :deleted_index, as: "deleted_conversations"
      put "conversations/restore", action: :restore_message
      post "conversations/mark_all_as_read", action: :mark_all_as_read
      get "conversations/batches", action: :batches, as: "conversations_batches"
      get "conversations/unread_count", action: :unread_count
      get "conversations/:id", action: :show
      put "conversations/:id", action: :update # stars, subscribed-ness, workflow_state
      delete "conversations/:id", action: :destroy
      post "conversations/:id/add_message", action: :add_message
      post "conversations/:id/add_recipients", action: :add_recipients
      post "conversations/:id/remove_messages", action: :remove_messages
      put "conversations", action: :batch_update
      delete "conversations/:id/delete_for_all", action: :delete_for_all
    end

    scope(controller: :communication_channels) do
      get "users/:user_id/communication_channels", action: :index, as: "communication_channels"
      post "users/:user_id/communication_channels", action: :create
      post "users/:user_id/communication_channels/:id", action: :reset_bounce_count, as: "reset_bounce_count"
      get "accounts/:account_id/bounced_communication_channels.csv", action: :bouncing_channel_report, defaults: { format: :csv }
      get "accounts/:account_id/bounced_communication_channels", action: :bouncing_channel_report
      post "accounts/:account_id/bounced_communication_channels/reset", action: :bulk_reset_bounce_counts
      get "accounts/:account_id/unconfirmed_communication_channels.csv", action: :unconfirmed_channel_report, defaults: { format: :csv }
      get "accounts/:account_id/unconfirmed_communication_channels", action: :unconfirmed_channel_report
      post "accounts/:account_id/unconfirmed_communication_channels/confirm", action: :bulk_confirm
      delete "users/self/communication_channels/push", action: :delete_push_token
      delete "users/:user_id/communication_channels/:id", action: :destroy
      delete "users/:user_id/communication_channels/:type/:address", action: :destroy, constraints: { address: %r{[^/?]+} }
    end

    scope(controller: :notification_preferences) do
      get "users/:user_id/communication_channels/:communication_channel_id/notification_preferences", action: :index
      get "users/:user_id/communication_channels/:communication_channel_id/notification_preference_categories", action: :category_index
      get "users/:user_id/communication_channels/:type/:address/notification_preferences", action: :index, constraints: { address: %r{[^/?]+} }
      get "users/:user_id/communication_channels/:communication_channel_id/notification_preferences/:notification", action: :show
      get "users/:user_id/communication_channels/:type/:address/notification_preferences/:notification", action: :show, constraints: { address: %r{[^/?]+} }
      put "users/self/communication_channels/:communication_channel_id/notification_preferences/:notification", action: :update
      put "users/self/communication_channels/:type/:address/notification_preferences/:notification", action: :update, constraints: { address: %r{[^/?]+} }
      put "users/self/communication_channels/:communication_channel_id/notification_preferences", action: :update_all
      put "users/self/communication_channels/:type/:address/notification_preferences", action: :update_all, constraints: { address: %r{[^/?]+} }
      put "users/self/communication_channels/:communication_channel_id/notification_preference_categories/:category", action: :update_preferences_by_category
    end

    scope(controller: :comm_messages_api) do
      get "comm_messages", action: :index, as: "comm_messages"
    end

    scope(controller: :services_api) do
      get "services/kaltura", action: :show_kaltura_config
      post "services/kaltura_session", action: :start_kaltura_session
      get "services/rce_config", action: :rce_config
    end

    scope(controller: :calendar_events_api) do
      get "calendar_events", action: :index, as: "calendar_events"
      get "users/:user_id/calendar_events", action: :user_index, as: "user_calendar_events"
      post "calendar_events", action: :create
      get "calendar_events/visible_contexts", action: :visible_contexts
      get "calendar_events/:id", action: :show, as: "calendar_event"
      put "calendar_events/:id", action: :update
      delete "calendar_events/:id", action: :destroy
      post "calendar_events/:id/reservations", action: :reserve
      post "calendar_events/:id/reservations/:participant_id", action: :reserve, as: "calendar_event_reserve"
      get "calendar_events/:id/participants", action: :participants, as: "calendar_event_participants"
      post "calendar_events/save_selected_contexts", action: :save_selected_contexts
      post "calendar_events/save_enabled_account_calendars", action: :save_enabled_account_calendars

      get "courses/:course_id/calendar_events/timetable", action: :get_course_timetable
      post "courses/:course_id/calendar_events/timetable", action: :set_course_timetable
      post "courses/:course_id/calendar_events/timetable_events", action: :set_course_timetable_events
    end

    scope(controller: :appointment_groups) do
      get "appointment_groups", action: :index, as: "appointment_groups"
      post "appointment_groups", action: :create
      get "appointment_groups/next_appointment", action: :next_appointment
      get "appointment_groups/:id", action: :show, as: "appointment_group"
      put "appointment_groups/:id", action: :update
      delete "appointment_groups/:id", action: :destroy
      get "appointment_groups/:id/users", action: :users, as: "appointment_group_users"
      get "appointment_groups/:id/groups", action: :groups, as: "appointment_group_groups"
    end

    scope(controller: :groups) do
      resources :groups, except: :index
      get "users/self/groups", action: :index, as: "current_user_groups"
      get "accounts/:account_id/groups", action: :context_index, as: "account_user_groups"
      get "courses/:course_id/groups", action: :context_index, as: "course_user_groups"
      get "groups/:group_id/users", action: :users, as: "group_users"
      get "groups/:group_id/permissions", action: :permissions
      post "groups/:group_id/invite", action: :invite
      post "groups/:group_id/files", action: :create_file
      post "groups/:group_id/preview_html", action: :preview_html
      post "group_categories/:group_category_id/groups", action: :create
      get "groups/:group_id/activity_stream", action: :activity_stream, as: "group_activity_stream"
      get "groups/:group_id/activity_stream/summary", action: :activity_stream_summary, as: "group_activity_stream_summary"
      put "groups/:group_id/followers/self", action: :follow
      delete "groups/:group_id/followers/self", action: :unfollow
      get "groups/:group_id/collaborations", controller: :collaborations, action: :api_index, as: "group_collaborations_index"
      delete "groups/:group_id/collaborations/:id", controller: :collaborations, action: :destroy

      scope(controller: :group_memberships) do
        resources :memberships, path: "groups/:group_id/memberships", name_prefix: "group_", controller: :group_memberships
        resources :users, path: "groups/:group_id/users", name_prefix: "group_", controller: :group_memberships, except: [:index, :create]
      end

      get "groups/:group_id/files", controller: :files, action: :api_index, as: "group_files"
      get "groups/:group_id/folders", controller: :folders, action: :list_all_folders, as: "group_folders"
      post "groups/:group_id/folders", controller: :folders, action: :create
      get "groups/:group_id/folders/by_path/*full_path", controller: :folders, action: :resolve_path
      get "groups/:group_id/folders/by_path", controller: :folders, action: :resolve_path
      get "groups/:group_id/folders/media", controller: :folders, action: :media_folder
      get "groups/:group_id/folders/:id", controller: :folders, action: :show, as: "group_folder"
    end

    scope(controller: :developer_key_account_bindings) do
      post "accounts/:account_id/developer_keys/:developer_key_id/developer_key_account_bindings", action: :create_or_update
    end

    scope(controller: :developer_keys) do
      delete "developer_keys/:id", action: :destroy
      put "developer_keys/:id", action: :update

      get "accounts/:account_id/developer_keys", action: :index, as: "account_developer_keys"
      post "accounts/:account_id/developer_keys", action: :create
    end

    scope(controller: "lti/registrations") do
      get "accounts/:account_id/lti_registrations", action: :list
<<<<<<< HEAD
      get "accounts/:account_id/lti_registrations/fetch_lti_configuration", action: :fetch_lti_configuration
=======
      post "accounts/:account_id/lti_registrations/configuration/validate", action: :validate_lti_configuration
>>>>>>> 09faeb4f
      delete "accounts/:account_id/lti_registrations/:id", action: :destroy
      get "accounts/:account_id/lti_registrations/:id", action: :show
      put "accounts/:account_id/lti_registrations/:id", action: :update
      post "accounts/:account_id/lti_registrations/:id/bind", action: :bind
    end

    scope(controller: "lti/resource_links") do
      get "courses/:course_id/lti_resource_links", action: :index
      get "courses/:course_id/lti_resource_links/:id", action: :show
      put "courses/:course_id/lti_resource_links/:id", action: :update
    end

    scope(controller: :immersive_reader) do
      get "immersive_reader/authenticate", action: :authenticate
    end

    scope(controller: :search) do
      get "search/rubrics", action: "rubrics", as: "search_rubrics"
      get "search/recipients", action: "recipients", as: "search_recipients"
      get "search/all_courses", action: "all_courses", as: "search_all_courses"
    end

    post "files/:id/create_success", controller: :files, action: :api_create_success, as: "files_create_success"
    get "files/:id/create_success", controller: :files, action: :api_create_success

    scope(controller: :files) do
      post "files/:id/create_success", action: :api_create_success
      get "files/:id/create_success", action: :api_create_success
      match "/api/v1/files/:id/create_success", via: [:options], action: :api_create_success_cors
      post "files/capture", action: :api_capture, as: "files_capture"

      # 'attachment' (rather than 'file') is used below so modules API can use polymorphic_url to generate an item API link
      get "files/:id", action: :api_show, as: "attachment"
      get "files/:id/icon_metadata", action: :icon_metadata
      delete "files/:id", action: :destroy
      put "files/:id", action: :api_update
      post "files/:id/reset_verifier", action: :reset_verifier
      post "rce_linked_file_urls", action: :rce_linked_file_urls

      # exists as an alias of GET for backwards compatibility
      #
      # older API clients were told to POST to the value of the Location header
      # returned after upload to S3, when that was the create_success URL.
      # that's no longer necessary, but they are still given a Location header
      # pointed at this endpoint which they can GET for the file details (which
      # create_success would have provided).
      #
      # such behavior is now undocumented, and subject to removal once open
      # sourcing of inst-fs is complete.
      #
      # to actually change the file metadata (e.g. rename), the PUT route above
      # must be used.
      post "files/:id", action: :api_show

      get "files/:id/:uuid/status", action: :api_file_status, as: "file_status"
      get "files/:id/public_url", action: :public_url
      get "courses/:course_id/files/file_ref/:migration_id", action: :file_ref
      %w[course group user].each do |context|
        get "#{context}s/:#{context}_id/files/quota", action: :api_quota
        get "#{context}s/:#{context}_id/files/:id", action: :api_show, as: "#{context}_attachment"
      end
    end

    scope(controller: :folders) do
      get "folders/:id", action: :show
      get "folders/:id/folders", action: :api_index, as: "list_folders"
      get "folders/:id/files", controller: :files, action: :api_index, as: "list_files"
      delete "folders/:id", action: :api_destroy
      put "folders/:id", action: :update
      post "folders/:folder_id/folders", action: :create, as: "create_folder"
      post "accounts/:account_id/folders", action: :create
      post "folders/:folder_id/files", action: :create_file
      post "folders/:dest_folder_id/copy_file", action: :copy_file
      post "folders/:dest_folder_id/copy_folder", action: :copy_folder
    end

    scope(controller: :favorites) do
      get "users/self/favorites/courses", action: :list_favorite_courses, as: :list_favorite_courses
      post "users/self/favorites/courses/:id", action: :add_favorite_course, as: :add_favorite_course
      delete "users/self/favorites/courses/:id", action: :remove_favorite_course, as: :remove_favorite_course
      delete "users/self/favorites/courses", action: :reset_course_favorites
      get "users/self/favorites/groups", action: :list_favorite_groups, as: :list_favorite_groups
      post "users/self/favorites/groups/:id", action: :add_favorite_groups, as: :add_favorite_groups
      delete "users/self/favorites/groups/:id", action: :remove_favorite_groups, as: :remove_favorite_groups
      delete "users/self/favorites/groups", action: :reset_groups_favorites
    end

    scope(controller: :wiki_pages_api) do
      get "courses/:course_id/front_page", action: :show_front_page
      get "groups/:group_id/front_page", action: :show_front_page
      put "courses/:course_id/front_page", action: :update_front_page
      put "groups/:group_id/front_page", action: :update_front_page
      post "courses/:course_id/pages/:url_or_id/duplicate", action: :duplicate

      get "courses/:course_id/pages", action: :index, as: "course_wiki_pages"
      get "groups/:group_id/pages", action: :index, as: "group_wiki_pages"
      get "courses/:course_id/pages/:url_or_id", action: :show, as: "course_wiki_page"
      get "groups/:group_id/pages/:url_or_id", action: :show, as: "group_wiki_page"
      get "courses/:course_id/pages/:url_or_id/revisions", action: :revisions, as: "course_wiki_page_revisions"
      get "groups/:group_id/pages/:url_or_id/revisions", action: :revisions, as: "group_wiki_page_revisions"
      get "courses/:course_id/pages/:url_or_id/revisions/latest", action: :show_revision
      get "groups/:group_id/pages/:url_or_id/revisions/latest", action: :show_revision
      get "courses/:course_id/pages/:url_or_id/revisions/:revision_id", action: :show_revision
      get "groups/:group_id/pages/:url_or_id/revisions/:revision_id", action: :show_revision
      post "courses/:course_id/pages/:url_or_id/revisions/:revision_id", action: :revert
      post "groups/:group_id/pages/:url_or_id/revisions/:revision_id", action: :revert
      post "courses/:course_id/pages", action: :create
      post "groups/:group_id/pages", action: :create
      put "courses/:course_id/pages/:url_or_id", action: :update
      put "groups/:group_id/pages/:url_or_id", action: :update
      delete "courses/:course_id/pages/:url_or_id", action: :destroy
      delete "groups/:group_id/pages/:url_or_id", action: :destroy
      get "courses/:course_id/page_title_availability", action: :check_title_availability, as: "course_page_title_availability"
      get "groups/:group_id/page_title_availability", action: :check_title_availability, as: "group_page_title_availability"
    end

    scope(controller: :context_modules_api) do
      get "courses/:course_id/modules", action: :index, as: "course_context_modules"
      get "courses/:course_id/modules/:id", action: :show, as: "course_context_module"
      put "courses/:course_id/modules", action: :batch_update
      post "courses/:course_id/modules/:module_id/duplicate", action: :duplicate
      post "courses/:course_id/modules", action: :create, as: "course_context_module_create"
      put "courses/:course_id/modules/:id", action: :update, as: "course_context_module_update"
      delete "courses/:course_id/modules/:id", action: :destroy
      put "courses/:course_id/modules/:id/relock", action: :relock
    end

    scope(controller: :context_module_items_api) do
      get "courses/:course_id/modules/:module_id/items", action: :index, as: "course_context_module_items"
      get "courses/:course_id/modules/:module_id/items/:id", action: :show, as: "course_context_module_item"
      put "courses/:course_id/modules/:module_id/items/:id/done", action: :mark_as_done, as: "course_context_module_item_done"
      delete "courses/:course_id/modules/:module_id/items/:id/done", action: :mark_as_not_done, as: "course_context_module_item_not_done"
      get "courses/:course_id/module_item_redirect/:id", action: :redirect, as: "course_context_module_item_redirect"
      get "courses/:course_id/module_item_sequence", action: :item_sequence
      post "courses/:course_id/modules/:module_id/items", action: :create, as: "course_context_module_items_create"
      put "courses/:course_id/modules/:module_id/items/:id", action: :update, as: "course_context_module_item_update"
      delete "courses/:course_id/modules/:module_id/items/:id", action: :destroy
      post "courses/:course_id/modules/:module_id/items/:id/mark_read", action: :mark_item_read
      post "courses/:course_id/modules/:module_id/items/:id/select_mastery_path", action: :select_mastery_path
      post "courses/:course_id/modules/items/:id/duplicate", action: :duplicate, as: :course_context_module_item_duplicate
    end

    scope(controller: :module_assignment_overrides) do
      get "courses/:course_id/modules/:context_module_id/assignment_overrides", action: :index, as: "module_assignment_overrides_index"
      put "courses/:course_id/modules/:context_module_id/assignment_overrides", action: :bulk_update
    end

    scope(controller: "quizzes/quiz_assignment_overrides") do
      get "courses/:course_id/quizzes/assignment_overrides", action: :index, as: "course_quiz_assignment_overrides"
      get "courses/:course_id/new_quizzes/assignment_overrides", action: :new_quizzes, as: "course_new_quizzes_assignment_overrides"
    end

    scope(controller: "quizzes/quizzes_api") do
      get "courses/:course_id/quizzes", action: :index, as: "course_quizzes"
      post "courses/:course_id/quizzes", action: :create, as: "course_quiz_create"
      get "courses/:course_id/quizzes/:id", action: :show, as: "course_quiz"
      put "courses/:course_id/quizzes/:id", action: :update, as: "course_quiz_update"
      delete "courses/:course_id/quizzes/:id", action: :destroy, as: "course_quiz_destroy"
      post "courses/:course_id/quizzes/:id/reorder", action: :reorder, as: "course_quiz_reorder"
      post "courses/:course_id/quizzes/:id/validate_access_code", action: :validate_access_code, as: "course_quiz_validate_access_code"
    end

    scope(controller: "quizzes_next/quizzes_api") do
      get "courses/:course_id/all_quizzes", action: :index, as: "course_all_quizzes"
    end

    scope(controller: "quizzes/quiz_submission_users") do
      get "courses/:course_id/quizzes/:id/submission_users", action: :index, as: "course_quiz_submission_users"
      post "courses/:course_id/quizzes/:id/submission_users/message", action: :message, as: "course_quiz_submission_users_message"
    end

    scope(controller: "quizzes/quiz_groups") do
      get "courses/:course_id/quizzes/:quiz_id/groups/:id", action: :show, as: "course_quiz_group"
      post "courses/:course_id/quizzes/:quiz_id/groups", action: :create, as: "course_quiz_group_create"
      put "courses/:course_id/quizzes/:quiz_id/groups/:id", action: :update, as: "course_quiz_group_update"
      delete "courses/:course_id/quizzes/:quiz_id/groups/:id", action: :destroy, as: "course_quiz_group_destroy"
      post "courses/:course_id/quizzes/:quiz_id/groups/:id/reorder", action: :reorder, as: "course_quiz_group_reorder"
    end

    scope(controller: "quizzes/quiz_questions") do
      get "courses/:course_id/quizzes/:quiz_id/questions", action: :index, as: "course_quiz_questions"
      get "courses/:course_id/quizzes/:quiz_id/questions/:id", action: :show, as: "course_quiz_question"
      post "courses/:course_id/quizzes/:quiz_id/questions", action: :create, as: "course_quiz_question_create"
      put "courses/:course_id/quizzes/:quiz_id/questions/:id", action: :update, as: "course_quiz_question_update"
      delete "courses/:course_id/quizzes/:quiz_id/questions/:id", action: :destroy, as: "course_quiz_question_destroy"
    end

    scope(controller: "quizzes/quiz_reports") do
      post "courses/:course_id/quizzes/:quiz_id/reports", action: :create, as: "course_quiz_reports_create"
      delete "courses/:course_id/quizzes/:quiz_id/reports/:id", action: :abort, as: "course_quiz_reports_abort"
      get "courses/:course_id/quizzes/:quiz_id/reports", action: :index, as: "course_quiz_reports"
      get "courses/:course_id/quizzes/:quiz_id/reports/:id", action: :show, as: "course_quiz_report"
    end

    scope(controller: "quizzes/quiz_submission_files") do
      post "courses/:course_id/quizzes/:quiz_id/submissions/self/files", action: :create, as: "quiz_submission_files"
    end

    scope(controller: "quizzes/quiz_submissions_api") do
      get "courses/:course_id/quizzes/:quiz_id/submission", action: :submission, as: "course_quiz_user_submission"
      get "courses/:course_id/quizzes/:quiz_id/submissions", action: :index, as: "course_quiz_submissions"
      get "courses/:course_id/quizzes/:quiz_id/submissions/:id", action: :show, as: "course_quiz_submission"
      get "courses/:course_id/quizzes/:quiz_id/submissions/:id/time", action: :time, as: "course_quiz_submission_time"
      post "courses/:course_id/quizzes/:quiz_id/submissions", action: :create, as: "course_quiz_submission_create"
      put "courses/:course_id/quizzes/:quiz_id/submissions/:id", action: :update, as: "course_quiz_submission_update"
      post "courses/:course_id/quizzes/:quiz_id/submissions/:id/complete", action: :complete, as: "course_quiz_submission_complete"
    end

    scope(controller: "quizzes/outstanding_quiz_submissions") do
      get "courses/:course_id/quizzes/:quiz_id/outstanding_quiz_submissions", action: :index, path_name: "outstanding_quiz_submission_index"
      post "courses/:course_id/quizzes/:quiz_id/outstanding_quiz_submissions", action: :grade, path_name: "outstanding_quiz_submission_grade"
    end

    scope(controller: "quizzes/quiz_extensions") do
      post "courses/:course_id/quizzes/:quiz_id/extensions", action: :create, as: "course_quiz_extensions_create"
    end

    scope(controller: "quizzes/course_quiz_extensions") do
      post "courses/:course_id/quiz_extensions", action: :create
    end

    scope(controller: "quizzes/quiz_submission_events_api") do
      get "courses/:course_id/quizzes/:quiz_id/submissions/:id/events", action: :index, as: "course_quiz_submission_events"
      post "courses/:course_id/quizzes/:quiz_id/submissions/:id/events", action: :create, as: "create_quiz_submission_events"
    end

    scope(controller: "quizzes/quiz_submission_questions") do
      get "/quiz_submissions/:quiz_submission_id/questions", action: :index, as: "quiz_submission_questions"
      post "/quiz_submissions/:quiz_submission_id/questions", action: :answer, as: "quiz_submission_question_answer"
      get "/quiz_submissions/:quiz_submission_id/questions/:id/formatted_answer", action: :formatted_answer, as: "quiz_submission_question_formatted_answer"
      get "/quiz_submissions/:quiz_submission_id/questions/:id", action: :show, as: "quiz_submission_question"
      put "/quiz_submissions/:quiz_submission_id/questions/:id/flag", action: :flag, as: "quiz_submission_question_flag"
      put "/quiz_submissions/:quiz_submission_id/questions/:id/unflag", action: :unflag, as: "quiz_submission_question_unflag"
    end

    scope(controller: "quizzes/quiz_ip_filters") do
      get "courses/:course_id/quizzes/:quiz_id/ip_filters", action: :index, as: "course_quiz_ip_filters"
    end

    scope(controller: "quizzes/quiz_statistics") do
      get "courses/:course_id/quizzes/:quiz_id/statistics", action: :index, as: "course_quiz_statistics"
    end

    scope(controller: "polling/polls") do
      get "polls", action: :index, as: "polls"
      post "polls", action: :create, as: "poll_create"
      get "polls/:id", action: :show, as: "poll"
      put "polls/:id", action: :update, as: "poll_update"
      delete "polls/:id", action: :destroy, as: "poll_destroy"
    end

    scope(controller: "polling/poll_choices") do
      get "polls/:poll_id/poll_choices", action: :index, as: "poll_choices"
      post "polls/:poll_id/poll_choices", action: :create, as: "poll_choices_create"
      get "polls/:poll_id/poll_choices/:id", action: :show, as: "poll_choice"
      put "polls/:poll_id/poll_choices/:id", action: :update, as: "poll_choice_update"
      delete "polls/:poll_id/poll_choices/:id", action: :destroy, as: "poll_choice_destroy"
    end

    scope(controller: "polling/poll_sessions") do
      get "polls/:poll_id/poll_sessions", action: :index, as: "poll_sessions"
      post "polls/:poll_id/poll_sessions", action: :create, as: "poll_sessions_create"
      get "polls/:poll_id/poll_sessions/:id", action: :show, as: "poll_session"
      put "polls/:poll_id/poll_sessions/:id", action: :update, as: "poll_session_update"
      delete "polls/:poll_id/poll_sessions/:id", action: :destroy, as: "poll_session_destroy"
      get "polls/:poll_id/poll_sessions/:id/open", action: :open, as: "poll_session_publish"
      get "polls/:poll_id/poll_sessions/:id/close", action: :close, as: "poll_session_close"

      get "poll_sessions/opened", action: :opened, as: "poll_sessions_opened"
      get "poll_sessions/closed", action: :closed, as: "poll_sessions_closed"
    end

    scope(controller: "polling/poll_submissions") do
      post "polls/:poll_id/poll_sessions/:poll_session_id/poll_submissions", action: :create, as: "poll_submissions_create"
      get "polls/:poll_id/poll_sessions/:poll_session_id/poll_submissions/:id", action: :show, as: "poll_submission"
    end

    scope(controller: "live_assessments/assessments") do
      get "courses/:course_id/live_assessments", action: :index, as: "course_live_assessments"
      post "courses/:course_id/live_assessments", action: :create, as: "course_live_assessment_create"
    end

    scope(controller: "live_assessments/results") do
      get "courses/:course_id/live_assessments/:assessment_id/results", action: :index, as: "course_live_assessment_results"
      post "courses/:course_id/live_assessments/:assessment_id/results", action: :create, as: "course_live_assessment_result_create"
    end

    scope(controller: "support_helpers/turnitin") do
      get "support_helpers/turnitin/md5", action: :md5
      get "support_helpers/turnitin/error2305", action: :error2305
      get "support_helpers/turnitin/shard", action: :shard
      get "support_helpers/turnitin/assignment", action: :assignment
      get "support_helpers/turnitin/pending", action: :pending
      get "support_helpers/turnitin/expired", action: :expired
      get "support_helpers/turnitin/refresh_lti_attachment", action: :lti_attachment
    end

    scope(controller: "support_helpers/plagiarism_platform") do
      get "support_helpers/plagiarism_platform/add_service", action: :add_service
      get "support_helpers/plagiarism_platform/resubmit_for_assignment/:assignment_id", action: :resubmit_for_assignment
    end

    scope(controller: "support_helpers/crocodoc") do
      get "support_helpers/crocodoc/shard", action: :shard
      get "support_helpers/crocodoc/submission", action: :submission
    end

    scope(controller: "support_helpers/submission_lifecycle_manage") do
      get "support_helpers/submission_lifecycle_manage/course", action: :course
    end

    scope(controller: :outcome_groups_api) do
      %w[global account course].each do |context|
        prefix = ((context == "global") ? context : "#{context}s/:#{context}_id")
        unless context == "global"
          get "#{prefix}/outcome_groups", action: :index, as: "#{context}_outcome_groups"
          get "#{prefix}/outcome_group_links", action: :link_index, as: "#{context}_outcome_group_links"
        end
        get "#{prefix}/root_outcome_group", action: :redirect, as: "#{context}_redirect"
        get "#{prefix}/outcome_groups/account_chain", action: :account_chain, as: "#{context}_account_chain"
        get "#{prefix}/outcome_groups/:id", action: :show, as: "#{context}_outcome_group"
        put "#{prefix}/outcome_groups/:id", action: :update
        delete "#{prefix}/outcome_groups/:id", action: :destroy
        get "#{prefix}/outcome_groups/:id/outcomes", action: :outcomes, as: "#{context}_outcome_group_outcomes"
        get "#{prefix}/outcome_groups/:id/available_outcomes", action: :available_outcomes, as: "#{context}_outcome_group_available_outcomes"
        post "#{prefix}/outcome_groups/:id/outcomes", action: :link
        put "#{prefix}/outcome_groups/:id/outcomes/:outcome_id", action: :link, as: "#{context}_outcome_link"
        delete "#{prefix}/outcome_groups/:id/outcomes/:outcome_id", action: :unlink
        get "#{prefix}/outcome_groups/:id/subgroups", action: :subgroups, as: "#{context}_outcome_group_subgroups"
        post "#{prefix}/outcome_groups/:id/subgroups", action: :create
        post "#{prefix}/outcome_groups/:id/import", action: :import, as: "#{context}_outcome_group_import"
        post "#{prefix}/outcome_groups/:id/batch", action: :batch, as: "#{context}_outcome_group_batch"
      end
    end

    scope(controller: :outcomes_api) do
      get "outcomes/:id", action: :show, as: "outcome"
      put "outcomes/:id", action: :update
      delete "outcomes/:id", action: :destroy
      get "courses/:course_id/outcome_alignments", action: :outcome_alignments
    end

    scope(controller: :outcome_results) do
      get "courses/:course_id/outcome_rollups", action: :rollups, as: "course_outcome_rollups"
      get "courses/:course_id/outcome_results", action: :index, as: "course_outcome_results"
      post "courses/:course_id/assign_outcome_order", action: :outcome_order, as: "course_outcomes_order"
    end

    scope(controller: :outcomes_academic_benchmark_import_api) do
      # These can be uncommented when implemented
      # get  "global/outcomes_import",            action: :index
      # get  "global/outcomes_import/:id",        action: :show
      # put  "global/outcomes_import/:id",        action: :cancel
      # get  "global/outcomes_import/list/:guid", action: :list
      get  "global/outcomes_import/available",  action: :available
      post "global/outcomes_import",            action: :create
      get  "global/outcomes_import/migration_status/:migration_id", action: :migration_status
    end

    scope(controller: :group_categories) do
      resources :group_categories, except: [:index, :create]
      get "accounts/:account_id/group_categories", action: :index, as: "account_group_categories"
      get "courses/:course_id/group_categories", action: :index, as: "course_group_categories"
      post "accounts/:account_id/group_categories", action: :create
      post "courses/:course_id/group_categories", action: :create
      post "group_categories/:group_category_id/import", action: :import
      get "group_categories/:group_category_id/groups", action: :groups, as: "group_category_groups"
      get "group_categories/:group_category_id/users", action: :users, as: "group_category_users"
      get "group_categories/:group_category_id/export", action: :export, as: "group_category_export", defaults: { format: :csv }
      post "group_categories/:group_category_id/assign_unassigned_members", action: "assign_unassigned_members", as: "group_category_assign_unassigned_members"
    end

    scope(controller: :progress) do
      get "progress/:id", action: :show, as: "progress"
      post "progress/:id/cancel", action: :cancel
    end

    scope(controller: :app_center) do
      %w[course account].each do |context|
        prefix = "#{context}s/:#{context}_id/app_center"
        get  "#{prefix}/apps",                      action: :index,   as: "#{context}_app_center_apps"
        get  "#{prefix}/apps/:app_id/reviews",      action: :reviews, as: "#{context}_app_center_app_reviews"
        get  "#{prefix}/apps/:app_id/reviews/self", action: :review,  as: "#{context}_app_center_app_review"
        post "#{prefix}/apps/:app_id/reviews/self", action: :add_review
      end
    end

    scope(controller: :learn_platform) do
      prefix = "accounts/:account_id/learn_platform"
      get  "#{prefix}/products", action: :index
      get  "#{prefix}/products_categories", action: :index_by_category
      get  "#{prefix}/products/:id", action: :show
      get  "#{prefix}/filters", action: :filters
    end

    scope(controller: :feature_flags) do
      %w[course account user].each do |context|
        prefix = "#{context}s/:#{context}_id/features"
        get prefix.to_s, action: :index, as: "#{context}_features"
        get "#{prefix}/enabled", action: :enabled_features, as: "#{context}_enabled_features"
        get "#{prefix}/flags/:feature", action: :show
        put "#{prefix}/flags/:feature", action: :update
        delete "#{prefix}/flags/:feature", action: :delete
      end
      get "features/environment", action: :environment
    end

    scope(controller: :conferences) do
      %w[course group].each do |context|
        prefix = "#{context}s/:#{context}_id/conferences"
        get prefix, action: :index, as: "#{context}_conferences"
        post prefix.to_s, action: :create
        post "#{prefix}/:conference_id/recording_ready", action: :recording_ready, as: "#{context}_conferences_recording_ready"
      end

      get "conferences", action: :for_user, as: "conferences"
    end

    scope(controller: :custom_gradebook_columns_api) do
      prefix = "courses/:course_id/custom_gradebook_columns"
      get prefix, action: :index, as: "course_custom_gradebook_columns"
      post prefix, action: :create
      post "#{prefix}/reorder", action: :reorder, as: "custom_gradebook_columns_reorder"
      put "#{prefix}/:id", action: :update, as: "course_custom_gradebook_column"
      delete "#{prefix}/:id", action: :destroy
    end

    scope(controller: :custom_gradebook_column_data_api) do
      prefix = "courses/:course_id/custom_gradebook_columns/:id/data"
      get prefix, action: :index, as: "course_custom_gradebook_column_data"
      put "#{prefix}/:user_id", action: :update, as: "course_custom_gradebook_column_datum"
      put "courses/:course_id/custom_gradebook_column_data", action: :bulk_update, as: "course_custom_gradebook_column_bulk_data"
    end

    scope(controller: :content_exports_api) do
      %w[course group user].each do |context|
        context_prefix = "#{context.pluralize}/:#{context}_id"
        prefix = "#{context_prefix}/content_exports"
        get prefix, action: :index, as: "#{context}_content_exports"
        post prefix, action: :create
        get "#{prefix}/:id", action: :show
        put "#{prefix}/:id/fail", action: :fail
      end
      get "courses/:course_id/content_list", action: :content_list, as: "course_content_list"
      put "courses/:course_id/content_exports/:id", action: :update
    end

    scope(controller: :epub_exports) do
      get "courses/:course_id/epub_exports/:id", {
        action: :show
      }
      get "epub_exports", {
        action: :index
      }
      post "courses/:course_id/epub_exports", {
        action: :create
      }
    end

    scope(controller: :web_zip_exports) do
      get "courses/:course_id/web_zip_exports", action: :index, as: "web_zip_exports"
      get "courses/:course_id/web_zip_exports/:id", action: :show
    end

    scope(controller: :grading_standards_api) do
      get "courses/:course_id/grading_standards", action: :context_index
      get "accounts/:account_id/grading_standards", action: :context_index
      get "courses/:course_id/grading_standards/:grading_standard_id", action: :context_show
      get "accounts/:account_id/grading_standards/:grading_standard_id", action: :context_show
      post "accounts/:account_id/grading_standards", action: :create
      post "courses/:course_id/grading_standards", action: :create
    end

    get "/crocodoc_session", controller: "crocodoc_sessions", action: "show", as: :crocodoc_session
    get "/canvadoc_session", controller: "canvadoc_sessions", action: "show", as: :canvadoc_session
    post "/canvadoc_session", controller: "canvadoc_sessions", action: "create"

    scope(controller: :grading_period_sets) do
      get "accounts/:account_id/grading_period_sets", action: :index, as: :account_grading_period_sets
      post "accounts/:account_id/grading_period_sets", action: :create
      patch "accounts/:account_id/grading_period_sets/:id", action: :update, as: :account_grading_period_set
      delete "accounts/:account_id/grading_period_sets/:id", action: :destroy
    end

    scope(controller: :grading_periods) do
      # FIXME: This route will be removed/replaced with CNVS-27101
      get "accounts/:account_id/grading_periods", action: :index, as: :account_grading_periods

      get "courses/:course_id/grading_periods", action: :index, as: :course_grading_periods
      get "courses/:course_id/grading_periods/:id", action: :show, as: :course_grading_period
      patch "courses/:course_id/grading_periods/batch_update",
            action: :batch_update,
            as: :course_grading_period_batch_update
      put "courses/:course_id/grading_periods/:id", action: :update, as: :course_grading_period_update
      delete "courses/:course_id/grading_periods/:id", action: :destroy, as: :course_grading_period_destroy
      delete "accounts/:account_id/grading_periods/:id", action: :destroy, as: :account_grading_period_destroy

      patch "grading_period_sets/:set_id/grading_periods/batch_update",
            action: :batch_update,
            as: :grading_period_set_periods_update
    end

    scope(controller: :usage_rights) do
      %w[course group user].each do |context|
        content_prefix = "#{context.pluralize}/:#{context}_id"
        put "#{content_prefix}/usage_rights", action: :set_usage_rights
        delete "#{content_prefix}/usage_rights", action: :remove_usage_rights
        get "#{content_prefix}/content_licenses", action: :licenses
      end
    end

    scope(controller: "bookmarks/bookmarks") do
      get "users/self/bookmarks/", action: :index, as: :bookmarks
      get "users/self/bookmarks/:id", action: :show
      post "users/self/bookmarks", action: :create
      delete "users/self/bookmarks/:id", action: :destroy
      put "users/self/bookmarks/:id", action: :update
    end

    scope(controller: :course_nicknames) do
      get "users/self/course_nicknames", action: :index, as: :course_nicknames
      get "users/self/course_nicknames/:course_id", action: :show
      put "users/self/course_nicknames/:course_id", action: :update
      delete "users/self/course_nicknames/:course_id", action: :delete
      delete "users/self/course_nicknames", action: :clear
    end

    scope(controller: :shared_brand_configs) do
      post "accounts/:account_id/shared_brand_configs", action: :create
      put "accounts/:account_id/shared_brand_configs/:id", action: :update
      delete "shared_brand_configs/:id", action: :destroy
    end

    scope(controller: :errors) do
      post "error_reports", action: :create
    end

    scope(controller: :jwts) do
      post "jwts", action: :create
      post "jwts/refresh", action: :refresh
    end

    scope(controller: :inst_access_tokens) do
      post "inst_access_tokens", action: :create
    end

    scope(controller: :gradebook_settings) do
      put "courses/:course_id/gradebook_settings", action: :update, as: :course_gradebook_settings_update
    end

    scope(controller: :announcements_api) do
      get "announcements", action: :index, as: :announcements
    end

    scope(controller: :release_notes) do
      get "release_notes", action: :index, as: :release_notes
      post "release_notes", action: :create
      get "release_notes/latest", action: :latest
      get "release_notes/unread_count", action: :unread_count
      put "release_notes/:id", action: :update
      delete "release_notes/:id", action: :destroy
      put "release_notes/:id/published", action: :publish
      delete "release_notes/:id/published", action: :unpublish
    end

    scope(controller: :rubrics_api) do
      get "rubrics/upload_template", action: "upload_template", as: "rubrics_account_upload_template"
      get "accounts/:account_id/rubrics", action: :index, as: :account_rubrics
      get "accounts/:account_id/rubrics/:id", action: :show
      get "courses/:course_id/rubrics", action: :index, as: :course_rubrics
      get "courses/:course_id/rubrics/:id", action: :show
      get "courses/:course_id/rubrics/:id/used_locations", action: "used_locations", as: "rubrics_course_used_locations"
      get "accounts/:account_id/rubrics/:id/used_locations", action: "used_locations", as: "rubrics_account_used_locations"
      post "courses/:course_id/rubrics/upload", action: "upload", as: "rubrics_course_upload"
      post "accounts/:account_id/rubrics/upload", action: "upload", as: "rubrics_account_upload"
      get "courses/:course_id/rubrics/upload/:id", action: "upload_status", as: "rubrics_course_upload_status"
      get "accounts/:account_id/rubrics/upload/:id", action: "upload_status", as: "rubrics_account_upload_status"
      get "courses/:course_id/rubrics/upload/:id/rubrics", action: "rubrics_by_import_id", as: "rubrics_course_upload_rubrics"
      get "accounts/:account_id/rubrics/upload/:id/rubrics", action: "rubrics_by_import_id", as: "rubrics_account_upload_rubrics"
      post "courses/:course_id/rubrics", controller: :rubrics, action: :create
      put "courses/:course_id/rubrics/:id", controller: :rubrics, action: :update
      delete "courses/:course_id/rubrics/:id", controller: :rubrics, action: :destroy
    end

    scope(controller: :rubric_associations) do
      post "courses/:course_id/rubric_associations", action: :create
      put "courses/:course_id/rubric_associations/:id", action: :update
      delete "courses/:course_id/rubric_associations/:id", action: :destroy
    end

    scope(controller: :rubric_assessment_api) do
      post "courses/:course_id/rubric_associations/:rubric_association_id/rubric_assessments", controller: :rubric_assessments, action: :create
      put "courses/:course_id/rubric_associations/:rubric_association_id/rubric_assessments/:id", controller: :rubric_assessments, action: :update
      delete "courses/:course_id/rubric_associations/:rubric_association_id/rubric_assessments/:id", controller: :rubric_assessments, action: :destroy
    end

    scope(controller: "master_courses/master_templates") do
      get "courses/:course_id/blueprint_templates/:template_id", action: :show
      get "courses/:course_id/blueprint_templates/:template_id/associated_courses", action: :associated_courses, as: :course_blueprint_associated_courses
      put "courses/:course_id/blueprint_templates/:template_id/update_associations", action: :update_associations
      get "courses/:course_id/blueprint_templates/:template_id/unsynced_changes", action: :unsynced_changes, as: :course_blueprint_unsynced_changes

      post "courses/:course_id/blueprint_templates/:template_id/migrations", action: :queue_migration
      get "courses/:course_id/blueprint_templates/:template_id/migrations", action: :migrations_index, as: :course_blueprint_migrations
      get "courses/:course_id/blueprint_templates/:template_id/migrations/:id", action: :migrations_show
      get "courses/:course_id/blueprint_templates/:template_id/migrations/:id/details", action: :migration_details

      put "courses/:course_id/blueprint_templates/:template_id/restrict_item", action: :restrict_item

      get "courses/:course_id/blueprint_subscriptions", action: :subscriptions_index, as: :course_blueprint_subscriptions
      get "courses/:course_id/blueprint_subscriptions/:subscription_id/migrations", action: :imports_index, as: :course_blueprint_imports
      get "courses/:course_id/blueprint_subscriptions/:subscription_id/migrations/:id", action: :imports_show
      get "courses/:course_id/blueprint_subscriptions/:subscription_id/migrations/:id/details", action: :import_details
    end

    scope(controller: :late_policy) do
      get "courses/:id/late_policy", action: :show
      post "courses/:id/late_policy", action: :create
      patch "courses/:id/late_policy", action: :update
    end

    scope(controller: :planner) do
      get "planner/items", action: :index, as: :planner_items
      get "users/:user_id/planner/items", action: :index, as: :user_planner_items
    end

    scope(controller: :planner_overrides) do
      get "planner/overrides", action: :index, as: :planner_overrides
      get "planner/overrides/:id", action: :show
      put "planner/overrides/:id", action: :update
      post "planner/overrides", action: :create
      delete "planner/overrides/:id", action: :destroy
    end

    scope(controller: :planner_notes) do
      get "planner_notes", action: :index, as: :planner_notes
      get "planner_notes/:id", action: :show, as: :planner_notes_show
      put "planner_notes/:id", action: :update
      post "planner_notes", action: :create
      delete "planner_notes/:id", action: :destroy
    end

    scope(controller: :content_shares) do
      post "users/:user_id/content_shares", action: :create
      get "users/:user_id/content_shares/sent", action: :index, defaults: { list: "sent" }, as: :user_sent_content_shares
      get "users/:user_id/content_shares/received", action: :index, defaults: { list: "received" }, as: :user_received_content_shares
      get "users/:user_id/content_shares/unread_count", action: :unread_count
      get "users/:user_id/content_shares/:id", action: :show
      delete "users/:user_id/content_shares/:id", action: :destroy
      post "users/:user_id/content_shares/:id/add_users", action: :add_users
      put "users/:user_id/content_shares/:id", action: :update
    end

    scope(controller: :csp_settings) do
      %w[course account].each do |context|
        get "#{context.pluralize}/:#{context}_id/csp_settings", action: :get_csp_settings
        put "#{context.pluralize}/:#{context}_id/csp_settings", action: :set_csp_setting
      end
      put "accounts/:account_id/csp_settings/lock", action: :set_csp_lock
      post "accounts/:account_id/csp_settings/domains", action: :add_domain
      post "accounts/:account_id/csp_settings/domains/batch_create", action: :add_multiple_domains
      delete "accounts/:account_id/csp_settings/domains", action: :remove_domain
      get "accounts/:account_id/csp_log", action: :csp_log
    end

    scope(controller: :media_objects) do
      put "media_objects/:media_object_id", action: "update_media_object", as: :update_media_object
      post "media_objects", action: "create_media_object", as: :create_media_object
      put "media_attachments/:attachment_id", action: "update_media_object", as: :update_media_attachment
      post "media_attachments", action: "create_media_object", as: :create_media_attachment
    end

    scope(controller: :media_tracks) do
      get "media_objects/:media_object_id/media_tracks", action: "index", as: :list_media_tracks
      put "media_objects/:media_object_id/media_tracks", action: "update", as: :update_media_tracks

      get "media_attachments/:attachment_id/media_tracks", action: "index", as: :list_media_attachment_tracks
      put "media_attachments/:attachment_id/media_tracks", action: "update", as: :update_media_attachment_tracks
    end

    scope(controller: "conditional_release/rules") do
      # TODO: can rearrange so assignment is in path if desired once we're no longer maintaining backwards compat
      get "courses/:course_id/mastery_paths/rules", action: "index"
      get "courses/:course_id/mastery_paths/rules/:id", action: "show"
      post "courses/:course_id/mastery_paths/rules", action: "create"
      put "courses/:course_id/mastery_paths/rules/:id", action: "update"
      delete "courses/:course_id/mastery_paths/rules/:id", action: "destroy"
    end

    scope(controller: "conditional_release/stats") do
      # TODO: can rearrange so assignment is in path if desired once we're no longer maintaining backwards compat
      get "courses/:course_id/mastery_paths/stats/students_per_range", action: "students_per_range"
      get "courses/:course_id/mastery_paths/stats/student_details", action: "student_details"
    end

    scope(controller: :history) do
      get "users/:user_id/history", action: "index", as: :user_history
    end

    scope(controller: :gradebooks) do
      put "courses/:course_id/update_final_grade_overrides", action: "update_final_grade_overrides"
      put "courses/:course_id/apply_score_to_ungraded_submissions", action: "apply_score_to_ungraded_submissions"
    end

    scope(controller: :course_paces) do
      post "courses/:course_id/course_pacing", action: :create
      get "courses/:course_id/course_pacing/new", action: :new
      get "courses/:course_id/course_pacing/:id", action: :api_show
      put "courses/:course_id/course_pacing/:id", action: :update
      delete "courses/:course_id/course_pacing/:id", action: :destroy
      post "courses/:course_id/course_pacing/:id/publish", action: :publish
      post "courses/:course_id/course_pacing/compress_dates", action: :compress_dates
    end

    scope(controller: :blackout_dates) do
      get "courses/:course_id/blackout_dates", action: :index
      get "accounts/:account_id/blackout_dates", action: :index
      post "courses/:course_id/blackout_dates", action: :create
      post "accounts/:account_id/blackout_dates", action: :create
      get "courses/:course_id/blackout_dates/new", action: :new
      get "accounts/:account_id/blackout_dates/new", action: :new
      get "courses/:course_id/blackout_dates/:id", action: :show
      get "accounts/:account_id/blackout_dates/:id", action: :show
      put "courses/:course_id/blackout_dates/:id", action: :update
      put "accounts/:account_id/blackout_dates/:id", action: :update
      delete "courses/:course_id/blackout_dates/:id", action: :destroy
      delete "accounts/:account_id/blackout_dates/:id", action: :destroy
      put "courses/:course_id/blackout_dates", action: :bulk_update
    end

    scope(controller: :eportfolios_api) do
      get "users/:user_id/eportfolios", action: :index, as: :eportfolios
      get "eportfolios/:id", action: :show
      delete "eportfolios/:id", action: :delete
      get "eportfolios/:eportfolio_id/pages", action: :pages, as: :eportfolio_pages
      put "eportfolios/:eportfolio_id/moderate", action: :moderate
      put "users/:user_id/eportfolios", action: :moderate_all
      put "eportfolios/:eportfolio_id/restore", action: :restore
    end

    scope(controller: "course_pacing/section_paces_api") do
      get "courses/:course_id/sections/:course_section_id/pace", action: :show, as: :section_pace
      post "courses/:course_id/sections/:course_section_id/paces", action: :create, as: :new_section_pace
      patch "courses/:course_id/sections/:course_section_id/pace", action: :update, as: :patch_section_pace
      delete "courses/:course_id/sections/:course_section_id/pace", action: :delete, as: :delete_section_pace
    end

    scope(controller: "course_pacing/student_enrollment_paces_api") do
      get "courses/:course_id/student_enrollments/:student_enrollment_id/pace", action: :show, as: :student_enrollment_pace
      post "courses/:course_id/student_enrollments/:student_enrollment_id/paces", action: :create, as: :new_student_enrollment_pace
      patch "courses/:course_id/student_enrollments/:student_enrollment_id/pace", action: :update, as: :patch_student_enrollment_pace
      delete "courses/:course_id/student_enrollments/:student_enrollment_id/pace", action: :delete, as: :delete_student_enrollment_pace
    end

    scope(controller: "course_pacing/pace_contexts_api") do
      get "courses/:course_id/pace_contexts", action: :index, as: :pace_contexts
    end

    scope(controller: "smart_search") do
      get "courses/:course_id/smartsearch", action: :search, as: :course_smart_search_query
      get "courses/:course_id/smartsearch/log", action: :log
      get "courses/:course_id/smartsearch/index_status", action: :index_status
      # TODO: add account level search
    end

    scope(controller: :what_if_grades_api) do
      put "submissions/:id/what_if_grades", action: :update
    end

    scope(controller: :plugins) do
      put "plugins/:id", action: :update
      get "plugins/:id", action: :show
    end

    scope(controller: :rich_content_api) do
      post "rich_content/generate", action: :generate
    end
  end

  # this is not a "normal" api endpoint in the sense that it is not documented or
  # generally available to hosted customers. it also does not respect the normal
  # pagination options; however, jobs_controller already accepts `limit` and `offset`
  # paramaters and defines a sane default limit
  ApiRouteSet::V1.draw(self) do
    scope(controller: :jobs) do
      get "jobs", action: :index
      get "jobs/:id", action: :show
      post "jobs/batch_update", action: :batch_update
    end

    # jobs_v2 actually does do regular pagination, but the comments above
    # otherwise still apply
    scope(controller: :jobs_v2) do
      get "jobs2/:bucket/by_:group/search", action: :search
      get "jobs2/:bucket/by_:group", action: :grouped_info, as: :jobs_grouped_info
      get "jobs2/:bucket", action: :list, as: :jobs_list, constraints: { bucket: /running|queued|future|failed/ }
      get "jobs2/clusters", action: :clusters, as: :job_clusters
      get "jobs2/:id", action: :lookup, constraints: { id: /\d+/ }
      post "jobs2/:id/requeue", action: :requeue
      put "jobs2/manage", action: :manage
      put "jobs2/unstuck", action: :unstuck
      get "jobs2/throttle/check", action: :throttle_check
      put "jobs2/throttle", action: :throttle
      get "jobs2/stuck/strands", action: :stuck_strands, as: :jobs_stuck_strands
      get "jobs2/stuck/singletons", action: :stuck_singletons, as: :jobs_stuck_singletons
    end
  end

  # this is not a "normal" api endpoint in the sense that it is not documented
  # or called directly, it's used as the redirect in the file upload process
  # for local files. it also doesn't use the normal oauth authentication
  # system, so we can't put it in the api uri namespace.
  post "files_api" => "files#api_create", :as => :api_v1_files_create

  get "login/oauth2/auth" => "oauth2_provider#auth", :as => :oauth2_auth
  post "login/oauth2/token" => "oauth2_provider#token", :as => :oauth2_token
  get "login/oauth2/confirm" => "oauth2_provider#confirm", :as => :oauth2_auth_confirm
  post "login/oauth2/accept" => "oauth2_provider#accept", :as => :oauth2_auth_accept
  get "login/oauth2/deny" => "oauth2_provider#deny", :as => :oauth2_auth_deny
  delete "login/oauth2/token" => "oauth2_provider#destroy", :as => :oauth2_logout
  get "login/oauth2/jwks" => "security#jwks", :as => :oauth2_jwks

  get "post_message_forwarding", controller: "lti/platform_storage", action: :post_message_forwarding, as: :lti_post_message_forwarding

  get "lti/tool_default_icon" => "lti/tool_default_icon#show"

  ApiRouteSet.draw(self, "/api/lti/v1") do
    post "tools/:tool_id/grade_passback", controller: :lti_api, action: :grade_passback, as: "lti_grade_passback_api"
    post "tools/:tool_id/ext_grade_passback", controller: :lti_api, action: :legacy_grade_passback, as: "blti_legacy_grade_passback_api"
    post "xapi/:token", controller: :lti_api, action: :xapi_service, as: "lti_xapi"
    post "caliper/:token", controller: :lti_api, action: :caliper_service, as: "lti_caliper"
    post "logout_service/:token", controller: :lti_api, action: :logout_service, as: "lti_logout_service"
    post "turnitin/outcomes_placement/:tool_id", controller: :lti_api, action: :turnitin_outcomes_placement, as: "lti_turnitin_outcomes_placement"
  end

  ApiRouteSet.draw(self, "/api/lti") do
    scope(controller: "lti/tool_configurations_api") do
      put "developer_keys/:developer_key_id/tool_configuration", action: :update
      post "accounts/:account_id/developer_keys/tool_configuration", action: :create
      delete "developer_keys/:developer_key_id/tool_configuration", action: :destroy

      %w[account course].each do |context|
        get "#{context}s/:#{context}_id/developer_keys/:developer_key_id/tool_configuration", action: :show, as: "#{context}_show_tool_configuration"
      end
    end

    scope(controller: "lti/subscriptions_api") do
      post "subscriptions", action: :create
      delete "subscriptions/:id", action: :destroy
      get "subscriptions/:id", action: :show
      put "subscriptions/:id", action: :update
      get "subscriptions", action: :index
    end

    scope(controller: "lti/users_api") do
      get "users/:id", action: :show
      get "groups/:group_id/users", action: :group_index, as: "lti_user_group_index"
    end

    scope(controller: "lti/plagiarism_assignments_api") do
      get "assignments/:assignment_id", action: :show
    end

    scope(controller: "lti/ims/authentication") do
      post "authorize_redirect", action: :authorize_redirect
      get "authorize_redirect", action: :authorize_redirect, as: "lti_authorize_redirect"
      get "authorize", action: :authorize, as: :lti_1_3_authorization
    end

    %w[course account].each do |context|
      prefix = "#{context}s/:#{context}_id"

      post "#{prefix}/authorize", controller: "lti/ims/authorization", action: :authorize, as: "#{context}_lti_oauth2_authorize"
      get  "#{prefix}/tool_consumer_profile(/:tool_consumer_profile_id)",
           controller: "lti/ims/tool_consumer_profile",
           action: "show",
           as: "#{context}_tool_consumer_profile"
      post "#{prefix}/tool_proxy",
           controller: "lti/ims/tool_proxy",
           action: :re_reg,
           as: "re_reg_#{context}_lti_tool_proxy",
           constraints: Lti::ReRegConstraint.new
      post "#{prefix}/tool_proxy",
           controller: "lti/ims/tool_proxy",
           action: :create,
           as: "create_#{context}_lti_tool_proxy"
      get "#{prefix}/jwt_token", controller: "external_tools", action: :jwt_token
      get "tool_proxy/:tool_proxy_guid/#{prefix}/tool_setting", controller: "lti/ims/tool_setting", action: :show, as: "show_#{context}_tool_setting"
      get "tool_proxy/:tool_proxy_guid/#{prefix}/resource_link_id/:resource_link_id/tool_setting", controller: "lti/ims/tool_setting", action: :show, as: "show_#{context}_resource_link_id_tool_setting"
      put "tool_proxy/:tool_proxy_guid/#{prefix}/tool_setting", controller: "lti/ims/tool_setting", action: :update, as: "update_#{context}_tool_setting"
      put "tool_proxy/:tool_proxy_guid/#{prefix}/resource_link_id/:resource_link_id/tool_setting", controller: "lti/ims/tool_setting", action: :update, as: "update_#{context}_update_resource_link_id_tool_setting"
    end
    # Tool Setting Services
    get "tool_settings/:tool_setting_id", controller: "lti/ims/tool_setting", action: :show, as: :show_lti_tool_settings
    get "tool_proxy/:tool_proxy_guid/tool_setting", controller: "lti/ims/tool_setting", action: :show, as: :show_tool_proxy_lti_tool_settings
    put "tool_settings/:tool_setting_id", controller: "lti/ims/tool_setting", action: :update, as: :update_lti_tool_settings
    put "tool_proxy/:tool_proxy_guid/tool_setting", controller: "lti/ims/tool_setting", action: :update, as: :update_tool_proxy_lti_tool_settings

    # Tool Proxy Services
    get "tool_proxy/:tool_proxy_guid", controller: "lti/ims/tool_proxy", action: :show, as: "show_lti_tool_proxy"

    # Membership Service
    get "courses/:course_id/membership_service", controller: "lti/membership_service", action: :course_index, as: :course_membership_service
    get "groups/:group_id/membership_service", controller: "lti/membership_service", action: :group_index, as: :group_membership_service

    # Submissions Service
    scope(controller: "lti/submissions_api") do
      get "assignments/:assignment_id/submissions/:submission_id", action: :show
      get "assignments/:assignment_id/submissions/:submission_id/history", action: :history
      get "assignments/:assignment_id/submissions/:submission_id/attachment/:attachment_id", action: :attachment, as: :lti_submission_attachment_download
    end

    # Originality Report Service
    scope(controller: "lti/originality_reports_api") do
      post "assignments/:assignment_id/submissions/:submission_id/originality_report", action: :create
      put "assignments/:assignment_id/submissions/:submission_id/originality_report/:id", action: :update
      put "assignments/:assignment_id/files/:file_id/originality_report", action: :update
      get "assignments/:assignment_id/submissions/:submission_id/originality_report/:id", action: :show
      get "assignments/:assignment_id/files/:file_id/originality_report", action: :show
    end

    # Line Item Service (LTI AGS)
    scope(controller: "lti/ims/line_items") do
      post "courses/:course_id/line_items", action: :create, as: :lti_line_item_create
      get "courses/:course_id/line_items/:id", action: :show, as: :lti_line_item_show
      get "courses/:course_id/line_items", action: :index, as: :lti_line_item_index
      put "courses/:course_id/line_items/:id", action: :update, as: :lti_line_item_edit
      delete "courses/:course_id/line_items/:id", action: :destroy, as: :lti_line_item_delete
    end

    # Scores Service (LTI AGS)
    scope(controller: "lti/ims/scores") do
      post "courses/:course_id/line_items/:line_item_id/scores", action: :create, as: :lti_result_create
    end

    # Result Service (LTI AGS)
    scope(controller: "lti/ims/results") do
      get "courses/:course_id/line_items/:line_item_id/results/:id", action: :show, as: :lti_result_show
      get "courses/:course_id/line_items/:line_item_id/results", action: :index
    end

    # Progress Service (LTI AGS)
    scope(controller: "lti/ims/progress") do
      get "courses/:course_id/progress/:id", action: :show, as: :lti_progress_show
    end

    # Dynamic Registration Service
    scope(controller: "lti/ims/dynamic_registration") do
      get "accounts/:account_id/registration_token", action: :registration_token
      get "accounts/:account_id/registrations/uuid/:registration_uuid", action: :registration_by_uuid
      get "accounts/:account_id/registrations/:registration_id", action: :show
      put "accounts/:account_id/registrations/:registration_id/overlay", action: :update_registration_overlay
      get "accounts/:account_id/dr_iframe", action: :dr_iframe
      get "registrations/:registration_id/view", action: :registration_view, as: :lti_registration_config
      post "registrations", action: :create, as: :create_lti_registration
    end

    # Public JWK Service
    scope(controller: "lti/public_jwk") do
      put "/developer_key/update_public_jwk", action: :update, as: :public_jwk_update
    end

    # Context External Tools Service
    scope(controller: "lti/account_external_tools") do
      post "/accounts/:account_id/external_tools", action: :create, as: :account_external_tools_create
      get "/accounts/:account_id/external_tools/:external_tool_id", action: :show, as: :account_external_tools_show
      get "/accounts/:account_id/external_tools", action: :index, as: :account_external_tools_index
      delete "/accounts/:account_id/external_tools/:external_tool_id", action: :destroy, as: :account_external_tools_destroy
    end

    # Data Services Service
    scope(controller: "lti/data_services") do
      post "/accounts/:account_id/data_services", action: :create, as: :data_services_create
      get "/accounts/:account_id/data_services/:id", action: :show, as: :data_services_show
      put "/accounts/:account_id/data_services/:id", action: :update, as: :data_services_update
      get "/accounts/:account_id/data_services", action: :index, as: :data_services_index
      get "/accounts/:account_id/event_types", action: :event_types_index, as: :data_services_event_types
      delete "/accounts/:account_id/data_services/:id", action: :destroy, as: :data_services_destroy
    end

    # Account Lookup service
    scope(controller: "lti/account_lookup") do
      get "/accounts/:account_id", action: :show
    end

    # Names and Roles Provisioning (NRPS) v2 Service
    scope(controller: "lti/ims/names_and_roles") do
      get "courses/:course_id/names_and_roles", controller: "lti/ims/names_and_roles", action: :course_index, as: :course_names_and_roles
      get "groups/:group_id/names_and_roles", controller: "lti/ims/names_and_roles", action: :group_index, as: :group_names_and_roles
    end

    # Security
    scope(controller: "security") do
      get "security/jwks", action: :jwks, as: :lti_jwks
      get "security/openid-configuration", action: :openid_configuration, as: :openid_configuration
    end

    # Feature Flags
    scope(controller: "lti/feature_flags") do
      %w[course account].each do |context|
        prefix = "#{context}s/:#{context}_id"
        get "/#{prefix}/feature_flags/:feature", action: :show
      end
    end

    # LTI Access Tokens (Site Admin only)
    get "lti_2_token", controller: "lti/token", action: :lti_2_token, as: :lti_2_token_site_admin
    get "advantage_token", controller: "lti/token", action: :advantage_access_token, as: :lti_advantage_token_site_admin
  end

  ApiRouteSet.draw(self, "/api/sis") do
    scope(controller: :sis_api) do
      get "accounts/:account_id/assignments", action: "sis_assignments", as: :sis_account_assignments
      get "courses/:course_id/assignments", action: "sis_assignments", as: :sis_course_assignments
    end
    scope(controller: :disable_post_to_sis_api) do
      put "courses/:course_id/disable_post_to_sis", action: "disable_post_to_sis", as: :disable_post_to_sis_course_assignments
    end
  end
end<|MERGE_RESOLUTION|>--- conflicted
+++ resolved
@@ -1907,11 +1907,7 @@
 
     scope(controller: "lti/registrations") do
       get "accounts/:account_id/lti_registrations", action: :list
-<<<<<<< HEAD
-      get "accounts/:account_id/lti_registrations/fetch_lti_configuration", action: :fetch_lti_configuration
-=======
       post "accounts/:account_id/lti_registrations/configuration/validate", action: :validate_lti_configuration
->>>>>>> 09faeb4f
       delete "accounts/:account_id/lti_registrations/:id", action: :destroy
       get "accounts/:account_id/lti_registrations/:id", action: :show
       put "accounts/:account_id/lti_registrations/:id", action: :update
