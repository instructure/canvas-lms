# frozen_string_literal: true

#
# Copyright (C) 2011 - present Instructure, Inc.
#
# This file is part of Canvas.
#
# Canvas is free software: you can redistribute it and/or modify it under
# the terms of the GNU Affero General Public License as published by the Free
# Software Foundation, version 3 of the License.
#
# Canvas is distributed in the hope that it will be useful, but WITHOUT ANY
# WARRANTY; without even the implied warranty of MERCHANTABILITY or FITNESS FOR
# A PARTICULAR PURPOSE. See the GNU Affero General Public License for more
# details.
#
# You should have received a copy of the GNU Affero General Public License along
# with this program. If not, see <http://www.gnu.org/licenses/>.

full_path_glob = "(/*full_path)"

# allow plugins to prepend routes
Rails.root.glob("{gems,vendor}/plugins/*/config/pre_routes.rb") do |pre_routes|
  load pre_routes
end

CanvasRails::Application.routes.draw do
  post "/api/graphql", to: "graphql#execute"
  get "graphiql", to: "graphql#graphiql"

  get "acceptable_use_policy", to: "accounts#acceptable_use_policy"

  resources :submissions, only: [] do
    resources :submission_comments, path: :comments, only: :index, defaults: { format: :pdf }
    resources :docviewer_audit_events, only: [:create], constraints: { format: :json }
  end
  resources :submission_comments, only: [:update, :destroy]

  resources :epub_exports, only: [:index]

  get "inbox" => "context#inbox"
  get "oauth/redirect_proxy" => "oauth_proxy#redirect_proxy"

  get "conversations/unread" => "conversations#index", :as => :conversations_unread, :redirect_scope => "unread"
  get "conversations/starred" => "conversations#index", :as => :conversations_starred, :redirect_scope => "starred"
  get "conversations/sent" => "conversations#index", :as => :conversations_sent, :redirect_scope => "sent"
  get "conversations/archived" => "conversations#index", :as => :conversations_archived, :redirect_scope => "archived"
  get "conversations/find_recipients" => "search#recipients"

  get "search/recipients" => "search#recipients"
  post "conversations/mark_all_as_read" => "conversations#mark_all_as_read"
  get "conversations/batches" => "conversations#batches", :as => :conversation_batches
  resources :conversations, only: %i[index show update create destroy] do
    post :add_recipients
    post :add_message
    post :remove_messages
  end

  post "/external_auth_observers/redirect_login" => "login/external_auth_observers#redirect_login", :as => :external_auth_validation

  # So, this will look like:
  # http://instructure.com/register/5R32s9iqwLK75Jbbj0
  match "register/:nonce" => "communication_channels#confirm", :as => :registration_confirmation, :via => [:get, :post]
  # deprecated
  get "pseudonyms/:id/register/:nonce" => "communication_channels#confirm", :as => :registration_confirmation_deprecated
  post "confirmations/:user_id/re_send(/:id)" => "communication_channels#re_send_confirmation", :as => :re_send_confirmation, :id => nil
  get "confirmations/:user_id/limit_reached(/:id)" => "communication_channels#confirmation_limit_reached", :as => :confirmation_limit_reached, :id => nil
  match "forgot_password" => "pseudonyms#forgot_password", :as => :forgot_password, :via => [:get, :post]
  get "pseudonyms/:pseudonym_id/change_password/:nonce" => "pseudonyms#confirm_change_password", :as => :confirm_change_password
  post "pseudonyms/:pseudonym_id/change_password/:nonce" => "pseudonyms#change_password", :as => :change_password

  # callback urls for oauth authorization processes
  get "oauth" => "users#oauth"
  get "oauth_success" => "users#oauth_success"

  get "mr/:id" => "info#message_redirect", :as => :message_redirect
  get "help_links" => "info#help_links"

  # This is a debug route that makes working on error pages easier
  get "test_error" => "info#test_error" unless Rails.env.production?
  get "live_events/heartbeat" => "info#live_events_heartbeat" unless Rails.env.production?

  concern :question_banks do
    resources :question_banks do
      post :bookmark
      post :reorder
      get :questions
      post :move_questions
      resources :assessment_questions
    end
  end

  concern :groups do
    resources :groups, except: :edit
    resources :group_categories, only: %i[create update destroy]
    get "group_unassigned_members" => "groups#unassigned_members"
  end

  resources :group_categories do
    member do
      post "clone_with_name"
    end
  end

  concern :files do
    get "files/folder#{full_path_glob}" => "files#react_files", :format => false, :defaults => { format: "html" }
    get "files/search" => "files#react_files", :format => false, :defaults => { format: "html" }
    resources :files, except: [:new] do
      get "download" => "files#show", :download => "1"
      get "download.:type" => "files#show", :as => :typed_download, :download => "1"
      get "preview" => "files#show", :preview => "1"
      post "inline_view" => "files#show", :inline => "1"
      get "file_preview" => "file_previews#show"
      collection do
        get :quota
        post :reorder
      end
      get "*file_path" => "files#show_relative", :as => :relative_path, :file_path => /.+/ # needs to stay below react_files route
    end
  end

  concern :file_images do
    get "images" => "files#images"
  end

  concern :relative_files do
    get "file_contents/*file_path" => "files#show_relative", :as => :relative_file_path, :file_path => /.+/
  end

  concern :folders do
    resources :folders
  end

  concern :media do
    get "media_download" => "users#media_download"
  end

  concern :users do
    get "users" => "context#roster"
    get "user_services" => "context#roster_user_services"
    get "users/:user_id/usage" => "context#roster_user_usage", :as => :user_usage
    get "users/:id" => "context#roster_user", :as => :user
  end

  concern :announcements do
    resources :announcements
    post "announcements/external_feeds" => "announcements#create_external_feed"
    delete "announcements/external_feeds/:id" => "announcements#destroy_external_feed", :as => :announcements_external_feed
  end

  concern :discussions do
    resources :discussion_topics, only: %i[index new show edit destroy] do
      member do
        get "insights" => "discussion_topics#insights", :as => :insights
      end
    end
    get "discussion_topics/:id/*extras" => "discussion_topics#show", :as => :map, :extras => /.+/
    resources :discussion_entries
  end

  concern :pages do
    resources :wiki_pages, path: :pages, except: %i[update destroy new], constraints: { id: %r{[^/]+} } do
      get "revisions" => "wiki_pages#revisions", :as => :revisions
      put "create_block_editor" => "wiki_pages#create_block_editor", :as => :create_block_editor
    end

    get "wiki" => "wiki_pages#front_page", :as => :wiki
    get "wiki/:id" => "wiki_pages#show_redirect", :id => %r{[^/]+}
    get "wiki/:id/revisions" => "wiki_pages#revisions_redirect", :id => %r{[^/]+}
    get "wiki/:id/revisions/:revision_id" => "wiki_pages#revisions_redirect", :id => %r{[^/]+}
    get "new_page" => "wiki_pages#new", :as => :new_page
  end

  concern :conferences do
    resources :conferences do
      match :join, via: [:get, :post]
      match :close, via: [:get, :post]
      get :recording
      delete :recording, to: "conferences#delete_recording", as: :delete_recording
      get :settings
    end
  end

  get "/courses/:course_id/gradebook2", to: redirect("/courses/%{course_id}/gradebook")

  # There are a lot of resources that are all scoped to the course level
  # (assignments, files, wiki pages, user lists, forums, etc.).  Many of
  # these resources also apply to groups and individual users.  We call
  # courses, users, groups, or even accounts in this setting, "contexts".
  # There are some helper methods like the before_filter :get_context in application_controller
  # and the application_helper method :context_url to make retrieving
  # these contexts, and also generating context-specific urls, easier.
  resources :courses do
    # DEPRECATED
    get "self_enrollment/:self_enrollment" => "courses#self_enrollment", :as => :self_enrollment
    post "self_unenrollment/:self_unenrollment" => "courses#self_unenrollment", :as => :self_unenrollment
    post :unconclude
    get :students
    get "observer_pairing_codes.csv", action: :observer_pairing_codes_csv, as: "observer_pairing_codes"
    post :enrollment_invitation
    # this needs to come before the users concern, or users/:id will preempt it
    get "users/prior" => "context#prior_users", :as => :prior_users
    concerns :users
    get :statistics
    delete "unenroll/:id" => "courses#unenroll_user", :as => :unenroll
    post "move_enrollment/:id" => "courses#move_enrollment", :as => :move_enrollment
    delete "unenroll/:id.:format" => "courses#unenroll_user", :as => :formatted_unenroll
    post "limit_user_grading/:id" => "courses#limit_user", :as => :limit_user_grading
    delete "conclude_user/:id" => "courses#conclude_user", :as => :conclude_user_enrollment
    post "unconclude_user/:id" => "courses#unconclude_user", :as => :unconclude_user_enrollment
    resources :sections, except: %i[index edit new] do
      get "crosslist/confirm/:new_course_id" => "sections#crosslist_check", :as => :confirm_crosslist
      get "user_count" => "sections#user_count", :on => :collection, :as => :user_count
      post :crosslist
      delete "crosslist" => "sections#uncrosslist", :as => :uncrosslist
    end

    get "undelete" => "context#undelete_index", :as => :undelete_items
    post "undelete/:asset_string" => "context#undelete_item", :as => :undelete_item

    get "settings#{full_path_glob}", action: :settings
    get :settings
    get "details" => "courses#settings"
    post :re_send_invitations
    post :enroll_users
    post :link_enrollment
    post :update_nav
    resource :gradebook do
      get "submissions_upload/:assignment_id" => "gradebooks#show_submissions_upload", :as => :show_submissions_upload
      post "submissions_upload/:assignment_id" => "gradebooks#submissions_zip_upload", :as => :submissions_upload

      collection do
        get :change_gradebook_version
        get :blank_submission
        get :final_grade_overrides
        get :speed_grader
        post :speed_grader_settings
        get :history
        post :update_submission
        post :change_gradebook_column_size
        post :save_gradebook_column_order
        get :user_ids
        get :grading_period_assignments
      end
    end

    resource :gradebook_csv, only: [:create]

    # DEPRECATED old migration emails pointed the user to this url, leave so the controller can redirect
    get "imports/list" => "content_imports#index", :as => :import_list
    # DEPRECATED
    get "imports" => "content_imports#intro"
    resource :gradebook_upload do
      get "data" => "gradebook_uploads#data"
    end
    get "grades" => "gradebooks#grade_summary", :id => nil
    get "grading_rubrics" => "gradebooks#grading_rubrics"
    get "grades/:id" => "gradebooks#grade_summary", :as => :student_grades
    post "save_assignment_order" => "gradebooks#save_assignment_order", :as => :save_assignment_order
    concerns :announcements
    get "calendar" => "calendars#show"
    get :locks
    concerns :discussions
    resources :assignments do
      get "moderate" => "assignments#show_moderate"

      get "anonymous_submissions/:anonymous_id",
          to: "submissions/anonymous_previews#show",
          constraints: lambda { |request|
                         request.query_parameters.key?(:preview) && request.format == :html
                       }

      get "anonymous_submissions/:anonymous_id",
          to: "submissions/anonymous_downloads#show",
          constraints: lambda { |request|
                         request.query_parameters.key?(:download)
                       }

      get "anonymous_submissions/:anonymous_id", to: "anonymous_submissions#show", as: :anonymous_submission

      get "submissions/:id",
          to: "submissions/previews#show",
          constraints: lambda { |request|
                         request.query_parameters.key?(:preview) && request.format == :html
                       }

      get "submissions/:id",
          to: "submissions/downloads#show",
          constraints: lambda { |request|
                         request.query_parameters.key?(:download)
                       }

      put "anonymous_submissions/:anonymous_id", to: "anonymous_submissions#update"
      put "anonymous_submissions/:anonymous_id/reassign", to: "anonymous_submissions#redo_submission"
      resources :submissions do
        get "originality_report/:asset_string" => "submissions#originality_report", :as => :originality_report
        post "turnitin/resubmit" => "submissions#resubmit_to_turnitin", :as => :resubmit_to_turnitin
        get "turnitin/:asset_string" => "submissions#turnitin_report", :as => :turnitin_report
        post "vericite/resubmit" => "submissions#resubmit_to_vericite", :as => :resubmit_to_vericite
        get "vericite/:asset_string" => "submissions#vericite_report", :as => :vericite_report
        get "audit_events" => "submissions#audit_events", :as => :audit_events
        put "reassign" => "submissions#redo_submission", :as => :reassign
      end

      get "anonymous_submissions/:anonymous_id/originality_report/:asset_string",
          to: "anonymous_submissions#originality_report",
          as: :anonymous_submission_originality_report
      post "anonymous_submissions/:anonymous_id/turnitin/resubmit",
           to: "anonymous_submissions#resubmit_to_turnitin",
           as: :anonymous_submission_resubmit_to_turnitin
      get "anonymous_submissions/:anonymous_id/turnitin/:asset_string",
          to: "anonymous_submissions#turnitin_report",
          as: :anonymous_submission_turnitin_report
      post "anonymous_submissions/:anonymous_id/vericite/resubmit",
           to: "anonymous_submissions#resubmit_to_vericite",
           as: :anonymous_submission_resubmit_to_vericite
      get "anonymous_submissions/:anonymous_id/vericite/:asset_string",
          to: "anonymous_submissions#vericite_report",
          as: :anonymous_submission_vericite_report

      get :rubric
      resource :rubric_association, path: :rubric do
        resources :rubric_assessments, path: :assessments do
          collection do
            resources :rubric_assessment_imports, path: :imports, only: %i[create show], defaults: { format: :json }
            get :export
          end
        end
      end

      get :peer_reviews
      post :assign_peer_reviews
      delete "peer_reviews/:id" => "assignments#delete_peer_review", :as => :delete_peer_review
      post "peer_reviews/:id" => "assignments#remind_peer_review", :as => :remind_peer_review
      post "peer_reviews/users/:reviewer_id" => "assignments#assign_peer_review", :as => :assign_peer_review
      put "mute" => "assignments#toggle_mute"

      collection do
        get :syllabus
        get :submissions
      end

      get "lti/resource/:resource_link_id",
          controller: "lti/message",
          action: "resource",
          as: :resource_link_id

      get :tool_launch
    end

    resources :grading_standards, only: %i[index create update destroy]

    resources :assignment_groups do
      post "reorder" => "assignment_groups#reorder_assignments", :as => :reorder_assignments
      collection do
        post :reorder
      end
    end

    get "external_tools/sessionless_launch" => "external_tools#sessionless_launch"
    resources :external_tools do
      match :resource_selection, via: [:get, :post]
      get :homework_submission
      get :finished
      collection do
        get :retrieve
      end
    end

    get "lti/resource/:resource_link_id",
        controller: "lti/message",
        action: "resource",
        as: :resource_link_id
    get "lti/basic_lti_launch_request/:message_handler_id",
        controller: "lti/message",
        action: "basic_lti_launch_request",
        as: :basic_lti_launch_request
    post "lti/tool_proxy_registration", controller: "lti/message", action: "registration", as: :tool_proxy_registration
    get "lti/tool_proxy_reregistration/:tool_proxy_id",
        controller: "lti/message",
        action: "reregistration",
        as: :tool_proxy_reregistration
    get "lti/registration_return",
        controller: "lti/message",
        action: "registration_return",
        as: :registration_return

    resources :submissions
    resources :calendar_events

    concerns :files, :file_images, :relative_files, :folders
    concerns :groups
    concerns :pages
    concerns :conferences
    concerns :question_banks

    resources :item_banks, controller: "item_banks", only: [] do
      collection do
        get "/", to: "item_banks#show"
        get "*path", to: "item_banks#show"
      end
    end

    post "quizzes/publish"   => "quizzes/quizzes#publish"
    post "quizzes/unpublish" => "quizzes/quizzes#unpublish"

    post "assignments/publish/quiz"   => "assignments#publish_quizzes"
    post "assignments/unpublish/quiz" => "assignments#unpublish_quizzes"

    # Wildcard routes for AMS paths
    # The controller checks ams_integration_enabled? and renders AMS or falls back to regular quiz views
    get "quizzes/activity_builder/*path" => "quizzes/quizzes#index"
    get "quizzes/take/*path" => "quizzes/quizzes#index"
    get "quizzes/reports/*path" => "quizzes/quizzes#index"

    post "quizzes/new" => "quizzes/quizzes#new" # use POST instead of GET (not idempotent)
    resources :quizzes, controller: "quizzes/quizzes", except: :new do
      get :managed_quiz_data
      get :submission_versions
      get :history
      get :statistics
      get :read_only
      get :submission_html

      resources :quiz_submissions, controller: "quizzes/quiz_submissions", path: :submissions do
        collection do
          put :backup
          post :backup
        end
        member do
          get :record_answer
          post :record_answer
        end
        resources :events, controller: "quizzes/quiz_submission_events", path: "log#{full_path_glob}"
      end

      post "extensions/:user_id" => "quizzes/quiz_submissions#extensions", :as => :extensions
      resources :quiz_questions, controller: "quizzes/quiz_questions", path: :questions, only: %i[create update destroy show]
      resources :quiz_groups, controller: "quizzes/quiz_groups", path: :groups, only: %i[create update destroy] do
        member do
          post :reorder
        end
      end

      match "take" => "quizzes/quizzes#show", :take => "1", :via => [:get, :post]
      get "take/questions/:question_id" => "quizzes/quizzes#show", :as => :question, :take => "1"
      get :moderate
      get :lockdown_browser_required
    end

    resources :collaborations
    get "lti_collaborations" => "collaborations#lti_index"
    get "lti_collaborations/*all" => "collaborations#lti_index"
    resources :gradebook_uploads
    resources :rubrics
    post "rubrics/llm_criteria", controller: :rubrics, action: :llm_criteria
    post "rubrics/llm_regenerate_criteria", controller: :rubrics, action: :llm_regenerate_criteria
    resources :rubric_associations do
      post "remind/:assessment_request_id" => "rubric_assessments#remind", :as => :remind_assessee
      resources :rubric_assessments, path: "assessments"
    end

    get "outcomes/users/:user_id" => "outcomes#user_outcome_results", :as => :user_outcomes_results
    resources :outcomes do
      get "alignments/:id" => "outcomes#alignment_redirect", :as => :alignment_redirect
      post "alignments" => "outcomes#align", :as => :align
      delete "alignments/:id" => "outcomes#remove_alignment", :as => :remove_alignment
      get "results" => "outcomes#outcome_results"
      get "results/:id" => "outcomes#outcome_result", :as => :result
      get :details
      collection do
        get :list
        post :add_outcome
      end
    end

    resources :outcome_groups, only: %i[create update destroy] do
      post :reorder
    end

    resources :context_modules, path: :modules do
      post "items" => "context_modules#add_item", :as => :add_item
      post "reorder" => "context_modules#reorder_items", :as => :reorder
      post "collapse" => "context_modules#toggle_collapse", :as => :toggle_collapse
      get "items_html" => "context_modules#items_html", :as => :context_modules_items_html
      get "module_html" => "context_modules#module_html", :as => :context_modules_module_html
      get "prerequisites/:code" => "context_modules#content_tag_prerequisites_needing_finishing", :as => :prerequisites_needing_finishing
      get "items/last" => "context_modules#module_redirect", :as => :last_redirect, :last => 1
      get "items/first" => "context_modules#module_redirect", :as => :first_redirect, :first => 1
      collection do
        post :reorder
        get :progressions
      end
    end

    get "course_pacing" => "course_paces#index"

    post "collapse_all_modules" => "context_modules#toggle_collapse_all"
    resources :content_exports, only: %i[create index destroy show]
    get "offline_web_exports" => "courses#offline_web_exports"
    post "start_offline_web_export" => "courses#start_offline_web_export"
    get "start_offline_web_export" => "courses#start_offline_web_export"
    get "modules/items/assignment_info" => "context_modules#content_tag_assignment_data", :as => :context_modules_assignment_info
    get "modules/items/estimated_duration_info" => "context_modules#content_tag_estimated_duration_data", :as => :context_modules_estimated_duration_info
    get "modules/items/master_course_info" => "context_modules#content_tag_master_course_data", :as => :context_modules_master_course_info
    get "modules/items/:id" => "context_modules#item_redirect", :as => :context_modules_item_redirect
    get "modules/items/:id/edit_mastery_paths" => "context_modules#item_redirect_mastery_paths"
    get "modules/items/:id/choose" => "context_modules#choose_mastery_path"
    get "modules/items/sequence/:id" => "context_modules#item_details", :as => :context_modules_item_details
    delete "modules/items/:id" => "context_modules#remove_item", :as => :context_modules_remove_item
    put "modules/items/:id" => "context_modules#update_item", :as => :context_modules_update_item
    get "confirm_action" => "courses#confirm_action"
    get :copy, as: :start_copy
    post "copy" => "courses#copy_course", :as => :copy_course
    concerns :media
    get "details/sis_publish" => "courses#sis_publish_status", :as => :sis_publish_status
    post "details/sis_publish" => "courses#publish_to_sis", :as => :publish_to_sis

    resources :user_lists, only: :create
    post "invite_users" => "users#invite_users", :as => :invite_users

    post "reset" => "courses#reset_content"
    resources :alerts
    get "student_view(/:redirect_to_referer)" => "courses#student_view"
    post "student_view(/:redirect_to_referer)" => "courses#student_view", :as => :student_view
    delete "student_view" => "courses#leave_student_view"
    delete "test_student" => "courses#reset_test_student"
    get "content_migrations" => "content_migrations#index"
    get "link_validator" => "courses#link_validator", :as => :link_validator
    get "youtube_migration" => "courses#youtube_migration", :as => :youtube_migration

    get "grading_schemes" => "grading_schemes_json#detail_list"
    get "grading_scheme_summaries" => "grading_schemes_json#summary_list"
    post "grading_schemes" => "grading_schemes_json#create"
    post "grading_schemes/:id/archive" => "grading_schemes_json#archive"
    post "grading_schemes/:id/unarchive" => "grading_schemes_json#unarchive"
    delete "grading_schemes/:id" => "grading_schemes_json#destroy"
    put "grading_schemes/:id" => "grading_schemes_json#update"
    get "grading_schemes/default" => "grading_schemes_json#show_default_grading_scheme"
    get "grading_schemes/:id" => "grading_schemes_json#show"

    get "canvas_career_validation" => "horizon#validate_course"
    post "canvas_career_conversion" => "horizon#convert_course"
    post "canvas_career_reversion" => "horizon#revert_course"

    resources :accessibility, only: [:index] do
      collection do
        resource :issues, only: [:create, :update], module: "accessibility"
        post "preview" => "accessibility/preview#create"
        get "preview" => "accessibility/preview#show"
        post "generate" => "accessibility/generate#create"
        post "scan" => "accessibility/scan#create"
        get "issue_summary" => "accessibility/issue_summary#show"
      end
    end

    resources :accessibility_resource_scans, only: [:index]
    resources :accessibility_issues, only: [:update, :show]

    resources :ai_experiences, only: %i[index create new show edit update destroy]
<<<<<<< HEAD
=======
    resources :ai_experiences, only: %i[index show new edit]
>>>>>>> 8d1d98d9
  end

  get "quiz_statistics/:quiz_statistics_id/files/:file_id/download" => "files#show", :as => :quiz_statistics_download, :download => "1"

  resources :page_views, only: :update
  post "media_objects" => "media_objects#create_media_object", :as => :create_media_object
  get "media_objects/:id" => "media_objects#media_object_inline", :as => :media_object
  get "media_objects/:media_object_id/redirect" => "media_objects#media_object_redirect", :as => :media_object_redirect
  get "media_objects/:media_object_id/thumbnail" => "media_objects#media_object_thumbnail", :as => :media_object_thumbnail
  get "media_objects/:media_object_id/info" => "media_objects#show", :as => :media_object_info
  get "media_objects_iframe/:media_object_id" => "media_objects#iframe_media_player", :as => :media_object_iframe
  get "media_objects_iframe" => "media_objects#iframe_media_player", :as => :media_object_iframe_href
  get "media_objects/:media_object_id/media_tracks/:id" => "media_tracks#show", :as => :show_media_tracks
  post "media_objects/:media_object_id/media_tracks" => "media_tracks#create", :as => :create_media_tracks
  delete "media_objects/:media_object_id/media_tracks/:id" => "media_tracks#destroy", :as => :delete_media_tracks

  post "media_attachments" => "media_objects#create_media_object", :as => :create_media_attachment
  get "media_attachments/:attachment_id/thumbnail" => "media_objects#media_object_thumbnail", :as => :media_attachment_thumbnail
  get "media_attachments/:attachment_id/info" => "media_objects#show", :as => :media_attachment_info
  get "media_attachments/:attachment_id/immersive_view" => "media_objects#immersive_view", :as => :media_immersive_view
  get "media_attachments_iframe/:attachment_id" => "media_objects#iframe_media_player", :as => :media_attachment_iframe
  get "media_attachments/:attachment_id/redirect" => "media_objects#media_object_redirect", :as => :media_attachment_redirect
  get "media_attachments/:attachment_id/media_tracks/:id" => "media_tracks#show", :as => :show_media_attachment_tracks
  post "media_attachments/:attachment_id/media_tracks" => "media_tracks#create", :as => :create_media_attachment_tracks
  delete "media_attachments/:attachment_id/media_tracks/:id" => "media_tracks#destroy", :as => :delete_media_attachment_tracks

  get "external_content/success/:service" => "external_content#success", :as => :external_content_success
  get "external_content/success/:service/:id" => "external_content#success", :as => :external_content_update
  get "external_content/retrieve/oembed" => "external_content#oembed_retrieve", :as => :external_content_oembed_retrieve
  get "external_content/cancel/:service" => "external_content#cancel", :as => :external_content_cancel

  get "deep_linking_cancel", controller: "lti/ims/deep_linking", action: :deep_linking_cancel, as: "deep_linking_cancel"

  resources :block_editors, only: :show

  %w[account course group].each do |context|
    prefix = "#{context}s/:#{context}_id"
    post "#{prefix}/deep_linking_response", controller: "lti/ims/deep_linking", action: :deep_linking_response, as: "#{context}_deep_linking_response"
  end

  %w[account course group user].each do |context|
    match "#{context.pluralize}/:#{context}_id/external_content/success/:service" => "external_content#success", :as => "#{context}_external_content_success", :via => [:get, :post]
    match "#{context.pluralize}/:#{context}_id/external_content/success/:service/:id" => "external_content#success", :as => "#{context}_external_content_update", :via => [:get, :post]
  end

  # We offer a bunch of atom and ical feeds for the user to get
  # data out of Instructure.  The :feed_code attribute is keyed
  # off of either a user, and enrollment, a course, etc. based on
  # that item's uuid.  In config/initializers/active_record.rb you'll
  # find a feed_code method to generate the code, and in
  # application_controller there's a get_feed_context to get it back out.
  scope "/feeds" do
    get "calendars/:feed_code" => "calendar_events_api#public_feed", :as => :feeds_calendar
    get "calendars/:feed_code.:format" => "calendar_events_api#public_feed", :as => :feeds_calendar_format
    get "forums/:feed_code" => "discussion_topics#public_feed", :as => :feeds_forum
    get "forums/:feed_code.:format" => "discussion_topics#public_feed", :as => :feeds_forum_format
    get "topics/:discussion_topic_id/:feed_code" => "discussion_entries#public_feed", :as => :feeds_topic
    get "topics/:discussion_topic_id/:feed_code.:format" => "discussion_entries#public_feed", :as => :feeds_topic_format
    get "announcements/:feed_code" => "announcements#public_feed", :as => :feeds_announcements
    get "announcements/:feed_code.:format" => "announcements#public_feed", :as => :feeds_announcements_format
    get "courses/:feed_code" => "courses#public_feed", :as => :feeds_course
    get "courses/:feed_code.:format" => "courses#public_feed", :as => :feeds_course_format
    get "groups/:feed_code" => "groups#public_feed", :as => :feeds_group
    get "groups/:feed_code.:format" => "groups#public_feed", :as => :feeds_group_format
    get "enrollments/:feed_code" => "courses#public_feed", :as => :feeds_enrollment
    get "enrollments/:feed_code.:format" => "courses#public_feed", :as => :feeds_enrollment_format
    get "users/:feed_code" => "users#public_feed", :as => :feeds_user
    get "users/:feed_code.:format" => "users#public_feed", :as => :feeds_user_format
    get "eportfolios/:eportfolio_id.:format" => "eportfolios#public_feed", :as => :feeds_eportfolio
    get "conversations/:feed_code" => "conversations#public_feed", :as => :feeds_conversation
    get "conversations/:feed_code.:format" => "conversations#public_feed", :as => :feeds_conversation_format
  end

  resources :assessment_questions do
    concerns :files
  end

  resources :eportfolios, except: :index do
    post :reorder_categories
    post ":eportfolio_category_id/reorder_entries" => "eportfolios#reorder_entries", :as => :reorder_entries
    resources :categories, controller: :eportfolio_categories do
      get "pages" => "eportfolio_categories#pages", :as => :pages
    end
    resources :entries, controller: :eportfolio_entries do
      resources :page_comments, path: :comments, only: [:create, :destroy]
      get "files/:attachment_id" => "eportfolio_entries#attachment", :as => :view_file
      get "submissions/:submission_id" => "eportfolio_entries#submission", :as => :preview_submission
    end

    get :export, as: :export_portfolio
    get :recent_submissions, as: :recent_submissions
    get ":category_name" => "eportfolio_categories#show", :as => :named_category
    get ":category_name/:entry_name" => "eportfolio_entries#show", :as => :named_category_entry
  end

  resources :groups do
    concerns :users
    delete "remove_user/:user_id" => "groups#remove_user", :as => :remove_user
    post :add_user
    get "accept_invitation/:uuid" => "groups#accept_invitation", :as => :accept_invitation
    get "members" => "groups#context_group_members"
    get "undelete" => "context#undelete_index", :as => :undelete_items
    post "undelete/:asset_string" => "context#undelete_item", :as => :undelete_item
    concerns :announcements
    concerns :discussions
    resources :calendar_events
    concerns :files, :file_images, :relative_files, :folders

    resources :external_tools, only: :show do
      collection do
        get :retrieve
      end
    end

    concerns :pages
    concerns :conferences
    concerns :media

    resources :collaborations
    get "lti_collaborations" => "collaborations#lti_index"
    get "lti_collaborations/*all" => "collaborations#lti_index"
    get "calendar" => "calendars#show"

    resources :external_tools do
      get :finished
      match :resource_selection, via: [:get, :post]
      collection do
        get :retrieve
      end
    end
  end

  resources :accounts do
    get "search(/:tab)", action: :course_user_search
    get "settings#{full_path_glob}", action: :settings
    get :reports_tab
    get :settings
    get :admin_tools
    get :eportfolio_moderation
    get "search" => "accounts#course_user_search", :as => :course_user_search
    post "account_users" => "accounts#add_account_user", :as => :add_account_user
    delete "account_users/:id" => "accounts#remove_account_user", :as => :remove_account_user
    resources :grading_standards, only: %i[index create update destroy]
    get :statistics
    get "statistics/over_time/:attribute" => "accounts#statistics_graph", :as => :statistics_graph
    get "statistics/over_time/:attribute.:format" => "accounts#statistics_graph", :as => :formatted_statistics_graph
    get :turnitin_confirmation
    get :vericite_confirmation
    resources :permissions, controller: :role_overrides, only: [:index, :create] do
      collection do
        post :add_role
        delete :remove_role
      end
    end
    get :reports
    get "calendar_settings", action: :account_calendar_settings, as: :calendar_settings

    scope(controller: :analytics_hub) do
      get "analytics_hub", action: :show, as: :analytics_hub
    end

    scope(controller: :brand_configs) do
      get "theme_editor", action: :new, as: :theme_editor
      get "brand_configs", action: :index
      post "brand_configs", action: :create
      delete "brand_configs", action: :destroy
      post "brand_configs/save_to_account", action: :save_to_account
      post "brand_configs/save_to_user_session", action: :save_to_user_session
    end

    resources :role_overrides, only: [:index, :create] do
      collection do
        post :add_role
        delete :remove_role
      end
    end

    resources :terms, except: %i[index new show edit]
    # handle the index route using terms_api_controller
    get "terms", controller: :terms_api, action: "index"

    resources :sub_accounts
    resources :calendar_events

    get :avatars
    get :sis_import
    resources :sis_imports, only: %i[create show index], controller: :sis_imports_api
    get "users" => "accounts#users", :as => "users"
    post "users" => "users#create", :as => :add_user
    get "users/:user_id/delete" => "accounts#confirm_delete_user", :as => :confirm_delete_user
    delete "users/:user_id" => "accounts#remove_user", :as => :delete_user

    # create/delete are handled by specific routes just above
    resources :users, only: %i[new edit show update]
    resources :account_notifications, only: %i[create update destroy]
    concerns :announcements
    resources :submissions

    put "sso_settings" => "authentication_providers#update_sso_settings",
        :as => :update_sso_settings
    delete "authentication_providers" => "authentication_providers#destroy_all", :as => :remove_all_authentication_providers
    resources :authentication_providers, only: %i[show] do
      get :refresh_metadata, action: :refresh_saml_metadata
    end
    resources :authentication_providers, only: %i[index create update destroy] do
      get :debugging, action: :debug_data
      put :debugging, action: :start_debugging
      delete :debugging, action: :stop_debugging
    end
    get "test_ldap_connections" => "authentication_providers#test_ldap_connection"
    get "test_ldap_binds" => "authentication_providers#test_ldap_bind"
    get "test_ldap_searches" => "authentication_providers#test_ldap_search"
    match "test_ldap_logins" => "authentication_providers#test_ldap_login", :via => [:get, :post]

    get "external_tools/sessionless_launch" => "external_tools#sessionless_launch"
    resources :external_tools do
      get :finished
      match :resource_selection, via: [:get, :post]
      collection do
        get :retrieve
      end
    end

    get "lti/resource/:resource_link_id",
        controller: "lti/message",
        action: "resource",
        as: :resource_link_id
    get "lti/basic_lti_launch_request/:message_handler_id",
        controller: "lti/message",
        action: "basic_lti_launch_request",
        as: :basic_lti_launch_request
    post "lti/tool_proxy_registration", controller: "lti/message", action: "registration", as: :tool_proxy_registration
    get "lti/tool_proxy_reregistration/:tool_proxy_id",
        controller: "lti/message",
        action: "reregistration",
        as: :tool_proxy_reregistration
    get "lti/registration_return",
        controller: "lti/message",
        action: "registration_return",
        as: :registration_return

    get "outcomes/users/:user_id" => "outcomes#user_outcome_results", :as => :user_outcomes_results
    resources :outcomes do
      get "results" => "outcomes#outcome_results"
      get "results/:id" => "outcomes#outcome_result", :as => :result
      get "alignments/:id" => "outcomes#alignment_redirect", :as => :alignment_redirect
      get :details
      collection do
        get :list
        post :add_outcome
      end
    end

    resources :outcome_groups, only: %i[create update destroy] do
      post :reorder
    end

    resources :rubrics
    resources :rubric_associations do
      resources :rubric_assessments, path: "assessments"
    end

    concerns :files, :file_images, :relative_files, :folders
    concerns :media
    concerns :groups

    resources :outcomes
    get :courses
    get "courses/:id" => "accounts#courses_redirect", :as => :courses_redirect
    resources :alerts
    resources :question_banks do
      post :bookmark
      post :reorder
      get :questions
      post :move_questions
      resources :assessment_questions
    end

    resources :user_lists, only: :create

    member do
      get :statistics
    end
    resources :developer_keys, only: :index
    get "/developer_keys/:key_id", controller: :developer_keys, action: :index, as: "account_developer_key_view"

    get "apps", controller: "lti/registrations", action: :index, as: "lti_registrations"
    get "apps/*path", controller: "lti/registrations", action: :index
    get "apps/manage", controller: "lti/registrations", action: :index, as: "lti_manage_registrations"

    get "release_notes" => "release_notes#manage", :as => :release_notes_manage

    get "grading_schemes" => "grading_schemes_json#detail_list"
    get "grading_scheme_summaries" => "grading_schemes_json#summary_list"
    get "grading_scheme_grouped" => "grading_schemes_json#grouped_list"
    post "grading_schemes/:id/archive" => "grading_schemes_json#archive"
    post "grading_schemes/:id/unarchive" => "grading_schemes_json#unarchive"
    post "grading_schemes" => "grading_schemes_json#create"
    get "grading_schemes/account_default" => "grading_schemes_json#show_account_default_grading_scheme"
    put "grading_schemes/account_default" => "grading_schemes_json#update_account_default_grading_scheme"
    delete "grading_schemes/:id" => "grading_schemes_json#destroy"
    put "grading_schemes/:id" => "grading_schemes_json#update"
    get "grading_schemes/:id/used_locations" => "grading_schemes_json#used_locations", :as => :grading_schemes_used_locations
    get "grading_schemes/:id/used_locations/:course_id" => "grading_schemes_json#used_locations_for_course", :as => :grading_schemes_used_locations_for_course
    get "grading_schemes/:id/account_used_locations" => "grading_schemes_json#account_used_locations", :as => :grading_schemes_account_used_locations
    get "grading_schemes/default" => "grading_schemes_json#show_default_grading_scheme"
    get "grading_schemes/:id" => "grading_schemes_json#show"

    get "grading_settings" => "account_grading_settings#index"
    get "grading_settings/*path" => "account_grading_settings#index"
  end

  get "images/users/:user_id" => "users#avatar_image", :as => :avatar_image
  # The following two routes are only used when local storage is enabled, which isn't the case in prod.
  # Once we fully retire the uuids, we can remove the first route.
  get "images/thumbnails/show/:id/:uuid" => "files#show_thumbnail", :as => :show_thumbnail_image
  get "images/thumbnails/show/:id" => "files#show_thumbnail", :as => :show_thumbnail_image_plain
  get "images/thumbnails/:id/:uuid" => "files#image_thumbnail", :as => :thumbnail_image
  get "images/thumbnails/:id" => "files#image_thumbnail", :as => :thumbnail_image_plain
  post "images/users/:user_id/report" => "users#report_avatar_image", :as => :report_avatar_image
  put "images/users/:user_id" => "users#update_avatar_image", :as => :update_avatar_image
  get "grades" => "users#grades"
  get "grades_for_student" => "users#grades_for_student"

  get "login" => "login#new"
  get "login/session_token" => "login#session_token", :as => :login_session_token
  delete "logout" => "login#destroy"
  get "logout" => "login#logout_landing"

  get "login/canvas" => "login/canvas#new", :as => :canvas_login
  get "login/canvas/forgot-password", to: "login/canvas#new"
  post "login/canvas" => "login/canvas#create"
  scope "login/canvas/register", as: "register" do
    get "/", to: "login/canvas#new", as: :landing
    get "/student", to: "login/canvas#new", as: :student
    get "/parent", to: "login/canvas#new", as: :parent
    get "/teacher", to: "login/canvas#new", as: :teacher
  end

  get "login/ldap" => "login/ldap#new"
  post "login/ldap" => "login/ldap#create"

  get "login/cas" => "login/cas#new"
  get "login/cas/:id" => "login/cas#new", :as => :cas_login
  post "login/cas" => "login/cas#destroy", :as => :cas_logout
  post "login/cas/:id" => "login/cas#destroy"

  get "login/saml" => "login/saml#new", :as => :saml_login_base
  get "login/saml/logout" => "login/saml#destroy"
  post "login/saml/logout" => "login/saml#destroy"
  # deprecated alias
  get "saml_logout" => "login/saml#destroy"
  get "login/saml/:id" => "login/saml#new", :as => :saml_login
  get "saml_observee" => "login/saml#observee_validation", :as => :saml_observee
  post "login/saml" => "login/saml#create"
  # deprecated alias; no longer advertised
  post "saml_consume" => "login/saml#create"

  get "login/saml_idp_discovery" => "login/saml_idp_discovery#new"
  get "login/saml_idp_discovery/:id" => "login/saml_idp_discovery#new", :as => :saml_idp_discovery_login

  # the callback URL for all OAuth1.0a based SSO
  get "login/oauth/callback" => "login/oauth#create", :as => :oauth_login_callback
  # the callback URL for all OAuth2 based SSO
  get "login/oauth2/callback" => "login/oauth2#create", :as => :oauth2_login_callback
  # the callback URL for Apple
  post "login/oauth2/callback" => "login/oauth2#create"
  # ActionController::TestCase can't deal with aliased controllers when finding
  # routes, so we let this route exist only for tests
  get "login/oauth2" => "login/oauth2#new" if Rails.env.test?

  get "login/apple" => "login/apple#new", :as => :apple_login
  post "login/apple" => "login/apple#new"
  get "login/clever" => "login/clever#new", :as => :clever_login
  # Clever gets their own callback, cause we have to add additional processing
  # for their Instant Login feature
  get "login/clever/callback" => "login/clever#create", :as => :clever_callback
  get "login/clever/:id" => "login/clever#new"
  get "login/facebook" => "login/facebook#new", :as => :facebook_login
  get "login/github" => "login/github#new", :as => :github_login
  get "login/google" => "login/google#new", :as => :google_login
  post "login/google" => "login/google#new"
  get "login/google/:id" => "login/google#new"
  get "login/linkedin" => "login/linkedin#new", :as => :linkedin_login
  get "login/microsoft" => "login/microsoft#new"
  post "login/microsoft" => "login/microsoft#new"
  get "login/microsoft/:id" => "login/microsoft#new", :as => :microsoft_login
  get "login/openid_connect" => "login/openid_connect#new"
  post "login/openid_connect" => "login/openid_connect#new"
  get "login/openid_connect/:id" => "login/openid_connect#new", :as => :openid_connect_login
  post "login/openid_connect/logout" => "login/openid_connect#destroy", :as => :openid_connect_logout

  get "login/otp" => "login/otp#new", :as => :otp_login
  post "login/otp/sms" => "login/otp#send_via_sms", :as => :send_otp_via_sms
  post "login/otp" => "login/otp#create"
  delete "login/otp/cancel" => "login/otp#cancel_otp", :as => :cancel_otp
  get "users/self/otps" => "one_time_passwords#index", :as => :one_time_passwords
  delete "users/self/otps" => "one_time_passwords#destroy_all", :as => :destroy_all_one_time_passwords

  # deprecated redirect
  get "login/:id" => "login#new"

  delete "users/:user_id/mfa" => "login/otp#destroy", :as => :disable_mfa
  get "file_session/clear" => "login#clear_file_session", :as => :clear_file_session

  get "register" => "users#new"
  get "register_from_website" => "users#new"
  get "enroll/:self_enrollment_code" => "self_enrollments#new", :as => :enroll
  get "services" => "users#services"
  get "search/bookmarks" => "users#bookmark_search", :as => :bookmark_search
  get "search/rubrics" => "search#rubrics"
  get "search/all_courses" => "search#all_courses"
  resources :users, except: [:destroy, :index] do
    match "masquerade", via: [:get, :post]
    concerns :files, :file_images

    resources :page_views, only: :index
    resources :folders do
      get :download
    end

    resources :calendar_events
    get "external_tools/:id" => "users#external_tool", :as => :external_tool
    resources :rubrics
    resources :rubric_associations do
      resources :rubric_assessments, path: :assessments
    end

    resources :pseudonyms, except: :index
    resources :question_banks, only: :index
    get :admin_merge
    get :admin_split
    get :user_for_merge
    post :merge
    get :grades
    get :manageable_courses
    get "outcomes" => "outcomes#user_outcome_results"
    get "teacher_activity/course/:course_id" => "users#teacher_activity", :as => :course_teacher_activity
    get "teacher_activity/student/:student_id" => "users#teacher_activity", :as => :student_teacher_activity
    get :media_download
    resources :messages, only: %i[index create show] do
      get :html_message
    end
  end

  get "show_message_template" => "messages#show_message_template"
  get "message_templates" => "messages#templates"
  resource :profile, controller: :profile, only: [:show, :update] do
    resources :pseudonyms, except: :index
    resources :tokens, only: [] do
      member do
        post :activate
      end
    end
    member do
      put :update_profile
      get :communication
      put :communication_update
      get :settings
      get :content_shares
      get :observees
    end
  end

  get "account_notifications" => "account_notifications#render_past_global_announcements"

  scope "/profile" do
    post "toggle_disable_inbox" => "profile#toggle_disable_inbox"
    get "profile_pictures" => "profile#profile_pics", :as => :profile_pics
    get "qr_mobile_login" => "profile#qr_mobile_login", :as => :qr_mobile_login
    delete "user_services/:id" => "users#delete_user_service", :as => :profile_user_service
    post "user_services" => "users#create_user_service", :as => :profile_create_user_service
  end

  get "about/:id" => "profile#show", :as => :user_profile
  resources :communication_channels

  get "" => "users#user_dashboard", :as => "dashboard"
  get "dashboard-sidebar" => "users#dashboard_sidebar", :as => :dashboard_sidebar
  post "users/toggle_hide_dashcard_color_overlays" => "users#toggle_hide_dashcard_color_overlays"
  get "styleguide" => "info#styleguide"
  get "accounts/:account_id/theme-preview" => "brand_configs#show"
  root to: "users#user_dashboard", as: "root", via: :get
  # backwards compatibility with the old /dashboard url
  get "dashboard" => "users#user_dashboard", :as => :dashboard_redirect

  # Thought this idea of having dashboard-scoped urls was a good idea at the
  # time... now I'm not as big a fan.
  resource :dashboard, only: [] do
    resources :content_exports, path: :data_exports
  end

  scope "/dashboard" do
    get "stream_items" => "users#dashboard_stream_items", :as => :dashboard_stream_items
    get "dashboard_cards" => "users#dashboard_cards", :as => :dashboard_dashboard_cards
    put "view" => "users#dashboard_view"
    delete "account_notifications/:id" => "users#close_notification", :as => :dashboard_close_notification
    get "eportfolios" => "eportfolios#user_index", :as => :dashboard_eportfolios
    post "comment_session" => "services_api#start_kaltura_session", :as => :dashboard_comment_session
    delete "ignore_stream_item/:id" => "users#ignore_stream_item", :as => :dashboard_ignore_stream_item
  end

  resources :plugins, only: %i[index show update]

  get "calendar" => "calendars#show"
  get "calendar2" => "calendars#show"
  get "course_sections/:course_section_id/calendar_events/:id" => "calendar_events#show", :as => :course_section_calendar_event
  get "files" => "files#index"
  get "files/folder#{full_path_glob}", controller: "files", action: "react_files", format: false, defaults: { format: "html" }
  get "files/search", controller: "files", action: "react_files", format: false, defaults: { format: "html" }
  get "files/:id/public_url" => "files#public_url", :as => :public_url
  post "files/pending" => "files#create_pending", :as => :file_create_pending
  resources :assignments, only: :index do
    resources :files, only: [] do
      post "inline_view" => "files#show", :inline => "1"
    end
  end

  resources :appointment_groups, only: %i[index show edit]

  resources :errors, only: %i[show index create], path: :error_reports

  get "health_check" => "info#health_check"
  get "health_prognosis" => "info#health_prognosis"
  # To be used for uptime reporting
  get "readiness" => "info#readiness"
  # To be used by ALB
  get "internal/readiness" => "info#readiness"
  get "deep" => "info#deep"

  get "web-app-manifest/manifest.json" => "info#web_app_manifest"

  get "browserconfig.xml", to: "info#browserconfig", defaults: { format: "xml" }

  post "object_snippet" => "context#object_snippet"
  get "saml2" => "login/saml#metadata"
  get "internal/services/jwks" => "security#jwks"

  # Routes for course exports
  get "xsd/:version.xsd" => "content_exports#xml_schema"

  get "/jobs", to: "jobs_v2#redirect", as: "jobs"
  get "/job_stats", to: "jobs_v2#job_stats", as: "job_stats"

  resources :jobs_v1, controller: :jobs, only: [:index, :show] do
    collection do
      post "batch_update"
    end
  end

  resources :jobs_v2, only: [:index]

  get "equation_images/*id" => "equation_images#show", :as => :equation_images, :id => /.+/

  # assignments at the top level (without a context) -- we have some specs that
  # assert these routes exist, but just 404 unless it is a download from local
  # storage. I'm not sure we ever actually want top-level assignments available,
  # maybe we should change the specs instead.
  # Note, if local storage is used, a file is fetched from this top level
  # (i.e. SpeedGrader document preview with Google Docs viewer)
  resources :assignments, only: [:index, :show] do
    get "files/:id/download" => "files#show", :download => "1"
  end

  resources :files, except: [:new] do
    get "download" => "files#show", :download => "1"
  end

  resources :rubrics do
    resources :rubric_assessments, path: :assessments
  end

  post "selection_test" => "external_content#selection_test"

  scope "/quizzes/quiz_submissions/:quiz_submission_id", as: "quiz_submission" do
    concerns :files
  end

  get "courses/:course_id/outcome_rollups" => "outcome_results#rollups", :as => "course_outcome_rollups"

  get "terms_of_use" => "legal_information#terms_of_use", :as => "terms_of_use_redirect"
  get "privacy_policy" => "legal_information#privacy_policy", :as => "privacy_policy_redirect"

  scope(controller: :career) do
    # Routes for course/account are explicit so that get_context works (relies on :course_id and :account_id params)
    get "career/courses/:course_id", action: :show
    get "career/courses/:course_id/*path", action: :show
    get "career/accounts/:account_id", action: :show
    get "career/accounts/:account_id/*path", action: :show
    get "career", action: :show, as: :canvas_career
    get "career/*path", action: :show, as: :canvas_career_path
  end

  scope(controller: :career_experience) do
    post "career/switch_experience", action: :switch_experience
  end

  scope(controller: :smart_search) do
    get "courses/:course_id/search", action: :show, as: :course_search
    # TODO: Add back global search once we have a good way to handle it
    # get "search", action: :show
  end

  scope(controller: :translation) do
    post "courses/:course_id/translate", action: :translate, as: :translate
    post "courses/:course_id/translate/paragraph", action: :translate_paragraph, as: :translate_paragraph
  end

  scope(controller: "lti/asset_processor_launch") do
    get "asset_processors/:asset_processor_id/launch", action: :launch_settings, as: :asset_processor_settings_launch
    get "asset_processors/:asset_processor_id/reports/:report_id/launch", action: :launch_report, as: :asset_report_launch
  end

  scope(controller: "lti/eula_launch") do
    %w[course account].each do |context|
      get "#{context}s/:#{context}_id/external_tools/:context_external_tool_id/eula_launch", action: :launch_eula, as: "#{context}_tool_eula_launch"
    end
  end

  ### API routes ###

  # TODO: api routes can't yet take advantage of concerns for DRYness, because of
  # the way ApiRouteSet works. For now we get around it by defining methods
  # inline in the routes file, but getting concerns working would rawk.
  ApiRouteSet::V1.draw(self) do
    scope(controller: :courses) do
      get "courses", action: :index, as: "courses"
      put "courses/:id", action: :update
      get "courses/:id", action: :show, as: "course"
      delete "courses/:id", action: :destroy
      post "accounts/:account_id/courses", action: :create
      get "courses/:course_id/students", action: :students
      get "courses/:course_id/settings", action: :api_settings, as: "course_settings"
      put "courses/:course_id/settings", action: :update_settings
      get "courses/:course_id/recent_students", action: :recent_students, as: "course_recent_students"
      get "courses/:course_id/users", action: :users, as: "course_users"
      get "courses/:course_id/collaborations", controller: :collaborations, action: :api_index, as: "course_collaborations_index"
      delete "courses/:course_id/collaborations/:id", controller: :collaborations, action: :destroy
      put "courses/:id/quizzes", action: "new_quizzes_selection_update", as: "course_new_quizzes_selection_update"
      post "courses/:id/dismiss_migration_limitation_message", action: "dismiss_migration_limitation_msg", as: "course_dismiss_migration_limitation_msg"

      # this api endpoint has been removed, it was redundant with just courses#users
      # we keep it around for backward compatibility though
      get "courses/:course_id/search_users", action: :users
      get "courses/:course_id/users/:id", action: :user, as: "course_user"
      get "courses/:course_id/users/:user_id/progress", action: :user_progress
      get "courses/:course_id/content_share_users", action: :content_share_users, as: "course_content_share_users"
      get "courses/:course_id/activity_stream", action: :activity_stream, as: "course_activity_stream"
      get "courses/:course_id/activity_stream/summary", action: :activity_stream_summary, as: "course_activity_stream_summary"
      get "courses/:course_id/bulk_user_progress", action: :bulk_user_progress, as: "course_bulk_user_progress"
      get "courses/:course_id/todo", action: :todo_items, as: "course_todo_list_items"
      post "courses/:course_id/preview_html", action: :preview_html
      post "courses/:course_id/course_copy", controller: :content_imports, action: :copy_course_content
      get "courses/:course_id/course_copy/:id", controller: :content_imports, action: :copy_course_status, as: :course_copy_status
      get  "courses/:course_id/files", controller: :files, action: :api_index, as: "course_files"
      post "courses/:course_id/files", action: :create_file, as: "course_create_file"
      get "courses/:course_id/folders", controller: :folders, action: :list_all_folders, as: "course_folders"
      get "courses/:course_id/folders_and_files", controller: :folders, action: :list_all_folders_and_files, as: "course_folders_and_files"
      post "courses/:course_id/folders", controller: :folders, action: :create
      get "courses/:course_id/folders/by_path/*full_path", controller: :folders, action: :resolve_path
      get "courses/:course_id/folders/by_path", controller: :folders, action: :resolve_path
      get "courses/:course_id/folders/icon_maker", controller: :folders, action: :icon_maker_folder
      get "courses/:course_id/folders/media", controller: :folders, action: :media_folder
      get "courses/:course_id/folders/:id", controller: :folders, action: :show, as: "course_folder"
      get "media_objects", controller: "media_objects", action: :index, as: :media_objects
      get "courses/:course_id/media_objects", controller: "media_objects", action: :index, as: :course_media_objects
      get "groups/:group_id/media_objects", controller: "media_objects", action: :index, as: :group_media_objects
      get "media_attachments", controller: "media_objects", action: :index, as: :media_attachments
      get "courses/:course_id/media_attachments", controller: "media_objects", action: :index, as: :course_media_attachments
      get "groups/:group_id/media_attachments", controller: "media_objects", action: :index, as: :group_media_attachments
      put "accounts/:account_id/courses", action: :batch_update
      post "courses/:course_id/ping", action: :ping, as: "course_ping"

      get "courses/:course_id/link_validation", action: :link_validation, as: "course_link_validation"
      post "courses/:course_id/link_validation", action: :start_link_validation

      get "courses/:course_id/youtube_migration/scan", action: :youtube_migration_scan, as: "course_youtube_migration_scan"
      post "courses/:course_id/youtube_migration/scan", action: :start_youtube_migration_scan
      put "courses/:course_id/youtube_migration/scan/:scan_id", action: :update_youtube_migration_scan
      post "courses/:course_id/youtube_migration/convert", action: :start_youtube_migration_convert
      get "courses/:course_id/youtube_migration/conversion_status", action: :youtube_migration_conversion_status

      post "courses/:course_id/reset_content", action: :reset_content
      get  "users/:user_id/courses", action: :user_index, as: "user_courses"
      get "courses/:course_id/effective_due_dates", action: :effective_due_dates, as: "course_effective_due_dates"
      get "courses/:course_id/permissions", action: :permissions

      get "courses/:course_id/student_view_student", action: :student_view_student
    end

    scope(controller: :ai_experiences) do
      get "courses/:course_id/ai_experiences", action: :index, as: "course_ai_experiences"
      post "courses/:course_id/ai_experiences", action: :create
      get "courses/:course_id/ai_experiences/new", action: :new, as: "new_course_ai_experience"
      get "courses/:course_id/ai_experiences/:id", action: :show, as: "course_ai_experience"
<<<<<<< HEAD
      get "courses/:course_id/ai_experiences/:id/edit", action: :edit, as: "edit_course_ai_experience"
      put "courses/:course_id/ai_experiences/:id", action: :update
      delete "courses/:course_id/ai_experiences/:id", action: :destroy
=======
      get "courses/:course_id/ai_experiences/:id/edit", action: :edit, as: "course_ai_experience_edit"
      put "courses/:course_id/ai_experiences/:id", action: :update
      delete "courses/:course_id/ai_experiences/:id", action: :destroy, as: "course_ai_experience_destroy"
      post "courses/:course_id/ai_experiences/:id/continue_conversation", action: :continue_conversation, as: "course_ai_experience_continue_conversation"
      get "courses/:course_id/ai_experiences/:id/messages", action: :messages, as: "course_ai_experience_messages"
    end

    scope(controller: :microfrontends_release_tag_override) do
      get "microfrontends/release_tag_override", action: :create, as: :microfrontends_release_tag_override
      delete "microfrontends/release_tag_override", action: :destroy
>>>>>>> 8d1d98d9
    end

    scope(controller: :account_calendars_api) do
      get "account_calendars", action: :index, as: :account_calendars
      get "account_calendars/:account_id", action: :show, as: :account_calendar
      put "account_calendars/:account_id", action: :update, as: :update_account_calendar
      put "accounts/:account_id/account_calendars", action: :bulk_update, as: :bulk_update_account_calendars
      get "accounts/:account_id/account_calendars", action: :all_calendars, as: :all_account_calendars
      get "accounts/:account_id/visible_calendars_count", action: :visible_calendars_count, as: :visible_calendars_count
    end

    scope(controller: :account_notifications) do
      post "accounts/:account_id/account_notifications", action: :create, as: "account_notification"
      put "accounts/:account_id/account_notifications/:id", action: :update, as: "account_notification_update"
      get "accounts/:account_id/account_notifications", action: :user_index, as: "user_account_notifications" # to change the api docs
      get "accounts/:account_id/users/:user_id/account_notifications", action: :user_index_deprecated # for back compat
      get "accounts/:account_id/account_notifications/:id", action: :show, as: "user_account_notification_show"
      get "accounts/:account_id/users/:user_id/account_notifications/:id", action: :show_deprecated
      delete "accounts/:account_id/account_notifications/:id", action: :user_close_notification, as: "user_account_notification"
      delete "accounts/:account_id/users/:user_id/account_notifications/:id", action: :user_close_notification_deprecated
    end

    scope(controller: :brand_configs_api) do
      get "brand_variables", action: :show
      get "accounts/:account_id/brand_variables", action: :show_context
      get "courses/:course_id/brand_variables", action: :show_context
    end

    scope(controller: :accounts) do
      get "settings/environment", action: :environment
    end

    scope(controller: :tabs) do
      get "accounts/:account_id/tabs", action: :index, as: "account_tabs"
      get "courses/:course_id/tabs", action: :index, as: "course_tabs"
      get "groups/:group_id/tabs", action: :index, as: "group_tabs"
      get "users/:user_id/tabs", action: :index, as: "user_profile_tabs"
      put "courses/:course_id/tabs/:tab_id", action: :update
    end

    scope(controller: :gradebook_filters_api) do
      get "courses/:course_id/gradebook_filters", action: :index
      post "courses/:course_id/gradebook_filters", action: :create
      get "courses/:course_id/gradebook_filters/:id", action: :show
      put "courses/:course_id/gradebook_filters/:id", action: :update
      delete "courses/:course_id/gradebook_filters/:id", action: :destroy
    end

    scope(controller: :scopes_api) do
      get "accounts/:account_id/scopes", action: :index
    end

    scope(controller: :sections) do
      get "courses/:course_id/sections", action: :index, as: "course_sections"
      get "courses/:course_id/sections/:id", action: :show, as: "course_section"
      get "sections/:id", action: :show
      post "courses/:course_id/sections", action: :create
      put "sections/:id", action: :update
      delete "sections/:id", action: :destroy
      post "sections/:id/crosslist/:new_course_id", action: :crosslist
      delete "sections/:id/crosslist", action: :uncrosslist
    end

    scope(controller: :enrollments_api) do
      get  "courses/:course_id/enrollments", action: :index, as: "course_enrollments"
      get  "sections/:section_id/enrollments", action: :index, as: "section_enrollments"
      get  "users/:user_id/enrollments", action: :index, as: "user_enrollments"
      get  "users/:user_id/temporary_enrollment_status", action: :show_temporary_enrollment_status
      get  "accounts/:account_id/enrollments/:id", action: :show, as: "enrollment"

      post "accounts/:account_id/bulk_enrollment", action: :bulk_enrollment, as: "bulk_enrollment"
      post "courses/:course_id/enrollments", action: :create
      post "sections/:section_id/enrollments", action: :create
      post "courses/:course_id/enrollments/:id/accept", action: :accept
      post "courses/:course_id/enrollments/:id/reject", action: :reject

      put "courses/:course_id/users/:user_id/last_attended", action: :last_attended
      put "courses/:course_id/enrollments/:id/reactivate", action: :reactivate, as: "reactivate_enrollment"

      delete "courses/:course_id/enrollments/:id", action: :destroy, as: "destroy_enrollment"
    end

    scope(controller: :temporary_enrollment_pairings_api) do
      get "accounts/:account_id/temporary_enrollment_pairings", action: :index
      get "accounts/:account_id/temporary_enrollment_pairings/:id", action: :show
      get "accounts/:account_id/temporary_enrollment_pairings/new", action: :new
      post "accounts/:account_id/temporary_enrollment_pairings", action: :create
      delete "accounts/:account_id/temporary_enrollment_pairings/:id", action: :destroy
    end

    scope(controller: :terms_api) do
      get "accounts/:account_id/terms", action: :index, as: "enrollment_terms"
      get "accounts/:account_id/terms/:id", action: :show, as: "enrollment_term"
    end

    scope(controller: :terms) do
      post "accounts/:account_id/terms", action: :create
      put "accounts/:account_id/terms/:id", action: :update
      delete "accounts/:account_id/terms/:id", action: :destroy
    end

    scope(controller: :tokens) do
      get "users/:user_id/user_generated_tokens", action: :user_generated_tokens, as: "user_generated_tokens"
      get "users/:user_id/tokens/:id", action: :show, as: "token"
      post "users/:user_id/tokens", action: :create, as: "tokens"
      put "users/:user_id/tokens/:id", action: :update
      delete "users/:user_id/tokens/:id", action: :destroy
    end

    scope(controller: :authentication_audit_api) do
      get "audit/authentication/logins/:login_id", action: :for_login, as: "audit_authentication_login"
      get "audit/authentication/accounts/:account_id", action: :for_account, as: "audit_authentication_account"
      get "audit/authentication/users/:user_id", action: :for_user, as: "audit_authentication_user"
    end

    scope(controller: :grade_change_audit_api) do
      get "audit/grade_change/assignments/:assignment_id", action: :for_assignment, as: "audit_grade_change_assignment"
      get "audit/grade_change/courses/:course_id", action: :for_course, as: "audit_grade_change_course"
      get "audit/grade_change/students/:student_id", action: :for_student, as: "audit_grade_change_student"
      get "audit/grade_change/graders/:grader_id", action: :for_grader, as: "audit_grade_change_grader"
      get "audit/grade_change/courses/:course_id/assignments/:assignment_id",
          action: :for_course_and_other_parameters,
          as: "audit_grade_change_course_assignment"
      get "audit/grade_change/courses/:course_id/assignments/:assignment_id/graders/:grader_id",
          action: :for_course_and_other_parameters,
          as: "audit_grade_change_course_assignment_grader"
      get "audit/grade_change/courses/:course_id/assignments/:assignment_id/graders/:grader_id/students/:student_id",
          action: :for_course_and_other_parameters,
          as: "audit_grade_change_course_assignment_grader_student"
      get "audit/grade_change/courses/:course_id/assignments/:assignment_id/students/:student_id",
          action: :for_course_and_other_parameters,
          as: "audit_grade_change_course_assignment_student"
      get "audit/grade_change/courses/:course_id/graders/:grader_id",
          action: :for_course_and_other_parameters,
          as: "audit_grade_change_course_grader"
      get "audit/grade_change/courses/:course_id/graders/:grader_id/students/:student_id",
          action: :for_course_and_other_parameters,
          as: "audit_grade_change_course_grader_student"
      get "audit/grade_change/courses/:course_id/students/:student_id",
          action: :for_course_and_other_parameters,
          as: "audit_grade_change_course_student"
      get "audit/grade_change", action: :query, as: "audit_grade_change"
    end

    scope(controller: :course_audit_api) do
      get "audit/course/courses/:course_id", action: :for_course, as: "audit_course_for_course"
      get "audit/course/accounts/:account_id", action: :for_account, as: "audit_course_for_account"
    end

    scope(controller: :assignment_overrides) do
      get "courses/:course_id/assignments/:assignment_id/overrides", action: :index
      post "courses/:course_id/assignments/:assignment_id/overrides", action: :create
      get "courses/:course_id/assignments/:assignment_id/overrides/:id", action: :show, as: "assignment_override"
      put "courses/:course_id/assignments/:assignment_id/overrides/:id", action: :update
      delete "courses/:course_id/assignments/:assignment_id/overrides/:id", action: :destroy
      get "sections/:course_section_id/assignments/:assignment_id/override", action: :section_alias
      get "groups/:group_id/assignments/:assignment_id/override", action: :group_alias
      get "courses/:course_id/assignments/overrides", action: :batch_retrieve
      put "courses/:course_id/assignments/overrides", action: :batch_update
      post "courses/:course_id/assignments/overrides", action: :batch_create
    end

    scope(controller: :assignments_api) do
      get "courses/:course_id/assignments/gradeable_students", controller: :submissions_api, action: :multiple_gradeable_students, as: "multiple_assignments_gradeable_students"
      get "courses/:course_id/assignments", action: :index, as: "course_assignments"
      get "courses/:course_id/assignment_groups/:assignment_group_id/assignments", action: :index, as: "course_assignment_group_assignments"
      get "users/:user_id/courses/:course_id/assignments", action: :user_index, as: "user_course_assignments"
      put "courses/:course_id/assignments/bulk_update", action: :bulk_update
      get "courses/:course_id/assignments/:id", action: :show, as: "course_assignment"
      get "courses/:course_id/assignments/:assignment_id/users/:user_id/group_members", action: :student_group_members
      post "courses/:course_id/assignments", action: :create
      put "courses/:course_id/assignments/:id", action: :update
      post "courses/:course_id/assignments/:assignment_id/duplicate", action: :duplicate
      post "courses/:course_id/assignments/:assignment_id/retry_alignment_clone", action: :retry_alignment_clone
      delete "courses/:course_id/assignments/:id", action: :destroy, controller: :assignments
    end

    scope(controller: "assignment_extensions") do
      post "courses/:course_id/assignments/:assignment_id/extensions", action: :create, as: "course_assignment_extensions_create"
    end

    scope(controller: :peer_reviews_api) do
      get "courses/:course_id/assignments/:assignment_id/peer_reviews", action: :index
      get "sections/:section_id/assignments/:assignment_id/peer_reviews", action: :index
      get "courses/:course_id/assignments/:assignment_id/submissions/:submission_id/peer_reviews", action: :index
      get "sections/:section_id/assignments/:assignment_id/submissions/:submission_id/peer_reviews", action: :index
      post "courses/:course_id/assignments/:assignment_id/submissions/:submission_id/peer_reviews", action: :create
      post "sections/:section_id/assignments/:assignment_id/submissions/:submission_id/peer_reviews", action: :create
      delete "courses/:course_id/assignments/:assignment_id/submissions/:submission_id/peer_reviews", action: :destroy
      delete "sections/:section_id/assignments/:assignment_id/submissions/:submission_id/peer_reviews", action: :destroy
    end

    scope(controller: :moderation_set) do
      get "courses/:course_id/assignments/:assignment_id/moderated_students", action: :index, as: :moderated_students
      post "courses/:course_id/assignments/:assignment_id/moderated_students", action: :create, as: :add_moderated_students
    end

    scope(controller: :submissions_api) do
      [%w[course course], %w[section course_section]].each do |(context, path_prefix)|
        post "#{context.pluralize}/:#{context}_id/submissions/update_grades", action: :bulk_update
        put "#{context.pluralize}/:#{context}_id/assignments/:assignment_id/submissions/:user_id/read", action: :mark_submission_read, as: "#{context}_submission_mark_read"
        delete "#{context.pluralize}/:#{context}_id/assignments/:assignment_id/submissions/:user_id/read", action: :mark_submission_unread, as: "#{context}_submission_mark_unread"
        put "#{context.pluralize}/:#{context}_id/assignments/:assignment_id/submissions/:user_id/read/:item", action: :mark_submission_item_read, as: "#{context}_submission_mark_item_read"
        put "#{context.pluralize}/:#{context}_id/submissions/bulk_mark_read", action: :mark_bulk_submissions_as_read, as: "#{context}_submissions_bulk_mark_read"
        put "#{context.pluralize}/:#{context}_id/submissions/:user_id/clear_unread", action: :submissions_clear_unread, as: "#{context}_submissions_clear_unread"
        get "#{context.pluralize}/:#{context}_id/assignments/:assignment_id/submissions/:user_id/document_annotations/read", action: :document_annotations_read_state, as: "#{path_prefix}_submission_document_annotations_read_state"
        put "#{context.pluralize}/:#{context}_id/assignments/:assignment_id/submissions/:user_id/document_annotations/read", action: :mark_document_annotations_read, as: "#{path_prefix}_submission_document_annotations_mark_read"
        get "#{context.pluralize}/:#{context}_id/assignments/:assignment_id/submissions/:user_id/rubric_comments/read", action: :rubric_assessments_read_state, as: "#{path_prefix}_submission_rubric_comments_read_state"
        put "#{context.pluralize}/:#{context}_id/assignments/:assignment_id/submissions/:user_id/rubric_comments/read", action: :mark_rubric_assessments_read, as: "#{path_prefix}_submission_rubric_comments_mark_read"
        get "#{context.pluralize}/:#{context}_id/assignments/:assignment_id/submissions/:user_id/rubric_assessments/read", action: :rubric_assessments_read_state, as: "#{path_prefix}_submission_rubric_assessments_read_state"
        put "#{context.pluralize}/:#{context}_id/assignments/:assignment_id/submissions/:user_id/rubric_assessments/read", action: :mark_rubric_assessments_read, as: "#{path_prefix}_submission_rubric_assessments_mark_read"
        get "#{context.pluralize}/:#{context}_id/assignments/:assignment_id/submissions", action: :index, as: "#{path_prefix}_assignment_submissions"
        get "#{context.pluralize}/:#{context}_id/students/submissions", controller: :submissions_api, action: :for_students, as: "#{path_prefix}_student_submissions"
        get "#{context.pluralize}/:#{context}_id/assignments/:assignment_id/submissions/:user_id", action: :show, as: "#{path_prefix}_assignment_submission"
        get "#{context.pluralize}/:#{context}_id/assignments/:assignment_id/anonymous_submissions/:anonymous_id", action: :show_anonymous
        post "#{context.pluralize}/:#{context}_id/assignments/:assignment_id/submissions", action: :create, controller: :submissions
        post "#{context.pluralize}/:#{context}_id/assignments/:assignment_id/submissions/:user_id/files", action: :create_file
        put "#{context.pluralize}/:#{context}_id/assignments/:assignment_id/submissions/:user_id", action: :update
        put "#{context.pluralize}/:#{context}_id/assignments/:assignment_id/anonymous_submissions/:anonymous_id", action: :update_anonymous
        post "#{context.pluralize}/:#{context}_id/assignments/:assignment_id/submissions/update_grades", action: :bulk_update
        get "#{context.pluralize}/:#{context}_id/assignments/:assignment_id/submission_summary", action: :submission_summary, as: "#{path_prefix}_assignment_submission_summary"
      end
      get "courses/:course_id/assignments/:assignment_id/gradeable_students", action: :gradeable_students, as: "course_assignment_gradeable_students"
    end

    scope(controller: :anonymous_provisional_grades) do
      get "courses/:course_id/assignments/:assignment_id/anonymous_provisional_grades/status",
          action: :status,
          as: "course_assignment_anonymous_provisional_status"
    end

    scope(controller: :provisional_grades) do
      put "courses/:course_id/assignments/:assignment_id/provisional_grades/bulk_select",
          action: :bulk_select,
          as: "bulk_select_provisional_grades"
      get "courses/:course_id/assignments/:assignment_id/provisional_grades/status",
          action: :status,
          as: "course_assignment_provisional_status"
      post "courses/:course_id/assignments/:assignment_id/provisional_grades/publish",
           action: :publish,
           as: "publish_provisional_grades"
      put "courses/:course_id/assignments/:assignment_id/provisional_grades/:provisional_grade_id/select",
          action: :select,
          as: "select_provisional_grade"
    end

    scope(controller: :submission_comments_api) do
      post "/courses/:course_id/assignments/:assignment_id/submissions/:user_id/comments/files", action: :create_file
      put "courses/:course_id/assignments/:assignment_id/submissions/:user_id/comments/:id", action: :update
      delete "courses/:course_id/assignments/:assignment_id/submissions/:user_id/comments/:id", action: :destroy
    end

    post "/courses/:course_id/assignments/:assignment_id/submissions/:user_id/annotation_notification", action: :annotation_notification, controller: :submission_comments_api

    scope(controller: :gradebook_history_api) do
      get "courses/:course_id/gradebook_history/days", action: :days, as: "gradebook_history"
      get "courses/:course_id/gradebook_history/feed", action: :feed, as: "gradebook_history_feed"
      get "courses/:course_id/gradebook_history/:date", action: :day_details, as: "gradebook_history_for_day"
      get "courses/:course_id/gradebook_history/:date/graders/:grader_id/assignments/:assignment_id/submissions", action: :submissions, as: "gradebook_history_submissions"
    end

    get "courses/:course_id/assignment_groups", controller: :assignment_groups, action: :index
    scope(controller: :assignment_groups_api) do
      resources :assignment_groups, path: "courses/:course_id/assignment_groups", name_prefix: "course_", except: :index
    end

    scope(controller: :discussion_topics) do
      get "courses/:course_id/discussion_topics", action: :index, as: "course_discussion_topics"
      get "groups/:group_id/discussion_topics", action: :index, as: "group_discussion_topics"
    end

    scope(controller: :content_migrations) do
      %w[account course group user].each do |context|
        get "#{context.pluralize}/:#{context}_id/content_migrations/migrators", action: :available_migrators, as: "#{context}_content_migration_migrators_list"
        get "#{context.pluralize}/:#{context}_id/content_migrations/:id", action: :show, as: "#{context}_content_migration"
        get "#{context.pluralize}/:#{context}_id/content_migrations", action: :index, as: "#{context}_content_migration_list"
        post "#{context.pluralize}/:#{context}_id/content_migrations", action: :create, as: "#{context}_content_migration_create"
        put "#{context.pluralize}/:#{context}_id/content_migrations/:id", action: :update, as: "#{context}_content_migration_update"
        get "#{context.pluralize}/:#{context}_id/content_migrations/:id/selective_data", action: :content_list, as: "#{context}_content_migration_selective_data"
      end
      get "courses/:course_id/content_migrations/:id/asset_id_mapping", action: :asset_id_mapping
    end

    scope(controller: :migration_issues) do
      %w[account course group user].each do |context|
        get "#{context.pluralize}/:#{context}_id/content_migrations/:content_migration_id/migration_issues/:id", action: :show, as: "#{context}_content_migration_migration_issue"
        get "#{context.pluralize}/:#{context}_id/content_migrations/:content_migration_id/migration_issues", action: :index, as: "#{context}_content_migration_migration_issue_list"
        post "#{context.pluralize}/:#{context}_id/content_migrations/:content_migration_id/migration_issues", action: :create, as: "#{context}_content_migration_migration_issue_create"
        put "#{context.pluralize}/:#{context}_id/content_migrations/:content_migration_id/migration_issues/:id", action: :update, as: "#{context}_content_migration_migration_issue_update"
      end
    end

    scope(controller: :discussion_topics_api) do
      put "courses/:course_id/discussion_topics/migrate_disallow", action: :migrate_disallow
      put "courses/:course_id/discussion_topics/update_discussion_types", action: :update_discussion_types

      %w[course group].each do |context|
        put "#{context.pluralize}/:#{context}_id/discussion_topics/read_all", action: :mark_all_topic_read, as: "#{context}_discussion_mark_all_read"
        put "#{context.pluralize}/:#{context}_id/discussion_topics/:topic_id/read", action: :mark_topic_read, as: "#{context}_discussion_topic_mark_read"
        delete "#{context.pluralize}/:#{context}_id/discussion_topics/:topic_id/read", action: :mark_topic_unread, as: "#{context}_discussion_topic_mark_unread"
        put "#{context.pluralize}/:#{context}_id/discussion_topics/:topic_id/read_all", action: :mark_all_read, as: "#{context}_discussion_topic_mark_all_read"
        delete "#{context.pluralize}/:#{context}_id/discussion_topics/:topic_id/read_all", action: :mark_all_unread, as: "#{context}_discussion_topic_mark_all_unread"
        put "#{context.pluralize}/:#{context}_id/discussion_topics/:topic_id/entries/:entry_id/read", action: :mark_entry_read, as: "#{context}_discussion_topic_discussion_entry_mark_read"
        delete "#{context.pluralize}/:#{context}_id/discussion_topics/:topic_id/entries/:entry_id/read", action: :mark_entry_unread, as: "#{context}_discussion_topic_discussion_entry_mark_unread"

        get "#{context.pluralize}/:#{context}_id/discussion_topics/:topic_id", action: :show, as: "#{context}_discussion_topic"
        post "#{context.pluralize}/:#{context}_id/discussion_topics", controller: :discussion_topics, action: :create
        put "#{context.pluralize}/:#{context}_id/discussion_topics/:topic_id", controller: :discussion_topics, action: :update
        post "#{context.pluralize}/:#{context}_id/discussion_topics/reorder", controller: :discussion_topics, action: :reorder
        delete "#{context.pluralize}/:#{context}_id/discussion_topics/:topic_id", controller: :discussion_topics, action: :destroy

        get "#{context.pluralize}/:#{context}_id/discussion_topics/:topic_id/view", action: :view, as: "#{context}_discussion_topic_view"
        get "#{context.pluralize}/:#{context}_id/discussion_topics/:topic_id/summaries", action: :find_summary, as: "#{context}_discussion_topic_summary"
        post "#{context.pluralize}/:#{context}_id/discussion_topics/:topic_id/summaries", action: :find_or_create_summary, as: "#{context}_discussion_topic_create_summary"
        put "#{context.pluralize}/:#{context}_id/discussion_topics/:topic_id/summaries/disable", action: :disable_summary, as: "#{context}_discussion_topic_disable_summary"
        post "#{context.pluralize}/:#{context}_id/discussion_topics/:topic_id/summaries/:summary_id/feedback", action: :summary_feedback, as: "#{context}_discussion_topic_summary_feedback"
        get "#{context.pluralize}/:#{context}_id/discussion_topics/:topic_id/insights", action: :insight, as: "#{context}_discussion_topic_insight"
        post "#{context.pluralize}/:#{context}_id/discussion_topics/:topic_id/insights", action: :insight_generation, as: "#{context}_discussion_topic_insight_generation"
        get "#{context.pluralize}/:#{context}_id/discussion_topics/:topic_id/insights/entries", action: :insight_entries, as: "#{context}_discussion_topic_insight_entries"
        put "#{context.pluralize}/:#{context}_id/discussion_topics/:topic_id/insights/entries/:entry_id", action: :insight_entry_update, as: "#{context}_discussion_topic_insight_entry_update"
        post "#{context.pluralize}/:#{context}_id/discussion_topics/:topic_id/duplicate", action: :duplicate
        get "#{context.pluralize}/:#{context}_id/discussion_topics/:topic_id/entry_list", action: :entry_list, as: "#{context}_discussion_topic_entry_list"
        post "#{context.pluralize}/:#{context}_id/discussion_topics/:topic_id/entries", action: :add_entry, as: "#{context}_discussion_add_entry"
        get "#{context.pluralize}/:#{context}_id/discussion_topics/:topic_id/entries", action: :entries, as: "#{context}_discussion_entries"
        post "#{context.pluralize}/:#{context}_id/discussion_topics/:topic_id/entries/:entry_id/replies", action: :add_reply, as: "#{context}_discussion_add_reply"
        get "#{context.pluralize}/:#{context}_id/discussion_topics/:topic_id/entries/:entry_id/replies", action: :replies, as: "#{context}_discussion_replies"
        put "#{context.pluralize}/:#{context}_id/discussion_topics/:topic_id/entries/:id", controller: :discussion_entries, action: :update, as: "#{context}_discussion_update_reply"
        delete "#{context.pluralize}/:#{context}_id/discussion_topics/:topic_id/entries/:id", controller: :discussion_entries, action: :destroy, as: "#{context}_discussion_delete_reply"

        post "#{context.pluralize}/:#{context}_id/discussion_topics/:topic_id/entries/:entry_id/rating",
             action: :rate_entry,
             as: "#{context}_discussion_topic_discussion_entry_rate"
        put "#{context.pluralize}/:#{context}_id/discussion_topics/:topic_id/subscribed", action: :subscribe_topic, as: "#{context}_discussion_topic_subscribe"
        delete "#{context.pluralize}/:#{context}_id/discussion_topics/:topic_id/subscribed", action: :unsubscribe_topic, as: "#{context}_discussion_topic_unsubscribe"
      end
    end

    scope(controller: :discussion_topic_users) do
      get "courses/:course_id/discussion_topics/:topic_id/messageable_users", action: :search, as: "course_discussion_messageable_users"
      get "groups/:group_id/discussion_topics/:topic_id/messageable_users", action: :search, as: "group_discussion_messageable_users"
    end

    scope(controller: :collaborations) do
      get "collaborations/:id/members", action: :members, as: "collaboration_members"
      get "courses/:course_id/potential_collaborators", action: :potential_collaborators, as: "course_potential_collaborators"
      get "groups/:group_id/potential_collaborators", action: :potential_collaborators, as: "group_potential_collaborators"
    end

    scope(controller: "microsoft_sync/groups") do
      post "courses/:course_id/microsoft_sync/group", action: :create
      get "courses/:course_id/microsoft_sync/group", action: :show
      delete "courses/:course_id/microsoft_sync/group", action: :destroy
      post "courses/:course_id/microsoft_sync/schedule_sync", action: :sync
    end

    scope(controller: :external_tools) do
      post "/accounts/:account_id/external_tools/rce_favorites/:id", action: :mark_rce_favorite, as: :account_external_tools_mark_rce_favorite
      delete "/accounts/:account_id/external_tools/rce_favorites/:id", action: :unmark_rce_favorite, as: :account_external_tools_unmark_rce_favorite

      post "/accounts/:account_id/external_tools/top_nav_favorites/:id", action: :add_top_nav_favorite, as: :account_external_tools_add_top_nav_favorite
      delete "/accounts/:account_id/external_tools/top_nav_favorites/:id", action: :remove_top_nav_favorite, as: :account_external_tools_remove_top_nav_favorite

      get "/courses/:course_id/external_tools/visible_course_nav_tools", action: :visible_course_nav_tools, as: :visible_course_nav_tools
      get "/external_tools/visible_course_nav_tools", action: :all_visible_nav_tools, as: :all_visible_nav_tools

      %w[course account].each do |context|
        get "#{context}s/:#{context}_id/external_tools/sessionless_launch", action: :generate_sessionless_launch, as: "#{context}_external_tool_sessionless_launch"
        get "#{context}s/:#{context}_id/external_tools/:external_tool_id", action: :show, as: "#{context}_external_tool_show"

        # Migration URL
        get "#{context}s/:#{context}_id/external_tools/:external_tool_id/migration_info", action: :migration_info, as: "#{context}_external_tool_migration_info"

        get "#{context}s/:#{context}_id/external_tools", action: :index, as: "#{context}_external_tools"
        post "#{context}s/:#{context}_id/external_tools", action: :create, as: "#{context}_external_tools_create"
        post "#{context}s/:#{context}_id/create_tool_with_verification", action: :create_tool_with_verification, as: "#{context}_create_tool_with_verification"
        put "#{context}s/:#{context}_id/external_tools/:external_tool_id", action: :update, as: "#{context}_external_tools_update"
        delete "#{context}s/:#{context}_id/external_tools/:external_tool_id", action: :destroy, as: "#{context}_external_tools_delete"
      end

      get "groups/:group_id/external_tools", action: :index, as: "group_external_tools"
    end

    scope(controller: "lti/lti_apps") do
      %w[course account].each do |context|
        get "#{context}s/:#{context}_id/lti_apps/launch_definitions", action: :launch_definitions, as: "#{context}_launch_definitions"
        get "#{context}s/:#{context}_id/lti_apps", action: :index, as: "#{context}_app_definitions"
      end
    end

    scope(controller: "lti/tool_proxy") do
      %w[course account].each do |context|
        delete "#{context}s/:#{context}_id/tool_proxies/:tool_proxy_id",
               action: :destroy,
               as: "#{context}_delete_tool_proxy"
        put "#{context}s/:#{context}_id/tool_proxies/:tool_proxy_id",
            action: :update,
            as: "#{context}_update_tool_proxy"

        delete "#{context}s/:#{context}_id/tool_proxies/:tool_proxy_id/update",
               action: :dismiss_update,
               as: "#{context}_dismiss_update_tool_proxy"
        put "#{context}s/:#{context}_id/tool_proxies/:tool_proxy_id/update",
            action: :accept_update,
            as: "#{context}_accept_update_tool_proxy"
      end
    end

    scope(controller: :external_feeds) do
      %w[course group].each do |context|
        get "#{context}s/:#{context}_id/external_feeds", action: :index, as: "#{context}_external_feeds"
        post "#{context}s/:#{context}_id/external_feeds", action: :create, as: "#{context}_external_feeds_create"
        delete "#{context}s/:#{context}_id/external_feeds/:external_feed_id", action: :destroy, as: "#{context}_external_feeds_delete"
      end
    end

    scope(controller: :sis_imports_api) do
      post "accounts/:account_id/sis_imports", action: :create
      put "accounts/:account_id/sis_imports/abort_all_pending", action: :abort_all_pending
      get "accounts/:account_id/sis_imports/importing", action: :importing
      get "accounts/:account_id/sis_imports/:id", action: :show
      get "accounts/:account_id/sis_imports", action: :index, as: "account_sis_imports"
      put "accounts/:account_id/sis_imports/:id/abort", action: :abort
      put "accounts/:account_id/sis_imports/:id/restore_states", action: :restore_states
    end

    scope(controller: :sis_import_errors_api) do
      get "accounts/:account_id/sis_imports/:id/errors", action: :index, as: :sis_batch_import_errors
      get "accounts/:account_id/sis_import_errors", action: :index, as: :account_sis_import_errors
    end

    scope(controller: :outcome_imports_api) do
      %w[account course].each do |context|
        post "#{context}s/:#{context}_id/outcome_imports(/group/:learning_outcome_group_id)", action: :create
        get "#{context}s/:#{context}_id/outcome_imports/:id", action: :show
        get "#{context}s/:#{context}_id/outcome_imports/:id/created_group_ids", action: :created_group_ids
      end
    end

    scope(controller: :outcome_proficiency_api) do
      post "accounts/:account_id/outcome_proficiency", action: :create
      get "accounts/:account_id/outcome_proficiency", action: :show
      post "courses/:course_id/outcome_proficiency", action: :create
      get "courses/:course_id/outcome_proficiency", action: :show
    end

    scope(controller: :users) do
      get "users/self/activity_stream", action: :activity_stream, as: "user_activity_stream"
      get "users/activity_stream", action: :activity_stream # deprecated
      get "users/self/activity_stream/summary", action: :activity_stream_summary, as: "user_activity_stream_summary"
      delete "users/self/activity_stream/:id", action: "ignore_stream_item"
      delete "users/self/activity_stream", action: "ignore_all_stream_items"

      put "users/:user_id/followers/self", action: :follow
      delete "users/:user_id/followers/self", action: :unfollow

      get "users/self/todo", action: :todo_items, as: "user_todo_list_items"
      get "users/self/todo_item_count", action: :todo_item_count
      get "users/self/upcoming_events", action: :upcoming_events
      get "users/:user_id/missing_submissions", action: :missing_submissions, as: "user_missing_submissions"

      delete "users/self/todo/:asset_string/:purpose", action: :ignore_item, as: "users_todo_ignore"
      post "accounts/:account_id/users", action: :create
      post "accounts/:account_id/self_registration", action: :create_self_registered_user
      get "accounts/:account_id/users", action: :api_index, as: "account_users"

      get "users/:id", action: :api_show
      put "users/:id", action: :update
      delete "users/mobile_sessions", action: :expire_mobile_sessions
      delete "users/:id", action: :destroy, as: "destroy_user"
      delete "users/:id/sessions", action: :terminate_sessions
      delete "users/:id/mobile_sessions", action: :expire_mobile_sessions

      post "users/:user_id/files", action: :create_file
      get  "users/:user_id/files", controller: :files, action: :api_index, as: "user_files"
      get "users/:user_id/folders", controller: :folders, action: :list_all_folders, as: "user_folders"
      get "users/:user_id/folders_and_files", controller: :folders, action: :list_all_folders_and_files, as: "user_folders_and_files"
      post "users/:user_id/folders", controller: :folders, action: :create
      get "users/:user_id/folders/by_path/*full_path", controller: :folders, action: :resolve_path
      get "users/:user_id/folders/by_path", controller: :folders, action: :resolve_path
      get "users/:user_id/folders/:id", controller: :folders, action: :show, as: "user_folder"

      get "users/:id/settings", controller: "users", action: "settings"
      put "users/:id/settings", controller: "users", action: "settings", as: "user_settings"

      get "users/:id/colors", controller: "users", action: "get_custom_colors"
      get "users/:id/colors/:asset_string", controller: "users", action: "get_custom_color"
      put "users/:id/colors/:asset_string", controller: "users", action: "set_custom_color"

      put "users/:id/text_editor_preference", controller: "users", action: "set_text_editor_preference"

      put "users/:id/files_ui_version_preference", controller: "users", action: "set_files_ui_version_preference"

      get "users/:id/new_user_tutorial_statuses", action: "get_new_user_tutorial_statuses"
      put "users/:id/new_user_tutorial_statuses/:page_name", action: "set_new_user_tutorial_status"

      get "users/:id/dashboard_positions", controller: "users", action: "get_dashboard_positions"
      put "users/:id/dashboard_positions", controller: "users", action: "set_dashboard_positions"

      put "users/:id/merge_into/:destination_user_id", controller: "users", action: "merge_into"
      put "users/:id/merge_into/accounts/:destination_account_id/users/:destination_user_id", controller: "users", action: "merge_into"
      post "users/:id/split", controller: "users", action: "split", as: "split"

      post "users/self/pandata_events_token", controller: "users", action: "pandata_events_token"

      get "dashboard/dashboard_cards", controller: "users", action: "dashboard_cards", as: :dashboard_dashboard_cards

      get "users/:id/graded_submissions", controller: "users", action: "user_graded_submissions", as: :user_submissions

      get "show_k5_dashboard", controller: "users", action: "show_k5_dashboard"

      post "users/:id/clear_cache", action: :clear_cache, as: "clear_cache"

      scope(controller: :user_observees) do
        get    "users/:user_id/observers", action: :observers, as: "user_observers"
        get    "users/:user_id/observees", action: :index, as: "user_observees"
        post   "users/:user_id/observees", action: :create
        get    "users/:user_id/observees/:observee_id", action: :show, as: "user_observee"
        get    "users/:user_id/observers/:observer_id", action: :show_observer, as: "user_observer"
        put    "users/:user_id/observees/:observee_id", action: :update
        delete "users/:user_id/observees/:observee_id", action: :destroy
      end

      scope(controller: :learning_object_dates) do
        get "courses/:course_id/modules/:context_module_id/date_details", action: :show, as: "course_context_module_date_details"
        get "courses/:course_id/assignments/:assignment_id/date_details", action: :show, as: "course_assignment_date_details"
        get "courses/:course_id/quizzes/:quiz_id/date_details", action: :show, as: "course_quizzes_quiz_date_details"
        get "courses/:course_id/discussion_topics/:discussion_topic_id/date_details", action: :show, as: "course_discussion_topic_date_details"
        get "courses/:course_id/pages/:url_or_id/date_details", action: :show, as: "course_wiki_page_date_details"
        get "courses/:course_id/files/:attachment_id/date_details", action: :show, as: "course_attachment_date_details"

        put "courses/:course_id/assignments/:assignment_id/date_details", action: :update
        put "courses/:course_id/quizzes/:quiz_id/date_details", action: :update
        put "courses/:course_id/discussion_topics/:discussion_topic_id/date_details", action: :update
        put "courses/:course_id/pages/:url_or_id/date_details", action: :update
        put "courses/:course_id/files/:attachment_id/date_details", action: :update

        put "courses/:course_id/assignments/:assignment_id/date_details/convert_tag_overrides", action: :convert_tag_overrides_to_adhoc_overrides
        put "courses/:course_id/quizzes/:quiz_id/date_details/convert_tag_overrides", action: :convert_tag_overrides_to_adhoc_overrides
        put "courses/:course_id/discussion_topics/:discussion_topic_id/date_details/convert_tag_overrides", action: :convert_tag_overrides_to_adhoc_overrides
        put "courses/:course_id/pages/:url_or_id/date_details/convert_tag_overrides", action: :convert_tag_overrides_to_adhoc_overrides
      end

      scope(controller: :course_tag_conversion) do
        put "courses/:course_id/convert_tag_overrides", action: :convert_tag_overrides_to_adhoc_overrides
        get "courses/:course_id/convert_tag_overrides/status", action: :conversion_job_status
      end

      scope(controller: :login) do
        get "login/session_token", action: :session_token, as: :login_session_token
      end

      scope(controller: :observer_alerts_api) do
        get "users/:user_id/observer_alerts/unread_count", action: :alerts_count
        get "users/:user_id/observer_alerts/:student_id", action: :alerts_by_student, as: "observer_alerts_by_student"
        put "users/:user_id/observer_alerts/:observer_alert_id/:workflow_state", action: :update
      end

      scope(controller: :observer_alert_thresholds_api) do
        get "users/:user_id/observer_alert_thresholds", action: :index
        post "users/:user_id/observer_alert_thresholds", action: :create
        get "users/:user_id/observer_alert_thresholds/:observer_alert_threshold_id", action: :show
        put "users/:user_id/observer_alert_thresholds/:observer_alert_threshold_id", action: :update
        delete "users/:user_id/observer_alert_thresholds/:observer_alert_threshold_id", action: :destroy
      end

      scope(controller: :observer_pairing_codes_api) do
        post "users/:user_id/observer_pairing_codes", action: :create
      end
    end

    scope(controller: :custom_data) do
      glob = "(/*scope)"
      get "users/:user_id/custom_data#{glob}", action: "get_data"
      put "users/:user_id/custom_data#{glob}", action: "set_data"
      delete "users/:user_id/custom_data#{glob}", action: "delete_data"
    end

    scope(controller: :pseudonyms) do
      get "accounts/:account_id/logins", action: :index, as: "account_pseudonyms"
      get "users/:user_id/logins", action: :index, as: "user_pseudonyms"
      post "accounts/:account_id/logins", action: :create
      put "accounts/:account_id/logins/:id", action: :update
      delete "users/:user_id/logins/:id", action: :destroy
      post "users/reset_password", action: :forgot_password
    end

    scope(controller: :accounts) do
      get "accounts", action: :index, as: :accounts
      get "course_accounts", action: :course_accounts, as: :course_accounts
      get "manageable_accounts", action: :manageable_accounts, as: :manageable_accounts
      get "course_creation_accounts", action: :course_creation_accounts, as: :course_creation_accounts
      get "accounts/:id", action: :show, as: :account
      put "accounts/:id", action: :update
      get "accounts/:account_id/terms_of_service", action: :terms_of_service
      get "accounts/:account_id/help_links", action: :help_links
      get "accounts/:account_id/courses", action: :courses_api, as: "account_courses"
      get "accounts/:account_id/sub_accounts", action: :sub_accounts, as: "sub_accounts"
      get "accounts/:account_id/courses/:id", controller: :courses, action: :show, as: "account_course_show"
      get "accounts/:account_id/permissions", action: :permissions
      get "accounts/:account_id/settings", action: :show_settings
      get "manually_created_courses_account", action: :manually_created_courses_account
      delete "accounts/:account_id/users", action: :remove_users
      delete "accounts/:account_id/users/:user_id", action: :remove_user
      put "accounts/:account_id/users/bulk_update", action: :update_users
      put "accounts/:account_id/users/:user_id/restore", action: :restore_user
      get "accounts/:account_id/quiz_ip_filters", action: :quiz_ip_filters, as: "quiz_ip_filters"
      get "acceptable_use_policy", action: :acceptable_use_policy
    end

    scope(controller: :sub_accounts) do
      post "accounts/:account_id/sub_accounts", action: :create
      delete "accounts/:account_id/sub_accounts/:id", action: :destroy
    end

    scope(controller: :role_overrides) do
      get "accounts/:account_id/roles", action: :api_index, as: "account_roles"
      get "accounts/:account_id/roles/permissions", action: :manageable_permissions
      get "accounts/:account_id/roles/:id", action: :show
      post "accounts/:account_id/roles", action: :add_role
      post "accounts/:account_id/roles/:id/activate", action: :activate_role
      put "accounts/:account_id/roles/:id", action: :update
      delete "accounts/:account_id/roles/:id", action: :remove_role
      get "accounts/:account_id/permissions/:permission", action: :check_account_permission
    end

    scope(controller: :permissions_help) do
      get "permissions/groups", action: :groups
      get "permissions/:context_type/:permission/help", action: :help
    end

    scope(controller: :account_reports) do
      get "accounts/:account_id/reports/:report", action: :index
      get "accounts/:account_id/reports", action: :available_reports
      get "accounts/:account_id/reports/:report/:id", action: :show, as: "account_report"
      post "accounts/:account_id/reports/:report", action: :create, as: "account_create_report"
      delete "accounts/:account_id/reports/:report/:id", action: :destroy
      put "accounts/:account_id/reports/:report/:id/abort", action: :abort
    end

    scope(controller: :course_reports) do
      get "courses/:course_id/reports/:report_type", action: :last
      get "courses/:course_id/reports/:report_type/:id", action: :show
      post "courses/:course_id/reports/:report_type", action: :create
    end

    scope(controller: :admins) do
      post "accounts/:account_id/admins", action: :create
      delete "accounts/:account_id/admins/:user_id", action: :destroy
      get "accounts/:account_id/admins", action: :index, as: "account_admins"
      get "accounts/:account_id/admins/self", action: :self_roles, as: "account_self_roles"
    end

    scope(controller: :authentication_providers) do
      get "accounts/:account_id/sso_settings", action: :show_sso_settings, as: "account_show_sso_settings_url"
      put "accounts/:account_id/sso_settings", action: :update_sso_settings, as: "account_update_sso_settings_url"

      get "accounts/:account_id/authentication_providers", action: :index
      get "accounts/:account_id/authentication_providers/:id", action: :show
      post "accounts/:account_id/authentication_providers", action: :create, as: "account_create_ap"
      put "accounts/:account_id/authentication_providers/:id", action: :update, as: "account_update_ap"
      delete "accounts/:account_id/authentication_providers/:id", action: :destroy, as: "account_delete_ap"
      put "accounts/:account_id/authentication_providers/:id/restore", action: :restore, as: "account_restore_ap"
    end

    scope(controller: :page_views) do
      get "users/:user_id/page_views", action: :index, as: "user_page_views"
      post "users/:user_id/page_views/query", action: :query, as: "user_page_views_enqueue_query"
      get "users/:user_id/page_views/query/:query_id", action: :poll_query, as: "page_views_poll_query_status"
      get "users/:user_id/page_views/query/:query_id/results", action: :query_results, as: "page_views_get_query_results"
    end

    get "users/:user_id/profile", controller: :profile, action: :settings
    get "users/:user_id/avatars", controller: :profile, action: :profile_pics

    # deprecated routes, second one is solely for YARD. preferred API is api/v1/search/recipients
    get "conversations/find_recipients", controller: :search, action: :recipients
    get "conversations/find_recipients", controller: :conversations, action: :find_recipients

    scope(controller: :conversations) do
      get "conversations", action: :index, as: "conversations"
      post "conversations", action: :create
      get "conversations/deleted", action: :deleted_index, as: "deleted_conversations"
      put "conversations/restore", action: :restore_message
      post "conversations/mark_all_as_read", action: :mark_all_as_read
      get "conversations/batches", action: :batches, as: "conversations_batches"
      get "conversations/unread_count", action: :unread_count
      get "conversations/:id", action: :show
      put "conversations/:id", action: :update # stars, subscribed-ness, workflow_state
      delete "conversations/:id", action: :destroy
      post "conversations/:id/add_message", action: :add_message
      post "conversations/:id/add_recipients", action: :add_recipients
      post "conversations/:id/remove_messages", action: :remove_messages
      put "conversations", action: :batch_update
      delete "conversations/:id/delete_for_all", action: :delete_for_all
    end

    scope(controller: :communication_channels) do
      get "users/:user_id/communication_channels", action: :index, as: "communication_channels"
      post "users/:user_id/communication_channels", action: :create
      post "users/:user_id/communication_channels/:id", action: :reset_bounce_count, as: "reset_bounce_count"
      get "accounts/:account_id/bounced_communication_channels.csv", action: :bouncing_channel_report, defaults: { format: :csv }
      get "accounts/:account_id/bounced_communication_channels", action: :bouncing_channel_report
      post "accounts/:account_id/bounced_communication_channels/reset", action: :bulk_reset_bounce_counts
      get "accounts/:account_id/unconfirmed_communication_channels.csv", action: :unconfirmed_channel_report, defaults: { format: :csv }
      get "accounts/:account_id/unconfirmed_communication_channels", action: :unconfirmed_channel_report
      post "accounts/:account_id/unconfirmed_communication_channels/confirm", action: :bulk_confirm
      delete "users/self/communication_channels/push", action: :delete_push_token
      delete "users/:user_id/communication_channels/:id", action: :destroy
      delete "users/:user_id/communication_channels/:type/:address", action: :destroy, constraints: { address: %r{[^/?]+} }
    end

    scope(controller: :notification_preferences) do
      get "users/:user_id/communication_channels/:communication_channel_id/notification_preferences", action: :index
      get "users/:user_id/communication_channels/:communication_channel_id/notification_preference_categories", action: :category_index
      get "users/:user_id/communication_channels/:type/:address/notification_preferences", action: :index, constraints: { address: %r{[^/?]+} }
      get "users/:user_id/communication_channels/:communication_channel_id/notification_preferences/:notification", action: :show
      get "users/:user_id/communication_channels/:type/:address/notification_preferences/:notification", action: :show, constraints: { address: %r{[^/?]+} }
      put "users/self/communication_channels/:communication_channel_id/notification_preferences/:notification", action: :update
      put "users/self/communication_channels/:type/:address/notification_preferences/:notification", action: :update, constraints: { address: %r{[^/?]+} }
      put "users/self/communication_channels/:communication_channel_id/notification_preferences", action: :update_all
      put "users/self/communication_channels/:type/:address/notification_preferences", action: :update_all, constraints: { address: %r{[^/?]+} }
      put "users/self/communication_channels/:communication_channel_id/notification_preference_categories/:category", action: :update_preferences_by_category
    end

    scope(controller: :comm_messages_api) do
      get "comm_messages", action: :index, as: "comm_messages"
    end

    scope(controller: :services_api) do
      get "services/kaltura", action: :show_kaltura_config
      post "services/kaltura_session", action: :start_kaltura_session
      get "services/rce_config", action: :rce_config
    end

    scope(controller: :calendar_events_api) do
      get "calendar_events", action: :index, as: "calendar_events"
      get "users/:user_id/calendar_events", action: :user_index, as: "user_calendar_events"
      post "calendar_events", action: :create
      get "calendar_events/visible_contexts", action: :visible_contexts
      get "calendar_events/:id", action: :show, as: "calendar_event"
      put "calendar_events/:id", action: :update
      delete "calendar_events/:id", action: :destroy
      post "calendar_events/:id/reservations", action: :reserve
      post "calendar_events/:id/reservations/:participant_id", action: :reserve, as: "calendar_event_reserve"
      get "calendar_events/:id/participants", action: :participants, as: "calendar_event_participants"
      post "calendar_events/save_selected_contexts", action: :save_selected_contexts
      post "calendar_events/save_enabled_account_calendars", action: :save_enabled_account_calendars

      get "courses/:course_id/calendar_events/timetable", action: :get_course_timetable
      post "courses/:course_id/calendar_events/timetable", action: :set_course_timetable
      post "courses/:course_id/calendar_events/timetable_events", action: :set_course_timetable_events
    end

    scope(controller: :appointment_groups) do
      get "appointment_groups", action: :index, as: "appointment_groups"
      post "appointment_groups", action: :create
      get "appointment_groups/next_appointment", action: :next_appointment
      get "appointment_groups/:id", action: :show, as: "appointment_group"
      put "appointment_groups/:id", action: :update
      delete "appointment_groups/:id", action: :destroy
      get "appointment_groups/:id/users", action: :users, as: "appointment_group_users"
      get "appointment_groups/:id/groups", action: :groups, as: "appointment_group_groups"
    end

    scope(controller: :groups) do
      resources :groups, except: :index
      get "users/self/groups", action: :index, as: "current_user_groups"
      get "accounts/:account_id/groups", action: :context_index, as: "account_user_groups"
      get "courses/:course_id/groups", action: :context_index, as: "course_user_groups"
      get "groups/:group_id/users", action: :users, as: "group_users"
      get "groups/:group_id/permissions", action: :permissions
      post "groups/:group_id/invite", action: :invite
      post "groups/:group_id/files", action: :create_file
      post "groups/:group_id/preview_html", action: :preview_html
      post "group_categories/:group_category_id/groups", action: :create
      get "groups/:group_id/activity_stream", action: :activity_stream, as: "group_activity_stream"
      get "groups/:group_id/activity_stream/summary", action: :activity_stream_summary, as: "group_activity_stream_summary"
      put "groups/:group_id/followers/self", action: :follow
      delete "groups/:group_id/followers/self", action: :unfollow
      get "groups/:group_id/collaborations", controller: :collaborations, action: :api_index, as: "group_collaborations_index"
      delete "groups/:group_id/collaborations/:id", controller: :collaborations, action: :destroy
      get "courses/:course_id/bulk_user_tags", to: "groups#bulk_user_tags"

      scope(controller: :group_memberships) do
        resources :memberships, path: "groups/:group_id/memberships", name_prefix: "group_", controller: :group_memberships
        resources :users, path: "groups/:group_id/users", name_prefix: "group_", controller: :group_memberships, except: [:index, :create]

        delete "groups/:group_id/users", to: "group_memberships#destroy_bulk"
      end

      get "groups/:group_id/files", controller: :files, action: :api_index, as: "group_files"
      get "groups/:group_id/folders", controller: :folders, action: :list_all_folders, as: "group_folders"
      get "groups/:group_id/folders_and_files", controller: :folders, action: :list_all_folders_and_files, as: "group_folders_and_files"
      post "groups/:group_id/folders", controller: :folders, action: :create
      get "groups/:group_id/folders/by_path/*full_path", controller: :folders, action: :resolve_path
      get "groups/:group_id/folders/by_path", controller: :folders, action: :resolve_path
      get "groups/:group_id/folders/media", controller: :folders, action: :media_folder
      get "groups/:group_id/folders/:id", controller: :folders, action: :show, as: "group_folder"
    end

    scope(controller: :developer_key_account_bindings) do
      post "accounts/:account_id/developer_keys/:developer_key_id/developer_key_account_bindings", action: :create_or_update
    end

    scope(controller: :developer_keys) do
      delete "developer_keys/:id", action: :destroy
      put "developer_keys/:id", action: :update

      get "accounts/:account_id/developer_keys", action: :index, as: "account_developer_keys"
      post "accounts/:account_id/developer_keys", action: :create
    end

    scope(controller: "lti/registrations") do
      get "accounts/:account_id/lti_registrations", action: :list
      post "accounts/:account_id/lti_registrations", action: :create
      post "accounts/:account_id/lti_registrations/configuration/validate", action: :validate_lti_configuration
      delete "accounts/:account_id/lti_registrations/:id", action: :destroy
      get "accounts/:account_id/lti_registrations/:registration_id/deployments/:deployment_id/context_search", action: :context_search, as: "lti_registration_context_search"
      get "accounts/:account_id/lti_registrations/:id", action: :show
      get "accounts/:account_id/lti_registrations/:id/overlay_history", action: :overlay_history
      get "accounts/:account_id/lti_registrations/:id/history", action: :history, as: :lti_registration_history
      get "accounts/:account_id/lti_registration_by_client_id/:client_id", action: :show_by_client_id
      put "accounts/:account_id/lti_registrations/:id/update_requests/:update_request_id/apply", action: :apply_registration_update_request, as: "apply_lti_registration_update_request"
      put "accounts/:account_id/lti_registrations/:id", action: :update
      put "accounts/:account_id/lti_registrations/:id/reset", action: :reset
      post "accounts/:account_id/lti_registrations/:id/bind", action: :bind
    end

    scope(controller: "lti/deployments") do
      get "accounts/:account_id/lti_registrations/:registration_id/deployments", action: :list, as: :list_deployments
      post "accounts/:account_id/lti_registrations/:registration_id/deployments", action: :create
      delete "accounts/:account_id/lti_registrations/:registration_id/deployments/:id", action: :destroy
      get "accounts/:account_id/lti_registrations/:registration_id/deployments/:id", action: :show
      get "accounts/:account_id/lti_registrations/:registration_id/deployments/:id/controls", action: :list_controls, as: :list_deployment_controls
    end

    scope(controller: "lti/context_controls") do
      get "accounts/:account_id/lti_registrations/:registration_id/controls", action: :index, as: :lti_context_controls_index
      post "accounts/:current_account_id/lti_registrations/:registration_id/controls", action: :create # avoid param name conflict
      post "accounts/:account_id/lti_registrations/:registration_id/controls/bulk", action: :create_many
      get "accounts/:account_id/lti_registrations/:registration_id/controls/:id", action: :show
      put "accounts/:account_id/lti_registrations/:registration_id/controls/:id", action: :update
      delete "accounts/:account_id/lti_registrations/:registration_id/controls/:id", action: :delete
    end

    scope(controller: "lti/resource_links") do
      get "courses/:course_id/lti_resource_links", action: :index
      post "courses/:course_id/lti_resource_links", action: :create
      post "courses/:course_id/lti_resource_links/bulk", action: :bulk_create
      get "courses/:course_id/lti_resource_links/:id", action: :show
      put "courses/:course_id/lti_resource_links/:id", action: :update
      delete "courses/:course_id/lti_resource_links/:id", action: :destroy
    end

    scope(controller: :immersive_reader) do
      get "immersive_reader/authenticate", action: :authenticate
    end

    scope(controller: :search) do
      get "search/rubrics", action: "rubrics", as: "search_rubrics"
      get "search/recipients", action: "recipients", as: "search_recipients"
      get "search/all_courses", action: "all_courses", as: "search_all_courses"
    end

    post "files/:id/create_success", controller: :files, action: :api_create_success, as: "files_create_success"
    get "files/:id/create_success", controller: :files, action: :api_create_success

    scope(controller: :files) do
      post "files/:id/create_success", action: :api_create_success
      get "files/:id/create_success", action: :api_create_success
      match "/api/v1/files/:id/create_success", via: [:options], action: :api_create_success_cors
      post "files/capture", action: :api_capture, as: "files_capture"

      # 'attachment' (rather than 'file') is used below so modules API can use polymorphic_url to generate an item API link
      get "files/:id", action: :api_show, as: "attachment"
      get "files/:id/icon_metadata", action: :icon_metadata
      delete "files/:id", action: :destroy
      put "files/:id", action: :api_update
      post "files/:id/reset_verifier", action: :reset_verifier
      post "rce_linked_file_instfs_ids", action: :rce_linked_file_instfs_ids

      # exists as an alias of GET for backwards compatibility
      #
      # older API clients were told to POST to the value of the Location header
      # returned after upload to S3, when that was the create_success URL.
      # that's no longer necessary, but they are still given a Location header
      # pointed at this endpoint which they can GET for the file details (which
      # create_success would have provided).
      #
      # such behavior is now undocumented, and subject to removal once open
      # sourcing of inst-fs is complete.
      #
      # to actually change the file metadata (e.g. rename), the PUT route above
      # must be used.
      post "files/:id", action: :api_show

      get "files/:id/public_url", action: :public_url
      get "courses/:course_id/files/file_ref/:migration_id", action: :file_ref
      %w[course group user].each do |context|
        get "#{context}s/:#{context}_id/files/quota", action: :api_quota
        get "#{context}s/:#{context}_id/files/:id", action: :api_show, as: "#{context}_attachment"
      end
    end

    scope(controller: :folders) do
      get "folders/:id", action: :show
      get "folders/:id/folders", action: :api_index, as: "list_folders"
      get "folders/:id/all", action: :list_folders_and_files, as: "list_folders_and_files"
      get "folders/:id/files", controller: :files, action: :api_index, as: "list_files"
      delete "folders/:id", action: :api_destroy
      put "folders/:id", action: :update
      post "folders/:folder_id/folders", action: :create, as: "create_folder"
      post "accounts/:account_id/folders", action: :create
      post "folders/:folder_id/files", action: :create_file
      post "folders/:dest_folder_id/copy_file", action: :copy_file
      post "folders/:dest_folder_id/copy_folder", action: :copy_folder
    end

    scope(controller: :favorites) do
      get "users/self/favorites/courses", action: :list_favorite_courses, as: :list_favorite_courses
      post "users/self/favorites/courses/:id", action: :add_favorite_course, as: :add_favorite_course
      delete "users/self/favorites/courses/:id", action: :remove_favorite_course, as: :remove_favorite_course
      delete "users/self/favorites/courses", action: :reset_course_favorites
      get "users/self/favorites/groups", action: :list_favorite_groups, as: :list_favorite_groups
      post "users/self/favorites/groups/:id", action: :add_favorite_groups, as: :add_favorite_groups
      delete "users/self/favorites/groups/:id", action: :remove_favorite_groups, as: :remove_favorite_groups
      delete "users/self/favorites/groups", action: :reset_groups_favorites
    end

    scope(controller: :wiki_pages_api) do
      get "courses/:course_id/front_page", action: :show_front_page
      get "groups/:group_id/front_page", action: :show_front_page
      put "courses/:course_id/front_page", action: :update_front_page
      put "groups/:group_id/front_page", action: :update_front_page
      post "courses/:course_id/pages/:url_or_id/duplicate", action: :duplicate

      get "courses/:course_id/pages", action: :index, as: "course_wiki_pages"
      get "groups/:group_id/pages", action: :index, as: "group_wiki_pages"
      get "courses/:course_id/pages/:url_or_id", action: :show, as: "course_wiki_page"
      get "groups/:group_id/pages/:url_or_id", action: :show, as: "group_wiki_page"
      get "courses/:course_id/pages/:url_or_id/revisions", action: :revisions, as: "course_wiki_page_revisions"
      get "groups/:group_id/pages/:url_or_id/revisions", action: :revisions, as: "group_wiki_page_revisions"
      get "courses/:course_id/pages/:url_or_id/revisions/latest", action: :show_revision
      get "groups/:group_id/pages/:url_or_id/revisions/latest", action: :show_revision
      get "courses/:course_id/pages/:url_or_id/revisions/:revision_id", action: :show_revision
      get "groups/:group_id/pages/:url_or_id/revisions/:revision_id", action: :show_revision
      post "courses/:course_id/pages/:url_or_id/revisions/:revision_id", action: :revert
      post "groups/:group_id/pages/:url_or_id/revisions/:revision_id", action: :revert
      post "courses/:course_id/pages", action: :create
      post "groups/:group_id/pages", action: :create
      put "courses/:course_id/pages/:url_or_id", action: :update
      put "groups/:group_id/pages/:url_or_id", action: :update
      delete "courses/:course_id/pages/:url_or_id", action: :destroy
      delete "groups/:group_id/pages/:url_or_id", action: :destroy
      get "courses/:course_id/page_title_availability", action: :check_title_availability, as: "course_page_title_availability"
      get "groups/:group_id/page_title_availability", action: :check_title_availability, as: "group_page_title_availability"
      post "courses/:course_id/pages_ai/alt_text", action: :ai_generate_alt_text
      post "groups/:group_id/pages_ai/alt_text", action: :ai_generate_alt_text
    end

    scope(controller: :context_modules_api) do
      get "courses/:course_id/modules", action: :index, as: "course_context_modules"
      get "courses/:course_id/modules/:id", action: :show, as: "course_context_module"
      put "courses/:course_id/modules", action: :batch_update
      post "courses/:course_id/modules/:module_id/duplicate", action: :duplicate
      post "courses/:course_id/modules", action: :create, as: "course_context_module_create"
      put "courses/:course_id/modules/:id", action: :update, as: "course_context_module_update"
      delete "courses/:course_id/modules/:id", action: :destroy
      put "courses/:course_id/modules/:id/relock", action: :relock
    end

    scope(controller: :context_module_items_api) do
      get "courses/:course_id/modules/:module_id/items", action: :index, as: "course_context_module_items"
      get "courses/:course_id/modules/:module_id/items/:id", action: :show, as: "course_context_module_item"
      put "courses/:course_id/modules/:module_id/items/:id/done", action: :mark_as_done, as: "course_context_module_item_done"
      delete "courses/:course_id/modules/:module_id/items/:id/done", action: :mark_as_not_done, as: "course_context_module_item_not_done"
      get "courses/:course_id/module_item_redirect/:id", action: :redirect, as: "course_context_module_item_redirect"
      get "courses/:course_id/module_item_sequence", action: :item_sequence
      post "courses/:course_id/modules/:module_id/items", action: :create, as: "course_context_module_items_create"
      put "courses/:course_id/modules/:module_id/items/:id", action: :update, as: "course_context_module_item_update"
      delete "courses/:course_id/modules/:module_id/items/:id", action: :destroy
      post "courses/:course_id/modules/:module_id/items/:id/mark_read", action: :mark_item_read
      post "courses/:course_id/modules/:module_id/items/:id/select_mastery_path", action: :select_mastery_path
      post "courses/:course_id/modules/items/:id/duplicate", action: :duplicate, as: :course_context_module_item_duplicate
    end

    scope(controller: :module_assignment_overrides) do
      get "courses/:course_id/modules/:context_module_id/assignment_overrides", action: :index, as: "module_assignment_overrides_index"
      put "courses/:course_id/modules/:context_module_id/assignment_overrides", action: :bulk_update
      put "courses/:course_id/modules/:context_module_id/assignment_overrides/convert_tag_overrides", action: :convert_tag_overrides_to_adhoc_overrides
    end

    scope(controller: "quizzes/quiz_assignment_overrides") do
      get "courses/:course_id/quizzes/assignment_overrides", action: :index, as: "course_quiz_assignment_overrides"
      get "courses/:course_id/new_quizzes/assignment_overrides", action: :new_quizzes, as: "course_new_quizzes_assignment_overrides"
    end

    scope(controller: "quizzes/quizzes_api") do
      get "courses/:course_id/quizzes", action: :index, as: "course_quizzes"
      post "courses/:course_id/quizzes", action: :create, as: "course_quiz_create"
      get "courses/:course_id/quizzes/:id", action: :show, as: "course_quiz"
      put "courses/:course_id/quizzes/:id", action: :update, as: "course_quiz_update"
      delete "courses/:course_id/quizzes/:id", action: :destroy, as: "course_quiz_destroy"
      post "courses/:course_id/quizzes/:id/reorder", action: :reorder, as: "course_quiz_reorder"
      post "courses/:course_id/quizzes/:id/validate_access_code", action: :validate_access_code, as: "course_quiz_validate_access_code"
    end

    scope(controller: "quizzes_next/quizzes_api") do
      get "courses/:course_id/all_quizzes", action: :index, as: "course_all_quizzes"
    end

    scope(controller: "quizzes/quiz_submission_users") do
      get "courses/:course_id/quizzes/:id/submission_users", action: :index, as: "course_quiz_submission_users"
      post "courses/:course_id/quizzes/:id/submission_users/message", action: :message, as: "course_quiz_submission_users_message"
    end

    scope(controller: "quizzes/quiz_groups") do
      get "courses/:course_id/quizzes/:quiz_id/groups/:id", action: :show, as: "course_quiz_group"
      post "courses/:course_id/quizzes/:quiz_id/groups", action: :create, as: "course_quiz_group_create"
      put "courses/:course_id/quizzes/:quiz_id/groups/:id", action: :update, as: "course_quiz_group_update"
      delete "courses/:course_id/quizzes/:quiz_id/groups/:id", action: :destroy, as: "course_quiz_group_destroy"
      post "courses/:course_id/quizzes/:quiz_id/groups/:id/reorder", action: :reorder, as: "course_quiz_group_reorder"
    end

    scope(controller: "quizzes/quiz_questions") do
      get "courses/:course_id/quizzes/:quiz_id/questions", action: :index, as: "course_quiz_questions"
      get "courses/:course_id/quizzes/:quiz_id/questions/:id", action: :show, as: "course_quiz_question"
      post "courses/:course_id/quizzes/:quiz_id/questions", action: :create, as: "course_quiz_question_create"
      put "courses/:course_id/quizzes/:quiz_id/questions/:id", action: :update, as: "course_quiz_question_update"
      delete "courses/:course_id/quizzes/:quiz_id/questions/:id", action: :destroy, as: "course_quiz_question_destroy"
    end

    scope(controller: "quizzes/quiz_reports") do
      post "courses/:course_id/quizzes/:quiz_id/reports", action: :create, as: "course_quiz_reports_create"
      delete "courses/:course_id/quizzes/:quiz_id/reports/:id", action: :abort, as: "course_quiz_reports_abort"
      get "courses/:course_id/quizzes/:quiz_id/reports", action: :index, as: "course_quiz_reports"
      get "courses/:course_id/quizzes/:quiz_id/reports/:id", action: :show, as: "course_quiz_report"
    end

    scope(controller: "quizzes/quiz_submission_files") do
      post "courses/:course_id/quizzes/:quiz_id/submissions/self/files", action: :create, as: "quiz_submission_files"
    end

    scope(controller: "quizzes/quiz_submissions_api") do
      get "courses/:course_id/quizzes/:quiz_id/submission", action: :submission, as: "course_quiz_user_submission"
      get "courses/:course_id/quizzes/:quiz_id/submissions", action: :index, as: "course_quiz_submissions"
      get "courses/:course_id/quizzes/:quiz_id/submissions/:id", action: :show, as: "course_quiz_submission"
      get "courses/:course_id/quizzes/:quiz_id/submissions/:id/time", action: :time, as: "course_quiz_submission_time"
      post "courses/:course_id/quizzes/:quiz_id/submissions", action: :create, as: "course_quiz_submission_create"
      put "courses/:course_id/quizzes/:quiz_id/submissions/:id", action: :update, as: "course_quiz_submission_update"
      post "courses/:course_id/quizzes/:quiz_id/submissions/:id/complete", action: :complete, as: "course_quiz_submission_complete"
    end

    scope(controller: "quizzes/outstanding_quiz_submissions") do
      get "courses/:course_id/quizzes/:quiz_id/outstanding_quiz_submissions", action: :index, path_name: "outstanding_quiz_submission_index"
      post "courses/:course_id/quizzes/:quiz_id/outstanding_quiz_submissions", action: :grade, path_name: "outstanding_quiz_submission_grade"
    end

    scope(controller: "quizzes/quiz_extensions") do
      post "courses/:course_id/quizzes/:quiz_id/extensions", action: :create, as: "course_quiz_extensions_create"
    end

    scope(controller: "quizzes/course_quiz_extensions") do
      post "courses/:course_id/quiz_extensions", action: :create
    end

    scope(controller: "quizzes/quiz_submission_events_api") do
      get "courses/:course_id/quizzes/:quiz_id/submissions/:id/events", action: :index, as: "course_quiz_submission_events"
      post "courses/:course_id/quizzes/:quiz_id/submissions/:id/events", action: :create, as: "create_quiz_submission_events"
    end

    scope(controller: "quizzes/quiz_submission_questions") do
      get "/quiz_submissions/:quiz_submission_id/questions", action: :index, as: "quiz_submission_questions"
      post "/quiz_submissions/:quiz_submission_id/questions", action: :answer, as: "quiz_submission_question_answer"
      get "/quiz_submissions/:quiz_submission_id/questions/:id/formatted_answer", action: :formatted_answer, as: "quiz_submission_question_formatted_answer"
      get "/quiz_submissions/:quiz_submission_id/questions/:id", action: :show, as: "quiz_submission_question"
      put "/quiz_submissions/:quiz_submission_id/questions/:id/flag", action: :flag, as: "quiz_submission_question_flag"
      put "/quiz_submissions/:quiz_submission_id/questions/:id/unflag", action: :unflag, as: "quiz_submission_question_unflag"
    end

    scope(controller: "quizzes/quiz_ip_filters") do
      get "courses/:course_id/quizzes/:quiz_id/ip_filters", action: :index, as: "course_quiz_ip_filters"
    end

    scope(controller: "quizzes/quiz_statistics") do
      get "courses/:course_id/quizzes/:quiz_id/statistics", action: :index, as: "course_quiz_statistics"
    end

    scope(controller: "polling/polls") do
      get "polls", action: :index, as: "polls"
      post "polls", action: :create, as: "poll_create"
      get "polls/:id", action: :show, as: "poll"
      put "polls/:id", action: :update, as: "poll_update"
      delete "polls/:id", action: :destroy, as: "poll_destroy"
    end

    scope(controller: "polling/poll_choices") do
      get "polls/:poll_id/poll_choices", action: :index, as: "poll_choices"
      post "polls/:poll_id/poll_choices", action: :create, as: "poll_choices_create"
      get "polls/:poll_id/poll_choices/:id", action: :show, as: "poll_choice"
      put "polls/:poll_id/poll_choices/:id", action: :update, as: "poll_choice_update"
      delete "polls/:poll_id/poll_choices/:id", action: :destroy, as: "poll_choice_destroy"
    end

    scope(controller: "polling/poll_sessions") do
      get "polls/:poll_id/poll_sessions", action: :index, as: "poll_sessions"
      post "polls/:poll_id/poll_sessions", action: :create, as: "poll_sessions_create"
      get "polls/:poll_id/poll_sessions/:id", action: :show, as: "poll_session"
      put "polls/:poll_id/poll_sessions/:id", action: :update, as: "poll_session_update"
      delete "polls/:poll_id/poll_sessions/:id", action: :destroy, as: "poll_session_destroy"
      get "polls/:poll_id/poll_sessions/:id/open", action: :open, as: "poll_session_publish"
      get "polls/:poll_id/poll_sessions/:id/close", action: :close, as: "poll_session_close"

      get "poll_sessions/opened", action: :opened, as: "poll_sessions_opened"
      get "poll_sessions/closed", action: :closed, as: "poll_sessions_closed"
    end

    scope(controller: "polling/poll_submissions") do
      post "polls/:poll_id/poll_sessions/:poll_session_id/poll_submissions", action: :create, as: "poll_submissions_create"
      get "polls/:poll_id/poll_sessions/:poll_session_id/poll_submissions/:id", action: :show, as: "poll_submission"
    end

    scope(controller: "live_assessments/assessments") do
      get "courses/:course_id/live_assessments", action: :index, as: "course_live_assessments"
      post "courses/:course_id/live_assessments", action: :create, as: "course_live_assessment_create"
    end

    scope(controller: "live_assessments/results") do
      get "courses/:course_id/live_assessments/:assessment_id/results", action: :index, as: "course_live_assessment_results"
      post "courses/:course_id/live_assessments/:assessment_id/results", action: :create, as: "course_live_assessment_result_create"
    end

    scope(controller: "support_helpers/turnitin") do
      get "support_helpers/turnitin/md5", action: :md5
      get "support_helpers/turnitin/error2305", action: :error2305
      get "support_helpers/turnitin/shard", action: :shard
      get "support_helpers/turnitin/assignment", action: :assignment
      get "support_helpers/turnitin/pending", action: :pending
      get "support_helpers/turnitin/expired", action: :expired
      get "support_helpers/turnitin/refresh_lti_attachment", action: :lti_attachment
    end

    scope(controller: "support_helpers/plagiarism_platform") do
      get "support_helpers/plagiarism_platform/add_service", action: :add_service
      get "support_helpers/plagiarism_platform/resubmit_for_assignment/:assignment_id", action: :resubmit_for_assignment
    end

    scope(controller: "support_helpers/submission_lifecycle_manage") do
      get "support_helpers/submission_lifecycle_manage/course", action: :course
    end

    scope(controller: "support_helpers/asset_processor") do
      get "support_helpers/asset_processor/submission_details", action: :submission_details
      post "support_helpers/asset_processor/bulk_resubmit", action: :bulk_resubmit
    end

    scope(controller: :outcome_groups_api) do
      %w[global account course].each do |context|
        prefix = ((context == "global") ? context : "#{context}s/:#{context}_id")
        unless context == "global"
          get "#{prefix}/outcome_groups", action: :index, as: "#{context}_outcome_groups"
          get "#{prefix}/outcome_group_links", action: :link_index, as: "#{context}_outcome_group_links"
        end
        get "#{prefix}/root_outcome_group", action: :redirect, as: "#{context}_redirect"
        get "#{prefix}/outcome_groups/account_chain", action: :account_chain, as: "#{context}_account_chain"
        get "#{prefix}/outcome_groups/:id", action: :show, as: "#{context}_outcome_group"
        put "#{prefix}/outcome_groups/:id", action: :update
        delete "#{prefix}/outcome_groups/:id", action: :destroy
        get "#{prefix}/outcome_groups/:id/outcomes", action: :outcomes, as: "#{context}_outcome_group_outcomes"
        get "#{prefix}/outcome_groups/:id/available_outcomes", action: :available_outcomes, as: "#{context}_outcome_group_available_outcomes"
        post "#{prefix}/outcome_groups/:id/outcomes", action: :link
        put "#{prefix}/outcome_groups/:id/outcomes/:outcome_id", action: :link, as: "#{context}_outcome_link"
        delete "#{prefix}/outcome_groups/:id/outcomes/:outcome_id", action: :unlink
        get "#{prefix}/outcome_groups/:id/subgroups", action: :subgroups, as: "#{context}_outcome_group_subgroups"
        post "#{prefix}/outcome_groups/:id/subgroups", action: :create
        post "#{prefix}/outcome_groups/:id/import", action: :import, as: "#{context}_outcome_group_import"
        post "#{prefix}/outcome_groups/:id/batch", action: :batch, as: "#{context}_outcome_group_batch"
      end
    end

    scope(controller: :outcomes_api) do
      get "outcomes/:id", action: :show, as: "outcome"
      put "outcomes/:id", action: :update
      delete "outcomes/:id", action: :destroy
      get "courses/:course_id/outcome_alignments", action: :outcome_alignments
    end

    scope(controller: :outcome_results) do
      get "courses/:course_id/outcome_rollups", action: :rollups, as: "course_outcome_rollups"
      get "courses/:course_id/outcome_results", action: :index, as: "course_outcome_results"
      post "courses/:course_id/assign_outcome_order", action: :outcome_order, as: "course_outcomes_order"
      post "enqueue_outcome_rollup_calculation", action: :enqueue_outcome_rollup_calculation
    end

    scope(controller: :outcomes_academic_benchmark_import_api) do
      # These can be uncommented when implemented
      # get  "global/outcomes_import",            action: :index
      # get  "global/outcomes_import/:id",        action: :show
      # put  "global/outcomes_import/:id",        action: :cancel
      # get  "global/outcomes_import/list/:guid", action: :list
      get  "global/outcomes_import/available",  action: :available
      post "global/outcomes_import",            action: :create
      get  "global/outcomes_import/migration_status/:migration_id", action: :migration_status
    end

    scope(controller: :group_categories) do
      resources :group_categories, except: [:index, :create]
      get "accounts/:account_id/group_categories", action: :index, as: "account_group_categories"
      get "courses/:course_id/group_categories", action: :index, as: "course_group_categories"
      post "accounts/:account_id/group_categories", action: :create
      post "courses/:course_id/group_categories", action: :create
      post "group_categories/:group_category_id/import", action: :import
      get "group_categories/:group_category_id/groups", action: :groups, as: "group_category_groups"
      get "group_categories/:group_category_id/users", action: :users, as: "group_category_users"
      get "group_categories/:group_category_id/export", action: :export, as: "group_category_export", defaults: { format: :csv }
      post "group_categories/:group_category_id/assign_unassigned_members", action: "assign_unassigned_members", as: "group_category_assign_unassigned_members"
      post "courses/:course_id/group_categories/bulk_manage_differentiation_tag", action: :bulk_manage_differentiation_tag
      post "courses/:course_id/group_categories/import_tags", action: :import_tags
      get "courses/:course_id/group_categories/export_tags", action: :export_tags, as: "differentiation_tags_export", defaults: { format: :csv }
    end

    scope(controller: :progress) do
      get "progress/:id", action: :show, as: "progress"
      post "progress/:id/cancel", action: :cancel
    end

    scope(controller: :app_center) do
      %w[course account].each do |context|
        prefix = "#{context}s/:#{context}_id/app_center"
        get  "#{prefix}/apps",                      action: :index,   as: "#{context}_app_center_apps"
        get  "#{prefix}/apps/:app_id/reviews",      action: :reviews, as: "#{context}_app_center_app_reviews"
        get  "#{prefix}/apps/:app_id/reviews/self", action: :review,  as: "#{context}_app_center_app_review"
        post "#{prefix}/apps/:app_id/reviews/self", action: :add_review
      end
    end

    scope(controller: :learn_platform) do
      prefix = "accounts/:account_id/learn_platform"
      get  "#{prefix}/products", action: :index
      get  "#{prefix}/products_categories", action: :index_by_category
      get  "#{prefix}/products/:id", action: :show
      get  "#{prefix}/filters", action: :filters
      get  "#{prefix}/organizations/:organization_salesforce_id/products", action: :index_by_organization
      get  "#{prefix}/custom_filters", action: :custom_filters
    end

    scope(controller: :feature_flags) do
      %w[course account user].each do |context|
        prefix = "#{context}s/:#{context}_id/features"
        get prefix.to_s, action: :index, as: "#{context}_features"
        get "#{prefix}/enabled", action: :enabled_features, as: "#{context}_enabled_features"
        get "#{prefix}/flags/:feature", action: :show
        put "#{prefix}/flags/:feature", action: :update
        delete "#{prefix}/flags/:feature", action: :delete
      end
      get "features/environment", action: :environment
    end

    scope(controller: :conferences) do
      %w[course group].each do |context|
        prefix = "#{context}s/:#{context}_id/conferences"
        get prefix, action: :index, as: "#{context}_conferences"
        post prefix.to_s, action: :create
        post "#{prefix}/:conference_id/recording_ready", action: :recording_ready, as: "#{context}_conferences_recording_ready"
      end

      get "conferences", action: :for_user, as: "conferences"
    end

    scope(controller: :custom_gradebook_columns_api) do
      prefix = "courses/:course_id/custom_gradebook_columns"
      get prefix, action: :index, as: "course_custom_gradebook_columns"
      post prefix, action: :create
      post "#{prefix}/reorder", action: :reorder, as: "custom_gradebook_columns_reorder"
      put "#{prefix}/:id", action: :update, as: "course_custom_gradebook_column"
      delete "#{prefix}/:id", action: :destroy
    end

    scope(controller: :custom_gradebook_column_data_api) do
      prefix = "courses/:course_id/custom_gradebook_columns/:id/data"
      get prefix, action: :index, as: "course_custom_gradebook_column_data"
      put "#{prefix}/:user_id", action: :update, as: "course_custom_gradebook_column_datum"
      put "courses/:course_id/custom_gradebook_column_data", action: :bulk_update, as: "course_custom_gradebook_column_bulk_data"
    end

    scope(controller: :content_exports_api) do
      %w[course group user].each do |context|
        context_prefix = "#{context.pluralize}/:#{context}_id"
        prefix = "#{context_prefix}/content_exports"
        get prefix, action: :index, as: "#{context}_content_exports"
        post prefix, action: :create
        get "#{prefix}/:id", action: :show
        put "#{prefix}/:id/fail", action: :fail
      end
      get "courses/:course_id/content_list", action: :content_list, as: "course_content_list"
      put "courses/:course_id/content_exports/:id", action: :update
    end

    scope(controller: :epub_exports) do
      get "courses/:course_id/epub_exports/:id", {
        action: :show
      }
      get "epub_exports", {
        action: :index
      }
      post "courses/:course_id/epub_exports", {
        action: :create
      }
    end

    scope(controller: :web_zip_exports) do
      get "courses/:course_id/web_zip_exports", action: :index, as: "web_zip_exports"
      get "courses/:course_id/web_zip_exports/:id", action: :show
    end

    scope(controller: :grading_standards_api) do
      get "courses/:course_id/grading_standards", action: :context_index
      get "accounts/:account_id/grading_standards", action: :context_index
      get "courses/:course_id/grading_standards/:grading_standard_id", action: :context_show
      get "accounts/:account_id/grading_standards/:grading_standard_id", action: :context_show
      post "accounts/:account_id/grading_standards", action: :create
      post "courses/:course_id/grading_standards", action: :create
      put "courses/:course_id/grading_standards/:grading_standard_id", action: :update
      put "accounts/:account_id/grading_standards/:grading_standard_id", action: :update
      delete "courses/:course_id/grading_standards/:grading_standard_id", action: :destroy
      delete "accounts/:account_id/grading_standards/:grading_standard_id", action: :destroy
    end

    get "/canvadoc_session", controller: "canvadoc_sessions", action: "show", as: :canvadoc_session
    post "/canvadoc_session", controller: "canvadoc_sessions", action: "create"

    scope(controller: :grading_period_sets) do
      get "accounts/:account_id/grading_period_sets", action: :index, as: :account_grading_period_sets
      post "accounts/:account_id/grading_period_sets", action: :create
      patch "accounts/:account_id/grading_period_sets/:id", action: :update, as: :account_grading_period_set
      delete "accounts/:account_id/grading_period_sets/:id", action: :destroy
    end

    scope(controller: :grading_periods) do
      # FIXME: This route will be removed/replaced with CNVS-27101
      get "accounts/:account_id/grading_periods", action: :index, as: :account_grading_periods

      get "courses/:course_id/grading_periods", action: :index, as: :course_grading_periods
      get "courses/:course_id/grading_periods/:id", action: :show, as: :course_grading_period
      patch "courses/:course_id/grading_periods/batch_update",
            action: :batch_update,
            as: :course_grading_period_batch_update
      put "courses/:course_id/grading_periods/:id", action: :update, as: :course_grading_period_update
      delete "courses/:course_id/grading_periods/:id", action: :destroy, as: :course_grading_period_destroy
      delete "accounts/:account_id/grading_periods/:id", action: :destroy, as: :account_grading_period_destroy

      patch "grading_period_sets/:set_id/grading_periods/batch_update",
            action: :batch_update,
            as: :grading_period_set_periods_update
    end

    scope(controller: :usage_rights) do
      %w[course group user].each do |context|
        content_prefix = "#{context.pluralize}/:#{context}_id"
        put "#{content_prefix}/usage_rights", action: :set_usage_rights
        delete "#{content_prefix}/usage_rights", action: :remove_usage_rights
        get "#{content_prefix}/content_licenses", action: :licenses
      end
    end

    scope(controller: "bookmarks/bookmarks") do
      get "users/self/bookmarks/", action: :index, as: :bookmarks
      get "users/self/bookmarks/:id", action: :show
      post "users/self/bookmarks", action: :create
      delete "users/self/bookmarks/:id", action: :destroy
      put "users/self/bookmarks/:id", action: :update
    end

    scope(controller: :course_nicknames) do
      get "users/self/course_nicknames", action: :index, as: :course_nicknames
      get "users/self/course_nicknames/:course_id", action: :show
      put "users/self/course_nicknames/:course_id", action: :update
      delete "users/self/course_nicknames/:course_id", action: :delete
      delete "users/self/course_nicknames", action: :clear
    end

    scope(controller: :shared_brand_configs) do
      post "accounts/:account_id/shared_brand_configs", action: :create
      put "accounts/:account_id/shared_brand_configs/:id", action: :update
      delete "shared_brand_configs/:id", action: :destroy
    end

    scope(controller: :errors) do
      post "error_reports", action: :create
    end

    scope(controller: :jwts) do
      post "jwts", action: :create
      post "jwts/refresh", action: :refresh
    end

    scope(controller: :inst_access_tokens) do
      post "inst_access_tokens", action: :create
    end

    scope(controller: :gradebook_settings) do
      put "courses/:course_id/gradebook_settings", action: :update, as: :course_gradebook_settings_update
    end

    scope(controller: :learning_mastery_gradebook_settings_api) do
      get "courses/:course_id/learning_mastery_gradebook_settings", action: :show
      put "courses/:course_id/learning_mastery_gradebook_settings", action: :update
    end

    scope(controller: :announcements_api) do
      get "announcements", action: :index, as: :announcements
    end

    scope(controller: :release_notes) do
      get "release_notes", action: :index, as: :release_notes
      post "release_notes", action: :create
      get "release_notes/latest", action: :latest
      get "release_notes/unread_count", action: :unread_count
      put "release_notes/:id", action: :update
      delete "release_notes/:id", action: :destroy
      put "release_notes/:id/published", action: :publish
      delete "release_notes/:id/published", action: :unpublish
    end

    scope(controller: :rubrics_api) do
      get "rubrics/upload_template", action: "upload_template", as: "rubrics_account_upload_template"
      post "courses/:course_id/rubrics/download_rubrics", action: "download_rubrics", as: "rubrics_account_download_rubrics"
      post "accounts/:account_id/rubrics/download_rubrics", action: "download_rubrics", as: "rubrics_course_download_rubrics"
      get "accounts/:account_id/rubrics", action: :index, as: :account_rubrics
      get "accounts/:account_id/rubrics/:id", action: :show
      get "courses/:course_id/rubrics", action: :index, as: :course_rubrics
      get "courses/:course_id/rubrics/:id", action: :show
      get "courses/:course_id/rubrics/:id/used_locations", action: "used_locations", as: "rubrics_course_used_locations"
      get "accounts/:account_id/rubrics/:id/used_locations", action: "used_locations", as: "rubrics_account_used_locations"
      post "courses/:course_id/rubrics/upload", action: "upload", as: "rubrics_course_upload"
      post "accounts/:account_id/rubrics/upload", action: "upload", as: "rubrics_account_upload"
      get "courses/:course_id/rubrics/upload/:id", action: "upload_status", as: "rubrics_course_upload_status"
      get "accounts/:account_id/rubrics/upload/:id", action: "upload_status", as: "rubrics_account_upload_status"
      get "courses/:course_id/rubrics/upload/:id/rubrics", action: "rubrics_by_import_id", as: "rubrics_course_upload_rubrics"
      get "accounts/:account_id/rubrics/upload/:id/rubrics", action: "rubrics_by_import_id", as: "rubrics_account_upload_rubrics"
      post "courses/:course_id/rubrics", controller: :rubrics, action: :create
      put "courses/:course_id/rubrics/:id", controller: :rubrics, action: :update
      delete "courses/:course_id/rubrics/:id", controller: :rubrics, action: :destroy
    end

    scope(controller: :rubric_associations) do
      post "courses/:course_id/rubric_associations", action: :create
      put "courses/:course_id/rubric_associations/:id", action: :update
      delete "courses/:course_id/rubric_associations/:id", action: :destroy
    end

    scope(controller: :rubric_assessment_api) do
      post "courses/:course_id/rubric_associations/:rubric_association_id/rubric_assessments", controller: :rubric_assessments, action: :create
      put "courses/:course_id/rubric_associations/:rubric_association_id/rubric_assessments/:id", controller: :rubric_assessments, action: :update
      delete "courses/:course_id/rubric_associations/:rubric_association_id/rubric_assessments/:id", controller: :rubric_assessments, action: :destroy
    end

    scope(controller: "master_courses/master_templates") do
      get "courses/:course_id/blueprint_templates/:template_id", action: :show
      get "courses/:course_id/blueprint_templates/:template_id/associated_courses", action: :associated_courses, as: :course_blueprint_associated_courses
      put "courses/:course_id/blueprint_templates/:template_id/update_associations", action: :update_associations
      get "courses/:course_id/blueprint_templates/:template_id/unsynced_changes", action: :unsynced_changes, as: :course_blueprint_unsynced_changes

      post "courses/:course_id/blueprint_templates/:template_id/migrations", action: :queue_migration
      get "courses/:course_id/blueprint_templates/:template_id/migrations", action: :migrations_index, as: :course_blueprint_migrations
      get "courses/:course_id/blueprint_templates/:template_id/migrations/:id", action: :migrations_show
      get "courses/:course_id/blueprint_templates/:template_id/migrations/:id/details", action: :migration_details

      put "courses/:course_id/blueprint_templates/:template_id/restrict_item", action: :restrict_item

      get "courses/:course_id/blueprint_subscriptions", action: :subscriptions_index, as: :course_blueprint_subscriptions
      get "courses/:course_id/blueprint_subscriptions/:subscription_id/migrations", action: :imports_index, as: :course_blueprint_imports
      get "courses/:course_id/blueprint_subscriptions/:subscription_id/migrations/:id", action: :imports_show
      get "courses/:course_id/blueprint_subscriptions/:subscription_id/migrations/:id/details", action: :import_details
    end

    scope(controller: :late_policy) do
      get "courses/:id/late_policy", action: :show
      post "courses/:id/late_policy", action: :create
      patch "courses/:id/late_policy", action: :update
    end

    scope(controller: :planner) do
      get "planner/items", action: :index, as: :planner_items
      get "users/:user_id/planner/items", action: :index, as: :user_planner_items
    end

    scope(controller: :planner_overrides) do
      get "planner/overrides", action: :index, as: :planner_overrides
      get "planner/overrides/:id", action: :show
      put "planner/overrides/:id", action: :update
      post "planner/overrides", action: :create
      delete "planner/overrides/:id", action: :destroy
    end

    scope(controller: :planner_notes) do
      get "planner_notes", action: :index, as: :planner_notes
      get "planner_notes/:id", action: :show, as: :planner_notes_show
      put "planner_notes/:id", action: :update
      post "planner_notes", action: :create
      delete "planner_notes/:id", action: :destroy
    end

    scope(controller: :content_shares) do
      post "users/:user_id/content_shares", action: :create
      get "users/:user_id/content_shares/sent", action: :index, defaults: { list: "sent" }, as: :user_sent_content_shares
      get "users/:user_id/content_shares/received", action: :index, defaults: { list: "received" }, as: :user_received_content_shares
      get "users/:user_id/content_shares/unread_count", action: :unread_count
      get "users/:user_id/content_shares/:id", action: :show
      delete "users/:user_id/content_shares/:id", action: :destroy
      post "users/:user_id/content_shares/:id/add_users", action: :add_users
      put "users/:user_id/content_shares/:id", action: :update
    end

    scope(controller: :csp_settings) do
      %w[course account].each do |context|
        get "#{context.pluralize}/:#{context}_id/csp_settings", action: :get_csp_settings
        put "#{context.pluralize}/:#{context}_id/csp_settings", action: :set_csp_setting
      end
      put "accounts/:account_id/csp_settings/lock", action: :set_csp_lock
      post "accounts/:account_id/csp_settings/domains", action: :add_domain
      post "accounts/:account_id/csp_settings/domains/batch_create", action: :add_multiple_domains
      delete "accounts/:account_id/csp_settings/domains", action: :remove_domain
    end

    scope(controller: :media_objects) do
      put "media_objects/:media_object_id", action: "update_media_object", as: :update_media_object
      post "media_objects", action: "create_media_object", as: :create_media_object
      put "media_attachments/:attachment_id", action: "update_media_object", as: :update_media_attachment
      post "media_attachments", action: "create_media_object", as: :create_media_attachment
    end

    scope(controller: :media_tracks) do
      get "media_objects/:media_object_id/media_tracks", action: "index", as: :list_media_tracks
      put "media_objects/:media_object_id/media_tracks", action: "update", as: :update_media_tracks

      get "media_attachments/:attachment_id/media_tracks", action: "index", as: :list_media_attachment_tracks
      put "media_attachments/:attachment_id/media_tracks", action: "update", as: :update_media_attachment_tracks
    end

    scope(controller: "conditional_release/rules") do
      # TODO: can rearrange so assignment is in path if desired once we're no longer maintaining backwards compat
      get "courses/:course_id/mastery_paths/rules", action: "index"
      get "courses/:course_id/mastery_paths/rules/:id", action: "show"
      post "courses/:course_id/mastery_paths/rules", action: "create"
      put "courses/:course_id/mastery_paths/rules/:id", action: "update"
      delete "courses/:course_id/mastery_paths/rules/:id", action: "destroy"
    end

    scope(controller: "conditional_release/stats") do
      # TODO: can rearrange so assignment is in path if desired once we're no longer maintaining backwards compat
      get "courses/:course_id/mastery_paths/stats/students_per_range", action: "students_per_range"
      get "courses/:course_id/mastery_paths/stats/student_details", action: "student_details"
    end

    scope(controller: :history) do
      get "users/:user_id/history", action: "index", as: :user_history
    end

    scope(controller: :gradebooks) do
      put "courses/:course_id/update_final_grade_overrides", action: "update_final_grade_overrides"
      put "courses/:course_id/apply_score_to_ungraded_submissions", action: "apply_score_to_ungraded_submissions"
    end

    scope(controller: :course_paces) do
      post "courses/:course_id/course_pacing", action: :create
      get "courses/:course_id/course_pacing/new", action: :new
      get "courses/:course_id/course_pacing/:id", action: :api_show
      put "courses/:course_id/course_pacing/:id", action: :update
      delete "courses/:course_id/course_pacing/:id", action: :destroy
      post "courses/:course_id/course_pacing/:id/publish", action: :publish
      post "courses/:course_id/course_pacing/compress_dates", action: :compress_dates
      post "courses/:course_id/course_pacing/bulk_create_enrollment_paces", action: :bulk_create_enrollment_paces
    end

    scope(controller: :blackout_dates) do
      get "courses/:course_id/blackout_dates", action: :index
      get "accounts/:account_id/blackout_dates", action: :index
      post "courses/:course_id/blackout_dates", action: :create
      post "accounts/:account_id/blackout_dates", action: :create
      get "courses/:course_id/blackout_dates/new", action: :new
      get "accounts/:account_id/blackout_dates/new", action: :new
      get "courses/:course_id/blackout_dates/:id", action: :show
      get "accounts/:account_id/blackout_dates/:id", action: :show
      put "courses/:course_id/blackout_dates/:id", action: :update
      put "accounts/:account_id/blackout_dates/:id", action: :update
      delete "courses/:course_id/blackout_dates/:id", action: :destroy
      delete "accounts/:account_id/blackout_dates/:id", action: :destroy
      put "courses/:course_id/blackout_dates", action: :bulk_update
    end

    scope(controller: :eportfolios_api) do
      get "users/:user_id/eportfolios", action: :index, as: :eportfolios
      get "eportfolios/:id", action: :show
      delete "eportfolios/:id", action: :delete
      get "eportfolios/:eportfolio_id/pages", action: :pages, as: :eportfolio_pages
      put "eportfolios/:eportfolio_id/moderate", action: :moderate
      put "users/:user_id/eportfolios", action: :moderate_all
      put "eportfolios/:eportfolio_id/restore", action: :restore
    end

    scope(controller: "course_pacing/section_paces_api") do
      get "courses/:course_id/sections/:course_section_id/pace", action: :show, as: :section_pace
      post "courses/:course_id/sections/:course_section_id/paces", action: :create, as: :new_section_pace
      patch "courses/:course_id/sections/:course_section_id/pace", action: :update, as: :patch_section_pace
      delete "courses/:course_id/sections/:course_section_id/pace", action: :delete, as: :delete_section_pace
    end

    scope(controller: "course_pacing/student_enrollment_paces_api") do
      get "courses/:course_id/student_enrollments/:student_enrollment_id/pace", action: :show, as: :student_enrollment_pace
      post "courses/:course_id/student_enrollments/:student_enrollment_id/paces", action: :create, as: :new_student_enrollment_pace
      patch "courses/:course_id/student_enrollments/:student_enrollment_id/pace", action: :update, as: :patch_student_enrollment_pace
      delete "courses/:course_id/student_enrollments/:student_enrollment_id/pace", action: :delete, as: :delete_student_enrollment_pace
    end

    scope(controller: "course_pacing/bulk_student_enrollment_paces_api") do
      get "courses/:course_id/bulk_student_enrollments/student_bulk_pace_edit_view", action: :student_bulk_pace_edit_view, as: :student_bulk_pace_edit_view
    end

    scope(controller: "course_pacing/pace_contexts_api") do
      get "courses/:course_id/pace_contexts", action: :index, as: :pace_contexts
    end

    scope(controller: "smart_search") do
      get "courses/:course_id/smartsearch", action: :search, as: :course_smart_search_query
      get "courses/:course_id/smartsearch/log", action: :log
      get "courses/:course_id/smartsearch/index_status", action: :index_status
      # TODO: add account level search
    end

    scope(controller: :what_if_grades_api) do
      put "submissions/:id/what_if_grades", action: :update
      put "courses/:course_id/what_if_grades/reset", action: :reset_for_student_course
    end

    scope(controller: :plugins) do
      put "plugins/:id", action: :update
      get "plugins/:id", action: :show
    end

    scope(controller: :rich_content_api) do
      post "rich_content/generate", action: :generate
    end

    scope(controller: :block_editor_templates_api) do
      get "courses/:course_id/block_editor_templates", action: :index
      post "courses/:course_id/block_editor_templates", action: :create
      put "courses/:course_id/block_editor_templates/:id", action: :update
      delete "courses/:course_id/block_editor_templates/:id", action: :destroy
      post "courses/:course_id/block_editor_templates/:id/publish", action: :publish
      get "courses/:course_id/block_editor_templates/can_edit", action: :can_edit
    end

    scope(controller: :career_experience) do
      get "career/experience_summary", action: :experience_summary
      post "career/switch_experience", action: :switch_experience
      post "career/switch_role", action: :switch_role
    end
  end

  # this is not a "normal" api endpoint in the sense that it is not documented or
  # generally available to hosted customers. it also does not respect the normal
  # pagination options; however, jobs_controller already accepts `limit` and `offset`
  # paramaters and defines a sane default limit
  ApiRouteSet::V1.draw(self) do
    scope(controller: :jobs) do
      get "jobs", action: :index
      get "jobs/:id", action: :show
      post "jobs/batch_update", action: :batch_update
    end

    # jobs_v2 actually does do regular pagination, but the comments above
    # otherwise still apply
    scope(controller: :jobs_v2) do
      get "jobs2/:bucket/by_:group/search", action: :search
      get "jobs2/:bucket/by_:group", action: :grouped_info, as: :jobs_grouped_info
      get "jobs2/:bucket", action: :list, as: :jobs_list, constraints: { bucket: /running|queued|future|failed/ }
      get "jobs2/clusters", action: :clusters, as: :job_clusters
      get "jobs2/:id", action: :lookup, constraints: { id: /\d+/ }
      post "jobs2/:id/requeue", action: :requeue
      put "jobs2/manage", action: :manage
      put "jobs2/unstuck", action: :unstuck
      get "jobs2/throttle/check", action: :throttle_check
      put "jobs2/throttle", action: :throttle
      get "jobs2/stuck/strands", action: :stuck_strands, as: :jobs_stuck_strands
      get "jobs2/stuck/singletons", action: :stuck_singletons, as: :jobs_stuck_singletons
    end
  end

  # this is not a "normal" api endpoint in the sense that it is not documented
  # or called directly, it's used as the redirect in the file upload process
  # for local files. it also doesn't use the normal oauth authentication
  # system, so we can't put it in the api uri namespace.
  post "files_api" => "files#api_create", :as => :api_v1_files_create

  get "login/oauth2/auth" => "oauth2_provider#auth", :as => :oauth2_auth
  post "login/oauth2/token" => "oauth2_provider#token", :as => :oauth2_token
  get "login/oauth2/confirm" => "oauth2_provider#confirm", :as => :oauth2_auth_confirm
  post "login/oauth2/accept" => "oauth2_provider#accept", :as => :oauth2_auth_accept
  get "login/oauth2/deny" => "oauth2_provider#deny", :as => :oauth2_auth_deny
  delete "login/oauth2/token" => "oauth2_provider#destroy", :as => :oauth2_logout
  get "login/oauth2/jwks" => "security#jwks", :as => :oauth2_jwks

  get "post_message_forwarding", controller: "lti/platform_storage", action: :post_message_forwarding, as: :lti_post_message_forwarding

  get "lti/tool_default_icon" => "lti/tool_default_icon#show"

  ApiRouteSet.draw(self, "/api/lti/v1") do
    post "tools/:tool_id/grade_passback", controller: :lti_api, action: :grade_passback, as: "lti_grade_passback_api"
    post "tools/:tool_id/ext_grade_passback", controller: :lti_api, action: :legacy_grade_passback, as: "blti_legacy_grade_passback_api"
    post "xapi/:token", controller: :lti_api, action: :xapi_service, as: "lti_xapi"
    post "caliper/:token", controller: :lti_api, action: :caliper_service, as: "lti_caliper"
    post "logout_service/:token", controller: :lti_api, action: :logout_service, as: "lti_logout_service"
    post "turnitin/outcomes_placement/:tool_id", controller: :lti_api, action: :turnitin_outcomes_placement, as: "lti_turnitin_outcomes_placement"
  end

  ApiRouteSet.draw(self, "/api/lti") do
    scope(controller: "lti/tool_configurations_api") do
      put "developer_keys/:developer_key_id/tool_configuration", action: :update
      post "accounts/:account_id/developer_keys/tool_configuration", action: :create
      delete "developer_keys/:developer_key_id/tool_configuration", action: :destroy

      %w[account course].each do |context|
        get "#{context}s/:#{context}_id/developer_keys/:developer_key_id/tool_configuration", action: :show, as: "#{context}_show_tool_configuration"
      end
    end

    scope(controller: "lti/subscriptions_api") do
      post "subscriptions", action: :create
      delete "subscriptions/:id", action: :destroy
      get "subscriptions/:id", action: :show
      put "subscriptions/:id", action: :update
      get "subscriptions", action: :index
    end

    scope(controller: "lti/users_api") do
      get "users/:id", action: :show
      get "groups/:group_id/users", action: :group_index, as: "lti_user_group_index"
    end

    scope(controller: "lti/plagiarism_assignments_api") do
      get "assignments/:assignment_id", action: :show
    end

    scope(controller: "lti/ims/authentication") do
      post "authorize_redirect", action: :authorize_redirect
      get "authorize_redirect", action: :authorize_redirect, as: "lti_authorize_redirect"
      get "authorize", action: :authorize, as: :lti_1_3_authorization
    end

    %w[course account].each do |context|
      prefix = "#{context}s/:#{context}_id"

      post "#{prefix}/authorize", controller: "lti/ims/authorization", action: :authorize, as: "#{context}_lti_oauth2_authorize"
      get  "#{prefix}/tool_consumer_profile(/:tool_consumer_profile_id)",
           controller: "lti/ims/tool_consumer_profile",
           action: "show",
           as: "#{context}_tool_consumer_profile"
      post "#{prefix}/tool_proxy",
           controller: "lti/ims/tool_proxy",
           action: :re_reg,
           as: "re_reg_#{context}_lti_tool_proxy",
           constraints: Lti::ReRegConstraint.new
      post "#{prefix}/tool_proxy",
           controller: "lti/ims/tool_proxy",
           action: :create,
           as: "create_#{context}_lti_tool_proxy"
      get "#{prefix}/jwt_token", controller: "external_tools", action: :jwt_token
      get "tool_proxy/:tool_proxy_guid/#{prefix}/tool_setting", controller: "lti/ims/tool_setting", action: :show, as: "show_#{context}_tool_setting"
      get "tool_proxy/:tool_proxy_guid/#{prefix}/resource_link_id/:resource_link_id/tool_setting", controller: "lti/ims/tool_setting", action: :show, as: "show_#{context}_resource_link_id_tool_setting"
      put "tool_proxy/:tool_proxy_guid/#{prefix}/tool_setting", controller: "lti/ims/tool_setting", action: :update, as: "update_#{context}_tool_setting"
      put "tool_proxy/:tool_proxy_guid/#{prefix}/resource_link_id/:resource_link_id/tool_setting", controller: "lti/ims/tool_setting", action: :update, as: "update_#{context}_update_resource_link_id_tool_setting"
    end
    # Tool Setting Services
    get "tool_settings/:tool_setting_id", controller: "lti/ims/tool_setting", action: :show, as: :show_lti_tool_settings
    get "tool_proxy/:tool_proxy_guid/tool_setting", controller: "lti/ims/tool_setting", action: :show, as: :show_tool_proxy_lti_tool_settings
    put "tool_settings/:tool_setting_id", controller: "lti/ims/tool_setting", action: :update, as: :update_lti_tool_settings
    put "tool_proxy/:tool_proxy_guid/tool_setting", controller: "lti/ims/tool_setting", action: :update, as: :update_tool_proxy_lti_tool_settings

    # Tool Proxy Services
    get "tool_proxy/:tool_proxy_guid", controller: "lti/ims/tool_proxy", action: :show, as: "show_lti_tool_proxy"

    # Membership Service
    get "courses/:course_id/membership_service", controller: "lti/membership_service", action: :course_index, as: :course_membership_service
    get "groups/:group_id/membership_service", controller: "lti/membership_service", action: :group_index, as: :group_membership_service

    # Submissions Service
    scope(controller: "lti/submissions_api") do
      get "assignments/:assignment_id/submissions/:submission_id", action: :show
      get "assignments/:assignment_id/submissions/:submission_id/history", action: :history
      get "assignments/:assignment_id/submissions/:submission_id/attachment/:attachment_id", action: :attachment, as: :lti_submission_attachment_download
    end

    # Originality Report Service
    scope(controller: "lti/originality_reports_api") do
      post "assignments/:assignment_id/submissions/:submission_id/originality_report", action: :create
      put "assignments/:assignment_id/submissions/:submission_id/originality_report/:id", action: :update
      put "assignments/:assignment_id/files/:file_id/originality_report", action: :update
      get "assignments/:assignment_id/submissions/:submission_id/originality_report/:id", action: :show
      get "assignments/:assignment_id/files/:file_id/originality_report", action: :show
    end

    # Line Item Service (LTI AGS)
    scope(controller: "lti/ims/line_items") do
      post "courses/:course_id/line_items", action: :create, as: :lti_line_item_create
      get "courses/:course_id/line_items/:id", action: :show, as: :lti_line_item_show
      get "courses/:course_id/line_items", action: :index, as: :lti_line_item_index
      put "courses/:course_id/line_items/:id", action: :update, as: :lti_line_item_edit
      delete "courses/:course_id/line_items/:id", action: :destroy, as: :lti_line_item_delete
    end

    # Scores Service (LTI AGS)
    scope(controller: "lti/ims/scores") do
      post "courses/:course_id/line_items/:line_item_id/scores", action: :create, as: :lti_result_create
    end

    # Result Service (LTI AGS)
    scope(controller: "lti/ims/results") do
      get "courses/:course_id/line_items/:line_item_id/results/:id", action: :show, as: :lti_result_show
      get "courses/:course_id/line_items/:line_item_id/results", action: :index
    end

    # Progress Service (LTI AGS)
    scope(controller: "lti/ims/progress") do
      get "courses/:course_id/progress/:id", action: :show, as: :lti_progress_show
    end

    # Asset Service & Asset Report Service (LTI Asset Processor Specs)
    scope(controller: "lti/ims/asset_processor") do
      post "asset_processors/:asset_processor_id/reports", action: :create_report, as: :lti_asset_processor_create_report
      get "asset_processors/:asset_processor_id/assets/:asset_id", action: :lti_asset_show, as: :lti_asset_processor_asset_show
    end

    # 1Edtech (IMS) LTI Asset Processor Eula service
    scope(controller: "lti/ims/asset_processor_eula") do
      put "asset_processor_eulas/:context_external_tool_id/deployment", action: :update_tool_eula, as: :update_tool_eula
      delete "asset_processor_eulas/:context_external_tool_id/user", action: :delete_acceptances, as: :delete_tool_eula_acceptances
      post "asset_processor_eulas/:context_external_tool_id/user", action: :create_acceptance, as: :create_user_eula_acceptance
    end

    # Asset Processor internal endpoints
    scope(controller: "lti/asset_processor") do
      post "asset_processors/:asset_processor_id/notices/:student_id/attempts/:attempt", action: :resubmit_notice, as: :lti_asset_processor_notice_resubmit
    end

    # Dynamic Registration Service
    scope(controller: "lti/ims/dynamic_registration") do
      get "accounts/:account_id/registration_token", action: :registration_token
      get "accounts/:account_id/registrations/uuid/:registration_uuid", action: :ims_registration_by_uuid
      get "accounts/:account_id/lti_registrations/uuid/:registration_uuid", action: :lti_registration_by_uuid
      get "accounts/:account_id/lti_registration_update_request/uuid/:registration_uuid", action: :lti_registration_update_request_by_uuid
      get "accounts/:account_id/registrations/:registration_id", action: :show
      put "accounts/:account_id/registrations/:registration_id/overlay", action: :update_registration_overlay
      get "accounts/:account_id/dr_iframe", action: :dr_iframe
      get "registrations/:registration_id/view", action: :registration_view, as: :lti_registration_config
      post "registrations", action: :create, as: :create_lti_registration
      put "registrations/:registration_id", action: :update, as: :update_lti_registration
    end

    # Public JWK Service
    scope(controller: "lti/public_jwk") do
      put "/developer_key/update_public_jwk", action: :update, as: :public_jwk_update
    end

    # Context External Tools Service
    scope(controller: "lti/account_external_tools") do
      post "/accounts/:account_id/external_tools", action: :create, as: :account_external_tools_create
      get "/accounts/:account_id/external_tools/:external_tool_id", action: :show, as: :account_external_tools_show
      get "/accounts/:account_id/external_tools", action: :index, as: :account_external_tools_index
      delete "/accounts/:account_id/external_tools/:external_tool_id", action: :destroy, as: :account_external_tools_destroy
    end

    # Data Services Service
    scope(controller: "lti/data_services") do
      post "/accounts/:account_id/data_services", action: :create, as: :data_services_create
      get "/accounts/:account_id/data_services/:id", action: :show, as: :data_services_show
      put "/accounts/:account_id/data_services/:id", action: :update, as: :data_services_update
      get "/accounts/:account_id/data_services", action: :index, as: :data_services_index
      get "/accounts/:account_id/event_types", action: :event_types_index, as: :data_services_event_types
      delete "/accounts/:account_id/data_services/:id", action: :destroy, as: :data_services_destroy
    end

    # Account Lookup service
    scope(controller: "lti/account_lookup") do
      get "/accounts/:account_id", action: :show
    end

    # Names and Roles Provisioning (NRPS) v2 Service
    scope(controller: "lti/ims/names_and_roles") do
      get "courses/:course_id/names_and_roles", controller: "lti/ims/names_and_roles", action: :course_index, as: :course_names_and_roles
      get "groups/:group_id/names_and_roles", controller: "lti/ims/names_and_roles", action: :group_index, as: :group_names_and_roles
    end

    # 1Edtech (IMS) LTI Platform Notification service (PNS)
    scope(controller: "lti/ims/notice_handlers") do
      get "notice-handlers/:context_external_tool_id", action: :index, as: :lti_notice_handlers
      put "notice-handlers/:context_external_tool_id", action: :update, as: :update_lti_notice_handlers
    end

    # Security
    scope(controller: "security") do
      get "security/jwks", action: :jwks, as: :lti_jwks
      get "security/openid-configuration", action: :openid_configuration, as: :openid_configuration
    end

    # Feature Flags
    scope(controller: "lti/feature_flags") do
      %w[course account].each do |context|
        prefix = "#{context}s/:#{context}_id"
        get "/#{prefix}/feature_flags/:feature", action: :show
      end
    end

    # LTI Access Tokens (Site Admin only)
    get "lti_2_token", controller: "lti/token", action: :lti_2_token, as: :lti_2_token_site_admin
    get "advantage_token", controller: "lti/token", action: :advantage_access_token, as: :lti_advantage_token_site_admin
  end

  ApiRouteSet.draw(self, "/api/sis") do
    scope(controller: :sis_api) do
      get "accounts/:account_id/assignments", action: "sis_assignments", as: :sis_account_assignments
      get "courses/:course_id/assignments", action: "sis_assignments", as: :sis_course_assignments
    end
    scope(controller: :disable_post_to_sis_api) do
      put "courses/:course_id/disable_post_to_sis", action: "disable_post_to_sis", as: :disable_post_to_sis_course_assignments
    end
  end
end<|MERGE_RESOLUTION|>--- conflicted
+++ resolved
@@ -558,10 +558,7 @@
     resources :accessibility_issues, only: [:update, :show]
 
     resources :ai_experiences, only: %i[index create new show edit update destroy]
-<<<<<<< HEAD
-=======
     resources :ai_experiences, only: %i[index show new edit]
->>>>>>> 8d1d98d9
   end
 
   get "quiz_statistics/:quiz_statistics_id/files/:file_id/download" => "files#show", :as => :quiz_statistics_download, :download => "1"
@@ -1257,11 +1254,6 @@
       post "courses/:course_id/ai_experiences", action: :create
       get "courses/:course_id/ai_experiences/new", action: :new, as: "new_course_ai_experience"
       get "courses/:course_id/ai_experiences/:id", action: :show, as: "course_ai_experience"
-<<<<<<< HEAD
-      get "courses/:course_id/ai_experiences/:id/edit", action: :edit, as: "edit_course_ai_experience"
-      put "courses/:course_id/ai_experiences/:id", action: :update
-      delete "courses/:course_id/ai_experiences/:id", action: :destroy
-=======
       get "courses/:course_id/ai_experiences/:id/edit", action: :edit, as: "course_ai_experience_edit"
       put "courses/:course_id/ai_experiences/:id", action: :update
       delete "courses/:course_id/ai_experiences/:id", action: :destroy, as: "course_ai_experience_destroy"
@@ -1272,7 +1264,6 @@
     scope(controller: :microfrontends_release_tag_override) do
       get "microfrontends/release_tag_override", action: :create, as: :microfrontends_release_tag_override
       delete "microfrontends/release_tag_override", action: :destroy
->>>>>>> 8d1d98d9
     end
 
     scope(controller: :account_calendars_api) do
