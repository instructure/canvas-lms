--- conflicted
+++ resolved
@@ -470,10 +470,7 @@
       post "reorder" => "context_modules#reorder_items", :as => :reorder
       post "collapse" => "context_modules#toggle_collapse", :as => :toggle_collapse
       get "items_html" => "context_modules#items_html", :as => :context_modules_items_html
-<<<<<<< HEAD
-=======
       get "module_html" => "context_modules#module_html", :as => :context_modules_module_html
->>>>>>> 005bce2c
       get "prerequisites/:code" => "context_modules#content_tag_prerequisites_needing_finishing", :as => :prerequisites_needing_finishing
       get "items/last" => "context_modules#module_redirect", :as => :last_redirect, :last => 1
       get "items/first" => "context_modules#module_redirect", :as => :first_redirect, :first => 1
