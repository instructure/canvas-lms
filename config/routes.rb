--- conflicted
+++ resolved
@@ -531,10 +531,7 @@
     post "canvas_career_reversion" => "horizon#revert_course"
     get "accessibility", controller: :accessibility, action: :show
     get "accessibility/issues", controller: :accessibility, action: :issues
-<<<<<<< HEAD
-=======
     post "accessibility/update", controller: :accessibility, action: :update
->>>>>>> 66de4dda
   end
   get "quiz_statistics/:quiz_statistics_id/files/:file_id/download" => "files#show", :as => :quiz_statistics_download, :download => "1"
 
@@ -1115,15 +1112,10 @@
   get "privacy_policy" => "legal_information#privacy_policy", :as => "privacy_policy_redirect"
 
   scope(controller: :career) do
-<<<<<<< HEAD
-    get "career", action: :catch_all
-    get "career/*path", action: :catch_all, as: :career_path
-=======
     get "career/courses/:course_id", action: :catch_all, as: :course_career
     get "career/courses/:course_id/*path", action: :catch_all, as: :course_career_path
     get "career/accounts/:account_id", action: :catch_all, as: :account_career
     get "career/accounts/:account_id/*path", action: :catch_all, as: :account_career_path
->>>>>>> 66de4dda
   end
 
   scope(controller: :smart_search) do
@@ -2023,11 +2015,6 @@
       delete "lti_registrations/:registration_id/controls/:id", action: :delete
     end
 
-    scope(controller: "lti/context_controls") do
-      get "lti_registrations/:registration_id/controls", action: :index
-      get "lti_registrations/:registration_id/controls/:id", action: :show
-    end
-
     scope(controller: "lti/resource_links") do
       get "courses/:course_id/lti_resource_links", action: :index
       post "courses/:course_id/lti_resource_links", action: :create
