--- conflicted
+++ resolved
@@ -1995,14 +1995,11 @@
       delete "accounts/:account_id/lti_registrations/:registration_id/deployments/:id", action: :destroy
     end
 
-<<<<<<< HEAD
-=======
     scope(controller: "lti/context_controls") do
       get "lti_registrations/:registration_id/controls", action: :index
       get "lti_registrations/:registration_id/controls/:id", action: :show
     end
 
->>>>>>> 2bd5305a
     scope(controller: "lti/resource_links") do
       get "courses/:course_id/lti_resource_links", action: :index
       post "courses/:course_id/lti_resource_links", action: :create
