# frozen_string_literal: true

#
# Copyright (C) 2011 - present Instructure, Inc.
#
# This file is part of Canvas.
#
# Canvas is free software: you can redistribute it and/or modify it under
# the terms of the GNU Affero General Public License as published by the Free
# Software Foundation, version 3 of the License.
#
# Canvas is distributed in the hope that it will be useful, but WITHOUT ANY
# WARRANTY; without even the implied warranty of MERCHANTABILITY or FITNESS FOR
# A PARTICULAR PURPOSE. See the GNU Affero General Public License for more
# details.
#
# You should have received a copy of the GNU Affero General Public License along
# with this program. If not, see <http://www.gnu.org/licenses/>.

full_path_glob = "(/*full_path)"

# allow plugins to prepend routes
Dir[Rails.root.join("{gems,vendor}/plugins/*/config/pre_routes.rb")].each do |pre_routes|
  load pre_routes
end

CanvasRails::Application.routes.draw do
  post "/api/graphql", to: "graphql#execute"
  post "/api/graphql/subgraph", to: "graphql#subgraph_execute"
  # The subgraph endpoint is for use only with the federated API Gateway. See
  # `app/graphql/README.md` for details.
  get "graphiql", to: "graphql#graphiql"

  resources :submissions, only: [] do
    resources :submission_comments, path: :comments, only: :index, defaults: { format: :pdf }
    resources :docviewer_audit_events, only: [:create], constraints: { format: :json }
  end
  resources :submission_comments, only: [:update, :destroy]

  resources :epub_exports, only: [:index]

  get "inbox" => "context#inbox"
  get "oauth/redirect_proxy" => "oauth_proxy#redirect_proxy"

  get "conversations/unread" => "conversations#index", :as => :conversations_unread, :redirect_scope => "unread"
  get "conversations/starred" => "conversations#index", :as => :conversations_starred, :redirect_scope => "starred"
  get "conversations/sent" => "conversations#index", :as => :conversations_sent, :redirect_scope => "sent"
  get "conversations/archived" => "conversations#index", :as => :conversations_archived, :redirect_scope => "archived"
  get "conversations/find_recipients" => "search#recipients"

  get "search/recipients" => "search#recipients"
  post "conversations/mark_all_as_read" => "conversations#mark_all_as_read"
  get "conversations/batches" => "conversations#batches", :as => :conversation_batches
  resources :conversations, only: %i[index show update create destroy] do
    post :add_recipients
    post :add_message
    post :remove_messages
  end

  post "/external_auth_observers/redirect_login" => "login/external_auth_observers#redirect_login", :as => :external_auth_validation

  # So, this will look like:
  # http://instructure.com/register/5R32s9iqwLK75Jbbj0
  match "register/:nonce" => "communication_channels#confirm", :as => :registration_confirmation, :via => [:get, :post]
  # deprecated
  get "pseudonyms/:id/register/:nonce" => "communication_channels#confirm", :as => :registration_confirmation_deprecated
  post "confirmations/:user_id/re_send(/:id)" => "communication_channels#re_send_confirmation", :as => :re_send_confirmation, :id => nil
  get "confirmations/:user_id/limit_reached(/:id)" => "communication_channels#confirmation_limit_reached", :as => :confirmation_limit_reached, :id => nil
  match "forgot_password" => "pseudonyms#forgot_password", :as => :forgot_password, :via => [:get, :post]
  get "pseudonyms/:pseudonym_id/change_password/:nonce" => "pseudonyms#confirm_change_password", :as => :confirm_change_password
  post "pseudonyms/:pseudonym_id/change_password/:nonce" => "pseudonyms#change_password", :as => :change_password

  # callback urls for oauth authorization processes
  get "oauth" => "users#oauth"
  get "oauth_success" => "users#oauth_success"

  get "mr/:id" => "info#message_redirect", :as => :message_redirect
  get "help_links" => "info#help_links"

  # This is a debug route that makes working on error pages easier
  get "test_error" => "info#test_error" unless Rails.env.production?
  get "live_events/heartbeat" => "info#live_events_heartbeat" unless Rails.env.production?

  concern :question_banks do
    resources :question_banks do
      post :bookmark
      post :reorder
      get :questions
      post :move_questions
      resources :assessment_questions
    end
  end

  concern :groups do
    resources :groups, except: :edit
    resources :group_categories, only: %i[create update destroy]
    get "group_unassigned_members" => "groups#unassigned_members"
  end

  resources :group_categories do
    member do
      post "clone_with_name"
    end
  end

  concern :files do
    resources :files, except: [:new] do
      get "inline" => "files#text_show", :as => :text_inline
      get "download" => "files#show", :download => "1"
      get "download.:type" => "files#show", :as => :typed_download, :download => "1"
      get "preview" => "files#show", :preview => "1"
      post "inline_view" => "files#show", :inline => "1"
      get "contents" => "files#attachment_content", :as => :attachment_content
      get "file_preview" => "file_previews#show"
      collection do
        get "folder#{full_path_glob}" => "files#react_files", :format => false, :defaults => { format: "html" }
        get "search" => "files#react_files", :format => false, :defaults => { format: "html" }
        get :quota
        post :reorder
      end
      get "*file_path" => "files#show_relative", :as => :relative_path, :file_path => /.+/ # needs to stay below react_files route
    end
  end

  concern :file_images do
    get "images" => "files#images"
  end

  concern :relative_files do
    get "file_contents/*file_path" => "files#show_relative", :as => :relative_file_path, :file_path => /.+/
  end

  concern :folders do
    resources :folders
  end

  concern :media do
    get "media_download" => "users#media_download"
  end

  concern :users do
    get "users" => "context#roster"
    get "user_services" => "context#roster_user_services"
    get "users/:user_id/usage" => "context#roster_user_usage", :as => :user_usage
    get "users/:id" => "context#roster_user", :as => :user
  end

  concern :announcements do
    resources :announcements
    post "announcements/external_feeds" => "announcements#create_external_feed"
    delete "announcements/external_feeds/:id" => "announcements#destroy_external_feed", :as => :announcements_external_feed
  end

  concern :discussions do
    resources :discussion_topics, only: %i[index new show edit destroy]
    get "discussion_topics/:id/*extras" => "discussion_topics#show", :as => :map, :extras => /.+/
    resources :discussion_entries
  end

  concern :pages do
    resources :wiki_pages, path: :pages, except: %i[update destroy new], constraints: { id: %r{[^/]+} } do
      get "revisions" => "wiki_pages#revisions", :as => :revisions
    end

    get "wiki" => "wiki_pages#front_page", :as => :wiki
    get "wiki/:id" => "wiki_pages#show_redirect", :id => %r{[^/]+}
    get "wiki/:id/revisions" => "wiki_pages#revisions_redirect", :id => %r{[^/]+}
    get "wiki/:id/revisions/:revision_id" => "wiki_pages#revisions_redirect", :id => %r{[^/]+}
  end

  concern :conferences do
    resources :conferences do
      match :join, via: [:get, :post]
      match :close, via: [:get, :post]
      get :recording
      delete :recording, to: "conferences#delete_recording", as: :delete_recording
      get :settings
    end
  end

  get "/courses/:course_id/gradebook2", to: redirect("/courses/%{course_id}/gradebook")

  # There are a lot of resources that are all scoped to the course level
  # (assignments, files, wiki pages, user lists, forums, etc.).  Many of
  # these resources also apply to groups and individual users.  We call
  # courses, users, groups, or even accounts in this setting, "contexts".
  # There are some helper methods like the before_filter :get_context in application_controller
  # and the application_helper method :context_url to make retrieving
  # these contexts, and also generating context-specific urls, easier.
  resources :courses do
    # DEPRECATED
    get "self_enrollment/:self_enrollment" => "courses#self_enrollment", :as => :self_enrollment
    post "self_unenrollment/:self_unenrollment" => "courses#self_unenrollment", :as => :self_unenrollment
    post :unconclude
    get :students
    get "observer_pairing_codes.csv", action: :observer_pairing_codes_csv, as: "observer_pairing_codes"
    post :enrollment_invitation
    # this needs to come before the users concern, or users/:id will preempt it
    get "users/prior" => "context#prior_users", :as => :prior_users
    concerns :users
    get :statistics
    delete "unenroll/:id" => "courses#unenroll_user", :as => :unenroll
    post "move_enrollment/:id" => "courses#move_enrollment", :as => :move_enrollment
    delete "unenroll/:id.:format" => "courses#unenroll_user", :as => :formatted_unenroll
    post "limit_user_grading/:id" => "courses#limit_user", :as => :limit_user_grading
    delete "conclude_user/:id" => "courses#conclude_user", :as => :conclude_user_enrollment
    post "unconclude_user/:id" => "courses#unconclude_user", :as => :unconclude_user_enrollment
    resources :sections, except: %i[index edit new] do
      get "crosslist/confirm/:new_course_id" => "sections#crosslist_check", :as => :confirm_crosslist
      post :crosslist
      delete "crosslist" => "sections#uncrosslist", :as => :uncrosslist
    end

    get "undelete" => "context#undelete_index", :as => :undelete_items
    post "undelete/:asset_string" => "context#undelete_item", :as => :undelete_item

    get "settings#{full_path_glob}", action: :settings
    get :settings
    get "details" => "courses#settings"
    post :re_send_invitations
    post :enroll_users
    post :link_enrollment
    post :update_nav
    resource :gradebook do
      get "submissions_upload/:assignment_id" => "gradebooks#show_submissions_upload", :as => :show_submissions_upload
      post "submissions_upload/:assignment_id" => "gradebooks#submissions_zip_upload", :as => :submissions_upload

      collection do
        get :change_gradebook_version
        get :blank_submission
        get :final_grade_overrides
        get :speed_grader
        post :speed_grader_settings
        get :history
        post :update_submission
        post :change_gradebook_column_size
        post :save_gradebook_column_order
        get :user_ids
        get :grading_period_assignments
      end
    end

    resource :gradebook_csv, only: [:create]

    # DEPRECATED old migration emails pointed the user to this url, leave so the controller can redirect
    get "imports/list" => "content_imports#index", :as => :import_list
    # DEPRECATED
    get "imports" => "content_imports#intro"
    resource :gradebook_upload do
      get "data" => "gradebook_uploads#data"
    end
    get "grades" => "gradebooks#grade_summary", :id => nil
    get "grading_rubrics" => "gradebooks#grading_rubrics"
    get "grades/:id" => "gradebooks#grade_summary", :as => :student_grades
    post "save_assignment_order" => "gradebooks#save_assignment_order", :as => :save_assignment_order
    concerns :announcements
    get "calendar" => "calendars#show"
    get :locks
    concerns :discussions
    resources :assignments do
      get "moderate" => "assignments#show_moderate"

      get "anonymous_submissions/:anonymous_id",
          to: "submissions/anonymous_previews#show",
          constraints: lambda { |request|
                         request.query_parameters.key?(:preview) && request.format == :html
                       }

      get "anonymous_submissions/:anonymous_id",
          to: "submissions/anonymous_downloads#show",
          constraints: lambda { |request|
                         request.query_parameters.key?(:download)
                       }

      get "anonymous_submissions/:anonymous_id", to: "anonymous_submissions#show", as: :anonymous_submission

      get "submissions/:id",
          to: "submissions/previews#show",
          constraints: lambda { |request|
                         request.query_parameters.key?(:preview) && request.format == :html
                       }

      get "submissions/:id",
          to: "submissions/downloads#show",
          constraints: lambda { |request|
                         request.query_parameters.key?(:download)
                       }

      put "anonymous_submissions/:anonymous_id", to: "anonymous_submissions#update"
      put "anonymous_submissions/:anonymous_id/reassign", to: "anonymous_submissions#redo_submission"
      resources :submissions do
        get "originality_report/:asset_string" => "submissions#originality_report", :as => :originality_report
        post "turnitin/resubmit" => "submissions#resubmit_to_turnitin", :as => :resubmit_to_turnitin
        get "turnitin/:asset_string" => "submissions#turnitin_report", :as => :turnitin_report
        post "vericite/resubmit" => "submissions#resubmit_to_vericite", :as => :resubmit_to_vericite
        get "vericite/:asset_string" => "submissions#vericite_report", :as => :vericite_report
        get "audit_events" => "submissions#audit_events", :as => :audit_events
        put "reassign" => "submissions#redo_submission", :as => :reassign
      end

      get "anonymous_submissions/:anonymous_id/originality_report/:asset_string",
          to: "anonymous_submissions#originality_report",
          as: :anonymous_submission_originality_report
      post "anonymous_submissions/:anonymous_id/turnitin/resubmit",
           to: "anonymous_submissions#resubmit_to_turnitin",
           as: :anonymous_submission_resubmit_to_turnitin
      get "anonymous_submissions/:anonymous_id/turnitin/:asset_string",
          to: "anonymous_submissions#turnitin_report",
          as: :anonymous_submission_turnitin_report
      post "anonymous_submissions/:anonymous_id/vericite/resubmit",
           to: "anonymous_submissions#resubmit_to_vericite",
           as: :anonymous_submission_resubmit_to_vericite
      get "anonymous_submissions/:anonymous_id/vericite/:asset_string",
          to: "anonymous_submissions#vericite_report",
          as: :anonymous_submission_vericite_report

      get :rubric
      resource :rubric_association, path: :rubric do
        resources :rubric_assessments, path: :assessments
      end

      get :peer_reviews
      post :assign_peer_reviews
      delete "peer_reviews/:id" => "assignments#delete_peer_review", :as => :delete_peer_review
      post "peer_reviews/:id" => "assignments#remind_peer_review", :as => :remind_peer_review
      post "peer_reviews/users/:reviewer_id" => "assignments#assign_peer_review", :as => :assign_peer_review
      put "mute" => "assignments#toggle_mute"

      collection do
        get :syllabus
        get :submissions
      end

      get "lti/resource/:resource_link_id",
          controller: "lti/message",
          action: "resource",
          as: :resource_link_id

      get :tool_launch
    end

    resources :grading_standards, only: %i[index create update destroy]
    resources :assignment_groups do
      post "reorder" => "assignment_groups#reorder_assignments", :as => :reorder_assignments
      collection do
        post :reorder
      end
    end

    get "external_tools/sessionless_launch" => "external_tools#sessionless_launch"
    resources :external_tools do
      match :resource_selection, via: [:get, :post]
      get :homework_submission
      get :finished
      collection do
        get :retrieve
      end
    end

    get "lti/resource/:resource_link_id",
        controller: "lti/message",
        action: "resource",
        as: :resource_link_id
    get "lti/basic_lti_launch_request/:message_handler_id",
        controller: "lti/message",
        action: "basic_lti_launch_request",
        as: :basic_lti_launch_request
    post "lti/tool_proxy_registration", controller: "lti/message", action: "registration", as: :tool_proxy_registration
    get "lti/tool_proxy_reregistration/:tool_proxy_id",
        controller: "lti/message",
        action: "reregistration",
        as: :tool_proxy_reregistration
    get "lti/registration_return",
        controller: "lti/message",
        action: "registration_return",
        as: :registration_return

    resources :submissions
    resources :calendar_events

    concerns :files, :file_images, :relative_files, :folders
    concerns :groups
    concerns :pages
    concerns :conferences
    concerns :question_banks

    post "quizzes/publish"   => "quizzes/quizzes#publish"
    post "quizzes/unpublish" => "quizzes/quizzes#unpublish"

    post "assignments/publish/quiz"   => "assignments#publish_quizzes"
    post "assignments/unpublish/quiz" => "assignments#unpublish_quizzes"

    post "quizzes/new" => "quizzes/quizzes#new" # use POST instead of GET (not idempotent)
    resources :quizzes, controller: "quizzes/quizzes", except: :new do
      get :managed_quiz_data
      get :submission_versions
      get :history
      get :statistics
      get :read_only
      get :submission_html

      resources :quiz_submissions, controller: "quizzes/quiz_submissions", path: :submissions do
        collection do
          put :backup
          post :backup
        end
        member do
          get :record_answer
          post :record_answer
        end
        resources :events, controller: "quizzes/quiz_submission_events", path: "log#{full_path_glob}"
      end

      post "extensions/:user_id" => "quizzes/quiz_submissions#extensions", :as => :extensions
      resources :quiz_questions, controller: "quizzes/quiz_questions", path: :questions, only: %i[create update destroy show]
      resources :quiz_groups, controller: "quizzes/quiz_groups", path: :groups, only: %i[create update destroy] do
        member do
          post :reorder
        end
      end

      match "take" => "quizzes/quizzes#show", :take => "1", :via => [:get, :post]
      get "take/questions/:question_id" => "quizzes/quizzes#show", :as => :question, :take => "1"
      get :moderate
      get :lockdown_browser_required
    end

    resources :collaborations
    get "lti_collaborations" => "collaborations#lti_index"
    get "lti_collaborations/*all" => "collaborations#lti_index"
    resources :gradebook_uploads
    resources :rubrics
    resources :rubric_associations do
      post "remind/:assessment_request_id" => "rubric_assessments#remind", :as => :remind_assessee
      resources :rubric_assessments, path: "assessments"
    end

    get "outcomes/users/:user_id" => "outcomes#user_outcome_results", :as => :user_outcomes_results
    resources :outcomes do
      get "alignments/:id" => "outcomes#alignment_redirect", :as => :alignment_redirect
      post "alignments" => "outcomes#align", :as => :align
      delete "alignments/:id" => "outcomes#remove_alignment", :as => :remove_alignment
      get "results" => "outcomes#outcome_results"
      get "results/:id" => "outcomes#outcome_result", :as => :result
      get :details
      collection do
        get :list
        post :add_outcome
      end
    end

    resources :outcome_groups, only: %i[create update destroy] do
      post :reorder
    end

    resources :context_modules, path: :modules do
      post "items" => "context_modules#add_item", :as => :add_item
      post "reorder" => "context_modules#reorder_items", :as => :reorder
      post "collapse" => "context_modules#toggle_collapse", :as => :toggle_collapse
      get "prerequisites/:code" => "context_modules#content_tag_prerequisites_needing_finishing", :as => :prerequisites_needing_finishing
      get "items/last" => "context_modules#module_redirect", :as => :last_redirect, :last => 1
      get "items/first" => "context_modules#module_redirect", :as => :first_redirect, :first => 1
      collection do
        post :reorder
        get :progressions
      end
    end

    get "blackout_dates" => "blackout_dates#index"
    get "course_pacing" => "course_paces#index"

    post "collapse_all_modules" => "context_modules#toggle_collapse_all"
    resources :content_exports, only: %i[create index destroy show]
    get "offline_web_exports" => "courses#offline_web_exports"
    post "start_offline_web_export" => "courses#start_offline_web_export"
    get "modules/items/assignment_info" => "context_modules#content_tag_assignment_data", :as => :context_modules_assignment_info
    get "modules/items/master_course_info" => "context_modules#content_tag_master_course_data", :as => :context_modules_master_course_info
    get "modules/items/:id" => "context_modules#item_redirect", :as => :context_modules_item_redirect
    get "modules/items/:id/edit_mastery_paths" => "context_modules#item_redirect_mastery_paths"
    get "modules/items/:id/choose" => "context_modules#choose_mastery_path"
    get "modules/items/sequence/:id" => "context_modules#item_details", :as => :context_modules_item_details
    delete "modules/items/:id" => "context_modules#remove_item", :as => :context_modules_remove_item
    put "modules/items/:id" => "context_modules#update_item", :as => :context_modules_update_item
    get "confirm_action" => "courses#confirm_action"
    get :copy, as: :start_copy
    post "copy" => "courses#copy_course", :as => :copy_course
    concerns :media
    get "user_notes" => "user_notes#user_notes"
    get "details/sis_publish" => "courses#sis_publish_status", :as => :sis_publish_status
    post "details/sis_publish" => "courses#publish_to_sis", :as => :publish_to_sis

    resources :user_lists, only: :create
    post "invite_users" => "users#invite_users", :as => :invite_users

    post "reset" => "courses#reset_content"
    resources :alerts
    post "student_view(/:redirect_to_referer)" => "courses#student_view", :as => :student_view
    delete "student_view" => "courses#leave_student_view"
    delete "test_student" => "courses#reset_test_student"
    get "content_migrations" => "content_migrations#index"
    get "link_validator" => "courses#link_validator", :as => :link_validator

    get "grading_schemes" => "grading_schemes_json#detail_list"
    get "grading_scheme_summaries" => "grading_schemes_json#summary_list"
    post "grading_schemes" => "grading_schemes_json#create"
    delete "grading_schemes/:id" => "grading_schemes_json#destroy"
    put "grading_schemes/:id" => "grading_schemes_json#update"
    get "grading_schemes/default" => "grading_schemes_json#show_default_grading_scheme"
    get "grading_schemes/:id" => "grading_schemes_json#show"
  end
  get "quiz_statistics/:quiz_statistics_id/files/:file_id/download" => "files#show", :as => :quiz_statistics_download, :download => "1"

  resources :page_views, only: :update
  post "media_objects" => "media_objects#create_media_object", :as => :create_media_object
  get "media_objects/:id" => "media_objects#media_object_inline", :as => :media_object
  get "media_objects/:media_object_id/redirect" => "media_objects#media_object_redirect", :as => :media_object_redirect
  get "media_objects/:media_object_id/thumbnail" => "media_objects#media_object_thumbnail", :as => :media_object_thumbnail
  get "media_objects/:media_object_id/info" => "media_objects#show", :as => :media_object_info
  get "media_objects_iframe/:media_object_id" => "media_objects#iframe_media_player", :as => :media_object_iframe
  get "media_objects_iframe" => "media_objects#iframe_media_player", :as => :media_object_iframe_href
  get "media_objects/:media_object_id/media_tracks/:id" => "media_tracks#show", :as => :show_media_tracks
  post "media_objects/:media_object_id/media_tracks" => "media_tracks#create", :as => :create_media_tracks
  delete "media_objects/:media_object_id/media_tracks/:id" => "media_tracks#destroy", :as => :delete_media_tracks

  post "media_attachments" => "media_objects#create_media_object", :as => :create_media_attachment
  get "media_attachments/:attachment_id/thumbnail" => "media_objects#media_object_thumbnail", :as => :media_attachment_thumbnail
  get "media_attachments/:attachment_id/info" => "media_objects#show", :as => :media_attachment_info
  get "media_attachments_iframe/:attachment_id" => "media_objects#iframe_media_player", :as => :media_attachment_iframe
  get "media_attachments/:attachment_id/redirect" => "media_objects#media_object_redirect", :as => :media_attachment_redirect
  get "media_attachments/:attachment_id/media_tracks/:id" => "media_tracks#show", :as => :show_media_attachment_tracks
  post "media_attachments/:attachment_id/media_tracks" => "media_tracks#create", :as => :create_media_attachment_tracks
  delete "media_attachments/:attachment_id/media_tracks/:id" => "media_tracks#destroy", :as => :delete_media_attachment_tracks

  get "external_content/success/:service" => "external_content#success", :as => :external_content_success
  get "external_content/success/:service/:id" => "external_content#success", :as => :external_content_update
  get "external_content/retrieve/oembed" => "external_content#oembed_retrieve", :as => :external_content_oembed_retrieve
  get "external_content/cancel/:service" => "external_content#cancel", :as => :external_content_cancel

  %w[account course group].each do |context|
    prefix = "#{context}s/:#{context}_id"
    post "#{prefix}/deep_linking_response", controller: "lti/ims/deep_linking", action: :deep_linking_response, as: "#{context}_deep_linking_response"
  end

  %w[account course group user].each do |context|
    match "#{context.pluralize}/:#{context}_id/external_content/success/:service" => "external_content#success", :as => "#{context}_external_content_success", :via => [:get, :post]
    match "#{context.pluralize}/:#{context}_id/external_content/success/:service/:id" => "external_content#success", :as => "#{context}_external_content_update", :via => [:get, :post]
  end

  # We offer a bunch of atom and ical feeds for the user to get
  # data out of Instructure.  The :feed_code attribute is keyed
  # off of either a user, and enrollment, a course, etc. based on
  # that item's uuid.  In config/initializers/active_record.rb you'll
  # find a feed_code method to generate the code, and in
  # application_controller there's a get_feed_context to get it back out.
  scope "/feeds" do
    get "calendars/:feed_code" => "calendar_events_api#public_feed", :as => :feeds_calendar
    get "calendars/:feed_code.:format" => "calendar_events_api#public_feed", :as => :feeds_calendar_format
    get "forums/:feed_code" => "discussion_topics#public_feed", :as => :feeds_forum
    get "forums/:feed_code.:format" => "discussion_topics#public_feed", :as => :feeds_forum_format
    get "topics/:discussion_topic_id/:feed_code" => "discussion_entries#public_feed", :as => :feeds_topic
    get "topics/:discussion_topic_id/:feed_code.:format" => "discussion_entries#public_feed", :as => :feeds_topic_format
    get "announcements/:feed_code" => "announcements#public_feed", :as => :feeds_announcements
    get "announcements/:feed_code.:format" => "announcements#public_feed", :as => :feeds_announcements_format
    get "courses/:feed_code" => "courses#public_feed", :as => :feeds_course
    get "courses/:feed_code.:format" => "courses#public_feed", :as => :feeds_course_format
    get "groups/:feed_code" => "groups#public_feed", :as => :feeds_group
    get "groups/:feed_code.:format" => "groups#public_feed", :as => :feeds_group_format
    get "enrollments/:feed_code" => "courses#public_feed", :as => :feeds_enrollment
    get "enrollments/:feed_code.:format" => "courses#public_feed", :as => :feeds_enrollment_format
    get "users/:feed_code" => "users#public_feed", :as => :feeds_user
    get "users/:feed_code.:format" => "users#public_feed", :as => :feeds_user_format
    get "eportfolios/:eportfolio_id.:format" => "eportfolios#public_feed", :as => :feeds_eportfolio
    get "conversations/:feed_code" => "conversations#public_feed", :as => :feeds_conversation
    get "conversations/:feed_code.:format" => "conversations#public_feed", :as => :feeds_conversation_format
  end

  resources :assessment_questions do
    get "files/:id/download" => "files#assessment_question_show", :as => :map, :download => "1"
    get "files/:id/preview" => "files#assessment_question_show", :preview => "1"
    get "files/:id/:verifier" => "files#assessment_question_show", :as => :verified_file, :download => "1"
  end

  resources :eportfolios, except: :index do
    post :reorder_categories
    post ":eportfolio_category_id/reorder_entries" => "eportfolios#reorder_entries", :as => :reorder_entries
    resources :categories, controller: :eportfolio_categories
    resources :entries, controller: :eportfolio_entries do
      resources :page_comments, path: :comments, only: [:create, :destroy]
      get "files/:attachment_id" => "eportfolio_entries#attachment", :as => :view_file
      get "submissions/:submission_id" => "eportfolio_entries#submission", :as => :preview_submission
    end

    get :export, as: :export_portfolio
    get ":category_name" => "eportfolio_categories#show", :as => :named_category
    get ":category_name/:entry_name" => "eportfolio_entries#show", :as => :named_category_entry
  end

  resources :groups do
    concerns :users
    delete "remove_user/:user_id" => "groups#remove_user", :as => :remove_user
    post :add_user
    get "accept_invitation/:uuid" => "groups#accept_invitation", :as => :accept_invitation
    get "members" => "groups#context_group_members"
    get "undelete" => "context#undelete_index", :as => :undelete_items
    post "undelete/:asset_string" => "context#undelete_item", :as => :undelete_item
    concerns :announcements
    concerns :discussions
    resources :calendar_events
    concerns :files, :file_images, :relative_files, :folders

    resources :external_tools, only: :show do
      collection do
        get :retrieve
      end
    end

    concerns :pages
    concerns :conferences
    concerns :media

    resources :collaborations
    get "lti_collaborations" => "collaborations#lti_index"
    get "lti_collaborations/*all" => "collaborations#lti_index"
    get "calendar" => "calendars#show"

    resources :external_tools do
      get :finished
      match :resource_selection, via: [:get, :post]
      collection do
        get :retrieve
      end
    end
  end

  resources :accounts do
    get "search(/:tab)", action: :course_user_search
    get "settings#{full_path_glob}", action: :settings
    get :reports_tab
    get :settings
    get :admin_tools
    get :eportfolio_moderation
    get "search" => "accounts#course_user_search", :as => :course_user_search
    post "account_users" => "accounts#add_account_user", :as => :add_account_user
    delete "account_users/:id" => "accounts#remove_account_user", :as => :remove_account_user
    resources :grading_standards, only: %i[index create update destroy]
    get :statistics
    get "statistics/over_time/:attribute" => "accounts#statistics_graph", :as => :statistics_graph
    get "statistics/over_time/:attribute.:format" => "accounts#statistics_graph", :as => :formatted_statistics_graph
    get :turnitin_confirmation
    get :vericite_confirmation
    resources :permissions, controller: :role_overrides, only: [:index, :create] do
      collection do
        post :add_role
        delete :remove_role
      end
    end
    get "calendar_settings", action: :account_calendar_settings, as: :calendar_settings

    scope(controller: :brand_configs) do
      get "theme_editor", action: :new, as: :theme_editor
      get "brand_configs", action: :index
      post "brand_configs", action: :create
      delete "brand_configs", action: :destroy
      post "brand_configs/save_to_account", action: :save_to_account
      post "brand_configs/save_to_user_session", action: :save_to_user_session
    end

    resources :role_overrides, only: [:index, :create] do
      collection do
        post :add_role
        delete :remove_role
      end
    end

    resources :terms, except: %i[index new show edit]
    # handle the index route using terms_api_controller
    get "terms", controller: :terms_api, action: "index"

    resources :sub_accounts
    resources :calendar_events

    get :avatars
    get :sis_import
    resources :sis_imports, only: %i[create show index], controller: :sis_imports_api
    get "users" => "accounts#users", :as => "users"
    post "users" => "users#create", :as => :add_user
    get "users/:user_id/delete" => "accounts#confirm_delete_user", :as => :confirm_delete_user
    delete "users/:user_id" => "accounts#remove_user", :as => :delete_user

    # create/delete are handled by specific routes just above
    resources :users, only: %i[new edit show update]
    resources :account_notifications, only: %i[create update destroy]
    concerns :announcements
    resources :submissions
    delete "authentication_providers" => "authentication_providers#destroy_all", :as => :remove_all_authentication_providers
    put "sso_settings" => "authentication_providers#update_sso_settings",
        :as => :update_sso_settings

    resources :authentication_providers, only: %i[index create update destroy] do
      get :debugging, action: :debug_data
      put :debugging, action: :start_debugging
      delete :debugging, action: :stop_debugging
    end
    get "test_ldap_connections" => "authentication_providers#test_ldap_connection"
    get "test_ldap_binds" => "authentication_providers#test_ldap_bind"
    get "test_ldap_searches" => "authentication_providers#test_ldap_search"
    match "test_ldap_logins" => "authentication_providers#test_ldap_login", :via => [:get, :post]

    get "external_tools/sessionless_launch" => "external_tools#sessionless_launch"
    resources :external_tools do
      get :finished
      match :resource_selection, via: [:get, :post]
      collection do
        get :retrieve
      end
    end

    get "lti/resource/:resource_link_id",
        controller: "lti/message",
        action: "resource",
        as: :resource_link_id
    get "lti/basic_lti_launch_request/:message_handler_id",
        controller: "lti/message",
        action: "basic_lti_launch_request",
        as: :basic_lti_launch_request
    post "lti/tool_proxy_registration", controller: "lti/message", action: "registration", as: :tool_proxy_registration
    get "lti/tool_proxy_reregistration/:tool_proxy_id",
        controller: "lti/message",
        action: "reregistration",
        as: :tool_proxy_reregistration
    get "lti/registration_return",
        controller: "lti/message",
        action: "registration_return",
        as: :registration_return

    get "outcomes/users/:user_id" => "outcomes#user_outcome_results", :as => :user_outcomes_results
    resources :outcomes do
      get "results" => "outcomes#outcome_results"
      get "results/:id" => "outcomes#outcome_result", :as => :result
      get "alignments/:id" => "outcomes#alignment_redirect", :as => :alignment_redirect
      get :details
      collection do
        get :list
        post :add_outcome
      end
    end

    resources :outcome_groups, only: %i[create update destroy] do
      post :reorder
    end

    resources :rubrics
    resources :rubric_associations do
      resources :rubric_assessments, path: "assessments"
    end

    concerns :files, :file_images, :relative_files, :folders
    concerns :media
    concerns :groups

    resources :outcomes
    get :courses
    get "courses/:id" => "accounts#courses_redirect", :as => :courses_redirect
    get "user_notes" => "user_notes#user_notes"
    resources :alerts
    resources :question_banks do
      post :bookmark
      post :reorder
      get :questions
      post :move_questions
      resources :assessment_questions
    end

    resources :user_lists, only: :create

    member do
      get :statistics
    end
    resources :developer_keys, only: :index

    get "release_notes" => "release_notes#manage", :as => :release_notes_manage

    get "blackout_dates" => "blackout_dates#index"

    get "grading_schemes" => "grading_schemes_json#detail_list"
    get "grading_scheme_summaries" => "grading_schemes_json#summary_list"
    post "grading_schemes" => "grading_schemes_json#create"
    delete "grading_schemes/:id" => "grading_schemes_json#destroy"
    put "grading_schemes/:id" => "grading_schemes_json#update"
    get "grading_schemes/default" => "grading_schemes_json#show_default_grading_scheme"
    get "grading_schemes/:id" => "grading_schemes_json#show"

    get "grading_settings" => "account_grading_settings#index"
    get "grading_settings/*path" => "account_grading_settings#index"
  end

  get "images/users/:user_id" => "users#avatar_image", :as => :avatar_image
  get "images/thumbnails/:id/:uuid" => "files#image_thumbnail", :as => :thumbnail_image
  get "images/thumbnails/show/:id/:uuid" => "files#show_thumbnail", :as => :show_thumbnail_image
  post "images/users/:user_id/report" => "users#report_avatar_image", :as => :report_avatar_image
  put "images/users/:user_id" => "users#update_avatar_image", :as => :update_avatar_image
  get "grades" => "users#grades"
  get "grades_for_student" => "users#grades_for_student"

  get "login" => "login#new"
  get "login/session_token" => "login#session_token", :as => :login_session_token
  delete "logout" => "login#destroy"
  get "logout" => "login#logout_landing"

  get "login/canvas" => "login/canvas#new", :as => :canvas_login
  post "login/canvas" => "login/canvas#create"

  get "login/ldap" => "login/ldap#new"
  post "login/ldap" => "login/ldap#create"

  get "login/cas" => "login/cas#new"
  get "login/cas/:id" => "login/cas#new", :as => :cas_login
  post "login/cas" => "login/cas#destroy", :as => :cas_logout
  post "login/cas/:id" => "login/cas#destroy"

  get "login/saml" => "login/saml#new", :as => :saml_login_base
  get "login/saml/logout" => "login/saml#destroy"
  post "login/saml/logout" => "login/saml#destroy"
  # deprecated alias
  get "saml_logout" => "login/saml#destroy"
  get "login/saml/:id" => "login/saml#new", :as => :saml_login
  get "saml_observee" => "login/saml#observee_validation", :as => :saml_observee
  post "login/saml" => "login/saml#create"
  # deprecated alias; no longer advertised
  post "saml_consume" => "login/saml#create"

  get "login/saml_idp_discovery" => "login/saml_idp_discovery#new"
  get "login/saml_idp_discovery/:id" => "login/saml_idp_discovery#new", :as => :saml_idp_discovery_login

  # the callback URL for all OAuth1.0a based SSO
  get "login/oauth/callback" => "login/oauth#create", :as => :oauth_login_callback
  # the callback URL for all OAuth2 based SSO
  get "login/oauth2/callback" => "login/oauth2#create", :as => :oauth2_login_callback
  # the callback URL for Sign in with Apple
  post "login/oauth2/callback" => "login/oauth2#create"
  # ActionController::TestCase can't deal with aliased controllers when finding
  # routes, so we let this route exist only for tests
  get "login/oauth2" => "login/oauth2#new" if Rails.env.test?

  get "login/apple" => "login/apple#new", :as => :apple_login
  get "login/clever" => "login/clever#new", :as => :clever_login
  # Clever gets their own callback, cause we have to add additional processing
  # for their Instant Login feature
  get "login/clever/callback" => "login/clever#create", :as => :clever_callback
  get "login/clever/:id" => "login/clever#new"
  get "login/facebook" => "login/facebook#new", :as => :facebook_login
  get "login/github" => "login/github#new", :as => :github_login
  get "login/google" => "login/google#new", :as => :google_login
  get "login/google/:id" => "login/google#new"
  get "login/linkedin" => "login/linkedin#new", :as => :linkedin_login
  get "login/microsoft" => "login/microsoft#new"
  get "login/microsoft/:id" => "login/microsoft#new", :as => :microsoft_login
  get "login/openid_connect" => "login/openid_connect#new"
  get "login/openid_connect/:id" => "login/openid_connect#new", :as => :openid_connect_login
  get "login/twitter" => "login/twitter#new", :as => :twitter_login

  get "login/otp" => "login/otp#new", :as => :otp_login
  post "login/otp/sms" => "login/otp#send_via_sms", :as => :send_otp_via_sms
  post "login/otp" => "login/otp#create"
  get "users/self/otps" => "one_time_passwords#index", :as => :one_time_passwords
  delete "users/self/otps" => "one_time_passwords#destroy_all", :as => :destroy_all_one_time_passwords

  # deprecated redirect
  get "login/:id" => "login#new"

  delete "users/:user_id/mfa" => "login/otp#destroy", :as => :disable_mfa
  get "file_session/clear" => "login#clear_file_session", :as => :clear_file_session

  get "register" => "users#new"
  get "register_from_website" => "users#new"
  get "enroll/:self_enrollment_code" => "self_enrollments#new", :as => :enroll
  get "services" => "users#services"
  get "search/bookmarks" => "users#bookmark_search", :as => :bookmark_search
  get "search/rubrics" => "search#rubrics"
  get "search/all_courses" => "search#all_courses"
  resources :users, except: [:destroy, :index] do
    match "masquerade", via: [:get, :post]
    concerns :files, :file_images

    resources :page_views, only: :index
    resources :folders do
      get :download
    end

    resources :calendar_events
    get "external_tools/:id" => "users#external_tool", :as => :external_tool
    resources :rubrics
    resources :rubric_associations do
      resources :rubric_assessments, path: :assessments
    end

    resources :pseudonyms, except: :index
    resources :question_banks, only: :index
    get :admin_merge
    get :admin_split
    post :merge
    get :grades
    resources :user_notes
    get :manageable_courses
    get "outcomes" => "outcomes#user_outcome_results"
    get "teacher_activity/course/:course_id" => "users#teacher_activity", :as => :course_teacher_activity
    get "teacher_activity/student/:student_id" => "users#teacher_activity", :as => :student_teacher_activity
    get :media_download
    resources :messages, only: %i[index create show] do
      get :html_message
    end
  end

  resources :users, only: [:passport] do
    get "passport" => "learner_passport#index"
<<<<<<< HEAD
=======
    get "passport/data/achievements" => "learner_passport#achievements_index"

    get "passport/data/portfolios" => "learner_passport#portfolios_index"
    put "passport/data/portfolios/create" => "learner_passport#portfolio_create"
    post "passport/data/portfolios/:portfolio_id" => "learner_passport#portfolio_update"
    get "passport/data/portfolios/show/:portfolio_id" => "learner_passport#portfolio_show"
    put "passport/data/portfolios/duplicate" => "learner_passport#portfolio_duplicate"
    get "passport/data/portfolios/reset" => "learner_passport#portfolio_reset"

    get "passport/data/skills" => "learner_passport#skills_index"

>>>>>>> 418ffca1
    get "passport/*path" => "learner_passport#index"
  end

  get "show_message_template" => "messages#show_message_template"
  get "message_templates" => "messages#templates"
  resource :profile, controller: :profile, only: [:show, :update] do
    resources :pseudonyms, except: :index
    resources :tokens, except: :index
    member do
      put :update_profile
      get :communication
      put :communication_update
      get :settings
      get :content_shares
      get :observees
    end
  end

  get "account_notifications" => "account_notifications#render_past_global_announcements"

  scope "/profile" do
    post "toggle_disable_inbox" => "profile#toggle_disable_inbox"
    get "profile_pictures" => "profile#profile_pics", :as => :profile_pics
    get "qr_mobile_login" => "profile#qr_mobile_login", :as => :qr_mobile_login
    delete "user_services/:id" => "users#delete_user_service", :as => :profile_user_service
    post "user_services" => "users#create_user_service", :as => :profile_create_user_service
  end

  get "about/:id" => "profile#show", :as => :user_profile
  resources :communication_channels

  get "" => "users#user_dashboard", :as => "dashboard"
  get "dashboard-sidebar" => "users#dashboard_sidebar", :as => :dashboard_sidebar
  post "users/toggle_hide_dashcard_color_overlays" => "users#toggle_hide_dashcard_color_overlays"
  get "styleguide" => "info#styleguide"
  get "accounts/:account_id/theme-preview" => "brand_configs#show"
  root to: "users#user_dashboard", as: "root", via: :get
  # backwards compatibility with the old /dashboard url
  get "dashboard" => "users#user_dashboard", :as => :dashboard_redirect

  # Thought this idea of having dashboard-scoped urls was a good idea at the
  # time... now I'm not as big a fan.
  resource :dashboard, only: [] do
    resources :content_exports, path: :data_exports
  end

  scope "/dashboard" do
    get "stream_items" => "users#dashboard_stream_items", :as => :dashboard_stream_items
    get "dashboard_cards" => "users#dashboard_cards", :as => :dashboard_dashboard_cards
    put "view" => "users#dashboard_view"
    delete "account_notifications/:id" => "users#close_notification", :as => :dashboard_close_notification
    get "eportfolios" => "eportfolios#user_index", :as => :dashboard_eportfolios
    post "comment_session" => "services_api#start_kaltura_session", :as => :dashboard_comment_session
    delete "ignore_stream_item/:id" => "users#ignore_stream_item", :as => :dashboard_ignore_stream_item
  end

  resources :plugins, only: %i[index show update]

  get "calendar" => "calendars#show"
  get "calendar2" => "calendars#show"
  get "course_sections/:course_section_id/calendar_events/:id" => "calendar_events#show", :as => :course_section_calendar_event
  get "files" => "files#index"
  get "files/folder#{full_path_glob}", controller: "files", action: "react_files", format: false, defaults: { format: "html" }
  get "files/search", controller: "files", action: "react_files", format: false, defaults: { format: "html" }
  get "files/:id/public_url" => "files#public_url", :as => :public_url
  post "files/pending" => "files#create_pending", :as => :file_create_pending
  resources :assignments, only: :index do
    resources :files, only: [] do
      post "inline_view" => "files#show", :inline => "1"
    end
  end

  resources :appointment_groups, only: %i[index show edit]

  resources :errors, only: %i[show index create], path: :error_reports

  get "health_check" => "info#health_check"
  get "health_prognosis" => "info#health_prognosis"
  # To be used for uptime reporting
  get "readiness" => "info#readiness"
  # To be used by ALB
  get "internal/readiness" => "info#readiness"
  get "deep" => "info#deep"

  get "web-app-manifest/manifest.json" => "info#web_app_manifest"

  get "browserconfig.xml", to: "info#browserconfig", defaults: { format: "xml" }

  post "object_snippet" => "context#object_snippet"
  get "saml2" => "login/saml#metadata"
  get "internal/services/jwks" => "security#jwks"

  # Routes for course exports
  get "xsd/:version.xsd" => "content_exports#xml_schema"

  get "/jobs", to: "jobs_v2#redirect", as: "jobs"
  get "/job_stats", to: "jobs_v2#job_stats", as: "job_stats"

  resources :jobs_v1, controller: :jobs, only: [:index, :show] do
    collection do
      post "batch_update"
    end
  end

  resources :jobs_v2, only: [:index]

  get "equation_images/*id" => "equation_images#show", :as => :equation_images, :id => /.+/

  # assignments at the top level (without a context) -- we have some specs that
  # assert these routes exist, but just 404 unless it is a download from local
  # storage. I'm not sure we ever actually want top-level assignments available,
  # maybe we should change the specs instead.
  # Note, if local storage is used, a file is fetched from this top level
  # (i.e. SpeedGrader document preview with Google Docs viewer)
  resources :assignments, only: [:index, :show] do
    get "files/:id/download" => "files#show", :download => "1"
  end

  resources :files, except: [:new] do
    get "download" => "files#show", :download => "1"
  end

  resources :rubrics do
    resources :rubric_assessments, path: :assessments
  end

  post "selection_test" => "external_content#selection_test"

  scope "/quizzes/quiz_submissions/:quiz_submission_id", as: "quiz_submission" do
    concerns :files
  end

  get "courses/:course_id/outcome_rollups" => "outcome_results#rollups", :as => "course_outcome_rollups"

  get "terms_of_use" => "legal_information#terms_of_use", :as => "terms_of_use_redirect"
  get "privacy_policy" => "legal_information#privacy_policy", :as => "privacy_policy_redirect"

  scope(controller: :smart_search) do
    get "courses/:course_id/search", action: :show, as: :course_search
    # TODO: Add back global search once we have a good way to handle it
    # get "search", action: :show
  end

  ### API routes ###

  # TODO: api routes can't yet take advantage of concerns for DRYness, because of
  # the way ApiRouteSet works. For now we get around it by defining methods
  # inline in the routes file, but getting concerns working would rawk.
  ApiRouteSet::V1.draw(self) do
    scope(controller: :courses) do
      get "courses", action: :index, as: "courses"
      put "courses/:id", action: :update
      get "courses/:id", action: :show, as: "course"
      delete "courses/:id", action: :destroy
      post "accounts/:account_id/courses", action: :create
      get "courses/:course_id/students", action: :students
      get "courses/:course_id/settings", action: :api_settings, as: "course_settings"
      put "courses/:course_id/settings", action: :update_settings
      get "courses/:course_id/recent_students", action: :recent_students, as: "course_recent_students"
      get "courses/:course_id/users", action: :users, as: "course_users"
      get "courses/:course_id/collaborations", controller: :collaborations, action: :api_index, as: "course_collaborations_index"
      delete "courses/:course_id/collaborations/:id", controller: :collaborations, action: :destroy
      put "courses/:id/quizzes", action: "new_quizzes_selection_update", as: "course_new_quizzes_selection_update"
      post "courses/:id/dismiss_migration_limitation_message", action: "dismiss_migration_limitation_msg", as: "course_dismiss_migration_limitation_msg"

      # this api endpoint has been removed, it was redundant with just courses#users
      # we keep it around for backward compatibility though
      get "courses/:course_id/search_users", action: :users
      get "courses/:course_id/users/:id", action: :user, as: "course_user"
      get "courses/:course_id/users/:user_id/progress", action: :user_progress
      get "courses/:course_id/content_share_users", action: :content_share_users, as: "course_content_share_users"
      get "courses/:course_id/activity_stream", action: :activity_stream, as: "course_activity_stream"
      get "courses/:course_id/activity_stream/summary", action: :activity_stream_summary, as: "course_activity_stream_summary"
      get "courses/:course_id/bulk_user_progress", action: :bulk_user_progress, as: "course_bulk_user_progress"
      get "courses/:course_id/todo", action: :todo_items, as: "course_todo_list_items"
      post "courses/:course_id/preview_html", action: :preview_html
      post "courses/:course_id/course_copy", controller: :content_imports, action: :copy_course_content
      get "courses/:course_id/course_copy/:id", controller: :content_imports, action: :copy_course_status, as: :course_copy_status
      get  "courses/:course_id/files", controller: :files, action: :api_index, as: "course_files"
      post "courses/:course_id/files", action: :create_file, as: "course_create_file"
      get "courses/:course_id/folders", controller: :folders, action: :list_all_folders, as: "course_folders"
      post "courses/:course_id/folders", controller: :folders, action: :create
      get "courses/:course_id/folders/by_path/*full_path", controller: :folders, action: :resolve_path
      get "courses/:course_id/folders/by_path", controller: :folders, action: :resolve_path
      get "courses/:course_id/folders/icon_maker", controller: :folders, action: :icon_maker_folder
      get "courses/:course_id/folders/media", controller: :folders, action: :media_folder
      get "courses/:course_id/folders/:id", controller: :folders, action: :show, as: "course_folder"
      get "media_objects", controller: "media_objects", action: :index, as: :media_objects
      get "courses/:course_id/media_objects", controller: "media_objects", action: :index, as: :course_media_objects
      get "groups/:group_id/media_objects", controller: "media_objects", action: :index, as: :group_media_objects
      get "media_attachments", controller: "media_objects", action: :index, as: :media_attachments
      get "courses/:course_id/media_attachments", controller: "media_objects", action: :index, as: :course_media_attachments
      get "groups/:group_id/media_attachments", controller: "media_objects", action: :index, as: :group_media_attachments
      put "accounts/:account_id/courses", action: :batch_update
      post "courses/:course_id/ping", action: :ping, as: "course_ping"

      get "courses/:course_id/link_validation", action: :link_validation, as: "course_link_validation"
      post "courses/:course_id/link_validation", action: :start_link_validation

      post "courses/:course_id/reset_content", action: :reset_content
      get  "users/:user_id/courses", action: :user_index, as: "user_courses"
      get "courses/:course_id/effective_due_dates", action: :effective_due_dates, as: "course_effective_due_dates"
      get "courses/:course_id/permissions", action: :permissions

      get "courses/:course_id/student_view_student", action: :student_view_student
    end

    scope(controller: :account_calendars_api) do
      get "account_calendars", action: :index, as: :account_calendars
      get "account_calendars/:account_id", action: :show, as: :account_calendar
      put "account_calendars/:account_id", action: :update, as: :update_account_calendar
      put "accounts/:account_id/account_calendars", action: :bulk_update, as: :bulk_update_account_calendars
      get "accounts/:account_id/account_calendars", action: :all_calendars, as: :all_account_calendars
      get "accounts/:account_id/visible_calendars_count", action: :visible_calendars_count, as: :visible_calendars_count
    end

    scope(controller: :account_notifications) do
      post "accounts/:account_id/account_notifications", action: :create, as: "account_notification"
      put "accounts/:account_id/account_notifications/:id", action: :update, as: "account_notification_update"
      get "accounts/:account_id/account_notifications", action: :user_index, as: "user_account_notifications" # to change the api docs
      get "accounts/:account_id/users/:user_id/account_notifications", action: :user_index_deprecated # for back compat
      get "accounts/:account_id/account_notifications/:id", action: :show, as: "user_account_notification_show"
      get "accounts/:account_id/users/:user_id/account_notifications/:id", action: :show_deprecated
      delete "accounts/:account_id/account_notifications/:id", action: :user_close_notification, as: "user_account_notification"
      delete "accounts/:account_id/users/:user_id/account_notifications/:id", action: :user_close_notification_deprecated
    end

    scope(controller: :brand_configs_api) do
      get "brand_variables", action: :show
    end

    scope(controller: :accounts) do
      get "terms_of_service_custom_content", action: :terms_of_service_custom_content
    end

    scope(controller: :tabs) do
      get "accounts/:account_id/tabs", action: :index, as: "account_tabs"
      get "courses/:course_id/tabs", action: :index, as: "course_tabs"
      get "groups/:group_id/tabs", action: :index, as: "group_tabs"
      get "users/:user_id/tabs", action: :index, as: "user_profile_tabs"
      put "courses/:course_id/tabs/:tab_id", action: :update
    end

    scope(controller: :gradebook_filters_api) do
      get "courses/:course_id/gradebook_filters", action: :index
      post "courses/:course_id/gradebook_filters", action: :create
      get "courses/:course_id/gradebook_filters/:id", action: :show
      put "courses/:course_id/gradebook_filters/:id", action: :update
      delete "courses/:course_id/gradebook_filters/:id", action: :destroy
    end

    scope(controller: :scopes_api) do
      get "accounts/:account_id/scopes", action: :index
    end

    scope(controller: :sections) do
      get "courses/:course_id/sections", action: :index, as: "course_sections"
      get "courses/:course_id/sections/:id", action: :show, as: "course_section"
      get "sections/:id", action: :show
      post "courses/:course_id/sections", action: :create
      put "sections/:id", action: :update
      delete "sections/:id", action: :destroy
      post "sections/:id/crosslist/:new_course_id", action: :crosslist
      delete "sections/:id/crosslist", action: :uncrosslist
    end

    scope(controller: :enrollments_api) do
      get  "courses/:course_id/enrollments", action: :index, as: "course_enrollments"
      get  "sections/:section_id/enrollments", action: :index, as: "section_enrollments"
      get  "users/:user_id/enrollments", action: :index, as: "user_enrollments"
      get  "users/:user_id/temporary_enrollment_status", action: :show_temporary_enrollment_status
      get  "accounts/:account_id/enrollments/:id", action: :show, as: "enrollment"

      post "courses/:course_id/enrollments", action: :create
      post "sections/:section_id/enrollments", action: :create
      post "courses/:course_id/enrollments/:id/accept", action: :accept
      post "courses/:course_id/enrollments/:id/reject", action: :reject

      put "courses/:course_id/users/:user_id/last_attended", action: :last_attended
      put "courses/:course_id/enrollments/:id/reactivate", action: :reactivate, as: "reactivate_enrollment"

      delete "courses/:course_id/enrollments/:id", action: :destroy, as: "destroy_enrollment"
    end

    scope(controller: :temporary_enrollment_pairings_api) do
      get "accounts/:account_id/temporary_enrollment_pairings", action: :index
      get "accounts/:account_id/temporary_enrollment_pairings/:id", action: :show
      get "accounts/:account_id/temporary_enrollment_pairings/new", action: :new
      post "accounts/:account_id/temporary_enrollment_pairings", action: :create
      delete "accounts/:account_id/temporary_enrollment_pairings/:id", action: :destroy
    end

    scope(controller: :terms_api) do
      get "accounts/:account_id/terms", action: :index, as: "enrollment_terms"
      get "accounts/:account_id/terms/:id", action: :show, as: "enrollment_term"
    end

    scope(controller: :terms) do
      post "accounts/:account_id/terms", action: :create
      put "accounts/:account_id/terms/:id", action: :update
      delete "accounts/:account_id/terms/:id", action: :destroy
    end

    scope(controller: :authentication_audit_api) do
      get "audit/authentication/logins/:login_id", action: :for_login, as: "audit_authentication_login"
      get "audit/authentication/accounts/:account_id", action: :for_account, as: "audit_authentication_account"
      get "audit/authentication/users/:user_id", action: :for_user, as: "audit_authentication_user"
    end

    scope(controller: :grade_change_audit_api) do
      get "audit/grade_change/assignments/:assignment_id", action: :for_assignment, as: "audit_grade_change_assignment"
      get "audit/grade_change/courses/:course_id", action: :for_course, as: "audit_grade_change_course"
      get "audit/grade_change/students/:student_id", action: :for_student, as: "audit_grade_change_student"
      get "audit/grade_change/graders/:grader_id", action: :for_grader, as: "audit_grade_change_grader"
      get "audit/grade_change/courses/:course_id/assignments/:assignment_id",
          action: :for_course_and_other_parameters,
          as: "audit_grade_change_course_assignment"
      get "audit/grade_change/courses/:course_id/assignments/:assignment_id/graders/:grader_id",
          action: :for_course_and_other_parameters,
          as: "audit_grade_change_course_assignment_grader"
      get "audit/grade_change/courses/:course_id/assignments/:assignment_id/graders/:grader_id/students/:student_id",
          action: :for_course_and_other_parameters,
          as: "audit_grade_change_course_assignment_grader_student"
      get "audit/grade_change/courses/:course_id/assignments/:assignment_id/students/:student_id",
          action: :for_course_and_other_parameters,
          as: "audit_grade_change_course_assignment_student"
      get "audit/grade_change/courses/:course_id/graders/:grader_id",
          action: :for_course_and_other_parameters,
          as: "audit_grade_change_course_grader"
      get "audit/grade_change/courses/:course_id/graders/:grader_id/students/:student_id",
          action: :for_course_and_other_parameters,
          as: "audit_grade_change_course_grader_student"
      get "audit/grade_change/courses/:course_id/students/:student_id",
          action: :for_course_and_other_parameters,
          as: "audit_grade_change_course_student"
      get "audit/grade_change", action: :query, as: "audit_grade_change"
    end

    scope(controller: :course_audit_api) do
      get "audit/course/courses/:course_id", action: :for_course, as: "audit_course_for_course"
      get "audit/course/accounts/:account_id", action: :for_account, as: "audit_course_for_account"
    end

    scope(controller: :assignment_overrides) do
      get "courses/:course_id/assignments/:assignment_id/overrides", action: :index
      post "courses/:course_id/assignments/:assignment_id/overrides", action: :create
      get "courses/:course_id/assignments/:assignment_id/overrides/:id", action: :show, as: "assignment_override"
      put "courses/:course_id/assignments/:assignment_id/overrides/:id", action: :update
      delete "courses/:course_id/assignments/:assignment_id/overrides/:id", action: :destroy
      get "sections/:course_section_id/assignments/:assignment_id/override", action: :section_alias
      get "groups/:group_id/assignments/:assignment_id/override", action: :group_alias
      get "courses/:course_id/assignments/overrides", action: :batch_retrieve
      put "courses/:course_id/assignments/overrides", action: :batch_update
      post "courses/:course_id/assignments/overrides", action: :batch_create
    end

    scope(controller: :assignments_api) do
      get "courses/:course_id/assignments/gradeable_students", controller: :submissions_api, action: :multiple_gradeable_students, as: "multiple_assignments_gradeable_students"
      get "courses/:course_id/assignments", action: :index, as: "course_assignments"
      get "courses/:course_id/assignment_groups/:assignment_group_id/assignments", action: :index, as: "course_assignment_group_assignments"
      get "users/:user_id/courses/:course_id/assignments", action: :user_index, as: "user_course_assignments"
      put "courses/:course_id/assignments/bulk_update", action: :bulk_update
      get "courses/:course_id/assignments/:id", action: :show, as: "course_assignment"
      post "courses/:course_id/assignments", action: :create
      put "courses/:course_id/assignments/:id", action: :update
      post "courses/:course_id/assignments/:assignment_id/duplicate", action: :duplicate
      delete "courses/:course_id/assignments/:id", action: :destroy, controller: :assignments
    end

    scope(controller: "assignment_extensions") do
      post "courses/:course_id/assignments/:assignment_id/extensions", action: :create, as: "course_assignment_extensions_create"
    end

    scope(controller: :peer_reviews_api) do
      get "courses/:course_id/assignments/:assignment_id/peer_reviews", action: :index
      get "sections/:section_id/assignments/:assignment_id/peer_reviews", action: :index
      get "courses/:course_id/assignments/:assignment_id/submissions/:submission_id/peer_reviews", action: :index
      get "sections/:section_id/assignments/:assignment_id/submissions/:submission_id/peer_reviews", action: :index
      post "courses/:course_id/assignments/:assignment_id/submissions/:submission_id/peer_reviews", action: :create
      post "sections/:section_id/assignments/:assignment_id/submissions/:submission_id/peer_reviews", action: :create
      delete "courses/:course_id/assignments/:assignment_id/submissions/:submission_id/peer_reviews", action: :destroy
      delete "sections/:section_id/assignments/:assignment_id/submissions/:submission_id/peer_reviews", action: :destroy
    end

    scope(controller: :moderation_set) do
      get "courses/:course_id/assignments/:assignment_id/moderated_students", action: :index, as: :moderated_students
      post "courses/:course_id/assignments/:assignment_id/moderated_students", action: :create, as: :add_moderated_students
    end

    scope(controller: :submissions_api) do
      [%w[course course], %w[section course_section]].each do |(context, path_prefix)|
        post "#{context.pluralize}/:#{context}_id/submissions/update_grades", action: :bulk_update
        put "#{context.pluralize}/:#{context}_id/assignments/:assignment_id/submissions/:user_id/read", action: :mark_submission_read, as: "#{context}_submission_mark_read"
        delete "#{context.pluralize}/:#{context}_id/assignments/:assignment_id/submissions/:user_id/read", action: :mark_submission_unread, as: "#{context}_submission_mark_unread"
        put "#{context.pluralize}/:#{context}_id/assignments/:assignment_id/submissions/:user_id/read/:item", action: :mark_submission_item_read, as: "#{context}_submission_mark_item_read"
        put "#{context.pluralize}/:#{context}_id/submissions/bulk_mark_read", action: :mark_bulk_submissions_as_read, as: "#{context}_submissions_bulk_mark_read"
        put "#{context.pluralize}/:#{context}_id/submissions/:user_id/clear_unread", action: :submissions_clear_unread, as: "#{context}_submissions_clear_unread"
        get "#{context.pluralize}/:#{context}_id/assignments/:assignment_id/submissions/:user_id/document_annotations/read", action: :document_annotations_read_state, as: "#{path_prefix}_submission_document_annotations_read_state"
        put "#{context.pluralize}/:#{context}_id/assignments/:assignment_id/submissions/:user_id/document_annotations/read", action: :mark_document_annotations_read, as: "#{path_prefix}_submission_document_annotations_mark_read"
        get "#{context.pluralize}/:#{context}_id/assignments/:assignment_id/submissions/:user_id/rubric_comments/read", action: :rubric_assessments_read_state, as: "#{path_prefix}_submission_rubric_comments_read_state"
        put "#{context.pluralize}/:#{context}_id/assignments/:assignment_id/submissions/:user_id/rubric_comments/read", action: :mark_rubric_assessments_read, as: "#{path_prefix}_submission_rubric_comments_mark_read"
        get "#{context.pluralize}/:#{context}_id/assignments/:assignment_id/submissions/:user_id/rubric_assessments/read", action: :rubric_assessments_read_state, as: "#{path_prefix}_submission_rubric_assessments_read_state"
        put "#{context.pluralize}/:#{context}_id/assignments/:assignment_id/submissions/:user_id/rubric_assessments/read", action: :mark_rubric_assessments_read, as: "#{path_prefix}_submission_rubric_assessments_mark_read"
        get "#{context.pluralize}/:#{context}_id/assignments/:assignment_id/submissions", action: :index, as: "#{path_prefix}_assignment_submissions"
        get "#{context.pluralize}/:#{context}_id/students/submissions", controller: :submissions_api, action: :for_students, as: "#{path_prefix}_student_submissions"
        get "#{context.pluralize}/:#{context}_id/assignments/:assignment_id/submissions/:user_id", action: :show, as: "#{path_prefix}_assignment_submission"
        get "#{context.pluralize}/:#{context}_id/assignments/:assignment_id/anonymous_submissions/:anonymous_id", action: :show_anonymous
        post "#{context.pluralize}/:#{context}_id/assignments/:assignment_id/submissions", action: :create, controller: :submissions
        post "#{context.pluralize}/:#{context}_id/assignments/:assignment_id/submissions/:user_id/files", action: :create_file
        put "#{context.pluralize}/:#{context}_id/assignments/:assignment_id/submissions/:user_id", action: :update
        put "#{context.pluralize}/:#{context}_id/assignments/:assignment_id/anonymous_submissions/:anonymous_id", action: :update_anonymous
        post "#{context.pluralize}/:#{context}_id/assignments/:assignment_id/submissions/update_grades", action: :bulk_update
        get "#{context.pluralize}/:#{context}_id/assignments/:assignment_id/submission_summary", action: :submission_summary, as: "#{path_prefix}_assignment_submission_summary"
      end
      get "courses/:course_id/assignments/:assignment_id/gradeable_students", action: :gradeable_students, as: "course_assignment_gradeable_students"
    end

    scope(controller: :anonymous_provisional_grades) do
      get "courses/:course_id/assignments/:assignment_id/anonymous_provisional_grades/status",
          action: :status,
          as: "course_assignment_anonymous_provisional_status"
    end

    scope(controller: :provisional_grades) do
      put "courses/:course_id/assignments/:assignment_id/provisional_grades/bulk_select",
          action: :bulk_select,
          as: "bulk_select_provisional_grades"
      get "courses/:course_id/assignments/:assignment_id/provisional_grades/status",
          action: :status,
          as: "course_assignment_provisional_status"
      post "courses/:course_id/assignments/:assignment_id/provisional_grades/publish",
           action: :publish,
           as: "publish_provisional_grades"
      put "courses/:course_id/assignments/:assignment_id/provisional_grades/:provisional_grade_id/select",
          action: :select,
          as: "select_provisional_grade"
    end

    scope(controller: :submission_comments_api) do
      post "/courses/:course_id/assignments/:assignment_id/submissions/:user_id/comments/files", action: :create_file
      put "courses/:course_id/assignments/:assignment_id/submissions/:user_id/comments/:id", action: :update
      delete "courses/:course_id/assignments/:assignment_id/submissions/:user_id/comments/:id", action: :destroy
    end

    post "/courses/:course_id/assignments/:assignment_id/submissions/:user_id/annotation_notification", action: :annotation_notification, controller: :submission_comments_api

    scope(controller: :gradebook_history_api) do
      get "courses/:course_id/gradebook_history/days", action: :days, as: "gradebook_history"
      get "courses/:course_id/gradebook_history/feed", action: :feed, as: "gradebook_history_feed"
      get "courses/:course_id/gradebook_history/:date", action: :day_details, as: "gradebook_history_for_day"
      get "courses/:course_id/gradebook_history/:date/graders/:grader_id/assignments/:assignment_id/submissions", action: :submissions, as: "gradebook_history_submissions"
    end

    get "courses/:course_id/assignment_groups", controller: :assignment_groups, action: :index
    scope(controller: :assignment_groups_api) do
      resources :assignment_groups, path: "courses/:course_id/assignment_groups", name_prefix: "course_", except: :index
    end

    scope(controller: :discussion_topics) do
      get "courses/:course_id/discussion_topics", action: :index, as: "course_discussion_topics"
      get "groups/:group_id/discussion_topics", action: :index, as: "group_discussion_topics"
    end

    scope(controller: :content_migrations) do
      %w[account course group user].each do |context|
        get "#{context.pluralize}/:#{context}_id/content_migrations/migrators", action: :available_migrators, as: "#{context}_content_migration_migrators_list"
        get "#{context.pluralize}/:#{context}_id/content_migrations/:id", action: :show, as: "#{context}_content_migration"
        get "#{context.pluralize}/:#{context}_id/content_migrations", action: :index, as: "#{context}_content_migration_list"
        post "#{context.pluralize}/:#{context}_id/content_migrations", action: :create, as: "#{context}_content_migration_create"
        put "#{context.pluralize}/:#{context}_id/content_migrations/:id", action: :update, as: "#{context}_content_migration_update"
        get "#{context.pluralize}/:#{context}_id/content_migrations/:id/selective_data", action: :content_list, as: "#{context}_content_migration_selective_data"
      end
      get "courses/:course_id/content_migrations/:id/asset_id_mapping", action: :asset_id_mapping
    end

    scope(controller: :migration_issues) do
      %w[account course group user].each do |context|
        get "#{context.pluralize}/:#{context}_id/content_migrations/:content_migration_id/migration_issues/:id", action: :show, as: "#{context}_content_migration_migration_issue"
        get "#{context.pluralize}/:#{context}_id/content_migrations/:content_migration_id/migration_issues", action: :index, as: "#{context}_content_migration_migration_issue_list"
        post "#{context.pluralize}/:#{context}_id/content_migrations/:content_migration_id/migration_issues", action: :create, as: "#{context}_content_migration_migration_issue_create"
        put "#{context.pluralize}/:#{context}_id/content_migrations/:content_migration_id/migration_issues/:id", action: :update, as: "#{context}_content_migration_migration_issue_update"
      end
    end

    scope(controller: :discussion_topics_api) do
      %w[course group].each do |context|
        get "#{context.pluralize}/:#{context}_id/discussion_topics/:topic_id", action: :show, as: "#{context}_discussion_topic"
        post "#{context.pluralize}/:#{context}_id/discussion_topics", controller: :discussion_topics, action: :create
        put "#{context.pluralize}/:#{context}_id/discussion_topics/:topic_id", controller: :discussion_topics, action: :update
        post "#{context.pluralize}/:#{context}_id/discussion_topics/reorder", controller: :discussion_topics, action: :reorder
        delete "#{context.pluralize}/:#{context}_id/discussion_topics/:topic_id", controller: :discussion_topics, action: :destroy

        get "#{context.pluralize}/:#{context}_id/discussion_topics/:topic_id/view", action: :view, as: "#{context}_discussion_topic_view"
        post "#{context.pluralize}/:#{context}_id/discussion_topics/:topic_id/duplicate", action: :duplicate
        get "#{context.pluralize}/:#{context}_id/discussion_topics/:topic_id/entry_list", action: :entry_list, as: "#{context}_discussion_topic_entry_list"
        post "#{context.pluralize}/:#{context}_id/discussion_topics/:topic_id/entries", action: :add_entry, as: "#{context}_discussion_add_entry"
        get "#{context.pluralize}/:#{context}_id/discussion_topics/:topic_id/entries", action: :entries, as: "#{context}_discussion_entries"
        post "#{context.pluralize}/:#{context}_id/discussion_topics/:topic_id/entries/:entry_id/replies", action: :add_reply, as: "#{context}_discussion_add_reply"
        get "#{context.pluralize}/:#{context}_id/discussion_topics/:topic_id/entries/:entry_id/replies", action: :replies, as: "#{context}_discussion_replies"
        put "#{context.pluralize}/:#{context}_id/discussion_topics/:topic_id/entries/:id", controller: :discussion_entries, action: :update, as: "#{context}_discussion_update_reply"
        delete "#{context.pluralize}/:#{context}_id/discussion_topics/:topic_id/entries/:id", controller: :discussion_entries, action: :destroy, as: "#{context}_discussion_delete_reply"

        put "#{context.pluralize}/:#{context}_id/discussion_topics/:topic_id/read", action: :mark_topic_read, as: "#{context}_discussion_topic_mark_read"
        delete "#{context.pluralize}/:#{context}_id/discussion_topics/:topic_id/read", action: :mark_topic_unread, as: "#{context}_discussion_topic_mark_unread"
        put "#{context.pluralize}/:#{context}_id/discussion_topics/:topic_id/read_all", action: :mark_all_read, as: "#{context}_discussion_topic_mark_all_read"
        delete "#{context.pluralize}/:#{context}_id/discussion_topics/:topic_id/read_all", action: :mark_all_unread, as: "#{context}_discussion_topic_mark_all_unread"
        put "#{context.pluralize}/:#{context}_id/discussion_topics/:topic_id/entries/:entry_id/read", action: :mark_entry_read, as: "#{context}_discussion_topic_discussion_entry_mark_read"
        delete "#{context.pluralize}/:#{context}_id/discussion_topics/:topic_id/entries/:entry_id/read", action: :mark_entry_unread, as: "#{context}_discussion_topic_discussion_entry_mark_unread"
        post "#{context.pluralize}/:#{context}_id/discussion_topics/:topic_id/entries/:entry_id/rating",
             action: :rate_entry,
             as: "#{context}_discussion_topic_discussion_entry_rate"
        put "#{context.pluralize}/:#{context}_id/discussion_topics/:topic_id/subscribed", action: :subscribe_topic, as: "#{context}_discussion_topic_subscribe"
        delete "#{context.pluralize}/:#{context}_id/discussion_topics/:topic_id/subscribed", action: :unsubscribe_topic, as: "#{context}_discussion_topic_unsubscribe"
      end
    end

    scope(controller: :discussion_topic_users) do
      get "courses/:course_id/discussion_topics/:topic_id/messageable_users", action: :search, as: "course_discussion_messageable_users"
      get "groups/:group_id/discussion_topics/:topic_id/messageable_users", action: :search, as: "group_discussion_messageable_users"
    end

    scope(controller: :collaborations) do
      get "collaborations/:id/members", action: :members, as: "collaboration_members"
      get "courses/:course_id/potential_collaborators", action: :potential_collaborators, as: "course_potential_collaborators"
      get "groups/:group_id/potential_collaborators", action: :potential_collaborators, as: "group_potential_collaborators"
    end

    scope(controller: "microsoft_sync/groups") do
      post "courses/:course_id/microsoft_sync/group", action: :create
      get "courses/:course_id/microsoft_sync/group", action: :show
      delete "courses/:course_id/microsoft_sync/group", action: :destroy
      post "courses/:course_id/microsoft_sync/schedule_sync", action: :sync
    end

    scope(controller: :external_tools) do
      post "/accounts/:account_id/external_tools/rce_favorites/:id", action: :add_rce_favorite, as: :account_external_tools_add_rce_favorite
      delete "/accounts/:account_id/external_tools/rce_favorites/:id", action: :remove_rce_favorite, as: :account_external_tools_remove_rce_favorite

      get "/courses/:course_id/external_tools/visible_course_nav_tools", action: :visible_course_nav_tools, as: :visible_course_nav_tools
      get "/external_tools/visible_course_nav_tools", action: :all_visible_nav_tools, as: :all_visible_nav_tools

      %w[course account].each do |context|
        get "#{context}s/:#{context}_id/external_tools/sessionless_launch", action: :generate_sessionless_launch, as: "#{context}_external_tool_sessionless_launch"
        get "#{context}s/:#{context}_id/external_tools/:external_tool_id", action: :show, as: "#{context}_external_tool_show"
        get "#{context}s/:#{context}_id/external_tools", action: :index, as: "#{context}_external_tools"
        post "#{context}s/:#{context}_id/external_tools", action: :create, as: "#{context}_external_tools_create"
        post "#{context}s/:#{context}_id/create_tool_with_verification", action: :create_tool_with_verification, as: "#{context}_create_tool_with_verification"
        put "#{context}s/:#{context}_id/external_tools/:external_tool_id", action: :update, as: "#{context}_external_tools_update"
        delete "#{context}s/:#{context}_id/external_tools/:external_tool_id", action: :destroy, as: "#{context}_external_tools_delete"
      end

      get "groups/:group_id/external_tools", action: :index, as: "group_external_tools"
    end

    scope(controller: "lti/lti_apps") do
      %w[course account].each do |context|
        get "#{context}s/:#{context}_id/lti_apps/launch_definitions", action: :launch_definitions, as: "#{context}_launch_definitions"
        get "#{context}s/:#{context}_id/lti_apps", action: :index, as: "#{context}_app_definitions"
      end
    end

    scope(controller: "lti/tool_proxy") do
      %w[course account].each do |context|
        delete "#{context}s/:#{context}_id/tool_proxies/:tool_proxy_id",
               action: :destroy,
               as: "#{context}_delete_tool_proxy"
        put "#{context}s/:#{context}_id/tool_proxies/:tool_proxy_id",
            action: :update,
            as: "#{context}_update_tool_proxy"

        delete "#{context}s/:#{context}_id/tool_proxies/:tool_proxy_id/update",
               action: :dismiss_update,
               as: "#{context}_dismiss_update_tool_proxy"
        put "#{context}s/:#{context}_id/tool_proxies/:tool_proxy_id/update",
            action: :accept_update,
            as: "#{context}_accept_update_tool_proxy"
      end
    end

    scope(controller: :external_feeds) do
      %w[course group].each do |context|
        get "#{context}s/:#{context}_id/external_feeds", action: :index, as: "#{context}_external_feeds"
        post "#{context}s/:#{context}_id/external_feeds", action: :create, as: "#{context}_external_feeds_create"
        delete "#{context}s/:#{context}_id/external_feeds/:external_feed_id", action: :destroy, as: "#{context}_external_feeds_delete"
      end
    end

    scope(controller: :sis_imports_api) do
      post "accounts/:account_id/sis_imports", action: :create
      put "accounts/:account_id/sis_imports/abort_all_pending", action: :abort_all_pending
      get "accounts/:account_id/sis_imports/importing", action: :importing
      get "accounts/:account_id/sis_imports/:id", action: :show
      get "accounts/:account_id/sis_imports", action: :index, as: "account_sis_imports"
      put "accounts/:account_id/sis_imports/:id/abort", action: :abort
      put "accounts/:account_id/sis_imports/:id/restore_states", action: :restore_states
    end

    scope(controller: :sis_import_errors_api) do
      get "accounts/:account_id/sis_imports/:id/errors", action: :index, as: :sis_batch_import_errors
      get "accounts/:account_id/sis_import_errors", action: :index, as: :account_sis_import_errors
    end

    scope(controller: :outcome_imports_api) do
      %w[account course].each do |context|
        post "#{context}s/:#{context}_id/outcome_imports(/group/:learning_outcome_group_id)", action: :create
        get "#{context}s/:#{context}_id/outcome_imports/:id", action: :show
        get "#{context}s/:#{context}_id/outcome_imports/:id/created_group_ids", action: :created_group_ids
      end
    end

    scope(controller: :outcome_proficiency_api) do
      post "accounts/:account_id/outcome_proficiency", action: :create
      get "accounts/:account_id/outcome_proficiency", action: :show
      post "courses/:course_id/outcome_proficiency", action: :create
      get "courses/:course_id/outcome_proficiency", action: :show
    end

    scope(controller: :users) do
      get "users/self/activity_stream", action: :activity_stream, as: "user_activity_stream"
      get "users/activity_stream", action: :activity_stream # deprecated
      get "users/self/activity_stream/summary", action: :activity_stream_summary, as: "user_activity_stream_summary"
      delete "users/self/activity_stream/:id", action: "ignore_stream_item"
      delete "users/self/activity_stream", action: "ignore_all_stream_items"

      put "users/:user_id/followers/self", action: :follow
      delete "users/:user_id/followers/self", action: :unfollow

      get "users/self/todo", action: :todo_items, as: "user_todo_list_items"
      get "users/self/todo_item_count", action: :todo_item_count
      get "users/self/upcoming_events", action: :upcoming_events
      get "users/:user_id/missing_submissions", action: :missing_submissions, as: "user_missing_submissions"

      delete "users/self/todo/:asset_string/:purpose", action: :ignore_item, as: "users_todo_ignore"
      post "accounts/:account_id/users", action: :create
      post "accounts/:account_id/self_registration", action: :create_self_registered_user
      get "accounts/:account_id/users", action: :api_index, as: "account_users"

      get "users/:id", action: :api_show
      put "users/:id", action: :update
      delete "users/:id", action: :destroy, as: "destroy_user"
      delete "users/:id/sessions", action: :terminate_sessions

      post "users/:user_id/files", action: :create_file
      get  "users/:user_id/files", controller: :files, action: :api_index, as: "user_files"
      get "users/:user_id/folders", controller: :folders, action: :list_all_folders, as: "user_folders"
      post "users/:user_id/folders", controller: :folders, action: :create
      get "users/:user_id/folders/by_path/*full_path", controller: :folders, action: :resolve_path
      get "users/:user_id/folders/by_path", controller: :folders, action: :resolve_path
      get "users/:user_id/folders/:id", controller: :folders, action: :show, as: "user_folder"

      get "users/:id/settings", controller: "users", action: "settings"
      put "users/:id/settings", controller: "users", action: "settings", as: "user_settings"

      get "users/:id/colors", controller: "users", action: "get_custom_colors"
      get "users/:id/colors/:asset_string", controller: "users", action: "get_custom_color"
      put "users/:id/colors/:asset_string", controller: "users", action: "set_custom_color"

      get "users/:id/new_user_tutorial_statuses", action: "get_new_user_tutorial_statuses"
      put "users/:id/new_user_tutorial_statuses/:page_name", action: "set_new_user_tutorial_status"

      get "users/:id/dashboard_positions", controller: "users", action: "get_dashboard_positions"
      put "users/:id/dashboard_positions", controller: "users", action: "set_dashboard_positions"

      put "users/:id/merge_into/:destination_user_id", controller: "users", action: "merge_into"
      put "users/:id/merge_into/accounts/:destination_account_id/users/:destination_user_id", controller: "users", action: "merge_into"
      post "users/:id/split", controller: "users", action: "split", as: "split"

      post "users/self/pandata_events_token", controller: "users", action: "pandata_events_token"

      get "dashboard/dashboard_cards", controller: "users", action: "dashboard_cards", as: :dashboard_dashboard_cards

      get "users/:id/graded_submissions", controller: "users", action: "user_graded_submissions", as: :user_submissions

      get "show_k5_dashboard", controller: "users", action: "show_k5_dashboard"

      post "users/:id/clear_cache", action: :clear_cache, as: "clear_cache"

      scope(controller: :user_observees) do
        get    "users/:user_id/observers", action: :observers, as: "user_observers"
        get    "users/:user_id/observees", action: :index, as: "user_observees"
        post   "users/:user_id/observees", action: :create
        get    "users/:user_id/observees/:observee_id", action: :show, as: "user_observee"
        get    "users/:user_id/observers/:observer_id", action: :show_observer, as: "user_observer"
        put    "users/:user_id/observees/:observee_id", action: :update
        delete "users/:user_id/observees/:observee_id", action: :destroy
      end

      scope(controller: :learning_object_dates) do
        get "courses/:course_id/assignments/:assignment_id/date_details", action: :show, as: "course_assignment_date_details"
        get "courses/:course_id/quizzes/:quiz_id/date_details", action: :show, as: "course_quizzes_quiz_date_details"
        get "courses/:course_id/modules/:context_module_id/date_details", action: :show, as: "course_context_module_date_details"
<<<<<<< HEAD
=======
        put "courses/:course_id/assignments/:assignment_id/date_details", action: :update
        put "courses/:course_id/quizzes/:quiz_id/date_details", action: :update
>>>>>>> 418ffca1
      end

      scope(controller: :login) do
        get "login/session_token", action: :session_token, as: :login_session_token
      end

      scope(controller: :observer_alerts_api) do
        get "users/:user_id/observer_alerts/unread_count", action: :alerts_count
        get "users/:user_id/observer_alerts/:student_id", action: :alerts_by_student, as: "observer_alerts_by_student"
        put "users/:user_id/observer_alerts/:observer_alert_id/:workflow_state", action: :update
      end

      scope(controller: :observer_alert_thresholds_api) do
        get "users/:user_id/observer_alert_thresholds", action: :index
        post "users/:user_id/observer_alert_thresholds", action: :create
        get "users/:user_id/observer_alert_thresholds/:observer_alert_threshold_id", action: :show
        put "users/:user_id/observer_alert_thresholds/:observer_alert_threshold_id", action: :update
        delete "users/:user_id/observer_alert_thresholds/:observer_alert_threshold_id", action: :destroy
      end

      scope(controller: :observer_pairing_codes_api) do
        post "users/:user_id/observer_pairing_codes", action: :create
      end
    end

    scope(controller: :custom_data) do
      glob = "(/*scope)"
      get "users/:user_id/custom_data#{glob}", action: "get_data"
      put "users/:user_id/custom_data#{glob}", action: "set_data"
      delete "users/:user_id/custom_data#{glob}", action: "delete_data"
    end

    scope(controller: :pseudonyms) do
      get "accounts/:account_id/logins", action: :index, as: "account_pseudonyms"
      get "users/:user_id/logins", action: :index, as: "user_pseudonyms"
      post "accounts/:account_id/logins", action: :create
      put "accounts/:account_id/logins/:id", action: :update
      delete "users/:user_id/logins/:id", action: :destroy
      post "users/reset_password", action: :forgot_password
    end

    scope(controller: :accounts) do
      get "accounts", action: :index, as: :accounts
      get "course_accounts", action: :course_accounts, as: :course_accounts
      get "manageable_accounts", action: :manageable_accounts, as: :manageable_accounts
      get "course_creation_accounts", action: :course_creation_accounts, as: :course_creation_accounts
      get "accounts/:id", action: :show, as: :account
      put "accounts/:id", action: :update
      get "accounts/:account_id/terms_of_service", action: :terms_of_service
      get "accounts/:account_id/help_links", action: :help_links
      get "accounts/:account_id/courses", action: :courses_api, as: "account_courses"
      get "accounts/:account_id/sub_accounts", action: :sub_accounts, as: "sub_accounts"
      get "accounts/:account_id/courses/:id", controller: :courses, action: :show, as: "account_course_show"
      get "accounts/:account_id/permissions", action: :permissions
      get "accounts/:account_id/settings", action: :show_settings
      get "manually_created_courses_account", action: :manually_created_courses_account
      delete "accounts/:account_id/users/:user_id", action: :remove_user
      put "accounts/:account_id/users/:user_id/restore", action: :restore_user
    end

    scope(controller: :sub_accounts) do
      post "accounts/:account_id/sub_accounts", action: :create
      delete "accounts/:account_id/sub_accounts/:id", action: :destroy
    end

    scope(controller: :role_overrides) do
      get "accounts/:account_id/roles", action: :api_index, as: "account_roles"
      get "accounts/:account_id/roles/:id", action: :show
      post "accounts/:account_id/roles", action: :add_role
      post "accounts/:account_id/roles/:id/activate", action: :activate_role
      put "accounts/:account_id/roles/:id", action: :update
      delete "accounts/:account_id/roles/:id", action: :remove_role
      get "accounts/:account_id/permissions/:permission", action: :check_account_permission
    end

    scope(controller: :account_reports) do
      get "accounts/:account_id/reports/:report", action: :index
      get "accounts/:account_id/reports", action: :available_reports
      get "accounts/:account_id/reports/:report/:id", action: :show
      post "accounts/:account_id/reports/:report", action: :create, as: "account_create_report"
      delete "accounts/:account_id/reports/:report/:id", action: :destroy
    end

    scope(controller: :admins) do
      post "accounts/:account_id/admins", action: :create
      delete "accounts/:account_id/admins/:user_id", action: :destroy
      get "accounts/:account_id/admins", action: :index, as: "account_admins"
      get "accounts/:account_id/admins/self", action: :self_roles, as: "account_self_roles"
    end

    scope(controller: :authentication_providers) do
      get "accounts/:account_id/sso_settings", action: :show_sso_settings, as: "account_show_sso_settings_url"
      put "accounts/:account_id/sso_settings", action: :update_sso_settings, as: "account_update_sso_settings_url"

      get "accounts/:account_id/authentication_providers", action: :index
      get "accounts/:account_id/authentication_providers/:id", action: :show
      post "accounts/:account_id/authentication_providers", action: :create, as: "account_create_ap"
      put "accounts/:account_id/authentication_providers/:id", action: :update, as: "account_update_ap"
      delete "accounts/:account_id/authentication_providers/:id", action: :destroy, as: "account_delete_ap"
    end

    get "users/:user_id/page_views", controller: :page_views, action: :index, as: "user_page_views"
    get "users/:user_id/profile", controller: :profile, action: :settings
    get "users/:user_id/avatars", controller: :profile, action: :profile_pics

    # deprecated routes, second one is solely for YARD. preferred API is api/v1/search/recipients
    get "conversations/find_recipients", controller: :search, action: :recipients
    get "conversations/find_recipients", controller: :conversations, action: :find_recipients

    scope(controller: :conversations) do
      get "conversations", action: :index, as: "conversations"
      post "conversations", action: :create
      get "conversations/deleted", action: :deleted_index, as: "deleted_conversations"
      put "conversations/restore", action: :restore_message
      post "conversations/mark_all_as_read", action: :mark_all_as_read
      get "conversations/batches", action: :batches, as: "conversations_batches"
      get "conversations/unread_count", action: :unread_count
      get "conversations/:id", action: :show
      put "conversations/:id", action: :update # stars, subscribed-ness, workflow_state
      delete "conversations/:id", action: :destroy
      post "conversations/:id/add_message", action: :add_message
      post "conversations/:id/add_recipients", action: :add_recipients
      post "conversations/:id/remove_messages", action: :remove_messages
      put "conversations", action: :batch_update
      delete "conversations/:id/delete_for_all", action: :delete_for_all
    end

    scope(controller: :communication_channels) do
      get "users/:user_id/communication_channels", action: :index, as: "communication_channels"
      post "users/:user_id/communication_channels", action: :create
      post "users/:user_id/communication_channels/:id", action: :reset_bounce_count, as: "reset_bounce_count"
      get "accounts/:account_id/bounced_communication_channels.csv", action: :bouncing_channel_report, defaults: { format: :csv }
      get "accounts/:account_id/bounced_communication_channels", action: :bouncing_channel_report
      post "accounts/:account_id/bounced_communication_channels/reset", action: :bulk_reset_bounce_counts
      get "accounts/:account_id/unconfirmed_communication_channels.csv", action: :unconfirmed_channel_report, defaults: { format: :csv }
      get "accounts/:account_id/unconfirmed_communication_channels", action: :unconfirmed_channel_report
      post "accounts/:account_id/unconfirmed_communication_channels/confirm", action: :bulk_confirm
      delete "users/self/communication_channels/push", action: :delete_push_token
      delete "users/:user_id/communication_channels/:id", action: :destroy
      delete "users/:user_id/communication_channels/:type/:address", action: :destroy, constraints: { address: %r{[^/?]+} }
    end

    scope(controller: :notification_preferences) do
      get "users/:user_id/communication_channels/:communication_channel_id/notification_preferences", action: :index
      get "users/:user_id/communication_channels/:communication_channel_id/notification_preference_categories", action: :category_index
      get "users/:user_id/communication_channels/:type/:address/notification_preferences", action: :index, constraints: { address: %r{[^/?]+} }
      get "users/:user_id/communication_channels/:communication_channel_id/notification_preferences/:notification", action: :show
      get "users/:user_id/communication_channels/:type/:address/notification_preferences/:notification", action: :show, constraints: { address: %r{[^/?]+} }
      put "users/self/communication_channels/:communication_channel_id/notification_preferences/:notification", action: :update
      put "users/self/communication_channels/:type/:address/notification_preferences/:notification", action: :update, constraints: { address: %r{[^/?]+} }
      put "users/self/communication_channels/:communication_channel_id/notification_preferences", action: :update_all
      put "users/self/communication_channels/:type/:address/notification_preferences", action: :update_all, constraints: { address: %r{[^/?]+} }
      put "users/self/communication_channels/:communication_channel_id/notification_preference_categories/:category", action: :update_preferences_by_category
    end

    scope(controller: :comm_messages_api) do
      get "comm_messages", action: :index, as: "comm_messages"
    end

    scope(controller: :services_api) do
      get "services/kaltura", action: :show_kaltura_config
      post "services/kaltura_session", action: :start_kaltura_session
      get "services/rce_config", action: :rce_config
    end

    scope(controller: :calendar_events_api) do
      get "calendar_events", action: :index, as: "calendar_events"
      get "users/:user_id/calendar_events", action: :user_index, as: "user_calendar_events"
      post "calendar_events", action: :create
      get "calendar_events/visible_contexts", action: :visible_contexts
      get "calendar_events/:id", action: :show, as: "calendar_event"
      put "calendar_events/:id", action: :update
      delete "calendar_events/:id", action: :destroy
      post "calendar_events/:id/reservations", action: :reserve
      post "calendar_events/:id/reservations/:participant_id", action: :reserve, as: "calendar_event_reserve"
      get "calendar_events/:id/participants", action: :participants, as: "calendar_event_participants"
      post "calendar_events/save_selected_contexts", action: :save_selected_contexts
      post "calendar_events/save_enabled_account_calendars", action: :save_enabled_account_calendars

      get "courses/:course_id/calendar_events/timetable", action: :get_course_timetable
      post "courses/:course_id/calendar_events/timetable", action: :set_course_timetable
      post "courses/:course_id/calendar_events/timetable_events", action: :set_course_timetable_events
    end

    scope(controller: :appointment_groups) do
      get "appointment_groups", action: :index, as: "appointment_groups"
      post "appointment_groups", action: :create
      get "appointment_groups/next_appointment", action: :next_appointment
      get "appointment_groups/:id", action: :show, as: "appointment_group"
      put "appointment_groups/:id", action: :update
      delete "appointment_groups/:id", action: :destroy
      get "appointment_groups/:id/users", action: :users, as: "appointment_group_users"
      get "appointment_groups/:id/groups", action: :groups, as: "appointment_group_groups"
    end

    scope(controller: :groups) do
      resources :groups, except: :index
      get "users/self/groups", action: :index, as: "current_user_groups"
      get "accounts/:account_id/groups", action: :context_index, as: "account_user_groups"
      get "courses/:course_id/groups", action: :context_index, as: "course_user_groups"
      get "groups/:group_id/users", action: :users, as: "group_users"
      get "groups/:group_id/permissions", action: :permissions
      post "groups/:group_id/invite", action: :invite
      post "groups/:group_id/files", action: :create_file
      post "groups/:group_id/preview_html", action: :preview_html
      post "group_categories/:group_category_id/groups", action: :create
      get "groups/:group_id/activity_stream", action: :activity_stream, as: "group_activity_stream"
      get "groups/:group_id/activity_stream/summary", action: :activity_stream_summary, as: "group_activity_stream_summary"
      put "groups/:group_id/followers/self", action: :follow
      delete "groups/:group_id/followers/self", action: :unfollow
      get "groups/:group_id/collaborations", controller: :collaborations, action: :api_index, as: "group_collaborations_index"
      delete "groups/:group_id/collaborations/:id", controller: :collaborations, action: :destroy

      scope(controller: :group_memberships) do
        resources :memberships, path: "groups/:group_id/memberships", name_prefix: "group_", controller: :group_memberships
        resources :users, path: "groups/:group_id/users", name_prefix: "group_", controller: :group_memberships, except: [:index, :create]
      end

      get "groups/:group_id/files", controller: :files, action: :api_index, as: "group_files"
      get "groups/:group_id/folders", controller: :folders, action: :list_all_folders, as: "group_folders"
      post "groups/:group_id/folders", controller: :folders, action: :create
      get "groups/:group_id/folders/by_path/*full_path", controller: :folders, action: :resolve_path
      get "groups/:group_id/folders/by_path", controller: :folders, action: :resolve_path
      get "groups/:group_id/folders/media", controller: :folders, action: :media_folder
      get "groups/:group_id/folders/:id", controller: :folders, action: :show, as: "group_folder"
    end

    scope(controller: :developer_key_account_bindings) do
      post "accounts/:account_id/developer_keys/:developer_key_id/developer_key_account_bindings", action: :create_or_update
    end

    scope(controller: :developer_keys) do
      delete "developer_keys/:id", action: :destroy
      put "developer_keys/:id", action: :update

      get "accounts/:account_id/developer_keys", action: :index, as: "account_developer_keys"
      post "accounts/:account_id/developer_keys", action: :create
    end

    scope(controller: :immersive_reader) do
      get "immersive_reader/authenticate", action: :authenticate
    end

    scope(controller: :search) do
      get "search/rubrics", action: "rubrics", as: "search_rubrics"
      get "search/recipients", action: "recipients", as: "search_recipients"
      get "search/all_courses", action: "all_courses", as: "search_all_courses"
    end

    post "files/:id/create_success", controller: :files, action: :api_create_success, as: "files_create_success"
    get "files/:id/create_success", controller: :files, action: :api_create_success

    scope(controller: :files) do
      post "files/:id/create_success", action: :api_create_success
      get "files/:id/create_success", action: :api_create_success
      match "/api/v1/files/:id/create_success", via: [:options], action: :api_create_success_cors
      post "files/capture", action: :api_capture, as: "files_capture"

      # 'attachment' (rather than 'file') is used below so modules API can use polymorphic_url to generate an item API link
      get "files/:id", action: :api_show, as: "attachment"
      get "files/:id/icon_metadata", action: :icon_metadata
      delete "files/:id", action: :destroy
      put "files/:id", action: :api_update
      post "files/:id/reset_verifier", action: :reset_verifier

      # exists as an alias of GET for backwards compatibility
      #
      # older API clients were told to POST to the value of the Location header
      # returned after upload to S3, when that was the create_success URL.
      # that's no longer necessary, but they are still given a Location header
      # pointed at this endpoint which they can GET for the file details (which
      # create_success would have provided).
      #
      # such behavior is now undocumented, and subject to removal once open
      # sourcing of inst-fs is complete.
      #
      # to actually change the file metadata (e.g. rename), the PUT route above
      # must be used.
      post "files/:id", action: :api_show

      get "files/:id/:uuid/status", action: :api_file_status, as: "file_status"
      get "files/:id/public_url", action: :public_url
      get "courses/:course_id/files/file_ref/:migration_id", action: :file_ref
      %w[course group user].each do |context|
        get "#{context}s/:#{context}_id/files/quota", action: :api_quota
        get "#{context}s/:#{context}_id/files/:id", action: :api_show, as: "#{context}_attachment"
      end
    end

    scope(controller: :folders) do
      get "folders/:id", action: :show
      get "folders/:id/folders", action: :api_index, as: "list_folders"
      get "folders/:id/files", controller: :files, action: :api_index, as: "list_files"
      delete "folders/:id", action: :api_destroy
      put "folders/:id", action: :update
      post "folders/:folder_id/folders", action: :create, as: "create_folder"
      post "folders/:folder_id/files", action: :create_file
      post "folders/:dest_folder_id/copy_file", action: :copy_file
      post "folders/:dest_folder_id/copy_folder", action: :copy_folder
    end

    scope(controller: :favorites) do
      get "users/self/favorites/courses", action: :list_favorite_courses, as: :list_favorite_courses
      post "users/self/favorites/courses/:id", action: :add_favorite_course, as: :add_favorite_course
      delete "users/self/favorites/courses/:id", action: :remove_favorite_course, as: :remove_favorite_course
      delete "users/self/favorites/courses", action: :reset_course_favorites
      get "users/self/favorites/groups", action: :list_favorite_groups, as: :list_favorite_groups
      post "users/self/favorites/groups/:id", action: :add_favorite_groups, as: :add_favorite_groups
      delete "users/self/favorites/groups/:id", action: :remove_favorite_groups, as: :remove_favorite_groups
      delete "users/self/favorites/groups", action: :reset_groups_favorites
    end

    scope(controller: :wiki_pages_api) do
      get "courses/:course_id/front_page", action: :show_front_page
      get "groups/:group_id/front_page", action: :show_front_page
      put "courses/:course_id/front_page", action: :update_front_page
      put "groups/:group_id/front_page", action: :update_front_page
      post "courses/:course_id/pages/:url_or_id/duplicate", action: :duplicate

      get "courses/:course_id/pages", action: :index, as: "course_wiki_pages"
      get "groups/:group_id/pages", action: :index, as: "group_wiki_pages"
      get "courses/:course_id/pages/:url_or_id", action: :show, as: "course_wiki_page"
      get "groups/:group_id/pages/:url_or_id", action: :show, as: "group_wiki_page"
      get "courses/:course_id/pages/:url_or_id/revisions", action: :revisions, as: "course_wiki_page_revisions"
      get "groups/:group_id/pages/:url_or_id/revisions", action: :revisions, as: "group_wiki_page_revisions"
      get "courses/:course_id/pages/:url_or_id/revisions/latest", action: :show_revision
      get "groups/:group_id/pages/:url_or_id/revisions/latest", action: :show_revision
      get "courses/:course_id/pages/:url_or_id/revisions/:revision_id", action: :show_revision
      get "groups/:group_id/pages/:url_or_id/revisions/:revision_id", action: :show_revision
      post "courses/:course_id/pages/:url_or_id/revisions/:revision_id", action: :revert
      post "groups/:group_id/pages/:url_or_id/revisions/:revision_id", action: :revert
      post "courses/:course_id/pages", action: :create
      post "groups/:group_id/pages", action: :create
      put "courses/:course_id/pages/:url_or_id", action: :update
      put "groups/:group_id/pages/:url_or_id", action: :update
      delete "courses/:course_id/pages/:url_or_id", action: :destroy
      delete "groups/:group_id/pages/:url_or_id", action: :destroy
      get "courses/:course_id/page_title_availability", action: :check_title_availability, as: "course_page_title_availability"
      get "groups/:group_id/page_title_availability", action: :check_title_availability, as: "group_page_title_availability"
    end

    scope(controller: :context_modules_api) do
      get "courses/:course_id/modules", action: :index, as: "course_context_modules"
      get "courses/:course_id/modules/:id", action: :show, as: "course_context_module"
      put "courses/:course_id/modules", action: :batch_update
      post "courses/:course_id/modules/:module_id/duplicate", action: :duplicate
      post "courses/:course_id/modules", action: :create, as: "course_context_module_create"
      put "courses/:course_id/modules/:id", action: :update, as: "course_context_module_update"
      delete "courses/:course_id/modules/:id", action: :destroy
      put "courses/:course_id/modules/:id/relock", action: :relock
    end

    scope(controller: :context_module_items_api) do
      get "courses/:course_id/modules/:module_id/items", action: :index, as: "course_context_module_items"
      get "courses/:course_id/modules/:module_id/items/:id", action: :show, as: "course_context_module_item"
      put "courses/:course_id/modules/:module_id/items/:id/done", action: :mark_as_done, as: "course_context_module_item_done"
      delete "courses/:course_id/modules/:module_id/items/:id/done", action: :mark_as_not_done, as: "course_context_module_item_not_done"
      get "courses/:course_id/module_item_redirect/:id", action: :redirect, as: "course_context_module_item_redirect"
      get "courses/:course_id/module_item_sequence", action: :item_sequence
      post "courses/:course_id/modules/:module_id/items", action: :create, as: "course_context_module_items_create"
      put "courses/:course_id/modules/:module_id/items/:id", action: :update, as: "course_context_module_item_update"
      delete "courses/:course_id/modules/:module_id/items/:id", action: :destroy
      post "courses/:course_id/modules/:module_id/items/:id/mark_read", action: :mark_item_read
      post "courses/:course_id/modules/:module_id/items/:id/select_mastery_path", action: :select_mastery_path
      post "courses/:course_id/modules/items/:id/duplicate", action: :duplicate, as: :course_context_module_item_duplicate
    end

    scope(controller: :module_assignment_overrides) do
      get "courses/:course_id/modules/:context_module_id/assignment_overrides", action: :index, as: "module_assignment_overrides_index"
      put "courses/:course_id/modules/:context_module_id/assignment_overrides", action: :bulk_update
    end

    scope(controller: "quizzes/quiz_assignment_overrides") do
      get "courses/:course_id/quizzes/assignment_overrides", action: :index, as: "course_quiz_assignment_overrides"
      get "courses/:course_id/new_quizzes/assignment_overrides", action: :new_quizzes, as: "course_new_quizzes_assignment_overrides"
    end

    scope(controller: "quizzes/quizzes_api") do
      get "courses/:course_id/quizzes", action: :index, as: "course_quizzes"
      post "courses/:course_id/quizzes", action: :create, as: "course_quiz_create"
      get "courses/:course_id/quizzes/:id", action: :show, as: "course_quiz"
      put "courses/:course_id/quizzes/:id", action: :update, as: "course_quiz_update"
      delete "courses/:course_id/quizzes/:id", action: :destroy, as: "course_quiz_destroy"
      post "courses/:course_id/quizzes/:id/reorder", action: :reorder, as: "course_quiz_reorder"
      post "courses/:course_id/quizzes/:id/validate_access_code", action: :validate_access_code, as: "course_quiz_validate_access_code"
    end

    scope(controller: "quizzes_next/quizzes_api") do
      get "courses/:course_id/all_quizzes", action: :index, as: "course_all_quizzes"
    end

    scope(controller: "quizzes/quiz_submission_users") do
      get "courses/:course_id/quizzes/:id/submission_users", action: :index, as: "course_quiz_submission_users"
      post "courses/:course_id/quizzes/:id/submission_users/message", action: :message, as: "course_quiz_submission_users_message"
    end

    scope(controller: "quizzes/quiz_groups") do
      get "courses/:course_id/quizzes/:quiz_id/groups/:id", action: :show, as: "course_quiz_group"
      post "courses/:course_id/quizzes/:quiz_id/groups", action: :create, as: "course_quiz_group_create"
      put "courses/:course_id/quizzes/:quiz_id/groups/:id", action: :update, as: "course_quiz_group_update"
      delete "courses/:course_id/quizzes/:quiz_id/groups/:id", action: :destroy, as: "course_quiz_group_destroy"
      post "courses/:course_id/quizzes/:quiz_id/groups/:id/reorder", action: :reorder, as: "course_quiz_group_reorder"
    end

    scope(controller: "quizzes/quiz_questions") do
      get "courses/:course_id/quizzes/:quiz_id/questions", action: :index, as: "course_quiz_questions"
      get "courses/:course_id/quizzes/:quiz_id/questions/:id", action: :show, as: "course_quiz_question"
      post "courses/:course_id/quizzes/:quiz_id/questions", action: :create, as: "course_quiz_question_create"
      put "courses/:course_id/quizzes/:quiz_id/questions/:id", action: :update, as: "course_quiz_question_update"
      delete "courses/:course_id/quizzes/:quiz_id/questions/:id", action: :destroy, as: "course_quiz_question_destroy"
    end

    scope(controller: "quizzes/quiz_reports") do
      post "courses/:course_id/quizzes/:quiz_id/reports", action: :create, as: "course_quiz_reports_create"
      delete "courses/:course_id/quizzes/:quiz_id/reports/:id", action: :abort, as: "course_quiz_reports_abort"
      get "courses/:course_id/quizzes/:quiz_id/reports", action: :index, as: "course_quiz_reports"
      get "courses/:course_id/quizzes/:quiz_id/reports/:id", action: :show, as: "course_quiz_report"
    end

    scope(controller: "quizzes/quiz_submission_files") do
      post "courses/:course_id/quizzes/:quiz_id/submissions/self/files", action: :create, as: "quiz_submission_files"
    end

    scope(controller: "quizzes/quiz_submissions_api") do
      get "courses/:course_id/quizzes/:quiz_id/submission", action: :submission, as: "course_quiz_user_submission"
      get "courses/:course_id/quizzes/:quiz_id/submissions", action: :index, as: "course_quiz_submissions"
      get "courses/:course_id/quizzes/:quiz_id/submissions/:id", action: :show, as: "course_quiz_submission"
      get "courses/:course_id/quizzes/:quiz_id/submissions/:id/time", action: :time, as: "course_quiz_submission_time"
      post "courses/:course_id/quizzes/:quiz_id/submissions", action: :create, as: "course_quiz_submission_create"
      put "courses/:course_id/quizzes/:quiz_id/submissions/:id", action: :update, as: "course_quiz_submission_update"
      post "courses/:course_id/quizzes/:quiz_id/submissions/:id/complete", action: :complete, as: "course_quiz_submission_complete"
    end

    scope(controller: "quizzes/outstanding_quiz_submissions") do
      get "courses/:course_id/quizzes/:quiz_id/outstanding_quiz_submissions", action: :index, path_name: "outstanding_quiz_submission_index"
      post "courses/:course_id/quizzes/:quiz_id/outstanding_quiz_submissions", action: :grade, path_name: "outstanding_quiz_submission_grade"
    end

    scope(controller: "quizzes/quiz_extensions") do
      post "courses/:course_id/quizzes/:quiz_id/extensions", action: :create, as: "course_quiz_extensions_create"
    end

    scope(controller: "quizzes/course_quiz_extensions") do
      post "courses/:course_id/quiz_extensions", action: :create
    end

    scope(controller: "quizzes/quiz_submission_events_api") do
      get "courses/:course_id/quizzes/:quiz_id/submissions/:id/events", action: :index, as: "course_quiz_submission_events"
      post "courses/:course_id/quizzes/:quiz_id/submissions/:id/events", action: :create, as: "create_quiz_submission_events"
    end

    scope(controller: "quizzes/quiz_submission_questions") do
      get "/quiz_submissions/:quiz_submission_id/questions", action: :index, as: "quiz_submission_questions"
      post "/quiz_submissions/:quiz_submission_id/questions", action: :answer, as: "quiz_submission_question_answer"
      get "/quiz_submissions/:quiz_submission_id/questions/:id/formatted_answer", action: :formatted_answer, as: "quiz_submission_question_formatted_answer"
      get "/quiz_submissions/:quiz_submission_id/questions/:id", action: :show, as: "quiz_submission_question"
      put "/quiz_submissions/:quiz_submission_id/questions/:id/flag", action: :flag, as: "quiz_submission_question_flag"
      put "/quiz_submissions/:quiz_submission_id/questions/:id/unflag", action: :unflag, as: "quiz_submission_question_unflag"
    end

    scope(controller: "quizzes/quiz_ip_filters") do
      get "courses/:course_id/quizzes/:quiz_id/ip_filters", action: :index, as: "course_quiz_ip_filters"
    end

    scope(controller: "quizzes/quiz_statistics") do
      get "courses/:course_id/quizzes/:quiz_id/statistics", action: :index, as: "course_quiz_statistics"
    end

    scope(controller: "polling/polls") do
      get "polls", action: :index, as: "polls"
      post "polls", action: :create, as: "poll_create"
      get "polls/:id", action: :show, as: "poll"
      put "polls/:id", action: :update, as: "poll_update"
      delete "polls/:id", action: :destroy, as: "poll_destroy"
    end

    scope(controller: "polling/poll_choices") do
      get "polls/:poll_id/poll_choices", action: :index, as: "poll_choices"
      post "polls/:poll_id/poll_choices", action: :create, as: "poll_choices_create"
      get "polls/:poll_id/poll_choices/:id", action: :show, as: "poll_choice"
      put "polls/:poll_id/poll_choices/:id", action: :update, as: "poll_choice_update"
      delete "polls/:poll_id/poll_choices/:id", action: :destroy, as: "poll_choice_destroy"
    end

    scope(controller: "polling/poll_sessions") do
      get "polls/:poll_id/poll_sessions", action: :index, as: "poll_sessions"
      post "polls/:poll_id/poll_sessions", action: :create, as: "poll_sessions_create"
      get "polls/:poll_id/poll_sessions/:id", action: :show, as: "poll_session"
      put "polls/:poll_id/poll_sessions/:id", action: :update, as: "poll_session_update"
      delete "polls/:poll_id/poll_sessions/:id", action: :destroy, as: "poll_session_destroy"
      get "polls/:poll_id/poll_sessions/:id/open", action: :open, as: "poll_session_publish"
      get "polls/:poll_id/poll_sessions/:id/close", action: :close, as: "poll_session_close"

      get "poll_sessions/opened", action: :opened, as: "poll_sessions_opened"
      get "poll_sessions/closed", action: :closed, as: "poll_sessions_closed"
    end

    scope(controller: "polling/poll_submissions") do
      post "polls/:poll_id/poll_sessions/:poll_session_id/poll_submissions", action: :create, as: "poll_submissions_create"
      get "polls/:poll_id/poll_sessions/:poll_session_id/poll_submissions/:id", action: :show, as: "poll_submission"
    end

    scope(controller: "live_assessments/assessments") do
      get "courses/:course_id/live_assessments", action: :index, as: "course_live_assessments"
      post "courses/:course_id/live_assessments", action: :create, as: "course_live_assessment_create"
    end

    scope(controller: "live_assessments/results") do
      get "courses/:course_id/live_assessments/:assessment_id/results", action: :index, as: "course_live_assessment_results"
      post "courses/:course_id/live_assessments/:assessment_id/results", action: :create, as: "course_live_assessment_result_create"
    end

    scope(controller: "support_helpers/turnitin") do
      get "support_helpers/turnitin/md5", action: :md5
      get "support_helpers/turnitin/error2305", action: :error2305
      get "support_helpers/turnitin/shard", action: :shard
      get "support_helpers/turnitin/assignment", action: :assignment
      get "support_helpers/turnitin/pending", action: :pending
      get "support_helpers/turnitin/expired", action: :expired
      get "support_helpers/turnitin/refresh_lti_attachment", action: :lti_attachment
    end

    scope(controller: "support_helpers/plagiarism_platform") do
      get "support_helpers/plagiarism_platform/add_service", action: :add_service
      get "support_helpers/plagiarism_platform/resubmit_for_assignment/:assignment_id", action: :resubmit_for_assignment
    end

    scope(controller: "support_helpers/crocodoc") do
      get "support_helpers/crocodoc/shard", action: :shard
      get "support_helpers/crocodoc/submission", action: :submission
    end

    scope(controller: "support_helpers/submission_lifecycle_manage") do
      get "support_helpers/submission_lifecycle_manage/course", action: :course
    end

    scope(controller: :outcome_groups_api) do
      %w[global account course].each do |context|
        prefix = ((context == "global") ? context : "#{context}s/:#{context}_id")
        unless context == "global"
          get "#{prefix}/outcome_groups", action: :index, as: "#{context}_outcome_groups"
          get "#{prefix}/outcome_group_links", action: :link_index, as: "#{context}_outcome_group_links"
        end
        get "#{prefix}/root_outcome_group", action: :redirect, as: "#{context}_redirect"
        get "#{prefix}/outcome_groups/account_chain", action: :account_chain, as: "#{context}_account_chain"
        get "#{prefix}/outcome_groups/:id", action: :show, as: "#{context}_outcome_group"
        put "#{prefix}/outcome_groups/:id", action: :update
        delete "#{prefix}/outcome_groups/:id", action: :destroy
        get "#{prefix}/outcome_groups/:id/outcomes", action: :outcomes, as: "#{context}_outcome_group_outcomes"
        get "#{prefix}/outcome_groups/:id/available_outcomes", action: :available_outcomes, as: "#{context}_outcome_group_available_outcomes"
        post "#{prefix}/outcome_groups/:id/outcomes", action: :link
        put "#{prefix}/outcome_groups/:id/outcomes/:outcome_id", action: :link, as: "#{context}_outcome_link"
        delete "#{prefix}/outcome_groups/:id/outcomes/:outcome_id", action: :unlink
        get "#{prefix}/outcome_groups/:id/subgroups", action: :subgroups, as: "#{context}_outcome_group_subgroups"
        post "#{prefix}/outcome_groups/:id/subgroups", action: :create
        post "#{prefix}/outcome_groups/:id/import", action: :import, as: "#{context}_outcome_group_import"
        post "#{prefix}/outcome_groups/:id/batch", action: :batch, as: "#{context}_outcome_group_batch"
      end
    end

    scope(controller: :outcomes_api) do
      get "outcomes/:id", action: :show, as: "outcome"
      put "outcomes/:id", action: :update
      delete "outcomes/:id", action: :destroy
      get "courses/:course_id/outcome_alignments", action: :outcome_alignments
    end

    scope(controller: :outcome_results) do
      get "courses/:course_id/outcome_rollups", action: :rollups, as: "course_outcome_rollups"
      get "courses/:course_id/outcome_results", action: :index, as: "course_outcome_results"
    end

    scope(controller: :outcomes_academic_benchmark_import_api) do
      # These can be uncommented when implemented
      # get  "global/outcomes_import",            action: :index
      # get  "global/outcomes_import/:id",        action: :show
      # put  "global/outcomes_import/:id",        action: :cancel
      # get  "global/outcomes_import/list/:guid", action: :list
      get  "global/outcomes_import/available",  action: :available
      post "global/outcomes_import",            action: :create
      get  "global/outcomes_import/migration_status/:migration_id", action: :migration_status
    end

    scope(controller: :group_categories) do
      resources :group_categories, except: [:index, :create]
      get "accounts/:account_id/group_categories", action: :index, as: "account_group_categories"
      get "courses/:course_id/group_categories", action: :index, as: "course_group_categories"
      post "accounts/:account_id/group_categories", action: :create
      post "courses/:course_id/group_categories", action: :create
      post "group_categories/:group_category_id/import", action: :import
      get "group_categories/:group_category_id/groups", action: :groups, as: "group_category_groups"
      get "group_categories/:group_category_id/users", action: :users, as: "group_category_users"
      get "group_categories/:group_category_id/export", action: :export, as: "group_category_export", defaults: { format: :csv }
      post "group_categories/:group_category_id/assign_unassigned_members", action: "assign_unassigned_members", as: "group_category_assign_unassigned_members"
    end

    scope(controller: :progress) do
      get "progress/:id", action: :show, as: "progress"
      post "progress/:id/cancel", action: :cancel
    end

    scope(controller: :app_center) do
      %w[course account].each do |context|
        prefix = "#{context}s/:#{context}_id/app_center"
        get  "#{prefix}/apps",                      action: :index,   as: "#{context}_app_center_apps"
        get  "#{prefix}/apps/:app_id/reviews",      action: :reviews, as: "#{context}_app_center_app_reviews"
        get  "#{prefix}/apps/:app_id/reviews/self", action: :review,  as: "#{context}_app_center_app_review"
        post "#{prefix}/apps/:app_id/reviews/self", action: :add_review
      end
    end

    scope(controller: :feature_flags) do
      %w[course account user].each do |context|
        prefix = "#{context}s/:#{context}_id/features"
        get prefix.to_s, action: :index, as: "#{context}_features"
        get "#{prefix}/enabled", action: :enabled_features, as: "#{context}_enabled_features"
        get "#{prefix}/flags/:feature", action: :show
        put "#{prefix}/flags/:feature", action: :update
        delete "#{prefix}/flags/:feature", action: :delete
      end
      get "features/environment", action: :environment
    end

    scope(controller: :conferences) do
      %w[course group].each do |context|
        prefix = "#{context}s/:#{context}_id/conferences"
        get prefix, action: :index, as: "#{context}_conferences"
        post prefix.to_s, action: :create
        post "#{prefix}/:conference_id/recording_ready", action: :recording_ready, as: "#{context}_conferences_recording_ready"
      end

      get "conferences", action: :for_user, as: "conferences"
    end

    scope(controller: :custom_gradebook_columns_api) do
      prefix = "courses/:course_id/custom_gradebook_columns"
      get prefix, action: :index, as: "course_custom_gradebook_columns"
      post prefix, action: :create
      post "#{prefix}/reorder", action: :reorder, as: "custom_gradebook_columns_reorder"
      put "#{prefix}/:id", action: :update, as: "course_custom_gradebook_column"
      delete "#{prefix}/:id", action: :destroy
    end

    scope(controller: :custom_gradebook_column_data_api) do
      prefix = "courses/:course_id/custom_gradebook_columns/:id/data"
      get prefix, action: :index, as: "course_custom_gradebook_column_data"
      put "#{prefix}/:user_id", action: :update, as: "course_custom_gradebook_column_datum"
      put "courses/:course_id/custom_gradebook_column_data", action: :bulk_update, as: "course_custom_gradebook_column_bulk_data"
    end

    scope(controller: :content_exports_api) do
      %w[course group user].each do |context|
        context_prefix = "#{context.pluralize}/:#{context}_id"
        prefix = "#{context_prefix}/content_exports"
        get prefix, action: :index, as: "#{context}_content_exports"
        post prefix, action: :create
        get "#{prefix}/:id", action: :show
        put "#{prefix}/:id/fail", action: :fail
      end
      get "courses/:course_id/content_list", action: :content_list, as: "course_content_list"
    end

    scope(controller: :epub_exports) do
      get "courses/:course_id/epub_exports/:id", {
        action: :show
      }
      get "epub_exports", {
        action: :index
      }
      post "courses/:course_id/epub_exports", {
        action: :create
      }
    end

    scope(controller: :web_zip_exports) do
      get "courses/:course_id/web_zip_exports", action: :index, as: "web_zip_exports"
      get "courses/:course_id/web_zip_exports/:id", action: :show
    end

    scope(controller: :grading_standards_api) do
      get "courses/:course_id/grading_standards", action: :context_index
      get "accounts/:account_id/grading_standards", action: :context_index
      get "courses/:course_id/grading_standards/:grading_standard_id", action: :context_show
      get "accounts/:account_id/grading_standards/:grading_standard_id", action: :context_show
      post "accounts/:account_id/grading_standards", action: :create
      post "courses/:course_id/grading_standards", action: :create
    end

    get "/crocodoc_session", controller: "crocodoc_sessions", action: "show", as: :crocodoc_session
    get "/canvadoc_session", controller: "canvadoc_sessions", action: "show", as: :canvadoc_session
    post "/canvadoc_session", controller: "canvadoc_sessions", action: "create"

    scope(controller: :grading_period_sets) do
      get "accounts/:account_id/grading_period_sets", action: :index, as: :account_grading_period_sets
      post "accounts/:account_id/grading_period_sets", action: :create
      patch "accounts/:account_id/grading_period_sets/:id", action: :update, as: :account_grading_period_set
      delete "accounts/:account_id/grading_period_sets/:id", action: :destroy
    end

    scope(controller: :grading_periods) do
      # FIXME: This route will be removed/replaced with CNVS-27101
      get "accounts/:account_id/grading_periods", action: :index, as: :account_grading_periods

      get "courses/:course_id/grading_periods", action: :index, as: :course_grading_periods
      get "courses/:course_id/grading_periods/:id", action: :show, as: :course_grading_period
      patch "courses/:course_id/grading_periods/batch_update",
            action: :batch_update,
            as: :course_grading_period_batch_update
      put "courses/:course_id/grading_periods/:id", action: :update, as: :course_grading_period_update
      delete "courses/:course_id/grading_periods/:id", action: :destroy, as: :course_grading_period_destroy
      delete "accounts/:account_id/grading_periods/:id", action: :destroy, as: :account_grading_period_destroy

      patch "grading_period_sets/:set_id/grading_periods/batch_update",
            action: :batch_update,
            as: :grading_period_set_periods_update
    end

    scope(controller: :usage_rights) do
      %w[course group user].each do |context|
        content_prefix = "#{context.pluralize}/:#{context}_id"
        put "#{content_prefix}/usage_rights", action: :set_usage_rights
        delete "#{content_prefix}/usage_rights", action: :remove_usage_rights
        get "#{content_prefix}/content_licenses", action: :licenses
      end
    end

    scope(controller: "bookmarks/bookmarks") do
      get "users/self/bookmarks/", action: :index, as: :bookmarks
      get "users/self/bookmarks/:id", action: :show
      post "users/self/bookmarks", action: :create
      delete "users/self/bookmarks/:id", action: :destroy
      put "users/self/bookmarks/:id", action: :update
    end

    scope(controller: :course_nicknames) do
      get "users/self/course_nicknames", action: :index, as: :course_nicknames
      get "users/self/course_nicknames/:course_id", action: :show
      put "users/self/course_nicknames/:course_id", action: :update
      delete "users/self/course_nicknames/:course_id", action: :delete
      delete "users/self/course_nicknames", action: :clear
    end

    scope(controller: :shared_brand_configs) do
      post "accounts/:account_id/shared_brand_configs", action: :create
      put "accounts/:account_id/shared_brand_configs/:id", action: :update
      delete "shared_brand_configs/:id", action: :destroy
    end

    scope(controller: :errors) do
      post "error_reports", action: :create
    end

    scope(controller: :jwts) do
      post "jwts", action: :create
      post "jwts/refresh", action: :refresh
    end

    scope(controller: :inst_access_tokens) do
      post "inst_access_tokens", action: :create
    end

    scope(controller: :gradebook_settings) do
      put "courses/:course_id/gradebook_settings", action: :update, as: :course_gradebook_settings_update
    end

    scope(controller: :announcements_api) do
      get "announcements", action: :index, as: :announcements
    end

    scope(controller: :release_notes) do
      get "release_notes", action: :index, as: :release_notes
      post "release_notes", action: :create
      get "release_notes/latest", action: :latest
      get "release_notes/unread_count", action: :unread_count
      put "release_notes/:id", action: :update
      delete "release_notes/:id", action: :destroy
      put "release_notes/:id/published", action: :publish
      delete "release_notes/:id/published", action: :unpublish
    end

    scope(controller: :rubrics_api) do
      get "accounts/:account_id/rubrics", action: :index, as: :account_rubrics
      get "accounts/:account_id/rubrics/:id", action: :show
      get "courses/:course_id/rubrics", action: :index, as: :course_rubrics
      get "courses/:course_id/rubrics/:id", action: :show
      post "courses/:course_id/rubrics", controller: :rubrics, action: :create
      put "courses/:course_id/rubrics/:id", controller: :rubrics, action: :update
      delete "courses/:course_id/rubrics/:id", controller: :rubrics, action: :destroy
    end

    scope(controller: :rubric_associations) do
      post "courses/:course_id/rubric_associations", action: :create
      put "courses/:course_id/rubric_associations/:id", action: :update
      delete "courses/:course_id/rubric_associations/:id", action: :destroy
    end

    scope(controller: :rubric_assessment_api) do
      post "courses/:course_id/rubric_associations/:rubric_association_id/rubric_assessments", controller: :rubric_assessments, action: :create
      put "courses/:course_id/rubric_associations/:rubric_association_id/rubric_assessments/:id", controller: :rubric_assessments, action: :update
      delete "courses/:course_id/rubric_associations/:rubric_association_id/rubric_assessments/:id", controller: :rubric_assessments, action: :destroy
    end

    scope(controller: "master_courses/master_templates") do
      get "courses/:course_id/blueprint_templates/:template_id", action: :show
      get "courses/:course_id/blueprint_templates/:template_id/associated_courses", action: :associated_courses, as: :course_blueprint_associated_courses
      put "courses/:course_id/blueprint_templates/:template_id/update_associations", action: :update_associations
      get "courses/:course_id/blueprint_templates/:template_id/unsynced_changes", action: :unsynced_changes, as: :course_blueprint_unsynced_changes

      post "courses/:course_id/blueprint_templates/:template_id/migrations", action: :queue_migration
      get "courses/:course_id/blueprint_templates/:template_id/migrations", action: :migrations_index, as: :course_blueprint_migrations
      get "courses/:course_id/blueprint_templates/:template_id/migrations/:id", action: :migrations_show
      get "courses/:course_id/blueprint_templates/:template_id/migrations/:id/details", action: :migration_details

      put "courses/:course_id/blueprint_templates/:template_id/restrict_item", action: :restrict_item

      get "courses/:course_id/blueprint_subscriptions", action: :subscriptions_index, as: :course_blueprint_subscriptions
      get "courses/:course_id/blueprint_subscriptions/:subscription_id/migrations", action: :imports_index, as: :course_blueprint_imports
      get "courses/:course_id/blueprint_subscriptions/:subscription_id/migrations/:id", action: :imports_show
      get "courses/:course_id/blueprint_subscriptions/:subscription_id/migrations/:id/details", action: :import_details
    end

    scope(controller: :late_policy) do
      get "courses/:id/late_policy", action: :show
      post "courses/:id/late_policy", action: :create
      patch "courses/:id/late_policy", action: :update
    end

    scope(controller: :planner) do
      get "planner/items", action: :index, as: :planner_items
      get "users/:user_id/planner/items", action: :index, as: :user_planner_items
    end

    scope(controller: :planner_overrides) do
      get "planner/overrides", action: :index, as: :planner_overrides
      get "planner/overrides/:id", action: :show
      put "planner/overrides/:id", action: :update
      post "planner/overrides", action: :create
      delete "planner/overrides/:id", action: :destroy
    end

    scope(controller: :planner_notes) do
      get "planner_notes", action: :index, as: :planner_notes
      get "planner_notes/:id", action: :show, as: :planner_notes_show
      put "planner_notes/:id", action: :update
      post "planner_notes", action: :create
      delete "planner_notes/:id", action: :destroy
    end

    scope(controller: :content_shares) do
      post "users/:user_id/content_shares", action: :create
      get "users/:user_id/content_shares/sent", action: :index, defaults: { list: "sent" }, as: :user_sent_content_shares
      get "users/:user_id/content_shares/received", action: :index, defaults: { list: "received" }, as: :user_received_content_shares
      get "users/:user_id/content_shares/unread_count", action: :unread_count
      get "users/:user_id/content_shares/:id", action: :show
      delete "users/:user_id/content_shares/:id", action: :destroy
      post "users/:user_id/content_shares/:id/add_users", action: :add_users
      put "users/:user_id/content_shares/:id", action: :update
    end

    scope(controller: :csp_settings) do
      %w[course account].each do |context|
        get "#{context.pluralize}/:#{context}_id/csp_settings", action: :get_csp_settings
        put "#{context.pluralize}/:#{context}_id/csp_settings", action: :set_csp_setting
      end
      put "accounts/:account_id/csp_settings/lock", action: :set_csp_lock
      post "accounts/:account_id/csp_settings/domains", action: :add_domain
      post "accounts/:account_id/csp_settings/domains/batch_create", action: :add_multiple_domains
      delete "accounts/:account_id/csp_settings/domains", action: :remove_domain
      get "accounts/:account_id/csp_log", action: :csp_log
    end

    scope(controller: :media_objects) do
      put "media_objects/:media_object_id", action: "update_media_object", as: :update_media_object
      post "media_objects", action: "create_media_object", as: :create_media_object
      put "media_attachments/:attachment_id", action: "update_media_object", as: :update_media_attachment
      post "media_attachments", action: "create_media_object", as: :create_media_attachment
    end

    scope(controller: :media_tracks) do
      get "media_objects/:media_object_id/media_tracks", action: "index", as: :list_media_tracks
      put "media_objects/:media_object_id/media_tracks", action: "update", as: :update_media_tracks

      get "media_attachments/:attachment_id/media_tracks", action: "index", as: :list_media_attachment_tracks
      put "media_attachments/:attachment_id/media_tracks", action: "update", as: :update_media_attachment_tracks
    end

    scope(controller: "conditional_release/rules") do
      # TODO: can rearrange so assignment is in path if desired once we're no longer maintaining backwards compat
      get "courses/:course_id/mastery_paths/rules", action: "index"
      get "courses/:course_id/mastery_paths/rules/:id", action: "show"
      post "courses/:course_id/mastery_paths/rules", action: "create"
      put "courses/:course_id/mastery_paths/rules/:id", action: "update"
      delete "courses/:course_id/mastery_paths/rules/:id", action: "destroy"
    end

    scope(controller: "conditional_release/stats") do
      # TODO: can rearrange so assignment is in path if desired once we're no longer maintaining backwards compat
      get "courses/:course_id/mastery_paths/stats/students_per_range", action: "students_per_range"
      get "courses/:course_id/mastery_paths/stats/student_details", action: "student_details"
    end

    scope(controller: :history) do
      get "users/:user_id/history", action: "index", as: :user_history
    end

    scope(controller: :gradebooks) do
      put "courses/:course_id/update_final_grade_overrides", action: "update_final_grade_overrides"
      put "courses/:course_id/apply_score_to_ungraded_submissions", action: "apply_score_to_ungraded_submissions"
    end

    scope(controller: :course_paces) do
      post "courses/:course_id/course_pacing", action: :create
      get "courses/:course_id/course_pacing/new", action: :new
      get "courses/:course_id/course_pacing/:id", action: :api_show
      put "courses/:course_id/course_pacing/:id", action: :update
      delete "courses/:course_id/course_pacing/:id", action: :destroy
      post "courses/:course_id/course_pacing/:id/publish", action: :publish
      post "courses/:course_id/course_pacing/compress_dates", action: :compress_dates
    end

    scope(controller: :blackout_dates) do
      get "courses/:course_id/blackout_dates", action: :index
      get "accounts/:account_id/blackout_dates", action: :index
      post "courses/:course_id/blackout_dates", action: :create
      post "accounts/:account_id/blackout_dates", action: :create
      get "courses/:course_id/blackout_dates/new", action: :new
      get "accounts/:account_id/blackout_dates/new", action: :new
      get "courses/:course_id/blackout_dates/:id", action: :show
      get "accounts/:account_id/blackout_dates/:id", action: :show
      put "courses/:course_id/blackout_dates/:id", action: :update
      put "accounts/:account_id/blackout_dates/:id", action: :update
      delete "courses/:course_id/blackout_dates/:id", action: :destroy
      delete "accounts/:account_id/blackout_dates/:id", action: :destroy
      put "courses/:course_id/blackout_dates", action: :bulk_update
    end

    scope(controller: :eportfolios_api) do
      get "users/:user_id/eportfolios", action: :index, as: :eportfolios
      get "eportfolios/:id", action: :show
      delete "eportfolios/:id", action: :delete
      get "eportfolios/:eportfolio_id/pages", action: :pages, as: :eportfolio_pages
      put "eportfolios/:eportfolio_id/moderate", action: :moderate
      put "users/:user_id/eportfolios", action: :moderate_all
      put "eportfolios/:eportfolio_id/restore", action: :restore
    end

    scope(controller: "course_pacing/section_paces_api") do
      get "courses/:course_id/sections/:course_section_id/pace", action: :show, as: :section_pace
      post "courses/:course_id/sections/:course_section_id/paces", action: :create, as: :new_section_pace
      patch "courses/:course_id/sections/:course_section_id/pace", action: :update, as: :patch_section_pace
      delete "courses/:course_id/sections/:course_section_id/pace", action: :delete, as: :delete_section_pace
    end

    scope(controller: "course_pacing/student_enrollment_paces_api") do
      get "courses/:course_id/student_enrollments/:student_enrollment_id/pace", action: :show, as: :student_enrollment_pace
      post "courses/:course_id/student_enrollments/:student_enrollment_id/paces", action: :create, as: :new_student_enrollment_pace
      patch "courses/:course_id/student_enrollments/:student_enrollment_id/pace", action: :update, as: :patch_student_enrollment_pace
      delete "courses/:course_id/student_enrollments/:student_enrollment_id/pace", action: :delete, as: :delete_student_enrollment_pace
    end

    scope(controller: "course_pacing/pace_contexts_api") do
      get "courses/:course_id/pace_contexts", action: :index, as: :pace_contexts
    end

    scope(controller: "smart_search") do
      get "courses/:course_id/smartsearch", action: :search, as: :course_smart_search_query
      # TODO: add account level search
    end
  end

  # this is not a "normal" api endpoint in the sense that it is not documented or
  # generally available to hosted customers. it also does not respect the normal
  # pagination options; however, jobs_controller already accepts `limit` and `offset`
  # paramaters and defines a sane default limit
  ApiRouteSet::V1.draw(self) do
    scope(controller: :jobs) do
      get "jobs", action: :index
      get "jobs/:id", action: :show
      post "jobs/batch_update", action: :batch_update
    end

    # jobs_v2 actually does do regular pagination, but the comments above
    # otherwise still apply
    scope(controller: :jobs_v2) do
      get "jobs2/:bucket/by_:group/search", action: :search
      get "jobs2/:bucket/by_:group", action: :grouped_info, as: :jobs_grouped_info
      get "jobs2/:bucket", action: :list, as: :jobs_list, constraints: { bucket: /running|queued|future|failed/ }
      get "jobs2/clusters", action: :clusters, as: :job_clusters
      get "jobs2/:id", action: :lookup, constraints: { id: /\d+/ }
      post "jobs2/:id/requeue", action: :requeue
      put "jobs2/manage", action: :manage
      put "jobs2/unstuck", action: :unstuck
      get "jobs2/throttle/check", action: :throttle_check
      put "jobs2/throttle", action: :throttle
      get "jobs2/stuck/strands", action: :stuck_strands, as: :jobs_stuck_strands
      get "jobs2/stuck/singletons", action: :stuck_singletons, as: :jobs_stuck_singletons
    end
  end

  # this is not a "normal" api endpoint in the sense that it is not documented
  # or called directly, it's used as the redirect in the file upload process
  # for local files. it also doesn't use the normal oauth authentication
  # system, so we can't put it in the api uri namespace.
  post "files_api" => "files#api_create", :as => :api_v1_files_create

  get "login/oauth2/auth" => "oauth2_provider#auth", :as => :oauth2_auth
  post "login/oauth2/token" => "oauth2_provider#token", :as => :oauth2_token
  get "login/oauth2/confirm" => "oauth2_provider#confirm", :as => :oauth2_auth_confirm
  post "login/oauth2/accept" => "oauth2_provider#accept", :as => :oauth2_auth_accept
  get "login/oauth2/deny" => "oauth2_provider#deny", :as => :oauth2_auth_deny
  delete "login/oauth2/token" => "oauth2_provider#destroy", :as => :oauth2_logout
  get "login/oauth2/jwks" => "security#jwks", :as => :oauth2_jwks

  get "post_message_forwarding", controller: "lti/platform_storage", action: :post_message_forwarding, as: :lti_post_message_forwarding

  ApiRouteSet.draw(self, "/api/lti/v1") do
    post "tools/:tool_id/grade_passback", controller: :lti_api, action: :grade_passback, as: "lti_grade_passback_api"
    post "tools/:tool_id/ext_grade_passback", controller: :lti_api, action: :legacy_grade_passback, as: "blti_legacy_grade_passback_api"
    post "xapi/:token", controller: :lti_api, action: :xapi_service, as: "lti_xapi"
    post "caliper/:token", controller: :lti_api, action: :caliper_service, as: "lti_caliper"
    post "logout_service/:token", controller: :lti_api, action: :logout_service, as: "lti_logout_service"
    post "turnitin/outcomes_placement/:tool_id", controller: :lti_api, action: :turnitin_outcomes_placement, as: "lti_turnitin_outcomes_placement"
  end

  ApiRouteSet.draw(self, "/api/lti") do
    scope(controller: "lti/tool_configurations_api") do
      put "developer_keys/:developer_key_id/tool_configuration", action: :update
      post "accounts/:account_id/developer_keys/tool_configuration", action: :create
      delete "developer_keys/:developer_key_id/tool_configuration", action: :destroy

      %w[account course].each do |context|
        get "#{context}s/:#{context}_id/developer_keys/:developer_key_id/tool_configuration", action: :show, as: "#{context}_show_tool_configuration"
      end
    end

    scope(controller: "lti/subscriptions_api") do
      post "subscriptions", action: :create
      delete "subscriptions/:id", action: :destroy
      get "subscriptions/:id", action: :show
      put "subscriptions/:id", action: :update
      get "subscriptions", action: :index
    end

    scope(controller: "lti/users_api") do
      get "users/:id", action: :show
      get "groups/:group_id/users", action: :group_index, as: "lti_user_group_index"
    end

    scope(controller: "lti/plagiarism_assignments_api") do
      get "assignments/:assignment_id", action: :show
    end

    scope(controller: "lti/ims/authentication") do
      post "authorize_redirect", action: :authorize_redirect
      get "authorize_redirect", action: :authorize_redirect, as: "lti_authorize_redirect"
      get "authorize", action: :authorize, as: :lti_1_3_authorization
    end

    %w[course account].each do |context|
      prefix = "#{context}s/:#{context}_id"

      post "#{prefix}/authorize", controller: "lti/ims/authorization", action: :authorize, as: "#{context}_lti_oauth2_authorize"
      get  "#{prefix}/tool_consumer_profile(/:tool_consumer_profile_id)",
           controller: "lti/ims/tool_consumer_profile",
           action: "show",
           as: "#{context}_tool_consumer_profile"
      post "#{prefix}/tool_proxy",
           controller: "lti/ims/tool_proxy",
           action: :re_reg,
           as: "re_reg_#{context}_lti_tool_proxy",
           constraints: Lti::ReRegConstraint.new
      post "#{prefix}/tool_proxy",
           controller: "lti/ims/tool_proxy",
           action: :create,
           as: "create_#{context}_lti_tool_proxy"
      get "#{prefix}/jwt_token", controller: "external_tools", action: :jwt_token
      get "tool_proxy/:tool_proxy_guid/#{prefix}/tool_setting", controller: "lti/ims/tool_setting", action: :show, as: "show_#{context}_tool_setting"
      get "tool_proxy/:tool_proxy_guid/#{prefix}/resource_link_id/:resource_link_id/tool_setting", controller: "lti/ims/tool_setting", action: :show, as: "show_#{context}_resource_link_id_tool_setting"
      put "tool_proxy/:tool_proxy_guid/#{prefix}/tool_setting", controller: "lti/ims/tool_setting", action: :update, as: "update_#{context}_tool_setting"
      put "tool_proxy/:tool_proxy_guid/#{prefix}/resource_link_id/:resource_link_id/tool_setting", controller: "lti/ims/tool_setting", action: :update, as: "update_#{context}_update_resource_link_id_tool_setting"
    end
    # Tool Setting Services
    get "tool_settings/:tool_setting_id", controller: "lti/ims/tool_setting", action: :show, as: :show_lti_tool_settings
    get "tool_proxy/:tool_proxy_guid/tool_setting", controller: "lti/ims/tool_setting", action: :show, as: :show_tool_proxy_lti_tool_settings
    put "tool_settings/:tool_setting_id", controller: "lti/ims/tool_setting", action: :update, as: :update_lti_tool_settings
    put "tool_proxy/:tool_proxy_guid/tool_setting", controller: "lti/ims/tool_setting", action: :update, as: :update_tool_proxy_lti_tool_settings

    # Tool Proxy Services
    get "tool_proxy/:tool_proxy_guid", controller: "lti/ims/tool_proxy", action: :show, as: "show_lti_tool_proxy"

    # Membership Service
    get "courses/:course_id/membership_service", controller: "lti/membership_service", action: :course_index, as: :course_membership_service
    get "groups/:group_id/membership_service", controller: "lti/membership_service", action: :group_index, as: :group_membership_service

    # Submissions Service
    scope(controller: "lti/submissions_api") do
      get "assignments/:assignment_id/submissions/:submission_id", action: :show
      get "assignments/:assignment_id/submissions/:submission_id/history", action: :history
      get "assignments/:assignment_id/submissions/:submission_id/attachment/:attachment_id", action: :attachment, as: :lti_submission_attachment_download
    end

    # Originality Report Service
    scope(controller: "lti/originality_reports_api") do
      post "assignments/:assignment_id/submissions/:submission_id/originality_report", action: :create
      put "assignments/:assignment_id/submissions/:submission_id/originality_report/:id", action: :update
      put "assignments/:assignment_id/files/:file_id/originality_report", action: :update
      get "assignments/:assignment_id/submissions/:submission_id/originality_report/:id", action: :show
      get "assignments/:assignment_id/files/:file_id/originality_report", action: :show
    end

    # Line Item Service (LTI AGS)
    scope(controller: "lti/ims/line_items") do
      post "courses/:course_id/line_items", action: :create, as: :lti_line_item_create
      get "courses/:course_id/line_items/:id", action: :show, as: :lti_line_item_show
      get "courses/:course_id/line_items", action: :index, as: :lti_line_item_index
      put "courses/:course_id/line_items/:id", action: :update, as: :lti_line_item_edit
      delete "courses/:course_id/line_items/:id", action: :destroy, as: :lti_line_item_delete
    end

    # Scores Service (LTI AGS)
    scope(controller: "lti/ims/scores") do
      post "courses/:course_id/line_items/:line_item_id/scores", action: :create, as: :lti_result_create
    end

    # Result Service (LTI AGS)
    scope(controller: "lti/ims/results") do
      get "courses/:course_id/line_items/:line_item_id/results/:id", action: :show, as: :lti_result_show
      get "courses/:course_id/line_items/:line_item_id/results", action: :index
    end

    # Progress Service (LTI AGS)
    scope(controller: "lti/ims/progress") do
      get "courses/:course_id/progress/:id", action: :show, as: :lti_progress_show
    end

    # Dynamic Registration Service
    scope(controller: "lti/ims/dynamic_registration") do
      get "register", action: :redirect_to_tool_registration
      post "registrations", action: :create
    end

    # Public JWK Service
    scope(controller: "lti/public_jwk") do
      put "/developer_key/update_public_jwk", action: :update, as: :public_jwk_update
    end

    # Context External Tools Service
    scope(controller: "lti/account_external_tools") do
      post "/accounts/:account_id/external_tools", action: :create, as: :account_external_tools_create
      get "/accounts/:account_id/external_tools/:external_tool_id", action: :show, as: :account_external_tools_show
      get "/accounts/:account_id/external_tools", action: :index, as: :account_external_tools_index
      delete "/accounts/:account_id/external_tools/:external_tool_id", action: :destroy, as: :account_external_tools_destroy
    end

    # Data Services Service
    scope(controller: "lti/data_services") do
      post "/accounts/:account_id/data_services", action: :create, as: :data_services_create
      get "/accounts/:account_id/data_services/:id", action: :show, as: :data_services_show
      put "/accounts/:account_id/data_services/:id", action: :update, as: :data_services_update
      get "/accounts/:account_id/data_services", action: :index, as: :data_services_index
      get "/accounts/:account_id/event_types", action: :event_types_index, as: :data_services_event_types
      delete "/accounts/:account_id/data_services/:id", action: :destroy, as: :data_services_destroy
    end

    # Account Lookup service
    scope(controller: "lti/account_lookup") do
      get "/accounts/:account_id", action: :show
    end

    # Names and Roles Provisioning (NRPS) v2 Service
    scope(controller: "lti/ims/names_and_roles") do
      get "courses/:course_id/names_and_roles", controller: "lti/ims/names_and_roles", action: :course_index, as: :course_names_and_roles
      get "groups/:group_id/names_and_roles", controller: "lti/ims/names_and_roles", action: :group_index, as: :group_names_and_roles
    end

    # Security
    scope(controller: "security") do
      get "security/jwks", action: :jwks, as: :jwks_show
      get "security/openid-configuration", action: :openid_configuration, as: :openid_configuration
    end

    # Feature Flags
    scope(controller: "lti/feature_flags") do
      %w[course account].each do |context|
        prefix = "#{context}s/:#{context}_id"
        get "/#{prefix}/feature_flags/:feature", action: :show
      end
    end

    # LTI Access Tokens (Site Admin only)
    get "lti_2_token", controller: "lti/token", action: :lti_2_token, as: :lti_2_token_site_admin
    get "advantage_token", controller: "lti/token", action: :advantage_access_token, as: :lti_advantage_token_site_admin
  end

  ApiRouteSet.draw(self, "/api/sis") do
    scope(controller: :sis_api) do
      get "accounts/:account_id/assignments", action: "sis_assignments", as: :sis_account_assignments
      get "courses/:course_id/assignments", action: "sis_assignments", as: :sis_course_assignments
    end
    scope(controller: :disable_post_to_sis_api) do
      put "courses/:course_id/disable_post_to_sis", action: "disable_post_to_sis", as: :disable_post_to_sis_course_assignments
    end
  end
end<|MERGE_RESOLUTION|>--- conflicted
+++ resolved
@@ -913,8 +913,6 @@
 
   resources :users, only: [:passport] do
     get "passport" => "learner_passport#index"
-<<<<<<< HEAD
-=======
     get "passport/data/achievements" => "learner_passport#achievements_index"
 
     get "passport/data/portfolios" => "learner_passport#portfolios_index"
@@ -926,7 +924,6 @@
 
     get "passport/data/skills" => "learner_passport#skills_index"
 
->>>>>>> 418ffca1
     get "passport/*path" => "learner_passport#index"
   end
 
@@ -1618,11 +1615,8 @@
         get "courses/:course_id/assignments/:assignment_id/date_details", action: :show, as: "course_assignment_date_details"
         get "courses/:course_id/quizzes/:quiz_id/date_details", action: :show, as: "course_quizzes_quiz_date_details"
         get "courses/:course_id/modules/:context_module_id/date_details", action: :show, as: "course_context_module_date_details"
-<<<<<<< HEAD
-=======
         put "courses/:course_id/assignments/:assignment_id/date_details", action: :update
         put "courses/:course_id/quizzes/:quiz_id/date_details", action: :update
->>>>>>> 418ffca1
       end
 
       scope(controller: :login) do
