# frozen_string_literal: true

#
# Copyright (C) 2011 - present Instructure, Inc.
#
# This file is part of Canvas.
#
# Canvas is free software: you can redistribute it and/or modify it under
# the terms of the GNU Affero General Public License as published by the Free
# Software Foundation, version 3 of the License.
#
# Canvas is distributed in the hope that it will be useful, but WITHOUT ANY
# WARRANTY; without even the implied warranty of MERCHANTABILITY or FITNESS FOR
# A PARTICULAR PURPOSE. See the GNU Affero General Public License for more
# details.
#
# You should have received a copy of the GNU Affero General Public License along
# with this program. If not, see <http://www.gnu.org/licenses/>.

full_path_glob = "(/*full_path)"

# allow plugins to prepend routes
Rails.root.glob("{gems,vendor}/plugins/*/config/pre_routes.rb") do |pre_routes|
  load pre_routes
end

CanvasRails::Application.routes.draw do
  post "/api/graphql", to: "graphql#execute"
  get "graphiql", to: "graphql#graphiql"

  resources :submissions, only: [] do
    resources :submission_comments, path: :comments, only: :index, defaults: { format: :pdf }
    resources :docviewer_audit_events, only: [:create], constraints: { format: :json }
  end
  resources :submission_comments, only: [:update, :destroy]

  resources :epub_exports, only: [:index]

  get "inbox" => "context#inbox"
  get "oauth/redirect_proxy" => "oauth_proxy#redirect_proxy"

  get "conversations/unread" => "conversations#index", :as => :conversations_unread, :redirect_scope => "unread"
  get "conversations/starred" => "conversations#index", :as => :conversations_starred, :redirect_scope => "starred"
  get "conversations/sent" => "conversations#index", :as => :conversations_sent, :redirect_scope => "sent"
  get "conversations/archived" => "conversations#index", :as => :conversations_archived, :redirect_scope => "archived"
  get "conversations/find_recipients" => "search#recipients"

  get "search/recipients" => "search#recipients"
  post "conversations/mark_all_as_read" => "conversations#mark_all_as_read"
  get "conversations/batches" => "conversations#batches", :as => :conversation_batches
  resources :conversations, only: %i[index show update create destroy] do
    post :add_recipients
    post :add_message
    post :remove_messages
  end

  post "/external_auth_observers/redirect_login" => "login/external_auth_observers#redirect_login", :as => :external_auth_validation

  # So, this will look like:
  # http://instructure.com/register/5R32s9iqwLK75Jbbj0
  match "register/:nonce" => "communication_channels#confirm", :as => :registration_confirmation, :via => [:get, :post]
  # deprecated
  get "pseudonyms/:id/register/:nonce" => "communication_channels#confirm", :as => :registration_confirmation_deprecated
  post "confirmations/:user_id/re_send(/:id)" => "communication_channels#re_send_confirmation", :as => :re_send_confirmation, :id => nil
  get "confirmations/:user_id/limit_reached(/:id)" => "communication_channels#confirmation_limit_reached", :as => :confirmation_limit_reached, :id => nil
  match "forgot_password" => "pseudonyms#forgot_password", :as => :forgot_password, :via => [:get, :post]
  get "pseudonyms/:pseudonym_id/change_password/:nonce" => "pseudonyms#confirm_change_password", :as => :confirm_change_password
  post "pseudonyms/:pseudonym_id/change_password/:nonce" => "pseudonyms#change_password", :as => :change_password

  # callback urls for oauth authorization processes
  get "oauth" => "users#oauth"
  get "oauth_success" => "users#oauth_success"

  get "mr/:id" => "info#message_redirect", :as => :message_redirect
  get "help_links" => "info#help_links"

  # This is a debug route that makes working on error pages easier
  get "test_error" => "info#test_error" unless Rails.env.production?
  get "live_events/heartbeat" => "info#live_events_heartbeat" unless Rails.env.production?

  concern :question_banks do
    resources :question_banks do
      post :bookmark
      post :reorder
      get :questions
      post :move_questions
      resources :assessment_questions
    end
  end

  concern :groups do
    resources :groups, except: :edit
    resources :group_categories, only: %i[create update destroy]
    get "group_unassigned_members" => "groups#unassigned_members"
  end

  resources :group_categories do
    member do
      post "clone_with_name"
    end
  end

  concern :files do
    resources :files, except: [:new] do
      get "inline" => "files#text_show", :as => :text_inline
      get "download" => "files#show", :download => "1"
      get "download.:type" => "files#show", :as => :typed_download, :download => "1"
      get "preview" => "files#show", :preview => "1"
      post "inline_view" => "files#show", :inline => "1"
      get "contents" => "files#attachment_content", :as => :attachment_content
      get "file_preview" => "file_previews#show"
      collection do
        get "folder#{full_path_glob}" => "files#react_files", :format => false, :defaults => { format: "html" }
        get "search" => "files#react_files", :format => false, :defaults => { format: "html" }
        get :quota
        post :reorder
      end
      get "*file_path" => "files#show_relative", :as => :relative_path, :file_path => /.+/ # needs to stay below react_files route
    end
  end

  concern :file_images do
    get "images" => "files#images"
  end

  concern :relative_files do
    get "file_contents/*file_path" => "files#show_relative", :as => :relative_file_path, :file_path => /.+/
  end

  concern :folders do
    resources :folders
  end

  concern :media do
    get "media_download" => "users#media_download"
  end

  concern :users do
    get "users" => "context#roster"
    get "user_services" => "context#roster_user_services"
    get "users/:user_id/usage" => "context#roster_user_usage", :as => :user_usage
    get "users/:id" => "context#roster_user", :as => :user
  end

  concern :announcements do
    resources :announcements
    post "announcements/external_feeds" => "announcements#create_external_feed"
    delete "announcements/external_feeds/:id" => "announcements#destroy_external_feed", :as => :announcements_external_feed
  end

  concern :discussions do
    resources :discussion_topics, only: %i[index new show edit destroy]
    get "discussion_topics/:id/*extras" => "discussion_topics#show", :as => :map, :extras => /.+/
    resources :discussion_entries
  end

  concern :pages do
    resources :wiki_pages, path: :pages, except: %i[update destroy new], constraints: { id: %r{[^/]+} } do
      get "revisions" => "wiki_pages#revisions", :as => :revisions
    end

    get "wiki" => "wiki_pages#front_page", :as => :wiki
    get "wiki/:id" => "wiki_pages#show_redirect", :id => %r{[^/]+}
    get "wiki/:id/revisions" => "wiki_pages#revisions_redirect", :id => %r{[^/]+}
    get "wiki/:id/revisions/:revision_id" => "wiki_pages#revisions_redirect", :id => %r{[^/]+}
  end

  concern :conferences do
    resources :conferences do
      match :join, via: [:get, :post]
      match :close, via: [:get, :post]
      get :recording
      delete :recording, to: "conferences#delete_recording", as: :delete_recording
      get :settings
    end
  end

  get "/courses/:course_id/gradebook2", to: redirect("/courses/%{course_id}/gradebook")

  # There are a lot of resources that are all scoped to the course level
  # (assignments, files, wiki pages, user lists, forums, etc.).  Many of
  # these resources also apply to groups and individual users.  We call
  # courses, users, groups, or even accounts in this setting, "contexts".
  # There are some helper methods like the before_filter :get_context in application_controller
  # and the application_helper method :context_url to make retrieving
  # these contexts, and also generating context-specific urls, easier.
  resources :courses do
    # DEPRECATED
    get "self_enrollment/:self_enrollment" => "courses#self_enrollment", :as => :self_enrollment
    post "self_unenrollment/:self_unenrollment" => "courses#self_unenrollment", :as => :self_unenrollment
    post :unconclude
    get :students
    get "observer_pairing_codes.csv", action: :observer_pairing_codes_csv, as: "observer_pairing_codes"
    post :enrollment_invitation
    # this needs to come before the users concern, or users/:id will preempt it
    get "users/prior" => "context#prior_users", :as => :prior_users
    concerns :users
    get :statistics
    delete "unenroll/:id" => "courses#unenroll_user", :as => :unenroll
    post "move_enrollment/:id" => "courses#move_enrollment", :as => :move_enrollment
    delete "unenroll/:id.:format" => "courses#unenroll_user", :as => :formatted_unenroll
    post "limit_user_grading/:id" => "courses#limit_user", :as => :limit_user_grading
    delete "conclude_user/:id" => "courses#conclude_user", :as => :conclude_user_enrollment
    post "unconclude_user/:id" => "courses#unconclude_user", :as => :unconclude_user_enrollment
    resources :sections, except: %i[index edit new] do
      get "crosslist/confirm/:new_course_id" => "sections#crosslist_check", :as => :confirm_crosslist
      get "user_count" => "sections#user_count", :on => :collection, :as => :user_count
      post :crosslist
      delete "crosslist" => "sections#uncrosslist", :as => :uncrosslist
    end

    get "undelete" => "context#undelete_index", :as => :undelete_items
    post "undelete/:asset_string" => "context#undelete_item", :as => :undelete_item

    get "settings#{full_path_glob}", action: :settings
    get :settings
    get "details" => "courses#settings"
    post :re_send_invitations
    post :enroll_users
    post :link_enrollment
    post :update_nav
    resource :gradebook do
      get "submissions_upload/:assignment_id" => "gradebooks#show_submissions_upload", :as => :show_submissions_upload
      post "submissions_upload/:assignment_id" => "gradebooks#submissions_zip_upload", :as => :submissions_upload

      collection do
        get :change_gradebook_version
        get :blank_submission
        get :final_grade_overrides
        get :speed_grader
        post :speed_grader_settings
        get :history
        post :update_submission
        post :change_gradebook_column_size
        post :save_gradebook_column_order
        get :user_ids
        get :grading_period_assignments
      end
    end

    resource :gradebook_csv, only: [:create]

    # DEPRECATED old migration emails pointed the user to this url, leave so the controller can redirect
    get "imports/list" => "content_imports#index", :as => :import_list
    # DEPRECATED
    get "imports" => "content_imports#intro"
    resource :gradebook_upload do
      get "data" => "gradebook_uploads#data"
    end
    get "grades" => "gradebooks#grade_summary", :id => nil
    get "grading_rubrics" => "gradebooks#grading_rubrics"
    get "grades/:id" => "gradebooks#grade_summary", :as => :student_grades
    post "save_assignment_order" => "gradebooks#save_assignment_order", :as => :save_assignment_order
    concerns :announcements
    get "calendar" => "calendars#show"
    get :locks
    concerns :discussions
    resources :assignments do
      get "moderate" => "assignments#show_moderate"

      get "anonymous_submissions/:anonymous_id",
          to: "submissions/anonymous_previews#show",
          constraints: lambda { |request|
                         request.query_parameters.key?(:preview) && request.format == :html
                       }

      get "anonymous_submissions/:anonymous_id",
          to: "submissions/anonymous_downloads#show",
          constraints: lambda { |request|
                         request.query_parameters.key?(:download)
                       }

      get "anonymous_submissions/:anonymous_id", to: "anonymous_submissions#show", as: :anonymous_submission

      get "submissions/:id",
          to: "submissions/previews#show",
          constraints: lambda { |request|
                         request.query_parameters.key?(:preview) && request.format == :html
                       }

      get "submissions/:id",
          to: "submissions/downloads#show",
          constraints: lambda { |request|
                         request.query_parameters.key?(:download)
                       }

      put "anonymous_submissions/:anonymous_id", to: "anonymous_submissions#update"
      put "anonymous_submissions/:anonymous_id/reassign", to: "anonymous_submissions#redo_submission"
      resources :submissions do
        get "originality_report/:asset_string" => "submissions#originality_report", :as => :originality_report
        post "turnitin/resubmit" => "submissions#resubmit_to_turnitin", :as => :resubmit_to_turnitin
        get "turnitin/:asset_string" => "submissions#turnitin_report", :as => :turnitin_report
        post "vericite/resubmit" => "submissions#resubmit_to_vericite", :as => :resubmit_to_vericite
        get "vericite/:asset_string" => "submissions#vericite_report", :as => :vericite_report
        get "audit_events" => "submissions#audit_events", :as => :audit_events
        put "reassign" => "submissions#redo_submission", :as => :reassign
      end

      get "anonymous_submissions/:anonymous_id/originality_report/:asset_string",
          to: "anonymous_submissions#originality_report",
          as: :anonymous_submission_originality_report
      post "anonymous_submissions/:anonymous_id/turnitin/resubmit",
           to: "anonymous_submissions#resubmit_to_turnitin",
           as: :anonymous_submission_resubmit_to_turnitin
      get "anonymous_submissions/:anonymous_id/turnitin/:asset_string",
          to: "anonymous_submissions#turnitin_report",
          as: :anonymous_submission_turnitin_report
      post "anonymous_submissions/:anonymous_id/vericite/resubmit",
           to: "anonymous_submissions#resubmit_to_vericite",
           as: :anonymous_submission_resubmit_to_vericite
      get "anonymous_submissions/:anonymous_id/vericite/:asset_string",
          to: "anonymous_submissions#vericite_report",
          as: :anonymous_submission_vericite_report

      get :rubric
      resource :rubric_association, path: :rubric do
        resources :rubric_assessments, path: :assessments
      end

      get :peer_reviews
      post :assign_peer_reviews
      delete "peer_reviews/:id" => "assignments#delete_peer_review", :as => :delete_peer_review
      post "peer_reviews/:id" => "assignments#remind_peer_review", :as => :remind_peer_review
      post "peer_reviews/users/:reviewer_id" => "assignments#assign_peer_review", :as => :assign_peer_review
      put "mute" => "assignments#toggle_mute"

      collection do
        get :syllabus
        get :submissions
      end

      get "lti/resource/:resource_link_id",
          controller: "lti/message",
          action: "resource",
          as: :resource_link_id

      get :tool_launch
    end

    resources :grading_standards, only: %i[index create update destroy]

    resources :assignment_groups do
      post "reorder" => "assignment_groups#reorder_assignments", :as => :reorder_assignments
      collection do
        post :reorder
      end
    end

    get "external_tools/sessionless_launch" => "external_tools#sessionless_launch"
    resources :external_tools do
      match :resource_selection, via: [:get, :post]
      get :homework_submission
      get :finished
      collection do
        get :retrieve
      end
    end

    get "lti/resource/:resource_link_id",
        controller: "lti/message",
        action: "resource",
        as: :resource_link_id
    get "lti/basic_lti_launch_request/:message_handler_id",
        controller: "lti/message",
        action: "basic_lti_launch_request",
        as: :basic_lti_launch_request
    post "lti/tool_proxy_registration", controller: "lti/message", action: "registration", as: :tool_proxy_registration
    get "lti/tool_proxy_reregistration/:tool_proxy_id",
        controller: "lti/message",
        action: "reregistration",
        as: :tool_proxy_reregistration
    get "lti/registration_return",
        controller: "lti/message",
        action: "registration_return",
        as: :registration_return

    resources :submissions
    resources :calendar_events

    concerns :files, :file_images, :relative_files, :folders
    concerns :groups
    concerns :pages
    concerns :conferences
    concerns :question_banks

    post "quizzes/publish"   => "quizzes/quizzes#publish"
    post "quizzes/unpublish" => "quizzes/quizzes#unpublish"

    post "assignments/publish/quiz"   => "assignments#publish_quizzes"
    post "assignments/unpublish/quiz" => "assignments#unpublish_quizzes"

    post "quizzes/new" => "quizzes/quizzes#new" # use POST instead of GET (not idempotent)
    resources :quizzes, controller: "quizzes/quizzes", except: :new do
      get :managed_quiz_data
      get :submission_versions
      get :history
      get :statistics
      get :read_only
      get :submission_html

      resources :quiz_submissions, controller: "quizzes/quiz_submissions", path: :submissions do
        collection do
          put :backup
          post :backup
        end
        member do
          get :record_answer
          post :record_answer
        end
        resources :events, controller: "quizzes/quiz_submission_events", path: "log#{full_path_glob}"
      end

      post "extensions/:user_id" => "quizzes/quiz_submissions#extensions", :as => :extensions
      resources :quiz_questions, controller: "quizzes/quiz_questions", path: :questions, only: %i[create update destroy show]
      resources :quiz_groups, controller: "quizzes/quiz_groups", path: :groups, only: %i[create update destroy] do
        member do
          post :reorder
        end
      end

      match "take" => "quizzes/quizzes#show", :take => "1", :via => [:get, :post]
      get "take/questions/:question_id" => "quizzes/quizzes#show", :as => :question, :take => "1"
      get :moderate
      get :lockdown_browser_required
    end

    resources :collaborations
    get "lti_collaborations" => "collaborations#lti_index"
    get "lti_collaborations/*all" => "collaborations#lti_index"
    resources :gradebook_uploads
    resources :rubrics
    resources :rubric_associations do
      post "remind/:assessment_request_id" => "rubric_assessments#remind", :as => :remind_assessee
      resources :rubric_assessments, path: "assessments"
    end

    get "outcomes/users/:user_id" => "outcomes#user_outcome_results", :as => :user_outcomes_results
    resources :outcomes do
      get "alignments/:id" => "outcomes#alignment_redirect", :as => :alignment_redirect
      post "alignments" => "outcomes#align", :as => :align
      delete "alignments/:id" => "outcomes#remove_alignment", :as => :remove_alignment
      get "results" => "outcomes#outcome_results"
      get "results/:id" => "outcomes#outcome_result", :as => :result
      get :details
      collection do
        get :list
        post :add_outcome
      end
    end

    resources :outcome_groups, only: %i[create update destroy] do
      post :reorder
    end

    resources :context_modules, path: :modules do
      post "items" => "context_modules#add_item", :as => :add_item
      post "reorder" => "context_modules#reorder_items", :as => :reorder
      post "collapse" => "context_modules#toggle_collapse", :as => :toggle_collapse
      get "prerequisites/:code" => "context_modules#content_tag_prerequisites_needing_finishing", :as => :prerequisites_needing_finishing
      get "items/last" => "context_modules#module_redirect", :as => :last_redirect, :last => 1
      get "items/first" => "context_modules#module_redirect", :as => :first_redirect, :first => 1
      collection do
        post :reorder
        get :progressions
      end
    end

    get "blackout_dates" => "blackout_dates#index"
    get "course_pacing" => "course_paces#index"

    post "collapse_all_modules" => "context_modules#toggle_collapse_all"
    resources :content_exports, only: %i[create index destroy show]
    get "offline_web_exports" => "courses#offline_web_exports"
    post "start_offline_web_export" => "courses#start_offline_web_export"
    get "start_offline_web_export" => "courses#start_offline_web_export"
    get "modules/items/assignment_info" => "context_modules#content_tag_assignment_data", :as => :context_modules_assignment_info
    get "modules/items/master_course_info" => "context_modules#content_tag_master_course_data", :as => :context_modules_master_course_info
    get "modules/items/:id" => "context_modules#item_redirect", :as => :context_modules_item_redirect
    get "modules/items/:id/edit_mastery_paths" => "context_modules#item_redirect_mastery_paths"
    get "modules/items/:id/choose" => "context_modules#choose_mastery_path"
    get "modules/items/sequence/:id" => "context_modules#item_details", :as => :context_modules_item_details
    delete "modules/items/:id" => "context_modules#remove_item", :as => :context_modules_remove_item
    put "modules/items/:id" => "context_modules#update_item", :as => :context_modules_update_item
    get "confirm_action" => "courses#confirm_action"
    get :copy, as: :start_copy
    post "copy" => "courses#copy_course", :as => :copy_course
    concerns :media
    get "details/sis_publish" => "courses#sis_publish_status", :as => :sis_publish_status
    post "details/sis_publish" => "courses#publish_to_sis", :as => :publish_to_sis

    resources :user_lists, only: :create
    post "invite_users" => "users#invite_users", :as => :invite_users

    post "reset" => "courses#reset_content"
    resources :alerts
    post "student_view(/:redirect_to_referer)" => "courses#student_view", :as => :student_view
    delete "student_view" => "courses#leave_student_view"
    delete "test_student" => "courses#reset_test_student"
    get "content_migrations" => "content_migrations#index"
    get "link_validator" => "courses#link_validator", :as => :link_validator

    get "grading_schemes" => "grading_schemes_json#detail_list"
    get "grading_scheme_summaries" => "grading_schemes_json#summary_list"
    post "grading_schemes" => "grading_schemes_json#create"
    post "grading_schemes/:id/archive" => "grading_schemes_json#archive"
    post "grading_schemes/:id/unarchive" => "grading_schemes_json#unarchive"
    delete "grading_schemes/:id" => "grading_schemes_json#destroy"
    put "grading_schemes/:id" => "grading_schemes_json#update"
    get "grading_schemes/default" => "grading_schemes_json#show_default_grading_scheme"
    get "grading_schemes/:id" => "grading_schemes_json#show"
  end
  get "quiz_statistics/:quiz_statistics_id/files/:file_id/download" => "files#show", :as => :quiz_statistics_download, :download => "1"

  resources :page_views, only: :update
  post "media_objects" => "media_objects#create_media_object", :as => :create_media_object
  get "media_objects/:id" => "media_objects#media_object_inline", :as => :media_object
  get "media_objects/:media_object_id/redirect" => "media_objects#media_object_redirect", :as => :media_object_redirect
  get "media_objects/:media_object_id/thumbnail" => "media_objects#media_object_thumbnail", :as => :media_object_thumbnail
  get "media_objects/:media_object_id/info" => "media_objects#show", :as => :media_object_info
  get "media_objects_iframe/:media_object_id" => "media_objects#iframe_media_player", :as => :media_object_iframe
  get "media_objects_iframe" => "media_objects#iframe_media_player", :as => :media_object_iframe_href
  get "media_objects/:media_object_id/media_tracks/:id" => "media_tracks#show", :as => :show_media_tracks
  post "media_objects/:media_object_id/media_tracks" => "media_tracks#create", :as => :create_media_tracks
  delete "media_objects/:media_object_id/media_tracks/:id" => "media_tracks#destroy", :as => :delete_media_tracks

  post "media_attachments" => "media_objects#create_media_object", :as => :create_media_attachment
  get "media_attachments/:attachment_id/thumbnail" => "media_objects#media_object_thumbnail", :as => :media_attachment_thumbnail
  get "media_attachments/:attachment_id/info" => "media_objects#show", :as => :media_attachment_info
  get "media_attachments_iframe/:attachment_id" => "media_objects#iframe_media_player", :as => :media_attachment_iframe
  get "media_attachments/:attachment_id/redirect" => "media_objects#media_object_redirect", :as => :media_attachment_redirect
  get "media_attachments/:attachment_id/media_tracks/:id" => "media_tracks#show", :as => :show_media_attachment_tracks
  post "media_attachments/:attachment_id/media_tracks" => "media_tracks#create", :as => :create_media_attachment_tracks
  delete "media_attachments/:attachment_id/media_tracks/:id" => "media_tracks#destroy", :as => :delete_media_attachment_tracks

  get "external_content/success/:service" => "external_content#success", :as => :external_content_success
  get "external_content/success/:service/:id" => "external_content#success", :as => :external_content_update
  get "external_content/retrieve/oembed" => "external_content#oembed_retrieve", :as => :external_content_oembed_retrieve
  get "external_content/cancel/:service" => "external_content#cancel", :as => :external_content_cancel

  %w[account course group].each do |context|
    prefix = "#{context}s/:#{context}_id"
    post "#{prefix}/deep_linking_response", controller: "lti/ims/deep_linking", action: :deep_linking_response, as: "#{context}_deep_linking_response"
  end

  %w[account course group user].each do |context|
    match "#{context.pluralize}/:#{context}_id/external_content/success/:service" => "external_content#success", :as => "#{context}_external_content_success", :via => [:get, :post]
    match "#{context.pluralize}/:#{context}_id/external_content/success/:service/:id" => "external_content#success", :as => "#{context}_external_content_update", :via => [:get, :post]
  end

  # We offer a bunch of atom and ical feeds for the user to get
  # data out of Instructure.  The :feed_code attribute is keyed
  # off of either a user, and enrollment, a course, etc. based on
  # that item's uuid.  In config/initializers/active_record.rb you'll
  # find a feed_code method to generate the code, and in
  # application_controller there's a get_feed_context to get it back out.
  scope "/feeds" do
    get "calendars/:feed_code" => "calendar_events_api#public_feed", :as => :feeds_calendar
    get "calendars/:feed_code.:format" => "calendar_events_api#public_feed", :as => :feeds_calendar_format
    get "forums/:feed_code" => "discussion_topics#public_feed", :as => :feeds_forum
    get "forums/:feed_code.:format" => "discussion_topics#public_feed", :as => :feeds_forum_format
    get "topics/:discussion_topic_id/:feed_code" => "discussion_entries#public_feed", :as => :feeds_topic
    get "topics/:discussion_topic_id/:feed_code.:format" => "discussion_entries#public_feed", :as => :feeds_topic_format
    get "announcements/:feed_code" => "announcements#public_feed", :as => :feeds_announcements
    get "announcements/:feed_code.:format" => "announcements#public_feed", :as => :feeds_announcements_format
    get "courses/:feed_code" => "courses#public_feed", :as => :feeds_course
    get "courses/:feed_code.:format" => "courses#public_feed", :as => :feeds_course_format
    get "groups/:feed_code" => "groups#public_feed", :as => :feeds_group
    get "groups/:feed_code.:format" => "groups#public_feed", :as => :feeds_group_format
    get "enrollments/:feed_code" => "courses#public_feed", :as => :feeds_enrollment
    get "enrollments/:feed_code.:format" => "courses#public_feed", :as => :feeds_enrollment_format
    get "users/:feed_code" => "users#public_feed", :as => :feeds_user
    get "users/:feed_code.:format" => "users#public_feed", :as => :feeds_user_format
    get "eportfolios/:eportfolio_id.:format" => "eportfolios#public_feed", :as => :feeds_eportfolio
    get "conversations/:feed_code" => "conversations#public_feed", :as => :feeds_conversation
    get "conversations/:feed_code.:format" => "conversations#public_feed", :as => :feeds_conversation_format
  end

  resources :assessment_questions do
    get "files/:id/download" => "files#assessment_question_show", :as => :map, :download => "1"
    get "files/:id/preview" => "files#assessment_question_show", :preview => "1"
    get "files/:id/:verifier" => "files#assessment_question_show", :as => :verified_file, :download => "1"
  end

  resources :eportfolios, except: :index do
    post :reorder_categories
    post ":eportfolio_category_id/reorder_entries" => "eportfolios#reorder_entries", :as => :reorder_entries
    resources :categories, controller: :eportfolio_categories
    resources :entries, controller: :eportfolio_entries do
      resources :page_comments, path: :comments, only: [:create, :destroy]
      get "files/:attachment_id" => "eportfolio_entries#attachment", :as => :view_file
      get "submissions/:submission_id" => "eportfolio_entries#submission", :as => :preview_submission
    end

    get :export, as: :export_portfolio
    get ":category_name" => "eportfolio_categories#show", :as => :named_category
    get ":category_name/:entry_name" => "eportfolio_entries#show", :as => :named_category_entry
  end

  resources :groups do
    concerns :users
    delete "remove_user/:user_id" => "groups#remove_user", :as => :remove_user
    post :add_user
    get "accept_invitation/:uuid" => "groups#accept_invitation", :as => :accept_invitation
    get "members" => "groups#context_group_members"
    get "undelete" => "context#undelete_index", :as => :undelete_items
    post "undelete/:asset_string" => "context#undelete_item", :as => :undelete_item
    concerns :announcements
    concerns :discussions
    resources :calendar_events
    concerns :files, :file_images, :relative_files, :folders

    resources :external_tools, only: :show do
      collection do
        get :retrieve
      end
    end

    concerns :pages
    concerns :conferences
    concerns :media

    resources :collaborations
    get "lti_collaborations" => "collaborations#lti_index"
    get "lti_collaborations/*all" => "collaborations#lti_index"
    get "calendar" => "calendars#show"

    resources :external_tools do
      get :finished
      match :resource_selection, via: [:get, :post]
      collection do
        get :retrieve
      end
    end
  end

  resources :accounts do
    get "search(/:tab)", action: :course_user_search
    get "settings#{full_path_glob}", action: :settings
    get :reports_tab
    get :settings
    get :admin_tools
    get :eportfolio_moderation
    get "search" => "accounts#course_user_search", :as => :course_user_search
    post "account_users" => "accounts#add_account_user", :as => :add_account_user
    delete "account_users/:id" => "accounts#remove_account_user", :as => :remove_account_user
    resources :grading_standards, only: %i[index create update destroy]
    get :statistics
    get "statistics/over_time/:attribute" => "accounts#statistics_graph", :as => :statistics_graph
    get "statistics/over_time/:attribute.:format" => "accounts#statistics_graph", :as => :formatted_statistics_graph
    get :turnitin_confirmation
    get :vericite_confirmation
    resources :permissions, controller: :role_overrides, only: [:index, :create] do
      collection do
        post :add_role
        delete :remove_role
      end
    end
    get "calendar_settings", action: :account_calendar_settings, as: :calendar_settings

    scope(controller: :analytics_hub) do
      get "analytics_hub", action: :show, as: :analytics_hub
    end

    scope(controller: :brand_configs) do
      get "theme_editor", action: :new, as: :theme_editor
      get "brand_configs", action: :index
      post "brand_configs", action: :create
      delete "brand_configs", action: :destroy
      post "brand_configs/save_to_account", action: :save_to_account
      post "brand_configs/save_to_user_session", action: :save_to_user_session
    end

    resources :role_overrides, only: [:index, :create] do
      collection do
        post :add_role
        delete :remove_role
      end
    end

    resources :terms, except: %i[index new show edit]
    # handle the index route using terms_api_controller
    get "terms", controller: :terms_api, action: "index"

    resources :sub_accounts
    resources :calendar_events

    get :avatars
    get :sis_import
    resources :sis_imports, only: %i[create show index], controller: :sis_imports_api
    get "users" => "accounts#users", :as => "users"
    post "users" => "users#create", :as => :add_user
    get "users/:user_id/delete" => "accounts#confirm_delete_user", :as => :confirm_delete_user
    delete "users/:user_id" => "accounts#remove_user", :as => :delete_user

    # create/delete are handled by specific routes just above
    resources :users, only: %i[new edit show update]
    resources :account_notifications, only: %i[create update destroy]
    concerns :announcements
    resources :submissions

    put "sso_settings" => "authentication_providers#update_sso_settings",
        :as => :update_sso_settings
    delete "authentication_providers" => "authentication_providers#destroy_all", :as => :remove_all_authentication_providers
    resources :authentication_providers, only: %i[show] do
      get :refresh_metadata, action: :refresh_saml_metadata
    end
    resources :authentication_providers, only: %i[index create update destroy] do
      get :debugging, action: :debug_data
      put :debugging, action: :start_debugging
      delete :debugging, action: :stop_debugging
    end
    get "test_ldap_connections" => "authentication_providers#test_ldap_connection"
    get "test_ldap_binds" => "authentication_providers#test_ldap_bind"
    get "test_ldap_searches" => "authentication_providers#test_ldap_search"
    match "test_ldap_logins" => "authentication_providers#test_ldap_login", :via => [:get, :post]

    get "external_tools/sessionless_launch" => "external_tools#sessionless_launch"
    resources :external_tools do
      get :finished
      match :resource_selection, via: [:get, :post]
      collection do
        get :retrieve
      end
    end

    get "lti/resource/:resource_link_id",
        controller: "lti/message",
        action: "resource",
        as: :resource_link_id
    get "lti/basic_lti_launch_request/:message_handler_id",
        controller: "lti/message",
        action: "basic_lti_launch_request",
        as: :basic_lti_launch_request
    post "lti/tool_proxy_registration", controller: "lti/message", action: "registration", as: :tool_proxy_registration
    get "lti/tool_proxy_reregistration/:tool_proxy_id",
        controller: "lti/message",
        action: "reregistration",
        as: :tool_proxy_reregistration
    get "lti/registration_return",
        controller: "lti/message",
        action: "registration_return",
        as: :registration_return

    get "outcomes/users/:user_id" => "outcomes#user_outcome_results", :as => :user_outcomes_results
    resources :outcomes do
      get "results" => "outcomes#outcome_results"
      get "results/:id" => "outcomes#outcome_result", :as => :result
      get "alignments/:id" => "outcomes#alignment_redirect", :as => :alignment_redirect
      get :details
      collection do
        get :list
        post :add_outcome
      end
    end

    resources :outcome_groups, only: %i[create update destroy] do
      post :reorder
    end

    resources :rubrics
    resources :rubric_associations do
      resources :rubric_assessments, path: "assessments"
    end

    concerns :files, :file_images, :relative_files, :folders
    concerns :media
    concerns :groups

    resources :outcomes
    get :courses
    get "courses/:id" => "accounts#courses_redirect", :as => :courses_redirect
    resources :alerts
    resources :question_banks do
      post :bookmark
      post :reorder
      get :questions
      post :move_questions
      resources :assessment_questions
    end

    resources :user_lists, only: :create

    member do
      get :statistics
    end
    resources :developer_keys, only: :index
    get "/developer_keys/:key_id", controller: :developer_keys, action: :index, as: "account_developer_key_view"

    get "apps", controller: "lti/registrations", action: :index, as: "lti_registrations"
    get "apps/*path", controller: "lti/registrations", action: :index
    get "apps/manage", controller: "lti/registrations", action: :index, as: "lti_manage_registrations"

    get "release_notes" => "release_notes#manage", :as => :release_notes_manage

    get "blackout_dates" => "blackout_dates#index"

    get "grading_schemes" => "grading_schemes_json#detail_list"
    get "grading_scheme_summaries" => "grading_schemes_json#summary_list"
    get "grading_scheme_grouped" => "grading_schemes_json#grouped_list"
    post "grading_schemes/:id/archive" => "grading_schemes_json#archive"
    post "grading_schemes/:id/unarchive" => "grading_schemes_json#unarchive"
    post "grading_schemes" => "grading_schemes_json#create"
    get "grading_schemes/account_default" => "grading_schemes_json#show_account_default_grading_scheme"
    put "grading_schemes/account_default" => "grading_schemes_json#update_account_default_grading_scheme"
    delete "grading_schemes/:id" => "grading_schemes_json#destroy"
    put "grading_schemes/:id" => "grading_schemes_json#update"
    get "grading_schemes/:id/used_locations" => "grading_schemes_json#used_locations", :as => :grading_schemes_used_locations
    get "grading_schemes/:id/used_locations/:course_id" => "grading_schemes_json#used_locations_for_course", :as => :grading_schemes_used_locations_for_course
    get "grading_schemes/:id/account_used_locations" => "grading_schemes_json#account_used_locations", :as => :grading_schemes_account_used_locations
    get "grading_schemes/default" => "grading_schemes_json#show_default_grading_scheme"
    get "grading_schemes/:id" => "grading_schemes_json#show"

    get "grading_settings" => "account_grading_settings#index"
    get "grading_settings/*path" => "account_grading_settings#index"
  end

  get "images/users/:user_id" => "users#avatar_image", :as => :avatar_image
  get "images/thumbnails/:id/:uuid" => "files#image_thumbnail", :as => :thumbnail_image
  get "images/thumbnails/show/:id/:uuid" => "files#show_thumbnail", :as => :show_thumbnail_image
  post "images/users/:user_id/report" => "users#report_avatar_image", :as => :report_avatar_image
  put "images/users/:user_id" => "users#update_avatar_image", :as => :update_avatar_image
  get "grades" => "users#grades"
  get "grades_for_student" => "users#grades_for_student"

  get "login" => "login#new"
  get "login/session_token" => "login#session_token", :as => :login_session_token
  delete "logout" => "login#destroy"
  get "logout" => "login#logout_landing"

  get "login/canvas" => "login/canvas#new", :as => :canvas_login
  post "login/canvas" => "login/canvas#create"

  get "login/email_verify" => "login/email_verify#show", :as => :login_email_verify_show
  post "login/email_verify" => "login/email_verify#verify", :as => :login_email_verify

  get "login/ldap" => "login/ldap#new"
  post "login/ldap" => "login/ldap#create"

  get "login/cas" => "login/cas#new"
  get "login/cas/:id" => "login/cas#new", :as => :cas_login
  post "login/cas" => "login/cas#destroy", :as => :cas_logout
  post "login/cas/:id" => "login/cas#destroy"

  get "login/saml" => "login/saml#new", :as => :saml_login_base
  get "login/saml/logout" => "login/saml#destroy"
  post "login/saml/logout" => "login/saml#destroy"
  # deprecated alias
  get "saml_logout" => "login/saml#destroy"
  get "login/saml/:id" => "login/saml#new", :as => :saml_login
  get "saml_observee" => "login/saml#observee_validation", :as => :saml_observee
  post "login/saml" => "login/saml#create"
  # deprecated alias; no longer advertised
  post "saml_consume" => "login/saml#create"

  get "login/saml_idp_discovery" => "login/saml_idp_discovery#new"
  get "login/saml_idp_discovery/:id" => "login/saml_idp_discovery#new", :as => :saml_idp_discovery_login

  # the callback URL for all OAuth1.0a based SSO
  get "login/oauth/callback" => "login/oauth#create", :as => :oauth_login_callback
  # the callback URL for all OAuth2 based SSO
  get "login/oauth2/callback" => "login/oauth2#create", :as => :oauth2_login_callback
  # the callback URL for Sign in with Apple
  post "login/oauth2/callback" => "login/oauth2#create"
  # ActionController::TestCase can't deal with aliased controllers when finding
  # routes, so we let this route exist only for tests
  get "login/oauth2" => "login/oauth2#new" if Rails.env.test?

  get "login/apple" => "login/apple#new", :as => :apple_login
  get "login/clever" => "login/clever#new", :as => :clever_login
  # Clever gets their own callback, cause we have to add additional processing
  # for their Instant Login feature
  get "login/clever/callback" => "login/clever#create", :as => :clever_callback
  get "login/clever/:id" => "login/clever#new"
  get "login/facebook" => "login/facebook#new", :as => :facebook_login
  get "login/github" => "login/github#new", :as => :github_login
  get "login/google" => "login/google#new", :as => :google_login
  get "login/google/:id" => "login/google#new"
  get "login/linkedin" => "login/linkedin#new", :as => :linkedin_login
  get "login/microsoft" => "login/microsoft#new"
  get "login/microsoft/:id" => "login/microsoft#new", :as => :microsoft_login
  get "login/openid_connect" => "login/openid_connect#new"
  get "login/openid_connect/:id" => "login/openid_connect#new", :as => :openid_connect_login
  post "login/openid_connect/logout" => "login/openid_connect#destroy", :as => :openid_connect_logout
  get "login/twitter" => "login/twitter#new", :as => :twitter_login

  get "login/otp" => "login/otp#new", :as => :otp_login
  post "login/otp/sms" => "login/otp#send_via_sms", :as => :send_otp_via_sms
  post "login/otp" => "login/otp#create"
  get "users/self/otps" => "one_time_passwords#index", :as => :one_time_passwords
  delete "users/self/otps" => "one_time_passwords#destroy_all", :as => :destroy_all_one_time_passwords

  # deprecated redirect
  get "login/:id" => "login#new"

  delete "users/:user_id/mfa" => "login/otp#destroy", :as => :disable_mfa
  get "file_session/clear" => "login#clear_file_session", :as => :clear_file_session

  get "register" => "users#new"
  get "register_from_website" => "users#new"
  get "enroll/:self_enrollment_code" => "self_enrollments#new", :as => :enroll
  get "services" => "users#services"
  get "search/bookmarks" => "users#bookmark_search", :as => :bookmark_search
  get "search/rubrics" => "search#rubrics"
  get "search/all_courses" => "search#all_courses"
  resources :users, except: [:destroy, :index] do
    match "masquerade", via: [:get, :post]
    concerns :files, :file_images

    resources :page_views, only: :index
    resources :folders do
      get :download
    end

    resources :calendar_events
    get "external_tools/:id" => "users#external_tool", :as => :external_tool
    resources :rubrics
    resources :rubric_associations do
      resources :rubric_assessments, path: :assessments
    end

    resources :pseudonyms, except: :index
    resources :question_banks, only: :index
    get :admin_merge
    get :admin_split
    post :merge
    get :grades
    get :manageable_courses
    get "outcomes" => "outcomes#user_outcome_results"
    get "teacher_activity/course/:course_id" => "users#teacher_activity", :as => :course_teacher_activity
    get "teacher_activity/student/:student_id" => "users#teacher_activity", :as => :student_teacher_activity
    get :media_download
    resources :messages, only: %i[index create show] do
      get :html_message
    end
  end

  get "show_message_template" => "messages#show_message_template"
  get "message_templates" => "messages#templates"
  resource :profile, controller: :profile, only: [:show, :update] do
    resources :pseudonyms, except: :index
    resources :tokens, only: [] do
      member do
        post :activate
      end
    end
    member do
      put :update_profile
      get :communication
      put :communication_update
      get :settings
      get :content_shares
      get :observees
    end
  end

  get "account_notifications" => "account_notifications#render_past_global_announcements"

  scope "/profile" do
    post "toggle_disable_inbox" => "profile#toggle_disable_inbox"
    get "profile_pictures" => "profile#profile_pics", :as => :profile_pics
    get "qr_mobile_login" => "profile#qr_mobile_login", :as => :qr_mobile_login
    delete "user_services/:id" => "users#delete_user_service", :as => :profile_user_service
    post "user_services" => "users#create_user_service", :as => :profile_create_user_service
  end

  get "about/:id" => "profile#show", :as => :user_profile
  resources :communication_channels

  get "" => "users#user_dashboard", :as => "dashboard"
  get "dashboard-sidebar" => "users#dashboard_sidebar", :as => :dashboard_sidebar
  post "users/toggle_hide_dashcard_color_overlays" => "users#toggle_hide_dashcard_color_overlays"
  get "styleguide" => "info#styleguide"
  get "accounts/:account_id/theme-preview" => "brand_configs#show"
  root to: "users#user_dashboard", as: "root", via: :get
  # backwards compatibility with the old /dashboard url
  get "dashboard" => "users#user_dashboard", :as => :dashboard_redirect

  # Thought this idea of having dashboard-scoped urls was a good idea at the
  # time... now I'm not as big a fan.
  resource :dashboard, only: [] do
    resources :content_exports, path: :data_exports
  end

  scope "/dashboard" do
    get "stream_items" => "users#dashboard_stream_items", :as => :dashboard_stream_items
    get "dashboard_cards" => "users#dashboard_cards", :as => :dashboard_dashboard_cards
    put "view" => "users#dashboard_view"
    delete "account_notifications/:id" => "users#close_notification", :as => :dashboard_close_notification
    get "eportfolios" => "eportfolios#user_index", :as => :dashboard_eportfolios
    post "comment_session" => "services_api#start_kaltura_session", :as => :dashboard_comment_session
    delete "ignore_stream_item/:id" => "users#ignore_stream_item", :as => :dashboard_ignore_stream_item
  end

  resources :plugins, only: %i[index show update]

  get "calendar" => "calendars#show"
  get "calendar2" => "calendars#show"
  get "course_sections/:course_section_id/calendar_events/:id" => "calendar_events#show", :as => :course_section_calendar_event
  get "files" => "files#index"
  get "files/folder#{full_path_glob}", controller: "files", action: "react_files", format: false, defaults: { format: "html" }
  get "files/search", controller: "files", action: "react_files", format: false, defaults: { format: "html" }
  get "files/:id/public_url" => "files#public_url", :as => :public_url
  post "files/pending" => "files#create_pending", :as => :file_create_pending
  resources :assignments, only: :index do
    resources :files, only: [] do
      post "inline_view" => "files#show", :inline => "1"
    end
  end

  resources :appointment_groups, only: %i[index show edit]

  resources :errors, only: %i[show index create], path: :error_reports

  get "health_check" => "info#health_check"
  get "health_prognosis" => "info#health_prognosis"
  # To be used for uptime reporting
  get "readiness" => "info#readiness"
  # To be used by ALB
  get "internal/readiness" => "info#readiness"
  get "deep" => "info#deep"

  get "web-app-manifest/manifest.json" => "info#web_app_manifest"

  get "browserconfig.xml", to: "info#browserconfig", defaults: { format: "xml" }

  post "object_snippet" => "context#object_snippet"
  get "saml2" => "login/saml#metadata"
  get "internal/services/jwks" => "security#jwks"

  # Routes for course exports
  get "xsd/:version.xsd" => "content_exports#xml_schema"

  get "/jobs", to: "jobs_v2#redirect", as: "jobs"
  get "/job_stats", to: "jobs_v2#job_stats", as: "job_stats"

  resources :jobs_v1, controller: :jobs, only: [:index, :show] do
    collection do
      post "batch_update"
    end
  end

  resources :jobs_v2, only: [:index]

  get "equation_images/*id" => "equation_images#show", :as => :equation_images, :id => /.+/

  # assignments at the top level (without a context) -- we have some specs that
  # assert these routes exist, but just 404 unless it is a download from local
  # storage. I'm not sure we ever actually want top-level assignments available,
  # maybe we should change the specs instead.
  # Note, if local storage is used, a file is fetched from this top level
  # (i.e. SpeedGrader document preview with Google Docs viewer)
  resources :assignments, only: [:index, :show] do
    get "files/:id/download" => "files#show", :download => "1"
  end

  resources :files, except: [:new] do
    get "download" => "files#show", :download => "1"
  end

  resources :rubrics do
    resources :rubric_assessments, path: :assessments
  end

  post "selection_test" => "external_content#selection_test"

  scope "/quizzes/quiz_submissions/:quiz_submission_id", as: "quiz_submission" do
    concerns :files
  end

  get "courses/:course_id/outcome_rollups" => "outcome_results#rollups", :as => "course_outcome_rollups"

  get "terms_of_use" => "legal_information#terms_of_use", :as => "terms_of_use_redirect"
  get "privacy_policy" => "legal_information#privacy_policy", :as => "privacy_policy_redirect"

  scope(controller: :smart_search) do
    get "courses/:course_id/search", action: :show, as: :course_search
    # TODO: Add back global search once we have a good way to handle it
    # get "search", action: :show
  end

  scope(controller: :translation) do
    post "courses/:course_id/translate", action: :translate, as: :translate
    post "courses/:course_id/translate/paragraph", action: :translate_paragraph, as: :translate_paragraph
    post "translate/message", action: :translate_message, as: :translate_message
  end

  ### API routes ###

  # TODO: api routes can't yet take advantage of concerns for DRYness, because of
  # the way ApiRouteSet works. For now we get around it by defining methods
  # inline in the routes file, but getting concerns working would rawk.
  ApiRouteSet::V1.draw(self) do
    scope(controller: :courses) do
      get "courses", action: :index, as: "courses"
      put "courses/:id", action: :update
      get "courses/:id", action: :show, as: "course"
      delete "courses/:id", action: :destroy
      post "accounts/:account_id/courses", action: :create
      get "courses/:course_id/students", action: :students
      get "courses/:course_id/settings", action: :api_settings, as: "course_settings"
      put "courses/:course_id/settings", action: :update_settings
      get "courses/:course_id/recent_students", action: :recent_students, as: "course_recent_students"
      get "courses/:course_id/users", action: :users, as: "course_users"
      get "courses/:course_id/collaborations", controller: :collaborations, action: :api_index, as: "course_collaborations_index"
      delete "courses/:course_id/collaborations/:id", controller: :collaborations, action: :destroy
      put "courses/:id/quizzes", action: "new_quizzes_selection_update", as: "course_new_quizzes_selection_update"
      post "courses/:id/dismiss_migration_limitation_message", action: "dismiss_migration_limitation_msg", as: "course_dismiss_migration_limitation_msg"

      # this api endpoint has been removed, it was redundant with just courses#users
      # we keep it around for backward compatibility though
      get "courses/:course_id/search_users", action: :users
      get "courses/:course_id/users/:id", action: :user, as: "course_user"
      get "courses/:course_id/users/:user_id/progress", action: :user_progress
      get "courses/:course_id/content_share_users", action: :content_share_users, as: "course_content_share_users"
      get "courses/:course_id/activity_stream", action: :activity_stream, as: "course_activity_stream"
      get "courses/:course_id/activity_stream/summary", action: :activity_stream_summary, as: "course_activity_stream_summary"
      get "courses/:course_id/bulk_user_progress", action: :bulk_user_progress, as: "course_bulk_user_progress"
      get "courses/:course_id/todo", action: :todo_items, as: "course_todo_list_items"
      post "courses/:course_id/preview_html", action: :preview_html
      post "courses/:course_id/course_copy", controller: :content_imports, action: :copy_course_content
      get "courses/:course_id/course_copy/:id", controller: :content_imports, action: :copy_course_status, as: :course_copy_status
      get  "courses/:course_id/files", controller: :files, action: :api_index, as: "course_files"
      post "courses/:course_id/files", action: :create_file, as: "course_create_file"
      get "courses/:course_id/folders", controller: :folders, action: :list_all_folders, as: "course_folders"
      post "courses/:course_id/folders", controller: :folders, action: :create
      get "courses/:course_id/folders/by_path/*full_path", controller: :folders, action: :resolve_path
      get "courses/:course_id/folders/by_path", controller: :folders, action: :resolve_path
      get "courses/:course_id/folders/icon_maker", controller: :folders, action: :icon_maker_folder
      get "courses/:course_id/folders/media", controller: :folders, action: :media_folder
      get "courses/:course_id/folders/:id", controller: :folders, action: :show, as: "course_folder"
      get "media_objects", controller: "media_objects", action: :index, as: :media_objects
      get "courses/:course_id/media_objects", controller: "media_objects", action: :index, as: :course_media_objects
      get "groups/:group_id/media_objects", controller: "media_objects", action: :index, as: :group_media_objects
      get "media_attachments", controller: "media_objects", action: :index, as: :media_attachments
      get "courses/:course_id/media_attachments", controller: "media_objects", action: :index, as: :course_media_attachments
      get "groups/:group_id/media_attachments", controller: "media_objects", action: :index, as: :group_media_attachments
      put "accounts/:account_id/courses", action: :batch_update
      post "courses/:course_id/ping", action: :ping, as: "course_ping"

      get "courses/:course_id/link_validation", action: :link_validation, as: "course_link_validation"
      post "courses/:course_id/link_validation", action: :start_link_validation

      post "courses/:course_id/reset_content", action: :reset_content
      get  "users/:user_id/courses", action: :user_index, as: "user_courses"
      get "courses/:course_id/effective_due_dates", action: :effective_due_dates, as: "course_effective_due_dates"
      get "courses/:course_id/permissions", action: :permissions

      get "courses/:course_id/student_view_student", action: :student_view_student
    end

    scope(controller: :account_calendars_api) do
      get "account_calendars", action: :index, as: :account_calendars
      get "account_calendars/:account_id", action: :show, as: :account_calendar
      put "account_calendars/:account_id", action: :update, as: :update_account_calendar
      put "accounts/:account_id/account_calendars", action: :bulk_update, as: :bulk_update_account_calendars
      get "accounts/:account_id/account_calendars", action: :all_calendars, as: :all_account_calendars
      get "accounts/:account_id/visible_calendars_count", action: :visible_calendars_count, as: :visible_calendars_count
    end

    scope(controller: :account_notifications) do
      post "accounts/:account_id/account_notifications", action: :create, as: "account_notification"
      put "accounts/:account_id/account_notifications/:id", action: :update, as: "account_notification_update"
      get "accounts/:account_id/account_notifications", action: :user_index, as: "user_account_notifications" # to change the api docs
      get "accounts/:account_id/users/:user_id/account_notifications", action: :user_index_deprecated # for back compat
      get "accounts/:account_id/account_notifications/:id", action: :show, as: "user_account_notification_show"
      get "accounts/:account_id/users/:user_id/account_notifications/:id", action: :show_deprecated
      delete "accounts/:account_id/account_notifications/:id", action: :user_close_notification, as: "user_account_notification"
      delete "accounts/:account_id/users/:user_id/account_notifications/:id", action: :user_close_notification_deprecated
    end

    scope(controller: :brand_configs_api) do
      get "brand_variables", action: :show
    end

    scope(controller: :accounts) do
      get "terms_of_service_custom_content", action: :terms_of_service_custom_content
      get "settings/environment", action: :environment
    end

    scope(controller: :tabs) do
      get "accounts/:account_id/tabs", action: :index, as: "account_tabs"
      get "courses/:course_id/tabs", action: :index, as: "course_tabs"
      get "groups/:group_id/tabs", action: :index, as: "group_tabs"
      get "users/:user_id/tabs", action: :index, as: "user_profile_tabs"
      put "courses/:course_id/tabs/:tab_id", action: :update
    end

    scope(controller: :gradebook_filters_api) do
      get "courses/:course_id/gradebook_filters", action: :index
      post "courses/:course_id/gradebook_filters", action: :create
      get "courses/:course_id/gradebook_filters/:id", action: :show
      put "courses/:course_id/gradebook_filters/:id", action: :update
      delete "courses/:course_id/gradebook_filters/:id", action: :destroy
    end

    scope(controller: :scopes_api) do
      get "accounts/:account_id/scopes", action: :index
    end

    scope(controller: :sections) do
      get "courses/:course_id/sections", action: :index, as: "course_sections"
      get "courses/:course_id/sections/:id", action: :show, as: "course_section"
      get "sections/:id", action: :show
      post "courses/:course_id/sections", action: :create
      put "sections/:id", action: :update
      delete "sections/:id", action: :destroy
      post "sections/:id/crosslist/:new_course_id", action: :crosslist
      delete "sections/:id/crosslist", action: :uncrosslist
    end

    scope(controller: :enrollments_api) do
      get  "courses/:course_id/enrollments", action: :index, as: "course_enrollments"
      get  "sections/:section_id/enrollments", action: :index, as: "section_enrollments"
      get  "users/:user_id/enrollments", action: :index, as: "user_enrollments"
      get  "users/:user_id/temporary_enrollment_status", action: :show_temporary_enrollment_status
      get  "accounts/:account_id/enrollments/:id", action: :show, as: "enrollment"

      post "courses/:course_id/enrollments", action: :create
      post "sections/:section_id/enrollments", action: :create
      post "courses/:course_id/enrollments/:id/accept", action: :accept
      post "courses/:course_id/enrollments/:id/reject", action: :reject

      put "courses/:course_id/users/:user_id/last_attended", action: :last_attended
      put "courses/:course_id/enrollments/:id/reactivate", action: :reactivate, as: "reactivate_enrollment"

      delete "courses/:course_id/enrollments/:id", action: :destroy, as: "destroy_enrollment"
    end

    scope(controller: :temporary_enrollment_pairings_api) do
      get "accounts/:account_id/temporary_enrollment_pairings", action: :index
      get "accounts/:account_id/temporary_enrollment_pairings/:id", action: :show
      get "accounts/:account_id/temporary_enrollment_pairings/new", action: :new
      post "accounts/:account_id/temporary_enrollment_pairings", action: :create
      delete "accounts/:account_id/temporary_enrollment_pairings/:id", action: :destroy
    end

    scope(controller: :terms_api) do
      get "accounts/:account_id/terms", action: :index, as: "enrollment_terms"
      get "accounts/:account_id/terms/:id", action: :show, as: "enrollment_term"
    end

    scope(controller: :terms) do
      post "accounts/:account_id/terms", action: :create
      put "accounts/:account_id/terms/:id", action: :update
      delete "accounts/:account_id/terms/:id", action: :destroy
    end

    scope(controller: :tokens) do
      get "users/:user_id/tokens/:id", action: :show, as: "token"
      post "users/:user_id/tokens", action: :create, as: "tokens"
      put "users/:user_id/tokens/:id", action: :update
      delete "users/:user_id/tokens/:id", action: :destroy
    end

    scope(controller: :authentication_audit_api) do
      get "audit/authentication/logins/:login_id", action: :for_login, as: "audit_authentication_login"
      get "audit/authentication/accounts/:account_id", action: :for_account, as: "audit_authentication_account"
      get "audit/authentication/users/:user_id", action: :for_user, as: "audit_authentication_user"
    end

    scope(controller: :grade_change_audit_api) do
      get "audit/grade_change/assignments/:assignment_id", action: :for_assignment, as: "audit_grade_change_assignment"
      get "audit/grade_change/courses/:course_id", action: :for_course, as: "audit_grade_change_course"
      get "audit/grade_change/students/:student_id", action: :for_student, as: "audit_grade_change_student"
      get "audit/grade_change/graders/:grader_id", action: :for_grader, as: "audit_grade_change_grader"
      get "audit/grade_change/courses/:course_id/assignments/:assignment_id",
          action: :for_course_and_other_parameters,
          as: "audit_grade_change_course_assignment"
      get "audit/grade_change/courses/:course_id/assignments/:assignment_id/graders/:grader_id",
          action: :for_course_and_other_parameters,
          as: "audit_grade_change_course_assignment_grader"
      get "audit/grade_change/courses/:course_id/assignments/:assignment_id/graders/:grader_id/students/:student_id",
          action: :for_course_and_other_parameters,
          as: "audit_grade_change_course_assignment_grader_student"
      get "audit/grade_change/courses/:course_id/assignments/:assignment_id/students/:student_id",
          action: :for_course_and_other_parameters,
          as: "audit_grade_change_course_assignment_student"
      get "audit/grade_change/courses/:course_id/graders/:grader_id",
          action: :for_course_and_other_parameters,
          as: "audit_grade_change_course_grader"
      get "audit/grade_change/courses/:course_id/graders/:grader_id/students/:student_id",
          action: :for_course_and_other_parameters,
          as: "audit_grade_change_course_grader_student"
      get "audit/grade_change/courses/:course_id/students/:student_id",
          action: :for_course_and_other_parameters,
          as: "audit_grade_change_course_student"
      get "audit/grade_change", action: :query, as: "audit_grade_change"
    end

    scope(controller: :course_audit_api) do
      get "audit/course/courses/:course_id", action: :for_course, as: "audit_course_for_course"
      get "audit/course/accounts/:account_id", action: :for_account, as: "audit_course_for_account"
    end

    scope(controller: :assignment_overrides) do
      get "courses/:course_id/assignments/:assignment_id/overrides", action: :index
      post "courses/:course_id/assignments/:assignment_id/overrides", action: :create
      get "courses/:course_id/assignments/:assignment_id/overrides/:id", action: :show, as: "assignment_override"
      put "courses/:course_id/assignments/:assignment_id/overrides/:id", action: :update
      delete "courses/:course_id/assignments/:assignment_id/overrides/:id", action: :destroy
      get "sections/:course_section_id/assignments/:assignment_id/override", action: :section_alias
      get "groups/:group_id/assignments/:assignment_id/override", action: :group_alias
      get "courses/:course_id/assignments/overrides", action: :batch_retrieve
      put "courses/:course_id/assignments/overrides", action: :batch_update
      post "courses/:course_id/assignments/overrides", action: :batch_create
    end

    scope(controller: :assignments_api) do
      get "courses/:course_id/assignments/gradeable_students", controller: :submissions_api, action: :multiple_gradeable_students, as: "multiple_assignments_gradeable_students"
      get "courses/:course_id/assignments", action: :index, as: "course_assignments"
      get "courses/:course_id/assignment_groups/:assignment_group_id/assignments", action: :index, as: "course_assignment_group_assignments"
      get "users/:user_id/courses/:course_id/assignments", action: :user_index, as: "user_course_assignments"
      put "courses/:course_id/assignments/bulk_update", action: :bulk_update
      get "courses/:course_id/assignments/:id", action: :show, as: "course_assignment"
      post "courses/:course_id/assignments", action: :create
      put "courses/:course_id/assignments/:id", action: :update
      post "courses/:course_id/assignments/:assignment_id/duplicate", action: :duplicate
      post "courses/:course_id/assignments/:assignment_id/retry_alignment_clone", action: :retry_alignment_clone
      delete "courses/:course_id/assignments/:id", action: :destroy, controller: :assignments
    end

    scope(controller: "assignment_extensions") do
      post "courses/:course_id/assignments/:assignment_id/extensions", action: :create, as: "course_assignment_extensions_create"
    end

    scope(controller: :peer_reviews_api) do
      get "courses/:course_id/assignments/:assignment_id/peer_reviews", action: :index
      get "sections/:section_id/assignments/:assignment_id/peer_reviews", action: :index
      get "courses/:course_id/assignments/:assignment_id/submissions/:submission_id/peer_reviews", action: :index
      get "sections/:section_id/assignments/:assignment_id/submissions/:submission_id/peer_reviews", action: :index
      post "courses/:course_id/assignments/:assignment_id/submissions/:submission_id/peer_reviews", action: :create
      post "sections/:section_id/assignments/:assignment_id/submissions/:submission_id/peer_reviews", action: :create
      delete "courses/:course_id/assignments/:assignment_id/submissions/:submission_id/peer_reviews", action: :destroy
      delete "sections/:section_id/assignments/:assignment_id/submissions/:submission_id/peer_reviews", action: :destroy
    end

    scope(controller: :moderation_set) do
      get "courses/:course_id/assignments/:assignment_id/moderated_students", action: :index, as: :moderated_students
      post "courses/:course_id/assignments/:assignment_id/moderated_students", action: :create, as: :add_moderated_students
    end

    scope(controller: :submissions_api) do
      [%w[course course], %w[section course_section]].each do |(context, path_prefix)|
        post "#{context.pluralize}/:#{context}_id/submissions/update_grades", action: :bulk_update
        put "#{context.pluralize}/:#{context}_id/assignments/:assignment_id/submissions/:user_id/read", action: :mark_submission_read, as: "#{context}_submission_mark_read"
        delete "#{context.pluralize}/:#{context}_id/assignments/:assignment_id/submissions/:user_id/read", action: :mark_submission_unread, as: "#{context}_submission_mark_unread"
        put "#{context.pluralize}/:#{context}_id/assignments/:assignment_id/submissions/:user_id/read/:item", action: :mark_submission_item_read, as: "#{context}_submission_mark_item_read"
        put "#{context.pluralize}/:#{context}_id/submissions/bulk_mark_read", action: :mark_bulk_submissions_as_read, as: "#{context}_submissions_bulk_mark_read"
        put "#{context.pluralize}/:#{context}_id/submissions/:user_id/clear_unread", action: :submissions_clear_unread, as: "#{context}_submissions_clear_unread"
        get "#{context.pluralize}/:#{context}_id/assignments/:assignment_id/submissions/:user_id/document_annotations/read", action: :document_annotations_read_state, as: "#{path_prefix}_submission_document_annotations_read_state"
        put "#{context.pluralize}/:#{context}_id/assignments/:assignment_id/submissions/:user_id/document_annotations/read", action: :mark_document_annotations_read, as: "#{path_prefix}_submission_document_annotations_mark_read"
        get "#{context.pluralize}/:#{context}_id/assignments/:assignment_id/submissions/:user_id/rubric_comments/read", action: :rubric_assessments_read_state, as: "#{path_prefix}_submission_rubric_comments_read_state"
        put "#{context.pluralize}/:#{context}_id/assignments/:assignment_id/submissions/:user_id/rubric_comments/read", action: :mark_rubric_assessments_read, as: "#{path_prefix}_submission_rubric_comments_mark_read"
        get "#{context.pluralize}/:#{context}_id/assignments/:assignment_id/submissions/:user_id/rubric_assessments/read", action: :rubric_assessments_read_state, as: "#{path_prefix}_submission_rubric_assessments_read_state"
        put "#{context.pluralize}/:#{context}_id/assignments/:assignment_id/submissions/:user_id/rubric_assessments/read", action: :mark_rubric_assessments_read, as: "#{path_prefix}_submission_rubric_assessments_mark_read"
        get "#{context.pluralize}/:#{context}_id/assignments/:assignment_id/submissions", action: :index, as: "#{path_prefix}_assignment_submissions"
        get "#{context.pluralize}/:#{context}_id/students/submissions", controller: :submissions_api, action: :for_students, as: "#{path_prefix}_student_submissions"
        get "#{context.pluralize}/:#{context}_id/assignments/:assignment_id/submissions/:user_id", action: :show, as: "#{path_prefix}_assignment_submission"
        get "#{context.pluralize}/:#{context}_id/assignments/:assignment_id/anonymous_submissions/:anonymous_id", action: :show_anonymous
        post "#{context.pluralize}/:#{context}_id/assignments/:assignment_id/submissions", action: :create, controller: :submissions
        post "#{context.pluralize}/:#{context}_id/assignments/:assignment_id/submissions/:user_id/files", action: :create_file
        put "#{context.pluralize}/:#{context}_id/assignments/:assignment_id/submissions/:user_id", action: :update
        put "#{context.pluralize}/:#{context}_id/assignments/:assignment_id/anonymous_submissions/:anonymous_id", action: :update_anonymous
        post "#{context.pluralize}/:#{context}_id/assignments/:assignment_id/submissions/update_grades", action: :bulk_update
        get "#{context.pluralize}/:#{context}_id/assignments/:assignment_id/submission_summary", action: :submission_summary, as: "#{path_prefix}_assignment_submission_summary"
      end
      get "courses/:course_id/assignments/:assignment_id/gradeable_students", action: :gradeable_students, as: "course_assignment_gradeable_students"
    end

    scope(controller: :anonymous_provisional_grades) do
      get "courses/:course_id/assignments/:assignment_id/anonymous_provisional_grades/status",
          action: :status,
          as: "course_assignment_anonymous_provisional_status"
    end

    scope(controller: :provisional_grades) do
      put "courses/:course_id/assignments/:assignment_id/provisional_grades/bulk_select",
          action: :bulk_select,
          as: "bulk_select_provisional_grades"
      get "courses/:course_id/assignments/:assignment_id/provisional_grades/status",
          action: :status,
          as: "course_assignment_provisional_status"
      post "courses/:course_id/assignments/:assignment_id/provisional_grades/publish",
           action: :publish,
           as: "publish_provisional_grades"
      put "courses/:course_id/assignments/:assignment_id/provisional_grades/:provisional_grade_id/select",
          action: :select,
          as: "select_provisional_grade"
    end

    scope(controller: :submission_comments_api) do
      post "/courses/:course_id/assignments/:assignment_id/submissions/:user_id/comments/files", action: :create_file
      put "courses/:course_id/assignments/:assignment_id/submissions/:user_id/comments/:id", action: :update
      delete "courses/:course_id/assignments/:assignment_id/submissions/:user_id/comments/:id", action: :destroy
    end

    post "/courses/:course_id/assignments/:assignment_id/submissions/:user_id/annotation_notification", action: :annotation_notification, controller: :submission_comments_api

    scope(controller: :gradebook_history_api) do
      get "courses/:course_id/gradebook_history/days", action: :days, as: "gradebook_history"
      get "courses/:course_id/gradebook_history/feed", action: :feed, as: "gradebook_history_feed"
      get "courses/:course_id/gradebook_history/:date", action: :day_details, as: "gradebook_history_for_day"
      get "courses/:course_id/gradebook_history/:date/graders/:grader_id/assignments/:assignment_id/submissions", action: :submissions, as: "gradebook_history_submissions"
    end

    get "courses/:course_id/assignment_groups", controller: :assignment_groups, action: :index
    scope(controller: :assignment_groups_api) do
      resources :assignment_groups, path: "courses/:course_id/assignment_groups", name_prefix: "course_", except: :index
    end

    scope(controller: :discussion_topics) do
      get "courses/:course_id/discussion_topics", action: :index, as: "course_discussion_topics"
      get "groups/:group_id/discussion_topics", action: :index, as: "group_discussion_topics"
    end

    scope(controller: :content_migrations) do
      %w[account course group user].each do |context|
        get "#{context.pluralize}/:#{context}_id/content_migrations/migrators", action: :available_migrators, as: "#{context}_content_migration_migrators_list"
        get "#{context.pluralize}/:#{context}_id/content_migrations/:id", action: :show, as: "#{context}_content_migration"
        get "#{context.pluralize}/:#{context}_id/content_migrations", action: :index, as: "#{context}_content_migration_list"
        post "#{context.pluralize}/:#{context}_id/content_migrations", action: :create, as: "#{context}_content_migration_create"
        put "#{context.pluralize}/:#{context}_id/content_migrations/:id", action: :update, as: "#{context}_content_migration_update"
        get "#{context.pluralize}/:#{context}_id/content_migrations/:id/selective_data", action: :content_list, as: "#{context}_content_migration_selective_data"
      end
      get "courses/:course_id/content_migrations/:id/asset_id_mapping", action: :asset_id_mapping
    end

    scope(controller: :migration_issues) do
      %w[account course group user].each do |context|
        get "#{context.pluralize}/:#{context}_id/content_migrations/:content_migration_id/migration_issues/:id", action: :show, as: "#{context}_content_migration_migration_issue"
        get "#{context.pluralize}/:#{context}_id/content_migrations/:content_migration_id/migration_issues", action: :index, as: "#{context}_content_migration_migration_issue_list"
        post "#{context.pluralize}/:#{context}_id/content_migrations/:content_migration_id/migration_issues", action: :create, as: "#{context}_content_migration_migration_issue_create"
        put "#{context.pluralize}/:#{context}_id/content_migrations/:content_migration_id/migration_issues/:id", action: :update, as: "#{context}_content_migration_migration_issue_update"
      end
    end

    scope(controller: :discussion_topics_api) do
      put "courses/:course_id/discussion_topics/migrate_disallow", action: :migrate_disallow

      %w[course group].each do |context|
        put "#{context.pluralize}/:#{context}_id/discussion_topics/read_all", action: :mark_all_topic_read, as: "#{context}_discussion_mark_all_read"
        put "#{context.pluralize}/:#{context}_id/discussion_topics/:topic_id/read", action: :mark_topic_read, as: "#{context}_discussion_topic_mark_read"
        delete "#{context.pluralize}/:#{context}_id/discussion_topics/:topic_id/read", action: :mark_topic_unread, as: "#{context}_discussion_topic_mark_unread"
        put "#{context.pluralize}/:#{context}_id/discussion_topics/:topic_id/read_all", action: :mark_all_read, as: "#{context}_discussion_topic_mark_all_read"
        delete "#{context.pluralize}/:#{context}_id/discussion_topics/:topic_id/read_all", action: :mark_all_unread, as: "#{context}_discussion_topic_mark_all_unread"
        put "#{context.pluralize}/:#{context}_id/discussion_topics/:topic_id/entries/:entry_id/read", action: :mark_entry_read, as: "#{context}_discussion_topic_discussion_entry_mark_read"
        delete "#{context.pluralize}/:#{context}_id/discussion_topics/:topic_id/entries/:entry_id/read", action: :mark_entry_unread, as: "#{context}_discussion_topic_discussion_entry_mark_unread"

        get "#{context.pluralize}/:#{context}_id/discussion_topics/:topic_id", action: :show, as: "#{context}_discussion_topic"
        post "#{context.pluralize}/:#{context}_id/discussion_topics", controller: :discussion_topics, action: :create
        put "#{context.pluralize}/:#{context}_id/discussion_topics/:topic_id", controller: :discussion_topics, action: :update
        post "#{context.pluralize}/:#{context}_id/discussion_topics/reorder", controller: :discussion_topics, action: :reorder
        delete "#{context.pluralize}/:#{context}_id/discussion_topics/:topic_id", controller: :discussion_topics, action: :destroy

        get "#{context.pluralize}/:#{context}_id/discussion_topics/:topic_id/view", action: :view, as: "#{context}_discussion_topic_view"
        get "#{context.pluralize}/:#{context}_id/discussion_topics/:topic_id/summaries", action: :summary, as: "#{context}_discussion_topic_summary"
        put "#{context.pluralize}/:#{context}_id/discussion_topics/:topic_id/summaries/disable", action: :disable_summary, as: "#{context}_discussion_topic_disable_summary"
        post "#{context.pluralize}/:#{context}_id/discussion_topics/:topic_id/summaries/:summary_id/feedback", action: :summary_feedback, as: "#{context}_discussion_topic_summary_feedback"
        post "#{context.pluralize}/:#{context}_id/discussion_topics/:topic_id/duplicate", action: :duplicate
        get "#{context.pluralize}/:#{context}_id/discussion_topics/:topic_id/entry_list", action: :entry_list, as: "#{context}_discussion_topic_entry_list"
        post "#{context.pluralize}/:#{context}_id/discussion_topics/:topic_id/entries", action: :add_entry, as: "#{context}_discussion_add_entry"
        get "#{context.pluralize}/:#{context}_id/discussion_topics/:topic_id/entries", action: :entries, as: "#{context}_discussion_entries"
        post "#{context.pluralize}/:#{context}_id/discussion_topics/:topic_id/entries/:entry_id/replies", action: :add_reply, as: "#{context}_discussion_add_reply"
        get "#{context.pluralize}/:#{context}_id/discussion_topics/:topic_id/entries/:entry_id/replies", action: :replies, as: "#{context}_discussion_replies"
        put "#{context.pluralize}/:#{context}_id/discussion_topics/:topic_id/entries/:id", controller: :discussion_entries, action: :update, as: "#{context}_discussion_update_reply"
        delete "#{context.pluralize}/:#{context}_id/discussion_topics/:topic_id/entries/:id", controller: :discussion_entries, action: :destroy, as: "#{context}_discussion_delete_reply"

        post "#{context.pluralize}/:#{context}_id/discussion_topics/:topic_id/entries/:entry_id/rating",
             action: :rate_entry,
             as: "#{context}_discussion_topic_discussion_entry_rate"
        put "#{context.pluralize}/:#{context}_id/discussion_topics/:topic_id/subscribed", action: :subscribe_topic, as: "#{context}_discussion_topic_subscribe"
        delete "#{context.pluralize}/:#{context}_id/discussion_topics/:topic_id/subscribed", action: :unsubscribe_topic, as: "#{context}_discussion_topic_unsubscribe"
      end
    end

    scope(controller: :discussion_topic_users) do
      get "courses/:course_id/discussion_topics/:topic_id/messageable_users", action: :search, as: "course_discussion_messageable_users"
      get "groups/:group_id/discussion_topics/:topic_id/messageable_users", action: :search, as: "group_discussion_messageable_users"
    end

    scope(controller: :collaborations) do
      get "collaborations/:id/members", action: :members, as: "collaboration_members"
      get "courses/:course_id/potential_collaborators", action: :potential_collaborators, as: "course_potential_collaborators"
      get "groups/:group_id/potential_collaborators", action: :potential_collaborators, as: "group_potential_collaborators"
    end

    scope(controller: "microsoft_sync/groups") do
      post "courses/:course_id/microsoft_sync/group", action: :create
      get "courses/:course_id/microsoft_sync/group", action: :show
      delete "courses/:course_id/microsoft_sync/group", action: :destroy
      post "courses/:course_id/microsoft_sync/schedule_sync", action: :sync
    end

    scope(controller: :external_tools) do
      post "/accounts/:account_id/external_tools/rce_favorites/:id", action: :add_rce_favorite, as: :account_external_tools_add_rce_favorite
      delete "/accounts/:account_id/external_tools/rce_favorites/:id", action: :remove_rce_favorite, as: :account_external_tools_remove_rce_favorite

      post "/accounts/:account_id/external_tools/top_nav_favorites/:id", action: :add_top_nav_favorite, as: :account_external_tools_add_top_nav_favorite
      delete "/accounts/:account_id/external_tools/top_nav_favorites/:id", action: :remove_top_nav_favorite, as: :account_external_tools_remove_top_nav_favorite

      get "/courses/:course_id/external_tools/visible_course_nav_tools", action: :visible_course_nav_tools, as: :visible_course_nav_tools
      get "/external_tools/visible_course_nav_tools", action: :all_visible_nav_tools, as: :all_visible_nav_tools

      %w[course account].each do |context|
        get "#{context}s/:#{context}_id/external_tools/sessionless_launch", action: :generate_sessionless_launch, as: "#{context}_external_tool_sessionless_launch"
        get "#{context}s/:#{context}_id/external_tools/:external_tool_id", action: :show, as: "#{context}_external_tool_show"

        # Migration URL
        get "#{context}s/:#{context}_id/external_tools/:external_tool_id/migration_info", action: :migration_info, as: "#{context}_external_tool_migration_info"

        get "#{context}s/:#{context}_id/external_tools", action: :index, as: "#{context}_external_tools"
        post "#{context}s/:#{context}_id/external_tools", action: :create, as: "#{context}_external_tools_create"
        post "#{context}s/:#{context}_id/create_tool_with_verification", action: :create_tool_with_verification, as: "#{context}_create_tool_with_verification"
        put "#{context}s/:#{context}_id/external_tools/:external_tool_id", action: :update, as: "#{context}_external_tools_update"
        delete "#{context}s/:#{context}_id/external_tools/:external_tool_id", action: :destroy, as: "#{context}_external_tools_delete"
      end

      get "groups/:group_id/external_tools", action: :index, as: "group_external_tools"
    end

    scope(controller: "lti/lti_apps") do
      %w[course account].each do |context|
        get "#{context}s/:#{context}_id/lti_apps/launch_definitions", action: :launch_definitions, as: "#{context}_launch_definitions"
        get "#{context}s/:#{context}_id/lti_apps", action: :index, as: "#{context}_app_definitions"
      end
    end

    scope(controller: "lti/tool_proxy") do
      %w[course account].each do |context|
        delete "#{context}s/:#{context}_id/tool_proxies/:tool_proxy_id",
               action: :destroy,
               as: "#{context}_delete_tool_proxy"
        put "#{context}s/:#{context}_id/tool_proxies/:tool_proxy_id",
            action: :update,
            as: "#{context}_update_tool_proxy"

        delete "#{context}s/:#{context}_id/tool_proxies/:tool_proxy_id/update",
               action: :dismiss_update,
               as: "#{context}_dismiss_update_tool_proxy"
        put "#{context}s/:#{context}_id/tool_proxies/:tool_proxy_id/update",
            action: :accept_update,
            as: "#{context}_accept_update_tool_proxy"
      end
    end

    scope(controller: :external_feeds) do
      %w[course group].each do |context|
        get "#{context}s/:#{context}_id/external_feeds", action: :index, as: "#{context}_external_feeds"
        post "#{context}s/:#{context}_id/external_feeds", action: :create, as: "#{context}_external_feeds_create"
        delete "#{context}s/:#{context}_id/external_feeds/:external_feed_id", action: :destroy, as: "#{context}_external_feeds_delete"
      end
    end

    scope(controller: :sis_imports_api) do
      post "accounts/:account_id/sis_imports", action: :create
      put "accounts/:account_id/sis_imports/abort_all_pending", action: :abort_all_pending
      get "accounts/:account_id/sis_imports/importing", action: :importing
      get "accounts/:account_id/sis_imports/:id", action: :show
      get "accounts/:account_id/sis_imports", action: :index, as: "account_sis_imports"
      put "accounts/:account_id/sis_imports/:id/abort", action: :abort
      put "accounts/:account_id/sis_imports/:id/restore_states", action: :restore_states
    end

    scope(controller: :sis_import_errors_api) do
      get "accounts/:account_id/sis_imports/:id/errors", action: :index, as: :sis_batch_import_errors
      get "accounts/:account_id/sis_import_errors", action: :index, as: :account_sis_import_errors
    end

    scope(controller: :outcome_imports_api) do
      %w[account course].each do |context|
        post "#{context}s/:#{context}_id/outcome_imports(/group/:learning_outcome_group_id)", action: :create
        get "#{context}s/:#{context}_id/outcome_imports/:id", action: :show
        get "#{context}s/:#{context}_id/outcome_imports/:id/created_group_ids", action: :created_group_ids
      end
    end

    scope(controller: :outcome_proficiency_api) do
      post "accounts/:account_id/outcome_proficiency", action: :create
      get "accounts/:account_id/outcome_proficiency", action: :show
      post "courses/:course_id/outcome_proficiency", action: :create
      get "courses/:course_id/outcome_proficiency", action: :show
    end

    scope(controller: :users) do
      get "users/self/activity_stream", action: :activity_stream, as: "user_activity_stream"
      get "users/activity_stream", action: :activity_stream # deprecated
      get "users/self/activity_stream/summary", action: :activity_stream_summary, as: "user_activity_stream_summary"
      delete "users/self/activity_stream/:id", action: "ignore_stream_item"
      delete "users/self/activity_stream", action: "ignore_all_stream_items"

      put "users/:user_id/followers/self", action: :follow
      delete "users/:user_id/followers/self", action: :unfollow

      get "users/self/todo", action: :todo_items, as: "user_todo_list_items"
      get "users/self/todo_item_count", action: :todo_item_count
      get "users/self/upcoming_events", action: :upcoming_events
      get "users/:user_id/missing_submissions", action: :missing_submissions, as: "user_missing_submissions"

      delete "users/self/todo/:asset_string/:purpose", action: :ignore_item, as: "users_todo_ignore"
      post "accounts/:account_id/users", action: :create
      post "accounts/:account_id/self_registration", action: :create_self_registered_user
      get "accounts/:account_id/users", action: :api_index, as: "account_users"

      get "users/:id", action: :api_show
      put "users/:id", action: :update
      delete "users/mobile_sessions", action: :expire_mobile_sessions
      delete "users/:id", action: :destroy, as: "destroy_user"
      delete "users/:id/sessions", action: :terminate_sessions
      delete "users/:id/mobile_sessions", action: :expire_mobile_sessions

      post "users/:user_id/files", action: :create_file
      get  "users/:user_id/files", controller: :files, action: :api_index, as: "user_files"
      get "users/:user_id/folders", controller: :folders, action: :list_all_folders, as: "user_folders"
      post "users/:user_id/folders", controller: :folders, action: :create
      get "users/:user_id/folders/by_path/*full_path", controller: :folders, action: :resolve_path
      get "users/:user_id/folders/by_path", controller: :folders, action: :resolve_path
      get "users/:user_id/folders/:id", controller: :folders, action: :show, as: "user_folder"

      get "users/:id/settings", controller: "users", action: "settings"
      put "users/:id/settings", controller: "users", action: "settings", as: "user_settings"

      get "users/:id/colors", controller: "users", action: "get_custom_colors"
      get "users/:id/colors/:asset_string", controller: "users", action: "get_custom_color"
      put "users/:id/colors/:asset_string", controller: "users", action: "set_custom_color"

      get "users/:id/new_user_tutorial_statuses", action: "get_new_user_tutorial_statuses"
      put "users/:id/new_user_tutorial_statuses/:page_name", action: "set_new_user_tutorial_status"

      get "users/:id/dashboard_positions", controller: "users", action: "get_dashboard_positions"
      put "users/:id/dashboard_positions", controller: "users", action: "set_dashboard_positions"

      put "users/:id/merge_into/:destination_user_id", controller: "users", action: "merge_into"
      put "users/:id/merge_into/accounts/:destination_account_id/users/:destination_user_id", controller: "users", action: "merge_into"
      post "users/:id/split", controller: "users", action: "split", as: "split"

      post "users/self/pandata_events_token", controller: "users", action: "pandata_events_token"

      get "dashboard/dashboard_cards", controller: "users", action: "dashboard_cards", as: :dashboard_dashboard_cards

      get "users/:id/graded_submissions", controller: "users", action: "user_graded_submissions", as: :user_submissions

      get "show_k5_dashboard", controller: "users", action: "show_k5_dashboard"

      post "users/:id/clear_cache", action: :clear_cache, as: "clear_cache"

      scope(controller: :user_observees) do
        get    "users/:user_id/observers", action: :observers, as: "user_observers"
        get    "users/:user_id/observees", action: :index, as: "user_observees"
        post   "users/:user_id/observees", action: :create
        get    "users/:user_id/observees/:observee_id", action: :show, as: "user_observee"
        get    "users/:user_id/observers/:observer_id", action: :show_observer, as: "user_observer"
        put    "users/:user_id/observees/:observee_id", action: :update
        delete "users/:user_id/observees/:observee_id", action: :destroy
      end

      scope(controller: :learning_object_dates) do
        get "courses/:course_id/modules/:context_module_id/date_details", action: :show, as: "course_context_module_date_details"
        get "courses/:course_id/assignments/:assignment_id/date_details", action: :show, as: "course_assignment_date_details"
        get "courses/:course_id/quizzes/:quiz_id/date_details", action: :show, as: "course_quizzes_quiz_date_details"
        get "courses/:course_id/discussion_topics/:discussion_topic_id/date_details", action: :show, as: "course_discussion_topic_date_details"
        get "courses/:course_id/pages/:url_or_id/date_details", action: :show, as: "course_wiki_page_date_details"
        get "courses/:course_id/files/:attachment_id/date_details", action: :show, as: "course_attachment_date_details"
        put "courses/:course_id/assignments/:assignment_id/date_details", action: :update
        put "courses/:course_id/quizzes/:quiz_id/date_details", action: :update
        put "courses/:course_id/discussion_topics/:discussion_topic_id/date_details", action: :update
        put "courses/:course_id/pages/:url_or_id/date_details", action: :update
        put "courses/:course_id/files/:attachment_id/date_details", action: :update
      end

      scope(controller: :login) do
        get "login/session_token", action: :session_token, as: :login_session_token
      end

      scope(controller: :observer_alerts_api) do
        get "users/:user_id/observer_alerts/unread_count", action: :alerts_count
        get "users/:user_id/observer_alerts/:student_id", action: :alerts_by_student, as: "observer_alerts_by_student"
        put "users/:user_id/observer_alerts/:observer_alert_id/:workflow_state", action: :update
      end

      scope(controller: :observer_alert_thresholds_api) do
        get "users/:user_id/observer_alert_thresholds", action: :index
        post "users/:user_id/observer_alert_thresholds", action: :create
        get "users/:user_id/observer_alert_thresholds/:observer_alert_threshold_id", action: :show
        put "users/:user_id/observer_alert_thresholds/:observer_alert_threshold_id", action: :update
        delete "users/:user_id/observer_alert_thresholds/:observer_alert_threshold_id", action: :destroy
      end

      scope(controller: :observer_pairing_codes_api) do
        post "users/:user_id/observer_pairing_codes", action: :create
      end
    end

    scope(controller: :custom_data) do
      glob = "(/*scope)"
      get "users/:user_id/custom_data#{glob}", action: "get_data"
      put "users/:user_id/custom_data#{glob}", action: "set_data"
      delete "users/:user_id/custom_data#{glob}", action: "delete_data"
    end

    scope(controller: :pseudonyms) do
      get "accounts/:account_id/logins", action: :index, as: "account_pseudonyms"
      get "users/:user_id/logins", action: :index, as: "user_pseudonyms"
      post "accounts/:account_id/logins", action: :create
      put "accounts/:account_id/logins/:id", action: :update
      delete "users/:user_id/logins/:id", action: :destroy
      post "users/reset_password", action: :forgot_password
      post "users/:user_id/logins/:id/migrate_login_attribute", action: :migrate_login_attribute
    end

    scope(controller: :accounts) do
      get "accounts", action: :index, as: :accounts
      get "course_accounts", action: :course_accounts, as: :course_accounts
      get "manageable_accounts", action: :manageable_accounts, as: :manageable_accounts
      get "course_creation_accounts", action: :course_creation_accounts, as: :course_creation_accounts
      get "accounts/:id", action: :show, as: :account
      put "accounts/:id", action: :update
      get "accounts/:account_id/terms_of_service", action: :terms_of_service
      get "accounts/:account_id/help_links", action: :help_links
      get "accounts/:account_id/courses", action: :courses_api, as: "account_courses"
      get "accounts/:account_id/sub_accounts", action: :sub_accounts, as: "sub_accounts"
      get "accounts/:account_id/courses/:id", controller: :courses, action: :show, as: "account_course_show"
      get "accounts/:account_id/permissions", action: :permissions
      get "accounts/:account_id/settings", action: :show_settings
      get "manually_created_courses_account", action: :manually_created_courses_account
      delete "accounts/:account_id/users/:user_id", action: :remove_user
      put "accounts/:account_id/users/:user_id/restore", action: :restore_user
      get "accounts/:account_id/quiz_ip_filters", action: :quiz_ip_filters, as: "quiz_ip_filters"
    end

    scope(controller: :sub_accounts) do
      post "accounts/:account_id/sub_accounts", action: :create
      delete "accounts/:account_id/sub_accounts/:id", action: :destroy
    end

    scope(controller: :role_overrides) do
      get "accounts/:account_id/roles", action: :api_index, as: "account_roles"
      get "accounts/:account_id/roles/:id", action: :show
      post "accounts/:account_id/roles", action: :add_role
      post "accounts/:account_id/roles/:id/activate", action: :activate_role
      put "accounts/:account_id/roles/:id", action: :update
      delete "accounts/:account_id/roles/:id", action: :remove_role
      get "accounts/:account_id/permissions/:permission", action: :check_account_permission
    end

    scope(controller: :account_reports) do
      get "accounts/:account_id/reports/:report", action: :index
      get "accounts/:account_id/reports", action: :available_reports
      get "accounts/:account_id/reports/:report/:id", action: :show
      post "accounts/:account_id/reports/:report", action: :create, as: "account_create_report"
      delete "accounts/:account_id/reports/:report/:id", action: :destroy
    end

    scope(controller: :admins) do
      post "accounts/:account_id/admins", action: :create
      delete "accounts/:account_id/admins/:user_id", action: :destroy
      get "accounts/:account_id/admins", action: :index, as: "account_admins"
      get "accounts/:account_id/admins/self", action: :self_roles, as: "account_self_roles"
    end

    scope(controller: :authentication_providers) do
      get "accounts/:account_id/sso_settings", action: :show_sso_settings, as: "account_show_sso_settings_url"
      put "accounts/:account_id/sso_settings", action: :update_sso_settings, as: "account_update_sso_settings_url"

      get "accounts/:account_id/authentication_providers", action: :index
      get "accounts/:account_id/authentication_providers/:id", action: :show
      post "accounts/:account_id/authentication_providers", action: :create, as: "account_create_ap"
      put "accounts/:account_id/authentication_providers/:id", action: :update, as: "account_update_ap"
      delete "accounts/:account_id/authentication_providers/:id", action: :destroy, as: "account_delete_ap"
    end

    get "users/:user_id/page_views", controller: :page_views, action: :index, as: "user_page_views"
    get "users/:user_id/profile", controller: :profile, action: :settings
    get "users/:user_id/avatars", controller: :profile, action: :profile_pics

    # deprecated routes, second one is solely for YARD. preferred API is api/v1/search/recipients
    get "conversations/find_recipients", controller: :search, action: :recipients
    get "conversations/find_recipients", controller: :conversations, action: :find_recipients

    scope(controller: :conversations) do
      get "conversations", action: :index, as: "conversations"
      post "conversations", action: :create
      get "conversations/deleted", action: :deleted_index, as: "deleted_conversations"
      put "conversations/restore", action: :restore_message
      post "conversations/mark_all_as_read", action: :mark_all_as_read
      get "conversations/batches", action: :batches, as: "conversations_batches"
      get "conversations/unread_count", action: :unread_count
      get "conversations/:id", action: :show
      put "conversations/:id", action: :update # stars, subscribed-ness, workflow_state
      delete "conversations/:id", action: :destroy
      post "conversations/:id/add_message", action: :add_message
      post "conversations/:id/add_recipients", action: :add_recipients
      post "conversations/:id/remove_messages", action: :remove_messages
      put "conversations", action: :batch_update
      delete "conversations/:id/delete_for_all", action: :delete_for_all
    end

    scope(controller: :communication_channels) do
      get "users/:user_id/communication_channels", action: :index, as: "communication_channels"
      post "users/:user_id/communication_channels", action: :create
      post "users/:user_id/communication_channels/:id", action: :reset_bounce_count, as: "reset_bounce_count"
      get "accounts/:account_id/bounced_communication_channels.csv", action: :bouncing_channel_report, defaults: { format: :csv }
      get "accounts/:account_id/bounced_communication_channels", action: :bouncing_channel_report
      post "accounts/:account_id/bounced_communication_channels/reset", action: :bulk_reset_bounce_counts
      get "accounts/:account_id/unconfirmed_communication_channels.csv", action: :unconfirmed_channel_report, defaults: { format: :csv }
      get "accounts/:account_id/unconfirmed_communication_channels", action: :unconfirmed_channel_report
      post "accounts/:account_id/unconfirmed_communication_channels/confirm", action: :bulk_confirm
      delete "users/self/communication_channels/push", action: :delete_push_token
      delete "users/:user_id/communication_channels/:id", action: :destroy
      delete "users/:user_id/communication_channels/:type/:address", action: :destroy, constraints: { address: %r{[^/?]+} }
    end

    scope(controller: :notification_preferences) do
      get "users/:user_id/communication_channels/:communication_channel_id/notification_preferences", action: :index
      get "users/:user_id/communication_channels/:communication_channel_id/notification_preference_categories", action: :category_index
      get "users/:user_id/communication_channels/:type/:address/notification_preferences", action: :index, constraints: { address: %r{[^/?]+} }
      get "users/:user_id/communication_channels/:communication_channel_id/notification_preferences/:notification", action: :show
      get "users/:user_id/communication_channels/:type/:address/notification_preferences/:notification", action: :show, constraints: { address: %r{[^/?]+} }
      put "users/self/communication_channels/:communication_channel_id/notification_preferences/:notification", action: :update
      put "users/self/communication_channels/:type/:address/notification_preferences/:notification", action: :update, constraints: { address: %r{[^/?]+} }
      put "users/self/communication_channels/:communication_channel_id/notification_preferences", action: :update_all
      put "users/self/communication_channels/:type/:address/notification_preferences", action: :update_all, constraints: { address: %r{[^/?]+} }
      put "users/self/communication_channels/:communication_channel_id/notification_preference_categories/:category", action: :update_preferences_by_category
    end

    scope(controller: :comm_messages_api) do
      get "comm_messages", action: :index, as: "comm_messages"
    end

    scope(controller: :services_api) do
      get "services/kaltura", action: :show_kaltura_config
      post "services/kaltura_session", action: :start_kaltura_session
      get "services/rce_config", action: :rce_config
    end

    scope(controller: :calendar_events_api) do
      get "calendar_events", action: :index, as: "calendar_events"
      get "users/:user_id/calendar_events", action: :user_index, as: "user_calendar_events"
      post "calendar_events", action: :create
      get "calendar_events/visible_contexts", action: :visible_contexts
      get "calendar_events/:id", action: :show, as: "calendar_event"
      put "calendar_events/:id", action: :update
      delete "calendar_events/:id", action: :destroy
      post "calendar_events/:id/reservations", action: :reserve
      post "calendar_events/:id/reservations/:participant_id", action: :reserve, as: "calendar_event_reserve"
      get "calendar_events/:id/participants", action: :participants, as: "calendar_event_participants"
      post "calendar_events/save_selected_contexts", action: :save_selected_contexts
      post "calendar_events/save_enabled_account_calendars", action: :save_enabled_account_calendars

      get "courses/:course_id/calendar_events/timetable", action: :get_course_timetable
      post "courses/:course_id/calendar_events/timetable", action: :set_course_timetable
      post "courses/:course_id/calendar_events/timetable_events", action: :set_course_timetable_events
    end

    scope(controller: :appointment_groups) do
      get "appointment_groups", action: :index, as: "appointment_groups"
      post "appointment_groups", action: :create
      get "appointment_groups/next_appointment", action: :next_appointment
      get "appointment_groups/:id", action: :show, as: "appointment_group"
      put "appointment_groups/:id", action: :update
      delete "appointment_groups/:id", action: :destroy
      get "appointment_groups/:id/users", action: :users, as: "appointment_group_users"
      get "appointment_groups/:id/groups", action: :groups, as: "appointment_group_groups"
    end

    scope(controller: :groups) do
      resources :groups, except: :index
      get "users/self/groups", action: :index, as: "current_user_groups"
      get "accounts/:account_id/groups", action: :context_index, as: "account_user_groups"
      get "courses/:course_id/groups", action: :context_index, as: "course_user_groups"
      get "groups/:group_id/users", action: :users, as: "group_users"
      get "groups/:group_id/permissions", action: :permissions
      post "groups/:group_id/invite", action: :invite
      post "groups/:group_id/files", action: :create_file
      post "groups/:group_id/preview_html", action: :preview_html
      post "group_categories/:group_category_id/groups", action: :create
      get "groups/:group_id/activity_stream", action: :activity_stream, as: "group_activity_stream"
      get "groups/:group_id/activity_stream/summary", action: :activity_stream_summary, as: "group_activity_stream_summary"
      put "groups/:group_id/followers/self", action: :follow
      delete "groups/:group_id/followers/self", action: :unfollow
      get "groups/:group_id/collaborations", controller: :collaborations, action: :api_index, as: "group_collaborations_index"
      delete "groups/:group_id/collaborations/:id", controller: :collaborations, action: :destroy

      scope(controller: :group_memberships) do
        resources :memberships, path: "groups/:group_id/memberships", name_prefix: "group_", controller: :group_memberships
        resources :users, path: "groups/:group_id/users", name_prefix: "group_", controller: :group_memberships, except: [:index, :create]
      end

      get "groups/:group_id/files", controller: :files, action: :api_index, as: "group_files"
      get "groups/:group_id/folders", controller: :folders, action: :list_all_folders, as: "group_folders"
      post "groups/:group_id/folders", controller: :folders, action: :create
      get "groups/:group_id/folders/by_path/*full_path", controller: :folders, action: :resolve_path
      get "groups/:group_id/folders/by_path", controller: :folders, action: :resolve_path
      get "groups/:group_id/folders/media", controller: :folders, action: :media_folder
      get "groups/:group_id/folders/:id", controller: :folders, action: :show, as: "group_folder"
    end

    scope(controller: :developer_key_account_bindings) do
      post "accounts/:account_id/developer_keys/:developer_key_id/developer_key_account_bindings", action: :create_or_update
    end

    scope(controller: :developer_keys) do
      delete "developer_keys/:id", action: :destroy
      put "developer_keys/:id", action: :update

      get "accounts/:account_id/developer_keys", action: :index, as: "account_developer_keys"
      post "accounts/:account_id/developer_keys", action: :create
    end

    scope(controller: "lti/registrations") do
      get "accounts/:account_id/lti_registrations", action: :list
      post "accounts/:account_id/lti_registrations/configuration/validate", action: :validate_lti_configuration
      delete "accounts/:account_id/lti_registrations/:id", action: :destroy
      get "accounts/:account_id/lti_registrations/:id", action: :show
      put "accounts/:account_id/lti_registrations/:id", action: :update
      post "accounts/:account_id/lti_registrations/:id/bind", action: :bind
    end

    scope(controller: "lti/resource_links") do
      get "courses/:course_id/lti_resource_links", action: :index
      get "courses/:course_id/lti_resource_links/:id", action: :show
      put "courses/:course_id/lti_resource_links/:id", action: :update
    end

    scope(controller: :immersive_reader) do
      get "immersive_reader/authenticate", action: :authenticate
    end

    scope(controller: :search) do
      get "search/rubrics", action: "rubrics", as: "search_rubrics"
      get "search/recipients", action: "recipients", as: "search_recipients"
      get "search/all_courses", action: "all_courses", as: "search_all_courses"
    end

    post "files/:id/create_success", controller: :files, action: :api_create_success, as: "files_create_success"
    get "files/:id/create_success", controller: :files, action: :api_create_success

    scope(controller: :files) do
      post "files/:id/create_success", action: :api_create_success
      get "files/:id/create_success", action: :api_create_success
      match "/api/v1/files/:id/create_success", via: [:options], action: :api_create_success_cors
      post "files/capture", action: :api_capture, as: "files_capture"

      # 'attachment' (rather than 'file') is used below so modules API can use polymorphic_url to generate an item API link
      get "files/:id", action: :api_show, as: "attachment"
      get "files/:id/icon_metadata", action: :icon_metadata
      delete "files/:id", action: :destroy
      put "files/:id", action: :api_update
      post "files/:id/reset_verifier", action: :reset_verifier
<<<<<<< HEAD
      get "rce_linked_file_instfs_ids", action: :rce_linked_file_instfs_ids
=======
      post "rce_linked_file_instfs_ids", action: :rce_linked_file_instfs_ids
>>>>>>> f00ce2da

      # exists as an alias of GET for backwards compatibility
      #
      # older API clients were told to POST to the value of the Location header
      # returned after upload to S3, when that was the create_success URL.
      # that's no longer necessary, but they are still given a Location header
      # pointed at this endpoint which they can GET for the file details (which
      # create_success would have provided).
      #
      # such behavior is now undocumented, and subject to removal once open
      # sourcing of inst-fs is complete.
      #
      # to actually change the file metadata (e.g. rename), the PUT route above
      # must be used.
      post "files/:id", action: :api_show

      get "files/:id/:uuid/status", action: :api_file_status, as: "file_status"
      get "files/:id/public_url", action: :public_url
      get "courses/:course_id/files/file_ref/:migration_id", action: :file_ref
      %w[course group user].each do |context|
        get "#{context}s/:#{context}_id/files/quota", action: :api_quota
        get "#{context}s/:#{context}_id/files/:id", action: :api_show, as: "#{context}_attachment"
      end
    end

    scope(controller: :folders) do
      get "folders/:id", action: :show
      get "folders/:id/folders", action: :api_index, as: "list_folders"
      get "folders/:id/files", controller: :files, action: :api_index, as: "list_files"
      delete "folders/:id", action: :api_destroy
      put "folders/:id", action: :update
      post "folders/:folder_id/folders", action: :create, as: "create_folder"
      post "accounts/:account_id/folders", action: :create
      post "folders/:folder_id/files", action: :create_file
      post "folders/:dest_folder_id/copy_file", action: :copy_file
      post "folders/:dest_folder_id/copy_folder", action: :copy_folder
    end

    scope(controller: :favorites) do
      get "users/self/favorites/courses", action: :list_favorite_courses, as: :list_favorite_courses
      post "users/self/favorites/courses/:id", action: :add_favorite_course, as: :add_favorite_course
      delete "users/self/favorites/courses/:id", action: :remove_favorite_course, as: :remove_favorite_course
      delete "users/self/favorites/courses", action: :reset_course_favorites
      get "users/self/favorites/groups", action: :list_favorite_groups, as: :list_favorite_groups
      post "users/self/favorites/groups/:id", action: :add_favorite_groups, as: :add_favorite_groups
      delete "users/self/favorites/groups/:id", action: :remove_favorite_groups, as: :remove_favorite_groups
      delete "users/self/favorites/groups", action: :reset_groups_favorites
    end

    scope(controller: :wiki_pages_api) do
      get "courses/:course_id/front_page", action: :show_front_page
      get "groups/:group_id/front_page", action: :show_front_page
      put "courses/:course_id/front_page", action: :update_front_page
      put "groups/:group_id/front_page", action: :update_front_page
      post "courses/:course_id/pages/:url_or_id/duplicate", action: :duplicate

      get "courses/:course_id/pages", action: :index, as: "course_wiki_pages"
      get "groups/:group_id/pages", action: :index, as: "group_wiki_pages"
      get "courses/:course_id/pages/:url_or_id", action: :show, as: "course_wiki_page"
      get "groups/:group_id/pages/:url_or_id", action: :show, as: "group_wiki_page"
      get "courses/:course_id/pages/:url_or_id/revisions", action: :revisions, as: "course_wiki_page_revisions"
      get "groups/:group_id/pages/:url_or_id/revisions", action: :revisions, as: "group_wiki_page_revisions"
      get "courses/:course_id/pages/:url_or_id/revisions/latest", action: :show_revision
      get "groups/:group_id/pages/:url_or_id/revisions/latest", action: :show_revision
      get "courses/:course_id/pages/:url_or_id/revisions/:revision_id", action: :show_revision
      get "groups/:group_id/pages/:url_or_id/revisions/:revision_id", action: :show_revision
      post "courses/:course_id/pages/:url_or_id/revisions/:revision_id", action: :revert
      post "groups/:group_id/pages/:url_or_id/revisions/:revision_id", action: :revert
      post "courses/:course_id/pages", action: :create
      post "groups/:group_id/pages", action: :create
      put "courses/:course_id/pages/:url_or_id", action: :update
      put "groups/:group_id/pages/:url_or_id", action: :update
      delete "courses/:course_id/pages/:url_or_id", action: :destroy
      delete "groups/:group_id/pages/:url_or_id", action: :destroy
      get "courses/:course_id/page_title_availability", action: :check_title_availability, as: "course_page_title_availability"
      get "groups/:group_id/page_title_availability", action: :check_title_availability, as: "group_page_title_availability"
    end

    scope(controller: :context_modules_api) do
      get "courses/:course_id/modules", action: :index, as: "course_context_modules"
      get "courses/:course_id/modules/:id", action: :show, as: "course_context_module"
      put "courses/:course_id/modules", action: :batch_update
      post "courses/:course_id/modules/:module_id/duplicate", action: :duplicate
      post "courses/:course_id/modules", action: :create, as: "course_context_module_create"
      put "courses/:course_id/modules/:id", action: :update, as: "course_context_module_update"
      delete "courses/:course_id/modules/:id", action: :destroy
      put "courses/:course_id/modules/:id/relock", action: :relock
    end

    scope(controller: :context_module_items_api) do
      get "courses/:course_id/modules/:module_id/items", action: :index, as: "course_context_module_items"
      get "courses/:course_id/modules/:module_id/items/:id", action: :show, as: "course_context_module_item"
      put "courses/:course_id/modules/:module_id/items/:id/done", action: :mark_as_done, as: "course_context_module_item_done"
      delete "courses/:course_id/modules/:module_id/items/:id/done", action: :mark_as_not_done, as: "course_context_module_item_not_done"
      get "courses/:course_id/module_item_redirect/:id", action: :redirect, as: "course_context_module_item_redirect"
      get "courses/:course_id/module_item_sequence", action: :item_sequence
      post "courses/:course_id/modules/:module_id/items", action: :create, as: "course_context_module_items_create"
      put "courses/:course_id/modules/:module_id/items/:id", action: :update, as: "course_context_module_item_update"
      delete "courses/:course_id/modules/:module_id/items/:id", action: :destroy
      post "courses/:course_id/modules/:module_id/items/:id/mark_read", action: :mark_item_read
      post "courses/:course_id/modules/:module_id/items/:id/select_mastery_path", action: :select_mastery_path
      post "courses/:course_id/modules/items/:id/duplicate", action: :duplicate, as: :course_context_module_item_duplicate
    end

    scope(controller: :module_assignment_overrides) do
      get "courses/:course_id/modules/:context_module_id/assignment_overrides", action: :index, as: "module_assignment_overrides_index"
      put "courses/:course_id/modules/:context_module_id/assignment_overrides", action: :bulk_update
    end

    scope(controller: "quizzes/quiz_assignment_overrides") do
      get "courses/:course_id/quizzes/assignment_overrides", action: :index, as: "course_quiz_assignment_overrides"
      get "courses/:course_id/new_quizzes/assignment_overrides", action: :new_quizzes, as: "course_new_quizzes_assignment_overrides"
    end

    scope(controller: "quizzes/quizzes_api") do
      get "courses/:course_id/quizzes", action: :index, as: "course_quizzes"
      post "courses/:course_id/quizzes", action: :create, as: "course_quiz_create"
      get "courses/:course_id/quizzes/:id", action: :show, as: "course_quiz"
      put "courses/:course_id/quizzes/:id", action: :update, as: "course_quiz_update"
      delete "courses/:course_id/quizzes/:id", action: :destroy, as: "course_quiz_destroy"
      post "courses/:course_id/quizzes/:id/reorder", action: :reorder, as: "course_quiz_reorder"
      post "courses/:course_id/quizzes/:id/validate_access_code", action: :validate_access_code, as: "course_quiz_validate_access_code"
    end

    scope(controller: "quizzes_next/quizzes_api") do
      get "courses/:course_id/all_quizzes", action: :index, as: "course_all_quizzes"
    end

    scope(controller: "quizzes/quiz_submission_users") do
      get "courses/:course_id/quizzes/:id/submission_users", action: :index, as: "course_quiz_submission_users"
      post "courses/:course_id/quizzes/:id/submission_users/message", action: :message, as: "course_quiz_submission_users_message"
    end

    scope(controller: "quizzes/quiz_groups") do
      get "courses/:course_id/quizzes/:quiz_id/groups/:id", action: :show, as: "course_quiz_group"
      post "courses/:course_id/quizzes/:quiz_id/groups", action: :create, as: "course_quiz_group_create"
      put "courses/:course_id/quizzes/:quiz_id/groups/:id", action: :update, as: "course_quiz_group_update"
      delete "courses/:course_id/quizzes/:quiz_id/groups/:id", action: :destroy, as: "course_quiz_group_destroy"
      post "courses/:course_id/quizzes/:quiz_id/groups/:id/reorder", action: :reorder, as: "course_quiz_group_reorder"
    end

    scope(controller: "quizzes/quiz_questions") do
      get "courses/:course_id/quizzes/:quiz_id/questions", action: :index, as: "course_quiz_questions"
      get "courses/:course_id/quizzes/:quiz_id/questions/:id", action: :show, as: "course_quiz_question"
      post "courses/:course_id/quizzes/:quiz_id/questions", action: :create, as: "course_quiz_question_create"
      put "courses/:course_id/quizzes/:quiz_id/questions/:id", action: :update, as: "course_quiz_question_update"
      delete "courses/:course_id/quizzes/:quiz_id/questions/:id", action: :destroy, as: "course_quiz_question_destroy"
    end

    scope(controller: "quizzes/quiz_reports") do
      post "courses/:course_id/quizzes/:quiz_id/reports", action: :create, as: "course_quiz_reports_create"
      delete "courses/:course_id/quizzes/:quiz_id/reports/:id", action: :abort, as: "course_quiz_reports_abort"
      get "courses/:course_id/quizzes/:quiz_id/reports", action: :index, as: "course_quiz_reports"
      get "courses/:course_id/quizzes/:quiz_id/reports/:id", action: :show, as: "course_quiz_report"
    end

    scope(controller: "quizzes/quiz_submission_files") do
      post "courses/:course_id/quizzes/:quiz_id/submissions/self/files", action: :create, as: "quiz_submission_files"
    end

    scope(controller: "quizzes/quiz_submissions_api") do
      get "courses/:course_id/quizzes/:quiz_id/submission", action: :submission, as: "course_quiz_user_submission"
      get "courses/:course_id/quizzes/:quiz_id/submissions", action: :index, as: "course_quiz_submissions"
      get "courses/:course_id/quizzes/:quiz_id/submissions/:id", action: :show, as: "course_quiz_submission"
      get "courses/:course_id/quizzes/:quiz_id/submissions/:id/time", action: :time, as: "course_quiz_submission_time"
      post "courses/:course_id/quizzes/:quiz_id/submissions", action: :create, as: "course_quiz_submission_create"
      put "courses/:course_id/quizzes/:quiz_id/submissions/:id", action: :update, as: "course_quiz_submission_update"
      post "courses/:course_id/quizzes/:quiz_id/submissions/:id/complete", action: :complete, as: "course_quiz_submission_complete"
    end

    scope(controller: "quizzes/outstanding_quiz_submissions") do
      get "courses/:course_id/quizzes/:quiz_id/outstanding_quiz_submissions", action: :index, path_name: "outstanding_quiz_submission_index"
      post "courses/:course_id/quizzes/:quiz_id/outstanding_quiz_submissions", action: :grade, path_name: "outstanding_quiz_submission_grade"
    end

    scope(controller: "quizzes/quiz_extensions") do
      post "courses/:course_id/quizzes/:quiz_id/extensions", action: :create, as: "course_quiz_extensions_create"
    end

    scope(controller: "quizzes/course_quiz_extensions") do
      post "courses/:course_id/quiz_extensions", action: :create
    end

    scope(controller: "quizzes/quiz_submission_events_api") do
      get "courses/:course_id/quizzes/:quiz_id/submissions/:id/events", action: :index, as: "course_quiz_submission_events"
      post "courses/:course_id/quizzes/:quiz_id/submissions/:id/events", action: :create, as: "create_quiz_submission_events"
    end

    scope(controller: "quizzes/quiz_submission_questions") do
      get "/quiz_submissions/:quiz_submission_id/questions", action: :index, as: "quiz_submission_questions"
      post "/quiz_submissions/:quiz_submission_id/questions", action: :answer, as: "quiz_submission_question_answer"
      get "/quiz_submissions/:quiz_submission_id/questions/:id/formatted_answer", action: :formatted_answer, as: "quiz_submission_question_formatted_answer"
      get "/quiz_submissions/:quiz_submission_id/questions/:id", action: :show, as: "quiz_submission_question"
      put "/quiz_submissions/:quiz_submission_id/questions/:id/flag", action: :flag, as: "quiz_submission_question_flag"
      put "/quiz_submissions/:quiz_submission_id/questions/:id/unflag", action: :unflag, as: "quiz_submission_question_unflag"
    end

    scope(controller: "quizzes/quiz_ip_filters") do
      get "courses/:course_id/quizzes/:quiz_id/ip_filters", action: :index, as: "course_quiz_ip_filters"
    end

    scope(controller: "quizzes/quiz_statistics") do
      get "courses/:course_id/quizzes/:quiz_id/statistics", action: :index, as: "course_quiz_statistics"
    end

    scope(controller: "polling/polls") do
      get "polls", action: :index, as: "polls"
      post "polls", action: :create, as: "poll_create"
      get "polls/:id", action: :show, as: "poll"
      put "polls/:id", action: :update, as: "poll_update"
      delete "polls/:id", action: :destroy, as: "poll_destroy"
    end

    scope(controller: "polling/poll_choices") do
      get "polls/:poll_id/poll_choices", action: :index, as: "poll_choices"
      post "polls/:poll_id/poll_choices", action: :create, as: "poll_choices_create"
      get "polls/:poll_id/poll_choices/:id", action: :show, as: "poll_choice"
      put "polls/:poll_id/poll_choices/:id", action: :update, as: "poll_choice_update"
      delete "polls/:poll_id/poll_choices/:id", action: :destroy, as: "poll_choice_destroy"
    end

    scope(controller: "polling/poll_sessions") do
      get "polls/:poll_id/poll_sessions", action: :index, as: "poll_sessions"
      post "polls/:poll_id/poll_sessions", action: :create, as: "poll_sessions_create"
      get "polls/:poll_id/poll_sessions/:id", action: :show, as: "poll_session"
      put "polls/:poll_id/poll_sessions/:id", action: :update, as: "poll_session_update"
      delete "polls/:poll_id/poll_sessions/:id", action: :destroy, as: "poll_session_destroy"
      get "polls/:poll_id/poll_sessions/:id/open", action: :open, as: "poll_session_publish"
      get "polls/:poll_id/poll_sessions/:id/close", action: :close, as: "poll_session_close"

      get "poll_sessions/opened", action: :opened, as: "poll_sessions_opened"
      get "poll_sessions/closed", action: :closed, as: "poll_sessions_closed"
    end

    scope(controller: "polling/poll_submissions") do
      post "polls/:poll_id/poll_sessions/:poll_session_id/poll_submissions", action: :create, as: "poll_submissions_create"
      get "polls/:poll_id/poll_sessions/:poll_session_id/poll_submissions/:id", action: :show, as: "poll_submission"
    end

    scope(controller: "live_assessments/assessments") do
      get "courses/:course_id/live_assessments", action: :index, as: "course_live_assessments"
      post "courses/:course_id/live_assessments", action: :create, as: "course_live_assessment_create"
    end

    scope(controller: "live_assessments/results") do
      get "courses/:course_id/live_assessments/:assessment_id/results", action: :index, as: "course_live_assessment_results"
      post "courses/:course_id/live_assessments/:assessment_id/results", action: :create, as: "course_live_assessment_result_create"
    end

    scope(controller: "support_helpers/turnitin") do
      get "support_helpers/turnitin/md5", action: :md5
      get "support_helpers/turnitin/error2305", action: :error2305
      get "support_helpers/turnitin/shard", action: :shard
      get "support_helpers/turnitin/assignment", action: :assignment
      get "support_helpers/turnitin/pending", action: :pending
      get "support_helpers/turnitin/expired", action: :expired
      get "support_helpers/turnitin/refresh_lti_attachment", action: :lti_attachment
    end

    scope(controller: "support_helpers/plagiarism_platform") do
      get "support_helpers/plagiarism_platform/add_service", action: :add_service
      get "support_helpers/plagiarism_platform/resubmit_for_assignment/:assignment_id", action: :resubmit_for_assignment
    end

    scope(controller: "support_helpers/crocodoc") do
      get "support_helpers/crocodoc/shard", action: :shard
      get "support_helpers/crocodoc/submission", action: :submission
    end

    scope(controller: "support_helpers/submission_lifecycle_manage") do
      get "support_helpers/submission_lifecycle_manage/course", action: :course
    end

    scope(controller: :outcome_groups_api) do
      %w[global account course].each do |context|
        prefix = ((context == "global") ? context : "#{context}s/:#{context}_id")
        unless context == "global"
          get "#{prefix}/outcome_groups", action: :index, as: "#{context}_outcome_groups"
          get "#{prefix}/outcome_group_links", action: :link_index, as: "#{context}_outcome_group_links"
        end
        get "#{prefix}/root_outcome_group", action: :redirect, as: "#{context}_redirect"
        get "#{prefix}/outcome_groups/account_chain", action: :account_chain, as: "#{context}_account_chain"
        get "#{prefix}/outcome_groups/:id", action: :show, as: "#{context}_outcome_group"
        put "#{prefix}/outcome_groups/:id", action: :update
        delete "#{prefix}/outcome_groups/:id", action: :destroy
        get "#{prefix}/outcome_groups/:id/outcomes", action: :outcomes, as: "#{context}_outcome_group_outcomes"
        get "#{prefix}/outcome_groups/:id/available_outcomes", action: :available_outcomes, as: "#{context}_outcome_group_available_outcomes"
        post "#{prefix}/outcome_groups/:id/outcomes", action: :link
        put "#{prefix}/outcome_groups/:id/outcomes/:outcome_id", action: :link, as: "#{context}_outcome_link"
        delete "#{prefix}/outcome_groups/:id/outcomes/:outcome_id", action: :unlink
        get "#{prefix}/outcome_groups/:id/subgroups", action: :subgroups, as: "#{context}_outcome_group_subgroups"
        post "#{prefix}/outcome_groups/:id/subgroups", action: :create
        post "#{prefix}/outcome_groups/:id/import", action: :import, as: "#{context}_outcome_group_import"
        post "#{prefix}/outcome_groups/:id/batch", action: :batch, as: "#{context}_outcome_group_batch"
      end
    end

    scope(controller: :outcomes_api) do
      get "outcomes/:id", action: :show, as: "outcome"
      put "outcomes/:id", action: :update
      delete "outcomes/:id", action: :destroy
      get "courses/:course_id/outcome_alignments", action: :outcome_alignments
    end

    scope(controller: :outcome_results) do
      get "courses/:course_id/outcome_rollups", action: :rollups, as: "course_outcome_rollups"
      get "courses/:course_id/outcome_results", action: :index, as: "course_outcome_results"
      post "courses/:course_id/assign_outcome_order", action: :outcome_order, as: "course_outcomes_order"
    end

    scope(controller: :outcomes_academic_benchmark_import_api) do
      # These can be uncommented when implemented
      # get  "global/outcomes_import",            action: :index
      # get  "global/outcomes_import/:id",        action: :show
      # put  "global/outcomes_import/:id",        action: :cancel
      # get  "global/outcomes_import/list/:guid", action: :list
      get  "global/outcomes_import/available",  action: :available
      post "global/outcomes_import",            action: :create
      get  "global/outcomes_import/migration_status/:migration_id", action: :migration_status
    end

    scope(controller: :group_categories) do
      resources :group_categories, except: [:index, :create]
      get "accounts/:account_id/group_categories", action: :index, as: "account_group_categories"
      get "courses/:course_id/group_categories", action: :index, as: "course_group_categories"
      post "accounts/:account_id/group_categories", action: :create
      post "courses/:course_id/group_categories", action: :create
      post "group_categories/:group_category_id/import", action: :import
      get "group_categories/:group_category_id/groups", action: :groups, as: "group_category_groups"
      get "group_categories/:group_category_id/users", action: :users, as: "group_category_users"
      get "group_categories/:group_category_id/export", action: :export, as: "group_category_export", defaults: { format: :csv }
      post "group_categories/:group_category_id/assign_unassigned_members", action: "assign_unassigned_members", as: "group_category_assign_unassigned_members"
    end

    scope(controller: :progress) do
      get "progress/:id", action: :show, as: "progress"
      post "progress/:id/cancel", action: :cancel
    end

    scope(controller: :app_center) do
      %w[course account].each do |context|
        prefix = "#{context}s/:#{context}_id/app_center"
        get  "#{prefix}/apps",                      action: :index,   as: "#{context}_app_center_apps"
        get  "#{prefix}/apps/:app_id/reviews",      action: :reviews, as: "#{context}_app_center_app_reviews"
        get  "#{prefix}/apps/:app_id/reviews/self", action: :review,  as: "#{context}_app_center_app_review"
        post "#{prefix}/apps/:app_id/reviews/self", action: :add_review
      end
    end

    scope(controller: :learn_platform) do
      prefix = "accounts/:account_id/learn_platform"
      get  "#{prefix}/products", action: :index
      get  "#{prefix}/products_categories", action: :index_by_category
      get  "#{prefix}/products/:id", action: :show
      get  "#{prefix}/filters", action: :filters
    end

    scope(controller: :feature_flags) do
      %w[course account user].each do |context|
        prefix = "#{context}s/:#{context}_id/features"
        get prefix.to_s, action: :index, as: "#{context}_features"
        get "#{prefix}/enabled", action: :enabled_features, as: "#{context}_enabled_features"
        get "#{prefix}/flags/:feature", action: :show
        put "#{prefix}/flags/:feature", action: :update
        delete "#{prefix}/flags/:feature", action: :delete
      end
      get "features/environment", action: :environment
    end

    scope(controller: :conferences) do
      %w[course group].each do |context|
        prefix = "#{context}s/:#{context}_id/conferences"
        get prefix, action: :index, as: "#{context}_conferences"
        post prefix.to_s, action: :create
        post "#{prefix}/:conference_id/recording_ready", action: :recording_ready, as: "#{context}_conferences_recording_ready"
      end

      get "conferences", action: :for_user, as: "conferences"
    end

    scope(controller: :custom_gradebook_columns_api) do
      prefix = "courses/:course_id/custom_gradebook_columns"
      get prefix, action: :index, as: "course_custom_gradebook_columns"
      post prefix, action: :create
      post "#{prefix}/reorder", action: :reorder, as: "custom_gradebook_columns_reorder"
      put "#{prefix}/:id", action: :update, as: "course_custom_gradebook_column"
      delete "#{prefix}/:id", action: :destroy
    end

    scope(controller: :custom_gradebook_column_data_api) do
      prefix = "courses/:course_id/custom_gradebook_columns/:id/data"
      get prefix, action: :index, as: "course_custom_gradebook_column_data"
      put "#{prefix}/:user_id", action: :update, as: "course_custom_gradebook_column_datum"
      put "courses/:course_id/custom_gradebook_column_data", action: :bulk_update, as: "course_custom_gradebook_column_bulk_data"
    end

    scope(controller: :content_exports_api) do
      %w[course group user].each do |context|
        context_prefix = "#{context.pluralize}/:#{context}_id"
        prefix = "#{context_prefix}/content_exports"
        get prefix, action: :index, as: "#{context}_content_exports"
        post prefix, action: :create
        get "#{prefix}/:id", action: :show
        put "#{prefix}/:id/fail", action: :fail
      end
      get "courses/:course_id/content_list", action: :content_list, as: "course_content_list"
      put "courses/:course_id/content_exports/:id", action: :update
    end

    scope(controller: :epub_exports) do
      get "courses/:course_id/epub_exports/:id", {
        action: :show
      }
      get "epub_exports", {
        action: :index
      }
      post "courses/:course_id/epub_exports", {
        action: :create
      }
    end

    scope(controller: :web_zip_exports) do
      get "courses/:course_id/web_zip_exports", action: :index, as: "web_zip_exports"
      get "courses/:course_id/web_zip_exports/:id", action: :show
    end

    scope(controller: :grading_standards_api) do
      get "courses/:course_id/grading_standards", action: :context_index
      get "accounts/:account_id/grading_standards", action: :context_index
      get "courses/:course_id/grading_standards/:grading_standard_id", action: :context_show
      get "accounts/:account_id/grading_standards/:grading_standard_id", action: :context_show
      post "accounts/:account_id/grading_standards", action: :create
      post "courses/:course_id/grading_standards", action: :create
    end

    get "/crocodoc_session", controller: "crocodoc_sessions", action: "show", as: :crocodoc_session
    get "/canvadoc_session", controller: "canvadoc_sessions", action: "show", as: :canvadoc_session
    post "/canvadoc_session", controller: "canvadoc_sessions", action: "create"

    scope(controller: :grading_period_sets) do
      get "accounts/:account_id/grading_period_sets", action: :index, as: :account_grading_period_sets
      post "accounts/:account_id/grading_period_sets", action: :create
      patch "accounts/:account_id/grading_period_sets/:id", action: :update, as: :account_grading_period_set
      delete "accounts/:account_id/grading_period_sets/:id", action: :destroy
    end

    scope(controller: :grading_periods) do
      # FIXME: This route will be removed/replaced with CNVS-27101
      get "accounts/:account_id/grading_periods", action: :index, as: :account_grading_periods

      get "courses/:course_id/grading_periods", action: :index, as: :course_grading_periods
      get "courses/:course_id/grading_periods/:id", action: :show, as: :course_grading_period
      patch "courses/:course_id/grading_periods/batch_update",
            action: :batch_update,
            as: :course_grading_period_batch_update
      put "courses/:course_id/grading_periods/:id", action: :update, as: :course_grading_period_update
      delete "courses/:course_id/grading_periods/:id", action: :destroy, as: :course_grading_period_destroy
      delete "accounts/:account_id/grading_periods/:id", action: :destroy, as: :account_grading_period_destroy

      patch "grading_period_sets/:set_id/grading_periods/batch_update",
            action: :batch_update,
            as: :grading_period_set_periods_update
    end

    scope(controller: :usage_rights) do
      %w[course group user].each do |context|
        content_prefix = "#{context.pluralize}/:#{context}_id"
        put "#{content_prefix}/usage_rights", action: :set_usage_rights
        delete "#{content_prefix}/usage_rights", action: :remove_usage_rights
        get "#{content_prefix}/content_licenses", action: :licenses
      end
    end

    scope(controller: "bookmarks/bookmarks") do
      get "users/self/bookmarks/", action: :index, as: :bookmarks
      get "users/self/bookmarks/:id", action: :show
      post "users/self/bookmarks", action: :create
      delete "users/self/bookmarks/:id", action: :destroy
      put "users/self/bookmarks/:id", action: :update
    end

    scope(controller: :course_nicknames) do
      get "users/self/course_nicknames", action: :index, as: :course_nicknames
      get "users/self/course_nicknames/:course_id", action: :show
      put "users/self/course_nicknames/:course_id", action: :update
      delete "users/self/course_nicknames/:course_id", action: :delete
      delete "users/self/course_nicknames", action: :clear
    end

    scope(controller: :shared_brand_configs) do
      post "accounts/:account_id/shared_brand_configs", action: :create
      put "accounts/:account_id/shared_brand_configs/:id", action: :update
      delete "shared_brand_configs/:id", action: :destroy
    end

    scope(controller: :errors) do
      post "error_reports", action: :create
    end

    scope(controller: :jwts) do
      post "jwts", action: :create
      post "jwts/refresh", action: :refresh
    end

    scope(controller: :inst_access_tokens) do
      post "inst_access_tokens", action: :create
    end

    scope(controller: :gradebook_settings) do
      put "courses/:course_id/gradebook_settings", action: :update, as: :course_gradebook_settings_update
    end

    scope(controller: :announcements_api) do
      get "announcements", action: :index, as: :announcements
    end

    scope(controller: :release_notes) do
      get "release_notes", action: :index, as: :release_notes
      post "release_notes", action: :create
      get "release_notes/latest", action: :latest
      get "release_notes/unread_count", action: :unread_count
      put "release_notes/:id", action: :update
      delete "release_notes/:id", action: :destroy
      put "release_notes/:id/published", action: :publish
      delete "release_notes/:id/published", action: :unpublish
    end

    scope(controller: :rubrics_api) do
      get "rubrics/upload_template", action: "upload_template", as: "rubrics_account_upload_template"
      get "accounts/:account_id/rubrics", action: :index, as: :account_rubrics
      get "accounts/:account_id/rubrics/:id", action: :show
      get "courses/:course_id/rubrics", action: :index, as: :course_rubrics
      get "courses/:course_id/rubrics/:id", action: :show
      get "courses/:course_id/rubrics/:id/used_locations", action: "used_locations", as: "rubrics_course_used_locations"
      get "accounts/:account_id/rubrics/:id/used_locations", action: "used_locations", as: "rubrics_account_used_locations"
      post "courses/:course_id/rubrics/upload", action: "upload", as: "rubrics_course_upload"
      post "accounts/:account_id/rubrics/upload", action: "upload", as: "rubrics_account_upload"
      get "courses/:course_id/rubrics/upload/:id", action: "upload_status", as: "rubrics_course_upload_status"
      get "accounts/:account_id/rubrics/upload/:id", action: "upload_status", as: "rubrics_account_upload_status"
      get "courses/:course_id/rubrics/upload/:id/rubrics", action: "rubrics_by_import_id", as: "rubrics_course_upload_rubrics"
      get "accounts/:account_id/rubrics/upload/:id/rubrics", action: "rubrics_by_import_id", as: "rubrics_account_upload_rubrics"
      post "courses/:course_id/rubrics", controller: :rubrics, action: :create
      put "courses/:course_id/rubrics/:id", controller: :rubrics, action: :update
      delete "courses/:course_id/rubrics/:id", controller: :rubrics, action: :destroy
    end

    scope(controller: :rubric_associations) do
      post "courses/:course_id/rubric_associations", action: :create
      put "courses/:course_id/rubric_associations/:id", action: :update
      delete "courses/:course_id/rubric_associations/:id", action: :destroy
    end

    scope(controller: :rubric_assessment_api) do
      post "courses/:course_id/rubric_associations/:rubric_association_id/rubric_assessments", controller: :rubric_assessments, action: :create
      put "courses/:course_id/rubric_associations/:rubric_association_id/rubric_assessments/:id", controller: :rubric_assessments, action: :update
      delete "courses/:course_id/rubric_associations/:rubric_association_id/rubric_assessments/:id", controller: :rubric_assessments, action: :destroy
    end

    scope(controller: "master_courses/master_templates") do
      get "courses/:course_id/blueprint_templates/:template_id", action: :show
      get "courses/:course_id/blueprint_templates/:template_id/associated_courses", action: :associated_courses, as: :course_blueprint_associated_courses
      put "courses/:course_id/blueprint_templates/:template_id/update_associations", action: :update_associations
      get "courses/:course_id/blueprint_templates/:template_id/unsynced_changes", action: :unsynced_changes, as: :course_blueprint_unsynced_changes

      post "courses/:course_id/blueprint_templates/:template_id/migrations", action: :queue_migration
      get "courses/:course_id/blueprint_templates/:template_id/migrations", action: :migrations_index, as: :course_blueprint_migrations
      get "courses/:course_id/blueprint_templates/:template_id/migrations/:id", action: :migrations_show
      get "courses/:course_id/blueprint_templates/:template_id/migrations/:id/details", action: :migration_details

      put "courses/:course_id/blueprint_templates/:template_id/restrict_item", action: :restrict_item

      get "courses/:course_id/blueprint_subscriptions", action: :subscriptions_index, as: :course_blueprint_subscriptions
      get "courses/:course_id/blueprint_subscriptions/:subscription_id/migrations", action: :imports_index, as: :course_blueprint_imports
      get "courses/:course_id/blueprint_subscriptions/:subscription_id/migrations/:id", action: :imports_show
      get "courses/:course_id/blueprint_subscriptions/:subscription_id/migrations/:id/details", action: :import_details
    end

    scope(controller: :late_policy) do
      get "courses/:id/late_policy", action: :show
      post "courses/:id/late_policy", action: :create
      patch "courses/:id/late_policy", action: :update
    end

    scope(controller: :planner) do
      get "planner/items", action: :index, as: :planner_items
      get "users/:user_id/planner/items", action: :index, as: :user_planner_items
    end

    scope(controller: :planner_overrides) do
      get "planner/overrides", action: :index, as: :planner_overrides
      get "planner/overrides/:id", action: :show
      put "planner/overrides/:id", action: :update
      post "planner/overrides", action: :create
      delete "planner/overrides/:id", action: :destroy
    end

    scope(controller: :planner_notes) do
      get "planner_notes", action: :index, as: :planner_notes
      get "planner_notes/:id", action: :show, as: :planner_notes_show
      put "planner_notes/:id", action: :update
      post "planner_notes", action: :create
      delete "planner_notes/:id", action: :destroy
    end

    scope(controller: :content_shares) do
      post "users/:user_id/content_shares", action: :create
      get "users/:user_id/content_shares/sent", action: :index, defaults: { list: "sent" }, as: :user_sent_content_shares
      get "users/:user_id/content_shares/received", action: :index, defaults: { list: "received" }, as: :user_received_content_shares
      get "users/:user_id/content_shares/unread_count", action: :unread_count
      get "users/:user_id/content_shares/:id", action: :show
      delete "users/:user_id/content_shares/:id", action: :destroy
      post "users/:user_id/content_shares/:id/add_users", action: :add_users
      put "users/:user_id/content_shares/:id", action: :update
    end

    scope(controller: :csp_settings) do
      %w[course account].each do |context|
        get "#{context.pluralize}/:#{context}_id/csp_settings", action: :get_csp_settings
        put "#{context.pluralize}/:#{context}_id/csp_settings", action: :set_csp_setting
      end
      put "accounts/:account_id/csp_settings/lock", action: :set_csp_lock
      post "accounts/:account_id/csp_settings/domains", action: :add_domain
      post "accounts/:account_id/csp_settings/domains/batch_create", action: :add_multiple_domains
      delete "accounts/:account_id/csp_settings/domains", action: :remove_domain
      get "accounts/:account_id/csp_log", action: :csp_log
    end

    scope(controller: :media_objects) do
      put "media_objects/:media_object_id", action: "update_media_object", as: :update_media_object
      post "media_objects", action: "create_media_object", as: :create_media_object
      put "media_attachments/:attachment_id", action: "update_media_object", as: :update_media_attachment
      post "media_attachments", action: "create_media_object", as: :create_media_attachment
    end

    scope(controller: :media_tracks) do
      get "media_objects/:media_object_id/media_tracks", action: "index", as: :list_media_tracks
      put "media_objects/:media_object_id/media_tracks", action: "update", as: :update_media_tracks

      get "media_attachments/:attachment_id/media_tracks", action: "index", as: :list_media_attachment_tracks
      put "media_attachments/:attachment_id/media_tracks", action: "update", as: :update_media_attachment_tracks
    end

    scope(controller: "conditional_release/rules") do
      # TODO: can rearrange so assignment is in path if desired once we're no longer maintaining backwards compat
      get "courses/:course_id/mastery_paths/rules", action: "index"
      get "courses/:course_id/mastery_paths/rules/:id", action: "show"
      post "courses/:course_id/mastery_paths/rules", action: "create"
      put "courses/:course_id/mastery_paths/rules/:id", action: "update"
      delete "courses/:course_id/mastery_paths/rules/:id", action: "destroy"
    end

    scope(controller: "conditional_release/stats") do
      # TODO: can rearrange so assignment is in path if desired once we're no longer maintaining backwards compat
      get "courses/:course_id/mastery_paths/stats/students_per_range", action: "students_per_range"
      get "courses/:course_id/mastery_paths/stats/student_details", action: "student_details"
    end

    scope(controller: :history) do
      get "users/:user_id/history", action: "index", as: :user_history
    end

    scope(controller: :gradebooks) do
      put "courses/:course_id/update_final_grade_overrides", action: "update_final_grade_overrides"
      put "courses/:course_id/apply_score_to_ungraded_submissions", action: "apply_score_to_ungraded_submissions"
    end

    scope(controller: :course_paces) do
      post "courses/:course_id/course_pacing", action: :create
      get "courses/:course_id/course_pacing/new", action: :new
      get "courses/:course_id/course_pacing/:id", action: :api_show
      put "courses/:course_id/course_pacing/:id", action: :update
      delete "courses/:course_id/course_pacing/:id", action: :destroy
      post "courses/:course_id/course_pacing/:id/publish", action: :publish
      post "courses/:course_id/course_pacing/compress_dates", action: :compress_dates
    end

    scope(controller: :blackout_dates) do
      get "courses/:course_id/blackout_dates", action: :index
      get "accounts/:account_id/blackout_dates", action: :index
      post "courses/:course_id/blackout_dates", action: :create
      post "accounts/:account_id/blackout_dates", action: :create
      get "courses/:course_id/blackout_dates/new", action: :new
      get "accounts/:account_id/blackout_dates/new", action: :new
      get "courses/:course_id/blackout_dates/:id", action: :show
      get "accounts/:account_id/blackout_dates/:id", action: :show
      put "courses/:course_id/blackout_dates/:id", action: :update
      put "accounts/:account_id/blackout_dates/:id", action: :update
      delete "courses/:course_id/blackout_dates/:id", action: :destroy
      delete "accounts/:account_id/blackout_dates/:id", action: :destroy
      put "courses/:course_id/blackout_dates", action: :bulk_update
    end

    scope(controller: :eportfolios_api) do
      get "users/:user_id/eportfolios", action: :index, as: :eportfolios
      get "eportfolios/:id", action: :show
      delete "eportfolios/:id", action: :delete
      get "eportfolios/:eportfolio_id/pages", action: :pages, as: :eportfolio_pages
      put "eportfolios/:eportfolio_id/moderate", action: :moderate
      put "users/:user_id/eportfolios", action: :moderate_all
      put "eportfolios/:eportfolio_id/restore", action: :restore
    end

    scope(controller: "course_pacing/section_paces_api") do
      get "courses/:course_id/sections/:course_section_id/pace", action: :show, as: :section_pace
      post "courses/:course_id/sections/:course_section_id/paces", action: :create, as: :new_section_pace
      patch "courses/:course_id/sections/:course_section_id/pace", action: :update, as: :patch_section_pace
      delete "courses/:course_id/sections/:course_section_id/pace", action: :delete, as: :delete_section_pace
    end

    scope(controller: "course_pacing/student_enrollment_paces_api") do
      get "courses/:course_id/student_enrollments/:student_enrollment_id/pace", action: :show, as: :student_enrollment_pace
      post "courses/:course_id/student_enrollments/:student_enrollment_id/paces", action: :create, as: :new_student_enrollment_pace
      patch "courses/:course_id/student_enrollments/:student_enrollment_id/pace", action: :update, as: :patch_student_enrollment_pace
      delete "courses/:course_id/student_enrollments/:student_enrollment_id/pace", action: :delete, as: :delete_student_enrollment_pace
    end

    scope(controller: "course_pacing/pace_contexts_api") do
      get "courses/:course_id/pace_contexts", action: :index, as: :pace_contexts
    end

    scope(controller: "smart_search") do
      get "courses/:course_id/smartsearch", action: :search, as: :course_smart_search_query
      get "courses/:course_id/smartsearch/log", action: :log
      get "courses/:course_id/smartsearch/index_status", action: :index_status
      # TODO: add account level search
    end

    scope(controller: :what_if_grades_api) do
      put "submissions/:id/what_if_grades", action: :update
    end

    scope(controller: :plugins) do
      put "plugins/:id", action: :update
      get "plugins/:id", action: :show
    end

    scope(controller: :rich_content_api) do
      post "rich_content/generate", action: :generate
    end
  end

  # this is not a "normal" api endpoint in the sense that it is not documented or
  # generally available to hosted customers. it also does not respect the normal
  # pagination options; however, jobs_controller already accepts `limit` and `offset`
  # paramaters and defines a sane default limit
  ApiRouteSet::V1.draw(self) do
    scope(controller: :jobs) do
      get "jobs", action: :index
      get "jobs/:id", action: :show
      post "jobs/batch_update", action: :batch_update
    end

    # jobs_v2 actually does do regular pagination, but the comments above
    # otherwise still apply
    scope(controller: :jobs_v2) do
      get "jobs2/:bucket/by_:group/search", action: :search
      get "jobs2/:bucket/by_:group", action: :grouped_info, as: :jobs_grouped_info
      get "jobs2/:bucket", action: :list, as: :jobs_list, constraints: { bucket: /running|queued|future|failed/ }
      get "jobs2/clusters", action: :clusters, as: :job_clusters
      get "jobs2/:id", action: :lookup, constraints: { id: /\d+/ }
      post "jobs2/:id/requeue", action: :requeue
      put "jobs2/manage", action: :manage
      put "jobs2/unstuck", action: :unstuck
      get "jobs2/throttle/check", action: :throttle_check
      put "jobs2/throttle", action: :throttle
      get "jobs2/stuck/strands", action: :stuck_strands, as: :jobs_stuck_strands
      get "jobs2/stuck/singletons", action: :stuck_singletons, as: :jobs_stuck_singletons
    end
  end

  # this is not a "normal" api endpoint in the sense that it is not documented
  # or called directly, it's used as the redirect in the file upload process
  # for local files. it also doesn't use the normal oauth authentication
  # system, so we can't put it in the api uri namespace.
  post "files_api" => "files#api_create", :as => :api_v1_files_create

  get "login/oauth2/auth" => "oauth2_provider#auth", :as => :oauth2_auth
  post "login/oauth2/token" => "oauth2_provider#token", :as => :oauth2_token
  get "login/oauth2/confirm" => "oauth2_provider#confirm", :as => :oauth2_auth_confirm
  post "login/oauth2/accept" => "oauth2_provider#accept", :as => :oauth2_auth_accept
  get "login/oauth2/deny" => "oauth2_provider#deny", :as => :oauth2_auth_deny
  delete "login/oauth2/token" => "oauth2_provider#destroy", :as => :oauth2_logout
  get "login/oauth2/jwks" => "security#jwks", :as => :oauth2_jwks

  get "post_message_forwarding", controller: "lti/platform_storage", action: :post_message_forwarding, as: :lti_post_message_forwarding

  get "lti/tool_default_icon" => "lti/tool_default_icon#show"

  ApiRouteSet.draw(self, "/api/lti/v1") do
    post "tools/:tool_id/grade_passback", controller: :lti_api, action: :grade_passback, as: "lti_grade_passback_api"
    post "tools/:tool_id/ext_grade_passback", controller: :lti_api, action: :legacy_grade_passback, as: "blti_legacy_grade_passback_api"
    post "xapi/:token", controller: :lti_api, action: :xapi_service, as: "lti_xapi"
    post "caliper/:token", controller: :lti_api, action: :caliper_service, as: "lti_caliper"
    post "logout_service/:token", controller: :lti_api, action: :logout_service, as: "lti_logout_service"
    post "turnitin/outcomes_placement/:tool_id", controller: :lti_api, action: :turnitin_outcomes_placement, as: "lti_turnitin_outcomes_placement"
  end

  ApiRouteSet.draw(self, "/api/lti") do
    scope(controller: "lti/tool_configurations_api") do
      put "developer_keys/:developer_key_id/tool_configuration", action: :update
      post "accounts/:account_id/developer_keys/tool_configuration", action: :create
      delete "developer_keys/:developer_key_id/tool_configuration", action: :destroy

      %w[account course].each do |context|
        get "#{context}s/:#{context}_id/developer_keys/:developer_key_id/tool_configuration", action: :show, as: "#{context}_show_tool_configuration"
      end
    end

    scope(controller: "lti/subscriptions_api") do
      post "subscriptions", action: :create
      delete "subscriptions/:id", action: :destroy
      get "subscriptions/:id", action: :show
      put "subscriptions/:id", action: :update
      get "subscriptions", action: :index
    end

    scope(controller: "lti/users_api") do
      get "users/:id", action: :show
      get "groups/:group_id/users", action: :group_index, as: "lti_user_group_index"
    end

    scope(controller: "lti/plagiarism_assignments_api") do
      get "assignments/:assignment_id", action: :show
    end

    scope(controller: "lti/ims/authentication") do
      post "authorize_redirect", action: :authorize_redirect
      get "authorize_redirect", action: :authorize_redirect, as: "lti_authorize_redirect"
      get "authorize", action: :authorize, as: :lti_1_3_authorization
    end

    %w[course account].each do |context|
      prefix = "#{context}s/:#{context}_id"

      post "#{prefix}/authorize", controller: "lti/ims/authorization", action: :authorize, as: "#{context}_lti_oauth2_authorize"
      get  "#{prefix}/tool_consumer_profile(/:tool_consumer_profile_id)",
           controller: "lti/ims/tool_consumer_profile",
           action: "show",
           as: "#{context}_tool_consumer_profile"
      post "#{prefix}/tool_proxy",
           controller: "lti/ims/tool_proxy",
           action: :re_reg,
           as: "re_reg_#{context}_lti_tool_proxy",
           constraints: Lti::ReRegConstraint.new
      post "#{prefix}/tool_proxy",
           controller: "lti/ims/tool_proxy",
           action: :create,
           as: "create_#{context}_lti_tool_proxy"
      get "#{prefix}/jwt_token", controller: "external_tools", action: :jwt_token
      get "tool_proxy/:tool_proxy_guid/#{prefix}/tool_setting", controller: "lti/ims/tool_setting", action: :show, as: "show_#{context}_tool_setting"
      get "tool_proxy/:tool_proxy_guid/#{prefix}/resource_link_id/:resource_link_id/tool_setting", controller: "lti/ims/tool_setting", action: :show, as: "show_#{context}_resource_link_id_tool_setting"
      put "tool_proxy/:tool_proxy_guid/#{prefix}/tool_setting", controller: "lti/ims/tool_setting", action: :update, as: "update_#{context}_tool_setting"
      put "tool_proxy/:tool_proxy_guid/#{prefix}/resource_link_id/:resource_link_id/tool_setting", controller: "lti/ims/tool_setting", action: :update, as: "update_#{context}_update_resource_link_id_tool_setting"
    end
    # Tool Setting Services
    get "tool_settings/:tool_setting_id", controller: "lti/ims/tool_setting", action: :show, as: :show_lti_tool_settings
    get "tool_proxy/:tool_proxy_guid/tool_setting", controller: "lti/ims/tool_setting", action: :show, as: :show_tool_proxy_lti_tool_settings
    put "tool_settings/:tool_setting_id", controller: "lti/ims/tool_setting", action: :update, as: :update_lti_tool_settings
    put "tool_proxy/:tool_proxy_guid/tool_setting", controller: "lti/ims/tool_setting", action: :update, as: :update_tool_proxy_lti_tool_settings

    # Tool Proxy Services
    get "tool_proxy/:tool_proxy_guid", controller: "lti/ims/tool_proxy", action: :show, as: "show_lti_tool_proxy"

    # Membership Service
    get "courses/:course_id/membership_service", controller: "lti/membership_service", action: :course_index, as: :course_membership_service
    get "groups/:group_id/membership_service", controller: "lti/membership_service", action: :group_index, as: :group_membership_service

    # Submissions Service
    scope(controller: "lti/submissions_api") do
      get "assignments/:assignment_id/submissions/:submission_id", action: :show
      get "assignments/:assignment_id/submissions/:submission_id/history", action: :history
      get "assignments/:assignment_id/submissions/:submission_id/attachment/:attachment_id", action: :attachment, as: :lti_submission_attachment_download
    end

    # Originality Report Service
    scope(controller: "lti/originality_reports_api") do
      post "assignments/:assignment_id/submissions/:submission_id/originality_report", action: :create
      put "assignments/:assignment_id/submissions/:submission_id/originality_report/:id", action: :update
      put "assignments/:assignment_id/files/:file_id/originality_report", action: :update
      get "assignments/:assignment_id/submissions/:submission_id/originality_report/:id", action: :show
      get "assignments/:assignment_id/files/:file_id/originality_report", action: :show
    end

    # Line Item Service (LTI AGS)
    scope(controller: "lti/ims/line_items") do
      post "courses/:course_id/line_items", action: :create, as: :lti_line_item_create
      get "courses/:course_id/line_items/:id", action: :show, as: :lti_line_item_show
      get "courses/:course_id/line_items", action: :index, as: :lti_line_item_index
      put "courses/:course_id/line_items/:id", action: :update, as: :lti_line_item_edit
      delete "courses/:course_id/line_items/:id", action: :destroy, as: :lti_line_item_delete
    end

    # Scores Service (LTI AGS)
    scope(controller: "lti/ims/scores") do
      post "courses/:course_id/line_items/:line_item_id/scores", action: :create, as: :lti_result_create
    end

    # Result Service (LTI AGS)
    scope(controller: "lti/ims/results") do
      get "courses/:course_id/line_items/:line_item_id/results/:id", action: :show, as: :lti_result_show
      get "courses/:course_id/line_items/:line_item_id/results", action: :index
    end

    # Progress Service (LTI AGS)
    scope(controller: "lti/ims/progress") do
      get "courses/:course_id/progress/:id", action: :show, as: :lti_progress_show
    end

    # Dynamic Registration Service
    scope(controller: "lti/ims/dynamic_registration") do
      get "accounts/:account_id/registration_token", action: :registration_token
      get "accounts/:account_id/registrations/uuid/:registration_uuid", action: :registration_by_uuid
      get "accounts/:account_id/registrations/:registration_id", action: :show
      put "accounts/:account_id/registrations/:registration_id/overlay", action: :update_registration_overlay
      get "accounts/:account_id/dr_iframe", action: :dr_iframe
      get "registrations/:registration_id/view", action: :registration_view, as: :lti_registration_config
      post "registrations", action: :create, as: :create_lti_registration
    end

    # Public JWK Service
    scope(controller: "lti/public_jwk") do
      put "/developer_key/update_public_jwk", action: :update, as: :public_jwk_update
    end

    # Context External Tools Service
    scope(controller: "lti/account_external_tools") do
      post "/accounts/:account_id/external_tools", action: :create, as: :account_external_tools_create
      get "/accounts/:account_id/external_tools/:external_tool_id", action: :show, as: :account_external_tools_show
      get "/accounts/:account_id/external_tools", action: :index, as: :account_external_tools_index
      delete "/accounts/:account_id/external_tools/:external_tool_id", action: :destroy, as: :account_external_tools_destroy
    end

    # Data Services Service
    scope(controller: "lti/data_services") do
      post "/accounts/:account_id/data_services", action: :create, as: :data_services_create
      get "/accounts/:account_id/data_services/:id", action: :show, as: :data_services_show
      put "/accounts/:account_id/data_services/:id", action: :update, as: :data_services_update
      get "/accounts/:account_id/data_services", action: :index, as: :data_services_index
      get "/accounts/:account_id/event_types", action: :event_types_index, as: :data_services_event_types
      delete "/accounts/:account_id/data_services/:id", action: :destroy, as: :data_services_destroy
    end

    # Account Lookup service
    scope(controller: "lti/account_lookup") do
      get "/accounts/:account_id", action: :show
    end

    # Names and Roles Provisioning (NRPS) v2 Service
    scope(controller: "lti/ims/names_and_roles") do
      get "courses/:course_id/names_and_roles", controller: "lti/ims/names_and_roles", action: :course_index, as: :course_names_and_roles
      get "groups/:group_id/names_and_roles", controller: "lti/ims/names_and_roles", action: :group_index, as: :group_names_and_roles
    end

    # Security
    scope(controller: "security") do
      get "security/jwks", action: :jwks, as: :lti_jwks
      get "security/openid-configuration", action: :openid_configuration, as: :openid_configuration
    end

    # Feature Flags
    scope(controller: "lti/feature_flags") do
      %w[course account].each do |context|
        prefix = "#{context}s/:#{context}_id"
        get "/#{prefix}/feature_flags/:feature", action: :show
      end
    end

    # LTI Access Tokens (Site Admin only)
    get "lti_2_token", controller: "lti/token", action: :lti_2_token, as: :lti_2_token_site_admin
    get "advantage_token", controller: "lti/token", action: :advantage_access_token, as: :lti_advantage_token_site_admin
  end

  ApiRouteSet.draw(self, "/api/sis") do
    scope(controller: :sis_api) do
      get "accounts/:account_id/assignments", action: "sis_assignments", as: :sis_account_assignments
      get "courses/:course_id/assignments", action: "sis_assignments", as: :sis_course_assignments
    end
    scope(controller: :disable_post_to_sis_api) do
      put "courses/:course_id/disable_post_to_sis", action: "disable_post_to_sis", as: :disable_post_to_sis_course_assignments
    end
  end
end<|MERGE_RESOLUTION|>--- conflicted
+++ resolved
@@ -1946,11 +1946,7 @@
       delete "files/:id", action: :destroy
       put "files/:id", action: :api_update
       post "files/:id/reset_verifier", action: :reset_verifier
-<<<<<<< HEAD
-      get "rce_linked_file_instfs_ids", action: :rce_linked_file_instfs_ids
-=======
       post "rce_linked_file_instfs_ids", action: :rce_linked_file_instfs_ids
->>>>>>> f00ce2da
 
       # exists as an alias of GET for backwards compatibility
       #
