--- conflicted
+++ resolved
@@ -321,7 +321,6 @@
           collection do
             resources :rubric_assessment_imports, path: :imports, only: %i[create show], defaults: { format: :json }
             get :export
-            post :import
           end
         end
       end
@@ -2326,10 +2325,7 @@
       get  "#{prefix}/products/:id", action: :show
       get  "#{prefix}/filters", action: :filters
       get  "#{prefix}/organizations/:organization_salesforce_id/products", action: :index_by_organization
-<<<<<<< HEAD
-=======
       get  "#{prefix}/custom_filters", action: :custom_filters
->>>>>>> cafde123
     end
 
     scope(controller: :feature_flags) do
