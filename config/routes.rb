--- conflicted
+++ resolved
@@ -948,10 +948,7 @@
     put "passport/data/pathways/create" => "learner_passport#pathway_create"
     post "passport/data/pathways/:pathway_id" => "learner_passport#pathway_update"
     get "passport/data/pathways/show/:pathway_id" => "learner_passport#pathway_show"
-<<<<<<< HEAD
-=======
     get "passport/data/pathways/share_users" => "learner_passport#pathway_share_users"
->>>>>>> db6a4b12
 
     get "passport/data/skills" => "learner_passport#skills_index"
     get "passport/data/reset" => "learner_passport#reset"
