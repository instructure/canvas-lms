--- conflicted
+++ resolved
@@ -2451,10 +2451,6 @@
     end
 
     scope(controller: "course_pacing/student_enrollment_paces_api") do
-<<<<<<< HEAD
-      get "courses/:course_id/student_enrollment_paces", action: :index, as: :student_enrollment_paces
-=======
->>>>>>> 31fbffe1
       get "courses/:course_id/student_enrollments/:student_enrollment_id/pace", action: :show, as: :student_enrollment_pace
       post "courses/:course_id/student_enrollments/:student_enrollment_id/paces", action: :create, as: :new_student_enrollment_pace
       patch "courses/:course_id/student_enrollments/:student_enrollment_id/pace", action: :update, as: :patch_student_enrollment_pace
