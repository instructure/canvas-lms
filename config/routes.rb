# frozen_string_literal: true

#
# Copyright (C) 2011 - present Instructure, Inc.
#
# This file is part of Canvas.
#
# Canvas is free software: you can redistribute it and/or modify it under
# the terms of the GNU Affero General Public License as published by the Free
# Software Foundation, version 3 of the License.
#
# Canvas is distributed in the hope that it will be useful, but WITHOUT ANY
# WARRANTY; without even the implied warranty of MERCHANTABILITY or FITNESS FOR
# A PARTICULAR PURPOSE. See the GNU Affero General Public License for more
# details.
#
# You should have received a copy of the GNU Affero General Public License along
# with this program. If not, see <http://www.gnu.org/licenses/>.

full_path_glob = "(/*full_path)"

# allow plugins to prepend routes
Rails.root.glob("{gems,vendor}/plugins/*/config/pre_routes.rb") do |pre_routes|
  load pre_routes
end

CanvasRails::Application.routes.draw do
  post "/api/graphql", to: "graphql#execute"
  get "graphiql", to: "graphql#graphiql"

  get "acceptable_use_policy", to: "accounts#acceptable_use_policy"

  resources :submissions, only: [] do
    resources :submission_comments, path: :comments, only: :index, defaults: { format: :pdf }
    resources :docviewer_audit_events, only: [:create], constraints: { format: :json }
  end
  resources :submission_comments, only: [:update, :destroy]

  resources :epub_exports, only: [:index]

  get "inbox" => "context#inbox"
  get "oauth/redirect_proxy" => "oauth_proxy#redirect_proxy"

  get "conversations/unread" => "conversations#index", :as => :conversations_unread, :redirect_scope => "unread"
  get "conversations/starred" => "conversations#index", :as => :conversations_starred, :redirect_scope => "starred"
  get "conversations/sent" => "conversations#index", :as => :conversations_sent, :redirect_scope => "sent"
  get "conversations/archived" => "conversations#index", :as => :conversations_archived, :redirect_scope => "archived"
  get "conversations/find_recipients" => "search#recipients"

  get "search/recipients" => "search#recipients"
  post "conversations/mark_all_as_read" => "conversations#mark_all_as_read"
  get "conversations/batches" => "conversations#batches", :as => :conversation_batches
  resources :conversations, only: %i[index show update create destroy] do
    post :add_recipients
    post :add_message
    post :remove_messages
  end

  post "/external_auth_observers/redirect_login" => "login/external_auth_observers#redirect_login", :as => :external_auth_validation

  # So, this will look like:
  # http://instructure.com/register/5R32s9iqwLK75Jbbj0
  match "register/:nonce" => "communication_channels#confirm", :as => :registration_confirmation, :via => [:get, :post]
  # deprecated
  get "pseudonyms/:id/register/:nonce" => "communication_channels#confirm", :as => :registration_confirmation_deprecated
  post "confirmations/:user_id/re_send(/:id)" => "communication_channels#re_send_confirmation", :as => :re_send_confirmation, :id => nil
  get "confirmations/:user_id/limit_reached(/:id)" => "communication_channels#confirmation_limit_reached", :as => :confirmation_limit_reached, :id => nil
  match "forgot_password" => "pseudonyms#forgot_password", :as => :forgot_password, :via => [:get, :post]
  get "pseudonyms/:pseudonym_id/change_password/:nonce" => "pseudonyms#confirm_change_password", :as => :confirm_change_password
  post "pseudonyms/:pseudonym_id/change_password/:nonce" => "pseudonyms#change_password", :as => :change_password

  # callback urls for oauth authorization processes
  get "oauth" => "users#oauth"
  get "oauth_success" => "users#oauth_success"

  get "mr/:id" => "info#message_redirect", :as => :message_redirect
  get "help_links" => "info#help_links"

  # This is a debug route that makes working on error pages easier
  get "test_error" => "info#test_error" unless Rails.env.production?
  get "live_events/heartbeat" => "info#live_events_heartbeat" unless Rails.env.production?

  concern :question_banks do
    resources :question_banks do
      post :bookmark
      post :reorder
      get :questions
      post :move_questions
      resources :assessment_questions
    end
  end

  concern :groups do
    resources :groups, except: :edit
    resources :group_categories, only: %i[create update destroy]
    get "group_unassigned_members" => "groups#unassigned_members"
  end

  resources :group_categories do
    member do
      post "clone_with_name"
    end
  end

  concern :files do
    get "files/folder#{full_path_glob}" => "files#react_files", :format => false, :defaults => { format: "html" }
    get "files/search" => "files#react_files", :format => false, :defaults => { format: "html" }
    resources :files, except: [:new] do
      get "download" => "files#show", :download => "1"
      get "download.:type" => "files#show", :as => :typed_download, :download => "1"
      get "preview" => "files#show", :preview => "1"
      post "inline_view" => "files#show", :inline => "1"
      get "file_preview" => "file_previews#show"
      collection do
        get :quota
        post :reorder
      end
      get "*file_path" => "files#show_relative", :as => :relative_path, :file_path => /.+/ # needs to stay below react_files route
    end
  end

  concern :file_images do
    get "images" => "files#images"
  end

  concern :relative_files do
    get "file_contents/*file_path" => "files#show_relative", :as => :relative_file_path, :file_path => /.+/
  end

  concern :folders do
    resources :folders
  end

  concern :media do
    get "media_download" => "users#media_download"
  end

  concern :users do
    get "users" => "context#roster"
    get "user_services" => "context#roster_user_services"
    get "users/:user_id/usage" => "context#roster_user_usage", :as => :user_usage
    get "users/:id" => "context#roster_user", :as => :user
  end

  concern :announcements do
    resources :announcements
    post "announcements/external_feeds" => "announcements#create_external_feed"
    delete "announcements/external_feeds/:id" => "announcements#destroy_external_feed", :as => :announcements_external_feed
  end

  concern :discussions do
    resources :discussion_topics, only: %i[index new show edit destroy] do
      member do
        get "insights" => "discussion_topics#insights", :as => :insights
      end
    end
    get "discussion_topics/:id/*extras" => "discussion_topics#show", :as => :map, :extras => /.+/
    resources :discussion_entries
  end

  concern :pages do
    resources :wiki_pages, path: :pages, except: %i[update destroy new], constraints: { id: %r{[^/]+} } do
      get "revisions" => "wiki_pages#revisions", :as => :revisions
      put "create_block_editor" => "wiki_pages#create_block_editor", :as => :create_block_editor
    end

    get "wiki" => "wiki_pages#front_page", :as => :wiki
    get "wiki/:id" => "wiki_pages#show_redirect", :id => %r{[^/]+}
    get "wiki/:id/revisions" => "wiki_pages#revisions_redirect", :id => %r{[^/]+}
    get "wiki/:id/revisions/:revision_id" => "wiki_pages#revisions_redirect", :id => %r{[^/]+}
    get "new_page" => "wiki_pages#new", :as => :new_page
  end

  concern :conferences do
    resources :conferences do
      match :join, via: [:get, :post]
      match :close, via: [:get, :post]
      get :recording
      delete :recording, to: "conferences#delete_recording", as: :delete_recording
      get :settings
    end
  end

  get "/courses/:course_id/gradebook2", to: redirect("/courses/%{course_id}/gradebook")

  # There are a lot of resources that are all scoped to the course level
  # (assignments, files, wiki pages, user lists, forums, etc.).  Many of
  # these resources also apply to groups and individual users.  We call
  # courses, users, groups, or even accounts in this setting, "contexts".
  # There are some helper methods like the before_filter :get_context in application_controller
  # and the application_helper method :context_url to make retrieving
  # these contexts, and also generating context-specific urls, easier.
  resources :courses do
    # DEPRECATED
    get "self_enrollment/:self_enrollment" => "courses#self_enrollment", :as => :self_enrollment
    post "self_unenrollment/:self_unenrollment" => "courses#self_unenrollment", :as => :self_unenrollment
    post :unconclude
    get :students
    get "observer_pairing_codes.csv", action: :observer_pairing_codes_csv, as: "observer_pairing_codes"
    post :enrollment_invitation
    # this needs to come before the users concern, or users/:id will preempt it
    get "users/prior" => "context#prior_users", :as => :prior_users
    concerns :users
    get :statistics
    delete "unenroll/:id" => "courses#unenroll_user", :as => :unenroll
    post "move_enrollment/:id" => "courses#move_enrollment", :as => :move_enrollment
    delete "unenroll/:id.:format" => "courses#unenroll_user", :as => :formatted_unenroll
    post "limit_user_grading/:id" => "courses#limit_user", :as => :limit_user_grading
    delete "conclude_user/:id" => "courses#conclude_user", :as => :conclude_user_enrollment
    post "unconclude_user/:id" => "courses#unconclude_user", :as => :unconclude_user_enrollment
    resources :sections, except: %i[index edit new] do
      get "crosslist/confirm/:new_course_id" => "sections#crosslist_check", :as => :confirm_crosslist
      get "user_count" => "sections#user_count", :on => :collection, :as => :user_count
      post :crosslist
      delete "crosslist" => "sections#uncrosslist", :as => :uncrosslist
    end

    get "undelete" => "context#undelete_index", :as => :undelete_items
    post "undelete/:asset_string" => "context#undelete_item", :as => :undelete_item

    get "settings#{full_path_glob}", action: :settings
    get :settings
    get "details" => "courses#settings"
    post :re_send_invitations
    post :enroll_users
    post :link_enrollment
    post :update_nav
    resource :gradebook do
      get "submissions_upload/:assignment_id" => "gradebooks#show_submissions_upload", :as => :show_submissions_upload
      post "submissions_upload/:assignment_id" => "gradebooks#submissions_zip_upload", :as => :submissions_upload

      collection do
        get :change_gradebook_version
        get :blank_submission
        get :final_grade_overrides
        get :speed_grader
        post :speed_grader_settings
        get :history
        post :update_submission
        post :change_gradebook_column_size
        post :save_gradebook_column_order
        get :user_ids
        get :grading_period_assignments
      end
    end

    resource :gradebook_csv, only: [:create]

    # DEPRECATED old migration emails pointed the user to this url, leave so the controller can redirect
    get "imports/list" => "content_imports#index", :as => :import_list
    # DEPRECATED
    get "imports" => "content_imports#intro"
    resource :gradebook_upload do
      get "data" => "gradebook_uploads#data"
    end
    get "grades" => "gradebooks#grade_summary", :id => nil
    get "grading_rubrics" => "gradebooks#grading_rubrics"
    get "grades/:id" => "gradebooks#grade_summary", :as => :student_grades
    post "save_assignment_order" => "gradebooks#save_assignment_order", :as => :save_assignment_order
    concerns :announcements
    get "calendar" => "calendars#show"
    get :locks
    concerns :discussions
    resources :assignments do
      get "moderate" => "assignments#show_moderate"

      get "anonymous_submissions/:anonymous_id",
          to: "submissions/anonymous_previews#show",
          constraints: lambda { |request|
                         request.query_parameters.key?(:preview) && request.format == :html
                       }

      get "anonymous_submissions/:anonymous_id",
          to: "submissions/anonymous_downloads#show",
          constraints: lambda { |request|
                         request.query_parameters.key?(:download)
                       }

      get "anonymous_submissions/:anonymous_id", to: "anonymous_submissions#show", as: :anonymous_submission

      get "submissions/:id",
          to: "submissions/previews#show",
          constraints: lambda { |request|
                         request.query_parameters.key?(:preview) && request.format == :html
                       }

      get "submissions/:id",
          to: "submissions/downloads#show",
          constraints: lambda { |request|
                         request.query_parameters.key?(:download)
                       }

      put "anonymous_submissions/:anonymous_id", to: "anonymous_submissions#update"
      put "anonymous_submissions/:anonymous_id/reassign", to: "anonymous_submissions#redo_submission"
      resources :submissions do
        get "originality_report/:asset_string" => "submissions#originality_report", :as => :originality_report
        post "turnitin/resubmit" => "submissions#resubmit_to_turnitin", :as => :resubmit_to_turnitin
        get "turnitin/:asset_string" => "submissions#turnitin_report", :as => :turnitin_report
        post "vericite/resubmit" => "submissions#resubmit_to_vericite", :as => :resubmit_to_vericite
        get "vericite/:asset_string" => "submissions#vericite_report", :as => :vericite_report
        get "audit_events" => "submissions#audit_events", :as => :audit_events
        put "reassign" => "submissions#redo_submission", :as => :reassign
      end

      get "anonymous_submissions/:anonymous_id/originality_report/:asset_string",
          to: "anonymous_submissions#originality_report",
          as: :anonymous_submission_originality_report
      post "anonymous_submissions/:anonymous_id/turnitin/resubmit",
           to: "anonymous_submissions#resubmit_to_turnitin",
           as: :anonymous_submission_resubmit_to_turnitin
      get "anonymous_submissions/:anonymous_id/turnitin/:asset_string",
          to: "anonymous_submissions#turnitin_report",
          as: :anonymous_submission_turnitin_report
      post "anonymous_submissions/:anonymous_id/vericite/resubmit",
           to: "anonymous_submissions#resubmit_to_vericite",
           as: :anonymous_submission_resubmit_to_vericite
      get "anonymous_submissions/:anonymous_id/vericite/:asset_string",
          to: "anonymous_submissions#vericite_report",
          as: :anonymous_submission_vericite_report

      get :rubric
      resource :rubric_association, path: :rubric do
        resources :rubric_assessments, path: :assessments do
          collection do
            resources :rubric_assessment_imports, path: :imports, only: %i[create show], defaults: { format: :json }
            get :export
          end
        end
      end

      get :peer_reviews
      post :assign_peer_reviews
      delete "peer_reviews/:id" => "assignments#delete_peer_review", :as => :delete_peer_review
      post "peer_reviews/:id" => "assignments#remind_peer_review", :as => :remind_peer_review
      post "peer_reviews/users/:reviewer_id" => "assignments#assign_peer_review", :as => :assign_peer_review
      put "mute" => "assignments#toggle_mute"

      collection do
        get :syllabus
        get :submissions
      end

      get "lti/resource/:resource_link_id",
          controller: "lti/message",
          action: "resource",
          as: :resource_link_id

      get :tool_launch
    end

    # Support wildcard paths to enable routing in the federated New Quizzes app.
    #
    # When the `new_quizzes_native_experience_enabled` feature flag is enabled, path segments after
    # `/assignment/:id` will be handled by the router in the federated New Quizzes app. Otherwise,
    # pages will fall back to the assignment view page.
    #
    # This route must come after the resources :assignments block to avoid conflicts.
    get "assignments/:id#{full_path_glob}", controller: :assignments, action: :show

    resources :grading_standards, only: %i[index create update destroy]

    resources :assignment_groups do
      post "reorder" => "assignment_groups#reorder_assignments", :as => :reorder_assignments
      collection do
        post :reorder
      end
    end

    get "external_tools/sessionless_launch" => "external_tools#sessionless_launch"
    resources :external_tools do
      match :resource_selection, via: [:get, :post]
      get :homework_submission
      get :finished
      collection do
        get :retrieve
      end
    end

    get "lti/resource/:resource_link_id",
        controller: "lti/message",
        action: "resource",
        as: :resource_link_id
    get "lti/basic_lti_launch_request/:message_handler_id",
        controller: "lti/message",
        action: "basic_lti_launch_request",
        as: :basic_lti_launch_request
    post "lti/tool_proxy_registration", controller: "lti/message", action: "registration", as: :tool_proxy_registration
    get "lti/tool_proxy_reregistration/:tool_proxy_id",
        controller: "lti/message",
        action: "reregistration",
        as: :tool_proxy_reregistration
    get "lti/registration_return",
        controller: "lti/message",
        action: "registration_return",
        as: :registration_return

    resources :submissions
    resources :calendar_events

    concerns :files, :file_images, :relative_files, :folders
    concerns :groups
    concerns :pages
    concerns :conferences
    concerns :question_banks

    resources :item_banks, controller: "item_banks", only: [] do
      collection do
        get "/", to: "item_banks#show"
        get "*path", to: "item_banks#show"
      end
    end

    post "quizzes/publish"   => "quizzes/quizzes#publish"
    post "quizzes/unpublish" => "quizzes/quizzes#unpublish"

    post "assignments/publish/quiz"   => "assignments#publish_quizzes"
    post "assignments/unpublish/quiz" => "assignments#unpublish_quizzes"

    # Wildcard routes for AMS paths
    # The controller checks ams_integration_enabled? and renders AMS or falls back to regular quiz views
<<<<<<< HEAD
    get "quizzes/activity_builder/*path" => "quizzes/quizzes#index"
    get "quizzes/take/*path" => "quizzes/quizzes#index"
    get "quizzes/reports/*path" => "quizzes/quizzes#index"
=======
    get "activity_builder/*path" => "quizzes/quizzes#index"
    get "take/*path" => "quizzes/quizzes#index"
    get "reports/*path" => "quizzes/quizzes#index"
>>>>>>> e69b96c5

    post "quizzes/new" => "quizzes/quizzes#new" # use POST instead of GET (not idempotent)
    resources :quizzes, controller: "quizzes/quizzes", except: :new do
      get :managed_quiz_data
      get :submission_versions
      get :history
      get :statistics
      get :read_only
      get :submission_html

      resources :quiz_submissions, controller: "quizzes/quiz_submissions", path: :submissions do
        collection do
          put :backup
          post :backup
        end
        member do
          get :record_answer
          post :record_answer
        end
        resources :events, controller: "quizzes/quiz_submission_events", path: "log#{full_path_glob}"
      end

      post "extensions/:user_id" => "quizzes/quiz_submissions#extensions", :as => :extensions
      resources :quiz_questions, controller: "quizzes/quiz_questions", path: :questions, only: %i[create update destroy show]
      resources :quiz_groups, controller: "quizzes/quiz_groups", path: :groups, only: %i[create update destroy] do
        member do
          post :reorder
        end
      end

      match "take" => "quizzes/quizzes#show", :take => "1", :via => [:get, :post]
      get "take/questions/:question_id" => "quizzes/quizzes#show", :as => :question, :take => "1"
      get :moderate
      get :lockdown_browser_required
    end

    resources :collaborations
    get "lti_collaborations" => "collaborations#lti_index"
    get "lti_collaborations/*all" => "collaborations#lti_index"
    resources :gradebook_uploads
    resources :rubrics
    post "rubrics/llm_criteria", controller: :rubrics, action: :llm_criteria
    post "rubrics/llm_regenerate_criteria", controller: :rubrics, action: :llm_regenerate_criteria
    resources :rubric_associations do
      post "remind/:assessment_request_id" => "rubric_assessments#remind", :as => :remind_assessee
      resources :rubric_assessments, path: "assessments"
    end

    get "outcomes/users/:user_id" => "outcomes#user_outcome_results", :as => :user_outcomes_results
    resources :outcomes do
      get "alignments/:id" => "outcomes#alignment_redirect", :as => :alignment_redirect
      post "alignments" => "outcomes#align", :as => :align
      delete "alignments/:id" => "outcomes#remove_alignment", :as => :remove_alignment
      get "results" => "outcomes#outcome_results"
      get "results/:id" => "outcomes#outcome_result", :as => :result
      get :details
      collection do
        get :list
        post :add_outcome
      end
    end

    resources :outcome_groups, only: %i[create update destroy] do
      post :reorder
    end

    resources :context_modules, path: :modules do
      post "items" => "context_modules#add_item", :as => :add_item
      post "reorder" => "context_modules#reorder_items", :as => :reorder
      post "collapse" => "context_modules#toggle_collapse", :as => :toggle_collapse
      get "items_html" => "context_modules#items_html", :as => :context_modules_items_html
      get "module_html" => "context_modules#module_html", :as => :context_modules_module_html
      get "prerequisites/:code" => "context_modules#content_tag_prerequisites_needing_finishing", :as => :prerequisites_needing_finishing
      get "items/last" => "context_modules#module_redirect", :as => :last_redirect, :last => 1
      get "items/first" => "context_modules#module_redirect", :as => :first_redirect, :first => 1
      collection do
        post :reorder
        get :progressions
      end
    end

    get "course_pacing" => "course_paces#index"

    post "collapse_all_modules" => "context_modules#toggle_collapse_all"
    resources :content_exports, only: %i[create index destroy show]
    get "offline_web_exports" => "courses#offline_web_exports"
    post "start_offline_web_export" => "courses#start_offline_web_export"
    get "start_offline_web_export" => "courses#start_offline_web_export"
    get "modules/items/assignment_info" => "context_modules#content_tag_assignment_data", :as => :context_modules_assignment_info
    get "modules/items/estimated_duration_info" => "context_modules#content_tag_estimated_duration_data", :as => :context_modules_estimated_duration_info
    get "modules/items/master_course_info" => "context_modules#content_tag_master_course_data", :as => :context_modules_master_course_info
    get "modules/items/:id" => "context_modules#item_redirect", :as => :context_modules_item_redirect
    get "modules/items/:id/edit_mastery_paths" => "context_modules#item_redirect_mastery_paths"
    get "modules/items/:id/choose" => "context_modules#choose_mastery_path"
    get "modules/items/sequence/:id" => "context_modules#item_details", :as => :context_modules_item_details
    delete "modules/items/:id" => "context_modules#remove_item", :as => :context_modules_remove_item
    put "modules/items/:id" => "context_modules#update_item", :as => :context_modules_update_item
    get "confirm_action" => "courses#confirm_action"
    get :copy, as: :start_copy
    post "copy" => "courses#copy_course", :as => :copy_course
    concerns :media
    get "details/sis_publish" => "courses#sis_publish_status", :as => :sis_publish_status
    post "details/sis_publish" => "courses#publish_to_sis", :as => :publish_to_sis

    resources :user_lists, only: :create
    post "invite_users" => "users#invite_users", :as => :invite_users

    post "reset" => "courses#reset_content"
    resources :alerts
    get "student_view(/:redirect_to_referer)" => "courses#student_view"
    post "student_view(/:redirect_to_referer)" => "courses#student_view", :as => :student_view
    delete "student_view" => "courses#leave_student_view"
    delete "test_student" => "courses#reset_test_student"
    get "content_migrations" => "content_migrations#index"
    get "link_validator" => "courses#link_validator", :as => :link_validator
    get "youtube_migration" => "courses#youtube_migration", :as => :youtube_migration

    get "grading_schemes" => "grading_schemes_json#detail_list"
    get "grading_scheme_summaries" => "grading_schemes_json#summary_list"
    post "grading_schemes" => "grading_schemes_json#create"
    post "grading_schemes/:id/archive" => "grading_schemes_json#archive"
    post "grading_schemes/:id/unarchive" => "grading_schemes_json#unarchive"
    delete "grading_schemes/:id" => "grading_schemes_json#destroy"
    put "grading_schemes/:id" => "grading_schemes_json#update"
    get "grading_schemes/default" => "grading_schemes_json#show_default_grading_scheme"
    get "grading_schemes/:id" => "grading_schemes_json#show"

    get "canvas_career_validation" => "horizon#validate_course"
    post "canvas_career_conversion" => "horizon#convert_course"
    post "canvas_career_reversion" => "horizon#revert_course"

    resources :accessibility, only: [:index] do
      collection do
        resource :issues, only: [:create, :update], module: "accessibility"
        post "preview" => "accessibility/preview#create"
        get "preview" => "accessibility/preview#show"
        post "generate" => "accessibility/generate#create"
        get "scan" => "accessibility/scan#show"
        post "scan" => "accessibility/scan#create"
        get "issue_summary" => "accessibility/issue_summary#show"
      end
    end

    resources :accessibility_resource_scans, only: [:index]
    resources :accessibility_issues, only: [:update, :show]

    resources :ai_experiences, only: %i[index create new show edit update destroy]
    resources :ai_experiences, only: %i[index show new edit]
  end

  get "quiz_statistics/:quiz_statistics_id/files/:file_id/download" => "files#show", :as => :quiz_statistics_download, :download => "1"

  resources :page_views, only: :update
  post "media_objects" => "media_objects#create_media_object", :as => :create_media_object
  get "media_objects/:id" => "media_objects#media_object_inline", :as => :media_object
  get "media_objects/:media_object_id/redirect" => "media_objects#media_object_redirect", :as => :media_object_redirect
  get "media_objects/:media_object_id/thumbnail" => "media_objects#media_object_thumbnail", :as => :media_object_thumbnail
  get "media_objects/:media_object_id/info" => "media_objects#show", :as => :media_object_info
  get "media_objects_iframe/:media_object_id" => "media_objects#iframe_media_player", :as => :media_object_iframe
  get "media_objects_iframe" => "media_objects#iframe_media_player", :as => :media_object_iframe_href
  get "media_objects/:media_object_id/media_tracks/:id" => "media_tracks#show", :as => :show_media_tracks
  post "media_objects/:media_object_id/media_tracks" => "media_tracks#create", :as => :create_media_tracks
  delete "media_objects/:media_object_id/media_tracks/:id" => "media_tracks#destroy", :as => :delete_media_tracks

  post "media_attachments" => "media_objects#create_media_object", :as => :create_media_attachment
  get "media_attachments/:attachment_id/thumbnail" => "media_objects#media_object_thumbnail", :as => :media_attachment_thumbnail
  get "media_attachments/:attachment_id/info" => "media_objects#show", :as => :media_attachment_info
  get "media_attachments/:attachment_id/immersive_view" => "media_objects#immersive_view", :as => :media_immersive_view
  get "media_attachments_iframe/:attachment_id" => "media_objects#iframe_media_player", :as => :media_attachment_iframe
  get "media_attachments/:attachment_id/redirect" => "media_objects#media_object_redirect", :as => :media_attachment_redirect
  get "media_attachments/:attachment_id/media_tracks/:id" => "media_tracks#show", :as => :show_media_attachment_tracks
  post "media_attachments/:attachment_id/media_tracks" => "media_tracks#create", :as => :create_media_attachment_tracks
  delete "media_attachments/:attachment_id/media_tracks/:id" => "media_tracks#destroy", :as => :delete_media_attachment_tracks

  get "external_content/success/:service" => "external_content#success", :as => :external_content_success
  get "external_content/success/:service/:id" => "external_content#success", :as => :external_content_update
  get "external_content/retrieve/oembed" => "external_content#oembed_retrieve", :as => :external_content_oembed_retrieve
  get "external_content/cancel/:service" => "external_content#cancel", :as => :external_content_cancel

  get "deep_linking_cancel", controller: "lti/ims/deep_linking", action: :deep_linking_cancel, as: "deep_linking_cancel"

  resources :block_editors, only: :show

  %w[account course group].each do |context|
    prefix = "#{context}s/:#{context}_id"
    post "#{prefix}/deep_linking_response", controller: "lti/ims/deep_linking", action: :deep_linking_response, as: "#{context}_deep_linking_response"
  end

  %w[account course group user].each do |context|
    match "#{context.pluralize}/:#{context}_id/external_content/success/:service" => "external_content#success", :as => "#{context}_external_content_success", :via => [:get, :post]
    match "#{context.pluralize}/:#{context}_id/external_content/success/:service/:id" => "external_content#success", :as => "#{context}_external_content_update", :via => [:get, :post]
  end

  # We offer a bunch of atom and ical feeds for the user to get
  # data out of Instructure.  The :feed_code attribute is keyed
  # off of either a user, and enrollment, a course, etc. based on
  # that item's uuid.  In config/initializers/active_record.rb you'll
  # find a feed_code method to generate the code, and in
  # application_controller there's a get_feed_context to get it back out.
  scope "/feeds" do
    get "calendars/:feed_code" => "calendar_events_api#public_feed", :as => :feeds_calendar
    get "calendars/:feed_code.:format" => "calendar_events_api#public_feed", :as => :feeds_calendar_format
    get "forums/:feed_code" => "discussion_topics#public_feed", :as => :feeds_forum
    get "forums/:feed_code.:format" => "discussion_topics#public_feed", :as => :feeds_forum_format
    get "topics/:discussion_topic_id/:feed_code" => "discussion_entries#public_feed", :as => :feeds_topic
    get "topics/:discussion_topic_id/:feed_code.:format" => "discussion_entries#public_feed", :as => :feeds_topic_format
    get "announcements/:feed_code" => "announcements#public_feed", :as => :feeds_announcements
    get "announcements/:feed_code.:format" => "announcements#public_feed", :as => :feeds_announcements_format
    get "courses/:feed_code" => "courses#public_feed", :as => :feeds_course
    get "courses/:feed_code.:format" => "courses#public_feed", :as => :feeds_course_format
    get "groups/:feed_code" => "groups#public_feed", :as => :feeds_group
    get "groups/:feed_code.:format" => "groups#public_feed", :as => :feeds_group_format
    get "enrollments/:feed_code" => "courses#public_feed", :as => :feeds_enrollment
    get "enrollments/:feed_code.:format" => "courses#public_feed", :as => :feeds_enrollment_format
    get "users/:feed_code" => "users#public_feed", :as => :feeds_user
    get "users/:feed_code.:format" => "users#public_feed", :as => :feeds_user_format
    get "eportfolios/:eportfolio_id.:format" => "eportfolios#public_feed", :as => :feeds_eportfolio
    get "conversations/:feed_code" => "conversations#public_feed", :as => :feeds_conversation
    get "conversations/:feed_code.:format" => "conversations#public_feed", :as => :feeds_conversation_format
  end

  resources :assessment_questions do
    concerns :files
  end

  resources :eportfolios, except: :index do
    post :reorder_categories
    post ":eportfolio_category_id/reorder_entries" => "eportfolios#reorder_entries", :as => :reorder_entries
    resources :categories, controller: :eportfolio_categories do
      get "pages" => "eportfolio_categories#pages", :as => :pages
    end
    resources :entries, controller: :eportfolio_entries do
      resources :page_comments, path: :comments, only: [:create, :destroy]
      get "files/:attachment_id" => "eportfolio_entries#attachment", :as => :view_file
      get "submissions/:submission_id" => "eportfolio_entries#submission", :as => :preview_submission
    end

    get :export, as: :export_portfolio
    get :recent_submissions, as: :recent_submissions
    get ":category_name" => "eportfolio_categories#show", :as => :named_category
    get ":category_name/:entry_name" => "eportfolio_entries#show", :as => :named_category_entry
  end

  resources :groups do
    concerns :users
    delete "remove_user/:user_id" => "groups#remove_user", :as => :remove_user
    post :add_user
    get "accept_invitation/:uuid" => "groups#accept_invitation", :as => :accept_invitation
    get "members" => "groups#context_group_members"
    get "undelete" => "context#undelete_index", :as => :undelete_items
    post "undelete/:asset_string" => "context#undelete_item", :as => :undelete_item
    concerns :announcements
    concerns :discussions
    resources :calendar_events
    concerns :files, :file_images, :relative_files, :folders

    resources :external_tools, only: :show do
      collection do
        get :retrieve
      end
    end

    concerns :pages
    concerns :conferences
    concerns :media

    resources :collaborations
    get "lti_collaborations" => "collaborations#lti_index"
    get "lti_collaborations/*all" => "collaborations#lti_index"
    get "calendar" => "calendars#show"

    resources :external_tools do
      get :finished
      match :resource_selection, via: [:get, :post]
      collection do
        get :retrieve
      end
    end
  end

  resources :accounts do
    get "search(/:tab)", action: :course_user_search
    get "settings#{full_path_glob}", action: :settings
    get :reports_tab
    get :settings
    get :admin_tools
    get :rate_limiting, controller: :rate_limiting_settings, action: :index, as: :rate_limiting
    resources :rate_limiting_settings, only: %i[index show create update destroy]
    get :eportfolio_moderation
    get "search" => "accounts#course_user_search", :as => :course_user_search
    post "account_users" => "accounts#add_account_user", :as => :add_account_user
    delete "account_users/:id" => "accounts#remove_account_user", :as => :remove_account_user
    resources :grading_standards, only: %i[index create update destroy]
    get :statistics
    get "statistics/over_time/:attribute" => "accounts#statistics_graph", :as => :statistics_graph
    get "statistics/over_time/:attribute.:format" => "accounts#statistics_graph", :as => :formatted_statistics_graph
    get :turnitin_confirmation
    get :vericite_confirmation
    resources :permissions, controller: :role_overrides, only: [:index, :create] do
      collection do
        post :add_role
        delete :remove_role
      end
    end
    get :reports
    get "calendar_settings", action: :account_calendar_settings, as: :calendar_settings

    scope(controller: :analytics_hub) do
      get "analytics_hub", action: :show, as: :analytics_hub
    end

    scope(controller: :brand_configs) do
      get "theme_editor", action: :new, as: :theme_editor
      get "brand_configs", action: :index
      post "brand_configs", action: :create
      delete "brand_configs", action: :destroy
      post "brand_configs/save_to_account", action: :save_to_account
      post "brand_configs/save_to_user_session", action: :save_to_user_session
    end

    resources :role_overrides, only: [:index, :create] do
      collection do
        post :add_role
        delete :remove_role
      end
    end

    resources :terms, except: %i[index new show edit]
    # handle the index route using terms_api_controller
    get "terms", controller: :terms_api, action: "index"

    resources :sub_accounts
    resources :calendar_events

    get :avatars
    get :sis_import
    resources :sis_imports, only: %i[create show index], controller: :sis_imports_api
    get "users" => "accounts#users", :as => "users"
    post "users" => "users#create", :as => :add_user
    get "users/:user_id/delete" => "accounts#confirm_delete_user", :as => :confirm_delete_user
    delete "users/:user_id" => "accounts#remove_user", :as => :delete_user

    # create/delete are handled by specific routes just above
    resources :users, only: %i[new edit show update]
    resources :account_notifications, only: %i[create update destroy]
    concerns :announcements
    resources :submissions

    put "sso_settings" => "authentication_providers#update_sso_settings",
        :as => :update_sso_settings
    delete "authentication_providers" => "authentication_providers#destroy_all", :as => :remove_all_authentication_providers
    resources :authentication_providers, only: %i[show] do
      get :refresh_metadata, action: :refresh_saml_metadata
    end
    resources :authentication_providers, only: %i[index create update destroy] do
      get :debugging, action: :debug_data
      put :debugging, action: :start_debugging
      delete :debugging, action: :stop_debugging
    end
    get "test_ldap_connections" => "authentication_providers#test_ldap_connection"
    get "test_ldap_binds" => "authentication_providers#test_ldap_bind"
    get "test_ldap_searches" => "authentication_providers#test_ldap_search"
    match "test_ldap_logins" => "authentication_providers#test_ldap_login", :via => [:get, :post]

    get "external_tools/sessionless_launch" => "external_tools#sessionless_launch"
    resources :external_tools do
      get :finished
      match :resource_selection, via: [:get, :post]
      collection do
        get :retrieve
      end
    end

    get "lti/resource/:resource_link_id",
        controller: "lti/message",
        action: "resource",
        as: :resource_link_id
    get "lti/basic_lti_launch_request/:message_handler_id",
        controller: "lti/message",
        action: "basic_lti_launch_request",
        as: :basic_lti_launch_request
    post "lti/tool_proxy_registration", controller: "lti/message", action: "registration", as: :tool_proxy_registration
    get "lti/tool_proxy_reregistration/:tool_proxy_id",
        controller: "lti/message",
        action: "reregistration",
        as: :tool_proxy_reregistration
    get "lti/registration_return",
        controller: "lti/message",
        action: "registration_return",
        as: :registration_return

    get "outcomes/users/:user_id" => "outcomes#user_outcome_results", :as => :user_outcomes_results
    resources :outcomes do
      get "results" => "outcomes#outcome_results"
      get "results/:id" => "outcomes#outcome_result", :as => :result
      get "alignments/:id" => "outcomes#alignment_redirect", :as => :alignment_redirect
      get :details
      collection do
        get :list
        post :add_outcome
      end
    end

    resources :outcome_groups, only: %i[create update destroy] do
      post :reorder
    end

    resources :rubrics
    resources :rubric_associations do
      resources :rubric_assessments, path: "assessments"
    end

    concerns :files, :file_images, :relative_files, :folders
    concerns :media
    concerns :groups

    resources :outcomes
    get :courses
    get "courses/:id" => "accounts#courses_redirect", :as => :courses_redirect
    resources :alerts
    resources :question_banks do
      post :bookmark
      post :reorder
      get :questions
      post :move_questions
      resources :assessment_questions
    end

    resources :user_lists, only: :create

    member do
      get :statistics
    end
    resources :developer_keys, only: :index
    get "/developer_keys/:key_id", controller: :developer_keys, action: :index, as: "account_developer_key_view"

    get "apps", controller: "lti/registrations", action: :index, as: "lti_registrations"
    get "apps/*path", controller: "lti/registrations", action: :index
    get "apps/manage", controller: "lti/registrations", action: :index, as: "lti_manage_registrations"

    get "release_notes" => "release_notes#manage", :as => :release_notes_manage

    get "grading_schemes" => "grading_schemes_json#detail_list"
    get "grading_scheme_summaries" => "grading_schemes_json#summary_list"
    get "grading_scheme_grouped" => "grading_schemes_json#grouped_list"
    post "grading_schemes/:id/archive" => "grading_schemes_json#archive"
    post "grading_schemes/:id/unarchive" => "grading_schemes_json#unarchive"
    post "grading_schemes" => "grading_schemes_json#create"
    get "grading_schemes/account_default" => "grading_schemes_json#show_account_default_grading_scheme"
    put "grading_schemes/account_default" => "grading_schemes_json#update_account_default_grading_scheme"
    delete "grading_schemes/:id" => "grading_schemes_json#destroy"
    put "grading_schemes/:id" => "grading_schemes_json#update"
    get "grading_schemes/:id/used_locations" => "grading_schemes_json#used_locations", :as => :grading_schemes_used_locations
    get "grading_schemes/:id/used_locations/:course_id" => "grading_schemes_json#used_locations_for_course", :as => :grading_schemes_used_locations_for_course
    get "grading_schemes/:id/account_used_locations" => "grading_schemes_json#account_used_locations", :as => :grading_schemes_account_used_locations
    get "grading_schemes/default" => "grading_schemes_json#show_default_grading_scheme"
    get "grading_schemes/:id" => "grading_schemes_json#show"

    get "grading_settings" => "account_grading_settings#index"
    get "grading_settings/*path" => "account_grading_settings#index"
  end

  get "images/users/:user_id" => "users#avatar_image", :as => :avatar_image
  # The following two routes are only used when local storage is enabled, which isn't the case in prod.
  # Once we fully retire the uuids, we can remove the first route.
  get "images/thumbnails/show/:id/:uuid" => "files#show_thumbnail", :as => :show_thumbnail_image
  get "images/thumbnails/show/:id" => "files#show_thumbnail", :as => :show_thumbnail_image_plain
  get "images/thumbnails/:id/:uuid" => "files#image_thumbnail", :as => :thumbnail_image
  get "images/thumbnails/:id" => "files#image_thumbnail", :as => :thumbnail_image_plain
  post "images/users/:user_id/report" => "users#report_avatar_image", :as => :report_avatar_image
  put "images/users/:user_id" => "users#update_avatar_image", :as => :update_avatar_image
  get "grades" => "users#grades"
  get "grades_for_student" => "users#grades_for_student"

  get "login" => "login#new"
  get "login/session_token" => "login#session_token", :as => :login_session_token
  delete "logout" => "login#destroy"
  get "logout" => "login#logout_landing"

  get "login/canvas" => "login/canvas#new", :as => :canvas_login
  get "login/canvas/forgot-password", to: "login/canvas#new"
  post "login/canvas" => "login/canvas#create"
  scope "login/canvas/register", as: "register" do
    get "/", to: "login/canvas#new", as: :landing
    get "/student", to: "login/canvas#new", as: :student
    get "/parent", to: "login/canvas#new", as: :parent
    get "/teacher", to: "login/canvas#new", as: :teacher
  end

  get "login/ldap" => "login/ldap#new"
  post "login/ldap" => "login/ldap#create"

  get "login/cas" => "login/cas#new"
  get "login/cas/:id" => "login/cas#new", :as => :cas_login
  post "login/cas" => "login/cas#destroy", :as => :cas_logout
  post "login/cas/:id" => "login/cas#destroy"

  get "login/saml" => "login/saml#new", :as => :saml_login_base
  get "login/saml/logout" => "login/saml#destroy"
  post "login/saml/logout" => "login/saml#destroy"
  # deprecated alias
  get "saml_logout" => "login/saml#destroy"
  get "login/saml/:id" => "login/saml#new", :as => :saml_login
  get "saml_observee" => "login/saml#observee_validation", :as => :saml_observee
  post "login/saml" => "login/saml#create"
  # deprecated alias; no longer advertised
  post "saml_consume" => "login/saml#create"

  get "login/saml_idp_discovery" => "login/saml_idp_discovery#new"
  get "login/saml_idp_discovery/:id" => "login/saml_idp_discovery#new", :as => :saml_idp_discovery_login

  # the callback URL for all OAuth1.0a based SSO
  get "login/oauth/callback" => "login/oauth#create", :as => :oauth_login_callback
  # the callback URL for all OAuth2 based SSO
  get "login/oauth2/callback" => "login/oauth2#create", :as => :oauth2_login_callback
  # the callback URL for Apple
  post "login/oauth2/callback" => "login/oauth2#create"
  # ActionController::TestCase can't deal with aliased controllers when finding
  # routes, so we let this route exist only for tests
  get "login/oauth2" => "login/oauth2#new" if Rails.env.test?

  get "login/apple" => "login/apple#new", :as => :apple_login
  post "login/apple" => "login/apple#new"
  get "login/clever" => "login/clever#new", :as => :clever_login
  # Clever gets their own callback, cause we have to add additional processing
  # for their Instant Login feature
  get "login/clever/callback" => "login/clever#create", :as => :clever_callback
  get "login/clever/:id" => "login/clever#new"
  get "login/facebook" => "login/facebook#new", :as => :facebook_login
  get "login/github" => "login/github#new", :as => :github_login
  get "login/google" => "login/google#new", :as => :google_login
  post "login/google" => "login/google#new"
  get "login/google/:id" => "login/google#new"
  get "login/linkedin" => "login/linkedin#new", :as => :linkedin_login
  get "login/microsoft" => "login/microsoft#new"
  post "login/microsoft" => "login/microsoft#new"
  get "login/microsoft/:id" => "login/microsoft#new", :as => :microsoft_login
  get "login/openid_connect" => "login/openid_connect#new"
  post "login/openid_connect" => "login/openid_connect#new"
  get "login/openid_connect/:id" => "login/openid_connect#new", :as => :openid_connect_login
  post "login/openid_connect/logout" => "login/openid_connect#destroy", :as => :openid_connect_logout

  get "login/otp" => "login/otp#new", :as => :otp_login
  post "login/otp/sms" => "login/otp#send_via_sms", :as => :send_otp_via_sms
  post "login/otp" => "login/otp#create"
  delete "login/otp/cancel" => "login/otp#cancel_otp", :as => :cancel_otp
  get "users/self/otps" => "one_time_passwords#index", :as => :one_time_passwords
  delete "users/self/otps" => "one_time_passwords#destroy_all", :as => :destroy_all_one_time_passwords

  # deprecated redirect
  get "login/:id" => "login#new"

  delete "users/:user_id/mfa" => "login/otp#destroy", :as => :disable_mfa
  get "file_session/clear" => "login#clear_file_session", :as => :clear_file_session

  get "register" => "users#new"
  get "register_from_website" => "users#new"
  get "enroll/:self_enrollment_code" => "self_enrollments#new", :as => :enroll
  get "services" => "users#services"
  get "search/bookmarks" => "users#bookmark_search", :as => :bookmark_search
  get "search/rubrics" => "search#rubrics"
  get "search/all_courses" => "search#all_courses"
  resources :users, except: [:destroy, :index] do
    match "masquerade", via: [:get, :post]
    concerns :files, :file_images

    resources :page_views, only: :index
    resources :folders do
      get :download
    end

    resources :calendar_events
    get "external_tools/:id" => "users#external_tool", :as => :external_tool
    resources :rubrics
    resources :rubric_associations do
      resources :rubric_assessments, path: :assessments
    end

    resources :pseudonyms, except: :index
    resources :question_banks, only: :index
    get :admin_merge
    get :admin_split
    get :user_for_merge
    post :merge
    get :grades
    get :manageable_courses
    get "outcomes" => "outcomes#user_outcome_results"
    get "teacher_activity/course/:course_id" => "users#teacher_activity", :as => :course_teacher_activity
    get "teacher_activity/student/:student_id" => "users#teacher_activity", :as => :student_teacher_activity
    get :media_download
    resources :messages, only: %i[index create show] do
      get :html_message
    end
  end

  get "show_message_template" => "messages#show_message_template"
  get "message_templates" => "messages#templates"
  resource :profile, controller: :profile, only: [:show, :update] do
    resources :pseudonyms, except: :index
    resources :tokens, only: [] do
      member do
        post :activate
      end
    end
    member do
      put :update_profile
      get :communication
      put :communication_update
      get :settings
      get :content_shares
      get :observees
    end
  end

  get "account_notifications" => "account_notifications#render_past_global_announcements"

  scope "/profile" do
    post "toggle_disable_inbox" => "profile#toggle_disable_inbox"
    get "profile_pictures" => "profile#profile_pics", :as => :profile_pics
    get "qr_mobile_login" => "profile#qr_mobile_login", :as => :qr_mobile_login
    delete "user_services/:id" => "users#delete_user_service", :as => :profile_user_service
    post "user_services" => "users#create_user_service", :as => :profile_create_user_service
  end

  get "about/:id" => "profile#show", :as => :user_profile
  resources :communication_channels

  get "" => "users#user_dashboard", :as => "dashboard"
  get "dashboard-sidebar" => "users#dashboard_sidebar", :as => :dashboard_sidebar
  post "users/toggle_hide_dashcard_color_overlays" => "users#toggle_hide_dashcard_color_overlays"
  get "styleguide" => "info#styleguide"
  get "accounts/:account_id/theme-preview" => "brand_configs#show"
  root to: "users#user_dashboard", as: "root", via: :get
  # backwards compatibility with the old /dashboard url
  get "dashboard" => "users#user_dashboard", :as => :dashboard_redirect

  # Thought this idea of having dashboard-scoped urls was a good idea at the
  # time... now I'm not as big a fan.
  resource :dashboard, only: [] do
    resources :content_exports, path: :data_exports
  end

  scope "/dashboard" do
    get "stream_items" => "users#dashboard_stream_items", :as => :dashboard_stream_items
    get "dashboard_cards" => "users#dashboard_cards", :as => :dashboard_dashboard_cards
    put "view" => "users#dashboard_view"
    delete "account_notifications/:id" => "users#close_notification", :as => :dashboard_close_notification
    get "eportfolios" => "eportfolios#user_index", :as => :dashboard_eportfolios
    post "comment_session" => "services_api#start_kaltura_session", :as => :dashboard_comment_session
    delete "ignore_stream_item/:id" => "users#ignore_stream_item", :as => :dashboard_ignore_stream_item
  end

  resources :plugins, only: %i[index show update]

  get "calendar" => "calendars#show"
  get "calendar2" => "calendars#show"
  get "course_sections/:course_section_id/calendar_events/:id" => "calendar_events#show", :as => :course_section_calendar_event
  get "files" => "files#index"
  get "files/folder#{full_path_glob}", controller: "files", action: "react_files", format: false, defaults: { format: "html" }
  get "files/search", controller: "files", action: "react_files", format: false, defaults: { format: "html" }
  get "files/:id/public_url" => "files#public_url", :as => :public_url
  post "files/pending" => "files#create_pending", :as => :file_create_pending
  resources :assignments, only: :index do
    resources :files, only: [] do
      post "inline_view" => "files#show", :inline => "1"
    end
  end

  resources :appointment_groups, only: %i[index show edit]

  resources :errors, only: %i[show index create], path: :error_reports

  get "health_check" => "info#health_check"
  get "health_prognosis" => "info#health_prognosis"
  # To be used for uptime reporting
  get "readiness" => "info#readiness"
  # To be used by ALB
  get "internal/readiness" => "info#readiness"
  get "deep" => "info#deep"

  get "web-app-manifest/manifest.json" => "info#web_app_manifest"

  get "browserconfig.xml", to: "info#browserconfig", defaults: { format: "xml" }

  post "object_snippet" => "context#object_snippet"
  get "saml2" => "login/saml#metadata"
  get "internal/services/jwks" => "security#jwks"

  # Routes for course exports
  get "xsd/:version.xsd" => "content_exports#xml_schema"

  get "/jobs", to: "jobs_v2#redirect", as: "jobs"
  get "/job_stats", to: "jobs_v2#job_stats", as: "job_stats"

  resources :jobs_v1, controller: :jobs, only: [:index, :show] do
    collection do
      post "batch_update"
    end
  end

  resources :jobs_v2, only: [:index]

  get "equation_images/*id" => "equation_images#show", :as => :equation_images, :id => /.+/

  # assignments at the top level (without a context) -- we have some specs that
  # assert these routes exist, but just 404 unless it is a download from local
  # storage. I'm not sure we ever actually want top-level assignments available,
  # maybe we should change the specs instead.
  # Note, if local storage is used, a file is fetched from this top level
  # (i.e. SpeedGrader document preview with Google Docs viewer)
  resources :assignments, only: [:index, :show] do
    get "files/:id/download" => "files#show", :download => "1"
  end

  resources :files, except: [:new] do
    get "download" => "files#show", :download => "1"
  end

  resources :rubrics do
    resources :rubric_assessments, path: :assessments
  end

  post "selection_test" => "external_content#selection_test"

  scope "/quizzes/quiz_submissions/:quiz_submission_id", as: "quiz_submission" do
    concerns :files
  end

  get "courses/:course_id/outcome_rollups" => "outcome_results#rollups", :as => "course_outcome_rollups"

  get "terms_of_use" => "legal_information#terms_of_use", :as => "terms_of_use_redirect"
  get "privacy_policy" => "legal_information#privacy_policy", :as => "privacy_policy_redirect"

  scope(controller: :career) do
    # Routes for course/account are explicit so that get_context works (relies on :course_id and :account_id params)
    get "career/courses/:course_id", action: :show
    get "career/courses/:course_id/*path", action: :show
    get "career/accounts/:account_id", action: :show
    get "career/accounts/:account_id/*path", action: :show
    get "career", action: :show, as: :canvas_career
    get "career/*path", action: :show, as: :canvas_career_path
  end

  scope(controller: :career_experience) do
    post "career/switch_experience", action: :switch_experience
  end

  scope(controller: :smart_search) do
    get "courses/:course_id/search", action: :show, as: :course_search
    # TODO: Add back global search once we have a good way to handle it
    # get "search", action: :show
  end

  scope(controller: :translation) do
    post "courses/:course_id/translate", action: :translate, as: :translate
    post "courses/:course_id/translate/paragraph", action: :translate_paragraph, as: :translate_paragraph
  end

  scope(controller: "lti/asset_processor_launch") do
    get "asset_processors/:asset_processor_id/launch", action: :launch_settings, as: :asset_processor_settings_launch
    get "asset_processors/:asset_processor_id/reports/:report_id/launch", action: :launch_report, as: :asset_report_launch
  end

  scope(controller: "lti/eula_launch") do
    %w[course account].each do |context|
      get "#{context}s/:#{context}_id/external_tools/:context_external_tool_id/eula_launch", action: :launch_eula, as: "#{context}_tool_eula_launch"
    end
  end

  ### API routes ###

  # TODO: api routes can't yet take advantage of concerns for DRYness, because of
  # the way ApiRouteSet works. For now we get around it by defining methods
  # inline in the routes file, but getting concerns working would rawk.
  ApiRouteSet::V1.draw(self) do
    scope(controller: :courses) do
      get "courses", action: :index, as: "courses"
      put "courses/:id", action: :update
      get "courses/:id", action: :show, as: "course"
      delete "courses/:id", action: :destroy
      post "accounts/:account_id/courses", action: :create
      get "courses/:course_id/students", action: :students
      get "courses/:course_id/settings", action: :api_settings, as: "course_settings"
      put "courses/:course_id/settings", action: :update_settings
      get "courses/:course_id/recent_students", action: :recent_students, as: "course_recent_students"
      get "courses/:course_id/users", action: :users, as: "course_users"
      get "courses/:course_id/collaborations", controller: :collaborations, action: :api_index, as: "course_collaborations_index"
      delete "courses/:course_id/collaborations/:id", controller: :collaborations, action: :destroy
      put "courses/:id/quizzes", action: "new_quizzes_selection_update", as: "course_new_quizzes_selection_update"
      post "courses/:id/dismiss_migration_limitation_message", action: "dismiss_migration_limitation_msg", as: "course_dismiss_migration_limitation_msg"

      # this api endpoint has been removed, it was redundant with just courses#users
      # we keep it around for backward compatibility though
      get "courses/:course_id/search_users", action: :users
      get "courses/:course_id/users/:id", action: :user, as: "course_user"
      get "courses/:course_id/users/:user_id/progress", action: :user_progress
      get "courses/:course_id/content_share_users", action: :content_share_users, as: "course_content_share_users"
      get "courses/:course_id/activity_stream", action: :activity_stream, as: "course_activity_stream"
      get "courses/:course_id/activity_stream/summary", action: :activity_stream_summary, as: "course_activity_stream_summary"
      get "courses/:course_id/bulk_user_progress", action: :bulk_user_progress, as: "course_bulk_user_progress"
      get "courses/:course_id/todo", action: :todo_items, as: "course_todo_list_items"
      post "courses/:course_id/preview_html", action: :preview_html
      post "courses/:course_id/course_copy", controller: :content_imports, action: :copy_course_content
      get "courses/:course_id/course_copy/:id", controller: :content_imports, action: :copy_course_status, as: :course_copy_status
      post "courses/:course_id/restore/:version_id", action: :restore_version, as: "course_restore_version"
      get  "courses/:course_id/files", controller: :files, action: :api_index, as: "course_files"
      post "courses/:course_id/files", action: :create_file, as: "course_create_file"
      get "courses/:course_id/folders", controller: :folders, action: :list_all_folders, as: "course_folders"
      get "courses/:course_id/folders_and_files", controller: :folders, action: :list_all_folders_and_files, as: "course_folders_and_files"
      post "courses/:course_id/folders", controller: :folders, action: :create
      get "courses/:course_id/folders/by_path/*full_path", controller: :folders, action: :resolve_path
      get "courses/:course_id/folders/by_path", controller: :folders, action: :resolve_path
      get "courses/:course_id/folders/icon_maker", controller: :folders, action: :icon_maker_folder
      get "courses/:course_id/folders/media", controller: :folders, action: :media_folder
      get "courses/:course_id/folders/:id", controller: :folders, action: :show, as: "course_folder"
      get "media_objects", controller: "media_objects", action: :index, as: :media_objects
      get "courses/:course_id/media_objects", controller: "media_objects", action: :index, as: :course_media_objects
      get "groups/:group_id/media_objects", controller: "media_objects", action: :index, as: :group_media_objects
      get "media_attachments", controller: "media_objects", action: :index, as: :media_attachments
      get "courses/:course_id/media_attachments", controller: "media_objects", action: :index, as: :course_media_attachments
      get "groups/:group_id/media_attachments", controller: "media_objects", action: :index, as: :group_media_attachments
      put "accounts/:account_id/courses", action: :batch_update
      post "courses/:course_id/ping", action: :ping, as: "course_ping"

      get "courses/:course_id/link_validation", action: :link_validation, as: "course_link_validation"
      post "courses/:course_id/link_validation", action: :start_link_validation

      get "courses/:course_id/youtube_migration/scan", action: :youtube_migration_scan, as: "course_youtube_migration_scan"
      post "courses/:course_id/youtube_migration/scan", action: :start_youtube_migration_scan
      put "courses/:course_id/youtube_migration/scan/:scan_id", action: :update_youtube_migration_scan
      post "courses/:course_id/youtube_migration/convert", action: :start_youtube_migration_convert
      get "courses/:course_id/youtube_migration/conversion_status", action: :youtube_migration_conversion_status

      post "courses/:course_id/reset_content", action: :reset_content
      get  "users/:user_id/courses", action: :user_index, as: "user_courses"
      get "courses/:course_id/effective_due_dates", action: :effective_due_dates, as: "course_effective_due_dates"
      get "courses/:course_id/permissions", action: :permissions

      get "courses/:course_id/student_view_student", action: :student_view_student
    end

    scope(controller: :ai_experiences) do
      get "courses/:course_id/ai_experiences", action: :index, as: "course_ai_experiences"
      post "courses/:course_id/ai_experiences", action: :create
      get "courses/:course_id/ai_experiences/new", action: :new, as: "new_course_ai_experience"
      get "courses/:course_id/ai_experiences/:id", action: :show, as: "course_ai_experience"
      get "courses/:course_id/ai_experiences/:id/edit", action: :edit, as: "course_ai_experience_edit"
      put "courses/:course_id/ai_experiences/:id", action: :update
      delete "courses/:course_id/ai_experiences/:id", action: :destroy, as: "course_ai_experience_destroy"
<<<<<<< HEAD
      post "courses/:course_id/ai_experiences/:id/continue_conversation", action: :continue_conversation, as: "course_ai_experience_continue_conversation"
      get "courses/:course_id/ai_experiences/:id/messages", action: :messages, as: "course_ai_experience_messages"
=======
    end

    scope(controller: :ai_conversations) do
      get "courses/:course_id/ai_experiences/:ai_experience_id/conversations", action: :active_conversation, as: "course_ai_experience_conversations"
      post "courses/:course_id/ai_experiences/:ai_experience_id/conversations", action: :create
      post "courses/:course_id/ai_experiences/:ai_experience_id/conversations/:id/messages", action: :post_message, as: "course_ai_experience_conversation_messages"
      delete "courses/:course_id/ai_experiences/:ai_experience_id/conversations/:id", action: :destroy, as: "course_ai_experience_conversation"
>>>>>>> e69b96c5
    end

    scope(controller: :microfrontends_release_tag_override) do
      get "microfrontends/release_tag_override", action: :create, as: :microfrontends_release_tag_override
      delete "microfrontends/release_tag_override", action: :destroy
    end

    scope(controller: :account_calendars_api) do
      get "account_calendars", action: :index, as: :account_calendars
      get "account_calendars/:account_id", action: :show, as: :account_calendar
      put "account_calendars/:account_id", action: :update, as: :update_account_calendar
      put "accounts/:account_id/account_calendars", action: :bulk_update, as: :bulk_update_account_calendars
      get "accounts/:account_id/account_calendars", action: :all_calendars, as: :all_account_calendars
      get "accounts/:account_id/visible_calendars_count", action: :visible_calendars_count, as: :visible_calendars_count
    end

    scope(controller: :account_notifications) do
      post "accounts/:account_id/account_notifications", action: :create, as: "account_notification"
      put "accounts/:account_id/account_notifications/:id", action: :update, as: "account_notification_update"
      get "accounts/:account_id/account_notifications", action: :user_index, as: "user_account_notifications" # to change the api docs
      get "accounts/:account_id/users/:user_id/account_notifications", action: :user_index_deprecated # for back compat
      get "accounts/:account_id/account_notifications/:id", action: :show, as: "user_account_notification_show"
      get "accounts/:account_id/users/:user_id/account_notifications/:id", action: :show_deprecated
      delete "accounts/:account_id/account_notifications/:id", action: :user_close_notification, as: "user_account_notification"
      delete "accounts/:account_id/users/:user_id/account_notifications/:id", action: :user_close_notification_deprecated
    end

    scope(controller: :brand_configs_api) do
      get "brand_variables", action: :show
      get "accounts/:account_id/brand_variables", action: :show_context
      get "courses/:course_id/brand_variables", action: :show_context
    end

    scope(controller: :accounts) do
      get "settings/environment", action: :environment
    end

    scope(controller: :tabs) do
      get "accounts/:account_id/tabs", action: :index, as: "account_tabs"
      get "courses/:course_id/tabs", action: :index, as: "course_tabs"
      get "groups/:group_id/tabs", action: :index, as: "group_tabs"
      get "users/:user_id/tabs", action: :index, as: "user_profile_tabs"
      put "courses/:course_id/tabs/:tab_id", action: :update
    end

    scope(controller: :gradebook_filters_api) do
      get "courses/:course_id/gradebook_filters", action: :index
      post "courses/:course_id/gradebook_filters", action: :create
      get "courses/:course_id/gradebook_filters/:id", action: :show
      put "courses/:course_id/gradebook_filters/:id", action: :update
      delete "courses/:course_id/gradebook_filters/:id", action: :destroy
    end

    scope(controller: :scopes_api) do
      get "accounts/:account_id/scopes", action: :index
    end

    scope(controller: :sections) do
      get "courses/:course_id/sections", action: :index, as: "course_sections"
      get "courses/:course_id/sections/:id", action: :show, as: "course_section"
      get "sections/:id", action: :show
      post "courses/:course_id/sections", action: :create
      put "sections/:id", action: :update
      delete "sections/:id", action: :destroy
      post "sections/:id/crosslist/:new_course_id", action: :crosslist
      delete "sections/:id/crosslist", action: :uncrosslist
    end

    scope(controller: :enrollments_api) do
      get  "courses/:course_id/enrollments", action: :index, as: "course_enrollments"
      get  "sections/:section_id/enrollments", action: :index, as: "section_enrollments"
      get  "users/:user_id/enrollments", action: :index, as: "user_enrollments"
      get  "users/:user_id/temporary_enrollment_status", action: :show_temporary_enrollment_status
      get  "accounts/:account_id/enrollments/:id", action: :show, as: "enrollment"

      post "accounts/:account_id/bulk_enrollment", action: :bulk_enrollment, as: "bulk_enrollment"
      post "courses/:course_id/enrollments", action: :create
      post "sections/:section_id/enrollments", action: :create
      post "courses/:course_id/enrollments/:id/accept", action: :accept
      post "courses/:course_id/enrollments/:id/reject", action: :reject

      put "courses/:course_id/users/:user_id/last_attended", action: :last_attended
      put "courses/:course_id/enrollments/:id/reactivate", action: :reactivate, as: "reactivate_enrollment"

      delete "courses/:course_id/enrollments/:id", action: :destroy, as: "destroy_enrollment"
    end

    scope(controller: :temporary_enrollment_pairings_api) do
      get "accounts/:account_id/temporary_enrollment_pairings", action: :index
      get "accounts/:account_id/temporary_enrollment_pairings/:id", action: :show
      get "accounts/:account_id/temporary_enrollment_pairings/new", action: :new
      post "accounts/:account_id/temporary_enrollment_pairings", action: :create
      delete "accounts/:account_id/temporary_enrollment_pairings/:id", action: :destroy
    end

    scope(controller: :terms_api) do
      get "accounts/:account_id/terms", action: :index, as: "enrollment_terms"
      get "accounts/:account_id/terms/:id", action: :show, as: "enrollment_term"
    end

    scope(controller: :terms) do
      post "accounts/:account_id/terms", action: :create
      put "accounts/:account_id/terms/:id", action: :update
      delete "accounts/:account_id/terms/:id", action: :destroy
    end

    scope(controller: :tokens) do
      get "users/:user_id/user_generated_tokens", action: :user_generated_tokens, as: "user_generated_tokens"
      get "users/:user_id/tokens/:id", action: :show, as: "token"
      post "users/:user_id/tokens", action: :create, as: "tokens"
      put "users/:user_id/tokens/:id", action: :update
      delete "users/:user_id/tokens/:id", action: :destroy
    end

    scope(controller: :authentication_audit_api) do
      get "audit/authentication/logins/:login_id", action: :for_login, as: "audit_authentication_login"
      get "audit/authentication/accounts/:account_id", action: :for_account, as: "audit_authentication_account"
      get "audit/authentication/users/:user_id", action: :for_user, as: "audit_authentication_user"
    end

    scope(controller: :grade_change_audit_api) do
      get "audit/grade_change/assignments/:assignment_id", action: :for_assignment, as: "audit_grade_change_assignment"
      get "audit/grade_change/courses/:course_id", action: :for_course, as: "audit_grade_change_course"
      get "audit/grade_change/students/:student_id", action: :for_student, as: "audit_grade_change_student"
      get "audit/grade_change/graders/:grader_id", action: :for_grader, as: "audit_grade_change_grader"
      get "audit/grade_change/courses/:course_id/assignments/:assignment_id",
          action: :for_course_and_other_parameters,
          as: "audit_grade_change_course_assignment"
      get "audit/grade_change/courses/:course_id/assignments/:assignment_id/graders/:grader_id",
          action: :for_course_and_other_parameters,
          as: "audit_grade_change_course_assignment_grader"
      get "audit/grade_change/courses/:course_id/assignments/:assignment_id/graders/:grader_id/students/:student_id",
          action: :for_course_and_other_parameters,
          as: "audit_grade_change_course_assignment_grader_student"
      get "audit/grade_change/courses/:course_id/assignments/:assignment_id/students/:student_id",
          action: :for_course_and_other_parameters,
          as: "audit_grade_change_course_assignment_student"
      get "audit/grade_change/courses/:course_id/graders/:grader_id",
          action: :for_course_and_other_parameters,
          as: "audit_grade_change_course_grader"
      get "audit/grade_change/courses/:course_id/graders/:grader_id/students/:student_id",
          action: :for_course_and_other_parameters,
          as: "audit_grade_change_course_grader_student"
      get "audit/grade_change/courses/:course_id/students/:student_id",
          action: :for_course_and_other_parameters,
          as: "audit_grade_change_course_student"
      get "audit/grade_change", action: :query, as: "audit_grade_change"
    end

    scope(controller: :course_audit_api) do
      get "audit/course/courses/:course_id", action: :for_course, as: "audit_course_for_course"
      get "audit/course/accounts/:account_id", action: :for_account, as: "audit_course_for_account"
    end

    scope(controller: :assignment_overrides) do
      get "courses/:course_id/assignments/:assignment_id/overrides", action: :index
      post "courses/:course_id/assignments/:assignment_id/overrides", action: :create
      get "courses/:course_id/assignments/:assignment_id/overrides/:id", action: :show, as: "assignment_override"
      put "courses/:course_id/assignments/:assignment_id/overrides/:id", action: :update
      delete "courses/:course_id/assignments/:assignment_id/overrides/:id", action: :destroy
      get "sections/:course_section_id/assignments/:assignment_id/override", action: :section_alias
      get "groups/:group_id/assignments/:assignment_id/override", action: :group_alias
      get "courses/:course_id/assignments/overrides", action: :batch_retrieve
      put "courses/:course_id/assignments/overrides", action: :batch_update
      post "courses/:course_id/assignments/overrides", action: :batch_create
    end

    scope(controller: :assignments_api) do
      get "courses/:course_id/assignments/gradeable_students", controller: :submissions_api, action: :multiple_gradeable_students, as: "multiple_assignments_gradeable_students"
      get "courses/:course_id/assignments", action: :index, as: "course_assignments"
      get "courses/:course_id/assignment_groups/:assignment_group_id/assignments", action: :index, as: "course_assignment_group_assignments"
      get "users/:user_id/courses/:course_id/assignments", action: :user_index, as: "user_course_assignments"
      put "courses/:course_id/assignments/bulk_update", action: :bulk_update
      get "courses/:course_id/assignments/:id", action: :show, as: "course_assignment"
      get "courses/:course_id/assignments/:assignment_id/users/:user_id/group_members", action: :student_group_members
      post "courses/:course_id/assignments", action: :create
      put "courses/:course_id/assignments/:id", action: :update
      post "courses/:course_id/assignments/:assignment_id/duplicate", action: :duplicate
      post "courses/:course_id/assignments/:assignment_id/retry_alignment_clone", action: :retry_alignment_clone
      delete "courses/:course_id/assignments/:id", action: :destroy, controller: :assignments
    end

    scope(controller: "assignment_extensions") do
      post "courses/:course_id/assignments/:assignment_id/extensions", action: :create, as: "course_assignment_extensions_create"
    end

    scope(controller: :peer_reviews_api) do
      get "courses/:course_id/assignments/:assignment_id/peer_reviews", action: :index
      get "sections/:section_id/assignments/:assignment_id/peer_reviews", action: :index
      get "courses/:course_id/assignments/:assignment_id/submissions/:submission_id/peer_reviews", action: :index
      get "sections/:section_id/assignments/:assignment_id/submissions/:submission_id/peer_reviews", action: :index
      post "courses/:course_id/assignments/:assignment_id/submissions/:submission_id/peer_reviews", action: :create
      post "sections/:section_id/assignments/:assignment_id/submissions/:submission_id/peer_reviews", action: :create
      delete "courses/:course_id/assignments/:assignment_id/submissions/:submission_id/peer_reviews", action: :destroy
      delete "sections/:section_id/assignments/:assignment_id/submissions/:submission_id/peer_reviews", action: :destroy
    end

    scope(controller: :moderation_set) do
      get "courses/:course_id/assignments/:assignment_id/moderated_students", action: :index, as: :moderated_students
      post "courses/:course_id/assignments/:assignment_id/moderated_students", action: :create, as: :add_moderated_students
    end

    scope(controller: :submissions_api) do
      [%w[course course], %w[section course_section]].each do |(context, path_prefix)|
        post "#{context.pluralize}/:#{context}_id/submissions/update_grades", action: :bulk_update
        put "#{context.pluralize}/:#{context}_id/assignments/:assignment_id/submissions/:user_id/read", action: :mark_submission_read, as: "#{context}_submission_mark_read"
        delete "#{context.pluralize}/:#{context}_id/assignments/:assignment_id/submissions/:user_id/read", action: :mark_submission_unread, as: "#{context}_submission_mark_unread"
        put "#{context.pluralize}/:#{context}_id/assignments/:assignment_id/submissions/:user_id/read/:item", action: :mark_submission_item_read, as: "#{context}_submission_mark_item_read"
        put "#{context.pluralize}/:#{context}_id/submissions/bulk_mark_read", action: :mark_bulk_submissions_as_read, as: "#{context}_submissions_bulk_mark_read"
        put "#{context.pluralize}/:#{context}_id/submissions/:user_id/clear_unread", action: :submissions_clear_unread, as: "#{context}_submissions_clear_unread"
        get "#{context.pluralize}/:#{context}_id/assignments/:assignment_id/submissions/:user_id/document_annotations/read", action: :document_annotations_read_state, as: "#{path_prefix}_submission_document_annotations_read_state"
        put "#{context.pluralize}/:#{context}_id/assignments/:assignment_id/submissions/:user_id/document_annotations/read", action: :mark_document_annotations_read, as: "#{path_prefix}_submission_document_annotations_mark_read"
        get "#{context.pluralize}/:#{context}_id/assignments/:assignment_id/submissions/:user_id/rubric_comments/read", action: :rubric_assessments_read_state, as: "#{path_prefix}_submission_rubric_comments_read_state"
        put "#{context.pluralize}/:#{context}_id/assignments/:assignment_id/submissions/:user_id/rubric_comments/read", action: :mark_rubric_assessments_read, as: "#{path_prefix}_submission_rubric_comments_mark_read"
        get "#{context.pluralize}/:#{context}_id/assignments/:assignment_id/submissions/:user_id/rubric_assessments/read", action: :rubric_assessments_read_state, as: "#{path_prefix}_submission_rubric_assessments_read_state"
        put "#{context.pluralize}/:#{context}_id/assignments/:assignment_id/submissions/:user_id/rubric_assessments/read", action: :mark_rubric_assessments_read, as: "#{path_prefix}_submission_rubric_assessments_mark_read"
        get "#{context.pluralize}/:#{context}_id/assignments/:assignment_id/submissions", action: :index, as: "#{path_prefix}_assignment_submissions"
        get "#{context.pluralize}/:#{context}_id/students/submissions", controller: :submissions_api, action: :for_students, as: "#{path_prefix}_student_submissions"
        get "#{context.pluralize}/:#{context}_id/assignments/:assignment_id/submissions/:user_id", action: :show, as: "#{path_prefix}_assignment_submission"
        get "#{context.pluralize}/:#{context}_id/assignments/:assignment_id/anonymous_submissions/:anonymous_id", action: :show_anonymous
        post "#{context.pluralize}/:#{context}_id/assignments/:assignment_id/submissions", action: :create, controller: :submissions
        post "#{context.pluralize}/:#{context}_id/assignments/:assignment_id/submissions/:user_id/files", action: :create_file
        put "#{context.pluralize}/:#{context}_id/assignments/:assignment_id/submissions/:user_id", action: :update
        put "#{context.pluralize}/:#{context}_id/assignments/:assignment_id/anonymous_submissions/:anonymous_id", action: :update_anonymous
        post "#{context.pluralize}/:#{context}_id/assignments/:assignment_id/submissions/update_grades", action: :bulk_update
        get "#{context.pluralize}/:#{context}_id/assignments/:assignment_id/submission_summary", action: :submission_summary, as: "#{path_prefix}_assignment_submission_summary"
      end
      get "courses/:course_id/assignments/:assignment_id/gradeable_students", action: :gradeable_students, as: "course_assignment_gradeable_students"
    end

    scope(controller: :anonymous_provisional_grades) do
      get "courses/:course_id/assignments/:assignment_id/anonymous_provisional_grades/status",
          action: :status,
          as: "course_assignment_anonymous_provisional_status"
    end

    scope(controller: :provisional_grades) do
      put "courses/:course_id/assignments/:assignment_id/provisional_grades/bulk_select",
          action: :bulk_select,
          as: "bulk_select_provisional_grades"
      get "courses/:course_id/assignments/:assignment_id/provisional_grades/status",
          action: :status,
          as: "course_assignment_provisional_status"
      post "courses/:course_id/assignments/:assignment_id/provisional_grades/publish",
           action: :publish,
           as: "publish_provisional_grades"
      put "courses/:course_id/assignments/:assignment_id/provisional_grades/:provisional_grade_id/select",
          action: :select,
          as: "select_provisional_grade"
    end

    scope(controller: :submission_comments_api) do
      post "/courses/:course_id/assignments/:assignment_id/submissions/:user_id/comments/files", action: :create_file
      put "courses/:course_id/assignments/:assignment_id/submissions/:user_id/comments/:id", action: :update
      delete "courses/:course_id/assignments/:assignment_id/submissions/:user_id/comments/:id", action: :destroy
    end

    post "/courses/:course_id/assignments/:assignment_id/submissions/:user_id/annotation_notification", action: :annotation_notification, controller: :submission_comments_api

    scope(controller: :gradebook_history_api) do
      get "courses/:course_id/gradebook_history/days", action: :days, as: "gradebook_history"
      get "courses/:course_id/gradebook_history/feed", action: :feed, as: "gradebook_history_feed"
      get "courses/:course_id/gradebook_history/:date", action: :day_details, as: "gradebook_history_for_day"
      get "courses/:course_id/gradebook_history/:date/graders/:grader_id/assignments/:assignment_id/submissions", action: :submissions, as: "gradebook_history_submissions"
    end

    get "courses/:course_id/assignment_groups", controller: :assignment_groups, action: :index
    scope(controller: :assignment_groups_api) do
      resources :assignment_groups, path: "courses/:course_id/assignment_groups", name_prefix: "course_", except: :index
    end

    scope(controller: :discussion_topics) do
      get "courses/:course_id/discussion_topics", action: :index, as: "course_discussion_topics"
      get "groups/:group_id/discussion_topics", action: :index, as: "group_discussion_topics"
    end

    scope(controller: :content_migrations) do
      %w[account course group user].each do |context|
        get "#{context.pluralize}/:#{context}_id/content_migrations/migrators", action: :available_migrators, as: "#{context}_content_migration_migrators_list"
        get "#{context.pluralize}/:#{context}_id/content_migrations/:id", action: :show, as: "#{context}_content_migration"
        get "#{context.pluralize}/:#{context}_id/content_migrations", action: :index, as: "#{context}_content_migration_list"
        post "#{context.pluralize}/:#{context}_id/content_migrations", action: :create, as: "#{context}_content_migration_create"
        put "#{context.pluralize}/:#{context}_id/content_migrations/:id", action: :update, as: "#{context}_content_migration_update"
        get "#{context.pluralize}/:#{context}_id/content_migrations/:id/selective_data", action: :content_list, as: "#{context}_content_migration_selective_data"
      end
      get "courses/:course_id/content_migrations/:id/asset_id_mapping", action: :asset_id_mapping
    end

    scope(controller: :migration_issues) do
      %w[account course group user].each do |context|
        get "#{context.pluralize}/:#{context}_id/content_migrations/:content_migration_id/migration_issues/:id", action: :show, as: "#{context}_content_migration_migration_issue"
        get "#{context.pluralize}/:#{context}_id/content_migrations/:content_migration_id/migration_issues", action: :index, as: "#{context}_content_migration_migration_issue_list"
        post "#{context.pluralize}/:#{context}_id/content_migrations/:content_migration_id/migration_issues", action: :create, as: "#{context}_content_migration_migration_issue_create"
        put "#{context.pluralize}/:#{context}_id/content_migrations/:content_migration_id/migration_issues/:id", action: :update, as: "#{context}_content_migration_migration_issue_update"
      end
    end

    scope(controller: :discussion_topics_api) do
      put "courses/:course_id/discussion_topics/migrate_disallow", action: :migrate_disallow
      put "courses/:course_id/discussion_topics/update_discussion_types", action: :update_discussion_types

      %w[course group].each do |context|
        put "#{context.pluralize}/:#{context}_id/discussion_topics/read_all", action: :mark_all_topic_read, as: "#{context}_discussion_mark_all_read"
        put "#{context.pluralize}/:#{context}_id/discussion_topics/:topic_id/read", action: :mark_topic_read, as: "#{context}_discussion_topic_mark_read"
        delete "#{context.pluralize}/:#{context}_id/discussion_topics/:topic_id/read", action: :mark_topic_unread, as: "#{context}_discussion_topic_mark_unread"
        put "#{context.pluralize}/:#{context}_id/discussion_topics/:topic_id/read_all", action: :mark_all_read, as: "#{context}_discussion_topic_mark_all_read"
        delete "#{context.pluralize}/:#{context}_id/discussion_topics/:topic_id/read_all", action: :mark_all_unread, as: "#{context}_discussion_topic_mark_all_unread"
        put "#{context.pluralize}/:#{context}_id/discussion_topics/:topic_id/entries/:entry_id/read", action: :mark_entry_read, as: "#{context}_discussion_topic_discussion_entry_mark_read"
        delete "#{context.pluralize}/:#{context}_id/discussion_topics/:topic_id/entries/:entry_id/read", action: :mark_entry_unread, as: "#{context}_discussion_topic_discussion_entry_mark_unread"

        get "#{context.pluralize}/:#{context}_id/discussion_topics/:topic_id", action: :show, as: "#{context}_discussion_topic"
        post "#{context.pluralize}/:#{context}_id/discussion_topics", controller: :discussion_topics, action: :create
        put "#{context.pluralize}/:#{context}_id/discussion_topics/:topic_id", controller: :discussion_topics, action: :update
        post "#{context.pluralize}/:#{context}_id/discussion_topics/reorder", controller: :discussion_topics, action: :reorder
        delete "#{context.pluralize}/:#{context}_id/discussion_topics/:topic_id", controller: :discussion_topics, action: :destroy

        get "#{context.pluralize}/:#{context}_id/discussion_topics/:topic_id/view", action: :view, as: "#{context}_discussion_topic_view"
        get "#{context.pluralize}/:#{context}_id/discussion_topics/:topic_id/summaries", action: :find_summary, as: "#{context}_discussion_topic_summary"
        post "#{context.pluralize}/:#{context}_id/discussion_topics/:topic_id/summaries", action: :find_or_create_summary, as: "#{context}_discussion_topic_create_summary"
        put "#{context.pluralize}/:#{context}_id/discussion_topics/:topic_id/summaries/disable", action: :disable_summary, as: "#{context}_discussion_topic_disable_summary"
        post "#{context.pluralize}/:#{context}_id/discussion_topics/:topic_id/summaries/:summary_id/feedback", action: :summary_feedback, as: "#{context}_discussion_topic_summary_feedback"
        get "#{context.pluralize}/:#{context}_id/discussion_topics/:topic_id/insights", action: :insight, as: "#{context}_discussion_topic_insight"
        post "#{context.pluralize}/:#{context}_id/discussion_topics/:topic_id/insights", action: :insight_generation, as: "#{context}_discussion_topic_insight_generation"
        get "#{context.pluralize}/:#{context}_id/discussion_topics/:topic_id/insights/entries", action: :insight_entries, as: "#{context}_discussion_topic_insight_entries"
        put "#{context.pluralize}/:#{context}_id/discussion_topics/:topic_id/insights/entries/:entry_id", action: :insight_entry_update, as: "#{context}_discussion_topic_insight_entry_update"
        post "#{context.pluralize}/:#{context}_id/discussion_topics/:topic_id/duplicate", action: :duplicate
        get "#{context.pluralize}/:#{context}_id/discussion_topics/:topic_id/entry_list", action: :entry_list, as: "#{context}_discussion_topic_entry_list"
        post "#{context.pluralize}/:#{context}_id/discussion_topics/:topic_id/entries", action: :add_entry, as: "#{context}_discussion_add_entry"
        get "#{context.pluralize}/:#{context}_id/discussion_topics/:topic_id/entries", action: :entries, as: "#{context}_discussion_entries"
        post "#{context.pluralize}/:#{context}_id/discussion_topics/:topic_id/entries/:entry_id/replies", action: :add_reply, as: "#{context}_discussion_add_reply"
        get "#{context.pluralize}/:#{context}_id/discussion_topics/:topic_id/entries/:entry_id/replies", action: :replies, as: "#{context}_discussion_replies"
        put "#{context.pluralize}/:#{context}_id/discussion_topics/:topic_id/entries/:id", controller: :discussion_entries, action: :update, as: "#{context}_discussion_update_reply"
        delete "#{context.pluralize}/:#{context}_id/discussion_topics/:topic_id/entries/:id", controller: :discussion_entries, action: :destroy, as: "#{context}_discussion_delete_reply"

        post "#{context.pluralize}/:#{context}_id/discussion_topics/:topic_id/entries/:entry_id/rating",
             action: :rate_entry,
             as: "#{context}_discussion_topic_discussion_entry_rate"
        put "#{context.pluralize}/:#{context}_id/discussion_topics/:topic_id/subscribed", action: :subscribe_topic, as: "#{context}_discussion_topic_subscribe"
        delete "#{context.pluralize}/:#{context}_id/discussion_topics/:topic_id/subscribed", action: :unsubscribe_topic, as: "#{context}_discussion_topic_unsubscribe"
      end
    end

    scope(controller: :discussion_topic_users) do
      get "courses/:course_id/discussion_topics/:topic_id/messageable_users", action: :search, as: "course_discussion_messageable_users"
      get "groups/:group_id/discussion_topics/:topic_id/messageable_users", action: :search, as: "group_discussion_messageable_users"
    end

    scope(controller: :collaborations) do
      get "collaborations/:id/members", action: :members, as: "collaboration_members"
      get "courses/:course_id/potential_collaborators", action: :potential_collaborators, as: "course_potential_collaborators"
      get "groups/:group_id/potential_collaborators", action: :potential_collaborators, as: "group_potential_collaborators"
    end

    scope(controller: "microsoft_sync/groups") do
      post "courses/:course_id/microsoft_sync/group", action: :create
      get "courses/:course_id/microsoft_sync/group", action: :show
      delete "courses/:course_id/microsoft_sync/group", action: :destroy
      post "courses/:course_id/microsoft_sync/schedule_sync", action: :sync
    end

    scope(controller: :external_tools) do
      post "/accounts/:account_id/external_tools/rce_favorites/:id", action: :mark_rce_favorite, as: :account_external_tools_mark_rce_favorite
      delete "/accounts/:account_id/external_tools/rce_favorites/:id", action: :unmark_rce_favorite, as: :account_external_tools_unmark_rce_favorite

      post "/accounts/:account_id/external_tools/top_nav_favorites/:id", action: :add_top_nav_favorite, as: :account_external_tools_add_top_nav_favorite
      delete "/accounts/:account_id/external_tools/top_nav_favorites/:id", action: :remove_top_nav_favorite, as: :account_external_tools_remove_top_nav_favorite

      get "/courses/:course_id/external_tools/visible_course_nav_tools", action: :visible_course_nav_tools, as: :visible_course_nav_tools
      get "/external_tools/visible_course_nav_tools", action: :all_visible_nav_tools, as: :all_visible_nav_tools

      %w[course account].each do |context|
        get "#{context}s/:#{context}_id/external_tools/sessionless_launch", action: :generate_sessionless_launch, as: "#{context}_external_tool_sessionless_launch"
        get "#{context}s/:#{context}_id/external_tools/:external_tool_id", action: :show, as: "#{context}_external_tool_show"

        # Migration URL
        get "#{context}s/:#{context}_id/external_tools/:external_tool_id/migration_info", action: :migration_info, as: "#{context}_external_tool_migration_info"

        get "#{context}s/:#{context}_id/external_tools", action: :index, as: "#{context}_external_tools"
        post "#{context}s/:#{context}_id/external_tools", action: :create, as: "#{context}_external_tools_create"
        post "#{context}s/:#{context}_id/create_tool_with_verification", action: :create_tool_with_verification, as: "#{context}_create_tool_with_verification"
        put "#{context}s/:#{context}_id/external_tools/:external_tool_id", action: :update, as: "#{context}_external_tools_update"
        delete "#{context}s/:#{context}_id/external_tools/:external_tool_id", action: :destroy, as: "#{context}_external_tools_delete"
      end

      get "groups/:group_id/external_tools", action: :index, as: "group_external_tools"
    end

    scope(controller: "lti/lti_apps") do
      %w[course account].each do |context|
        get "#{context}s/:#{context}_id/lti_apps/launch_definitions", action: :launch_definitions, as: "#{context}_launch_definitions"
        get "#{context}s/:#{context}_id/lti_apps", action: :index, as: "#{context}_app_definitions"
      end
    end

    scope(controller: "lti/tool_proxy") do
      %w[course account].each do |context|
        delete "#{context}s/:#{context}_id/tool_proxies/:tool_proxy_id",
               action: :destroy,
               as: "#{context}_delete_tool_proxy"
        put "#{context}s/:#{context}_id/tool_proxies/:tool_proxy_id",
            action: :update,
            as: "#{context}_update_tool_proxy"

        delete "#{context}s/:#{context}_id/tool_proxies/:tool_proxy_id/update",
               action: :dismiss_update,
               as: "#{context}_dismiss_update_tool_proxy"
        put "#{context}s/:#{context}_id/tool_proxies/:tool_proxy_id/update",
            action: :accept_update,
            as: "#{context}_accept_update_tool_proxy"
      end
    end

    scope(controller: :external_feeds) do
      %w[course group].each do |context|
        get "#{context}s/:#{context}_id/external_feeds", action: :index, as: "#{context}_external_feeds"
        post "#{context}s/:#{context}_id/external_feeds", action: :create, as: "#{context}_external_feeds_create"
        delete "#{context}s/:#{context}_id/external_feeds/:external_feed_id", action: :destroy, as: "#{context}_external_feeds_delete"
      end
    end

    scope(controller: :sis_imports_api) do
      post "accounts/:account_id/sis_imports", action: :create
      put "accounts/:account_id/sis_imports/abort_all_pending", action: :abort_all_pending
      get "accounts/:account_id/sis_imports/importing", action: :importing
      get "accounts/:account_id/sis_imports/:id", action: :show
      get "accounts/:account_id/sis_imports", action: :index, as: "account_sis_imports"
      put "accounts/:account_id/sis_imports/:id/abort", action: :abort
      put "accounts/:account_id/sis_imports/:id/restore_states", action: :restore_states
    end

    scope(controller: :sis_import_errors_api) do
      get "accounts/:account_id/sis_imports/:id/errors", action: :index, as: :sis_batch_import_errors
      get "accounts/:account_id/sis_import_errors", action: :index, as: :account_sis_import_errors
    end

    scope(controller: :outcome_imports_api) do
      %w[account course].each do |context|
        post "#{context}s/:#{context}_id/outcome_imports(/group/:learning_outcome_group_id)", action: :create
        get "#{context}s/:#{context}_id/outcome_imports/:id", action: :show
        get "#{context}s/:#{context}_id/outcome_imports/:id/created_group_ids", action: :created_group_ids
      end
    end

    scope(controller: :outcome_proficiency_api) do
      post "accounts/:account_id/outcome_proficiency", action: :create
      get "accounts/:account_id/outcome_proficiency", action: :show
      post "courses/:course_id/outcome_proficiency", action: :create
      get "courses/:course_id/outcome_proficiency", action: :show
    end

    scope(controller: :users) do
      get "users/self/activity_stream", action: :activity_stream, as: "user_activity_stream"
      get "users/activity_stream", action: :activity_stream # deprecated
      get "users/self/activity_stream/summary", action: :activity_stream_summary, as: "user_activity_stream_summary"
      delete "users/self/activity_stream/:id", action: "ignore_stream_item"
      delete "users/self/activity_stream", action: "ignore_all_stream_items"

      put "users/:user_id/followers/self", action: :follow
      delete "users/:user_id/followers/self", action: :unfollow

      get "users/self/todo", action: :todo_items, as: "user_todo_list_items"
      get "users/self/todo_item_count", action: :todo_item_count
      get "users/self/upcoming_events", action: :upcoming_events
      get "users/:user_id/missing_submissions", action: :missing_submissions, as: "user_missing_submissions"

      delete "users/self/todo/:asset_string/:purpose", action: :ignore_item, as: "users_todo_ignore"
      post "accounts/:account_id/users", action: :create
      post "accounts/:account_id/self_registration", action: :create_self_registered_user
      get "accounts/:account_id/users", action: :api_index, as: "account_users"

      get "users/:id", action: :api_show
      put "users/:id", action: :update
      delete "users/mobile_sessions", action: :expire_mobile_sessions
      delete "users/:id", action: :destroy, as: "destroy_user"
      delete "users/:id/sessions", action: :terminate_sessions
      delete "users/:id/mobile_sessions", action: :expire_mobile_sessions

      post "users/:user_id/files", action: :create_file
      get  "users/:user_id/files", controller: :files, action: :api_index, as: "user_files"
      get "users/:user_id/folders", controller: :folders, action: :list_all_folders, as: "user_folders"
      get "users/:user_id/folders_and_files", controller: :folders, action: :list_all_folders_and_files, as: "user_folders_and_files"
      post "users/:user_id/folders", controller: :folders, action: :create
      get "users/:user_id/folders/by_path/*full_path", controller: :folders, action: :resolve_path
      get "users/:user_id/folders/by_path", controller: :folders, action: :resolve_path
      get "users/:user_id/folders/:id", controller: :folders, action: :show, as: "user_folder"

      get "users/:id/settings", controller: "users", action: "settings"
      put "users/:id/settings", controller: "users", action: "settings", as: "user_settings"

      get "users/:id/colors", controller: "users", action: "get_custom_colors"
      get "users/:id/colors/:asset_string", controller: "users", action: "get_custom_color"
      put "users/:id/colors/:asset_string", controller: "users", action: "set_custom_color"

      put "users/:id/text_editor_preference", controller: "users", action: "set_text_editor_preference"

      put "users/:id/files_ui_version_preference", controller: "users", action: "set_files_ui_version_preference"

      get "users/:id/new_user_tutorial_statuses", action: "get_new_user_tutorial_statuses"
      put "users/:id/new_user_tutorial_statuses/:page_name", action: "set_new_user_tutorial_status"

      get "users/:id/dashboard_positions", controller: "users", action: "get_dashboard_positions"
      put "users/:id/dashboard_positions", controller: "users", action: "set_dashboard_positions"

      put "users/:id/merge_into/:destination_user_id", controller: "users", action: "merge_into"
      put "users/:id/merge_into/accounts/:destination_account_id/users/:destination_user_id", controller: "users", action: "merge_into"
      post "users/:id/split", controller: "users", action: "split", as: "split"

      post "users/self/pandata_events_token", controller: "users", action: "pandata_events_token"

      get "dashboard/dashboard_cards", controller: "users", action: "dashboard_cards", as: :dashboard_dashboard_cards

      get "users/:id/graded_submissions", controller: "users", action: "user_graded_submissions", as: :user_submissions

      get "show_k5_dashboard", controller: "users", action: "show_k5_dashboard"

      post "users/:id/clear_cache", action: :clear_cache, as: "clear_cache"

      scope(controller: :user_observees) do
        get    "users/:user_id/observers", action: :observers, as: "user_observers"
        get    "users/:user_id/observees", action: :index, as: "user_observees"
        post   "users/:user_id/observees", action: :create
        get    "users/:user_id/observees/:observee_id", action: :show, as: "user_observee"
        get    "users/:user_id/observers/:observer_id", action: :show_observer, as: "user_observer"
        put    "users/:user_id/observees/:observee_id", action: :update
        delete "users/:user_id/observees/:observee_id", action: :destroy
      end

      scope(controller: :learning_object_dates) do
        get "courses/:course_id/modules/:context_module_id/date_details", action: :show, as: "course_context_module_date_details"
        get "courses/:course_id/assignments/:assignment_id/date_details", action: :show, as: "course_assignment_date_details"
        get "courses/:course_id/quizzes/:quiz_id/date_details", action: :show, as: "course_quizzes_quiz_date_details"
        get "courses/:course_id/discussion_topics/:discussion_topic_id/date_details", action: :show, as: "course_discussion_topic_date_details"
        get "courses/:course_id/pages/:url_or_id/date_details", action: :show, as: "course_wiki_page_date_details"
        get "courses/:course_id/files/:attachment_id/date_details", action: :show, as: "course_attachment_date_details"

        put "courses/:course_id/assignments/:assignment_id/date_details", action: :update
        put "courses/:course_id/quizzes/:quiz_id/date_details", action: :update
        put "courses/:course_id/discussion_topics/:discussion_topic_id/date_details", action: :update
        put "courses/:course_id/pages/:url_or_id/date_details", action: :update
        put "courses/:course_id/files/:attachment_id/date_details", action: :update

        put "courses/:course_id/assignments/:assignment_id/date_details/convert_tag_overrides", action: :convert_tag_overrides_to_adhoc_overrides
        put "courses/:course_id/quizzes/:quiz_id/date_details/convert_tag_overrides", action: :convert_tag_overrides_to_adhoc_overrides
        put "courses/:course_id/discussion_topics/:discussion_topic_id/date_details/convert_tag_overrides", action: :convert_tag_overrides_to_adhoc_overrides
        put "courses/:course_id/pages/:url_or_id/date_details/convert_tag_overrides", action: :convert_tag_overrides_to_adhoc_overrides
      end

      scope(controller: :course_tag_conversion) do
        put "courses/:course_id/convert_tag_overrides", action: :convert_tag_overrides_to_adhoc_overrides
        get "courses/:course_id/convert_tag_overrides/status", action: :conversion_job_status
      end

      scope(controller: :login) do
        get "login/session_token", action: :session_token, as: :login_session_token
      end

      scope(controller: :observer_alerts_api) do
        get "users/:user_id/observer_alerts/unread_count", action: :alerts_count
        get "users/:user_id/observer_alerts/:student_id", action: :alerts_by_student, as: "observer_alerts_by_student"
        put "users/:user_id/observer_alerts/:observer_alert_id/:workflow_state", action: :update
      end

      scope(controller: :observer_alert_thresholds_api) do
        get "users/:user_id/observer_alert_thresholds", action: :index
        post "users/:user_id/observer_alert_thresholds", action: :create
        get "users/:user_id/observer_alert_thresholds/:observer_alert_threshold_id", action: :show
        put "users/:user_id/observer_alert_thresholds/:observer_alert_threshold_id", action: :update
        delete "users/:user_id/observer_alert_thresholds/:observer_alert_threshold_id", action: :destroy
      end

      scope(controller: :observer_pairing_codes_api) do
        post "users/:user_id/observer_pairing_codes", action: :create
      end
    end

    scope(controller: :custom_data) do
      glob = "(/*scope)"
      get "users/:user_id/custom_data#{glob}", action: "get_data"
      put "users/:user_id/custom_data#{glob}", action: "set_data"
      delete "users/:user_id/custom_data#{glob}", action: "delete_data"
    end

    scope(controller: :pseudonyms) do
      get "accounts/:account_id/logins", action: :index, as: "account_pseudonyms"
      get "users/:user_id/logins", action: :index, as: "user_pseudonyms"
      post "accounts/:account_id/logins", action: :create
      put "accounts/:account_id/logins/:id", action: :update
      delete "users/:user_id/logins/:id", action: :destroy
      post "users/reset_password", action: :forgot_password
    end

    scope(controller: :accounts) do
      get "accounts", action: :index, as: :accounts
      get "course_accounts", action: :course_accounts, as: :course_accounts
      get "manageable_accounts", action: :manageable_accounts, as: :manageable_accounts
      get "course_creation_accounts", action: :course_creation_accounts, as: :course_creation_accounts
      get "accounts/:id", action: :show, as: :account
      put "accounts/:id", action: :update
      get "accounts/:account_id/terms_of_service", action: :terms_of_service
      get "accounts/:account_id/help_links", action: :help_links
      get "accounts/:account_id/courses", action: :courses_api, as: "account_courses"
      get "accounts/:account_id/sub_accounts", action: :sub_accounts, as: "sub_accounts"
      get "accounts/:account_id/courses/:id", controller: :courses, action: :show, as: "account_course_show"
      get "accounts/:account_id/permissions", action: :permissions
      get "accounts/:account_id/settings", action: :show_settings
      get "manually_created_courses_account", action: :manually_created_courses_account
      delete "accounts/:account_id/users", action: :remove_users
      delete "accounts/:account_id/users/:user_id", action: :remove_user
      put "accounts/:account_id/users/bulk_update", action: :update_users
      put "accounts/:account_id/users/:user_id/restore", action: :restore_user
      get "accounts/:account_id/quiz_ip_filters", action: :quiz_ip_filters, as: "quiz_ip_filters"
      get "acceptable_use_policy", action: :acceptable_use_policy
    end

    scope(controller: :sub_accounts) do
      post "accounts/:account_id/sub_accounts", action: :create
      delete "accounts/:account_id/sub_accounts/:id", action: :destroy
    end

    scope(controller: :role_overrides) do
      get "accounts/:account_id/roles", action: :api_index, as: "account_roles"
      get "accounts/:account_id/roles/permissions", action: :manageable_permissions
      get "accounts/:account_id/roles/:id", action: :show
      post "accounts/:account_id/roles", action: :add_role
      post "accounts/:account_id/roles/:id/activate", action: :activate_role
      put "accounts/:account_id/roles/:id", action: :update
      delete "accounts/:account_id/roles/:id", action: :remove_role
      get "accounts/:account_id/permissions/:permission", action: :check_account_permission
    end

    scope(controller: :permissions_help) do
      get "permissions/groups", action: :groups
      get "permissions/:context_type/:permission/help", action: :help
    end

    scope(controller: :account_reports) do
      get "accounts/:account_id/reports/:report", action: :index
      get "accounts/:account_id/reports", action: :available_reports
      get "accounts/:account_id/reports/:report/:id", action: :show, as: "account_report"
      post "accounts/:account_id/reports/:report", action: :create, as: "account_create_report"
      delete "accounts/:account_id/reports/:report/:id", action: :destroy
      put "accounts/:account_id/reports/:report/:id/abort", action: :abort
    end

    scope(controller: :course_reports) do
      get "courses/:course_id/reports/:report_type", action: :last
      get "courses/:course_id/reports/:report_type/:id", action: :show
      post "courses/:course_id/reports/:report_type", action: :create
    end

    scope(controller: :admins) do
      post "accounts/:account_id/admins", action: :create
      delete "accounts/:account_id/admins/:user_id", action: :destroy
      get "accounts/:account_id/admins", action: :index, as: "account_admins"
      get "accounts/:account_id/admins/self", action: :self_roles, as: "account_self_roles"
    end

    scope(controller: :authentication_providers) do
      get "accounts/:account_id/sso_settings", action: :show_sso_settings, as: "account_show_sso_settings_url"
      put "accounts/:account_id/sso_settings", action: :update_sso_settings, as: "account_update_sso_settings_url"

      get "accounts/:account_id/authentication_providers", action: :index
      get "accounts/:account_id/authentication_providers/:id", action: :show
      post "accounts/:account_id/authentication_providers", action: :create, as: "account_create_ap"
      put "accounts/:account_id/authentication_providers/:id", action: :update, as: "account_update_ap"
      delete "accounts/:account_id/authentication_providers/:id", action: :destroy, as: "account_delete_ap"
      put "accounts/:account_id/authentication_providers/:id/restore", action: :restore, as: "account_restore_ap"
    end

    scope(controller: :page_views) do
      get "users/:user_id/page_views", action: :index, as: "user_page_views"
      post "users/:user_id/page_views/query", action: :query, as: "user_page_views_enqueue_query"
      get "users/:user_id/page_views/query/:query_id", action: :poll_query, as: "page_views_poll_query_status"
      get "users/:user_id/page_views/query/:query_id/results", action: :query_results, as: "page_views_get_query_results"
    end

    get "users/:user_id/profile", controller: :profile, action: :settings
    get "users/:user_id/avatars", controller: :profile, action: :profile_pics

    # deprecated routes, second one is solely for YARD. preferred API is api/v1/search/recipients
    get "conversations/find_recipients", controller: :search, action: :recipients
    get "conversations/find_recipients", controller: :conversations, action: :find_recipients

    scope(controller: :conversations) do
      get "conversations", action: :index, as: "conversations"
      post "conversations", action: :create
      get "conversations/deleted", action: :deleted_index, as: "deleted_conversations"
      put "conversations/restore", action: :restore_message
      post "conversations/mark_all_as_read", action: :mark_all_as_read
      get "conversations/batches", action: :batches, as: "conversations_batches"
      get "conversations/unread_count", action: :unread_count
      get "conversations/:id", action: :show
      put "conversations/:id", action: :update # stars, subscribed-ness, workflow_state
      delete "conversations/:id", action: :destroy
      post "conversations/:id/add_message", action: :add_message
      post "conversations/:id/add_recipients", action: :add_recipients
      post "conversations/:id/remove_messages", action: :remove_messages
      put "conversations", action: :batch_update
      delete "conversations/:id/delete_for_all", action: :delete_for_all
    end

    scope(controller: :communication_channels) do
      get "users/:user_id/communication_channels", action: :index, as: "communication_channels"
      post "users/:user_id/communication_channels", action: :create
      post "users/:user_id/communication_channels/:id", action: :reset_bounce_count, as: "reset_bounce_count"
      get "accounts/:account_id/bounced_communication_channels.csv", action: :bouncing_channel_report, defaults: { format: :csv }
      get "accounts/:account_id/bounced_communication_channels", action: :bouncing_channel_report
      post "accounts/:account_id/bounced_communication_channels/reset", action: :bulk_reset_bounce_counts
      get "accounts/:account_id/unconfirmed_communication_channels.csv", action: :unconfirmed_channel_report, defaults: { format: :csv }
      get "accounts/:account_id/unconfirmed_communication_channels", action: :unconfirmed_channel_report
      post "accounts/:account_id/unconfirmed_communication_channels/confirm", action: :bulk_confirm
      delete "users/self/communication_channels/push", action: :delete_push_token
      delete "users/:user_id/communication_channels/:id", action: :destroy
      delete "users/:user_id/communication_channels/:type/:address", action: :destroy, constraints: { address: %r{[^/?]+} }
    end

    scope(controller: :notification_preferences) do
      get "users/:user_id/communication_channels/:communication_channel_id/notification_preferences", action: :index
      get "users/:user_id/communication_channels/:communication_channel_id/notification_preference_categories", action: :category_index
      get "users/:user_id/communication_channels/:type/:address/notification_preferences", action: :index, constraints: { address: %r{[^/?]+} }
      get "users/:user_id/communication_channels/:communication_channel_id/notification_preferences/:notification", action: :show
      get "users/:user_id/communication_channels/:type/:address/notification_preferences/:notification", action: :show, constraints: { address: %r{[^/?]+} }
      put "users/self/communication_channels/:communication_channel_id/notification_preferences/:notification", action: :update
      put "users/self/communication_channels/:type/:address/notification_preferences/:notification", action: :update, constraints: { address: %r{[^/?]+} }
      put "users/self/communication_channels/:communication_channel_id/notification_preferences", action: :update_all
      put "users/self/communication_channels/:type/:address/notification_preferences", action: :update_all, constraints: { address: %r{[^/?]+} }
      put "users/self/communication_channels/:communication_channel_id/notification_preference_categories/:category", action: :update_preferences_by_category
    end

    scope(controller: :comm_messages_api) do
      get "comm_messages", action: :index, as: "comm_messages"
    end

    scope(controller: :services_api) do
      get "services/kaltura", action: :show_kaltura_config
      post "services/kaltura_session", action: :start_kaltura_session
      get "services/rce_config", action: :rce_config
    end

    scope(controller: :calendar_events_api) do
      get "calendar_events", action: :index, as: "calendar_events"
      get "users/:user_id/calendar_events", action: :user_index, as: "user_calendar_events"
      post "calendar_events", action: :create
      get "calendar_events/visible_contexts", action: :visible_contexts
      get "calendar_events/:id", action: :show, as: "calendar_event"
      put "calendar_events/:id", action: :update
      delete "calendar_events/:id", action: :destroy
      post "calendar_events/:id/reservations", action: :reserve
      post "calendar_events/:id/reservations/:participant_id", action: :reserve, as: "calendar_event_reserve"
      get "calendar_events/:id/participants", action: :participants, as: "calendar_event_participants"
      post "calendar_events/save_selected_contexts", action: :save_selected_contexts
      post "calendar_events/save_enabled_account_calendars", action: :save_enabled_account_calendars

      get "courses/:course_id/calendar_events/timetable", action: :get_course_timetable
      post "courses/:course_id/calendar_events/timetable", action: :set_course_timetable
      post "courses/:course_id/calendar_events/timetable_events", action: :set_course_timetable_events
    end

    scope(controller: :appointment_groups) do
      get "appointment_groups", action: :index, as: "appointment_groups"
      post "appointment_groups", action: :create
      get "appointment_groups/next_appointment", action: :next_appointment
      get "appointment_groups/:id", action: :show, as: "appointment_group"
      put "appointment_groups/:id", action: :update
      delete "appointment_groups/:id", action: :destroy
      get "appointment_groups/:id/users", action: :users, as: "appointment_group_users"
      get "appointment_groups/:id/groups", action: :groups, as: "appointment_group_groups"
    end

    scope(controller: :groups) do
      resources :groups, except: :index
      get "users/self/groups", action: :index, as: "current_user_groups"
      get "accounts/:account_id/groups", action: :context_index, as: "account_user_groups"
      get "courses/:course_id/groups", action: :context_index, as: "course_user_groups"
      get "groups/:group_id/users", action: :users, as: "group_users"
      get "groups/:group_id/permissions", action: :permissions
      post "groups/:group_id/invite", action: :invite
      post "groups/:group_id/files", action: :create_file
      post "groups/:group_id/preview_html", action: :preview_html
      post "group_categories/:group_category_id/groups", action: :create
      get "groups/:group_id/activity_stream", action: :activity_stream, as: "group_activity_stream"
      get "groups/:group_id/activity_stream/summary", action: :activity_stream_summary, as: "group_activity_stream_summary"
      put "groups/:group_id/followers/self", action: :follow
      delete "groups/:group_id/followers/self", action: :unfollow
      get "groups/:group_id/collaborations", controller: :collaborations, action: :api_index, as: "group_collaborations_index"
      delete "groups/:group_id/collaborations/:id", controller: :collaborations, action: :destroy
      get "courses/:course_id/bulk_user_tags", to: "groups#bulk_user_tags"

      scope(controller: :group_memberships) do
        resources :memberships, path: "groups/:group_id/memberships", name_prefix: "group_", controller: :group_memberships
        resources :users, path: "groups/:group_id/users", name_prefix: "group_", controller: :group_memberships, except: [:index, :create]

        delete "groups/:group_id/users", to: "group_memberships#destroy_bulk"
      end

      get "groups/:group_id/files", controller: :files, action: :api_index, as: "group_files"
      get "groups/:group_id/folders", controller: :folders, action: :list_all_folders, as: "group_folders"
      get "groups/:group_id/folders_and_files", controller: :folders, action: :list_all_folders_and_files, as: "group_folders_and_files"
      post "groups/:group_id/folders", controller: :folders, action: :create
      get "groups/:group_id/folders/by_path/*full_path", controller: :folders, action: :resolve_path
      get "groups/:group_id/folders/by_path", controller: :folders, action: :resolve_path
      get "groups/:group_id/folders/media", controller: :folders, action: :media_folder
      get "groups/:group_id/folders/:id", controller: :folders, action: :show, as: "group_folder"
    end

    scope(controller: :developer_key_account_bindings) do
      post "accounts/:account_id/developer_keys/:developer_key_id/developer_key_account_bindings", action: :create_or_update
    end

    scope(controller: :developer_keys) do
      delete "developer_keys/:id", action: :destroy
      put "developer_keys/:id", action: :update

      get "accounts/:account_id/developer_keys", action: :index, as: "account_developer_keys"
      post "accounts/:account_id/developer_keys", action: :create
      get "accounts/:account_id/developer_keys/lookup_utids", action: :lookup_utids
    end

    scope(controller: "lti/registrations") do
      get "accounts/:account_id/lti_registrations", action: :list
      post "accounts/:account_id/lti_registrations", action: :create
      post "accounts/:account_id/lti_registrations/configuration/validate", action: :validate_lti_configuration
      delete "accounts/:account_id/lti_registrations/:id", action: :destroy
      get "accounts/:account_id/lti_registrations/:registration_id/deployments/:deployment_id/context_search", action: :context_search, as: "lti_registration_context_search"
      get "accounts/:account_id/lti_registrations/:id", action: :show
      get "accounts/:account_id/lti_registrations/:id/overlay_history", action: :overlay_history
      get "accounts/:account_id/lti_registrations/:id/history", action: :history, as: :lti_registration_history
      get "accounts/:account_id/lti_registration_by_client_id/:client_id", action: :show_by_client_id
      put "accounts/:account_id/lti_registrations/:id/update_requests/:update_request_id/apply", action: :apply_registration_update_request, as: "apply_lti_registration_update_request"
      put "accounts/:account_id/lti_registrations/:id", action: :update
      put "accounts/:account_id/lti_registrations/:id/reset", action: :reset
      post "accounts/:account_id/lti_registrations/:id/bind", action: :bind
    end

    scope(controller: "lti/deployments") do
      get "accounts/:account_id/lti_registrations/:registration_id/deployments", action: :list, as: :list_deployments
      post "accounts/:account_id/lti_registrations/:registration_id/deployments", action: :create
      delete "accounts/:account_id/lti_registrations/:registration_id/deployments/:id", action: :destroy
      get "accounts/:account_id/lti_registrations/:registration_id/deployments/:id", action: :show
      get "accounts/:account_id/lti_registrations/:registration_id/deployments/:id/controls", action: :list_controls, as: :list_deployment_controls
    end

    scope(controller: "lti/context_controls") do
      get "accounts/:account_id/lti_registrations/:registration_id/controls", action: :index, as: :lti_context_controls_index
      post "accounts/:current_account_id/lti_registrations/:registration_id/controls", action: :create # avoid param name conflict
      post "accounts/:account_id/lti_registrations/:registration_id/controls/bulk", action: :create_many
      get "accounts/:account_id/lti_registrations/:registration_id/controls/:id", action: :show
      put "accounts/:account_id/lti_registrations/:registration_id/controls/:id", action: :update
      delete "accounts/:account_id/lti_registrations/:registration_id/controls/:id", action: :delete
    end

    scope(controller: "lti/resource_links") do
      get "courses/:course_id/lti_resource_links", action: :index
      post "courses/:course_id/lti_resource_links", action: :create
      post "courses/:course_id/lti_resource_links/bulk", action: :bulk_create
      get "courses/:course_id/lti_resource_links/:id", action: :show
      put "courses/:course_id/lti_resource_links/:id", action: :update
      delete "courses/:course_id/lti_resource_links/:id", action: :destroy
    end

    scope(controller: :immersive_reader) do
      get "immersive_reader/authenticate", action: :authenticate
    end

    scope(controller: :search) do
      get "search/rubrics", action: "rubrics", as: "search_rubrics"
      get "search/recipients", action: "recipients", as: "search_recipients"
      get "search/all_courses", action: "all_courses", as: "search_all_courses"
    end

    post "files/:id/create_success", controller: :files, action: :api_create_success, as: "files_create_success"
    get "files/:id/create_success", controller: :files, action: :api_create_success

    scope(controller: :files) do
      post "files/:id/create_success", action: :api_create_success
      get "files/:id/create_success", action: :api_create_success
      match "/api/v1/files/:id/create_success", via: [:options], action: :api_create_success_cors
      post "files/capture", action: :api_capture, as: "files_capture"

      # 'attachment' (rather than 'file') is used below so modules API can use polymorphic_url to generate an item API link
      get "files/:id", action: :api_show, as: "attachment"
      get "files/:id/icon_metadata", action: :icon_metadata
      delete "files/:id", action: :destroy
      put "files/:id", action: :api_update
      post "files/:id/reset_verifier", action: :reset_verifier
      post "rce_linked_file_instfs_ids", action: :rce_linked_file_instfs_ids

      # exists as an alias of GET for backwards compatibility
      #
      # older API clients were told to POST to the value of the Location header
      # returned after upload to S3, when that was the create_success URL.
      # that's no longer necessary, but they are still given a Location header
      # pointed at this endpoint which they can GET for the file details (which
      # create_success would have provided).
      #
      # such behavior is now undocumented, and subject to removal once open
      # sourcing of inst-fs is complete.
      #
      # to actually change the file metadata (e.g. rename), the PUT route above
      # must be used.
      post "files/:id", action: :api_show

      get "files/:id/public_url", action: :public_url
      get "courses/:course_id/files/file_ref/:migration_id", action: :file_ref
      %w[course group user].each do |context|
        get "#{context}s/:#{context}_id/files/quota", action: :api_quota
        get "#{context}s/:#{context}_id/files/:id", action: :api_show, as: "#{context}_attachment"
      end
    end

    scope(controller: :folders) do
      get "folders/:id", action: :show
      get "folders/:id/folders", action: :api_index, as: "list_folders"
      get "folders/:id/all", action: :list_folders_and_files, as: "list_folders_and_files"
      get "folders/:id/files", controller: :files, action: :api_index, as: "list_files"
      delete "folders/:id", action: :api_destroy
      put "folders/:id", action: :update
      post "folders/:folder_id/folders", action: :create, as: "create_folder"
      post "accounts/:account_id/folders", action: :create
      post "folders/:folder_id/files", action: :create_file
      post "folders/:dest_folder_id/copy_file", action: :copy_file
      post "folders/:dest_folder_id/copy_folder", action: :copy_folder
    end

    scope(controller: :favorites) do
      get "users/self/favorites/courses", action: :list_favorite_courses, as: :list_favorite_courses
      post "users/self/favorites/courses/:id", action: :add_favorite_course, as: :add_favorite_course
      delete "users/self/favorites/courses/:id", action: :remove_favorite_course, as: :remove_favorite_course
      delete "users/self/favorites/courses", action: :reset_course_favorites
      get "users/self/favorites/groups", action: :list_favorite_groups, as: :list_favorite_groups
      post "users/self/favorites/groups/:id", action: :add_favorite_groups, as: :add_favorite_groups
      delete "users/self/favorites/groups/:id", action: :remove_favorite_groups, as: :remove_favorite_groups
      delete "users/self/favorites/groups", action: :reset_groups_favorites
    end

    scope(controller: :wiki_pages_api) do
      get "courses/:course_id/front_page", action: :show_front_page
      get "groups/:group_id/front_page", action: :show_front_page
      put "courses/:course_id/front_page", action: :update_front_page
      put "groups/:group_id/front_page", action: :update_front_page
      post "courses/:course_id/pages/:url_or_id/duplicate", action: :duplicate

      get "courses/:course_id/pages", action: :index, as: "course_wiki_pages"
      get "groups/:group_id/pages", action: :index, as: "group_wiki_pages"
      get "courses/:course_id/pages/:url_or_id", action: :show, as: "course_wiki_page"
      get "groups/:group_id/pages/:url_or_id", action: :show, as: "group_wiki_page"
      get "courses/:course_id/pages/:url_or_id/revisions", action: :revisions, as: "course_wiki_page_revisions"
      get "groups/:group_id/pages/:url_or_id/revisions", action: :revisions, as: "group_wiki_page_revisions"
      get "courses/:course_id/pages/:url_or_id/revisions/latest", action: :show_revision
      get "groups/:group_id/pages/:url_or_id/revisions/latest", action: :show_revision
      get "courses/:course_id/pages/:url_or_id/revisions/:revision_id", action: :show_revision
      get "groups/:group_id/pages/:url_or_id/revisions/:revision_id", action: :show_revision
      post "courses/:course_id/pages/:url_or_id/revisions/:revision_id", action: :revert
      post "groups/:group_id/pages/:url_or_id/revisions/:revision_id", action: :revert
      post "courses/:course_id/pages", action: :create
      post "groups/:group_id/pages", action: :create
      put "courses/:course_id/pages/:url_or_id", action: :update
      put "groups/:group_id/pages/:url_or_id", action: :update
      delete "courses/:course_id/pages/:url_or_id", action: :destroy
      delete "groups/:group_id/pages/:url_or_id", action: :destroy
      get "courses/:course_id/page_title_availability", action: :check_title_availability, as: "course_page_title_availability"
      get "groups/:group_id/page_title_availability", action: :check_title_availability, as: "group_page_title_availability"
      post "courses/:course_id/pages_ai/alt_text", action: :ai_generate_alt_text
      post "groups/:group_id/pages_ai/alt_text", action: :ai_generate_alt_text
    end

    scope(controller: :context_modules_api) do
      get "courses/:course_id/modules", action: :index, as: "course_context_modules"
      get "courses/:course_id/modules/:id", action: :show, as: "course_context_module"
      put "courses/:course_id/modules", action: :batch_update
      post "courses/:course_id/modules/:module_id/duplicate", action: :duplicate
      post "courses/:course_id/modules", action: :create, as: "course_context_module_create"
      put "courses/:course_id/modules/:id", action: :update, as: "course_context_module_update"
      delete "courses/:course_id/modules/:id", action: :destroy
      put "courses/:course_id/modules/:id/relock", action: :relock
    end

    scope(controller: :context_module_items_api) do
      get "courses/:course_id/modules/:module_id/items", action: :index, as: "course_context_module_items"
      get "courses/:course_id/modules/:module_id/items/:id", action: :show, as: "course_context_module_item"
      put "courses/:course_id/modules/:module_id/items/:id/done", action: :mark_as_done, as: "course_context_module_item_done"
      delete "courses/:course_id/modules/:module_id/items/:id/done", action: :mark_as_not_done, as: "course_context_module_item_not_done"
      get "courses/:course_id/module_item_redirect/:id", action: :redirect, as: "course_context_module_item_redirect"
      get "courses/:course_id/module_item_sequence", action: :item_sequence
      post "courses/:course_id/modules/:module_id/items", action: :create, as: "course_context_module_items_create"
      put "courses/:course_id/modules/:module_id/items/:id", action: :update, as: "course_context_module_item_update"
      delete "courses/:course_id/modules/:module_id/items/:id", action: :destroy
      post "courses/:course_id/modules/:module_id/items/:id/mark_read", action: :mark_item_read
      post "courses/:course_id/modules/:module_id/items/:id/select_mastery_path", action: :select_mastery_path
      post "courses/:course_id/modules/items/:id/duplicate", action: :duplicate, as: :course_context_module_item_duplicate
    end

    scope(controller: :module_assignment_overrides) do
      get "courses/:course_id/modules/:context_module_id/assignment_overrides", action: :index, as: "module_assignment_overrides_index"
      put "courses/:course_id/modules/:context_module_id/assignment_overrides", action: :bulk_update
      put "courses/:course_id/modules/:context_module_id/assignment_overrides/convert_tag_overrides", action: :convert_tag_overrides_to_adhoc_overrides
    end

    scope(controller: "quizzes/quiz_assignment_overrides") do
      get "courses/:course_id/quizzes/assignment_overrides", action: :index, as: "course_quiz_assignment_overrides"
      get "courses/:course_id/new_quizzes/assignment_overrides", action: :new_quizzes, as: "course_new_quizzes_assignment_overrides"
    end

    scope(controller: "quizzes/quizzes_api") do
      get "courses/:course_id/quizzes", action: :index, as: "course_quizzes"
      post "courses/:course_id/quizzes", action: :create, as: "course_quiz_create"
      get "courses/:course_id/quizzes/:id", action: :show, as: "course_quiz"
      put "courses/:course_id/quizzes/:id", action: :update, as: "course_quiz_update"
      delete "courses/:course_id/quizzes/:id", action: :destroy, as: "course_quiz_destroy"
      post "courses/:course_id/quizzes/:id/reorder", action: :reorder, as: "course_quiz_reorder"
      post "courses/:course_id/quizzes/:id/validate_access_code", action: :validate_access_code, as: "course_quiz_validate_access_code"
    end

    scope(controller: "quizzes_next/quizzes_api") do
      get "courses/:course_id/all_quizzes", action: :index, as: "course_all_quizzes"
    end

    scope(controller: "quizzes/quiz_submission_users") do
      get "courses/:course_id/quizzes/:id/submission_users", action: :index, as: "course_quiz_submission_users"
      post "courses/:course_id/quizzes/:id/submission_users/message", action: :message, as: "course_quiz_submission_users_message"
    end

    scope(controller: "quizzes/quiz_groups") do
      get "courses/:course_id/quizzes/:quiz_id/groups/:id", action: :show, as: "course_quiz_group"
      post "courses/:course_id/quizzes/:quiz_id/groups", action: :create, as: "course_quiz_group_create"
      put "courses/:course_id/quizzes/:quiz_id/groups/:id", action: :update, as: "course_quiz_group_update"
      delete "courses/:course_id/quizzes/:quiz_id/groups/:id", action: :destroy, as: "course_quiz_group_destroy"
      post "courses/:course_id/quizzes/:quiz_id/groups/:id/reorder", action: :reorder, as: "course_quiz_group_reorder"
    end

    scope(controller: "quizzes/quiz_questions") do
      get "courses/:course_id/quizzes/:quiz_id/questions", action: :index, as: "course_quiz_questions"
      get "courses/:course_id/quizzes/:quiz_id/questions/:id", action: :show, as: "course_quiz_question"
      post "courses/:course_id/quizzes/:quiz_id/questions", action: :create, as: "course_quiz_question_create"
      put "courses/:course_id/quizzes/:quiz_id/questions/:id", action: :update, as: "course_quiz_question_update"
      delete "courses/:course_id/quizzes/:quiz_id/questions/:id", action: :destroy, as: "course_quiz_question_destroy"
    end

    scope(controller: "quizzes/quiz_reports") do
      post "courses/:course_id/quizzes/:quiz_id/reports", action: :create, as: "course_quiz_reports_create"
      delete "courses/:course_id/quizzes/:quiz_id/reports/:id", action: :abort, as: "course_quiz_reports_abort"
      get "courses/:course_id/quizzes/:quiz_id/reports", action: :index, as: "course_quiz_reports"
      get "courses/:course_id/quizzes/:quiz_id/reports/:id", action: :show, as: "course_quiz_report"
    end

    scope(controller: "quizzes/quiz_submission_files") do
      post "courses/:course_id/quizzes/:quiz_id/submissions/self/files", action: :create, as: "quiz_submission_files"
    end

    scope(controller: "quizzes/quiz_submissions_api") do
      get "courses/:course_id/quizzes/:quiz_id/submission", action: :submission, as: "course_quiz_user_submission"
      get "courses/:course_id/quizzes/:quiz_id/submissions", action: :index, as: "course_quiz_submissions"
      get "courses/:course_id/quizzes/:quiz_id/submissions/:id", action: :show, as: "course_quiz_submission"
      get "courses/:course_id/quizzes/:quiz_id/submissions/:id/time", action: :time, as: "course_quiz_submission_time"
      post "courses/:course_id/quizzes/:quiz_id/submissions", action: :create, as: "course_quiz_submission_create"
      put "courses/:course_id/quizzes/:quiz_id/submissions/:id", action: :update, as: "course_quiz_submission_update"
      post "courses/:course_id/quizzes/:quiz_id/submissions/:id/complete", action: :complete, as: "course_quiz_submission_complete"
    end

    scope(controller: "quizzes/outstanding_quiz_submissions") do
      get "courses/:course_id/quizzes/:quiz_id/outstanding_quiz_submissions", action: :index, path_name: "outstanding_quiz_submission_index"
      post "courses/:course_id/quizzes/:quiz_id/outstanding_quiz_submissions", action: :grade, path_name: "outstanding_quiz_submission_grade"
    end

    scope(controller: "quizzes/quiz_extensions") do
      post "courses/:course_id/quizzes/:quiz_id/extensions", action: :create, as: "course_quiz_extensions_create"
    end

    scope(controller: "quizzes/course_quiz_extensions") do
      post "courses/:course_id/quiz_extensions", action: :create
    end

    scope(controller: "quizzes/quiz_submission_events_api") do
      get "courses/:course_id/quizzes/:quiz_id/submissions/:id/events", action: :index, as: "course_quiz_submission_events"
      post "courses/:course_id/quizzes/:quiz_id/submissions/:id/events", action: :create, as: "create_quiz_submission_events"
    end

    scope(controller: "quizzes/quiz_submission_questions") do
      get "/quiz_submissions/:quiz_submission_id/questions", action: :index, as: "quiz_submission_questions"
      post "/quiz_submissions/:quiz_submission_id/questions", action: :answer, as: "quiz_submission_question_answer"
      get "/quiz_submissions/:quiz_submission_id/questions/:id/formatted_answer", action: :formatted_answer, as: "quiz_submission_question_formatted_answer"
      get "/quiz_submissions/:quiz_submission_id/questions/:id", action: :show, as: "quiz_submission_question"
      put "/quiz_submissions/:quiz_submission_id/questions/:id/flag", action: :flag, as: "quiz_submission_question_flag"
      put "/quiz_submissions/:quiz_submission_id/questions/:id/unflag", action: :unflag, as: "quiz_submission_question_unflag"
    end

    scope(controller: "quizzes/quiz_ip_filters") do
      get "courses/:course_id/quizzes/:quiz_id/ip_filters", action: :index, as: "course_quiz_ip_filters"
    end

    scope(controller: "quizzes/quiz_statistics") do
      get "courses/:course_id/quizzes/:quiz_id/statistics", action: :index, as: "course_quiz_statistics"
    end

    scope(controller: "polling/polls") do
      get "polls", action: :index, as: "polls"
      post "polls", action: :create, as: "poll_create"
      get "polls/:id", action: :show, as: "poll"
      put "polls/:id", action: :update, as: "poll_update"
      delete "polls/:id", action: :destroy, as: "poll_destroy"
    end

    scope(controller: "polling/poll_choices") do
      get "polls/:poll_id/poll_choices", action: :index, as: "poll_choices"
      post "polls/:poll_id/poll_choices", action: :create, as: "poll_choices_create"
      get "polls/:poll_id/poll_choices/:id", action: :show, as: "poll_choice"
      put "polls/:poll_id/poll_choices/:id", action: :update, as: "poll_choice_update"
      delete "polls/:poll_id/poll_choices/:id", action: :destroy, as: "poll_choice_destroy"
    end

    scope(controller: "polling/poll_sessions") do
      get "polls/:poll_id/poll_sessions", action: :index, as: "poll_sessions"
      post "polls/:poll_id/poll_sessions", action: :create, as: "poll_sessions_create"
      get "polls/:poll_id/poll_sessions/:id", action: :show, as: "poll_session"
      put "polls/:poll_id/poll_sessions/:id", action: :update, as: "poll_session_update"
      delete "polls/:poll_id/poll_sessions/:id", action: :destroy, as: "poll_session_destroy"
      get "polls/:poll_id/poll_sessions/:id/open", action: :open, as: "poll_session_publish"
      get "polls/:poll_id/poll_sessions/:id/close", action: :close, as: "poll_session_close"

      get "poll_sessions/opened", action: :opened, as: "poll_sessions_opened"
      get "poll_sessions/closed", action: :closed, as: "poll_sessions_closed"
    end

    scope(controller: "polling/poll_submissions") do
      post "polls/:poll_id/poll_sessions/:poll_session_id/poll_submissions", action: :create, as: "poll_submissions_create"
      get "polls/:poll_id/poll_sessions/:poll_session_id/poll_submissions/:id", action: :show, as: "poll_submission"
    end

    scope(controller: "live_assessments/assessments") do
      get "courses/:course_id/live_assessments", action: :index, as: "course_live_assessments"
      post "courses/:course_id/live_assessments", action: :create, as: "course_live_assessment_create"
    end

    scope(controller: "live_assessments/results") do
      get "courses/:course_id/live_assessments/:assessment_id/results", action: :index, as: "course_live_assessment_results"
      post "courses/:course_id/live_assessments/:assessment_id/results", action: :create, as: "course_live_assessment_result_create"
    end

    scope(controller: "support_helpers/turnitin") do
      get "support_helpers/turnitin/md5", action: :md5
      get "support_helpers/turnitin/error2305", action: :error2305
      get "support_helpers/turnitin/shard", action: :shard
      get "support_helpers/turnitin/assignment", action: :assignment
      get "support_helpers/turnitin/pending", action: :pending
      get "support_helpers/turnitin/expired", action: :expired
      get "support_helpers/turnitin/refresh_lti_attachment", action: :lti_attachment
    end

    scope(controller: "support_helpers/plagiarism_platform") do
      get "support_helpers/plagiarism_platform/add_service", action: :add_service
      get "support_helpers/plagiarism_platform/resubmit_for_assignment/:assignment_id", action: :resubmit_for_assignment
    end

    scope(controller: "support_helpers/submission_lifecycle_manage") do
      get "support_helpers/submission_lifecycle_manage/course", action: :course
    end

    scope(controller: "support_helpers/asset_processor") do
      get "support_helpers/asset_processor/submission_details", action: :submission_details
      post "support_helpers/asset_processor/bulk_resubmit", action: :bulk_resubmit
      post "support_helpers/asset_processor_discussion/bulk_resubmit", action: :bulk_resubmit_discussion
    end

    scope(controller: :outcome_groups_api) do
      %w[global account course].each do |context|
        prefix = ((context == "global") ? context : "#{context}s/:#{context}_id")
        unless context == "global"
          get "#{prefix}/outcome_groups", action: :index, as: "#{context}_outcome_groups"
          get "#{prefix}/outcome_group_links", action: :link_index, as: "#{context}_outcome_group_links"
        end
        get "#{prefix}/root_outcome_group", action: :redirect, as: "#{context}_redirect"
        get "#{prefix}/outcome_groups/account_chain", action: :account_chain, as: "#{context}_account_chain"
        get "#{prefix}/outcome_groups/:id", action: :show, as: "#{context}_outcome_group"
        put "#{prefix}/outcome_groups/:id", action: :update
        delete "#{prefix}/outcome_groups/:id", action: :destroy
        get "#{prefix}/outcome_groups/:id/outcomes", action: :outcomes, as: "#{context}_outcome_group_outcomes"
        get "#{prefix}/outcome_groups/:id/available_outcomes", action: :available_outcomes, as: "#{context}_outcome_group_available_outcomes"
        post "#{prefix}/outcome_groups/:id/outcomes", action: :link
        put "#{prefix}/outcome_groups/:id/outcomes/:outcome_id", action: :link, as: "#{context}_outcome_link"
        delete "#{prefix}/outcome_groups/:id/outcomes/:outcome_id", action: :unlink
        get "#{prefix}/outcome_groups/:id/subgroups", action: :subgroups, as: "#{context}_outcome_group_subgroups"
        post "#{prefix}/outcome_groups/:id/subgroups", action: :create
        post "#{prefix}/outcome_groups/:id/import", action: :import, as: "#{context}_outcome_group_import"
        post "#{prefix}/outcome_groups/:id/batch", action: :batch, as: "#{context}_outcome_group_batch"
      end
    end

    scope(controller: :outcomes_api) do
      get "outcomes/:id", action: :show, as: "outcome"
      put "outcomes/:id", action: :update
      delete "outcomes/:id", action: :destroy
      get "courses/:course_id/outcome_alignments", action: :outcome_alignments
    end

    scope(controller: :outcome_results) do
      get "courses/:course_id/outcome_rollups", action: :rollups, as: "course_outcome_rollups"
      get "courses/:course_id/outcome_results", action: :index, as: "course_outcome_results"
      post "courses/:course_id/assign_outcome_order", action: :outcome_order, as: "course_outcomes_order"
      post "enqueue_outcome_rollup_calculation", action: :enqueue_outcome_rollup_calculation
    end

    scope(controller: :lmgb_user_details) do
      get "courses/:course_id/users/:id/lmgb_user_details", action: :show, as: "course_lmgb_user_details"
    end

    scope(controller: :outcomes_academic_benchmark_import_api) do
      # These can be uncommented when implemented
      # get  "global/outcomes_import",            action: :index
      # get  "global/outcomes_import/:id",        action: :show
      # put  "global/outcomes_import/:id",        action: :cancel
      # get  "global/outcomes_import/list/:guid", action: :list
      get  "global/outcomes_import/available",  action: :available
      post "global/outcomes_import",            action: :create
      get  "global/outcomes_import/migration_status/:migration_id", action: :migration_status
    end

    scope(controller: :group_categories) do
      resources :group_categories, except: [:index, :create]
      get "accounts/:account_id/group_categories", action: :index, as: "account_group_categories"
      get "courses/:course_id/group_categories", action: :index, as: "course_group_categories"
      post "accounts/:account_id/group_categories", action: :create
      post "courses/:course_id/group_categories", action: :create
      post "group_categories/:group_category_id/import", action: :import
      get "group_categories/:group_category_id/groups", action: :groups, as: "group_category_groups"
      get "group_categories/:group_category_id/users", action: :users, as: "group_category_users"
      get "group_categories/:group_category_id/export", action: :export, as: "group_category_export", defaults: { format: :csv }
      post "group_categories/:group_category_id/assign_unassigned_members", action: "assign_unassigned_members", as: "group_category_assign_unassigned_members"
      post "courses/:course_id/group_categories/bulk_manage_differentiation_tag", action: :bulk_manage_differentiation_tag
      post "courses/:course_id/group_categories/import_tags", action: :import_tags
      get "courses/:course_id/group_categories/export_tags", action: :export_tags, as: "differentiation_tags_export", defaults: { format: :csv }
    end

    scope(controller: :progress) do
      get "progress/:id", action: :show, as: "progress"
      post "progress/:id/cancel", action: :cancel
    end

    scope(controller: :app_center) do
      %w[course account].each do |context|
        prefix = "#{context}s/:#{context}_id/app_center"
        get  "#{prefix}/apps",                      action: :index,   as: "#{context}_app_center_apps"
        get  "#{prefix}/apps/:app_id/reviews",      action: :reviews, as: "#{context}_app_center_app_reviews"
        get  "#{prefix}/apps/:app_id/reviews/self", action: :review,  as: "#{context}_app_center_app_review"
        post "#{prefix}/apps/:app_id/reviews/self", action: :add_review
      end
    end

    scope(controller: :learn_platform) do
      prefix = "accounts/:account_id/learn_platform"
      get  "#{prefix}/products", action: :index
      get  "#{prefix}/products_categories", action: :index_by_category
      get  "#{prefix}/products/:id", action: :show
      get  "#{prefix}/filters", action: :filters
      get  "#{prefix}/organizations/:organization_salesforce_id/products", action: :index_by_organization
      get  "#{prefix}/custom_filters", action: :custom_filters
    end

    scope(controller: :feature_flags) do
      %w[course account user].each do |context|
        prefix = "#{context}s/:#{context}_id/features"
        get prefix.to_s, action: :index, as: "#{context}_features"
        get "#{prefix}/enabled", action: :enabled_features, as: "#{context}_enabled_features"
        get "#{prefix}/flags/:feature", action: :show
        put "#{prefix}/flags/:feature", action: :update
        delete "#{prefix}/flags/:feature", action: :delete
      end
      get "features/environment", action: :environment
    end

    scope(controller: :conferences) do
      %w[course group].each do |context|
        prefix = "#{context}s/:#{context}_id/conferences"
        get prefix, action: :index, as: "#{context}_conferences"
        post prefix.to_s, action: :create
        post "#{prefix}/:conference_id/recording_ready", action: :recording_ready, as: "#{context}_conferences_recording_ready"
      end

      get "conferences", action: :for_user, as: "conferences"
    end

    scope(controller: :custom_gradebook_columns_api) do
      prefix = "courses/:course_id/custom_gradebook_columns"
      get prefix, action: :index, as: "course_custom_gradebook_columns"
      post prefix, action: :create
      post "#{prefix}/reorder", action: :reorder, as: "custom_gradebook_columns_reorder"
      put "#{prefix}/:id", action: :update, as: "course_custom_gradebook_column"
      delete "#{prefix}/:id", action: :destroy
    end

    scope(controller: :custom_gradebook_column_data_api) do
      prefix = "courses/:course_id/custom_gradebook_columns/:id/data"
      get prefix, action: :index, as: "course_custom_gradebook_column_data"
      put "#{prefix}/:user_id", action: :update, as: "course_custom_gradebook_column_datum"
      put "courses/:course_id/custom_gradebook_column_data", action: :bulk_update, as: "course_custom_gradebook_column_bulk_data"
    end

    scope(controller: :content_exports_api) do
      %w[course group user].each do |context|
        context_prefix = "#{context.pluralize}/:#{context}_id"
        prefix = "#{context_prefix}/content_exports"
        get prefix, action: :index, as: "#{context}_content_exports"
        post prefix, action: :create
        get "#{prefix}/:id", action: :show
        put "#{prefix}/:id/fail", action: :fail
      end
      get "courses/:course_id/content_list", action: :content_list, as: "course_content_list"
      put "courses/:course_id/content_exports/:id", action: :update
    end

    scope(controller: :epub_exports) do
      get "courses/:course_id/epub_exports/:id", {
        action: :show
      }
      get "epub_exports", {
        action: :index
      }
      post "courses/:course_id/epub_exports", {
        action: :create
      }
    end

    scope(controller: :web_zip_exports) do
      get "courses/:course_id/web_zip_exports", action: :index, as: "web_zip_exports"
      get "courses/:course_id/web_zip_exports/:id", action: :show
    end

    scope(controller: :grading_standards_api) do
      get "courses/:course_id/grading_standards", action: :context_index
      get "accounts/:account_id/grading_standards", action: :context_index
      get "courses/:course_id/grading_standards/:grading_standard_id", action: :context_show
      get "accounts/:account_id/grading_standards/:grading_standard_id", action: :context_show
      post "accounts/:account_id/grading_standards", action: :create
      post "courses/:course_id/grading_standards", action: :create
      put "courses/:course_id/grading_standards/:grading_standard_id", action: :update
      put "accounts/:account_id/grading_standards/:grading_standard_id", action: :update
      delete "courses/:course_id/grading_standards/:grading_standard_id", action: :destroy
      delete "accounts/:account_id/grading_standards/:grading_standard_id", action: :destroy
    end

    get "/canvadoc_session", controller: "canvadoc_sessions", action: "show", as: :canvadoc_session
    post "/canvadoc_session", controller: "canvadoc_sessions", action: "create"

    scope(controller: :grading_period_sets) do
      get "accounts/:account_id/grading_period_sets", action: :index, as: :account_grading_period_sets
      post "accounts/:account_id/grading_period_sets", action: :create
      patch "accounts/:account_id/grading_period_sets/:id", action: :update, as: :account_grading_period_set
      delete "accounts/:account_id/grading_period_sets/:id", action: :destroy
    end

    scope(controller: :grading_periods) do
      # FIXME: This route will be removed/replaced with CNVS-27101
      get "accounts/:account_id/grading_periods", action: :index, as: :account_grading_periods

      get "courses/:course_id/grading_periods", action: :index, as: :course_grading_periods
      get "courses/:course_id/grading_periods/:id", action: :show, as: :course_grading_period
      patch "courses/:course_id/grading_periods/batch_update",
            action: :batch_update,
            as: :course_grading_period_batch_update
      put "courses/:course_id/grading_periods/:id", action: :update, as: :course_grading_period_update
      delete "courses/:course_id/grading_periods/:id", action: :destroy, as: :course_grading_period_destroy
      delete "accounts/:account_id/grading_periods/:id", action: :destroy, as: :account_grading_period_destroy

      patch "grading_period_sets/:set_id/grading_periods/batch_update",
            action: :batch_update,
            as: :grading_period_set_periods_update
    end

    scope(controller: :usage_rights) do
      %w[course group user].each do |context|
        content_prefix = "#{context.pluralize}/:#{context}_id"
        put "#{content_prefix}/usage_rights", action: :set_usage_rights
        delete "#{content_prefix}/usage_rights", action: :remove_usage_rights
        get "#{content_prefix}/content_licenses", action: :licenses
      end
    end

    scope(controller: "bookmarks/bookmarks") do
      get "users/self/bookmarks/", action: :index, as: :bookmarks
      get "users/self/bookmarks/:id", action: :show
      post "users/self/bookmarks", action: :create
      delete "users/self/bookmarks/:id", action: :destroy
      put "users/self/bookmarks/:id", action: :update
    end

    scope(controller: :course_nicknames) do
      get "users/self/course_nicknames", action: :index, as: :course_nicknames
      get "users/self/course_nicknames/:course_id", action: :show
      put "users/self/course_nicknames/:course_id", action: :update
      delete "users/self/course_nicknames/:course_id", action: :delete
      delete "users/self/course_nicknames", action: :clear
    end

    scope(controller: :shared_brand_configs) do
      post "accounts/:account_id/shared_brand_configs", action: :create
      put "accounts/:account_id/shared_brand_configs/:id", action: :update
      delete "shared_brand_configs/:id", action: :destroy
    end

    scope(controller: :errors) do
      post "error_reports", action: :create
    end

    scope(controller: :jwts) do
      post "jwts", action: :create
      post "jwts/refresh", action: :refresh
    end

    scope(controller: :inst_access_tokens) do
      post "inst_access_tokens", action: :create
    end

    scope(controller: :gradebook_settings) do
      put "courses/:course_id/gradebook_settings", action: :update, as: :course_gradebook_settings_update
    end

    scope(controller: :learning_mastery_gradebook_settings_api) do
      get "courses/:course_id/learning_mastery_gradebook_settings", action: :show
      put "courses/:course_id/learning_mastery_gradebook_settings", action: :update
    end

    scope(controller: :announcements_api) do
      get "announcements", action: :index, as: :announcements
    end

    scope(controller: :release_notes) do
      get "release_notes", action: :index, as: :release_notes
      post "release_notes", action: :create
      get "release_notes/latest", action: :latest
      get "release_notes/unread_count", action: :unread_count
      put "release_notes/:id", action: :update
      delete "release_notes/:id", action: :destroy
      put "release_notes/:id/published", action: :publish
      delete "release_notes/:id/published", action: :unpublish
    end

    scope(controller: :rubrics_api) do
      get "rubrics/upload_template", action: "upload_template", as: "rubrics_account_upload_template"
      post "courses/:course_id/rubrics/download_rubrics", action: "download_rubrics", as: "rubrics_account_download_rubrics"
      post "accounts/:account_id/rubrics/download_rubrics", action: "download_rubrics", as: "rubrics_course_download_rubrics"
      get "accounts/:account_id/rubrics", action: :index, as: :account_rubrics
      get "accounts/:account_id/rubrics/:id", action: :show
      get "courses/:course_id/rubrics", action: :index, as: :course_rubrics
      get "courses/:course_id/rubrics/:id", action: :show
      get "courses/:course_id/rubrics/:id/used_locations", action: "used_locations", as: "rubrics_course_used_locations"
      get "accounts/:account_id/rubrics/:id/used_locations", action: "used_locations", as: "rubrics_account_used_locations"
      post "courses/:course_id/rubrics/upload", action: "upload", as: "rubrics_course_upload"
      post "accounts/:account_id/rubrics/upload", action: "upload", as: "rubrics_account_upload"
      get "courses/:course_id/rubrics/upload/:id", action: "upload_status", as: "rubrics_course_upload_status"
      get "accounts/:account_id/rubrics/upload/:id", action: "upload_status", as: "rubrics_account_upload_status"
      get "courses/:course_id/rubrics/upload/:id/rubrics", action: "rubrics_by_import_id", as: "rubrics_course_upload_rubrics"
      get "accounts/:account_id/rubrics/upload/:id/rubrics", action: "rubrics_by_import_id", as: "rubrics_account_upload_rubrics"
      post "courses/:course_id/rubrics", controller: :rubrics, action: :create
      put "courses/:course_id/rubrics/:id", controller: :rubrics, action: :update
      delete "courses/:course_id/rubrics/:id", controller: :rubrics, action: :destroy
    end

    scope(controller: :rubric_associations) do
      post "courses/:course_id/rubric_associations", action: :create
      put "courses/:course_id/rubric_associations/:id", action: :update
      delete "courses/:course_id/rubric_associations/:id", action: :destroy
    end

    scope(controller: :rubric_assessment_api) do
      post "courses/:course_id/rubric_associations/:rubric_association_id/rubric_assessments", controller: :rubric_assessments, action: :create
      put "courses/:course_id/rubric_associations/:rubric_association_id/rubric_assessments/:id", controller: :rubric_assessments, action: :update
      delete "courses/:course_id/rubric_associations/:rubric_association_id/rubric_assessments/:id", controller: :rubric_assessments, action: :destroy
    end

    scope(controller: "master_courses/master_templates") do
      get "courses/:course_id/blueprint_templates/:template_id", action: :show
      get "courses/:course_id/blueprint_templates/:template_id/associated_courses", action: :associated_courses, as: :course_blueprint_associated_courses
      put "courses/:course_id/blueprint_templates/:template_id/update_associations", action: :update_associations
      get "courses/:course_id/blueprint_templates/:template_id/unsynced_changes", action: :unsynced_changes, as: :course_blueprint_unsynced_changes

      post "courses/:course_id/blueprint_templates/:template_id/migrations", action: :queue_migration
      get "courses/:course_id/blueprint_templates/:template_id/migrations", action: :migrations_index, as: :course_blueprint_migrations
      get "courses/:course_id/blueprint_templates/:template_id/migrations/:id", action: :migrations_show
      get "courses/:course_id/blueprint_templates/:template_id/migrations/:id/details", action: :migration_details

      put "courses/:course_id/blueprint_templates/:template_id/restrict_item", action: :restrict_item

      get "courses/:course_id/blueprint_subscriptions", action: :subscriptions_index, as: :course_blueprint_subscriptions
      get "courses/:course_id/blueprint_subscriptions/:subscription_id/migrations", action: :imports_index, as: :course_blueprint_imports
      get "courses/:course_id/blueprint_subscriptions/:subscription_id/migrations/:id", action: :imports_show
      get "courses/:course_id/blueprint_subscriptions/:subscription_id/migrations/:id/details", action: :import_details
    end

    scope(controller: :late_policy) do
      get "courses/:id/late_policy", action: :show
      post "courses/:id/late_policy", action: :create
      patch "courses/:id/late_policy", action: :update
    end

    scope(controller: :planner) do
      get "planner/items", action: :index, as: :planner_items
      get "users/:user_id/planner/items", action: :index, as: :user_planner_items
    end

    scope(controller: :planner_overrides) do
      get "planner/overrides", action: :index, as: :planner_overrides
      get "planner/overrides/:id", action: :show
      put "planner/overrides/:id", action: :update
      post "planner/overrides", action: :create
      delete "planner/overrides/:id", action: :destroy
    end

    scope(controller: :planner_notes) do
      get "planner_notes", action: :index, as: :planner_notes
      get "planner_notes/:id", action: :show, as: :planner_notes_show
      put "planner_notes/:id", action: :update
      post "planner_notes", action: :create
      delete "planner_notes/:id", action: :destroy
    end

    scope(controller: :content_shares) do
      post "users/:user_id/content_shares", action: :create
      get "users/:user_id/content_shares/sent", action: :index, defaults: { list: "sent" }, as: :user_sent_content_shares
      get "users/:user_id/content_shares/received", action: :index, defaults: { list: "received" }, as: :user_received_content_shares
      get "users/:user_id/content_shares/unread_count", action: :unread_count
      get "users/:user_id/content_shares/:id", action: :show
      delete "users/:user_id/content_shares/:id", action: :destroy
      post "users/:user_id/content_shares/:id/add_users", action: :add_users
      put "users/:user_id/content_shares/:id", action: :update
    end

    scope(controller: :csp_settings) do
      %w[course account].each do |context|
        get "#{context.pluralize}/:#{context}_id/csp_settings", action: :get_csp_settings
        put "#{context.pluralize}/:#{context}_id/csp_settings", action: :set_csp_setting
      end
      put "accounts/:account_id/csp_settings/lock", action: :set_csp_lock
      post "accounts/:account_id/csp_settings/domains", action: :add_domain
      post "accounts/:account_id/csp_settings/domains/batch_create", action: :add_multiple_domains
      delete "accounts/:account_id/csp_settings/domains", action: :remove_domain
    end

    scope(controller: :media_objects) do
      put "media_objects/:media_object_id", action: "update_media_object", as: :update_media_object
      post "media_objects", action: "create_media_object", as: :create_media_object
      put "media_attachments/:attachment_id", action: "update_media_object", as: :update_media_attachment
      post "media_attachments", action: "create_media_object", as: :create_media_attachment
    end

    scope(controller: :media_tracks) do
      get "media_objects/:media_object_id/media_tracks", action: "index", as: :list_media_tracks
      put "media_objects/:media_object_id/media_tracks", action: "update", as: :update_media_tracks

      get "media_attachments/:attachment_id/media_tracks", action: "index", as: :list_media_attachment_tracks
      put "media_attachments/:attachment_id/media_tracks", action: "update", as: :update_media_attachment_tracks
    end

    scope(controller: "conditional_release/rules") do
      # TODO: can rearrange so assignment is in path if desired once we're no longer maintaining backwards compat
      get "courses/:course_id/mastery_paths/rules", action: "index"
      get "courses/:course_id/mastery_paths/rules/:id", action: "show"
      post "courses/:course_id/mastery_paths/rules", action: "create"
      put "courses/:course_id/mastery_paths/rules/:id", action: "update"
      delete "courses/:course_id/mastery_paths/rules/:id", action: "destroy"
    end

    scope(controller: "conditional_release/stats") do
      # TODO: can rearrange so assignment is in path if desired once we're no longer maintaining backwards compat
      get "courses/:course_id/mastery_paths/stats/students_per_range", action: "students_per_range"
      get "courses/:course_id/mastery_paths/stats/student_details", action: "student_details"
    end

    scope(controller: :history) do
      get "users/:user_id/history", action: "index", as: :user_history
    end

    scope(controller: :gradebooks) do
      put "courses/:course_id/update_final_grade_overrides", action: "update_final_grade_overrides"
      put "courses/:course_id/apply_score_to_ungraded_submissions", action: "apply_score_to_ungraded_submissions"
    end

    scope(controller: :course_paces) do
      post "courses/:course_id/course_pacing", action: :create
      get "courses/:course_id/course_pacing/new", action: :new
      get "courses/:course_id/course_pacing/:id", action: :api_show
      put "courses/:course_id/course_pacing/:id", action: :update
      delete "courses/:course_id/course_pacing/:id", action: :destroy
      post "courses/:course_id/course_pacing/:id/publish", action: :publish
      post "courses/:course_id/course_pacing/compress_dates", action: :compress_dates
      post "courses/:course_id/course_pacing/bulk_create_enrollment_paces", action: :bulk_create_enrollment_paces
    end

    scope(controller: :blackout_dates) do
      get "courses/:course_id/blackout_dates", action: :index
      get "accounts/:account_id/blackout_dates", action: :index
      post "courses/:course_id/blackout_dates", action: :create
      post "accounts/:account_id/blackout_dates", action: :create
      get "courses/:course_id/blackout_dates/new", action: :new
      get "accounts/:account_id/blackout_dates/new", action: :new
      get "courses/:course_id/blackout_dates/:id", action: :show
      get "accounts/:account_id/blackout_dates/:id", action: :show
      put "courses/:course_id/blackout_dates/:id", action: :update
      put "accounts/:account_id/blackout_dates/:id", action: :update
      delete "courses/:course_id/blackout_dates/:id", action: :destroy
      delete "accounts/:account_id/blackout_dates/:id", action: :destroy
      put "courses/:course_id/blackout_dates", action: :bulk_update
    end

    scope(controller: :eportfolios_api) do
      get "users/:user_id/eportfolios", action: :index, as: :eportfolios
      get "eportfolios/:id", action: :show
      delete "eportfolios/:id", action: :delete
      get "eportfolios/:eportfolio_id/pages", action: :pages, as: :eportfolio_pages
      put "eportfolios/:eportfolio_id/moderate", action: :moderate
      put "users/:user_id/eportfolios", action: :moderate_all
      put "eportfolios/:eportfolio_id/restore", action: :restore
    end

    scope(controller: "course_pacing/section_paces_api") do
      get "courses/:course_id/sections/:course_section_id/pace", action: :show, as: :section_pace
      post "courses/:course_id/sections/:course_section_id/paces", action: :create, as: :new_section_pace
      patch "courses/:course_id/sections/:course_section_id/pace", action: :update, as: :patch_section_pace
      delete "courses/:course_id/sections/:course_section_id/pace", action: :delete, as: :delete_section_pace
    end

    scope(controller: "course_pacing/student_enrollment_paces_api") do
      get "courses/:course_id/student_enrollments/:student_enrollment_id/pace", action: :show, as: :student_enrollment_pace
      post "courses/:course_id/student_enrollments/:student_enrollment_id/paces", action: :create, as: :new_student_enrollment_pace
      patch "courses/:course_id/student_enrollments/:student_enrollment_id/pace", action: :update, as: :patch_student_enrollment_pace
      delete "courses/:course_id/student_enrollments/:student_enrollment_id/pace", action: :delete, as: :delete_student_enrollment_pace
    end

    scope(controller: "course_pacing/bulk_student_enrollment_paces_api") do
      get "courses/:course_id/bulk_student_enrollments/student_bulk_pace_edit_view", action: :student_bulk_pace_edit_view, as: :student_bulk_pace_edit_view
    end

    scope(controller: "course_pacing/pace_contexts_api") do
      get "courses/:course_id/pace_contexts", action: :index, as: :pace_contexts
    end

    scope(controller: "smart_search") do
      get "courses/:course_id/smartsearch", action: :search, as: :course_smart_search_query
      get "courses/:course_id/smartsearch/log", action: :log
      get "courses/:course_id/smartsearch/index_status", action: :index_status
      # TODO: add account level search
    end

    scope(controller: :what_if_grades_api) do
      put "submissions/:id/what_if_grades", action: :update
      put "courses/:course_id/what_if_grades/reset", action: :reset_for_student_course
    end

    scope(controller: :plugins) do
      put "plugins/:id", action: :update
      get "plugins/:id", action: :show
    end

    scope(controller: :rich_content_api) do
      post "rich_content/generate", action: :generate
    end

    scope(controller: :block_editor_templates_api) do
      get "courses/:course_id/block_editor_templates", action: :index
      post "courses/:course_id/block_editor_templates", action: :create
      put "courses/:course_id/block_editor_templates/:id", action: :update
      delete "courses/:course_id/block_editor_templates/:id", action: :destroy
      post "courses/:course_id/block_editor_templates/:id/publish", action: :publish
      get "courses/:course_id/block_editor_templates/can_edit", action: :can_edit
    end

    scope(controller: :career_experience) do
      get "career/experience_summary", action: :experience_summary
      post "career/switch_experience", action: :switch_experience
      post "career/switch_role", action: :switch_role
    end
  end

  # this is not a "normal" api endpoint in the sense that it is not documented or
  # generally available to hosted customers. it also does not respect the normal
  # pagination options; however, jobs_controller already accepts `limit` and `offset`
  # paramaters and defines a sane default limit
  ApiRouteSet::V1.draw(self) do
    scope(controller: :jobs) do
      get "jobs", action: :index
      get "jobs/:id", action: :show
      post "jobs/batch_update", action: :batch_update
    end

    # jobs_v2 actually does do regular pagination, but the comments above
    # otherwise still apply
    scope(controller: :jobs_v2) do
      get "jobs2/:bucket/by_:group/search", action: :search
      get "jobs2/:bucket/by_:group", action: :grouped_info, as: :jobs_grouped_info
      get "jobs2/:bucket", action: :list, as: :jobs_list, constraints: { bucket: /running|queued|future|failed/ }
      get "jobs2/clusters", action: :clusters, as: :job_clusters
      get "jobs2/:id", action: :lookup, constraints: { id: /\d+/ }
      post "jobs2/:id/requeue", action: :requeue
      put "jobs2/manage", action: :manage
      put "jobs2/unstuck", action: :unstuck
      get "jobs2/throttle/check", action: :throttle_check
      put "jobs2/throttle", action: :throttle
      get "jobs2/stuck/strands", action: :stuck_strands, as: :jobs_stuck_strands
      get "jobs2/stuck/singletons", action: :stuck_singletons, as: :jobs_stuck_singletons
    end
  end

  # this is not a "normal" api endpoint in the sense that it is not documented
  # or called directly, it's used as the redirect in the file upload process
  # for local files. it also doesn't use the normal oauth authentication
  # system, so we can't put it in the api uri namespace.
  post "files_api" => "files#api_create", :as => :api_v1_files_create

  get "login/oauth2/auth" => "oauth2_provider#auth", :as => :oauth2_auth
  post "login/oauth2/token" => "oauth2_provider#token", :as => :oauth2_token
  get "login/oauth2/confirm" => "oauth2_provider#confirm", :as => :oauth2_auth_confirm
  post "login/oauth2/accept" => "oauth2_provider#accept", :as => :oauth2_auth_accept
  get "login/oauth2/deny" => "oauth2_provider#deny", :as => :oauth2_auth_deny
  delete "login/oauth2/token" => "oauth2_provider#destroy", :as => :oauth2_logout
  get "login/oauth2/jwks" => "security#jwks", :as => :oauth2_jwks

  get "post_message_forwarding", controller: "lti/platform_storage", action: :post_message_forwarding, as: :lti_post_message_forwarding

  get "lti/tool_default_icon" => "lti/tool_default_icon#show"

  ApiRouteSet.draw(self, "/api/lti/v1") do
    post "tools/:tool_id/grade_passback", controller: :lti_api, action: :grade_passback, as: "lti_grade_passback_api"
    post "tools/:tool_id/ext_grade_passback", controller: :lti_api, action: :legacy_grade_passback, as: "blti_legacy_grade_passback_api"
    post "xapi/:token", controller: :lti_api, action: :xapi_service, as: "lti_xapi"
    post "caliper/:token", controller: :lti_api, action: :caliper_service, as: "lti_caliper"
    post "logout_service/:token", controller: :lti_api, action: :logout_service, as: "lti_logout_service"
    post "turnitin/outcomes_placement/:tool_id", controller: :lti_api, action: :turnitin_outcomes_placement, as: "lti_turnitin_outcomes_placement"
  end

  ApiRouteSet.draw(self, "/api/lti") do
    scope(controller: "lti/tool_configurations_api") do
      put "developer_keys/:developer_key_id/tool_configuration", action: :update
      post "accounts/:account_id/developer_keys/tool_configuration", action: :create
      delete "developer_keys/:developer_key_id/tool_configuration", action: :destroy

      %w[account course].each do |context|
        get "#{context}s/:#{context}_id/developer_keys/:developer_key_id/tool_configuration", action: :show, as: "#{context}_show_tool_configuration"
      end
    end

    scope(controller: "lti/subscriptions_api") do
      post "subscriptions", action: :create
      delete "subscriptions/:id", action: :destroy
      get "subscriptions/:id", action: :show
      put "subscriptions/:id", action: :update
      get "subscriptions", action: :index
    end

    scope(controller: "lti/users_api") do
      get "users/:id", action: :show
      get "groups/:group_id/users", action: :group_index, as: "lti_user_group_index"
    end

    scope(controller: "lti/plagiarism_assignments_api") do
      get "assignments/:assignment_id", action: :show
    end

    scope(controller: "lti/ims/authentication") do
      post "authorize_redirect", action: :authorize_redirect
      get "authorize_redirect", action: :authorize_redirect, as: "lti_authorize_redirect"
      get "authorize", action: :authorize, as: :lti_1_3_authorization
    end

    %w[course account].each do |context|
      prefix = "#{context}s/:#{context}_id"

      post "#{prefix}/authorize", controller: "lti/ims/authorization", action: :authorize, as: "#{context}_lti_oauth2_authorize"
      get  "#{prefix}/tool_consumer_profile(/:tool_consumer_profile_id)",
           controller: "lti/ims/tool_consumer_profile",
           action: "show",
           as: "#{context}_tool_consumer_profile"
      post "#{prefix}/tool_proxy",
           controller: "lti/ims/tool_proxy",
           action: :re_reg,
           as: "re_reg_#{context}_lti_tool_proxy",
           constraints: Lti::ReRegConstraint.new
      post "#{prefix}/tool_proxy",
           controller: "lti/ims/tool_proxy",
           action: :create,
           as: "create_#{context}_lti_tool_proxy"
      get "#{prefix}/jwt_token", controller: "external_tools", action: :jwt_token
      get "tool_proxy/:tool_proxy_guid/#{prefix}/tool_setting", controller: "lti/ims/tool_setting", action: :show, as: "show_#{context}_tool_setting"
      get "tool_proxy/:tool_proxy_guid/#{prefix}/resource_link_id/:resource_link_id/tool_setting", controller: "lti/ims/tool_setting", action: :show, as: "show_#{context}_resource_link_id_tool_setting"
      put "tool_proxy/:tool_proxy_guid/#{prefix}/tool_setting", controller: "lti/ims/tool_setting", action: :update, as: "update_#{context}_tool_setting"
      put "tool_proxy/:tool_proxy_guid/#{prefix}/resource_link_id/:resource_link_id/tool_setting", controller: "lti/ims/tool_setting", action: :update, as: "update_#{context}_update_resource_link_id_tool_setting"
    end
    # Tool Setting Services
    get "tool_settings/:tool_setting_id", controller: "lti/ims/tool_setting", action: :show, as: :show_lti_tool_settings
    get "tool_proxy/:tool_proxy_guid/tool_setting", controller: "lti/ims/tool_setting", action: :show, as: :show_tool_proxy_lti_tool_settings
    put "tool_settings/:tool_setting_id", controller: "lti/ims/tool_setting", action: :update, as: :update_lti_tool_settings
    put "tool_proxy/:tool_proxy_guid/tool_setting", controller: "lti/ims/tool_setting", action: :update, as: :update_tool_proxy_lti_tool_settings

    # Tool Proxy Services
    get "tool_proxy/:tool_proxy_guid", controller: "lti/ims/tool_proxy", action: :show, as: "show_lti_tool_proxy"

    # Membership Service
    get "courses/:course_id/membership_service", controller: "lti/membership_service", action: :course_index, as: :course_membership_service
    get "groups/:group_id/membership_service", controller: "lti/membership_service", action: :group_index, as: :group_membership_service

    # Submissions Service
    scope(controller: "lti/submissions_api") do
      get "assignments/:assignment_id/submissions/:submission_id", action: :show
      get "assignments/:assignment_id/submissions/:submission_id/history", action: :history
      get "assignments/:assignment_id/submissions/:submission_id/attachment/:attachment_id", action: :attachment, as: :lti_submission_attachment_download
    end

    # Originality Report Service
    scope(controller: "lti/originality_reports_api") do
      post "assignments/:assignment_id/submissions/:submission_id/originality_report", action: :create
      put "assignments/:assignment_id/submissions/:submission_id/originality_report/:id", action: :update
      put "assignments/:assignment_id/files/:file_id/originality_report", action: :update
      get "assignments/:assignment_id/submissions/:submission_id/originality_report/:id", action: :show
      get "assignments/:assignment_id/files/:file_id/originality_report", action: :show
    end

    # Line Item Service (LTI AGS)
    scope(controller: "lti/ims/line_items") do
      post "courses/:course_id/line_items", action: :create, as: :lti_line_item_create
      get "courses/:course_id/line_items/:id", action: :show, as: :lti_line_item_show
      get "courses/:course_id/line_items", action: :index, as: :lti_line_item_index
      put "courses/:course_id/line_items/:id", action: :update, as: :lti_line_item_edit
      delete "courses/:course_id/line_items/:id", action: :destroy, as: :lti_line_item_delete
    end

    # Scores Service (LTI AGS)
    scope(controller: "lti/ims/scores") do
      post "courses/:course_id/line_items/:line_item_id/scores", action: :create, as: :lti_result_create
    end

    # Result Service (LTI AGS)
    scope(controller: "lti/ims/results") do
      get "courses/:course_id/line_items/:line_item_id/results/:id", action: :show, as: :lti_result_show
      get "courses/:course_id/line_items/:line_item_id/results", action: :index
    end

    # Progress Service (LTI AGS)
    scope(controller: "lti/ims/progress") do
      get "courses/:course_id/progress/:id", action: :show, as: :lti_progress_show
    end

    # Asset Service & Asset Report Service (LTI Asset Processor Specs)
    scope(controller: "lti/ims/asset_processor") do
      post "asset_processors/:asset_processor_id/reports", action: :create_report, as: :lti_asset_processor_create_report
      get "asset_processors/:asset_processor_id/assets/:asset_id", action: :lti_asset_show, as: :lti_asset_processor_asset_show
    end

    # 1Edtech (IMS) LTI Asset Processor Eula service
    scope(controller: "lti/ims/asset_processor_eula") do
      put "asset_processor_eulas/:context_external_tool_id/deployment", action: :update_tool_eula, as: :update_tool_eula
      delete "asset_processor_eulas/:context_external_tool_id/user", action: :delete_acceptances, as: :delete_tool_eula_acceptances
      post "asset_processor_eulas/:context_external_tool_id/user", action: :create_acceptance, as: :create_user_eula_acceptance
    end

    # Asset Processor internal endpoints
    scope(controller: "lti/asset_processor") do
      post "asset_processors/:asset_processor_id/notices/:student_id/attempts/:attempt", action: :resubmit_notice, as: :lti_asset_processor_notice_resubmit
    end

    # Dynamic Registration Service
    scope(controller: "lti/ims/dynamic_registration") do
      get "accounts/:account_id/registration_token", action: :registration_token
      get "accounts/:account_id/registrations/uuid/:registration_uuid", action: :ims_registration_by_uuid
      get "accounts/:account_id/lti_registrations/uuid/:registration_uuid", action: :lti_registration_by_uuid
      get "accounts/:account_id/lti_registration_update_request/uuid/:registration_uuid", action: :lti_registration_update_request_by_uuid
      get "accounts/:account_id/registrations/:registration_id", action: :show
      put "accounts/:account_id/registrations/:registration_id/overlay", action: :update_registration_overlay
      get "accounts/:account_id/dr_iframe", action: :dr_iframe
      get "registrations/:registration_id/view", action: :registration_view, as: :lti_registration_config
      post "registrations", action: :create, as: :create_lti_registration
      put "registrations/:registration_id", action: :update, as: :update_lti_registration
    end

    # Public JWK Service
    scope(controller: "lti/public_jwk") do
      put "/developer_key/update_public_jwk", action: :update, as: :public_jwk_update
    end

    # Context External Tools Service
    scope(controller: "lti/account_external_tools") do
      post "/accounts/:account_id/external_tools", action: :create, as: :account_external_tools_create
      get "/accounts/:account_id/external_tools/:external_tool_id", action: :show, as: :account_external_tools_show
      get "/accounts/:account_id/external_tools", action: :index, as: :account_external_tools_index
      delete "/accounts/:account_id/external_tools/:external_tool_id", action: :destroy, as: :account_external_tools_destroy
    end

    # Data Services Service
    scope(controller: "lti/data_services") do
      post "/accounts/:account_id/data_services", action: :create, as: :data_services_create
      get "/accounts/:account_id/data_services/:id", action: :show, as: :data_services_show
      put "/accounts/:account_id/data_services/:id", action: :update, as: :data_services_update
      get "/accounts/:account_id/data_services", action: :index, as: :data_services_index
      get "/accounts/:account_id/event_types", action: :event_types_index, as: :data_services_event_types
      delete "/accounts/:account_id/data_services/:id", action: :destroy, as: :data_services_destroy
    end

    # Account Lookup service
    scope(controller: "lti/account_lookup") do
      get "/accounts/:account_id", action: :show
    end

    # Names and Roles Provisioning (NRPS) v2 Service
    scope(controller: "lti/ims/names_and_roles") do
      get "courses/:course_id/names_and_roles", controller: "lti/ims/names_and_roles", action: :course_index, as: :course_names_and_roles
      get "groups/:group_id/names_and_roles", controller: "lti/ims/names_and_roles", action: :group_index, as: :group_names_and_roles
    end

    # 1Edtech (IMS) LTI Platform Notification service (PNS)
    scope(controller: "lti/ims/notice_handlers") do
      get "notice-handlers/:context_external_tool_id", action: :index, as: :lti_notice_handlers
      put "notice-handlers/:context_external_tool_id", action: :update, as: :update_lti_notice_handlers
    end

    # Security
    scope(controller: "security") do
      get "security/jwks", action: :jwks, as: :lti_jwks
      get "security/openid-configuration", action: :openid_configuration, as: :openid_configuration
    end

    # Feature Flags
    scope(controller: "lti/feature_flags") do
      %w[course account].each do |context|
        prefix = "#{context}s/:#{context}_id"
        get "/#{prefix}/feature_flags/:feature", action: :show
      end
    end

    # LTI Access Tokens (Site Admin only)
    get "lti_2_token", controller: "lti/token", action: :lti_2_token, as: :lti_2_token_site_admin
    get "advantage_token", controller: "lti/token", action: :advantage_access_token, as: :lti_advantage_token_site_admin
  end

  ApiRouteSet.draw(self, "/api/sis") do
    scope(controller: :sis_api) do
      get "accounts/:account_id/assignments", action: "sis_assignments", as: :sis_account_assignments
      get "courses/:course_id/assignments", action: "sis_assignments", as: :sis_course_assignments
    end
    scope(controller: :disable_post_to_sis_api) do
      put "courses/:course_id/disable_post_to_sis", action: "disable_post_to_sis", as: :disable_post_to_sis_course_assignments
    end
  end
end<|MERGE_RESOLUTION|>--- conflicted
+++ resolved
@@ -418,15 +418,9 @@
 
     # Wildcard routes for AMS paths
     # The controller checks ams_integration_enabled? and renders AMS or falls back to regular quiz views
-<<<<<<< HEAD
-    get "quizzes/activity_builder/*path" => "quizzes/quizzes#index"
-    get "quizzes/take/*path" => "quizzes/quizzes#index"
-    get "quizzes/reports/*path" => "quizzes/quizzes#index"
-=======
     get "activity_builder/*path" => "quizzes/quizzes#index"
     get "take/*path" => "quizzes/quizzes#index"
     get "reports/*path" => "quizzes/quizzes#index"
->>>>>>> e69b96c5
 
     post "quizzes/new" => "quizzes/quizzes#new" # use POST instead of GET (not idempotent)
     resources :quizzes, controller: "quizzes/quizzes", except: :new do
@@ -1276,10 +1270,6 @@
       get "courses/:course_id/ai_experiences/:id/edit", action: :edit, as: "course_ai_experience_edit"
       put "courses/:course_id/ai_experiences/:id", action: :update
       delete "courses/:course_id/ai_experiences/:id", action: :destroy, as: "course_ai_experience_destroy"
-<<<<<<< HEAD
-      post "courses/:course_id/ai_experiences/:id/continue_conversation", action: :continue_conversation, as: "course_ai_experience_continue_conversation"
-      get "courses/:course_id/ai_experiences/:id/messages", action: :messages, as: "course_ai_experience_messages"
-=======
     end
 
     scope(controller: :ai_conversations) do
@@ -1287,7 +1277,6 @@
       post "courses/:course_id/ai_experiences/:ai_experience_id/conversations", action: :create
       post "courses/:course_id/ai_experiences/:ai_experience_id/conversations/:id/messages", action: :post_message, as: "course_ai_experience_conversation_messages"
       delete "courses/:course_id/ai_experiences/:ai_experience_id/conversations/:id", action: :destroy, as: "course_ai_experience_conversation"
->>>>>>> e69b96c5
     end
 
     scope(controller: :microfrontends_release_tag_override) do
