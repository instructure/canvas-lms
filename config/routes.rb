# frozen_string_literal: true

#
# Copyright (C) 2011 - present Instructure, Inc.
#
# This file is part of Canvas.
#
# Canvas is free software: you can redistribute it and/or modify it under
# the terms of the GNU Affero General Public License as published by the Free
# Software Foundation, version 3 of the License.
#
# Canvas is distributed in the hope that it will be useful, but WITHOUT ANY
# WARRANTY; without even the implied warranty of MERCHANTABILITY or FITNESS FOR
# A PARTICULAR PURPOSE. See the GNU Affero General Public License for more
# details.
#
# You should have received a copy of the GNU Affero General Public License along
# with this program. If not, see <http://www.gnu.org/licenses/>.

full_path_glob = "(/*full_path)"

# allow plugins to prepend routes
Rails.root.glob("{gems,vendor}/plugins/*/config/pre_routes.rb") do |pre_routes|
  load pre_routes
end

CanvasRails::Application.routes.draw do
  post "/api/graphql", to: "graphql#execute"
  get "graphiql", to: "graphql#graphiql"

  get "acceptable_use_policy", to: "accounts#acceptable_use_policy"

  resources :submissions, only: [] do
    resources :submission_comments, path: :comments, only: :index, defaults: { format: :pdf }
    resources :docviewer_audit_events, only: [:create], constraints: { format: :json }
  end
  resources :submission_comments, only: [:update, :destroy]

  resources :epub_exports, only: [:index]

  get "inbox" => "context#inbox"
  get "oauth/redirect_proxy" => "oauth_proxy#redirect_proxy"

  get "conversations/unread" => "conversations#index", :as => :conversations_unread, :redirect_scope => "unread"
  get "conversations/starred" => "conversations#index", :as => :conversations_starred, :redirect_scope => "starred"
  get "conversations/sent" => "conversations#index", :as => :conversations_sent, :redirect_scope => "sent"
  get "conversations/archived" => "conversations#index", :as => :conversations_archived, :redirect_scope => "archived"
  get "conversations/find_recipients" => "search#recipients"

  get "search/recipients" => "search#recipients"
  post "conversations/mark_all_as_read" => "conversations#mark_all_as_read"
  get "conversations/batches" => "conversations#batches", :as => :conversation_batches
  resources :conversations, only: %i[index show update create destroy] do
    post :add_recipients
    post :add_message
    post :remove_messages
  end

  post "/external_auth_observers/redirect_login" => "login/external_auth_observers#redirect_login", :as => :external_auth_validation

  # So, this will look like:
  # http://instructure.com/register/5R32s9iqwLK75Jbbj0
  match "register/:nonce" => "communication_channels#confirm", :as => :registration_confirmation, :via => [:get, :post]
  # deprecated
  get "pseudonyms/:id/register/:nonce" => "communication_channels#confirm", :as => :registration_confirmation_deprecated
  post "confirmations/:user_id/re_send(/:id)" => "communication_channels#re_send_confirmation", :as => :re_send_confirmation, :id => nil
  get "confirmations/:user_id/limit_reached(/:id)" => "communication_channels#confirmation_limit_reached", :as => :confirmation_limit_reached, :id => nil
  match "forgot_password" => "pseudonyms#forgot_password", :as => :forgot_password, :via => [:get, :post]
  get "pseudonyms/:pseudonym_id/change_password/:nonce" => "pseudonyms#confirm_change_password", :as => :confirm_change_password
  post "pseudonyms/:pseudonym_id/change_password/:nonce" => "pseudonyms#change_password", :as => :change_password

  # callback urls for oauth authorization processes
  get "oauth" => "users#oauth"
  get "oauth_success" => "users#oauth_success"

  get "mr/:id" => "info#message_redirect", :as => :message_redirect
  get "help_links" => "info#help_links"

  # This is a debug route that makes working on error pages easier
  get "test_error" => "info#test_error" unless Rails.env.production?
  get "live_events/heartbeat" => "info#live_events_heartbeat" unless Rails.env.production?

  concern :question_banks do
    resources :question_banks do
      post :bookmark
      post :reorder
      get :questions
      post :move_questions
      resources :assessment_questions
    end
  end

  concern :groups do
    resources :groups, except: :edit
    resources :group_categories, only: %i[create update destroy]
    get "group_unassigned_members" => "groups#unassigned_members"
  end

  resources :group_categories do
    member do
      post "clone_with_name"
    end
  end

  concern :files do
    get "files/folder#{full_path_glob}" => "files#react_files", :format => false, :defaults => { format: "html" }
    get "files/search" => "files#react_files", :format => false, :defaults => { format: "html" }
    resources :files, except: [:new] do
      get "download" => "files#show", :download => "1"
      get "download.:type" => "files#show", :as => :typed_download, :download => "1"
      get "preview" => "files#show", :preview => "1"
      post "inline_view" => "files#show", :inline => "1"
      get "file_preview" => "file_previews#show"
      collection do
        get :quota
        post :reorder
      end
      get "*file_path" => "files#show_relative", :as => :relative_path, :file_path => /.+/ # needs to stay below react_files route
    end
  end

  concern :file_images do
    get "images" => "files#images"
  end

  concern :relative_files do
    get "file_contents/*file_path" => "files#show_relative", :as => :relative_file_path, :file_path => /.+/
  end

  concern :folders do
    resources :folders
  end

  concern :media do
    get "media_download" => "users#media_download"
  end

  concern :users do
    get "users" => "context#roster"
    get "user_services" => "context#roster_user_services"
    get "users/:user_id/usage" => "context#roster_user_usage", :as => :user_usage
    get "users/:id" => "context#roster_user", :as => :user
  end

  concern :announcements do
    resources :announcements
    post "announcements/external_feeds" => "announcements#create_external_feed"
    delete "announcements/external_feeds/:id" => "announcements#destroy_external_feed", :as => :announcements_external_feed
  end

  concern :discussions do
    resources :discussion_topics, only: %i[index new show edit destroy] do
      member do
        get "insights" => "discussion_topics#insights", :as => :insights
      end
    end
    get "discussion_topics/:id/*extras" => "discussion_topics#show", :as => :map, :extras => /.+/
    resources :discussion_entries
  end

  concern :pages do
    resources :wiki_pages, path: :pages, except: %i[update destroy new], constraints: { id: %r{[^/]+} } do
      get "revisions" => "wiki_pages#revisions", :as => :revisions
      put "create_block_editor" => "wiki_pages#create_block_editor", :as => :create_block_editor
    end

    get "wiki" => "wiki_pages#front_page", :as => :wiki
    get "wiki/:id" => "wiki_pages#show_redirect", :id => %r{[^/]+}
    get "wiki/:id/revisions" => "wiki_pages#revisions_redirect", :id => %r{[^/]+}
    get "wiki/:id/revisions/:revision_id" => "wiki_pages#revisions_redirect", :id => %r{[^/]+}
    get "new_page" => "wiki_pages#new", :as => :new_page
  end

  concern :conferences do
    resources :conferences do
      match :join, via: [:get, :post]
      match :close, via: [:get, :post]
      get :recording
      delete :recording, to: "conferences#delete_recording", as: :delete_recording
      get :settings
    end
  end

  get "/courses/:course_id/gradebook2", to: redirect("/courses/%{course_id}/gradebook")

  # There are a lot of resources that are all scoped to the course level
  # (assignments, files, wiki pages, user lists, forums, etc.).  Many of
  # these resources also apply to groups and individual users.  We call
  # courses, users, groups, or even accounts in this setting, "contexts".
  # There are some helper methods like the before_filter :get_context in application_controller
  # and the application_helper method :context_url to make retrieving
  # these contexts, and also generating context-specific urls, easier.
  resources :courses do
    # DEPRECATED
    get "self_enrollment/:self_enrollment" => "courses#self_enrollment", :as => :self_enrollment
    post "self_unenrollment/:self_unenrollment" => "courses#self_unenrollment", :as => :self_unenrollment
    post :unconclude
    get :students
    get "observer_pairing_codes.csv", action: :observer_pairing_codes_csv, as: "observer_pairing_codes"
    post :enrollment_invitation
    # this needs to come before the users concern, or users/:id will preempt it
    get "users/prior" => "context#prior_users", :as => :prior_users
    concerns :users
    get :statistics
    delete "unenroll/:id" => "courses#unenroll_user", :as => :unenroll
    post "move_enrollment/:id" => "courses#move_enrollment", :as => :move_enrollment
    delete "unenroll/:id.:format" => "courses#unenroll_user", :as => :formatted_unenroll
    post "limit_user_grading/:id" => "courses#limit_user", :as => :limit_user_grading
    delete "conclude_user/:id" => "courses#conclude_user", :as => :conclude_user_enrollment
    post "unconclude_user/:id" => "courses#unconclude_user", :as => :unconclude_user_enrollment
    resources :sections, except: %i[index edit new] do
      get "crosslist/confirm/:new_course_id" => "sections#crosslist_check", :as => :confirm_crosslist
      get "user_count" => "sections#user_count", :on => :collection, :as => :user_count
      post :crosslist
      delete "crosslist" => "sections#uncrosslist", :as => :uncrosslist
    end

    get "undelete" => "context#undelete_index", :as => :undelete_items
    post "undelete/:asset_string" => "context#undelete_item", :as => :undelete_item

    get "settings#{full_path_glob}", action: :settings
    get :settings
    get "details" => "courses#settings"
    post :re_send_invitations
    post :enroll_users
    post :link_enrollment
    post :update_nav
    resource :gradebook do
      get "submissions_upload/:assignment_id" => "gradebooks#show_submissions_upload", :as => :show_submissions_upload
      post "submissions_upload/:assignment_id" => "gradebooks#submissions_zip_upload", :as => :submissions_upload

      collection do
        get :change_gradebook_version
        get :blank_submission
        get :final_grade_overrides
        get :speed_grader
        post :speed_grader_settings
        get :history
        post :update_submission
        post :change_gradebook_column_size
        post :save_gradebook_column_order
        get :user_ids
        get :grading_period_assignments
      end
    end

    resource :gradebook_csv, only: [:create]

    # DEPRECATED old migration emails pointed the user to this url, leave so the controller can redirect
    get "imports/list" => "content_imports#index", :as => :import_list
    # DEPRECATED
    get "imports" => "content_imports#intro"
    resource :gradebook_upload do
      get "data" => "gradebook_uploads#data"
    end
    get "grades" => "gradebooks#grade_summary", :id => nil
    get "grading_rubrics" => "gradebooks#grading_rubrics"
    get "grades/:id" => "gradebooks#grade_summary", :as => :student_grades
    post "save_assignment_order" => "gradebooks#save_assignment_order", :as => :save_assignment_order
    concerns :announcements
    get "calendar" => "calendars#show"
    get :locks
    concerns :discussions
    resources :assignments do
      get "moderate" => "assignments#show_moderate"

      get "anonymous_submissions/:anonymous_id",
          to: "submissions/anonymous_previews#show",
          constraints: lambda { |request|
                         request.query_parameters.key?(:preview) && request.format == :html
                       }

      get "anonymous_submissions/:anonymous_id",
          to: "submissions/anonymous_downloads#show",
          constraints: lambda { |request|
                         request.query_parameters.key?(:download)
                       }

      get "anonymous_submissions/:anonymous_id", to: "anonymous_submissions#show", as: :anonymous_submission

      get "submissions/:id",
          to: "submissions/previews#show",
          constraints: lambda { |request|
                         request.query_parameters.key?(:preview) && request.format == :html
                       }

      get "submissions/:id",
          to: "submissions/downloads#show",
          constraints: lambda { |request|
                         request.query_parameters.key?(:download)
                       }

      put "anonymous_submissions/:anonymous_id", to: "anonymous_submissions#update"
      put "anonymous_submissions/:anonymous_id/reassign", to: "anonymous_submissions#redo_submission"
      resources :submissions do
        get "originality_report/:asset_string" => "submissions#originality_report", :as => :originality_report
        post "turnitin/resubmit" => "submissions#resubmit_to_turnitin", :as => :resubmit_to_turnitin
        get "turnitin/:asset_string" => "submissions#turnitin_report", :as => :turnitin_report
        post "vericite/resubmit" => "submissions#resubmit_to_vericite", :as => :resubmit_to_vericite
        get "vericite/:asset_string" => "submissions#vericite_report", :as => :vericite_report
        get "audit_events" => "submissions#audit_events", :as => :audit_events
        put "reassign" => "submissions#redo_submission", :as => :reassign
      end

      get "anonymous_submissions/:anonymous_id/originality_report/:asset_string",
          to: "anonymous_submissions#originality_report",
          as: :anonymous_submission_originality_report
      post "anonymous_submissions/:anonymous_id/turnitin/resubmit",
           to: "anonymous_submissions#resubmit_to_turnitin",
           as: :anonymous_submission_resubmit_to_turnitin
      get "anonymous_submissions/:anonymous_id/turnitin/:asset_string",
          to: "anonymous_submissions#turnitin_report",
          as: :anonymous_submission_turnitin_report
      post "anonymous_submissions/:anonymous_id/vericite/resubmit",
           to: "anonymous_submissions#resubmit_to_vericite",
           as: :anonymous_submission_resubmit_to_vericite
      get "anonymous_submissions/:anonymous_id/vericite/:asset_string",
          to: "anonymous_submissions#vericite_report",
          as: :anonymous_submission_vericite_report

      get :rubric
      resource :rubric_association, path: :rubric do
        resources :rubric_assessments, path: :assessments do
          collection do
            resources :rubric_assessment_imports, path: :imports, only: %i[create show], defaults: { format: :json }
            get :export
          end
        end
      end

      get :peer_reviews
      post :assign_peer_reviews
      delete "peer_reviews/:id" => "assignments#delete_peer_review", :as => :delete_peer_review
      post "peer_reviews/:id" => "assignments#remind_peer_review", :as => :remind_peer_review
      post "peer_reviews/users/:reviewer_id" => "assignments#assign_peer_review", :as => :assign_peer_review
      put "mute" => "assignments#toggle_mute"

      collection do
        get :syllabus
        get :submissions
      end

      get "lti/resource/:resource_link_id",
          controller: "lti/message",
          action: "resource",
          as: :resource_link_id

      get :tool_launch
    end

    resources :grading_standards, only: %i[index create update destroy]

    resources :assignment_groups do
      post "reorder" => "assignment_groups#reorder_assignments", :as => :reorder_assignments
      collection do
        post :reorder
      end
    end

    get "external_tools/sessionless_launch" => "external_tools#sessionless_launch"
    resources :external_tools do
      match :resource_selection, via: [:get, :post]
      get :homework_submission
      get :finished
      collection do
        get :retrieve
      end
    end

    get "lti/resource/:resource_link_id",
        controller: "lti/message",
        action: "resource",
        as: :resource_link_id
    get "lti/basic_lti_launch_request/:message_handler_id",
        controller: "lti/message",
        action: "basic_lti_launch_request",
        as: :basic_lti_launch_request
    post "lti/tool_proxy_registration", controller: "lti/message", action: "registration", as: :tool_proxy_registration
    get "lti/tool_proxy_reregistration/:tool_proxy_id",
        controller: "lti/message",
        action: "reregistration",
        as: :tool_proxy_reregistration
    get "lti/registration_return",
        controller: "lti/message",
        action: "registration_return",
        as: :registration_return

    resources :submissions
    resources :calendar_events

    concerns :files, :file_images, :relative_files, :folders
    concerns :groups
    concerns :pages
    concerns :conferences
    concerns :question_banks

    resources :item_banks, controller: "item_banks", only: [] do
      collection do
        get "/", to: "item_banks#show"
        get "*path", to: "item_banks#show"
      end
    end

    post "quizzes/publish"   => "quizzes/quizzes#publish"
    post "quizzes/unpublish" => "quizzes/quizzes#unpublish"

    post "assignments/publish/quiz"   => "assignments#publish_quizzes"
    post "assignments/unpublish/quiz" => "assignments#unpublish_quizzes"

    post "quizzes/new" => "quizzes/quizzes#new" # use POST instead of GET (not idempotent)
    resources :quizzes, controller: "quizzes/quizzes", except: :new do
      get :managed_quiz_data
      get :submission_versions
      get :history
      get :statistics
      get :read_only
      get :submission_html

      resources :quiz_submissions, controller: "quizzes/quiz_submissions", path: :submissions do
        collection do
          put :backup
          post :backup
        end
        member do
          get :record_answer
          post :record_answer
        end
        resources :events, controller: "quizzes/quiz_submission_events", path: "log#{full_path_glob}"
      end

      post "extensions/:user_id" => "quizzes/quiz_submissions#extensions", :as => :extensions
      resources :quiz_questions, controller: "quizzes/quiz_questions", path: :questions, only: %i[create update destroy show]
      resources :quiz_groups, controller: "quizzes/quiz_groups", path: :groups, only: %i[create update destroy] do
        member do
          post :reorder
        end
      end

      match "take" => "quizzes/quizzes#show", :take => "1", :via => [:get, :post]
      get "take/questions/:question_id" => "quizzes/quizzes#show", :as => :question, :take => "1"
      get :moderate
      get :lockdown_browser_required
    end

    resources :collaborations
    get "lti_collaborations" => "collaborations#lti_index"
    get "lti_collaborations/*all" => "collaborations#lti_index"
    resources :gradebook_uploads
    resources :rubrics
    post "rubrics/llm_criteria", controller: :rubrics, action: :llm_criteria
    resources :rubric_associations do
      post "remind/:assessment_request_id" => "rubric_assessments#remind", :as => :remind_assessee
      resources :rubric_assessments, path: "assessments"
    end

    get "outcomes/users/:user_id" => "outcomes#user_outcome_results", :as => :user_outcomes_results
    resources :outcomes do
      get "alignments/:id" => "outcomes#alignment_redirect", :as => :alignment_redirect
      post "alignments" => "outcomes#align", :as => :align
      delete "alignments/:id" => "outcomes#remove_alignment", :as => :remove_alignment
      get "results" => "outcomes#outcome_results"
      get "results/:id" => "outcomes#outcome_result", :as => :result
      get :details
      collection do
        get :list
        post :add_outcome
      end
    end

    resources :outcome_groups, only: %i[create update destroy] do
      post :reorder
    end

    resources :context_modules, path: :modules do
      post "items" => "context_modules#add_item", :as => :add_item
      post "reorder" => "context_modules#reorder_items", :as => :reorder
      post "collapse" => "context_modules#toggle_collapse", :as => :toggle_collapse
      get "items_html" => "context_modules#items_html", :as => :context_modules_items_html
      get "module_html" => "context_modules#module_html", :as => :context_modules_module_html
      get "prerequisites/:code" => "context_modules#content_tag_prerequisites_needing_finishing", :as => :prerequisites_needing_finishing
      get "items/last" => "context_modules#module_redirect", :as => :last_redirect, :last => 1
      get "items/first" => "context_modules#module_redirect", :as => :first_redirect, :first => 1
      collection do
        post :reorder
        get :progressions
      end
    end

    get "course_pacing" => "course_paces#index"

    post "collapse_all_modules" => "context_modules#toggle_collapse_all"
    resources :content_exports, only: %i[create index destroy show]
    get "offline_web_exports" => "courses#offline_web_exports"
    post "start_offline_web_export" => "courses#start_offline_web_export"
    get "start_offline_web_export" => "courses#start_offline_web_export"
    get "modules/items/assignment_info" => "context_modules#content_tag_assignment_data", :as => :context_modules_assignment_info
    get "modules/items/estimated_duration_info" => "context_modules#content_tag_estimated_duration_data", :as => :context_modules_estimated_duration_info
    get "modules/items/master_course_info" => "context_modules#content_tag_master_course_data", :as => :context_modules_master_course_info
    get "modules/items/:id" => "context_modules#item_redirect", :as => :context_modules_item_redirect
    get "modules/items/:id/edit_mastery_paths" => "context_modules#item_redirect_mastery_paths"
    get "modules/items/:id/choose" => "context_modules#choose_mastery_path"
    get "modules/items/sequence/:id" => "context_modules#item_details", :as => :context_modules_item_details
    delete "modules/items/:id" => "context_modules#remove_item", :as => :context_modules_remove_item
    put "modules/items/:id" => "context_modules#update_item", :as => :context_modules_update_item
    get "confirm_action" => "courses#confirm_action"
    get :copy, as: :start_copy
    post "copy" => "courses#copy_course", :as => :copy_course
    concerns :media
    get "details/sis_publish" => "courses#sis_publish_status", :as => :sis_publish_status
    post "details/sis_publish" => "courses#publish_to_sis", :as => :publish_to_sis

    resources :user_lists, only: :create
    post "invite_users" => "users#invite_users", :as => :invite_users

    post "reset" => "courses#reset_content"
    resources :alerts
    get "student_view(/:redirect_to_referer)" => "courses#student_view"
    post "student_view(/:redirect_to_referer)" => "courses#student_view", :as => :student_view
    delete "student_view" => "courses#leave_student_view"
    delete "test_student" => "courses#reset_test_student"
    get "content_migrations" => "content_migrations#index"
    get "link_validator" => "courses#link_validator", :as => :link_validator
    get "youtube_migration" => "courses#youtube_migration", :as => :youtube_migration

    get "grading_schemes" => "grading_schemes_json#detail_list"
    get "grading_scheme_summaries" => "grading_schemes_json#summary_list"
    post "grading_schemes" => "grading_schemes_json#create"
    post "grading_schemes/:id/archive" => "grading_schemes_json#archive"
    post "grading_schemes/:id/unarchive" => "grading_schemes_json#unarchive"
    delete "grading_schemes/:id" => "grading_schemes_json#destroy"
    put "grading_schemes/:id" => "grading_schemes_json#update"
    get "grading_schemes/default" => "grading_schemes_json#show_default_grading_scheme"
    get "grading_schemes/:id" => "grading_schemes_json#show"

    get "canvas_career_validation" => "horizon#validate_course"
    post "canvas_career_conversion" => "horizon#convert_course"
    post "canvas_career_reversion" => "horizon#revert_course"

    resources :accessibility, only: [:index] do
      collection do
        resource :issues, only: [:create, :update], module: "accessibility"
        post "preview" => "accessibility/preview#create"
        get "preview" => "accessibility/preview#show"
        post "generate" => "accessibility/generate#create"
        post "scan" => "accessibility/scan#create"
      end
    end

    resources :accessibility_resource_scans, only: [:index]
<<<<<<< HEAD
=======
    resources :accessibility_issues, only: [:update]
>>>>>>> 27a9ef75
  end

  get "quiz_statistics/:quiz_statistics_id/files/:file_id/download" => "files#show", :as => :quiz_statistics_download, :download => "1"

  resources :page_views, only: :update
  post "media_objects" => "media_objects#create_media_object", :as => :create_media_object
  get "media_objects/:id" => "media_objects#media_object_inline", :as => :media_object
  get "media_objects/:media_object_id/redirect" => "media_objects#media_object_redirect", :as => :media_object_redirect
  get "media_objects/:media_object_id/thumbnail" => "media_objects#media_object_thumbnail", :as => :media_object_thumbnail
  get "media_objects/:media_object_id/info" => "media_objects#show", :as => :media_object_info
  get "media_objects_iframe/:media_object_id" => "media_objects#iframe_media_player", :as => :media_object_iframe
  get "media_objects_iframe" => "media_objects#iframe_media_player", :as => :media_object_iframe_href
  get "media_objects/:media_object_id/media_tracks/:id" => "media_tracks#show", :as => :show_media_tracks
  post "media_objects/:media_object_id/media_tracks" => "media_tracks#create", :as => :create_media_tracks
  delete "media_objects/:media_object_id/media_tracks/:id" => "media_tracks#destroy", :as => :delete_media_tracks

  post "media_attachments" => "media_objects#create_media_object", :as => :create_media_attachment
  get "media_attachments/:attachment_id/thumbnail" => "media_objects#media_object_thumbnail", :as => :media_attachment_thumbnail
  get "media_attachments/:attachment_id/info" => "media_objects#show", :as => :media_attachment_info
  get "media_attachments_iframe/:attachment_id" => "media_objects#iframe_media_player", :as => :media_attachment_iframe
  get "media_attachments/:attachment_id/redirect" => "media_objects#media_object_redirect", :as => :media_attachment_redirect
  get "media_attachments/:attachment_id/media_tracks/:id" => "media_tracks#show", :as => :show_media_attachment_tracks
  post "media_attachments/:attachment_id/media_tracks" => "media_tracks#create", :as => :create_media_attachment_tracks
  delete "media_attachments/:attachment_id/media_tracks/:id" => "media_tracks#destroy", :as => :delete_media_attachment_tracks

  get "external_content/success/:service" => "external_content#success", :as => :external_content_success
  get "external_content/success/:service/:id" => "external_content#success", :as => :external_content_update
  get "external_content/retrieve/oembed" => "external_content#oembed_retrieve", :as => :external_content_oembed_retrieve
  get "external_content/cancel/:service" => "external_content#cancel", :as => :external_content_cancel

  get "deep_linking_cancel", controller: "lti/ims/deep_linking", action: :deep_linking_cancel, as: "deep_linking_cancel"

  resources :block_editors, only: :show

  %w[account course group].each do |context|
    prefix = "#{context}s/:#{context}_id"
    post "#{prefix}/deep_linking_response", controller: "lti/ims/deep_linking", action: :deep_linking_response, as: "#{context}_deep_linking_response"
  end

  %w[account course group user].each do |context|
    match "#{context.pluralize}/:#{context}_id/external_content/success/:service" => "external_content#success", :as => "#{context}_external_content_success", :via => [:get, :post]
    match "#{context.pluralize}/:#{context}_id/external_content/success/:service/:id" => "external_content#success", :as => "#{context}_external_content_update", :via => [:get, :post]
  end

  # We offer a bunch of atom and ical feeds for the user to get
  # data out of Instructure.  The :feed_code attribute is keyed
  # off of either a user, and enrollment, a course, etc. based on
  # that item's uuid.  In config/initializers/active_record.rb you'll
  # find a feed_code method to generate the code, and in
  # application_controller there's a get_feed_context to get it back out.
  scope "/feeds" do
    get "calendars/:feed_code" => "calendar_events_api#public_feed", :as => :feeds_calendar
    get "calendars/:feed_code.:format" => "calendar_events_api#public_feed", :as => :feeds_calendar_format
    get "forums/:feed_code" => "discussion_topics#public_feed", :as => :feeds_forum
    get "forums/:feed_code.:format" => "discussion_topics#public_feed", :as => :feeds_forum_format
    get "topics/:discussion_topic_id/:feed_code" => "discussion_entries#public_feed", :as => :feeds_topic
    get "topics/:discussion_topic_id/:feed_code.:format" => "discussion_entries#public_feed", :as => :feeds_topic_format
    get "announcements/:feed_code" => "announcements#public_feed", :as => :feeds_announcements
    get "announcements/:feed_code.:format" => "announcements#public_feed", :as => :feeds_announcements_format
    get "courses/:feed_code" => "courses#public_feed", :as => :feeds_course
    get "courses/:feed_code.:format" => "courses#public_feed", :as => :feeds_course_format
    get "groups/:feed_code" => "groups#public_feed", :as => :feeds_group
    get "groups/:feed_code.:format" => "groups#public_feed", :as => :feeds_group_format
    get "enrollments/:feed_code" => "courses#public_feed", :as => :feeds_enrollment
    get "enrollments/:feed_code.:format" => "courses#public_feed", :as => :feeds_enrollment_format
    get "users/:feed_code" => "users#public_feed", :as => :feeds_user
    get "users/:feed_code.:format" => "users#public_feed", :as => :feeds_user_format
    get "eportfolios/:eportfolio_id.:format" => "eportfolios#public_feed", :as => :feeds_eportfolio
    get "conversations/:feed_code" => "conversations#public_feed", :as => :feeds_conversation
    get "conversations/:feed_code.:format" => "conversations#public_feed", :as => :feeds_conversation_format
  end

  resources :assessment_questions do
    get "files/:id/download" => "files#assessment_question_show", :as => :map, :download => "1"
    get "files/:id/preview" => "files#assessment_question_show", :preview => "1"
    get "files/:id/:verifier" => "files#assessment_question_show", :as => :verified_file, :download => "1"
  end

  resources :eportfolios, except: :index do
    post :reorder_categories
    post ":eportfolio_category_id/reorder_entries" => "eportfolios#reorder_entries", :as => :reorder_entries
    resources :categories, controller: :eportfolio_categories do
      get "pages" => "eportfolio_categories#pages", :as => :pages
    end
    resources :entries, controller: :eportfolio_entries do
      resources :page_comments, path: :comments, only: [:create, :destroy]
      get "files/:attachment_id" => "eportfolio_entries#attachment", :as => :view_file
      get "submissions/:submission_id" => "eportfolio_entries#submission", :as => :preview_submission
    end

    get :export, as: :export_portfolio
    get :recent_submissions, as: :recent_submissions
    get ":category_name" => "eportfolio_categories#show", :as => :named_category
    get ":category_name/:entry_name" => "eportfolio_entries#show", :as => :named_category_entry
  end

  resources :groups do
    concerns :users
    delete "remove_user/:user_id" => "groups#remove_user", :as => :remove_user
    post :add_user
    get "accept_invitation/:uuid" => "groups#accept_invitation", :as => :accept_invitation
    get "members" => "groups#context_group_members"
    get "undelete" => "context#undelete_index", :as => :undelete_items
    post "undelete/:asset_string" => "context#undelete_item", :as => :undelete_item
    concerns :announcements
    concerns :discussions
    resources :calendar_events
    concerns :files, :file_images, :relative_files, :folders

    resources :external_tools, only: :show do
      collection do
        get :retrieve
      end
    end

    concerns :pages
    concerns :conferences
    concerns :media

    resources :collaborations
    get "lti_collaborations" => "collaborations#lti_index"
    get "lti_collaborations/*all" => "collaborations#lti_index"
    get "calendar" => "calendars#show"

    resources :external_tools do
      get :finished
      match :resource_selection, via: [:get, :post]
      collection do
        get :retrieve
      end
    end
  end

  resources :accounts do
    get "search(/:tab)", action: :course_user_search
    get "settings#{full_path_glob}", action: :settings
    get :reports_tab
    get :settings
    get :admin_tools
    get :eportfolio_moderation
    get "search" => "accounts#course_user_search", :as => :course_user_search
    post "account_users" => "accounts#add_account_user", :as => :add_account_user
    delete "account_users/:id" => "accounts#remove_account_user", :as => :remove_account_user
    resources :grading_standards, only: %i[index create update destroy]
    get :statistics
    get "statistics/over_time/:attribute" => "accounts#statistics_graph", :as => :statistics_graph
    get "statistics/over_time/:attribute.:format" => "accounts#statistics_graph", :as => :formatted_statistics_graph
    get :turnitin_confirmation
    get :vericite_confirmation
    resources :permissions, controller: :role_overrides, only: [:index, :create] do
      collection do
        post :add_role
        delete :remove_role
      end
    end
    get :reports
    get "calendar_settings", action: :account_calendar_settings, as: :calendar_settings

    scope(controller: :analytics_hub) do
      get "analytics_hub", action: :show, as: :analytics_hub
    end

    scope(controller: :brand_configs) do
      get "theme_editor", action: :new, as: :theme_editor
      get "brand_configs", action: :index
      post "brand_configs", action: :create
      delete "brand_configs", action: :destroy
      post "brand_configs/save_to_account", action: :save_to_account
      post "brand_configs/save_to_user_session", action: :save_to_user_session
    end

    resources :role_overrides, only: [:index, :create] do
      collection do
        post :add_role
        delete :remove_role
      end
    end

    resources :terms, except: %i[index new show edit]
    # handle the index route using terms_api_controller
    get "terms", controller: :terms_api, action: "index"

    resources :sub_accounts
    resources :calendar_events

    get :avatars
    get :sis_import
    resources :sis_imports, only: %i[create show index], controller: :sis_imports_api
    get "users" => "accounts#users", :as => "users"
    post "users" => "users#create", :as => :add_user
    get "users/:user_id/delete" => "accounts#confirm_delete_user", :as => :confirm_delete_user
    delete "users/:user_id" => "accounts#remove_user", :as => :delete_user

    # create/delete are handled by specific routes just above
    resources :users, only: %i[new edit show update]
    resources :account_notifications, only: %i[create update destroy]
    concerns :announcements
    resources :submissions

    put "sso_settings" => "authentication_providers#update_sso_settings",
        :as => :update_sso_settings
    delete "authentication_providers" => "authentication_providers#destroy_all", :as => :remove_all_authentication_providers
    resources :authentication_providers, only: %i[show] do
      get :refresh_metadata, action: :refresh_saml_metadata
    end
    resources :authentication_providers, only: %i[index create update destroy] do
      get :debugging, action: :debug_data
      put :debugging, action: :start_debugging
      delete :debugging, action: :stop_debugging
    end
    get "test_ldap_connections" => "authentication_providers#test_ldap_connection"
    get "test_ldap_binds" => "authentication_providers#test_ldap_bind"
    get "test_ldap_searches" => "authentication_providers#test_ldap_search"
    match "test_ldap_logins" => "authentication_providers#test_ldap_login", :via => [:get, :post]

    get "external_tools/sessionless_launch" => "external_tools#sessionless_launch"
    resources :external_tools do
      get :finished
      match :resource_selection, via: [:get, :post]
      collection do
        get :retrieve
      end
    end

    get "lti/resource/:resource_link_id",
        controller: "lti/message",
        action: "resource",
        as: :resource_link_id
    get "lti/basic_lti_launch_request/:message_handler_id",
        controller: "lti/message",
        action: "basic_lti_launch_request",
        as: :basic_lti_launch_request
    post "lti/tool_proxy_registration", controller: "lti/message", action: "registration", as: :tool_proxy_registration
    get "lti/tool_proxy_reregistration/:tool_proxy_id",
        controller: "lti/message",
        action: "reregistration",
        as: :tool_proxy_reregistration
    get "lti/registration_return",
        controller: "lti/message",
        action: "registration_return",
        as: :registration_return

    get "outcomes/users/:user_id" => "outcomes#user_outcome_results", :as => :user_outcomes_results
    resources :outcomes do
      get "results" => "outcomes#outcome_results"
      get "results/:id" => "outcomes#outcome_result", :as => :result
      get "alignments/:id" => "outcomes#alignment_redirect", :as => :alignment_redirect
      get :details
      collection do
        get :list
        post :add_outcome
      end
    end

    resources :outcome_groups, only: %i[create update destroy] do
      post :reorder
    end

    resources :rubrics
    resources :rubric_associations do
      resources :rubric_assessments, path: "assessments"
    end

    concerns :files, :file_images, :relative_files, :folders
    concerns :media
    concerns :groups

    resources :outcomes
    get :courses
    get "courses/:id" => "accounts#courses_redirect", :as => :courses_redirect
    resources :alerts
    resources :question_banks do
      post :bookmark
      post :reorder
      get :questions
      post :move_questions
      resources :assessment_questions
    end

    resources :user_lists, only: :create

    member do
      get :statistics
    end
    resources :developer_keys, only: :index
    get "/developer_keys/:key_id", controller: :developer_keys, action: :index, as: "account_developer_key_view"

    get "apps", controller: "lti/registrations", action: :index, as: "lti_registrations"
    get "apps/*path", controller: "lti/registrations", action: :index
    get "apps/manage", controller: "lti/registrations", action: :index, as: "lti_manage_registrations"

    get "release_notes" => "release_notes#manage", :as => :release_notes_manage

    get "grading_schemes" => "grading_schemes_json#detail_list"
    get "grading_scheme_summaries" => "grading_schemes_json#summary_list"
    get "grading_scheme_grouped" => "grading_schemes_json#grouped_list"
    post "grading_schemes/:id/archive" => "grading_schemes_json#archive"
    post "grading_schemes/:id/unarchive" => "grading_schemes_json#unarchive"
    post "grading_schemes" => "grading_schemes_json#create"
    get "grading_schemes/account_default" => "grading_schemes_json#show_account_default_grading_scheme"
    put "grading_schemes/account_default" => "grading_schemes_json#update_account_default_grading_scheme"
    delete "grading_schemes/:id" => "grading_schemes_json#destroy"
    put "grading_schemes/:id" => "grading_schemes_json#update"
    get "grading_schemes/:id/used_locations" => "grading_schemes_json#used_locations", :as => :grading_schemes_used_locations
    get "grading_schemes/:id/used_locations/:course_id" => "grading_schemes_json#used_locations_for_course", :as => :grading_schemes_used_locations_for_course
    get "grading_schemes/:id/account_used_locations" => "grading_schemes_json#account_used_locations", :as => :grading_schemes_account_used_locations
    get "grading_schemes/default" => "grading_schemes_json#show_default_grading_scheme"
    get "grading_schemes/:id" => "grading_schemes_json#show"

    get "grading_settings" => "account_grading_settings#index"
    get "grading_settings/*path" => "account_grading_settings#index"
  end

  get "images/users/:user_id" => "users#avatar_image", :as => :avatar_image
  # The following two routes are only used when local storage is enabled, which isn't the case in prod.
  # Once we fully retire the uuids, we can remove the first route.
  get "images/thumbnails/show/:id/:uuid" => "files#show_thumbnail", :as => :show_thumbnail_image
  get "images/thumbnails/show/:id" => "files#show_thumbnail", :as => :show_thumbnail_image_plain
  get "images/thumbnails/:id/:uuid" => "files#image_thumbnail", :as => :thumbnail_image
  get "images/thumbnails/:id" => "files#image_thumbnail_plain", :as => :thumbnail_image_plain
  post "images/users/:user_id/report" => "users#report_avatar_image", :as => :report_avatar_image
  put "images/users/:user_id" => "users#update_avatar_image", :as => :update_avatar_image
  get "grades" => "users#grades"
  get "grades_for_student" => "users#grades_for_student"

  get "login" => "login#new"
  get "login/session_token" => "login#session_token", :as => :login_session_token
  delete "logout" => "login#destroy"
  get "logout" => "login#logout_landing"

  get "login/canvas" => "login/canvas#new", :as => :canvas_login
  get "login/canvas/forgot-password", to: "login/canvas#new"
  post "login/canvas" => "login/canvas#create"
  scope "login/canvas/register", as: "register" do
    get "/", to: "login/canvas#new", as: :landing
    get "/student", to: "login/canvas#new", as: :student
    get "/parent", to: "login/canvas#new", as: :parent
    get "/teacher", to: "login/canvas#new", as: :teacher
  end

  get "login/ldap" => "login/ldap#new"
  post "login/ldap" => "login/ldap#create"

  get "login/cas" => "login/cas#new"
  get "login/cas/:id" => "login/cas#new", :as => :cas_login
  post "login/cas" => "login/cas#destroy", :as => :cas_logout
  post "login/cas/:id" => "login/cas#destroy"

  get "login/saml" => "login/saml#new", :as => :saml_login_base
  get "login/saml/logout" => "login/saml#destroy"
  post "login/saml/logout" => "login/saml#destroy"
  # deprecated alias
  get "saml_logout" => "login/saml#destroy"
  get "login/saml/:id" => "login/saml#new", :as => :saml_login
  get "saml_observee" => "login/saml#observee_validation", :as => :saml_observee
  post "login/saml" => "login/saml#create"
  # deprecated alias; no longer advertised
  post "saml_consume" => "login/saml#create"

  get "login/saml_idp_discovery" => "login/saml_idp_discovery#new"
  get "login/saml_idp_discovery/:id" => "login/saml_idp_discovery#new", :as => :saml_idp_discovery_login

  # the callback URL for all OAuth1.0a based SSO
  get "login/oauth/callback" => "login/oauth#create", :as => :oauth_login_callback
  # the callback URL for all OAuth2 based SSO
  get "login/oauth2/callback" => "login/oauth2#create", :as => :oauth2_login_callback
  # the callback URL for Apple
  post "login/oauth2/callback" => "login/oauth2#create"
  # ActionController::TestCase can't deal with aliased controllers when finding
  # routes, so we let this route exist only for tests
  get "login/oauth2" => "login/oauth2#new" if Rails.env.test?

  get "login/apple" => "login/apple#new", :as => :apple_login
  post "login/apple" => "login/apple#new"
  get "login/clever" => "login/clever#new", :as => :clever_login
  # Clever gets their own callback, cause we have to add additional processing
  # for their Instant Login feature
  get "login/clever/callback" => "login/clever#create", :as => :clever_callback
  get "login/clever/:id" => "login/clever#new"
  get "login/facebook" => "login/facebook#new", :as => :facebook_login
  get "login/github" => "login/github#new", :as => :github_login
  get "login/google" => "login/google#new", :as => :google_login
  post "login/google" => "login/google#new"
  get "login/google/:id" => "login/google#new"
  get "login/linkedin" => "login/linkedin#new", :as => :linkedin_login
  get "login/microsoft" => "login/microsoft#new"
  post "login/microsoft" => "login/microsoft#new"
  get "login/microsoft/:id" => "login/microsoft#new", :as => :microsoft_login
  get "login/openid_connect" => "login/openid_connect#new"
  post "login/openid_connect" => "login/openid_connect#new"
  get "login/openid_connect/:id" => "login/openid_connect#new", :as => :openid_connect_login
  post "login/openid_connect/logout" => "login/openid_connect#destroy", :as => :openid_connect_logout

  get "login/otp" => "login/otp#new", :as => :otp_login
  post "login/otp/sms" => "login/otp#send_via_sms", :as => :send_otp_via_sms
  post "login/otp" => "login/otp#create"
  delete "login/otp/cancel" => "login/otp#cancel_otp", :as => :cancel_otp
  get "users/self/otps" => "one_time_passwords#index", :as => :one_time_passwords
  delete "users/self/otps" => "one_time_passwords#destroy_all", :as => :destroy_all_one_time_passwords

  # deprecated redirect
  get "login/:id" => "login#new"

  delete "users/:user_id/mfa" => "login/otp#destroy", :as => :disable_mfa
  get "file_session/clear" => "login#clear_file_session", :as => :clear_file_session

  get "register" => "users#new"
  get "register_from_website" => "users#new"
  get "enroll/:self_enrollment_code" => "self_enrollments#new", :as => :enroll
  get "services" => "users#services"
  get "search/bookmarks" => "users#bookmark_search", :as => :bookmark_search
  get "search/rubrics" => "search#rubrics"
  get "search/all_courses" => "search#all_courses"
  resources :users, except: [:destroy, :index] do
    match "masquerade", via: [:get, :post]
    concerns :files, :file_images

    resources :page_views, only: :index
    resources :folders do
      get :download
    end

    resources :calendar_events
    get "external_tools/:id" => "users#external_tool", :as => :external_tool
    resources :rubrics
    resources :rubric_associations do
      resources :rubric_assessments, path: :assessments
    end

    resources :pseudonyms, except: :index
    resources :question_banks, only: :index
    get :admin_merge
    get :admin_split
    get :user_for_merge
    post :merge
    get :grades
    get :manageable_courses
    get "outcomes" => "outcomes#user_outcome_results"
    get "teacher_activity/course/:course_id" => "users#teacher_activity", :as => :course_teacher_activity
    get "teacher_activity/student/:student_id" => "users#teacher_activity", :as => :student_teacher_activity
    get :media_download
    resources :messages, only: %i[index create show] do
      get :html_message
    end
  end

  get "show_message_template" => "messages#show_message_template"
  get "message_templates" => "messages#templates"
  resource :profile, controller: :profile, only: [:show, :update] do
    resources :pseudonyms, except: :index
    resources :tokens, only: [] do
      member do
        post :activate
      end
    end
    member do
      put :update_profile
      get :communication
      put :communication_update
      get :settings
      get :content_shares
      get :observees
    end
  end

  get "account_notifications" => "account_notifications#render_past_global_announcements"

  scope "/profile" do
    post "toggle_disable_inbox" => "profile#toggle_disable_inbox"
    get "profile_pictures" => "profile#profile_pics", :as => :profile_pics
    get "qr_mobile_login" => "profile#qr_mobile_login", :as => :qr_mobile_login
    delete "user_services/:id" => "users#delete_user_service", :as => :profile_user_service
    post "user_services" => "users#create_user_service", :as => :profile_create_user_service
  end

  get "about/:id" => "profile#show", :as => :user_profile
  resources :communication_channels

  get "" => "users#user_dashboard", :as => "dashboard"
  get "dashboard-sidebar" => "users#dashboard_sidebar", :as => :dashboard_sidebar
  post "users/toggle_hide_dashcard_color_overlays" => "users#toggle_hide_dashcard_color_overlays"
  get "styleguide" => "info#styleguide"
  get "accounts/:account_id/theme-preview" => "brand_configs#show"
  root to: "users#user_dashboard", as: "root", via: :get
  # backwards compatibility with the old /dashboard url
  get "dashboard" => "users#user_dashboard", :as => :dashboard_redirect

  # Thought this idea of having dashboard-scoped urls was a good idea at the
  # time... now I'm not as big a fan.
  resource :dashboard, only: [] do
    resources :content_exports, path: :data_exports
  end

  scope "/dashboard" do
    get "stream_items" => "users#dashboard_stream_items", :as => :dashboard_stream_items
    get "dashboard_cards" => "users#dashboard_cards", :as => :dashboard_dashboard_cards
    put "view" => "users#dashboard_view"
    delete "account_notifications/:id" => "users#close_notification", :as => :dashboard_close_notification
    get "eportfolios" => "eportfolios#user_index", :as => :dashboard_eportfolios
    post "comment_session" => "services_api#start_kaltura_session", :as => :dashboard_comment_session
    delete "ignore_stream_item/:id" => "users#ignore_stream_item", :as => :dashboard_ignore_stream_item
  end

  resources :plugins, only: %i[index show update]

  get "calendar" => "calendars#show"
  get "calendar2" => "calendars#show"
  get "course_sections/:course_section_id/calendar_events/:id" => "calendar_events#show", :as => :course_section_calendar_event
  get "files" => "files#index"
  get "files/folder#{full_path_glob}", controller: "files", action: "react_files", format: false, defaults: { format: "html" }
  get "files/search", controller: "files", action: "react_files", format: false, defaults: { format: "html" }
  get "files/:id/public_url" => "files#public_url", :as => :public_url
  post "files/pending" => "files#create_pending", :as => :file_create_pending
  resources :assignments, only: :index do
    resources :files, only: [] do
      post "inline_view" => "files#show", :inline => "1"
    end
  end

  resources :appointment_groups, only: %i[index show edit]

  resources :errors, only: %i[show index create], path: :error_reports

  get "health_check" => "info#health_check"
  get "health_prognosis" => "info#health_prognosis"
  # To be used for uptime reporting
  get "readiness" => "info#readiness"
  # To be used by ALB
  get "internal/readiness" => "info#readiness"
  get "deep" => "info#deep"

  get "web-app-manifest/manifest.json" => "info#web_app_manifest"

  get "browserconfig.xml", to: "info#browserconfig", defaults: { format: "xml" }

  post "object_snippet" => "context#object_snippet"
  get "saml2" => "login/saml#metadata"
  get "internal/services/jwks" => "security#jwks"

  # Routes for course exports
  get "xsd/:version.xsd" => "content_exports#xml_schema"

  get "/jobs", to: "jobs_v2#redirect", as: "jobs"
  get "/job_stats", to: "jobs_v2#job_stats", as: "job_stats"

  resources :jobs_v1, controller: :jobs, only: [:index, :show] do
    collection do
      post "batch_update"
    end
  end

  resources :jobs_v2, only: [:index]

  get "equation_images/*id" => "equation_images#show", :as => :equation_images, :id => /.+/

  # assignments at the top level (without a context) -- we have some specs that
  # assert these routes exist, but just 404 unless it is a download from local
  # storage. I'm not sure we ever actually want top-level assignments available,
  # maybe we should change the specs instead.
  # Note, if local storage is used, a file is fetched from this top level
  # (i.e. SpeedGrader document preview with Google Docs viewer)
  resources :assignments, only: [:index, :show] do
    get "files/:id/download" => "files#show", :download => "1"
  end

  resources :files, except: [:new] do
    get "download" => "files#show", :download => "1"
  end

  resources :rubrics do
    resources :rubric_assessments, path: :assessments
  end

  post "selection_test" => "external_content#selection_test"

  scope "/quizzes/quiz_submissions/:quiz_submission_id", as: "quiz_submission" do
    concerns :files
  end

  get "courses/:course_id/outcome_rollups" => "outcome_results#rollups", :as => "course_outcome_rollups"

  get "terms_of_use" => "legal_information#terms_of_use", :as => "terms_of_use_redirect"
  get "privacy_policy" => "legal_information#privacy_policy", :as => "privacy_policy_redirect"

  scope(controller: :career) do
    # Routes for course/account are explicit so that get_context works (relies on :course_id and :account_id params)
    get "career/courses/:course_id", action: :show
    get "career/courses/:course_id/*path", action: :show
    get "career/accounts/:account_id", action: :show
    get "career/accounts/:account_id/*path", action: :show
    get "career", action: :show, as: :canvas_career
    get "career/*path", action: :show, as: :canvas_career_path
  end

  scope(controller: :career_experience) do
    post "career/switch_experience", action: :switch_experience
  end

  scope(controller: :smart_search) do
    get "courses/:course_id/search", action: :show, as: :course_search
    # TODO: Add back global search once we have a good way to handle it
    # get "search", action: :show
  end

  scope(controller: :translation) do
    post "courses/:course_id/translate", action: :translate, as: :translate
    post "courses/:course_id/translate/paragraph", action: :translate_paragraph, as: :translate_paragraph
  end

  scope(controller: "lti/asset_processor_launch") do
    get "asset_processors/:asset_processor_id/launch", action: :launch_settings, as: :asset_processor_settings_launch
    get "asset_processors/:asset_processor_id/reports/:report_id/launch", action: :launch_report, as: :asset_report_launch
  end

  scope(controller: "lti/eula_launch") do
    %w[course account].each do |context|
      get "#{context}s/:#{context}_id/external_tools/:context_external_tool_id/eula_launch", action: :launch_eula, as: "#{context}_tool_eula_launch"
    end
  end

  ### API routes ###

  # TODO: api routes can't yet take advantage of concerns for DRYness, because of
  # the way ApiRouteSet works. For now we get around it by defining methods
  # inline in the routes file, but getting concerns working would rawk.
  ApiRouteSet::V1.draw(self) do
    scope(controller: :courses) do
      get "courses", action: :index, as: "courses"
      put "courses/:id", action: :update
      get "courses/:id", action: :show, as: "course"
      delete "courses/:id", action: :destroy
      post "accounts/:account_id/courses", action: :create
      get "courses/:course_id/students", action: :students
      get "courses/:course_id/settings", action: :api_settings, as: "course_settings"
      put "courses/:course_id/settings", action: :update_settings
      get "courses/:course_id/recent_students", action: :recent_students, as: "course_recent_students"
      get "courses/:course_id/users", action: :users, as: "course_users"
      get "courses/:course_id/collaborations", controller: :collaborations, action: :api_index, as: "course_collaborations_index"
      delete "courses/:course_id/collaborations/:id", controller: :collaborations, action: :destroy
      put "courses/:id/quizzes", action: "new_quizzes_selection_update", as: "course_new_quizzes_selection_update"
      post "courses/:id/dismiss_migration_limitation_message", action: "dismiss_migration_limitation_msg", as: "course_dismiss_migration_limitation_msg"

      # this api endpoint has been removed, it was redundant with just courses#users
      # we keep it around for backward compatibility though
      get "courses/:course_id/search_users", action: :users
      get "courses/:course_id/users/:id", action: :user, as: "course_user"
      get "courses/:course_id/users/:user_id/progress", action: :user_progress
      get "courses/:course_id/content_share_users", action: :content_share_users, as: "course_content_share_users"
      get "courses/:course_id/activity_stream", action: :activity_stream, as: "course_activity_stream"
      get "courses/:course_id/activity_stream/summary", action: :activity_stream_summary, as: "course_activity_stream_summary"
      get "courses/:course_id/bulk_user_progress", action: :bulk_user_progress, as: "course_bulk_user_progress"
      get "courses/:course_id/todo", action: :todo_items, as: "course_todo_list_items"
      post "courses/:course_id/preview_html", action: :preview_html
      post "courses/:course_id/course_copy", controller: :content_imports, action: :copy_course_content
      get "courses/:course_id/course_copy/:id", controller: :content_imports, action: :copy_course_status, as: :course_copy_status
      get  "courses/:course_id/files", controller: :files, action: :api_index, as: "course_files"
      post "courses/:course_id/files", action: :create_file, as: "course_create_file"
      get "courses/:course_id/folders", controller: :folders, action: :list_all_folders, as: "course_folders"
      get "courses/:course_id/folders_and_files", controller: :folders, action: :list_all_folders_and_files, as: "course_folders_and_files"
      post "courses/:course_id/folders", controller: :folders, action: :create
      get "courses/:course_id/folders/by_path/*full_path", controller: :folders, action: :resolve_path
      get "courses/:course_id/folders/by_path", controller: :folders, action: :resolve_path
      get "courses/:course_id/folders/icon_maker", controller: :folders, action: :icon_maker_folder
      get "courses/:course_id/folders/media", controller: :folders, action: :media_folder
      get "courses/:course_id/folders/:id", controller: :folders, action: :show, as: "course_folder"
      get "media_objects", controller: "media_objects", action: :index, as: :media_objects
      get "courses/:course_id/media_objects", controller: "media_objects", action: :index, as: :course_media_objects
      get "groups/:group_id/media_objects", controller: "media_objects", action: :index, as: :group_media_objects
      get "media_attachments", controller: "media_objects", action: :index, as: :media_attachments
      get "courses/:course_id/media_attachments", controller: "media_objects", action: :index, as: :course_media_attachments
      get "groups/:group_id/media_attachments", controller: "media_objects", action: :index, as: :group_media_attachments
      put "accounts/:account_id/courses", action: :batch_update
      post "courses/:course_id/ping", action: :ping, as: "course_ping"

      get "courses/:course_id/link_validation", action: :link_validation, as: "course_link_validation"
      post "courses/:course_id/link_validation", action: :start_link_validation

      get "courses/:course_id/youtube_migration/scan", action: :youtube_migration_scan, as: "course_youtube_migration_scan"
      post "courses/:course_id/youtube_migration/scan", action: :start_youtube_migration_scan
      post "courses/:course_id/youtube_migration/convert", action: :start_youtube_migration_convert
<<<<<<< HEAD
=======
      get "courses/:course_id/youtube_migration/conversion_status", action: :youtube_migration_conversion_status
>>>>>>> 27a9ef75

      post "courses/:course_id/reset_content", action: :reset_content
      get  "users/:user_id/courses", action: :user_index, as: "user_courses"
      get "courses/:course_id/effective_due_dates", action: :effective_due_dates, as: "course_effective_due_dates"
      get "courses/:course_id/permissions", action: :permissions

      get "courses/:course_id/student_view_student", action: :student_view_student
    end

    scope(controller: :account_calendars_api) do
      get "account_calendars", action: :index, as: :account_calendars
      get "account_calendars/:account_id", action: :show, as: :account_calendar
      put "account_calendars/:account_id", action: :update, as: :update_account_calendar
      put "accounts/:account_id/account_calendars", action: :bulk_update, as: :bulk_update_account_calendars
      get "accounts/:account_id/account_calendars", action: :all_calendars, as: :all_account_calendars
      get "accounts/:account_id/visible_calendars_count", action: :visible_calendars_count, as: :visible_calendars_count
    end

    scope(controller: :account_notifications) do
      post "accounts/:account_id/account_notifications", action: :create, as: "account_notification"
      put "accounts/:account_id/account_notifications/:id", action: :update, as: "account_notification_update"
      get "accounts/:account_id/account_notifications", action: :user_index, as: "user_account_notifications" # to change the api docs
      get "accounts/:account_id/users/:user_id/account_notifications", action: :user_index_deprecated # for back compat
      get "accounts/:account_id/account_notifications/:id", action: :show, as: "user_account_notification_show"
      get "accounts/:account_id/users/:user_id/account_notifications/:id", action: :show_deprecated
      delete "accounts/:account_id/account_notifications/:id", action: :user_close_notification, as: "user_account_notification"
      delete "accounts/:account_id/users/:user_id/account_notifications/:id", action: :user_close_notification_deprecated
    end

    scope(controller: :brand_configs_api) do
      get "brand_variables", action: :show
    end

    scope(controller: :accounts) do
      get "settings/environment", action: :environment
    end

    scope(controller: :tabs) do
      get "accounts/:account_id/tabs", action: :index, as: "account_tabs"
      get "courses/:course_id/tabs", action: :index, as: "course_tabs"
      get "groups/:group_id/tabs", action: :index, as: "group_tabs"
      get "users/:user_id/tabs", action: :index, as: "user_profile_tabs"
      put "courses/:course_id/tabs/:tab_id", action: :update
    end

    scope(controller: :gradebook_filters_api) do
      get "courses/:course_id/gradebook_filters", action: :index
      post "courses/:course_id/gradebook_filters", action: :create
      get "courses/:course_id/gradebook_filters/:id", action: :show
      put "courses/:course_id/gradebook_filters/:id", action: :update
      delete "courses/:course_id/gradebook_filters/:id", action: :destroy
    end

    scope(controller: :scopes_api) do
      get "accounts/:account_id/scopes", action: :index
    end

    scope(controller: :sections) do
      get "courses/:course_id/sections", action: :index, as: "course_sections"
      get "courses/:course_id/sections/:id", action: :show, as: "course_section"
      get "sections/:id", action: :show
      post "courses/:course_id/sections", action: :create
      put "sections/:id", action: :update
      delete "sections/:id", action: :destroy
      post "sections/:id/crosslist/:new_course_id", action: :crosslist
      delete "sections/:id/crosslist", action: :uncrosslist
    end

    scope(controller: :enrollments_api) do
      get  "courses/:course_id/enrollments", action: :index, as: "course_enrollments"
      get  "sections/:section_id/enrollments", action: :index, as: "section_enrollments"
      get  "users/:user_id/enrollments", action: :index, as: "user_enrollments"
      get  "users/:user_id/temporary_enrollment_status", action: :show_temporary_enrollment_status
      get  "accounts/:account_id/enrollments/:id", action: :show, as: "enrollment"

      post "accounts/:account_id/bulk_enrollment", action: :bulk_enrollment, as: "bulk_enrollment"
      post "courses/:course_id/enrollments", action: :create
      post "sections/:section_id/enrollments", action: :create
      post "courses/:course_id/enrollments/:id/accept", action: :accept
      post "courses/:course_id/enrollments/:id/reject", action: :reject

      put "courses/:course_id/users/:user_id/last_attended", action: :last_attended
      put "courses/:course_id/enrollments/:id/reactivate", action: :reactivate, as: "reactivate_enrollment"

      delete "courses/:course_id/enrollments/:id", action: :destroy, as: "destroy_enrollment"
    end

    scope(controller: :temporary_enrollment_pairings_api) do
      get "accounts/:account_id/temporary_enrollment_pairings", action: :index
      get "accounts/:account_id/temporary_enrollment_pairings/:id", action: :show
      get "accounts/:account_id/temporary_enrollment_pairings/new", action: :new
      post "accounts/:account_id/temporary_enrollment_pairings", action: :create
      delete "accounts/:account_id/temporary_enrollment_pairings/:id", action: :destroy
    end

    scope(controller: :terms_api) do
      get "accounts/:account_id/terms", action: :index, as: "enrollment_terms"
      get "accounts/:account_id/terms/:id", action: :show, as: "enrollment_term"
    end

    scope(controller: :terms) do
      post "accounts/:account_id/terms", action: :create
      put "accounts/:account_id/terms/:id", action: :update
      delete "accounts/:account_id/terms/:id", action: :destroy
    end

    scope(controller: :tokens) do
      get "users/:user_id/tokens/:id", action: :show, as: "token"
      post "users/:user_id/tokens", action: :create, as: "tokens"
      put "users/:user_id/tokens/:id", action: :update
      delete "users/:user_id/tokens/:id", action: :destroy
    end

    scope(controller: :authentication_audit_api) do
      get "audit/authentication/logins/:login_id", action: :for_login, as: "audit_authentication_login"
      get "audit/authentication/accounts/:account_id", action: :for_account, as: "audit_authentication_account"
      get "audit/authentication/users/:user_id", action: :for_user, as: "audit_authentication_user"
    end

    scope(controller: :grade_change_audit_api) do
      get "audit/grade_change/assignments/:assignment_id", action: :for_assignment, as: "audit_grade_change_assignment"
      get "audit/grade_change/courses/:course_id", action: :for_course, as: "audit_grade_change_course"
      get "audit/grade_change/students/:student_id", action: :for_student, as: "audit_grade_change_student"
      get "audit/grade_change/graders/:grader_id", action: :for_grader, as: "audit_grade_change_grader"
      get "audit/grade_change/courses/:course_id/assignments/:assignment_id",
          action: :for_course_and_other_parameters,
          as: "audit_grade_change_course_assignment"
      get "audit/grade_change/courses/:course_id/assignments/:assignment_id/graders/:grader_id",
          action: :for_course_and_other_parameters,
          as: "audit_grade_change_course_assignment_grader"
      get "audit/grade_change/courses/:course_id/assignments/:assignment_id/graders/:grader_id/students/:student_id",
          action: :for_course_and_other_parameters,
          as: "audit_grade_change_course_assignment_grader_student"
      get "audit/grade_change/courses/:course_id/assignments/:assignment_id/students/:student_id",
          action: :for_course_and_other_parameters,
          as: "audit_grade_change_course_assignment_student"
      get "audit/grade_change/courses/:course_id/graders/:grader_id",
          action: :for_course_and_other_parameters,
          as: "audit_grade_change_course_grader"
      get "audit/grade_change/courses/:course_id/graders/:grader_id/students/:student_id",
          action: :for_course_and_other_parameters,
          as: "audit_grade_change_course_grader_student"
      get "audit/grade_change/courses/:course_id/students/:student_id",
          action: :for_course_and_other_parameters,
          as: "audit_grade_change_course_student"
      get "audit/grade_change", action: :query, as: "audit_grade_change"
    end

    scope(controller: :course_audit_api) do
      get "audit/course/courses/:course_id", action: :for_course, as: "audit_course_for_course"
      get "audit/course/accounts/:account_id", action: :for_account, as: "audit_course_for_account"
    end

    scope(controller: :assignment_overrides) do
      get "courses/:course_id/assignments/:assignment_id/overrides", action: :index
      post "courses/:course_id/assignments/:assignment_id/overrides", action: :create
      get "courses/:course_id/assignments/:assignment_id/overrides/:id", action: :show, as: "assignment_override"
      put "courses/:course_id/assignments/:assignment_id/overrides/:id", action: :update
      delete "courses/:course_id/assignments/:assignment_id/overrides/:id", action: :destroy
      get "sections/:course_section_id/assignments/:assignment_id/override", action: :section_alias
      get "groups/:group_id/assignments/:assignment_id/override", action: :group_alias
      get "courses/:course_id/assignments/overrides", action: :batch_retrieve
      put "courses/:course_id/assignments/overrides", action: :batch_update
      post "courses/:course_id/assignments/overrides", action: :batch_create
    end

    scope(controller: :assignments_api) do
      get "courses/:course_id/assignments/gradeable_students", controller: :submissions_api, action: :multiple_gradeable_students, as: "multiple_assignments_gradeable_students"
      get "courses/:course_id/assignments", action: :index, as: "course_assignments"
      get "courses/:course_id/assignment_groups/:assignment_group_id/assignments", action: :index, as: "course_assignment_group_assignments"
      get "users/:user_id/courses/:course_id/assignments", action: :user_index, as: "user_course_assignments"
      put "courses/:course_id/assignments/bulk_update", action: :bulk_update
      get "courses/:course_id/assignments/:id", action: :show, as: "course_assignment"
      get "courses/:course_id/assignments/:assignment_id/users/:user_id/group_members", action: :student_group_members
      post "courses/:course_id/assignments", action: :create
      put "courses/:course_id/assignments/:id", action: :update
      post "courses/:course_id/assignments/:assignment_id/duplicate", action: :duplicate
      post "courses/:course_id/assignments/:assignment_id/retry_alignment_clone", action: :retry_alignment_clone
      delete "courses/:course_id/assignments/:id", action: :destroy, controller: :assignments
    end

    scope(controller: "assignment_extensions") do
      post "courses/:course_id/assignments/:assignment_id/extensions", action: :create, as: "course_assignment_extensions_create"
    end

    scope(controller: :peer_reviews_api) do
      get "courses/:course_id/assignments/:assignment_id/peer_reviews", action: :index
      get "sections/:section_id/assignments/:assignment_id/peer_reviews", action: :index
      get "courses/:course_id/assignments/:assignment_id/submissions/:submission_id/peer_reviews", action: :index
      get "sections/:section_id/assignments/:assignment_id/submissions/:submission_id/peer_reviews", action: :index
      post "courses/:course_id/assignments/:assignment_id/submissions/:submission_id/peer_reviews", action: :create
      post "sections/:section_id/assignments/:assignment_id/submissions/:submission_id/peer_reviews", action: :create
      delete "courses/:course_id/assignments/:assignment_id/submissions/:submission_id/peer_reviews", action: :destroy
      delete "sections/:section_id/assignments/:assignment_id/submissions/:submission_id/peer_reviews", action: :destroy
    end

    scope(controller: :moderation_set) do
      get "courses/:course_id/assignments/:assignment_id/moderated_students", action: :index, as: :moderated_students
      post "courses/:course_id/assignments/:assignment_id/moderated_students", action: :create, as: :add_moderated_students
    end

    scope(controller: :submissions_api) do
      [%w[course course], %w[section course_section]].each do |(context, path_prefix)|
        post "#{context.pluralize}/:#{context}_id/submissions/update_grades", action: :bulk_update
        put "#{context.pluralize}/:#{context}_id/assignments/:assignment_id/submissions/:user_id/read", action: :mark_submission_read, as: "#{context}_submission_mark_read"
        delete "#{context.pluralize}/:#{context}_id/assignments/:assignment_id/submissions/:user_id/read", action: :mark_submission_unread, as: "#{context}_submission_mark_unread"
        put "#{context.pluralize}/:#{context}_id/assignments/:assignment_id/submissions/:user_id/read/:item", action: :mark_submission_item_read, as: "#{context}_submission_mark_item_read"
        put "#{context.pluralize}/:#{context}_id/submissions/bulk_mark_read", action: :mark_bulk_submissions_as_read, as: "#{context}_submissions_bulk_mark_read"
        put "#{context.pluralize}/:#{context}_id/submissions/:user_id/clear_unread", action: :submissions_clear_unread, as: "#{context}_submissions_clear_unread"
        get "#{context.pluralize}/:#{context}_id/assignments/:assignment_id/submissions/:user_id/document_annotations/read", action: :document_annotations_read_state, as: "#{path_prefix}_submission_document_annotations_read_state"
        put "#{context.pluralize}/:#{context}_id/assignments/:assignment_id/submissions/:user_id/document_annotations/read", action: :mark_document_annotations_read, as: "#{path_prefix}_submission_document_annotations_mark_read"
        get "#{context.pluralize}/:#{context}_id/assignments/:assignment_id/submissions/:user_id/rubric_comments/read", action: :rubric_assessments_read_state, as: "#{path_prefix}_submission_rubric_comments_read_state"
        put "#{context.pluralize}/:#{context}_id/assignments/:assignment_id/submissions/:user_id/rubric_comments/read", action: :mark_rubric_assessments_read, as: "#{path_prefix}_submission_rubric_comments_mark_read"
        get "#{context.pluralize}/:#{context}_id/assignments/:assignment_id/submissions/:user_id/rubric_assessments/read", action: :rubric_assessments_read_state, as: "#{path_prefix}_submission_rubric_assessments_read_state"
        put "#{context.pluralize}/:#{context}_id/assignments/:assignment_id/submissions/:user_id/rubric_assessments/read", action: :mark_rubric_assessments_read, as: "#{path_prefix}_submission_rubric_assessments_mark_read"
        get "#{context.pluralize}/:#{context}_id/assignments/:assignment_id/submissions", action: :index, as: "#{path_prefix}_assignment_submissions"
        get "#{context.pluralize}/:#{context}_id/students/submissions", controller: :submissions_api, action: :for_students, as: "#{path_prefix}_student_submissions"
        get "#{context.pluralize}/:#{context}_id/assignments/:assignment_id/submissions/:user_id", action: :show, as: "#{path_prefix}_assignment_submission"
        get "#{context.pluralize}/:#{context}_id/assignments/:assignment_id/anonymous_submissions/:anonymous_id", action: :show_anonymous
        post "#{context.pluralize}/:#{context}_id/assignments/:assignment_id/submissions", action: :create, controller: :submissions
        post "#{context.pluralize}/:#{context}_id/assignments/:assignment_id/submissions/:user_id/files", action: :create_file
        put "#{context.pluralize}/:#{context}_id/assignments/:assignment_id/submissions/:user_id", action: :update
        put "#{context.pluralize}/:#{context}_id/assignments/:assignment_id/anonymous_submissions/:anonymous_id", action: :update_anonymous
        post "#{context.pluralize}/:#{context}_id/assignments/:assignment_id/submissions/update_grades", action: :bulk_update
        get "#{context.pluralize}/:#{context}_id/assignments/:assignment_id/submission_summary", action: :submission_summary, as: "#{path_prefix}_assignment_submission_summary"
      end
      get "courses/:course_id/assignments/:assignment_id/gradeable_students", action: :gradeable_students, as: "course_assignment_gradeable_students"
    end

    scope(controller: :anonymous_provisional_grades) do
      get "courses/:course_id/assignments/:assignment_id/anonymous_provisional_grades/status",
          action: :status,
          as: "course_assignment_anonymous_provisional_status"
    end

    scope(controller: :provisional_grades) do
      put "courses/:course_id/assignments/:assignment_id/provisional_grades/bulk_select",
          action: :bulk_select,
          as: "bulk_select_provisional_grades"
      get "courses/:course_id/assignments/:assignment_id/provisional_grades/status",
          action: :status,
          as: "course_assignment_provisional_status"
      post "courses/:course_id/assignments/:assignment_id/provisional_grades/publish",
           action: :publish,
           as: "publish_provisional_grades"
      put "courses/:course_id/assignments/:assignment_id/provisional_grades/:provisional_grade_id/select",
          action: :select,
          as: "select_provisional_grade"
    end

    scope(controller: :submission_comments_api) do
      post "/courses/:course_id/assignments/:assignment_id/submissions/:user_id/comments/files", action: :create_file
      put "courses/:course_id/assignments/:assignment_id/submissions/:user_id/comments/:id", action: :update
      delete "courses/:course_id/assignments/:assignment_id/submissions/:user_id/comments/:id", action: :destroy
    end

    post "/courses/:course_id/assignments/:assignment_id/submissions/:user_id/annotation_notification", action: :annotation_notification, controller: :submission_comments_api

    scope(controller: :gradebook_history_api) do
      get "courses/:course_id/gradebook_history/days", action: :days, as: "gradebook_history"
      get "courses/:course_id/gradebook_history/feed", action: :feed, as: "gradebook_history_feed"
      get "courses/:course_id/gradebook_history/:date", action: :day_details, as: "gradebook_history_for_day"
      get "courses/:course_id/gradebook_history/:date/graders/:grader_id/assignments/:assignment_id/submissions", action: :submissions, as: "gradebook_history_submissions"
    end

    get "courses/:course_id/assignment_groups", controller: :assignment_groups, action: :index
    scope(controller: :assignment_groups_api) do
      resources :assignment_groups, path: "courses/:course_id/assignment_groups", name_prefix: "course_", except: :index
    end

    scope(controller: :discussion_topics) do
      get "courses/:course_id/discussion_topics", action: :index, as: "course_discussion_topics"
      get "groups/:group_id/discussion_topics", action: :index, as: "group_discussion_topics"
    end

    scope(controller: :content_migrations) do
      %w[account course group user].each do |context|
        get "#{context.pluralize}/:#{context}_id/content_migrations/migrators", action: :available_migrators, as: "#{context}_content_migration_migrators_list"
        get "#{context.pluralize}/:#{context}_id/content_migrations/:id", action: :show, as: "#{context}_content_migration"
        get "#{context.pluralize}/:#{context}_id/content_migrations", action: :index, as: "#{context}_content_migration_list"
        post "#{context.pluralize}/:#{context}_id/content_migrations", action: :create, as: "#{context}_content_migration_create"
        put "#{context.pluralize}/:#{context}_id/content_migrations/:id", action: :update, as: "#{context}_content_migration_update"
        get "#{context.pluralize}/:#{context}_id/content_migrations/:id/selective_data", action: :content_list, as: "#{context}_content_migration_selective_data"
      end
      get "courses/:course_id/content_migrations/:id/asset_id_mapping", action: :asset_id_mapping
    end

    scope(controller: :migration_issues) do
      %w[account course group user].each do |context|
        get "#{context.pluralize}/:#{context}_id/content_migrations/:content_migration_id/migration_issues/:id", action: :show, as: "#{context}_content_migration_migration_issue"
        get "#{context.pluralize}/:#{context}_id/content_migrations/:content_migration_id/migration_issues", action: :index, as: "#{context}_content_migration_migration_issue_list"
        post "#{context.pluralize}/:#{context}_id/content_migrations/:content_migration_id/migration_issues", action: :create, as: "#{context}_content_migration_migration_issue_create"
        put "#{context.pluralize}/:#{context}_id/content_migrations/:content_migration_id/migration_issues/:id", action: :update, as: "#{context}_content_migration_migration_issue_update"
      end
    end

    scope(controller: :discussion_topics_api) do
      put "courses/:course_id/discussion_topics/migrate_disallow", action: :migrate_disallow
      put "courses/:course_id/discussion_topics/update_discussion_types", action: :update_discussion_types

      %w[course group].each do |context|
        put "#{context.pluralize}/:#{context}_id/discussion_topics/read_all", action: :mark_all_topic_read, as: "#{context}_discussion_mark_all_read"
        put "#{context.pluralize}/:#{context}_id/discussion_topics/:topic_id/read", action: :mark_topic_read, as: "#{context}_discussion_topic_mark_read"
        delete "#{context.pluralize}/:#{context}_id/discussion_topics/:topic_id/read", action: :mark_topic_unread, as: "#{context}_discussion_topic_mark_unread"
        put "#{context.pluralize}/:#{context}_id/discussion_topics/:topic_id/read_all", action: :mark_all_read, as: "#{context}_discussion_topic_mark_all_read"
        delete "#{context.pluralize}/:#{context}_id/discussion_topics/:topic_id/read_all", action: :mark_all_unread, as: "#{context}_discussion_topic_mark_all_unread"
        put "#{context.pluralize}/:#{context}_id/discussion_topics/:topic_id/entries/:entry_id/read", action: :mark_entry_read, as: "#{context}_discussion_topic_discussion_entry_mark_read"
        delete "#{context.pluralize}/:#{context}_id/discussion_topics/:topic_id/entries/:entry_id/read", action: :mark_entry_unread, as: "#{context}_discussion_topic_discussion_entry_mark_unread"

        get "#{context.pluralize}/:#{context}_id/discussion_topics/:topic_id", action: :show, as: "#{context}_discussion_topic"
        post "#{context.pluralize}/:#{context}_id/discussion_topics", controller: :discussion_topics, action: :create
        put "#{context.pluralize}/:#{context}_id/discussion_topics/:topic_id", controller: :discussion_topics, action: :update
        post "#{context.pluralize}/:#{context}_id/discussion_topics/reorder", controller: :discussion_topics, action: :reorder
        delete "#{context.pluralize}/:#{context}_id/discussion_topics/:topic_id", controller: :discussion_topics, action: :destroy

        get "#{context.pluralize}/:#{context}_id/discussion_topics/:topic_id/view", action: :view, as: "#{context}_discussion_topic_view"
        get "#{context.pluralize}/:#{context}_id/discussion_topics/:topic_id/summaries", action: :find_summary, as: "#{context}_discussion_topic_summary"
        post "#{context.pluralize}/:#{context}_id/discussion_topics/:topic_id/summaries", action: :find_or_create_summary, as: "#{context}_discussion_topic_create_summary"
        put "#{context.pluralize}/:#{context}_id/discussion_topics/:topic_id/summaries/disable", action: :disable_summary, as: "#{context}_discussion_topic_disable_summary"
        post "#{context.pluralize}/:#{context}_id/discussion_topics/:topic_id/summaries/:summary_id/feedback", action: :summary_feedback, as: "#{context}_discussion_topic_summary_feedback"
        get "#{context.pluralize}/:#{context}_id/discussion_topics/:topic_id/insights", action: :insight, as: "#{context}_discussion_topic_insight"
        post "#{context.pluralize}/:#{context}_id/discussion_topics/:topic_id/insights", action: :insight_generation, as: "#{context}_discussion_topic_insight_generation"
        get "#{context.pluralize}/:#{context}_id/discussion_topics/:topic_id/insights/entries", action: :insight_entries, as: "#{context}_discussion_topic_insight_entries"
        put "#{context.pluralize}/:#{context}_id/discussion_topics/:topic_id/insights/entries/:entry_id", action: :insight_entry_update, as: "#{context}_discussion_topic_insight_entry_update"
        post "#{context.pluralize}/:#{context}_id/discussion_topics/:topic_id/duplicate", action: :duplicate
        get "#{context.pluralize}/:#{context}_id/discussion_topics/:topic_id/entry_list", action: :entry_list, as: "#{context}_discussion_topic_entry_list"
        post "#{context.pluralize}/:#{context}_id/discussion_topics/:topic_id/entries", action: :add_entry, as: "#{context}_discussion_add_entry"
        get "#{context.pluralize}/:#{context}_id/discussion_topics/:topic_id/entries", action: :entries, as: "#{context}_discussion_entries"
        post "#{context.pluralize}/:#{context}_id/discussion_topics/:topic_id/entries/:entry_id/replies", action: :add_reply, as: "#{context}_discussion_add_reply"
        get "#{context.pluralize}/:#{context}_id/discussion_topics/:topic_id/entries/:entry_id/replies", action: :replies, as: "#{context}_discussion_replies"
        put "#{context.pluralize}/:#{context}_id/discussion_topics/:topic_id/entries/:id", controller: :discussion_entries, action: :update, as: "#{context}_discussion_update_reply"
        delete "#{context.pluralize}/:#{context}_id/discussion_topics/:topic_id/entries/:id", controller: :discussion_entries, action: :destroy, as: "#{context}_discussion_delete_reply"

        post "#{context.pluralize}/:#{context}_id/discussion_topics/:topic_id/entries/:entry_id/rating",
             action: :rate_entry,
             as: "#{context}_discussion_topic_discussion_entry_rate"
        put "#{context.pluralize}/:#{context}_id/discussion_topics/:topic_id/subscribed", action: :subscribe_topic, as: "#{context}_discussion_topic_subscribe"
        delete "#{context.pluralize}/:#{context}_id/discussion_topics/:topic_id/subscribed", action: :unsubscribe_topic, as: "#{context}_discussion_topic_unsubscribe"
      end
    end

    scope(controller: :discussion_topic_users) do
      get "courses/:course_id/discussion_topics/:topic_id/messageable_users", action: :search, as: "course_discussion_messageable_users"
      get "groups/:group_id/discussion_topics/:topic_id/messageable_users", action: :search, as: "group_discussion_messageable_users"
    end

    scope(controller: :collaborations) do
      get "collaborations/:id/members", action: :members, as: "collaboration_members"
      get "courses/:course_id/potential_collaborators", action: :potential_collaborators, as: "course_potential_collaborators"
      get "groups/:group_id/potential_collaborators", action: :potential_collaborators, as: "group_potential_collaborators"
    end

    scope(controller: "microsoft_sync/groups") do
      post "courses/:course_id/microsoft_sync/group", action: :create
      get "courses/:course_id/microsoft_sync/group", action: :show
      delete "courses/:course_id/microsoft_sync/group", action: :destroy
      post "courses/:course_id/microsoft_sync/schedule_sync", action: :sync
    end

    scope(controller: :external_tools) do
      post "/accounts/:account_id/external_tools/rce_favorites/:id", action: :mark_rce_favorite, as: :account_external_tools_mark_rce_favorite
      delete "/accounts/:account_id/external_tools/rce_favorites/:id", action: :unmark_rce_favorite, as: :account_external_tools_unmark_rce_favorite

      post "/accounts/:account_id/external_tools/top_nav_favorites/:id", action: :add_top_nav_favorite, as: :account_external_tools_add_top_nav_favorite
      delete "/accounts/:account_id/external_tools/top_nav_favorites/:id", action: :remove_top_nav_favorite, as: :account_external_tools_remove_top_nav_favorite

      get "/courses/:course_id/external_tools/visible_course_nav_tools", action: :visible_course_nav_tools, as: :visible_course_nav_tools
      get "/external_tools/visible_course_nav_tools", action: :all_visible_nav_tools, as: :all_visible_nav_tools

      %w[course account].each do |context|
        get "#{context}s/:#{context}_id/external_tools/sessionless_launch", action: :generate_sessionless_launch, as: "#{context}_external_tool_sessionless_launch"
        get "#{context}s/:#{context}_id/external_tools/:external_tool_id", action: :show, as: "#{context}_external_tool_show"

        # Migration URL
        get "#{context}s/:#{context}_id/external_tools/:external_tool_id/migration_info", action: :migration_info, as: "#{context}_external_tool_migration_info"

        get "#{context}s/:#{context}_id/external_tools", action: :index, as: "#{context}_external_tools"
        post "#{context}s/:#{context}_id/external_tools", action: :create, as: "#{context}_external_tools_create"
        post "#{context}s/:#{context}_id/create_tool_with_verification", action: :create_tool_with_verification, as: "#{context}_create_tool_with_verification"
        put "#{context}s/:#{context}_id/external_tools/:external_tool_id", action: :update, as: "#{context}_external_tools_update"
        delete "#{context}s/:#{context}_id/external_tools/:external_tool_id", action: :destroy, as: "#{context}_external_tools_delete"
      end

      get "groups/:group_id/external_tools", action: :index, as: "group_external_tools"
    end

    scope(controller: "lti/lti_apps") do
      %w[course account].each do |context|
        get "#{context}s/:#{context}_id/lti_apps/launch_definitions", action: :launch_definitions, as: "#{context}_launch_definitions"
        get "#{context}s/:#{context}_id/lti_apps", action: :index, as: "#{context}_app_definitions"
      end
    end

    scope(controller: "lti/tool_proxy") do
      %w[course account].each do |context|
        delete "#{context}s/:#{context}_id/tool_proxies/:tool_proxy_id",
               action: :destroy,
               as: "#{context}_delete_tool_proxy"
        put "#{context}s/:#{context}_id/tool_proxies/:tool_proxy_id",
            action: :update,
            as: "#{context}_update_tool_proxy"

        delete "#{context}s/:#{context}_id/tool_proxies/:tool_proxy_id/update",
               action: :dismiss_update,
               as: "#{context}_dismiss_update_tool_proxy"
        put "#{context}s/:#{context}_id/tool_proxies/:tool_proxy_id/update",
            action: :accept_update,
            as: "#{context}_accept_update_tool_proxy"
      end
    end

    scope(controller: :external_feeds) do
      %w[course group].each do |context|
        get "#{context}s/:#{context}_id/external_feeds", action: :index, as: "#{context}_external_feeds"
        post "#{context}s/:#{context}_id/external_feeds", action: :create, as: "#{context}_external_feeds_create"
        delete "#{context}s/:#{context}_id/external_feeds/:external_feed_id", action: :destroy, as: "#{context}_external_feeds_delete"
      end
    end

    scope(controller: :sis_imports_api) do
      post "accounts/:account_id/sis_imports", action: :create
      put "accounts/:account_id/sis_imports/abort_all_pending", action: :abort_all_pending
      get "accounts/:account_id/sis_imports/importing", action: :importing
      get "accounts/:account_id/sis_imports/:id", action: :show
      get "accounts/:account_id/sis_imports", action: :index, as: "account_sis_imports"
      put "accounts/:account_id/sis_imports/:id/abort", action: :abort
      put "accounts/:account_id/sis_imports/:id/restore_states", action: :restore_states
    end

    scope(controller: :sis_import_errors_api) do
      get "accounts/:account_id/sis_imports/:id/errors", action: :index, as: :sis_batch_import_errors
      get "accounts/:account_id/sis_import_errors", action: :index, as: :account_sis_import_errors
    end

    scope(controller: :outcome_imports_api) do
      %w[account course].each do |context|
        post "#{context}s/:#{context}_id/outcome_imports(/group/:learning_outcome_group_id)", action: :create
        get "#{context}s/:#{context}_id/outcome_imports/:id", action: :show
        get "#{context}s/:#{context}_id/outcome_imports/:id/created_group_ids", action: :created_group_ids
      end
    end

    scope(controller: :outcome_proficiency_api) do
      post "accounts/:account_id/outcome_proficiency", action: :create
      get "accounts/:account_id/outcome_proficiency", action: :show
      post "courses/:course_id/outcome_proficiency", action: :create
      get "courses/:course_id/outcome_proficiency", action: :show
    end

    scope(controller: :users) do
      get "users/self/activity_stream", action: :activity_stream, as: "user_activity_stream"
      get "users/activity_stream", action: :activity_stream # deprecated
      get "users/self/activity_stream/summary", action: :activity_stream_summary, as: "user_activity_stream_summary"
      delete "users/self/activity_stream/:id", action: "ignore_stream_item"
      delete "users/self/activity_stream", action: "ignore_all_stream_items"

      put "users/:user_id/followers/self", action: :follow
      delete "users/:user_id/followers/self", action: :unfollow

      get "users/self/todo", action: :todo_items, as: "user_todo_list_items"
      get "users/self/todo_item_count", action: :todo_item_count
      get "users/self/upcoming_events", action: :upcoming_events
      get "users/:user_id/missing_submissions", action: :missing_submissions, as: "user_missing_submissions"

      delete "users/self/todo/:asset_string/:purpose", action: :ignore_item, as: "users_todo_ignore"
      post "accounts/:account_id/users", action: :create
      post "accounts/:account_id/self_registration", action: :create_self_registered_user
      get "accounts/:account_id/users", action: :api_index, as: "account_users"

      get "users/:id", action: :api_show
      put "users/:id", action: :update
      delete "users/mobile_sessions", action: :expire_mobile_sessions
      delete "users/:id", action: :destroy, as: "destroy_user"
      delete "users/:id/sessions", action: :terminate_sessions
      delete "users/:id/mobile_sessions", action: :expire_mobile_sessions

      post "users/:user_id/files", action: :create_file
      get  "users/:user_id/files", controller: :files, action: :api_index, as: "user_files"
      get "users/:user_id/folders", controller: :folders, action: :list_all_folders, as: "user_folders"
      get "users/:user_id/folders_and_files", controller: :folders, action: :list_all_folders_and_files, as: "user_folders_and_files"
      post "users/:user_id/folders", controller: :folders, action: :create
      get "users/:user_id/folders/by_path/*full_path", controller: :folders, action: :resolve_path
      get "users/:user_id/folders/by_path", controller: :folders, action: :resolve_path
      get "users/:user_id/folders/:id", controller: :folders, action: :show, as: "user_folder"

      get "users/:id/settings", controller: "users", action: "settings"
      put "users/:id/settings", controller: "users", action: "settings", as: "user_settings"

      get "users/:id/colors", controller: "users", action: "get_custom_colors"
      get "users/:id/colors/:asset_string", controller: "users", action: "get_custom_color"
      put "users/:id/colors/:asset_string", controller: "users", action: "set_custom_color"

      put "users/:id/text_editor_preference", controller: "users", action: "set_text_editor_preference"

      put "users/:id/files_ui_version_preference", controller: "users", action: "set_files_ui_version_preference"

      get "users/:id/new_user_tutorial_statuses", action: "get_new_user_tutorial_statuses"
      put "users/:id/new_user_tutorial_statuses/:page_name", action: "set_new_user_tutorial_status"

      get "users/:id/dashboard_positions", controller: "users", action: "get_dashboard_positions"
      put "users/:id/dashboard_positions", controller: "users", action: "set_dashboard_positions"

      put "users/:id/merge_into/:destination_user_id", controller: "users", action: "merge_into"
      put "users/:id/merge_into/accounts/:destination_account_id/users/:destination_user_id", controller: "users", action: "merge_into"
      post "users/:id/split", controller: "users", action: "split", as: "split"

      post "users/self/pandata_events_token", controller: "users", action: "pandata_events_token"

      get "dashboard/dashboard_cards", controller: "users", action: "dashboard_cards", as: :dashboard_dashboard_cards

      get "users/:id/graded_submissions", controller: "users", action: "user_graded_submissions", as: :user_submissions

      get "show_k5_dashboard", controller: "users", action: "show_k5_dashboard"

      post "users/:id/clear_cache", action: :clear_cache, as: "clear_cache"

      scope(controller: :user_observees) do
        get    "users/:user_id/observers", action: :observers, as: "user_observers"
        get    "users/:user_id/observees", action: :index, as: "user_observees"
        post   "users/:user_id/observees", action: :create
        get    "users/:user_id/observees/:observee_id", action: :show, as: "user_observee"
        get    "users/:user_id/observers/:observer_id", action: :show_observer, as: "user_observer"
        put    "users/:user_id/observees/:observee_id", action: :update
        delete "users/:user_id/observees/:observee_id", action: :destroy
      end

      scope(controller: :learning_object_dates) do
        get "courses/:course_id/modules/:context_module_id/date_details", action: :show, as: "course_context_module_date_details"
        get "courses/:course_id/assignments/:assignment_id/date_details", action: :show, as: "course_assignment_date_details"
        get "courses/:course_id/quizzes/:quiz_id/date_details", action: :show, as: "course_quizzes_quiz_date_details"
        get "courses/:course_id/discussion_topics/:discussion_topic_id/date_details", action: :show, as: "course_discussion_topic_date_details"
        get "courses/:course_id/pages/:url_or_id/date_details", action: :show, as: "course_wiki_page_date_details"
        get "courses/:course_id/files/:attachment_id/date_details", action: :show, as: "course_attachment_date_details"

        put "courses/:course_id/assignments/:assignment_id/date_details", action: :update
        put "courses/:course_id/quizzes/:quiz_id/date_details", action: :update
        put "courses/:course_id/discussion_topics/:discussion_topic_id/date_details", action: :update
        put "courses/:course_id/pages/:url_or_id/date_details", action: :update
        put "courses/:course_id/files/:attachment_id/date_details", action: :update

        put "courses/:course_id/assignments/:assignment_id/date_details/convert_tag_overrides", action: :convert_tag_overrides_to_adhoc_overrides
        put "courses/:course_id/quizzes/:quiz_id/date_details/convert_tag_overrides", action: :convert_tag_overrides_to_adhoc_overrides
        put "courses/:course_id/discussion_topics/:discussion_topic_id/date_details/convert_tag_overrides", action: :convert_tag_overrides_to_adhoc_overrides
        put "courses/:course_id/pages/:url_or_id/date_details/convert_tag_overrides", action: :convert_tag_overrides_to_adhoc_overrides
      end

      scope(controller: :course_tag_conversion) do
        put "courses/:course_id/convert_tag_overrides", action: :convert_tag_overrides_to_adhoc_overrides
        get "courses/:course_id/convert_tag_overrides/status", action: :conversion_job_status
      end

      scope(controller: :login) do
        get "login/session_token", action: :session_token, as: :login_session_token
      end

      scope(controller: :observer_alerts_api) do
        get "users/:user_id/observer_alerts/unread_count", action: :alerts_count
        get "users/:user_id/observer_alerts/:student_id", action: :alerts_by_student, as: "observer_alerts_by_student"
        put "users/:user_id/observer_alerts/:observer_alert_id/:workflow_state", action: :update
      end

      scope(controller: :observer_alert_thresholds_api) do
        get "users/:user_id/observer_alert_thresholds", action: :index
        post "users/:user_id/observer_alert_thresholds", action: :create
        get "users/:user_id/observer_alert_thresholds/:observer_alert_threshold_id", action: :show
        put "users/:user_id/observer_alert_thresholds/:observer_alert_threshold_id", action: :update
        delete "users/:user_id/observer_alert_thresholds/:observer_alert_threshold_id", action: :destroy
      end

      scope(controller: :observer_pairing_codes_api) do
        post "users/:user_id/observer_pairing_codes", action: :create
      end
    end

    scope(controller: :custom_data) do
      glob = "(/*scope)"
      get "users/:user_id/custom_data#{glob}", action: "get_data"
      put "users/:user_id/custom_data#{glob}", action: "set_data"
      delete "users/:user_id/custom_data#{glob}", action: "delete_data"
    end

    scope(controller: :pseudonyms) do
      get "accounts/:account_id/logins", action: :index, as: "account_pseudonyms"
      get "users/:user_id/logins", action: :index, as: "user_pseudonyms"
      post "accounts/:account_id/logins", action: :create
      put "accounts/:account_id/logins/:id", action: :update
      delete "users/:user_id/logins/:id", action: :destroy
      post "users/reset_password", action: :forgot_password
    end

    scope(controller: :accounts) do
      get "accounts", action: :index, as: :accounts
      get "course_accounts", action: :course_accounts, as: :course_accounts
      get "manageable_accounts", action: :manageable_accounts, as: :manageable_accounts
      get "course_creation_accounts", action: :course_creation_accounts, as: :course_creation_accounts
      get "accounts/:id", action: :show, as: :account
      put "accounts/:id", action: :update
      get "accounts/:account_id/terms_of_service", action: :terms_of_service
      get "accounts/:account_id/help_links", action: :help_links
      get "accounts/:account_id/courses", action: :courses_api, as: "account_courses"
      get "accounts/:account_id/sub_accounts", action: :sub_accounts, as: "sub_accounts"
      get "accounts/:account_id/courses/:id", controller: :courses, action: :show, as: "account_course_show"
      get "accounts/:account_id/permissions", action: :permissions
      get "accounts/:account_id/settings", action: :show_settings
      get "manually_created_courses_account", action: :manually_created_courses_account
      delete "accounts/:account_id/users", action: :remove_users
      delete "accounts/:account_id/users/:user_id", action: :remove_user
      put "accounts/:account_id/users/bulk_update", action: :update_users
      put "accounts/:account_id/users/:user_id/restore", action: :restore_user
      get "accounts/:account_id/quiz_ip_filters", action: :quiz_ip_filters, as: "quiz_ip_filters"
      get "acceptable_use_policy", action: :acceptable_use_policy
    end

    scope(controller: :sub_accounts) do
      post "accounts/:account_id/sub_accounts", action: :create
      delete "accounts/:account_id/sub_accounts/:id", action: :destroy
    end

    scope(controller: :role_overrides) do
      get "accounts/:account_id/roles", action: :api_index, as: "account_roles"
      get "accounts/:account_id/roles/:id", action: :show
      post "accounts/:account_id/roles", action: :add_role
      post "accounts/:account_id/roles/:id/activate", action: :activate_role
      put "accounts/:account_id/roles/:id", action: :update
      delete "accounts/:account_id/roles/:id", action: :remove_role
      get "accounts/:account_id/permissions/:permission", action: :check_account_permission
    end

    scope(controller: :account_reports) do
      get "accounts/:account_id/reports/:report", action: :index
      get "accounts/:account_id/reports", action: :available_reports
      get "accounts/:account_id/reports/:report/:id", action: :show
      post "accounts/:account_id/reports/:report", action: :create, as: "account_create_report"
      delete "accounts/:account_id/reports/:report/:id", action: :destroy
      put "accounts/:account_id/reports/:report/:id/abort", action: :abort
    end

    scope(controller: :course_reports) do
      get "courses/:course_id/reports/:report_type", action: :last
      get "courses/:course_id/reports/:report_type/:id", action: :show
      post "courses/:course_id/reports/:report_type", action: :create
    end

    scope(controller: :admins) do
      post "accounts/:account_id/admins", action: :create
      delete "accounts/:account_id/admins/:user_id", action: :destroy
      get "accounts/:account_id/admins", action: :index, as: "account_admins"
      get "accounts/:account_id/admins/self", action: :self_roles, as: "account_self_roles"
    end

    scope(controller: :authentication_providers) do
      get "accounts/:account_id/sso_settings", action: :show_sso_settings, as: "account_show_sso_settings_url"
      put "accounts/:account_id/sso_settings", action: :update_sso_settings, as: "account_update_sso_settings_url"

      get "accounts/:account_id/authentication_providers", action: :index
      get "accounts/:account_id/authentication_providers/:id", action: :show
      post "accounts/:account_id/authentication_providers", action: :create, as: "account_create_ap"
      put "accounts/:account_id/authentication_providers/:id", action: :update, as: "account_update_ap"
      delete "accounts/:account_id/authentication_providers/:id", action: :destroy, as: "account_delete_ap"
      put "accounts/:account_id/authentication_providers/:id/restore", action: :restore, as: "account_restore_ap"
    end

    get "users/:user_id/page_views", controller: :page_views, action: :index, as: "user_page_views"
    get "users/:user_id/profile", controller: :profile, action: :settings
    get "users/:user_id/avatars", controller: :profile, action: :profile_pics

    # deprecated routes, second one is solely for YARD. preferred API is api/v1/search/recipients
    get "conversations/find_recipients", controller: :search, action: :recipients
    get "conversations/find_recipients", controller: :conversations, action: :find_recipients

    scope(controller: :conversations) do
      get "conversations", action: :index, as: "conversations"
      post "conversations", action: :create
      get "conversations/deleted", action: :deleted_index, as: "deleted_conversations"
      put "conversations/restore", action: :restore_message
      post "conversations/mark_all_as_read", action: :mark_all_as_read
      get "conversations/batches", action: :batches, as: "conversations_batches"
      get "conversations/unread_count", action: :unread_count
      get "conversations/:id", action: :show
      put "conversations/:id", action: :update # stars, subscribed-ness, workflow_state
      delete "conversations/:id", action: :destroy
      post "conversations/:id/add_message", action: :add_message
      post "conversations/:id/add_recipients", action: :add_recipients
      post "conversations/:id/remove_messages", action: :remove_messages
      put "conversations", action: :batch_update
      delete "conversations/:id/delete_for_all", action: :delete_for_all
    end

    scope(controller: :communication_channels) do
      get "users/:user_id/communication_channels", action: :index, as: "communication_channels"
      post "users/:user_id/communication_channels", action: :create
      post "users/:user_id/communication_channels/:id", action: :reset_bounce_count, as: "reset_bounce_count"
      get "accounts/:account_id/bounced_communication_channels.csv", action: :bouncing_channel_report, defaults: { format: :csv }
      get "accounts/:account_id/bounced_communication_channels", action: :bouncing_channel_report
      post "accounts/:account_id/bounced_communication_channels/reset", action: :bulk_reset_bounce_counts
      get "accounts/:account_id/unconfirmed_communication_channels.csv", action: :unconfirmed_channel_report, defaults: { format: :csv }
      get "accounts/:account_id/unconfirmed_communication_channels", action: :unconfirmed_channel_report
      post "accounts/:account_id/unconfirmed_communication_channels/confirm", action: :bulk_confirm
      delete "users/self/communication_channels/push", action: :delete_push_token
      delete "users/:user_id/communication_channels/:id", action: :destroy
      delete "users/:user_id/communication_channels/:type/:address", action: :destroy, constraints: { address: %r{[^/?]+} }
    end

    scope(controller: :notification_preferences) do
      get "users/:user_id/communication_channels/:communication_channel_id/notification_preferences", action: :index
      get "users/:user_id/communication_channels/:communication_channel_id/notification_preference_categories", action: :category_index
      get "users/:user_id/communication_channels/:type/:address/notification_preferences", action: :index, constraints: { address: %r{[^/?]+} }
      get "users/:user_id/communication_channels/:communication_channel_id/notification_preferences/:notification", action: :show
      get "users/:user_id/communication_channels/:type/:address/notification_preferences/:notification", action: :show, constraints: { address: %r{[^/?]+} }
      put "users/self/communication_channels/:communication_channel_id/notification_preferences/:notification", action: :update
      put "users/self/communication_channels/:type/:address/notification_preferences/:notification", action: :update, constraints: { address: %r{[^/?]+} }
      put "users/self/communication_channels/:communication_channel_id/notification_preferences", action: :update_all
      put "users/self/communication_channels/:type/:address/notification_preferences", action: :update_all, constraints: { address: %r{[^/?]+} }
      put "users/self/communication_channels/:communication_channel_id/notification_preference_categories/:category", action: :update_preferences_by_category
    end

    scope(controller: :comm_messages_api) do
      get "comm_messages", action: :index, as: "comm_messages"
    end

    scope(controller: :services_api) do
      get "services/kaltura", action: :show_kaltura_config
      post "services/kaltura_session", action: :start_kaltura_session
      get "services/rce_config", action: :rce_config
    end

    scope(controller: :calendar_events_api) do
      get "calendar_events", action: :index, as: "calendar_events"
      get "users/:user_id/calendar_events", action: :user_index, as: "user_calendar_events"
      post "calendar_events", action: :create
      get "calendar_events/visible_contexts", action: :visible_contexts
      get "calendar_events/:id", action: :show, as: "calendar_event"
      put "calendar_events/:id", action: :update
      delete "calendar_events/:id", action: :destroy
      post "calendar_events/:id/reservations", action: :reserve
      post "calendar_events/:id/reservations/:participant_id", action: :reserve, as: "calendar_event_reserve"
      get "calendar_events/:id/participants", action: :participants, as: "calendar_event_participants"
      post "calendar_events/save_selected_contexts", action: :save_selected_contexts
      post "calendar_events/save_enabled_account_calendars", action: :save_enabled_account_calendars

      get "courses/:course_id/calendar_events/timetable", action: :get_course_timetable
      post "courses/:course_id/calendar_events/timetable", action: :set_course_timetable
      post "courses/:course_id/calendar_events/timetable_events", action: :set_course_timetable_events
    end

    scope(controller: :appointment_groups) do
      get "appointment_groups", action: :index, as: "appointment_groups"
      post "appointment_groups", action: :create
      get "appointment_groups/next_appointment", action: :next_appointment
      get "appointment_groups/:id", action: :show, as: "appointment_group"
      put "appointment_groups/:id", action: :update
      delete "appointment_groups/:id", action: :destroy
      get "appointment_groups/:id/users", action: :users, as: "appointment_group_users"
      get "appointment_groups/:id/groups", action: :groups, as: "appointment_group_groups"
    end

    scope(controller: :groups) do
      resources :groups, except: :index
      get "users/self/groups", action: :index, as: "current_user_groups"
      get "accounts/:account_id/groups", action: :context_index, as: "account_user_groups"
      get "courses/:course_id/groups", action: :context_index, as: "course_user_groups"
      get "groups/:group_id/users", action: :users, as: "group_users"
      get "groups/:group_id/permissions", action: :permissions
      post "groups/:group_id/invite", action: :invite
      post "groups/:group_id/files", action: :create_file
      post "groups/:group_id/preview_html", action: :preview_html
      post "group_categories/:group_category_id/groups", action: :create
      get "groups/:group_id/activity_stream", action: :activity_stream, as: "group_activity_stream"
      get "groups/:group_id/activity_stream/summary", action: :activity_stream_summary, as: "group_activity_stream_summary"
      put "groups/:group_id/followers/self", action: :follow
      delete "groups/:group_id/followers/self", action: :unfollow
      get "groups/:group_id/collaborations", controller: :collaborations, action: :api_index, as: "group_collaborations_index"
      delete "groups/:group_id/collaborations/:id", controller: :collaborations, action: :destroy
      get "courses/:course_id/bulk_user_tags", to: "groups#bulk_user_tags"

      scope(controller: :group_memberships) do
        resources :memberships, path: "groups/:group_id/memberships", name_prefix: "group_", controller: :group_memberships
        resources :users, path: "groups/:group_id/users", name_prefix: "group_", controller: :group_memberships, except: [:index, :create]

        delete "groups/:group_id/users", to: "group_memberships#destroy_bulk"
      end

      get "groups/:group_id/files", controller: :files, action: :api_index, as: "group_files"
      get "groups/:group_id/folders", controller: :folders, action: :list_all_folders, as: "group_folders"
      get "groups/:group_id/folders_and_files", controller: :folders, action: :list_all_folders_and_files, as: "group_folders_and_files"
      post "groups/:group_id/folders", controller: :folders, action: :create
      get "groups/:group_id/folders/by_path/*full_path", controller: :folders, action: :resolve_path
      get "groups/:group_id/folders/by_path", controller: :folders, action: :resolve_path
      get "groups/:group_id/folders/media", controller: :folders, action: :media_folder
      get "groups/:group_id/folders/:id", controller: :folders, action: :show, as: "group_folder"
    end

    scope(controller: :developer_key_account_bindings) do
      post "accounts/:account_id/developer_keys/:developer_key_id/developer_key_account_bindings", action: :create_or_update
    end

    scope(controller: :developer_keys) do
      delete "developer_keys/:id", action: :destroy
      put "developer_keys/:id", action: :update

      get "accounts/:account_id/developer_keys", action: :index, as: "account_developer_keys"
      post "accounts/:account_id/developer_keys", action: :create
    end

    scope(controller: "lti/registrations") do
      get "accounts/:account_id/lti_registrations", action: :list
      post "accounts/:account_id/lti_registrations", action: :create
      post "accounts/:account_id/lti_registrations/configuration/validate", action: :validate_lti_configuration
      delete "accounts/:account_id/lti_registrations/:id", action: :destroy
      get "accounts/:account_id/lti_registrations/:registration_id/deployments/:deployment_id/context_search", action: :context_search, as: "lti_registration_context_search"
      get "accounts/:account_id/lti_registrations/:id", action: :show
      get "accounts/:account_id/lti_registrations/:id/overlay_history", action: :overlay_history
      get "accounts/:account_id/lti_registration_by_client_id/:client_id", action: :show_by_client_id
      put "accounts/:account_id/lti_registrations/:id", action: :update
      put "accounts/:account_id/lti_registrations/:id/reset", action: :reset
      post "accounts/:account_id/lti_registrations/:id/bind", action: :bind
    end

    scope(controller: "lti/deployments") do
      get "accounts/:account_id/lti_registrations/:registration_id/deployments", action: :list, as: :list_deployments
      post "accounts/:account_id/lti_registrations/:registration_id/deployments", action: :create
      delete "accounts/:account_id/lti_registrations/:registration_id/deployments/:id", action: :destroy
      get "accounts/:account_id/lti_registrations/:registration_id/deployments/:id", action: :show
      get "accounts/:account_id/lti_registrations/:registration_id/deployments/:id/controls", action: :list_controls, as: :list_deployment_controls
    end

    scope(controller: "lti/context_controls") do
      get "accounts/:account_id/lti_registrations/:registration_id/controls", action: :index, as: :lti_context_controls_index
      post "accounts/:current_account_id/lti_registrations/:registration_id/controls", action: :create # avoid param name conflict
      post "accounts/:account_id/lti_registrations/:registration_id/controls/bulk", action: :create_many
      get "accounts/:account_id/lti_registrations/:registration_id/controls/:id", action: :show
      put "accounts/:account_id/lti_registrations/:registration_id/controls/:id", action: :update
      delete "accounts/:account_id/lti_registrations/:registration_id/controls/:id", action: :delete
    end

    scope(controller: "lti/resource_links") do
      get "courses/:course_id/lti_resource_links", action: :index
      post "courses/:course_id/lti_resource_links", action: :create
      post "courses/:course_id/lti_resource_links/bulk", action: :bulk_create
      get "courses/:course_id/lti_resource_links/:id", action: :show
      put "courses/:course_id/lti_resource_links/:id", action: :update
      delete "courses/:course_id/lti_resource_links/:id", action: :destroy
    end

    scope(controller: :immersive_reader) do
      get "immersive_reader/authenticate", action: :authenticate
    end

    scope(controller: :search) do
      get "search/rubrics", action: "rubrics", as: "search_rubrics"
      get "search/recipients", action: "recipients", as: "search_recipients"
      get "search/all_courses", action: "all_courses", as: "search_all_courses"
    end

    post "files/:id/create_success", controller: :files, action: :api_create_success, as: "files_create_success"
    get "files/:id/create_success", controller: :files, action: :api_create_success

    scope(controller: :files) do
      post "files/:id/create_success", action: :api_create_success
      get "files/:id/create_success", action: :api_create_success
      match "/api/v1/files/:id/create_success", via: [:options], action: :api_create_success_cors
      post "files/capture", action: :api_capture, as: "files_capture"

      # 'attachment' (rather than 'file') is used below so modules API can use polymorphic_url to generate an item API link
      get "files/:id", action: :api_show, as: "attachment"
      get "files/:id/icon_metadata", action: :icon_metadata
      delete "files/:id", action: :destroy
      put "files/:id", action: :api_update
      post "files/:id/reset_verifier", action: :reset_verifier
      post "rce_linked_file_instfs_ids", action: :rce_linked_file_instfs_ids

      # exists as an alias of GET for backwards compatibility
      #
      # older API clients were told to POST to the value of the Location header
      # returned after upload to S3, when that was the create_success URL.
      # that's no longer necessary, but they are still given a Location header
      # pointed at this endpoint which they can GET for the file details (which
      # create_success would have provided).
      #
      # such behavior is now undocumented, and subject to removal once open
      # sourcing of inst-fs is complete.
      #
      # to actually change the file metadata (e.g. rename), the PUT route above
      # must be used.
      post "files/:id", action: :api_show

      get "files/:id/public_url", action: :public_url
      get "courses/:course_id/files/file_ref/:migration_id", action: :file_ref
      %w[course group user].each do |context|
        get "#{context}s/:#{context}_id/files/quota", action: :api_quota
        get "#{context}s/:#{context}_id/files/:id", action: :api_show, as: "#{context}_attachment"
      end
    end

    scope(controller: :folders) do
      get "folders/:id", action: :show
      get "folders/:id/folders", action: :api_index, as: "list_folders"
      get "folders/:id/all", action: :list_folders_and_files, as: "list_folders_and_files"
      get "folders/:id/files", controller: :files, action: :api_index, as: "list_files"
      delete "folders/:id", action: :api_destroy
      put "folders/:id", action: :update
      post "folders/:folder_id/folders", action: :create, as: "create_folder"
      post "accounts/:account_id/folders", action: :create
      post "folders/:folder_id/files", action: :create_file
      post "folders/:dest_folder_id/copy_file", action: :copy_file
      post "folders/:dest_folder_id/copy_folder", action: :copy_folder
    end

    scope(controller: :favorites) do
      get "users/self/favorites/courses", action: :list_favorite_courses, as: :list_favorite_courses
      post "users/self/favorites/courses/:id", action: :add_favorite_course, as: :add_favorite_course
      delete "users/self/favorites/courses/:id", action: :remove_favorite_course, as: :remove_favorite_course
      delete "users/self/favorites/courses", action: :reset_course_favorites
      get "users/self/favorites/groups", action: :list_favorite_groups, as: :list_favorite_groups
      post "users/self/favorites/groups/:id", action: :add_favorite_groups, as: :add_favorite_groups
      delete "users/self/favorites/groups/:id", action: :remove_favorite_groups, as: :remove_favorite_groups
      delete "users/self/favorites/groups", action: :reset_groups_favorites
    end

    scope(controller: :wiki_pages_api) do
      get "courses/:course_id/front_page", action: :show_front_page
      get "groups/:group_id/front_page", action: :show_front_page
      put "courses/:course_id/front_page", action: :update_front_page
      put "groups/:group_id/front_page", action: :update_front_page
      post "courses/:course_id/pages/:url_or_id/duplicate", action: :duplicate

      get "courses/:course_id/pages", action: :index, as: "course_wiki_pages"
      get "groups/:group_id/pages", action: :index, as: "group_wiki_pages"
      get "courses/:course_id/pages/:url_or_id", action: :show, as: "course_wiki_page"
      get "groups/:group_id/pages/:url_or_id", action: :show, as: "group_wiki_page"
      get "courses/:course_id/pages/:url_or_id/revisions", action: :revisions, as: "course_wiki_page_revisions"
      get "groups/:group_id/pages/:url_or_id/revisions", action: :revisions, as: "group_wiki_page_revisions"
      get "courses/:course_id/pages/:url_or_id/revisions/latest", action: :show_revision
      get "groups/:group_id/pages/:url_or_id/revisions/latest", action: :show_revision
      get "courses/:course_id/pages/:url_or_id/revisions/:revision_id", action: :show_revision
      get "groups/:group_id/pages/:url_or_id/revisions/:revision_id", action: :show_revision
      post "courses/:course_id/pages/:url_or_id/revisions/:revision_id", action: :revert
      post "groups/:group_id/pages/:url_or_id/revisions/:revision_id", action: :revert
      post "courses/:course_id/pages", action: :create
      post "groups/:group_id/pages", action: :create
      put "courses/:course_id/pages/:url_or_id", action: :update
      put "groups/:group_id/pages/:url_or_id", action: :update
      delete "courses/:course_id/pages/:url_or_id", action: :destroy
      delete "groups/:group_id/pages/:url_or_id", action: :destroy
      get "courses/:course_id/page_title_availability", action: :check_title_availability, as: "course_page_title_availability"
      get "groups/:group_id/page_title_availability", action: :check_title_availability, as: "group_page_title_availability"
    end

    scope(controller: :context_modules_api) do
      get "courses/:course_id/modules", action: :index, as: "course_context_modules"
      get "courses/:course_id/modules/:id", action: :show, as: "course_context_module"
      put "courses/:course_id/modules", action: :batch_update
      post "courses/:course_id/modules/:module_id/duplicate", action: :duplicate
      post "courses/:course_id/modules", action: :create, as: "course_context_module_create"
      put "courses/:course_id/modules/:id", action: :update, as: "course_context_module_update"
      delete "courses/:course_id/modules/:id", action: :destroy
      put "courses/:course_id/modules/:id/relock", action: :relock
    end

    scope(controller: :context_module_items_api) do
      get "courses/:course_id/modules/:module_id/items", action: :index, as: "course_context_module_items"
      get "courses/:course_id/modules/:module_id/items/:id", action: :show, as: "course_context_module_item"
      put "courses/:course_id/modules/:module_id/items/:id/done", action: :mark_as_done, as: "course_context_module_item_done"
      delete "courses/:course_id/modules/:module_id/items/:id/done", action: :mark_as_not_done, as: "course_context_module_item_not_done"
      get "courses/:course_id/module_item_redirect/:id", action: :redirect, as: "course_context_module_item_redirect"
      get "courses/:course_id/module_item_sequence", action: :item_sequence
      post "courses/:course_id/modules/:module_id/items", action: :create, as: "course_context_module_items_create"
      put "courses/:course_id/modules/:module_id/items/:id", action: :update, as: "course_context_module_item_update"
      delete "courses/:course_id/modules/:module_id/items/:id", action: :destroy
      post "courses/:course_id/modules/:module_id/items/:id/mark_read", action: :mark_item_read
      post "courses/:course_id/modules/:module_id/items/:id/select_mastery_path", action: :select_mastery_path
      post "courses/:course_id/modules/items/:id/duplicate", action: :duplicate, as: :course_context_module_item_duplicate
    end

    scope(controller: :module_assignment_overrides) do
      get "courses/:course_id/modules/:context_module_id/assignment_overrides", action: :index, as: "module_assignment_overrides_index"
      put "courses/:course_id/modules/:context_module_id/assignment_overrides", action: :bulk_update
      put "courses/:course_id/modules/:context_module_id/assignment_overrides/convert_tag_overrides", action: :convert_tag_overrides_to_adhoc_overrides
    end

    scope(controller: "quizzes/quiz_assignment_overrides") do
      get "courses/:course_id/quizzes/assignment_overrides", action: :index, as: "course_quiz_assignment_overrides"
      get "courses/:course_id/new_quizzes/assignment_overrides", action: :new_quizzes, as: "course_new_quizzes_assignment_overrides"
    end

    scope(controller: "quizzes/quizzes_api") do
      get "courses/:course_id/quizzes", action: :index, as: "course_quizzes"
      post "courses/:course_id/quizzes", action: :create, as: "course_quiz_create"
      get "courses/:course_id/quizzes/:id", action: :show, as: "course_quiz"
      put "courses/:course_id/quizzes/:id", action: :update, as: "course_quiz_update"
      delete "courses/:course_id/quizzes/:id", action: :destroy, as: "course_quiz_destroy"
      post "courses/:course_id/quizzes/:id/reorder", action: :reorder, as: "course_quiz_reorder"
      post "courses/:course_id/quizzes/:id/validate_access_code", action: :validate_access_code, as: "course_quiz_validate_access_code"
    end

    scope(controller: "quizzes_next/quizzes_api") do
      get "courses/:course_id/all_quizzes", action: :index, as: "course_all_quizzes"
    end

    scope(controller: "quizzes/quiz_submission_users") do
      get "courses/:course_id/quizzes/:id/submission_users", action: :index, as: "course_quiz_submission_users"
      post "courses/:course_id/quizzes/:id/submission_users/message", action: :message, as: "course_quiz_submission_users_message"
    end

    scope(controller: "quizzes/quiz_groups") do
      get "courses/:course_id/quizzes/:quiz_id/groups/:id", action: :show, as: "course_quiz_group"
      post "courses/:course_id/quizzes/:quiz_id/groups", action: :create, as: "course_quiz_group_create"
      put "courses/:course_id/quizzes/:quiz_id/groups/:id", action: :update, as: "course_quiz_group_update"
      delete "courses/:course_id/quizzes/:quiz_id/groups/:id", action: :destroy, as: "course_quiz_group_destroy"
      post "courses/:course_id/quizzes/:quiz_id/groups/:id/reorder", action: :reorder, as: "course_quiz_group_reorder"
    end

    scope(controller: "quizzes/quiz_questions") do
      get "courses/:course_id/quizzes/:quiz_id/questions", action: :index, as: "course_quiz_questions"
      get "courses/:course_id/quizzes/:quiz_id/questions/:id", action: :show, as: "course_quiz_question"
      post "courses/:course_id/quizzes/:quiz_id/questions", action: :create, as: "course_quiz_question_create"
      put "courses/:course_id/quizzes/:quiz_id/questions/:id", action: :update, as: "course_quiz_question_update"
      delete "courses/:course_id/quizzes/:quiz_id/questions/:id", action: :destroy, as: "course_quiz_question_destroy"
    end

    scope(controller: "quizzes/quiz_reports") do
      post "courses/:course_id/quizzes/:quiz_id/reports", action: :create, as: "course_quiz_reports_create"
      delete "courses/:course_id/quizzes/:quiz_id/reports/:id", action: :abort, as: "course_quiz_reports_abort"
      get "courses/:course_id/quizzes/:quiz_id/reports", action: :index, as: "course_quiz_reports"
      get "courses/:course_id/quizzes/:quiz_id/reports/:id", action: :show, as: "course_quiz_report"
    end

    scope(controller: "quizzes/quiz_submission_files") do
      post "courses/:course_id/quizzes/:quiz_id/submissions/self/files", action: :create, as: "quiz_submission_files"
    end

    scope(controller: "quizzes/quiz_submissions_api") do
      get "courses/:course_id/quizzes/:quiz_id/submission", action: :submission, as: "course_quiz_user_submission"
      get "courses/:course_id/quizzes/:quiz_id/submissions", action: :index, as: "course_quiz_submissions"
      get "courses/:course_id/quizzes/:quiz_id/submissions/:id", action: :show, as: "course_quiz_submission"
      get "courses/:course_id/quizzes/:quiz_id/submissions/:id/time", action: :time, as: "course_quiz_submission_time"
      post "courses/:course_id/quizzes/:quiz_id/submissions", action: :create, as: "course_quiz_submission_create"
      put "courses/:course_id/quizzes/:quiz_id/submissions/:id", action: :update, as: "course_quiz_submission_update"
      post "courses/:course_id/quizzes/:quiz_id/submissions/:id/complete", action: :complete, as: "course_quiz_submission_complete"
    end

    scope(controller: "quizzes/outstanding_quiz_submissions") do
      get "courses/:course_id/quizzes/:quiz_id/outstanding_quiz_submissions", action: :index, path_name: "outstanding_quiz_submission_index"
      post "courses/:course_id/quizzes/:quiz_id/outstanding_quiz_submissions", action: :grade, path_name: "outstanding_quiz_submission_grade"
    end

    scope(controller: "quizzes/quiz_extensions") do
      post "courses/:course_id/quizzes/:quiz_id/extensions", action: :create, as: "course_quiz_extensions_create"
    end

    scope(controller: "quizzes/course_quiz_extensions") do
      post "courses/:course_id/quiz_extensions", action: :create
    end

    scope(controller: "quizzes/quiz_submission_events_api") do
      get "courses/:course_id/quizzes/:quiz_id/submissions/:id/events", action: :index, as: "course_quiz_submission_events"
      post "courses/:course_id/quizzes/:quiz_id/submissions/:id/events", action: :create, as: "create_quiz_submission_events"
    end

    scope(controller: "quizzes/quiz_submission_questions") do
      get "/quiz_submissions/:quiz_submission_id/questions", action: :index, as: "quiz_submission_questions"
      post "/quiz_submissions/:quiz_submission_id/questions", action: :answer, as: "quiz_submission_question_answer"
      get "/quiz_submissions/:quiz_submission_id/questions/:id/formatted_answer", action: :formatted_answer, as: "quiz_submission_question_formatted_answer"
      get "/quiz_submissions/:quiz_submission_id/questions/:id", action: :show, as: "quiz_submission_question"
      put "/quiz_submissions/:quiz_submission_id/questions/:id/flag", action: :flag, as: "quiz_submission_question_flag"
      put "/quiz_submissions/:quiz_submission_id/questions/:id/unflag", action: :unflag, as: "quiz_submission_question_unflag"
    end

    scope(controller: "quizzes/quiz_ip_filters") do
      get "courses/:course_id/quizzes/:quiz_id/ip_filters", action: :index, as: "course_quiz_ip_filters"
    end

    scope(controller: "quizzes/quiz_statistics") do
      get "courses/:course_id/quizzes/:quiz_id/statistics", action: :index, as: "course_quiz_statistics"
    end

    scope(controller: "polling/polls") do
      get "polls", action: :index, as: "polls"
      post "polls", action: :create, as: "poll_create"
      get "polls/:id", action: :show, as: "poll"
      put "polls/:id", action: :update, as: "poll_update"
      delete "polls/:id", action: :destroy, as: "poll_destroy"
    end

    scope(controller: "polling/poll_choices") do
      get "polls/:poll_id/poll_choices", action: :index, as: "poll_choices"
      post "polls/:poll_id/poll_choices", action: :create, as: "poll_choices_create"
      get "polls/:poll_id/poll_choices/:id", action: :show, as: "poll_choice"
      put "polls/:poll_id/poll_choices/:id", action: :update, as: "poll_choice_update"
      delete "polls/:poll_id/poll_choices/:id", action: :destroy, as: "poll_choice_destroy"
    end

    scope(controller: "polling/poll_sessions") do
      get "polls/:poll_id/poll_sessions", action: :index, as: "poll_sessions"
      post "polls/:poll_id/poll_sessions", action: :create, as: "poll_sessions_create"
      get "polls/:poll_id/poll_sessions/:id", action: :show, as: "poll_session"
      put "polls/:poll_id/poll_sessions/:id", action: :update, as: "poll_session_update"
      delete "polls/:poll_id/poll_sessions/:id", action: :destroy, as: "poll_session_destroy"
      get "polls/:poll_id/poll_sessions/:id/open", action: :open, as: "poll_session_publish"
      get "polls/:poll_id/poll_sessions/:id/close", action: :close, as: "poll_session_close"

      get "poll_sessions/opened", action: :opened, as: "poll_sessions_opened"
      get "poll_sessions/closed", action: :closed, as: "poll_sessions_closed"
    end

    scope(controller: "polling/poll_submissions") do
      post "polls/:poll_id/poll_sessions/:poll_session_id/poll_submissions", action: :create, as: "poll_submissions_create"
      get "polls/:poll_id/poll_sessions/:poll_session_id/poll_submissions/:id", action: :show, as: "poll_submission"
    end

    scope(controller: "live_assessments/assessments") do
      get "courses/:course_id/live_assessments", action: :index, as: "course_live_assessments"
      post "courses/:course_id/live_assessments", action: :create, as: "course_live_assessment_create"
    end

    scope(controller: "live_assessments/results") do
      get "courses/:course_id/live_assessments/:assessment_id/results", action: :index, as: "course_live_assessment_results"
      post "courses/:course_id/live_assessments/:assessment_id/results", action: :create, as: "course_live_assessment_result_create"
    end

    scope(controller: "support_helpers/turnitin") do
      get "support_helpers/turnitin/md5", action: :md5
      get "support_helpers/turnitin/error2305", action: :error2305
      get "support_helpers/turnitin/shard", action: :shard
      get "support_helpers/turnitin/assignment", action: :assignment
      get "support_helpers/turnitin/pending", action: :pending
      get "support_helpers/turnitin/expired", action: :expired
      get "support_helpers/turnitin/refresh_lti_attachment", action: :lti_attachment
    end

    scope(controller: "support_helpers/plagiarism_platform") do
      get "support_helpers/plagiarism_platform/add_service", action: :add_service
      get "support_helpers/plagiarism_platform/resubmit_for_assignment/:assignment_id", action: :resubmit_for_assignment
    end

    scope(controller: "support_helpers/crocodoc") do
      get "support_helpers/crocodoc/shard", action: :shard
      get "support_helpers/crocodoc/submission", action: :submission
    end

    scope(controller: "support_helpers/submission_lifecycle_manage") do
      get "support_helpers/submission_lifecycle_manage/course", action: :course
    end

    scope(controller: "support_helpers/asset_processor") do
      get "support_helpers/asset_processor/submission_details", action: :submission_details
    end

    scope(controller: :outcome_groups_api) do
      %w[global account course].each do |context|
        prefix = ((context == "global") ? context : "#{context}s/:#{context}_id")
        unless context == "global"
          get "#{prefix}/outcome_groups", action: :index, as: "#{context}_outcome_groups"
          get "#{prefix}/outcome_group_links", action: :link_index, as: "#{context}_outcome_group_links"
        end
        get "#{prefix}/root_outcome_group", action: :redirect, as: "#{context}_redirect"
        get "#{prefix}/outcome_groups/account_chain", action: :account_chain, as: "#{context}_account_chain"
        get "#{prefix}/outcome_groups/:id", action: :show, as: "#{context}_outcome_group"
        put "#{prefix}/outcome_groups/:id", action: :update
        delete "#{prefix}/outcome_groups/:id", action: :destroy
        get "#{prefix}/outcome_groups/:id/outcomes", action: :outcomes, as: "#{context}_outcome_group_outcomes"
        get "#{prefix}/outcome_groups/:id/available_outcomes", action: :available_outcomes, as: "#{context}_outcome_group_available_outcomes"
        post "#{prefix}/outcome_groups/:id/outcomes", action: :link
        put "#{prefix}/outcome_groups/:id/outcomes/:outcome_id", action: :link, as: "#{context}_outcome_link"
        delete "#{prefix}/outcome_groups/:id/outcomes/:outcome_id", action: :unlink
        get "#{prefix}/outcome_groups/:id/subgroups", action: :subgroups, as: "#{context}_outcome_group_subgroups"
        post "#{prefix}/outcome_groups/:id/subgroups", action: :create
        post "#{prefix}/outcome_groups/:id/import", action: :import, as: "#{context}_outcome_group_import"
        post "#{prefix}/outcome_groups/:id/batch", action: :batch, as: "#{context}_outcome_group_batch"
      end
    end

    scope(controller: :outcomes_api) do
      get "outcomes/:id", action: :show, as: "outcome"
      put "outcomes/:id", action: :update
      delete "outcomes/:id", action: :destroy
      get "courses/:course_id/outcome_alignments", action: :outcome_alignments
    end

    scope(controller: :outcome_results) do
      get "courses/:course_id/outcome_rollups", action: :rollups, as: "course_outcome_rollups"
      get "courses/:course_id/outcome_results", action: :index, as: "course_outcome_results"
      post "courses/:course_id/assign_outcome_order", action: :outcome_order, as: "course_outcomes_order"
    end

    scope(controller: :outcomes_academic_benchmark_import_api) do
      # These can be uncommented when implemented
      # get  "global/outcomes_import",            action: :index
      # get  "global/outcomes_import/:id",        action: :show
      # put  "global/outcomes_import/:id",        action: :cancel
      # get  "global/outcomes_import/list/:guid", action: :list
      get  "global/outcomes_import/available",  action: :available
      post "global/outcomes_import",            action: :create
      get  "global/outcomes_import/migration_status/:migration_id", action: :migration_status
    end

    scope(controller: :group_categories) do
      resources :group_categories, except: [:index, :create]
      get "accounts/:account_id/group_categories", action: :index, as: "account_group_categories"
      get "courses/:course_id/group_categories", action: :index, as: "course_group_categories"
      post "accounts/:account_id/group_categories", action: :create
      post "courses/:course_id/group_categories", action: :create
      post "group_categories/:group_category_id/import", action: :import
      get "group_categories/:group_category_id/groups", action: :groups, as: "group_category_groups"
      get "group_categories/:group_category_id/users", action: :users, as: "group_category_users"
      get "group_categories/:group_category_id/export", action: :export, as: "group_category_export", defaults: { format: :csv }
      post "group_categories/:group_category_id/assign_unassigned_members", action: "assign_unassigned_members", as: "group_category_assign_unassigned_members"
      post "courses/:course_id/group_categories/bulk_manage_differentiation_tag", action: :bulk_manage_differentiation_tag
      post "courses/:course_id/group_categories/import_tags", action: :import_tags
    end

    scope(controller: :progress) do
      get "progress/:id", action: :show, as: "progress"
      post "progress/:id/cancel", action: :cancel
    end

    scope(controller: :app_center) do
      %w[course account].each do |context|
        prefix = "#{context}s/:#{context}_id/app_center"
        get  "#{prefix}/apps",                      action: :index,   as: "#{context}_app_center_apps"
        get  "#{prefix}/apps/:app_id/reviews",      action: :reviews, as: "#{context}_app_center_app_reviews"
        get  "#{prefix}/apps/:app_id/reviews/self", action: :review,  as: "#{context}_app_center_app_review"
        post "#{prefix}/apps/:app_id/reviews/self", action: :add_review
      end
    end

    scope(controller: :learn_platform) do
      prefix = "accounts/:account_id/learn_platform"
      get  "#{prefix}/products", action: :index
      get  "#{prefix}/products_categories", action: :index_by_category
      get  "#{prefix}/products/:id", action: :show
      get  "#{prefix}/filters", action: :filters
      get  "#{prefix}/organizations/:organization_salesforce_id/products", action: :index_by_organization
      get  "#{prefix}/custom_filters", action: :custom_filters
    end

    scope(controller: :feature_flags) do
      %w[course account user].each do |context|
        prefix = "#{context}s/:#{context}_id/features"
        get prefix.to_s, action: :index, as: "#{context}_features"
        get "#{prefix}/enabled", action: :enabled_features, as: "#{context}_enabled_features"
        get "#{prefix}/flags/:feature", action: :show
        put "#{prefix}/flags/:feature", action: :update
        delete "#{prefix}/flags/:feature", action: :delete
      end
      get "features/environment", action: :environment
    end

    scope(controller: :conferences) do
      %w[course group].each do |context|
        prefix = "#{context}s/:#{context}_id/conferences"
        get prefix, action: :index, as: "#{context}_conferences"
        post prefix.to_s, action: :create
        post "#{prefix}/:conference_id/recording_ready", action: :recording_ready, as: "#{context}_conferences_recording_ready"
      end

      get "conferences", action: :for_user, as: "conferences"
    end

    scope(controller: :custom_gradebook_columns_api) do
      prefix = "courses/:course_id/custom_gradebook_columns"
      get prefix, action: :index, as: "course_custom_gradebook_columns"
      post prefix, action: :create
      post "#{prefix}/reorder", action: :reorder, as: "custom_gradebook_columns_reorder"
      put "#{prefix}/:id", action: :update, as: "course_custom_gradebook_column"
      delete "#{prefix}/:id", action: :destroy
    end

    scope(controller: :custom_gradebook_column_data_api) do
      prefix = "courses/:course_id/custom_gradebook_columns/:id/data"
      get prefix, action: :index, as: "course_custom_gradebook_column_data"
      put "#{prefix}/:user_id", action: :update, as: "course_custom_gradebook_column_datum"
      put "courses/:course_id/custom_gradebook_column_data", action: :bulk_update, as: "course_custom_gradebook_column_bulk_data"
    end

    scope(controller: :content_exports_api) do
      %w[course group user].each do |context|
        context_prefix = "#{context.pluralize}/:#{context}_id"
        prefix = "#{context_prefix}/content_exports"
        get prefix, action: :index, as: "#{context}_content_exports"
        post prefix, action: :create
        get "#{prefix}/:id", action: :show
        put "#{prefix}/:id/fail", action: :fail
      end
      get "courses/:course_id/content_list", action: :content_list, as: "course_content_list"
      put "courses/:course_id/content_exports/:id", action: :update
    end

    scope(controller: :epub_exports) do
      get "courses/:course_id/epub_exports/:id", {
        action: :show
      }
      get "epub_exports", {
        action: :index
      }
      post "courses/:course_id/epub_exports", {
        action: :create
      }
    end

    scope(controller: :web_zip_exports) do
      get "courses/:course_id/web_zip_exports", action: :index, as: "web_zip_exports"
      get "courses/:course_id/web_zip_exports/:id", action: :show
    end

    scope(controller: :grading_standards_api) do
      get "courses/:course_id/grading_standards", action: :context_index
      get "accounts/:account_id/grading_standards", action: :context_index
      get "courses/:course_id/grading_standards/:grading_standard_id", action: :context_show
      get "accounts/:account_id/grading_standards/:grading_standard_id", action: :context_show
      post "accounts/:account_id/grading_standards", action: :create
      post "courses/:course_id/grading_standards", action: :create
<<<<<<< HEAD
=======
      put "courses/:course_id/grading_standards/:grading_standard_id", action: :update
      put "accounts/:account_id/grading_standards/:grading_standard_id", action: :update
>>>>>>> 27a9ef75
      delete "courses/:course_id/grading_standards/:grading_standard_id", action: :destroy
      delete "accounts/:account_id/grading_standards/:grading_standard_id", action: :destroy
    end

    get "/crocodoc_session", controller: "crocodoc_sessions", action: "show", as: :crocodoc_session
    get "/canvadoc_session", controller: "canvadoc_sessions", action: "show", as: :canvadoc_session
    post "/canvadoc_session", controller: "canvadoc_sessions", action: "create"

    scope(controller: :grading_period_sets) do
      get "accounts/:account_id/grading_period_sets", action: :index, as: :account_grading_period_sets
      post "accounts/:account_id/grading_period_sets", action: :create
      patch "accounts/:account_id/grading_period_sets/:id", action: :update, as: :account_grading_period_set
      delete "accounts/:account_id/grading_period_sets/:id", action: :destroy
    end

    scope(controller: :grading_periods) do
      # FIXME: This route will be removed/replaced with CNVS-27101
      get "accounts/:account_id/grading_periods", action: :index, as: :account_grading_periods

      get "courses/:course_id/grading_periods", action: :index, as: :course_grading_periods
      get "courses/:course_id/grading_periods/:id", action: :show, as: :course_grading_period
      patch "courses/:course_id/grading_periods/batch_update",
            action: :batch_update,
            as: :course_grading_period_batch_update
      put "courses/:course_id/grading_periods/:id", action: :update, as: :course_grading_period_update
      delete "courses/:course_id/grading_periods/:id", action: :destroy, as: :course_grading_period_destroy
      delete "accounts/:account_id/grading_periods/:id", action: :destroy, as: :account_grading_period_destroy

      patch "grading_period_sets/:set_id/grading_periods/batch_update",
            action: :batch_update,
            as: :grading_period_set_periods_update
    end

    scope(controller: :usage_rights) do
      %w[course group user].each do |context|
        content_prefix = "#{context.pluralize}/:#{context}_id"
        put "#{content_prefix}/usage_rights", action: :set_usage_rights
        delete "#{content_prefix}/usage_rights", action: :remove_usage_rights
        get "#{content_prefix}/content_licenses", action: :licenses
      end
    end

    scope(controller: "bookmarks/bookmarks") do
      get "users/self/bookmarks/", action: :index, as: :bookmarks
      get "users/self/bookmarks/:id", action: :show
      post "users/self/bookmarks", action: :create
      delete "users/self/bookmarks/:id", action: :destroy
      put "users/self/bookmarks/:id", action: :update
    end

    scope(controller: :course_nicknames) do
      get "users/self/course_nicknames", action: :index, as: :course_nicknames
      get "users/self/course_nicknames/:course_id", action: :show
      put "users/self/course_nicknames/:course_id", action: :update
      delete "users/self/course_nicknames/:course_id", action: :delete
      delete "users/self/course_nicknames", action: :clear
    end

    scope(controller: :shared_brand_configs) do
      post "accounts/:account_id/shared_brand_configs", action: :create
      put "accounts/:account_id/shared_brand_configs/:id", action: :update
      delete "shared_brand_configs/:id", action: :destroy
    end

    scope(controller: :errors) do
      post "error_reports", action: :create
    end

    scope(controller: :jwts) do
      post "jwts", action: :create
      post "jwts/refresh", action: :refresh
    end

    scope(controller: :inst_access_tokens) do
      post "inst_access_tokens", action: :create
    end

    scope(controller: :gradebook_settings) do
      put "courses/:course_id/gradebook_settings", action: :update, as: :course_gradebook_settings_update
    end

    scope(controller: :announcements_api) do
      get "announcements", action: :index, as: :announcements
    end

    scope(controller: :release_notes) do
      get "release_notes", action: :index, as: :release_notes
      post "release_notes", action: :create
      get "release_notes/latest", action: :latest
      get "release_notes/unread_count", action: :unread_count
      put "release_notes/:id", action: :update
      delete "release_notes/:id", action: :destroy
      put "release_notes/:id/published", action: :publish
      delete "release_notes/:id/published", action: :unpublish
    end

    scope(controller: :rubrics_api) do
      get "rubrics/upload_template", action: "upload_template", as: "rubrics_account_upload_template"
      post "courses/:course_id/rubrics/download_rubrics", action: "download_rubrics", as: "rubrics_account_download_rubrics"
      post "accounts/:account_id/rubrics/download_rubrics", action: "download_rubrics", as: "rubrics_course_download_rubrics"
      get "accounts/:account_id/rubrics", action: :index, as: :account_rubrics
      get "accounts/:account_id/rubrics/:id", action: :show
      get "courses/:course_id/rubrics", action: :index, as: :course_rubrics
      get "courses/:course_id/rubrics/:id", action: :show
      get "courses/:course_id/rubrics/:id/used_locations", action: "used_locations", as: "rubrics_course_used_locations"
      get "accounts/:account_id/rubrics/:id/used_locations", action: "used_locations", as: "rubrics_account_used_locations"
      post "courses/:course_id/rubrics/upload", action: "upload", as: "rubrics_course_upload"
      post "accounts/:account_id/rubrics/upload", action: "upload", as: "rubrics_account_upload"
      get "courses/:course_id/rubrics/upload/:id", action: "upload_status", as: "rubrics_course_upload_status"
      get "accounts/:account_id/rubrics/upload/:id", action: "upload_status", as: "rubrics_account_upload_status"
      get "courses/:course_id/rubrics/upload/:id/rubrics", action: "rubrics_by_import_id", as: "rubrics_course_upload_rubrics"
      get "accounts/:account_id/rubrics/upload/:id/rubrics", action: "rubrics_by_import_id", as: "rubrics_account_upload_rubrics"
      post "courses/:course_id/rubrics", controller: :rubrics, action: :create
      put "courses/:course_id/rubrics/:id", controller: :rubrics, action: :update
      delete "courses/:course_id/rubrics/:id", controller: :rubrics, action: :destroy
    end

    scope(controller: :rubric_associations) do
      post "courses/:course_id/rubric_associations", action: :create
      put "courses/:course_id/rubric_associations/:id", action: :update
      delete "courses/:course_id/rubric_associations/:id", action: :destroy
    end

    scope(controller: :rubric_assessment_api) do
      post "courses/:course_id/rubric_associations/:rubric_association_id/rubric_assessments", controller: :rubric_assessments, action: :create
      put "courses/:course_id/rubric_associations/:rubric_association_id/rubric_assessments/:id", controller: :rubric_assessments, action: :update
      delete "courses/:course_id/rubric_associations/:rubric_association_id/rubric_assessments/:id", controller: :rubric_assessments, action: :destroy
    end

    scope(controller: "master_courses/master_templates") do
      get "courses/:course_id/blueprint_templates/:template_id", action: :show
      get "courses/:course_id/blueprint_templates/:template_id/associated_courses", action: :associated_courses, as: :course_blueprint_associated_courses
      put "courses/:course_id/blueprint_templates/:template_id/update_associations", action: :update_associations
      get "courses/:course_id/blueprint_templates/:template_id/unsynced_changes", action: :unsynced_changes, as: :course_blueprint_unsynced_changes

      post "courses/:course_id/blueprint_templates/:template_id/migrations", action: :queue_migration
      get "courses/:course_id/blueprint_templates/:template_id/migrations", action: :migrations_index, as: :course_blueprint_migrations
      get "courses/:course_id/blueprint_templates/:template_id/migrations/:id", action: :migrations_show
      get "courses/:course_id/blueprint_templates/:template_id/migrations/:id/details", action: :migration_details

      put "courses/:course_id/blueprint_templates/:template_id/restrict_item", action: :restrict_item

      get "courses/:course_id/blueprint_subscriptions", action: :subscriptions_index, as: :course_blueprint_subscriptions
      get "courses/:course_id/blueprint_subscriptions/:subscription_id/migrations", action: :imports_index, as: :course_blueprint_imports
      get "courses/:course_id/blueprint_subscriptions/:subscription_id/migrations/:id", action: :imports_show
      get "courses/:course_id/blueprint_subscriptions/:subscription_id/migrations/:id/details", action: :import_details
    end

    scope(controller: :late_policy) do
      get "courses/:id/late_policy", action: :show
      post "courses/:id/late_policy", action: :create
      patch "courses/:id/late_policy", action: :update
    end

    scope(controller: :planner) do
      get "planner/items", action: :index, as: :planner_items
      get "users/:user_id/planner/items", action: :index, as: :user_planner_items
    end

    scope(controller: :planner_overrides) do
      get "planner/overrides", action: :index, as: :planner_overrides
      get "planner/overrides/:id", action: :show
      put "planner/overrides/:id", action: :update
      post "planner/overrides", action: :create
      delete "planner/overrides/:id", action: :destroy
    end

    scope(controller: :planner_notes) do
      get "planner_notes", action: :index, as: :planner_notes
      get "planner_notes/:id", action: :show, as: :planner_notes_show
      put "planner_notes/:id", action: :update
      post "planner_notes", action: :create
      delete "planner_notes/:id", action: :destroy
    end

    scope(controller: :content_shares) do
      post "users/:user_id/content_shares", action: :create
      get "users/:user_id/content_shares/sent", action: :index, defaults: { list: "sent" }, as: :user_sent_content_shares
      get "users/:user_id/content_shares/received", action: :index, defaults: { list: "received" }, as: :user_received_content_shares
      get "users/:user_id/content_shares/unread_count", action: :unread_count
      get "users/:user_id/content_shares/:id", action: :show
      delete "users/:user_id/content_shares/:id", action: :destroy
      post "users/:user_id/content_shares/:id/add_users", action: :add_users
      put "users/:user_id/content_shares/:id", action: :update
    end

    scope(controller: :csp_settings) do
      %w[course account].each do |context|
        get "#{context.pluralize}/:#{context}_id/csp_settings", action: :get_csp_settings
        put "#{context.pluralize}/:#{context}_id/csp_settings", action: :set_csp_setting
      end
      put "accounts/:account_id/csp_settings/lock", action: :set_csp_lock
      post "accounts/:account_id/csp_settings/domains", action: :add_domain
      post "accounts/:account_id/csp_settings/domains/batch_create", action: :add_multiple_domains
      delete "accounts/:account_id/csp_settings/domains", action: :remove_domain
    end

    scope(controller: :media_objects) do
      put "media_objects/:media_object_id", action: "update_media_object", as: :update_media_object
      post "media_objects", action: "create_media_object", as: :create_media_object
      put "media_attachments/:attachment_id", action: "update_media_object", as: :update_media_attachment
      post "media_attachments", action: "create_media_object", as: :create_media_attachment
    end

    scope(controller: :media_tracks) do
      get "media_objects/:media_object_id/media_tracks", action: "index", as: :list_media_tracks
      put "media_objects/:media_object_id/media_tracks", action: "update", as: :update_media_tracks

      get "media_attachments/:attachment_id/media_tracks", action: "index", as: :list_media_attachment_tracks
      put "media_attachments/:attachment_id/media_tracks", action: "update", as: :update_media_attachment_tracks
    end

    scope(controller: "conditional_release/rules") do
      # TODO: can rearrange so assignment is in path if desired once we're no longer maintaining backwards compat
      get "courses/:course_id/mastery_paths/rules", action: "index"
      get "courses/:course_id/mastery_paths/rules/:id", action: "show"
      post "courses/:course_id/mastery_paths/rules", action: "create"
      put "courses/:course_id/mastery_paths/rules/:id", action: "update"
      delete "courses/:course_id/mastery_paths/rules/:id", action: "destroy"
    end

    scope(controller: "conditional_release/stats") do
      # TODO: can rearrange so assignment is in path if desired once we're no longer maintaining backwards compat
      get "courses/:course_id/mastery_paths/stats/students_per_range", action: "students_per_range"
      get "courses/:course_id/mastery_paths/stats/student_details", action: "student_details"
    end

    scope(controller: :history) do
      get "users/:user_id/history", action: "index", as: :user_history
    end

    scope(controller: :gradebooks) do
      put "courses/:course_id/update_final_grade_overrides", action: "update_final_grade_overrides"
      put "courses/:course_id/apply_score_to_ungraded_submissions", action: "apply_score_to_ungraded_submissions"
    end

    scope(controller: :course_paces) do
      post "courses/:course_id/course_pacing", action: :create
      get "courses/:course_id/course_pacing/new", action: :new
      get "courses/:course_id/course_pacing/:id", action: :api_show
      put "courses/:course_id/course_pacing/:id", action: :update
      delete "courses/:course_id/course_pacing/:id", action: :destroy
      post "courses/:course_id/course_pacing/:id/publish", action: :publish
      post "courses/:course_id/course_pacing/compress_dates", action: :compress_dates
      post "courses/:course_id/course_pacing/bulk_create_enrollment_paces", action: :bulk_create_enrollment_paces
    end

    scope(controller: :blackout_dates) do
      get "courses/:course_id/blackout_dates", action: :index
      get "accounts/:account_id/blackout_dates", action: :index
      post "courses/:course_id/blackout_dates", action: :create
      post "accounts/:account_id/blackout_dates", action: :create
      get "courses/:course_id/blackout_dates/new", action: :new
      get "accounts/:account_id/blackout_dates/new", action: :new
      get "courses/:course_id/blackout_dates/:id", action: :show
      get "accounts/:account_id/blackout_dates/:id", action: :show
      put "courses/:course_id/blackout_dates/:id", action: :update
      put "accounts/:account_id/blackout_dates/:id", action: :update
      delete "courses/:course_id/blackout_dates/:id", action: :destroy
      delete "accounts/:account_id/blackout_dates/:id", action: :destroy
      put "courses/:course_id/blackout_dates", action: :bulk_update
    end

    scope(controller: :eportfolios_api) do
      get "users/:user_id/eportfolios", action: :index, as: :eportfolios
      get "eportfolios/:id", action: :show
      delete "eportfolios/:id", action: :delete
      get "eportfolios/:eportfolio_id/pages", action: :pages, as: :eportfolio_pages
      put "eportfolios/:eportfolio_id/moderate", action: :moderate
      put "users/:user_id/eportfolios", action: :moderate_all
      put "eportfolios/:eportfolio_id/restore", action: :restore
    end

    scope(controller: "course_pacing/section_paces_api") do
      get "courses/:course_id/sections/:course_section_id/pace", action: :show, as: :section_pace
      post "courses/:course_id/sections/:course_section_id/paces", action: :create, as: :new_section_pace
      patch "courses/:course_id/sections/:course_section_id/pace", action: :update, as: :patch_section_pace
      delete "courses/:course_id/sections/:course_section_id/pace", action: :delete, as: :delete_section_pace
    end

    scope(controller: "course_pacing/student_enrollment_paces_api") do
      get "courses/:course_id/student_enrollments/:student_enrollment_id/pace", action: :show, as: :student_enrollment_pace
      post "courses/:course_id/student_enrollments/:student_enrollment_id/paces", action: :create, as: :new_student_enrollment_pace
      patch "courses/:course_id/student_enrollments/:student_enrollment_id/pace", action: :update, as: :patch_student_enrollment_pace
      delete "courses/:course_id/student_enrollments/:student_enrollment_id/pace", action: :delete, as: :delete_student_enrollment_pace
    end

    scope(controller: "course_pacing/bulk_student_enrollment_paces_api") do
      get "courses/:course_id/bulk_student_enrollments/student_bulk_pace_edit_view", action: :student_bulk_pace_edit_view, as: :student_bulk_pace_edit_view
    end

    scope(controller: "course_pacing/pace_contexts_api") do
      get "courses/:course_id/pace_contexts", action: :index, as: :pace_contexts
    end

    scope(controller: "smart_search") do
      get "courses/:course_id/smartsearch", action: :search, as: :course_smart_search_query
      get "courses/:course_id/smartsearch/log", action: :log
      get "courses/:course_id/smartsearch/index_status", action: :index_status
      # TODO: add account level search
    end

    scope(controller: :what_if_grades_api) do
      put "submissions/:id/what_if_grades", action: :update
      put "courses/:course_id/what_if_grades/reset", action: :reset_for_student_course
    end

    scope(controller: :plugins) do
      put "plugins/:id", action: :update
      get "plugins/:id", action: :show
    end

    scope(controller: :rich_content_api) do
      post "rich_content/generate", action: :generate
    end

    scope(controller: :block_editor_templates_api) do
      get "courses/:course_id/block_editor_templates", action: :index
      post "courses/:course_id/block_editor_templates", action: :create
      put "courses/:course_id/block_editor_templates/:id", action: :update
      delete "courses/:course_id/block_editor_templates/:id", action: :destroy
      post "courses/:course_id/block_editor_templates/:id/publish", action: :publish
      get "courses/:course_id/block_editor_templates/can_edit", action: :can_edit
    end

    scope(controller: :career_experience) do
      get "career/experience_summary", action: :experience_summary
      post "career/switch_experience", action: :switch_experience
      post "career/switch_role", action: :switch_role
    end
  end

  # this is not a "normal" api endpoint in the sense that it is not documented or
  # generally available to hosted customers. it also does not respect the normal
  # pagination options; however, jobs_controller already accepts `limit` and `offset`
  # paramaters and defines a sane default limit
  ApiRouteSet::V1.draw(self) do
    scope(controller: :jobs) do
      get "jobs", action: :index
      get "jobs/:id", action: :show
      post "jobs/batch_update", action: :batch_update
    end

    # jobs_v2 actually does do regular pagination, but the comments above
    # otherwise still apply
    scope(controller: :jobs_v2) do
      get "jobs2/:bucket/by_:group/search", action: :search
      get "jobs2/:bucket/by_:group", action: :grouped_info, as: :jobs_grouped_info
      get "jobs2/:bucket", action: :list, as: :jobs_list, constraints: { bucket: /running|queued|future|failed/ }
      get "jobs2/clusters", action: :clusters, as: :job_clusters
      get "jobs2/:id", action: :lookup, constraints: { id: /\d+/ }
      post "jobs2/:id/requeue", action: :requeue
      put "jobs2/manage", action: :manage
      put "jobs2/unstuck", action: :unstuck
      get "jobs2/throttle/check", action: :throttle_check
      put "jobs2/throttle", action: :throttle
      get "jobs2/stuck/strands", action: :stuck_strands, as: :jobs_stuck_strands
      get "jobs2/stuck/singletons", action: :stuck_singletons, as: :jobs_stuck_singletons
    end
  end

  # this is not a "normal" api endpoint in the sense that it is not documented
  # or called directly, it's used as the redirect in the file upload process
  # for local files. it also doesn't use the normal oauth authentication
  # system, so we can't put it in the api uri namespace.
  post "files_api" => "files#api_create", :as => :api_v1_files_create

  get "login/oauth2/auth" => "oauth2_provider#auth", :as => :oauth2_auth
  post "login/oauth2/token" => "oauth2_provider#token", :as => :oauth2_token
  get "login/oauth2/confirm" => "oauth2_provider#confirm", :as => :oauth2_auth_confirm
  post "login/oauth2/accept" => "oauth2_provider#accept", :as => :oauth2_auth_accept
  get "login/oauth2/deny" => "oauth2_provider#deny", :as => :oauth2_auth_deny
  delete "login/oauth2/token" => "oauth2_provider#destroy", :as => :oauth2_logout
  get "login/oauth2/jwks" => "security#jwks", :as => :oauth2_jwks

  get "post_message_forwarding", controller: "lti/platform_storage", action: :post_message_forwarding, as: :lti_post_message_forwarding

  get "lti/tool_default_icon" => "lti/tool_default_icon#show"

  ApiRouteSet.draw(self, "/api/lti/v1") do
    post "tools/:tool_id/grade_passback", controller: :lti_api, action: :grade_passback, as: "lti_grade_passback_api"
    post "tools/:tool_id/ext_grade_passback", controller: :lti_api, action: :legacy_grade_passback, as: "blti_legacy_grade_passback_api"
    post "xapi/:token", controller: :lti_api, action: :xapi_service, as: "lti_xapi"
    post "caliper/:token", controller: :lti_api, action: :caliper_service, as: "lti_caliper"
    post "logout_service/:token", controller: :lti_api, action: :logout_service, as: "lti_logout_service"
    post "turnitin/outcomes_placement/:tool_id", controller: :lti_api, action: :turnitin_outcomes_placement, as: "lti_turnitin_outcomes_placement"
  end

  ApiRouteSet.draw(self, "/api/lti") do
    scope(controller: "lti/tool_configurations_api") do
      put "developer_keys/:developer_key_id/tool_configuration", action: :update
      post "accounts/:account_id/developer_keys/tool_configuration", action: :create
      delete "developer_keys/:developer_key_id/tool_configuration", action: :destroy

      %w[account course].each do |context|
        get "#{context}s/:#{context}_id/developer_keys/:developer_key_id/tool_configuration", action: :show, as: "#{context}_show_tool_configuration"
      end
    end

    scope(controller: "lti/subscriptions_api") do
      post "subscriptions", action: :create
      delete "subscriptions/:id", action: :destroy
      get "subscriptions/:id", action: :show
      put "subscriptions/:id", action: :update
      get "subscriptions", action: :index
    end

    scope(controller: "lti/users_api") do
      get "users/:id", action: :show
      get "groups/:group_id/users", action: :group_index, as: "lti_user_group_index"
    end

    scope(controller: "lti/plagiarism_assignments_api") do
      get "assignments/:assignment_id", action: :show
    end

    scope(controller: "lti/ims/authentication") do
      post "authorize_redirect", action: :authorize_redirect
      get "authorize_redirect", action: :authorize_redirect, as: "lti_authorize_redirect"
      get "authorize", action: :authorize, as: :lti_1_3_authorization
    end

    %w[course account].each do |context|
      prefix = "#{context}s/:#{context}_id"

      post "#{prefix}/authorize", controller: "lti/ims/authorization", action: :authorize, as: "#{context}_lti_oauth2_authorize"
      get  "#{prefix}/tool_consumer_profile(/:tool_consumer_profile_id)",
           controller: "lti/ims/tool_consumer_profile",
           action: "show",
           as: "#{context}_tool_consumer_profile"
      post "#{prefix}/tool_proxy",
           controller: "lti/ims/tool_proxy",
           action: :re_reg,
           as: "re_reg_#{context}_lti_tool_proxy",
           constraints: Lti::ReRegConstraint.new
      post "#{prefix}/tool_proxy",
           controller: "lti/ims/tool_proxy",
           action: :create,
           as: "create_#{context}_lti_tool_proxy"
      get "#{prefix}/jwt_token", controller: "external_tools", action: :jwt_token
      get "tool_proxy/:tool_proxy_guid/#{prefix}/tool_setting", controller: "lti/ims/tool_setting", action: :show, as: "show_#{context}_tool_setting"
      get "tool_proxy/:tool_proxy_guid/#{prefix}/resource_link_id/:resource_link_id/tool_setting", controller: "lti/ims/tool_setting", action: :show, as: "show_#{context}_resource_link_id_tool_setting"
      put "tool_proxy/:tool_proxy_guid/#{prefix}/tool_setting", controller: "lti/ims/tool_setting", action: :update, as: "update_#{context}_tool_setting"
      put "tool_proxy/:tool_proxy_guid/#{prefix}/resource_link_id/:resource_link_id/tool_setting", controller: "lti/ims/tool_setting", action: :update, as: "update_#{context}_update_resource_link_id_tool_setting"
    end
    # Tool Setting Services
    get "tool_settings/:tool_setting_id", controller: "lti/ims/tool_setting", action: :show, as: :show_lti_tool_settings
    get "tool_proxy/:tool_proxy_guid/tool_setting", controller: "lti/ims/tool_setting", action: :show, as: :show_tool_proxy_lti_tool_settings
    put "tool_settings/:tool_setting_id", controller: "lti/ims/tool_setting", action: :update, as: :update_lti_tool_settings
    put "tool_proxy/:tool_proxy_guid/tool_setting", controller: "lti/ims/tool_setting", action: :update, as: :update_tool_proxy_lti_tool_settings

    # Tool Proxy Services
    get "tool_proxy/:tool_proxy_guid", controller: "lti/ims/tool_proxy", action: :show, as: "show_lti_tool_proxy"

    # Membership Service
    get "courses/:course_id/membership_service", controller: "lti/membership_service", action: :course_index, as: :course_membership_service
    get "groups/:group_id/membership_service", controller: "lti/membership_service", action: :group_index, as: :group_membership_service

    # Submissions Service
    scope(controller: "lti/submissions_api") do
      get "assignments/:assignment_id/submissions/:submission_id", action: :show
      get "assignments/:assignment_id/submissions/:submission_id/history", action: :history
      get "assignments/:assignment_id/submissions/:submission_id/attachment/:attachment_id", action: :attachment, as: :lti_submission_attachment_download
    end

    # Originality Report Service
    scope(controller: "lti/originality_reports_api") do
      post "assignments/:assignment_id/submissions/:submission_id/originality_report", action: :create
      put "assignments/:assignment_id/submissions/:submission_id/originality_report/:id", action: :update
      put "assignments/:assignment_id/files/:file_id/originality_report", action: :update
      get "assignments/:assignment_id/submissions/:submission_id/originality_report/:id", action: :show
      get "assignments/:assignment_id/files/:file_id/originality_report", action: :show
    end

    # Line Item Service (LTI AGS)
    scope(controller: "lti/ims/line_items") do
      post "courses/:course_id/line_items", action: :create, as: :lti_line_item_create
      get "courses/:course_id/line_items/:id", action: :show, as: :lti_line_item_show
      get "courses/:course_id/line_items", action: :index, as: :lti_line_item_index
      put "courses/:course_id/line_items/:id", action: :update, as: :lti_line_item_edit
      delete "courses/:course_id/line_items/:id", action: :destroy, as: :lti_line_item_delete
    end

    # Scores Service (LTI AGS)
    scope(controller: "lti/ims/scores") do
      post "courses/:course_id/line_items/:line_item_id/scores", action: :create, as: :lti_result_create
    end

    # Result Service (LTI AGS)
    scope(controller: "lti/ims/results") do
      get "courses/:course_id/line_items/:line_item_id/results/:id", action: :show, as: :lti_result_show
      get "courses/:course_id/line_items/:line_item_id/results", action: :index
    end

    # Progress Service (LTI AGS)
    scope(controller: "lti/ims/progress") do
      get "courses/:course_id/progress/:id", action: :show, as: :lti_progress_show
    end

    # Asset Service & Asset Report Service (LTI Asset Processor Specs)
    scope(controller: "lti/ims/asset_processor") do
      post "asset_processors/:asset_processor_id/reports", action: :create_report, as: :lti_asset_processor_create_report
      get "asset_processors/:asset_processor_id/assets/:asset_id", action: :lti_asset_show, as: :lti_asset_processor_asset_show
    end

    # 1Edtech (IMS) LTI Asset Processor Eula service
    scope(controller: "lti/ims/asset_processor_eula") do
      put "asset_processor_eulas/:context_external_tool_id/deployment", action: :update_tool_eula, as: :update_tool_eula
      delete "asset_processor_eulas/:context_external_tool_id/user", action: :delete_acceptances, as: :delete_tool_eula_acceptances
      post "asset_processor_eulas/:context_external_tool_id/user", action: :create_acceptance, as: :create_user_eula_acceptance
    end

    # Asset Processor internal endpoints
    scope(controller: "lti/asset_processor") do
      post "asset_processors/:asset_processor_id/notices/:student_id/attempts/:attempt", action: :resubmit_notice, as: :lti_asset_processor_notice_resubmit
    end

    # Dynamic Registration Service
    scope(controller: "lti/ims/dynamic_registration") do
      get "accounts/:account_id/registration_token", action: :registration_token
      get "accounts/:account_id/registrations/uuid/:registration_uuid", action: :ims_registration_by_uuid
      get "accounts/:account_id/lti_registrations/uuid/:registration_uuid", action: :lti_registration_by_uuid
      get "accounts/:account_id/registrations/:registration_id", action: :show
      put "accounts/:account_id/registrations/:registration_id/overlay", action: :update_registration_overlay
      get "accounts/:account_id/dr_iframe", action: :dr_iframe
      get "registrations/:registration_id/view", action: :registration_view, as: :lti_registration_config
      post "registrations", action: :create, as: :create_lti_registration
    end

    # Public JWK Service
    scope(controller: "lti/public_jwk") do
      put "/developer_key/update_public_jwk", action: :update, as: :public_jwk_update
    end

    # Context External Tools Service
    scope(controller: "lti/account_external_tools") do
      post "/accounts/:account_id/external_tools", action: :create, as: :account_external_tools_create
      get "/accounts/:account_id/external_tools/:external_tool_id", action: :show, as: :account_external_tools_show
      get "/accounts/:account_id/external_tools", action: :index, as: :account_external_tools_index
      delete "/accounts/:account_id/external_tools/:external_tool_id", action: :destroy, as: :account_external_tools_destroy
    end

    # Data Services Service
    scope(controller: "lti/data_services") do
      post "/accounts/:account_id/data_services", action: :create, as: :data_services_create
      get "/accounts/:account_id/data_services/:id", action: :show, as: :data_services_show
      put "/accounts/:account_id/data_services/:id", action: :update, as: :data_services_update
      get "/accounts/:account_id/data_services", action: :index, as: :data_services_index
      get "/accounts/:account_id/event_types", action: :event_types_index, as: :data_services_event_types
      delete "/accounts/:account_id/data_services/:id", action: :destroy, as: :data_services_destroy
    end

    # Account Lookup service
    scope(controller: "lti/account_lookup") do
      get "/accounts/:account_id", action: :show
    end

    # Names and Roles Provisioning (NRPS) v2 Service
    scope(controller: "lti/ims/names_and_roles") do
      get "courses/:course_id/names_and_roles", controller: "lti/ims/names_and_roles", action: :course_index, as: :course_names_and_roles
      get "groups/:group_id/names_and_roles", controller: "lti/ims/names_and_roles", action: :group_index, as: :group_names_and_roles
    end

    # 1Edtech (IMS) LTI Platform Notification service (PNS)
    scope(controller: "lti/ims/notice_handlers") do
      get "notice-handlers/:context_external_tool_id", action: :index, as: :lti_notice_handlers
      put "notice-handlers/:context_external_tool_id", action: :update, as: :update_lti_notice_handlers
    end

    # Security
    scope(controller: "security") do
      get "security/jwks", action: :jwks, as: :lti_jwks
      get "security/openid-configuration", action: :openid_configuration, as: :openid_configuration
    end

    # Feature Flags
    scope(controller: "lti/feature_flags") do
      %w[course account].each do |context|
        prefix = "#{context}s/:#{context}_id"
        get "/#{prefix}/feature_flags/:feature", action: :show
      end
    end

    # LTI Access Tokens (Site Admin only)
    get "lti_2_token", controller: "lti/token", action: :lti_2_token, as: :lti_2_token_site_admin
    get "advantage_token", controller: "lti/token", action: :advantage_access_token, as: :lti_advantage_token_site_admin
  end

  ApiRouteSet.draw(self, "/api/sis") do
    scope(controller: :sis_api) do
      get "accounts/:account_id/assignments", action: "sis_assignments", as: :sis_account_assignments
      get "courses/:course_id/assignments", action: "sis_assignments", as: :sis_course_assignments
    end
    scope(controller: :disable_post_to_sis_api) do
      put "courses/:course_id/disable_post_to_sis", action: "disable_post_to_sis", as: :disable_post_to_sis_course_assignments
    end
  end
end<|MERGE_RESOLUTION|>--- conflicted
+++ resolved
@@ -547,10 +547,7 @@
     end
 
     resources :accessibility_resource_scans, only: [:index]
-<<<<<<< HEAD
-=======
     resources :accessibility_issues, only: [:update]
->>>>>>> 27a9ef75
   end
 
   get "quiz_statistics/:quiz_statistics_id/files/:file_id/download" => "files#show", :as => :quiz_statistics_download, :download => "1"
@@ -1231,10 +1228,7 @@
       get "courses/:course_id/youtube_migration/scan", action: :youtube_migration_scan, as: "course_youtube_migration_scan"
       post "courses/:course_id/youtube_migration/scan", action: :start_youtube_migration_scan
       post "courses/:course_id/youtube_migration/convert", action: :start_youtube_migration_convert
-<<<<<<< HEAD
-=======
       get "courses/:course_id/youtube_migration/conversion_status", action: :youtube_migration_conversion_status
->>>>>>> 27a9ef75
 
       post "courses/:course_id/reset_content", action: :reset_content
       get  "users/:user_id/courses", action: :user_index, as: "user_courses"
@@ -2547,11 +2541,8 @@
       get "accounts/:account_id/grading_standards/:grading_standard_id", action: :context_show
       post "accounts/:account_id/grading_standards", action: :create
       post "courses/:course_id/grading_standards", action: :create
-<<<<<<< HEAD
-=======
       put "courses/:course_id/grading_standards/:grading_standard_id", action: :update
       put "accounts/:account_id/grading_standards/:grading_standard_id", action: :update
->>>>>>> 27a9ef75
       delete "courses/:course_id/grading_standards/:grading_standard_id", action: :destroy
       delete "accounts/:account_id/grading_standards/:grading_standard_id", action: :destroy
     end
