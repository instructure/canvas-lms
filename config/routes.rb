--- conflicted
+++ resolved
@@ -8,7 +8,6 @@
 CanvasRails::Application.routes.draw do
   resources :submission_comments, only: :destroy
 
-<<<<<<< HEAD
   # BZ custom sesction
   post 'bz/last_user_url' => 'bz#last_user_url'
   post 'bz/video_link' => 'bz#video_link'
@@ -16,9 +15,7 @@
   get 'bz/user_retained_data' => 'bz#user_retained_data'
   post 'bz/user_retained_data' => 'bz#set_user_retained_data'
   # end
-=======
   resources :epub_exports, only: [:index]
->>>>>>> 872f9b2e
 
   get 'inbox' => 'context#inbox'
   get 'oauth/redirect_proxy' => 'oauth_proxy#redirect_proxy'
