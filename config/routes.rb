# frozen_string_literal: true

#
# Copyright (C) 2011 - present Instructure, Inc.
#
# This file is part of Canvas.
#
# Canvas is free software: you can redistribute it and/or modify it under
# the terms of the GNU Affero General Public License as published by the Free
# Software Foundation, version 3 of the License.
#
# Canvas is distributed in the hope that it will be useful, but WITHOUT ANY
# WARRANTY; without even the implied warranty of MERCHANTABILITY or FITNESS FOR
# A PARTICULAR PURPOSE. See the GNU Affero General Public License for more
# details.
#
# You should have received a copy of the GNU Affero General Public License along
# with this program. If not, see <http://www.gnu.org/licenses/>.

full_path_glob = "(/*full_path)"

# allow plugins to prepend routes
Rails.root.glob("{gems,vendor}/plugins/*/config/pre_routes.rb") do |pre_routes|
  load pre_routes
end

CanvasRails::Application.routes.draw do
  post "/api/graphql", to: "graphql#execute"
  get "graphiql", to: "graphql#graphiql"

  get "acceptable_use_policy", to: "accounts#acceptable_use_policy"

  resources :submissions, only: [] do
    resources :submission_comments, path: :comments, only: :index, defaults: { format: :pdf }
    resources :docviewer_audit_events, only: [:create], constraints: { format: :json }
  end
  resources :submission_comments, only: [:update, :destroy]

  resources :epub_exports, only: [:index]

  get "inbox" => "context#inbox"
  get "oauth/redirect_proxy" => "oauth_proxy#redirect_proxy"

  get "conversations/unread" => "conversations#index", :as => :conversations_unread, :redirect_scope => "unread"
  get "conversations/starred" => "conversations#index", :as => :conversations_starred, :redirect_scope => "starred"
  get "conversations/sent" => "conversations#index", :as => :conversations_sent, :redirect_scope => "sent"
  get "conversations/archived" => "conversations#index", :as => :conversations_archived, :redirect_scope => "archived"
  get "conversations/find_recipients" => "search#recipients"

  get "search/recipients" => "search#recipients"
  post "conversations/mark_all_as_read" => "conversations#mark_all_as_read"
  get "conversations/batches" => "conversations#batches", :as => :conversation_batches
  resources :conversations, only: %i[index show update create destroy] do
    post :add_recipients
    post :add_message
    post :remove_messages
  end

  post "/external_auth_observers/redirect_login" => "login/external_auth_observers#redirect_login", :as => :external_auth_validation

  # So, this will look like:
  # http://instructure.com/register/5R32s9iqwLK75Jbbj0
  match "register/:nonce" => "communication_channels#confirm", :as => :registration_confirmation, :via => [:get, :post]
  # deprecated
  get "pseudonyms/:id/register/:nonce" => "communication_channels#confirm", :as => :registration_confirmation_deprecated
  post "confirmations/:user_id/re_send(/:id)" => "communication_channels#re_send_confirmation", :as => :re_send_confirmation, :id => nil
  get "confirmations/:user_id/limit_reached(/:id)" => "communication_channels#confirmation_limit_reached", :as => :confirmation_limit_reached, :id => nil
  match "forgot_password" => "pseudonyms#forgot_password", :as => :forgot_password, :via => [:get, :post]
  get "pseudonyms/:pseudonym_id/change_password/:nonce" => "pseudonyms#confirm_change_password", :as => :confirm_change_password
  post "pseudonyms/:pseudonym_id/change_password/:nonce" => "pseudonyms#change_password", :as => :change_password

  # callback urls for oauth authorization processes
  get "oauth" => "users#oauth"
  get "oauth_success" => "users#oauth_success"

  get "mr/:id" => "info#message_redirect", :as => :message_redirect
  get "help_links" => "info#help_links"

  # This is a debug route that makes working on error pages easier
  get "test_error" => "info#test_error" unless Rails.env.production?
  get "live_events/heartbeat" => "info#live_events_heartbeat" unless Rails.env.production?

  concern :question_banks do
    resources :question_banks do
      post :bookmark
      post :reorder
      get :questions
      post :move_questions
      resources :assessment_questions
    end
  end

  concern :groups do
    resources :groups, except: :edit
    resources :group_categories, only: %i[create update destroy]
    get "group_unassigned_members" => "groups#unassigned_members"
  end

  resources :group_categories do
    member do
      post "clone_with_name"
    end
  end

  concern :files do
    resources :files, except: [:new] do
      get "inline" => "files#text_show", :as => :text_inline
      get "download" => "files#show", :download => "1"
      get "download.:type" => "files#show", :as => :typed_download, :download => "1"
      get "preview" => "files#show", :preview => "1"
      post "inline_view" => "files#show", :inline => "1"
      get "contents" => "files#attachment_content", :as => :attachment_content
      get "file_preview" => "file_previews#show"
      collection do
        get "folder#{full_path_glob}" => "files#react_files", :format => false, :defaults => { format: "html" }
        get "search" => "files#react_files", :format => false, :defaults => { format: "html" }
        get :quota
        post :reorder
      end
      get "*file_path" => "files#show_relative", :as => :relative_path, :file_path => /.+/ # needs to stay below react_files route
    end
  end

  concern :file_images do
    get "images" => "files#images"
  end

  concern :relative_files do
    get "file_contents/*file_path" => "files#show_relative", :as => :relative_file_path, :file_path => /.+/
  end

  concern :folders do
    resources :folders
  end

  concern :media do
    get "media_download" => "users#media_download"
  end

  concern :users do
    get "users" => "context#roster"
    get "user_services" => "context#roster_user_services"
    get "users/:user_id/usage" => "context#roster_user_usage", :as => :user_usage
    get "users/:id" => "context#roster_user", :as => :user
  end

  concern :announcements do
    resources :announcements
    post "announcements/external_feeds" => "announcements#create_external_feed"
    delete "announcements/external_feeds/:id" => "announcements#destroy_external_feed", :as => :announcements_external_feed
  end

  concern :discussions do
    resources :discussion_topics, only: %i[index new show edit destroy] do
      member do
        get "insights" => "discussion_topics#insights", :as => :insights
      end
    end
    get "discussion_topics/:id/*extras" => "discussion_topics#show", :as => :map, :extras => /.+/
    resources :discussion_entries
  end

  concern :pages do
    resources :wiki_pages, path: :pages, except: %i[update destroy new], constraints: { id: %r{[^/]+} } do
      get "revisions" => "wiki_pages#revisions", :as => :revisions
      put "create_block_editor" => "wiki_pages#create_block_editor", :as => :create_block_editor
    end

    get "wiki" => "wiki_pages#front_page", :as => :wiki
    get "wiki/:id" => "wiki_pages#show_redirect", :id => %r{[^/]+}
    get "wiki/:id/revisions" => "wiki_pages#revisions_redirect", :id => %r{[^/]+}
    get "wiki/:id/revisions/:revision_id" => "wiki_pages#revisions_redirect", :id => %r{[^/]+}
  end

  concern :conferences do
    resources :conferences do
      match :join, via: [:get, :post]
      match :close, via: [:get, :post]
      get :recording
      delete :recording, to: "conferences#delete_recording", as: :delete_recording
      get :settings
    end
  end

  get "/courses/:course_id/gradebook2", to: redirect("/courses/%{course_id}/gradebook")

  # There are a lot of resources that are all scoped to the course level
  # (assignments, files, wiki pages, user lists, forums, etc.).  Many of
  # these resources also apply to groups and individual users.  We call
  # courses, users, groups, or even accounts in this setting, "contexts".
  # There are some helper methods like the before_filter :get_context in application_controller
  # and the application_helper method :context_url to make retrieving
  # these contexts, and also generating context-specific urls, easier.
  resources :courses do
    # DEPRECATED
    get "self_enrollment/:self_enrollment" => "courses#self_enrollment", :as => :self_enrollment
    post "self_unenrollment/:self_unenrollment" => "courses#self_unenrollment", :as => :self_unenrollment
    post :unconclude
    get :students
    get "observer_pairing_codes.csv", action: :observer_pairing_codes_csv, as: "observer_pairing_codes"
    post :enrollment_invitation
    # this needs to come before the users concern, or users/:id will preempt it
    get "users/prior" => "context#prior_users", :as => :prior_users
    concerns :users
    get :statistics
    delete "unenroll/:id" => "courses#unenroll_user", :as => :unenroll
    post "move_enrollment/:id" => "courses#move_enrollment", :as => :move_enrollment
    delete "unenroll/:id.:format" => "courses#unenroll_user", :as => :formatted_unenroll
    post "limit_user_grading/:id" => "courses#limit_user", :as => :limit_user_grading
    delete "conclude_user/:id" => "courses#conclude_user", :as => :conclude_user_enrollment
    post "unconclude_user/:id" => "courses#unconclude_user", :as => :unconclude_user_enrollment
    resources :sections, except: %i[index edit new] do
      get "crosslist/confirm/:new_course_id" => "sections#crosslist_check", :as => :confirm_crosslist
      get "user_count" => "sections#user_count", :on => :collection, :as => :user_count
      post :crosslist
      delete "crosslist" => "sections#uncrosslist", :as => :uncrosslist
    end

    get "undelete" => "context#undelete_index", :as => :undelete_items
    post "undelete/:asset_string" => "context#undelete_item", :as => :undelete_item

    get "settings#{full_path_glob}", action: :settings
    get :settings
    get "details" => "courses#settings"
    post :re_send_invitations
    post :enroll_users
    post :link_enrollment
    post :update_nav
    resource :gradebook do
      get "submissions_upload/:assignment_id" => "gradebooks#show_submissions_upload", :as => :show_submissions_upload
      post "submissions_upload/:assignment_id" => "gradebooks#submissions_zip_upload", :as => :submissions_upload

      collection do
        get :change_gradebook_version
        get :blank_submission
        get :final_grade_overrides
        get :speed_grader
        post :speed_grader_settings
        get :history
        post :update_submission
        post :change_gradebook_column_size
        post :save_gradebook_column_order
        get :user_ids
        get :grading_period_assignments
      end
    end

    resource :gradebook_csv, only: [:create]

    # DEPRECATED old migration emails pointed the user to this url, leave so the controller can redirect
    get "imports/list" => "content_imports#index", :as => :import_list
    # DEPRECATED
    get "imports" => "content_imports#intro"
    resource :gradebook_upload do
      get "data" => "gradebook_uploads#data"
    end
    get "grades" => "gradebooks#grade_summary", :id => nil
    get "grading_rubrics" => "gradebooks#grading_rubrics"
    get "grades/:id" => "gradebooks#grade_summary", :as => :student_grades
    post "save_assignment_order" => "gradebooks#save_assignment_order", :as => :save_assignment_order
    concerns :announcements
    get "calendar" => "calendars#show"
    get :locks
    concerns :discussions
    resources :assignments do
      get "moderate" => "assignments#show_moderate"

      get "anonymous_submissions/:anonymous_id",
          to: "submissions/anonymous_previews#show",
          constraints: lambda { |request|
                         request.query_parameters.key?(:preview) && request.format == :html
                       }

      get "anonymous_submissions/:anonymous_id",
          to: "submissions/anonymous_downloads#show",
          constraints: lambda { |request|
                         request.query_parameters.key?(:download)
                       }

      get "anonymous_submissions/:anonymous_id", to: "anonymous_submissions#show", as: :anonymous_submission

      get "submissions/:id",
          to: "submissions/previews#show",
          constraints: lambda { |request|
                         request.query_parameters.key?(:preview) && request.format == :html
                       }

      get "submissions/:id",
          to: "submissions/downloads#show",
          constraints: lambda { |request|
                         request.query_parameters.key?(:download)
                       }

      put "anonymous_submissions/:anonymous_id", to: "anonymous_submissions#update"
      put "anonymous_submissions/:anonymous_id/reassign", to: "anonymous_submissions#redo_submission"
      resources :submissions do
        get "originality_report/:asset_string" => "submissions#originality_report", :as => :originality_report
        post "turnitin/resubmit" => "submissions#resubmit_to_turnitin", :as => :resubmit_to_turnitin
        get "turnitin/:asset_string" => "submissions#turnitin_report", :as => :turnitin_report
        post "vericite/resubmit" => "submissions#resubmit_to_vericite", :as => :resubmit_to_vericite
        get "vericite/:asset_string" => "submissions#vericite_report", :as => :vericite_report
        get "audit_events" => "submissions#audit_events", :as => :audit_events
        put "reassign" => "submissions#redo_submission", :as => :reassign
      end

      get "anonymous_submissions/:anonymous_id/originality_report/:asset_string",
          to: "anonymous_submissions#originality_report",
          as: :anonymous_submission_originality_report
      post "anonymous_submissions/:anonymous_id/turnitin/resubmit",
           to: "anonymous_submissions#resubmit_to_turnitin",
           as: :anonymous_submission_resubmit_to_turnitin
      get "anonymous_submissions/:anonymous_id/turnitin/:asset_string",
          to: "anonymous_submissions#turnitin_report",
          as: :anonymous_submission_turnitin_report
      post "anonymous_submissions/:anonymous_id/vericite/resubmit",
           to: "anonymous_submissions#resubmit_to_vericite",
           as: :anonymous_submission_resubmit_to_vericite
      get "anonymous_submissions/:anonymous_id/vericite/:asset_string",
          to: "anonymous_submissions#vericite_report",
          as: :anonymous_submission_vericite_report

      get :rubric
      resource :rubric_association, path: :rubric do
        resources :rubric_assessments, path: :assessments do
          collection do
            resources :rubric_assessment_imports, path: :imports, only: %i[create show], defaults: { format: :json }
            get :export
          end
        end
      end

      get :peer_reviews
      post :assign_peer_reviews
      delete "peer_reviews/:id" => "assignments#delete_peer_review", :as => :delete_peer_review
      post "peer_reviews/:id" => "assignments#remind_peer_review", :as => :remind_peer_review
      post "peer_reviews/users/:reviewer_id" => "assignments#assign_peer_review", :as => :assign_peer_review
      put "mute" => "assignments#toggle_mute"

      collection do
        get :syllabus
        get :submissions
      end

      get "lti/resource/:resource_link_id",
          controller: "lti/message",
          action: "resource",
          as: :resource_link_id

      get :tool_launch
    end

    resources :grading_standards, only: %i[index create update destroy]

    resources :assignment_groups do
      post "reorder" => "assignment_groups#reorder_assignments", :as => :reorder_assignments
      collection do
        post :reorder
      end
    end

    get "external_tools/sessionless_launch" => "external_tools#sessionless_launch"
    resources :external_tools do
      match :resource_selection, via: [:get, :post]
      get :homework_submission
      get :finished
      collection do
        get :retrieve
      end
    end

    get "lti/resource/:resource_link_id",
        controller: "lti/message",
        action: "resource",
        as: :resource_link_id
    get "lti/basic_lti_launch_request/:message_handler_id",
        controller: "lti/message",
        action: "basic_lti_launch_request",
        as: :basic_lti_launch_request
    post "lti/tool_proxy_registration", controller: "lti/message", action: "registration", as: :tool_proxy_registration
    get "lti/tool_proxy_reregistration/:tool_proxy_id",
        controller: "lti/message",
        action: "reregistration",
        as: :tool_proxy_reregistration
    get "lti/registration_return",
        controller: "lti/message",
        action: "registration_return",
        as: :registration_return

    resources :submissions
    resources :calendar_events

    concerns :files, :file_images, :relative_files, :folders
    concerns :groups
    concerns :pages
    concerns :conferences
    concerns :question_banks

    post "quizzes/publish"   => "quizzes/quizzes#publish"
    post "quizzes/unpublish" => "quizzes/quizzes#unpublish"

    post "assignments/publish/quiz"   => "assignments#publish_quizzes"
    post "assignments/unpublish/quiz" => "assignments#unpublish_quizzes"

    post "quizzes/new" => "quizzes/quizzes#new" # use POST instead of GET (not idempotent)
    resources :quizzes, controller: "quizzes/quizzes", except: :new do
      get :managed_quiz_data
      get :submission_versions
      get :history
      get :statistics
      get :read_only
      get :submission_html

      resources :quiz_submissions, controller: "quizzes/quiz_submissions", path: :submissions do
        collection do
          put :backup
          post :backup
        end
        member do
          get :record_answer
          post :record_answer
        end
        resources :events, controller: "quizzes/quiz_submission_events", path: "log#{full_path_glob}"
      end

      post "extensions/:user_id" => "quizzes/quiz_submissions#extensions", :as => :extensions
      resources :quiz_questions, controller: "quizzes/quiz_questions", path: :questions, only: %i[create update destroy show]
      resources :quiz_groups, controller: "quizzes/quiz_groups", path: :groups, only: %i[create update destroy] do
        member do
          post :reorder
        end
      end

      match "take" => "quizzes/quizzes#show", :take => "1", :via => [:get, :post]
      get "take/questions/:question_id" => "quizzes/quizzes#show", :as => :question, :take => "1"
      get :moderate
      get :lockdown_browser_required
    end

    resources :collaborations
    get "lti_collaborations" => "collaborations#lti_index"
    get "lti_collaborations/*all" => "collaborations#lti_index"
    resources :gradebook_uploads
    resources :rubrics
    post "rubrics/llm_criteria", controller: :rubrics, action: :llm_criteria
    resources :rubric_associations do
      post "remind/:assessment_request_id" => "rubric_assessments#remind", :as => :remind_assessee
      resources :rubric_assessments, path: "assessments"
    end

    get "outcomes/users/:user_id" => "outcomes#user_outcome_results", :as => :user_outcomes_results
    resources :outcomes do
      get "alignments/:id" => "outcomes#alignment_redirect", :as => :alignment_redirect
      post "alignments" => "outcomes#align", :as => :align
      delete "alignments/:id" => "outcomes#remove_alignment", :as => :remove_alignment
      get "results" => "outcomes#outcome_results"
      get "results/:id" => "outcomes#outcome_result", :as => :result
      get :details
      collection do
        get :list
        post :add_outcome
      end
    end

    resources :outcome_groups, only: %i[create update destroy] do
      post :reorder
    end

    resources :context_modules, path: :modules do
      post "items" => "context_modules#add_item", :as => :add_item
      post "reorder" => "context_modules#reorder_items", :as => :reorder
      post "collapse" => "context_modules#toggle_collapse", :as => :toggle_collapse
      get "items_html" => "context_modules#items_html", :as => :context_modules_items_html
      get "module_html" => "context_modules#module_html", :as => :context_modules_module_html
      get "prerequisites/:code" => "context_modules#content_tag_prerequisites_needing_finishing", :as => :prerequisites_needing_finishing
      get "items/last" => "context_modules#module_redirect", :as => :last_redirect, :last => 1
      get "items/first" => "context_modules#module_redirect", :as => :first_redirect, :first => 1
      collection do
        post :reorder
        get :progressions
      end
    end

    get "blackout_dates" => "blackout_dates#index"
    get "course_pacing" => "course_paces#index"

    post "collapse_all_modules" => "context_modules#toggle_collapse_all"
    resources :content_exports, only: %i[create index destroy show]
    get "offline_web_exports" => "courses#offline_web_exports"
    post "start_offline_web_export" => "courses#start_offline_web_export"
    get "start_offline_web_export" => "courses#start_offline_web_export"
    get "modules/items/assignment_info" => "context_modules#content_tag_assignment_data", :as => :context_modules_assignment_info
    get "modules/items/estimated_duration_info" => "context_modules#content_tag_estimated_duration_data", :as => :context_modules_estimated_duration_info
    get "modules/items/master_course_info" => "context_modules#content_tag_master_course_data", :as => :context_modules_master_course_info
    get "modules/items/:id" => "context_modules#item_redirect", :as => :context_modules_item_redirect
    get "modules/items/:id/edit_mastery_paths" => "context_modules#item_redirect_mastery_paths"
    get "modules/items/:id/choose" => "context_modules#choose_mastery_path"
    get "modules/items/sequence/:id" => "context_modules#item_details", :as => :context_modules_item_details
    delete "modules/items/:id" => "context_modules#remove_item", :as => :context_modules_remove_item
    put "modules/items/:id" => "context_modules#update_item", :as => :context_modules_update_item
    get "confirm_action" => "courses#confirm_action"
    get :copy, as: :start_copy
    post "copy" => "courses#copy_course", :as => :copy_course
    concerns :media
    get "details/sis_publish" => "courses#sis_publish_status", :as => :sis_publish_status
    post "details/sis_publish" => "courses#publish_to_sis", :as => :publish_to_sis

    resources :user_lists, only: :create
    post "invite_users" => "users#invite_users", :as => :invite_users

    post "reset" => "courses#reset_content"
    resources :alerts
    get "student_view(/:redirect_to_referer)" => "courses#student_view"
    post "student_view(/:redirect_to_referer)" => "courses#student_view", :as => :student_view
    delete "student_view" => "courses#leave_student_view"
    delete "test_student" => "courses#reset_test_student"
    get "content_migrations" => "content_migrations#index"
    get "link_validator" => "courses#link_validator", :as => :link_validator

    get "grading_schemes" => "grading_schemes_json#detail_list"
    get "grading_scheme_summaries" => "grading_schemes_json#summary_list"
    post "grading_schemes" => "grading_schemes_json#create"
    post "grading_schemes/:id/archive" => "grading_schemes_json#archive"
    post "grading_schemes/:id/unarchive" => "grading_schemes_json#unarchive"
    delete "grading_schemes/:id" => "grading_schemes_json#destroy"
    put "grading_schemes/:id" => "grading_schemes_json#update"
    get "grading_schemes/default" => "grading_schemes_json#show_default_grading_scheme"
    get "grading_schemes/:id" => "grading_schemes_json#show"

    get "canvas_career_validation" => "horizon#validate_course"
    post "canvas_career_conversion" => "horizon#convert_course"
    post "canvas_career_reversion" => "horizon#revert_course"
    get "accessibility", controller: :accessibility, action: :show
    get "accessibility/issues", controller: :accessibility, action: :issues
  end
  get "quiz_statistics/:quiz_statistics_id/files/:file_id/download" => "files#show", :as => :quiz_statistics_download, :download => "1"

  resources :page_views, only: :update
  post "media_objects" => "media_objects#create_media_object", :as => :create_media_object
  get "media_objects/:id" => "media_objects#media_object_inline", :as => :media_object
  get "media_objects/:media_object_id/redirect" => "media_objects#media_object_redirect", :as => :media_object_redirect
  get "media_objects/:media_object_id/thumbnail" => "media_objects#media_object_thumbnail", :as => :media_object_thumbnail
  get "media_objects/:media_object_id/info" => "media_objects#show", :as => :media_object_info
  get "media_objects_iframe/:media_object_id" => "media_objects#iframe_media_player", :as => :media_object_iframe
  get "media_objects_iframe" => "media_objects#iframe_media_player", :as => :media_object_iframe_href
  get "media_objects/:media_object_id/media_tracks/:id" => "media_tracks#show", :as => :show_media_tracks
  post "media_objects/:media_object_id/media_tracks" => "media_tracks#create", :as => :create_media_tracks
  delete "media_objects/:media_object_id/media_tracks/:id" => "media_tracks#destroy", :as => :delete_media_tracks

  post "media_attachments" => "media_objects#create_media_object", :as => :create_media_attachment
  get "media_attachments/:attachment_id/thumbnail" => "media_objects#media_object_thumbnail", :as => :media_attachment_thumbnail
  get "media_attachments/:attachment_id/info" => "media_objects#show", :as => :media_attachment_info
  get "media_attachments_iframe/:attachment_id" => "media_objects#iframe_media_player", :as => :media_attachment_iframe
  get "media_attachments/:attachment_id/redirect" => "media_objects#media_object_redirect", :as => :media_attachment_redirect
  get "media_attachments/:attachment_id/media_tracks/:id" => "media_tracks#show", :as => :show_media_attachment_tracks
  post "media_attachments/:attachment_id/media_tracks" => "media_tracks#create", :as => :create_media_attachment_tracks
  delete "media_attachments/:attachment_id/media_tracks/:id" => "media_tracks#destroy", :as => :delete_media_attachment_tracks

  get "external_content/success/:service" => "external_content#success", :as => :external_content_success
  get "external_content/success/:service/:id" => "external_content#success", :as => :external_content_update
  get "external_content/retrieve/oembed" => "external_content#oembed_retrieve", :as => :external_content_oembed_retrieve
  get "external_content/cancel/:service" => "external_content#cancel", :as => :external_content_cancel

  get "deep_linking_cancel", controller: "lti/ims/deep_linking", action: :deep_linking_cancel, as: "deep_linking_cancel"

  resources :block_editors, only: :show

  %w[account course group].each do |context|
    prefix = "#{context}s/:#{context}_id"
    post "#{prefix}/deep_linking_response", controller: "lti/ims/deep_linking", action: :deep_linking_response, as: "#{context}_deep_linking_response"
  end

  %w[account course group user].each do |context|
    match "#{context.pluralize}/:#{context}_id/external_content/success/:service" => "external_content#success", :as => "#{context}_external_content_success", :via => [:get, :post]
    match "#{context.pluralize}/:#{context}_id/external_content/success/:service/:id" => "external_content#success", :as => "#{context}_external_content_update", :via => [:get, :post]
  end

  # We offer a bunch of atom and ical feeds for the user to get
  # data out of Instructure.  The :feed_code attribute is keyed
  # off of either a user, and enrollment, a course, etc. based on
  # that item's uuid.  In config/initializers/active_record.rb you'll
  # find a feed_code method to generate the code, and in
  # application_controller there's a get_feed_context to get it back out.
  scope "/feeds" do
    get "calendars/:feed_code" => "calendar_events_api#public_feed", :as => :feeds_calendar
    get "calendars/:feed_code.:format" => "calendar_events_api#public_feed", :as => :feeds_calendar_format
    get "forums/:feed_code" => "discussion_topics#public_feed", :as => :feeds_forum
    get "forums/:feed_code.:format" => "discussion_topics#public_feed", :as => :feeds_forum_format
    get "topics/:discussion_topic_id/:feed_code" => "discussion_entries#public_feed", :as => :feeds_topic
    get "topics/:discussion_topic_id/:feed_code.:format" => "discussion_entries#public_feed", :as => :feeds_topic_format
    get "announcements/:feed_code" => "announcements#public_feed", :as => :feeds_announcements
    get "announcements/:feed_code.:format" => "announcements#public_feed", :as => :feeds_announcements_format
    get "courses/:feed_code" => "courses#public_feed", :as => :feeds_course
    get "courses/:feed_code.:format" => "courses#public_feed", :as => :feeds_course_format
    get "groups/:feed_code" => "groups#public_feed", :as => :feeds_group
    get "groups/:feed_code.:format" => "groups#public_feed", :as => :feeds_group_format
    get "enrollments/:feed_code" => "courses#public_feed", :as => :feeds_enrollment
    get "enrollments/:feed_code.:format" => "courses#public_feed", :as => :feeds_enrollment_format
    get "users/:feed_code" => "users#public_feed", :as => :feeds_user
    get "users/:feed_code.:format" => "users#public_feed", :as => :feeds_user_format
    get "eportfolios/:eportfolio_id.:format" => "eportfolios#public_feed", :as => :feeds_eportfolio
    get "conversations/:feed_code" => "conversations#public_feed", :as => :feeds_conversation
    get "conversations/:feed_code.:format" => "conversations#public_feed", :as => :feeds_conversation_format
  end

  resources :assessment_questions do
    get "files/:id/download" => "files#assessment_question_show", :as => :map, :download => "1"
    get "files/:id/preview" => "files#assessment_question_show", :preview => "1"
    get "files/:id/:verifier" => "files#assessment_question_show", :as => :verified_file, :download => "1"
  end

  resources :eportfolios, except: :index do
    post :reorder_categories
    post ":eportfolio_category_id/reorder_entries" => "eportfolios#reorder_entries", :as => :reorder_entries
    resources :categories, controller: :eportfolio_categories do
      get "pages" => "eportfolio_categories#pages", :as => :pages
    end
    resources :entries, controller: :eportfolio_entries do
      resources :page_comments, path: :comments, only: [:create, :destroy]
      get "files/:attachment_id" => "eportfolio_entries#attachment", :as => :view_file
      get "submissions/:submission_id" => "eportfolio_entries#submission", :as => :preview_submission
    end

    get :export, as: :export_portfolio
    get :recent_submissions, as: :recent_submissions
    get ":category_name" => "eportfolio_categories#show", :as => :named_category
    get ":category_name/:entry_name" => "eportfolio_entries#show", :as => :named_category_entry
  end

  resources :groups do
    concerns :users
    delete "remove_user/:user_id" => "groups#remove_user", :as => :remove_user
    post :add_user
    get "accept_invitation/:uuid" => "groups#accept_invitation", :as => :accept_invitation
    get "members" => "groups#context_group_members"
    get "undelete" => "context#undelete_index", :as => :undelete_items
    post "undelete/:asset_string" => "context#undelete_item", :as => :undelete_item
    concerns :announcements
    concerns :discussions
    resources :calendar_events
    concerns :files, :file_images, :relative_files, :folders

    resources :external_tools, only: :show do
      collection do
        get :retrieve
      end
    end

    concerns :pages
    concerns :conferences
    concerns :media

    resources :collaborations
    get "lti_collaborations" => "collaborations#lti_index"
    get "lti_collaborations/*all" => "collaborations#lti_index"
    get "calendar" => "calendars#show"

    resources :external_tools do
      get :finished
      match :resource_selection, via: [:get, :post]
      collection do
        get :retrieve
      end
    end
  end

  resources :accounts do
    get "search(/:tab)", action: :course_user_search
    get "settings#{full_path_glob}", action: :settings
    get :reports_tab
    get :settings
    get :admin_tools
    get :eportfolio_moderation
    get "search" => "accounts#course_user_search", :as => :course_user_search
    post "account_users" => "accounts#add_account_user", :as => :add_account_user
    delete "account_users/:id" => "accounts#remove_account_user", :as => :remove_account_user
    resources :grading_standards, only: %i[index create update destroy]
    get :statistics
    get "statistics/over_time/:attribute" => "accounts#statistics_graph", :as => :statistics_graph
    get "statistics/over_time/:attribute.:format" => "accounts#statistics_graph", :as => :formatted_statistics_graph
    get :turnitin_confirmation
    get :vericite_confirmation
    resources :permissions, controller: :role_overrides, only: [:index, :create] do
      collection do
        post :add_role
        delete :remove_role
      end
    end
    get "calendar_settings", action: :account_calendar_settings, as: :calendar_settings

    scope(controller: :analytics_hub) do
      get "analytics_hub", action: :show, as: :analytics_hub
    end

    scope(controller: :brand_configs) do
      get "theme_editor", action: :new, as: :theme_editor
      get "brand_configs", action: :index
      post "brand_configs", action: :create
      delete "brand_configs", action: :destroy
      post "brand_configs/save_to_account", action: :save_to_account
      post "brand_configs/save_to_user_session", action: :save_to_user_session
    end

    resources :role_overrides, only: [:index, :create] do
      collection do
        post :add_role
        delete :remove_role
      end
    end

    resources :terms, except: %i[index new show edit]
    # handle the index route using terms_api_controller
    get "terms", controller: :terms_api, action: "index"

    resources :sub_accounts
    resources :calendar_events

    get :avatars
    get :sis_import
    resources :sis_imports, only: %i[create show index], controller: :sis_imports_api
    get "users" => "accounts#users", :as => "users"
    post "users" => "users#create", :as => :add_user
    get "users/:user_id/delete" => "accounts#confirm_delete_user", :as => :confirm_delete_user
    delete "users/:user_id" => "accounts#remove_user", :as => :delete_user

    # create/delete are handled by specific routes just above
    resources :users, only: %i[new edit show update]
    resources :account_notifications, only: %i[create update destroy]
    concerns :announcements
    resources :submissions

    put "sso_settings" => "authentication_providers#update_sso_settings",
        :as => :update_sso_settings
    delete "authentication_providers" => "authentication_providers#destroy_all", :as => :remove_all_authentication_providers
    resources :authentication_providers, only: %i[show] do
      get :refresh_metadata, action: :refresh_saml_metadata
    end
    resources :authentication_providers, only: %i[index create update destroy] do
      get :debugging, action: :debug_data
      put :debugging, action: :start_debugging
      delete :debugging, action: :stop_debugging
    end
    get "test_ldap_connections" => "authentication_providers#test_ldap_connection"
    get "test_ldap_binds" => "authentication_providers#test_ldap_bind"
    get "test_ldap_searches" => "authentication_providers#test_ldap_search"
    match "test_ldap_logins" => "authentication_providers#test_ldap_login", :via => [:get, :post]

    get "external_tools/sessionless_launch" => "external_tools#sessionless_launch"
    resources :external_tools do
      get :finished
      match :resource_selection, via: [:get, :post]
      collection do
        get :retrieve
      end
    end

    get "lti/resource/:resource_link_id",
        controller: "lti/message",
        action: "resource",
        as: :resource_link_id
    get "lti/basic_lti_launch_request/:message_handler_id",
        controller: "lti/message",
        action: "basic_lti_launch_request",
        as: :basic_lti_launch_request
    post "lti/tool_proxy_registration", controller: "lti/message", action: "registration", as: :tool_proxy_registration
    get "lti/tool_proxy_reregistration/:tool_proxy_id",
        controller: "lti/message",
        action: "reregistration",
        as: :tool_proxy_reregistration
    get "lti/registration_return",
        controller: "lti/message",
        action: "registration_return",
        as: :registration_return

    get "outcomes/users/:user_id" => "outcomes#user_outcome_results", :as => :user_outcomes_results
    resources :outcomes do
      get "results" => "outcomes#outcome_results"
      get "results/:id" => "outcomes#outcome_result", :as => :result
      get "alignments/:id" => "outcomes#alignment_redirect", :as => :alignment_redirect
      get :details
      collection do
        get :list
        post :add_outcome
      end
    end

    resources :outcome_groups, only: %i[create update destroy] do
      post :reorder
    end

    resources :rubrics
    resources :rubric_associations do
      resources :rubric_assessments, path: "assessments"
    end

    concerns :files, :file_images, :relative_files, :folders
    concerns :media
    concerns :groups

    resources :outcomes
    get :courses
    get "courses/:id" => "accounts#courses_redirect", :as => :courses_redirect
    resources :alerts
    resources :question_banks do
      post :bookmark
      post :reorder
      get :questions
      post :move_questions
      resources :assessment_questions
    end

    resources :user_lists, only: :create

    member do
      get :statistics
    end
    resources :developer_keys, only: :index
    get "/developer_keys/:key_id", controller: :developer_keys, action: :index, as: "account_developer_key_view"

    get "apps", controller: "lti/registrations", action: :index, as: "lti_registrations"
    get "apps/*path", controller: "lti/registrations", action: :index
    get "apps/manage", controller: "lti/registrations", action: :index, as: "lti_manage_registrations"

    get "release_notes" => "release_notes#manage", :as => :release_notes_manage

    get "blackout_dates" => "blackout_dates#index"

    get "grading_schemes" => "grading_schemes_json#detail_list"
    get "grading_scheme_summaries" => "grading_schemes_json#summary_list"
    get "grading_scheme_grouped" => "grading_schemes_json#grouped_list"
    post "grading_schemes/:id/archive" => "grading_schemes_json#archive"
    post "grading_schemes/:id/unarchive" => "grading_schemes_json#unarchive"
    post "grading_schemes" => "grading_schemes_json#create"
    get "grading_schemes/account_default" => "grading_schemes_json#show_account_default_grading_scheme"
    put "grading_schemes/account_default" => "grading_schemes_json#update_account_default_grading_scheme"
    delete "grading_schemes/:id" => "grading_schemes_json#destroy"
    put "grading_schemes/:id" => "grading_schemes_json#update"
    get "grading_schemes/:id/used_locations" => "grading_schemes_json#used_locations", :as => :grading_schemes_used_locations
    get "grading_schemes/:id/used_locations/:course_id" => "grading_schemes_json#used_locations_for_course", :as => :grading_schemes_used_locations_for_course
    get "grading_schemes/:id/account_used_locations" => "grading_schemes_json#account_used_locations", :as => :grading_schemes_account_used_locations
    get "grading_schemes/default" => "grading_schemes_json#show_default_grading_scheme"
    get "grading_schemes/:id" => "grading_schemes_json#show"

    get "grading_settings" => "account_grading_settings#index"
    get "grading_settings/*path" => "account_grading_settings#index"
  end

  get "images/users/:user_id" => "users#avatar_image", :as => :avatar_image
  get "images/thumbnails/:id/:uuid" => "files#image_thumbnail", :as => :thumbnail_image
  get "images/thumbnails/show/:id/:uuid" => "files#show_thumbnail", :as => :show_thumbnail_image
  post "images/users/:user_id/report" => "users#report_avatar_image", :as => :report_avatar_image
  put "images/users/:user_id" => "users#update_avatar_image", :as => :update_avatar_image
  get "grades" => "users#grades"
  get "grades_for_student" => "users#grades_for_student"

  get "login" => "login#new"
  get "login/session_token" => "login#session_token", :as => :login_session_token
  delete "logout" => "login#destroy"
  get "logout" => "login#logout_landing"

  get "login/canvas" => "login/canvas#new", :as => :canvas_login
  get "login/canvas/forgot-password", to: "login/canvas#new"
  post "login/canvas" => "login/canvas#create"
  scope "login/canvas/register", as: "register" do
    get "/", to: "login/canvas#new", as: :landing
    get "/student", to: "login/canvas#new", as: :student
    get "/parent", to: "login/canvas#new", as: :parent
    get "/teacher", to: "login/canvas#new", as: :teacher
  end

  get "login/email_verify" => "login/email_verify#show", :as => :login_email_verify_show
  post "login/email_verify" => "login/email_verify#verify", :as => :login_email_verify

  get "login/ldap" => "login/ldap#new"
  post "login/ldap" => "login/ldap#create"

  get "login/cas" => "login/cas#new"
  get "login/cas/:id" => "login/cas#new", :as => :cas_login
  post "login/cas" => "login/cas#destroy", :as => :cas_logout
  post "login/cas/:id" => "login/cas#destroy"

  get "login/saml" => "login/saml#new", :as => :saml_login_base
  get "login/saml/logout" => "login/saml#destroy"
  post "login/saml/logout" => "login/saml#destroy"
  # deprecated alias
  get "saml_logout" => "login/saml#destroy"
  get "login/saml/:id" => "login/saml#new", :as => :saml_login
  get "saml_observee" => "login/saml#observee_validation", :as => :saml_observee
  post "login/saml" => "login/saml#create"
  # deprecated alias; no longer advertised
  post "saml_consume" => "login/saml#create"

  get "login/saml_idp_discovery" => "login/saml_idp_discovery#new"
  get "login/saml_idp_discovery/:id" => "login/saml_idp_discovery#new", :as => :saml_idp_discovery_login

  # the callback URL for all OAuth1.0a based SSO
  get "login/oauth/callback" => "login/oauth#create", :as => :oauth_login_callback
  # the callback URL for all OAuth2 based SSO
  get "login/oauth2/callback" => "login/oauth2#create", :as => :oauth2_login_callback
  # the callback URL for Apple
  post "login/oauth2/callback" => "login/oauth2#create"
  # ActionController::TestCase can't deal with aliased controllers when finding
  # routes, so we let this route exist only for tests
  get "login/oauth2" => "login/oauth2#new" if Rails.env.test?

  get "login/apple" => "login/apple#new", :as => :apple_login
  get "login/clever" => "login/clever#new", :as => :clever_login
  # Clever gets their own callback, cause we have to add additional processing
  # for their Instant Login feature
  get "login/clever/callback" => "login/clever#create", :as => :clever_callback
  get "login/clever/:id" => "login/clever#new"
  get "login/facebook" => "login/facebook#new", :as => :facebook_login
  get "login/github" => "login/github#new", :as => :github_login
  get "login/google" => "login/google#new", :as => :google_login
  get "login/google/:id" => "login/google#new"
  get "login/linkedin" => "login/linkedin#new", :as => :linkedin_login
  get "login/microsoft" => "login/microsoft#new"
  get "login/microsoft/:id" => "login/microsoft#new", :as => :microsoft_login
  get "login/openid_connect" => "login/openid_connect#new"
  get "login/openid_connect/:id" => "login/openid_connect#new", :as => :openid_connect_login
  post "login/openid_connect/logout" => "login/openid_connect#destroy", :as => :openid_connect_logout

  get "login/otp" => "login/otp#new", :as => :otp_login
  post "login/otp/sms" => "login/otp#send_via_sms", :as => :send_otp_via_sms
  post "login/otp" => "login/otp#create"
  delete "login/otp/cancel" => "login/otp#cancel_otp", :as => :cancel_otp
  get "users/self/otps" => "one_time_passwords#index", :as => :one_time_passwords
  delete "users/self/otps" => "one_time_passwords#destroy_all", :as => :destroy_all_one_time_passwords

  # deprecated redirect
  get "login/:id" => "login#new"

  delete "users/:user_id/mfa" => "login/otp#destroy", :as => :disable_mfa
  get "file_session/clear" => "login#clear_file_session", :as => :clear_file_session

  get "register" => "users#new"
  get "register_from_website" => "users#new"
  get "enroll/:self_enrollment_code" => "self_enrollments#new", :as => :enroll
  get "services" => "users#services"
  get "search/bookmarks" => "users#bookmark_search", :as => :bookmark_search
  get "search/rubrics" => "search#rubrics"
  get "search/all_courses" => "search#all_courses"
  resources :users, except: [:destroy, :index] do
    match "masquerade", via: [:get, :post]
    concerns :files, :file_images

    resources :page_views, only: :index
    resources :folders do
      get :download
    end

    resources :calendar_events
    get "external_tools/:id" => "users#external_tool", :as => :external_tool
    resources :rubrics
    resources :rubric_associations do
      resources :rubric_assessments, path: :assessments
    end

    resources :pseudonyms, except: :index
    resources :question_banks, only: :index
    get :admin_merge
    get :admin_split
    get :user_for_merge
    post :merge
    get :grades
    get :manageable_courses
    get "outcomes" => "outcomes#user_outcome_results"
    get "teacher_activity/course/:course_id" => "users#teacher_activity", :as => :course_teacher_activity
    get "teacher_activity/student/:student_id" => "users#teacher_activity", :as => :student_teacher_activity
    get :media_download
    resources :messages, only: %i[index create show] do
      get :html_message
    end
  end

  get "show_message_template" => "messages#show_message_template"
  get "message_templates" => "messages#templates"
  resource :profile, controller: :profile, only: [:show, :update] do
    resources :pseudonyms, except: :index
    resources :tokens, only: [] do
      member do
        post :activate
      end
    end
    member do
      put :update_profile
      get :communication
      put :communication_update
      get :settings
      get :content_shares
      get :observees
    end
  end

  get "account_notifications" => "account_notifications#render_past_global_announcements"

  scope "/profile" do
    post "toggle_disable_inbox" => "profile#toggle_disable_inbox"
    get "profile_pictures" => "profile#profile_pics", :as => :profile_pics
    get "qr_mobile_login" => "profile#qr_mobile_login", :as => :qr_mobile_login
    delete "user_services/:id" => "users#delete_user_service", :as => :profile_user_service
    post "user_services" => "users#create_user_service", :as => :profile_create_user_service
  end

  get "about/:id" => "profile#show", :as => :user_profile
  resources :communication_channels

  get "" => "users#user_dashboard", :as => "dashboard"
  get "dashboard-sidebar" => "users#dashboard_sidebar", :as => :dashboard_sidebar
  post "users/toggle_hide_dashcard_color_overlays" => "users#toggle_hide_dashcard_color_overlays"
  get "styleguide" => "info#styleguide"
  get "accounts/:account_id/theme-preview" => "brand_configs#show"
  root to: "users#user_dashboard", as: "root", via: :get
  # backwards compatibility with the old /dashboard url
  get "dashboard" => "users#user_dashboard", :as => :dashboard_redirect

  # Thought this idea of having dashboard-scoped urls was a good idea at the
  # time... now I'm not as big a fan.
  resource :dashboard, only: [] do
    resources :content_exports, path: :data_exports
  end

  scope "/dashboard" do
    get "stream_items" => "users#dashboard_stream_items", :as => :dashboard_stream_items
    get "dashboard_cards" => "users#dashboard_cards", :as => :dashboard_dashboard_cards
    put "view" => "users#dashboard_view"
    delete "account_notifications/:id" => "users#close_notification", :as => :dashboard_close_notification
    get "eportfolios" => "eportfolios#user_index", :as => :dashboard_eportfolios
    post "comment_session" => "services_api#start_kaltura_session", :as => :dashboard_comment_session
    delete "ignore_stream_item/:id" => "users#ignore_stream_item", :as => :dashboard_ignore_stream_item
  end

  resources :plugins, only: %i[index show update]

  get "calendar" => "calendars#show"
  get "calendar2" => "calendars#show"
  get "course_sections/:course_section_id/calendar_events/:id" => "calendar_events#show", :as => :course_section_calendar_event
  get "files" => "files#index"
  get "files/folder#{full_path_glob}", controller: "files", action: "react_files", format: false, defaults: { format: "html" }
  get "files/search", controller: "files", action: "react_files", format: false, defaults: { format: "html" }
  get "files/:id/public_url" => "files#public_url", :as => :public_url
  post "files/pending" => "files#create_pending", :as => :file_create_pending
  resources :assignments, only: :index do
    resources :files, only: [] do
      post "inline_view" => "files#show", :inline => "1"
    end
  end

  resources :appointment_groups, only: %i[index show edit]

  resources :errors, only: %i[show index create], path: :error_reports

  get "health_check" => "info#health_check"
  get "health_prognosis" => "info#health_prognosis"
  # To be used for uptime reporting
  get "readiness" => "info#readiness"
  # To be used by ALB
  get "internal/readiness" => "info#readiness"
  get "deep" => "info#deep"

  get "web-app-manifest/manifest.json" => "info#web_app_manifest"

  get "browserconfig.xml", to: "info#browserconfig", defaults: { format: "xml" }

  post "object_snippet" => "context#object_snippet"
  get "saml2" => "login/saml#metadata"
  get "internal/services/jwks" => "security#jwks"

  # Routes for course exports
  get "xsd/:version.xsd" => "content_exports#xml_schema"

  get "/jobs", to: "jobs_v2#redirect", as: "jobs"
  get "/job_stats", to: "jobs_v2#job_stats", as: "job_stats"

  resources :jobs_v1, controller: :jobs, only: [:index, :show] do
    collection do
      post "batch_update"
    end
  end

  resources :jobs_v2, only: [:index]

  get "equation_images/*id" => "equation_images#show", :as => :equation_images, :id => /.+/

  # assignments at the top level (without a context) -- we have some specs that
  # assert these routes exist, but just 404 unless it is a download from local
  # storage. I'm not sure we ever actually want top-level assignments available,
  # maybe we should change the specs instead.
  # Note, if local storage is used, a file is fetched from this top level
  # (i.e. SpeedGrader document preview with Google Docs viewer)
  resources :assignments, only: [:index, :show] do
    get "files/:id/download" => "files#show", :download => "1"
  end

  resources :files, except: [:new] do
    get "download" => "files#show", :download => "1"
  end

  resources :rubrics do
    resources :rubric_assessments, path: :assessments
  end

  post "selection_test" => "external_content#selection_test"

  scope "/quizzes/quiz_submissions/:quiz_submission_id", as: "quiz_submission" do
    concerns :files
  end

  get "courses/:course_id/outcome_rollups" => "outcome_results#rollups", :as => "course_outcome_rollups"

  get "terms_of_use" => "legal_information#terms_of_use", :as => "terms_of_use_redirect"
  get "privacy_policy" => "legal_information#privacy_policy", :as => "privacy_policy_redirect"

  scope(controller: :career) do
    get "career", action: :catch_all
    get "career/*path", action: :catch_all, as: :career_path
  end

  scope(controller: :smart_search) do
    get "courses/:course_id/search", action: :show, as: :course_search
    # TODO: Add back global search once we have a good way to handle it
    # get "search", action: :show
  end

  scope(controller: :translation) do
    post "courses/:course_id/translate", action: :translate, as: :translate
    post "courses/:course_id/translate/paragraph", action: :translate_paragraph, as: :translate_paragraph
  end

  scope(controller: "lti/asset_processor_launch") do
    get "asset_processors/:asset_processor_id/launch", action: :launch_settings, as: :asset_processor_settings_launch
    get "asset_processors/:asset_processor_id/reports/:report_id/launch", action: :launch_report, as: :asset_report_launch
  end

  scope(controller: "lti/eula_launch") do
    %w[course account].each do |context|
      get "#{context}s/:#{context}_id/external_tools/:context_external_tool_id/eula_launch", action: :launch_eula, as: "#{context}_tool_eula_launch"
    end
  end

  ### API routes ###

  # TODO: api routes can't yet take advantage of concerns for DRYness, because of
  # the way ApiRouteSet works. For now we get around it by defining methods
  # inline in the routes file, but getting concerns working would rawk.
  ApiRouteSet::V1.draw(self) do
    scope(controller: :courses) do
      get "courses", action: :index, as: "courses"
      put "courses/:id", action: :update
      get "courses/:id", action: :show, as: "course"
      delete "courses/:id", action: :destroy
      post "accounts/:account_id/courses", action: :create
      get "courses/:course_id/students", action: :students
      get "courses/:course_id/settings", action: :api_settings, as: "course_settings"
      put "courses/:course_id/settings", action: :update_settings
      get "courses/:course_id/recent_students", action: :recent_students, as: "course_recent_students"
      get "courses/:course_id/users", action: :users, as: "course_users"
      get "courses/:course_id/collaborations", controller: :collaborations, action: :api_index, as: "course_collaborations_index"
      delete "courses/:course_id/collaborations/:id", controller: :collaborations, action: :destroy
      put "courses/:id/quizzes", action: "new_quizzes_selection_update", as: "course_new_quizzes_selection_update"
      post "courses/:id/dismiss_migration_limitation_message", action: "dismiss_migration_limitation_msg", as: "course_dismiss_migration_limitation_msg"

      # this api endpoint has been removed, it was redundant with just courses#users
      # we keep it around for backward compatibility though
      get "courses/:course_id/search_users", action: :users
      get "courses/:course_id/users/:id", action: :user, as: "course_user"
      get "courses/:course_id/users/:user_id/progress", action: :user_progress
      get "courses/:course_id/content_share_users", action: :content_share_users, as: "course_content_share_users"
      get "courses/:course_id/activity_stream", action: :activity_stream, as: "course_activity_stream"
      get "courses/:course_id/activity_stream/summary", action: :activity_stream_summary, as: "course_activity_stream_summary"
      get "courses/:course_id/bulk_user_progress", action: :bulk_user_progress, as: "course_bulk_user_progress"
      get "courses/:course_id/todo", action: :todo_items, as: "course_todo_list_items"
      post "courses/:course_id/preview_html", action: :preview_html
      post "courses/:course_id/course_copy", controller: :content_imports, action: :copy_course_content
      get "courses/:course_id/course_copy/:id", controller: :content_imports, action: :copy_course_status, as: :course_copy_status
      get  "courses/:course_id/files", controller: :files, action: :api_index, as: "course_files"
      post "courses/:course_id/files", action: :create_file, as: "course_create_file"
      get "courses/:course_id/folders", controller: :folders, action: :list_all_folders, as: "course_folders"
      post "courses/:course_id/folders", controller: :folders, action: :create
      get "courses/:course_id/folders/by_path/*full_path", controller: :folders, action: :resolve_path
      get "courses/:course_id/folders/by_path", controller: :folders, action: :resolve_path
      get "courses/:course_id/folders/icon_maker", controller: :folders, action: :icon_maker_folder
      get "courses/:course_id/folders/media", controller: :folders, action: :media_folder
      get "courses/:course_id/folders/:id", controller: :folders, action: :show, as: "course_folder"
      get "media_objects", controller: "media_objects", action: :index, as: :media_objects
      get "courses/:course_id/media_objects", controller: "media_objects", action: :index, as: :course_media_objects
      get "groups/:group_id/media_objects", controller: "media_objects", action: :index, as: :group_media_objects
      get "media_attachments", controller: "media_objects", action: :index, as: :media_attachments
      get "courses/:course_id/media_attachments", controller: "media_objects", action: :index, as: :course_media_attachments
      get "groups/:group_id/media_attachments", controller: "media_objects", action: :index, as: :group_media_attachments
      put "accounts/:account_id/courses", action: :batch_update
      post "courses/:course_id/ping", action: :ping, as: "course_ping"

      get "courses/:course_id/link_validation", action: :link_validation, as: "course_link_validation"
      post "courses/:course_id/link_validation", action: :start_link_validation

      post "courses/:course_id/reset_content", action: :reset_content
      get  "users/:user_id/courses", action: :user_index, as: "user_courses"
      get "courses/:course_id/effective_due_dates", action: :effective_due_dates, as: "course_effective_due_dates"
      get "courses/:course_id/permissions", action: :permissions

      get "courses/:course_id/student_view_student", action: :student_view_student
    end

    scope(controller: :account_calendars_api) do
      get "account_calendars", action: :index, as: :account_calendars
      get "account_calendars/:account_id", action: :show, as: :account_calendar
      put "account_calendars/:account_id", action: :update, as: :update_account_calendar
      put "accounts/:account_id/account_calendars", action: :bulk_update, as: :bulk_update_account_calendars
      get "accounts/:account_id/account_calendars", action: :all_calendars, as: :all_account_calendars
      get "accounts/:account_id/visible_calendars_count", action: :visible_calendars_count, as: :visible_calendars_count
    end

    scope(controller: :account_notifications) do
      post "accounts/:account_id/account_notifications", action: :create, as: "account_notification"
      put "accounts/:account_id/account_notifications/:id", action: :update, as: "account_notification_update"
      get "accounts/:account_id/account_notifications", action: :user_index, as: "user_account_notifications" # to change the api docs
      get "accounts/:account_id/users/:user_id/account_notifications", action: :user_index_deprecated # for back compat
      get "accounts/:account_id/account_notifications/:id", action: :show, as: "user_account_notification_show"
      get "accounts/:account_id/users/:user_id/account_notifications/:id", action: :show_deprecated
      delete "accounts/:account_id/account_notifications/:id", action: :user_close_notification, as: "user_account_notification"
      delete "accounts/:account_id/users/:user_id/account_notifications/:id", action: :user_close_notification_deprecated
    end

    scope(controller: :brand_configs_api) do
      get "brand_variables", action: :show
    end

    scope(controller: :accounts) do
      get "settings/environment", action: :environment
    end

    scope(controller: :tabs) do
      get "accounts/:account_id/tabs", action: :index, as: "account_tabs"
      get "courses/:course_id/tabs", action: :index, as: "course_tabs"
      get "groups/:group_id/tabs", action: :index, as: "group_tabs"
      get "users/:user_id/tabs", action: :index, as: "user_profile_tabs"
      put "courses/:course_id/tabs/:tab_id", action: :update
    end

    scope(controller: :gradebook_filters_api) do
      get "courses/:course_id/gradebook_filters", action: :index
      post "courses/:course_id/gradebook_filters", action: :create
      get "courses/:course_id/gradebook_filters/:id", action: :show
      put "courses/:course_id/gradebook_filters/:id", action: :update
      delete "courses/:course_id/gradebook_filters/:id", action: :destroy
    end

    scope(controller: :scopes_api) do
      get "accounts/:account_id/scopes", action: :index
    end

    scope(controller: :sections) do
      get "courses/:course_id/sections", action: :index, as: "course_sections"
      get "courses/:course_id/sections/:id", action: :show, as: "course_section"
      get "sections/:id", action: :show
      post "courses/:course_id/sections", action: :create
      put "sections/:id", action: :update
      delete "sections/:id", action: :destroy
      post "sections/:id/crosslist/:new_course_id", action: :crosslist
      delete "sections/:id/crosslist", action: :uncrosslist
    end

    scope(controller: :enrollments_api) do
      get  "courses/:course_id/enrollments", action: :index, as: "course_enrollments"
      get  "sections/:section_id/enrollments", action: :index, as: "section_enrollments"
      get  "users/:user_id/enrollments", action: :index, as: "user_enrollments"
      get  "users/:user_id/temporary_enrollment_status", action: :show_temporary_enrollment_status
      get  "accounts/:account_id/enrollments/:id", action: :show, as: "enrollment"

      post "courses/:course_id/enrollments", action: :create
      post "sections/:section_id/enrollments", action: :create
      post "courses/:course_id/enrollments/:id/accept", action: :accept
      post "courses/:course_id/enrollments/:id/reject", action: :reject

      put "courses/:course_id/users/:user_id/last_attended", action: :last_attended
      put "courses/:course_id/enrollments/:id/reactivate", action: :reactivate, as: "reactivate_enrollment"

      delete "courses/:course_id/enrollments/:id", action: :destroy, as: "destroy_enrollment"
    end

    scope(controller: :temporary_enrollment_pairings_api) do
      get "accounts/:account_id/temporary_enrollment_pairings", action: :index
      get "accounts/:account_id/temporary_enrollment_pairings/:id", action: :show
      get "accounts/:account_id/temporary_enrollment_pairings/new", action: :new
      post "accounts/:account_id/temporary_enrollment_pairings", action: :create
      delete "accounts/:account_id/temporary_enrollment_pairings/:id", action: :destroy
    end

    scope(controller: :terms_api) do
      get "accounts/:account_id/terms", action: :index, as: "enrollment_terms"
      get "accounts/:account_id/terms/:id", action: :show, as: "enrollment_term"
    end

    scope(controller: :terms) do
      post "accounts/:account_id/terms", action: :create
      put "accounts/:account_id/terms/:id", action: :update
      delete "accounts/:account_id/terms/:id", action: :destroy
    end

    scope(controller: :tokens) do
      get "users/:user_id/tokens/:id", action: :show, as: "token"
      post "users/:user_id/tokens", action: :create, as: "tokens"
      put "users/:user_id/tokens/:id", action: :update
      delete "users/:user_id/tokens/:id", action: :destroy
    end

    scope(controller: :authentication_audit_api) do
      get "audit/authentication/logins/:login_id", action: :for_login, as: "audit_authentication_login"
      get "audit/authentication/accounts/:account_id", action: :for_account, as: "audit_authentication_account"
      get "audit/authentication/users/:user_id", action: :for_user, as: "audit_authentication_user"
    end

    scope(controller: :grade_change_audit_api) do
      get "audit/grade_change/assignments/:assignment_id", action: :for_assignment, as: "audit_grade_change_assignment"
      get "audit/grade_change/courses/:course_id", action: :for_course, as: "audit_grade_change_course"
      get "audit/grade_change/students/:student_id", action: :for_student, as: "audit_grade_change_student"
      get "audit/grade_change/graders/:grader_id", action: :for_grader, as: "audit_grade_change_grader"
      get "audit/grade_change/courses/:course_id/assignments/:assignment_id",
          action: :for_course_and_other_parameters,
          as: "audit_grade_change_course_assignment"
      get "audit/grade_change/courses/:course_id/assignments/:assignment_id/graders/:grader_id",
          action: :for_course_and_other_parameters,
          as: "audit_grade_change_course_assignment_grader"
      get "audit/grade_change/courses/:course_id/assignments/:assignment_id/graders/:grader_id/students/:student_id",
          action: :for_course_and_other_parameters,
          as: "audit_grade_change_course_assignment_grader_student"
      get "audit/grade_change/courses/:course_id/assignments/:assignment_id/students/:student_id",
          action: :for_course_and_other_parameters,
          as: "audit_grade_change_course_assignment_student"
      get "audit/grade_change/courses/:course_id/graders/:grader_id",
          action: :for_course_and_other_parameters,
          as: "audit_grade_change_course_grader"
      get "audit/grade_change/courses/:course_id/graders/:grader_id/students/:student_id",
          action: :for_course_and_other_parameters,
          as: "audit_grade_change_course_grader_student"
      get "audit/grade_change/courses/:course_id/students/:student_id",
          action: :for_course_and_other_parameters,
          as: "audit_grade_change_course_student"
      get "audit/grade_change", action: :query, as: "audit_grade_change"
    end

    scope(controller: :course_audit_api) do
      get "audit/course/courses/:course_id", action: :for_course, as: "audit_course_for_course"
      get "audit/course/accounts/:account_id", action: :for_account, as: "audit_course_for_account"
    end

    scope(controller: :assignment_overrides) do
      get "courses/:course_id/assignments/:assignment_id/overrides", action: :index
      post "courses/:course_id/assignments/:assignment_id/overrides", action: :create
      get "courses/:course_id/assignments/:assignment_id/overrides/:id", action: :show, as: "assignment_override"
      put "courses/:course_id/assignments/:assignment_id/overrides/:id", action: :update
      delete "courses/:course_id/assignments/:assignment_id/overrides/:id", action: :destroy
      get "sections/:course_section_id/assignments/:assignment_id/override", action: :section_alias
      get "groups/:group_id/assignments/:assignment_id/override", action: :group_alias
      get "courses/:course_id/assignments/overrides", action: :batch_retrieve
      put "courses/:course_id/assignments/overrides", action: :batch_update
      post "courses/:course_id/assignments/overrides", action: :batch_create
    end

    scope(controller: :assignments_api) do
      get "courses/:course_id/assignments/gradeable_students", controller: :submissions_api, action: :multiple_gradeable_students, as: "multiple_assignments_gradeable_students"
      get "courses/:course_id/assignments", action: :index, as: "course_assignments"
      get "courses/:course_id/assignment_groups/:assignment_group_id/assignments", action: :index, as: "course_assignment_group_assignments"
      get "users/:user_id/courses/:course_id/assignments", action: :user_index, as: "user_course_assignments"
      put "courses/:course_id/assignments/bulk_update", action: :bulk_update
      get "courses/:course_id/assignments/:id", action: :show, as: "course_assignment"
      get "courses/:course_id/assignments/:assignment_id/users/:user_id/group_members", action: :student_group_members
      post "courses/:course_id/assignments", action: :create
      put "courses/:course_id/assignments/:id", action: :update
      post "courses/:course_id/assignments/:assignment_id/duplicate", action: :duplicate
      post "courses/:course_id/assignments/:assignment_id/retry_alignment_clone", action: :retry_alignment_clone
      delete "courses/:course_id/assignments/:id", action: :destroy, controller: :assignments
    end

    scope(controller: "assignment_extensions") do
      post "courses/:course_id/assignments/:assignment_id/extensions", action: :create, as: "course_assignment_extensions_create"
    end

    scope(controller: :peer_reviews_api) do
      get "courses/:course_id/assignments/:assignment_id/peer_reviews", action: :index
      get "sections/:section_id/assignments/:assignment_id/peer_reviews", action: :index
      get "courses/:course_id/assignments/:assignment_id/submissions/:submission_id/peer_reviews", action: :index
      get "sections/:section_id/assignments/:assignment_id/submissions/:submission_id/peer_reviews", action: :index
      post "courses/:course_id/assignments/:assignment_id/submissions/:submission_id/peer_reviews", action: :create
      post "sections/:section_id/assignments/:assignment_id/submissions/:submission_id/peer_reviews", action: :create
      delete "courses/:course_id/assignments/:assignment_id/submissions/:submission_id/peer_reviews", action: :destroy
      delete "sections/:section_id/assignments/:assignment_id/submissions/:submission_id/peer_reviews", action: :destroy
    end

    scope(controller: :moderation_set) do
      get "courses/:course_id/assignments/:assignment_id/moderated_students", action: :index, as: :moderated_students
      post "courses/:course_id/assignments/:assignment_id/moderated_students", action: :create, as: :add_moderated_students
    end

    scope(controller: :submissions_api) do
      [%w[course course], %w[section course_section]].each do |(context, path_prefix)|
        post "#{context.pluralize}/:#{context}_id/submissions/update_grades", action: :bulk_update
        put "#{context.pluralize}/:#{context}_id/assignments/:assignment_id/submissions/:user_id/read", action: :mark_submission_read, as: "#{context}_submission_mark_read"
        delete "#{context.pluralize}/:#{context}_id/assignments/:assignment_id/submissions/:user_id/read", action: :mark_submission_unread, as: "#{context}_submission_mark_unread"
        put "#{context.pluralize}/:#{context}_id/assignments/:assignment_id/submissions/:user_id/read/:item", action: :mark_submission_item_read, as: "#{context}_submission_mark_item_read"
        put "#{context.pluralize}/:#{context}_id/submissions/bulk_mark_read", action: :mark_bulk_submissions_as_read, as: "#{context}_submissions_bulk_mark_read"
        put "#{context.pluralize}/:#{context}_id/submissions/:user_id/clear_unread", action: :submissions_clear_unread, as: "#{context}_submissions_clear_unread"
        get "#{context.pluralize}/:#{context}_id/assignments/:assignment_id/submissions/:user_id/document_annotations/read", action: :document_annotations_read_state, as: "#{path_prefix}_submission_document_annotations_read_state"
        put "#{context.pluralize}/:#{context}_id/assignments/:assignment_id/submissions/:user_id/document_annotations/read", action: :mark_document_annotations_read, as: "#{path_prefix}_submission_document_annotations_mark_read"
        get "#{context.pluralize}/:#{context}_id/assignments/:assignment_id/submissions/:user_id/rubric_comments/read", action: :rubric_assessments_read_state, as: "#{path_prefix}_submission_rubric_comments_read_state"
        put "#{context.pluralize}/:#{context}_id/assignments/:assignment_id/submissions/:user_id/rubric_comments/read", action: :mark_rubric_assessments_read, as: "#{path_prefix}_submission_rubric_comments_mark_read"
        get "#{context.pluralize}/:#{context}_id/assignments/:assignment_id/submissions/:user_id/rubric_assessments/read", action: :rubric_assessments_read_state, as: "#{path_prefix}_submission_rubric_assessments_read_state"
        put "#{context.pluralize}/:#{context}_id/assignments/:assignment_id/submissions/:user_id/rubric_assessments/read", action: :mark_rubric_assessments_read, as: "#{path_prefix}_submission_rubric_assessments_mark_read"
        get "#{context.pluralize}/:#{context}_id/assignments/:assignment_id/submissions", action: :index, as: "#{path_prefix}_assignment_submissions"
        get "#{context.pluralize}/:#{context}_id/students/submissions", controller: :submissions_api, action: :for_students, as: "#{path_prefix}_student_submissions"
        get "#{context.pluralize}/:#{context}_id/assignments/:assignment_id/submissions/:user_id", action: :show, as: "#{path_prefix}_assignment_submission"
        get "#{context.pluralize}/:#{context}_id/assignments/:assignment_id/anonymous_submissions/:anonymous_id", action: :show_anonymous
        post "#{context.pluralize}/:#{context}_id/assignments/:assignment_id/submissions", action: :create, controller: :submissions
        post "#{context.pluralize}/:#{context}_id/assignments/:assignment_id/submissions/:user_id/files", action: :create_file
        put "#{context.pluralize}/:#{context}_id/assignments/:assignment_id/submissions/:user_id", action: :update
        put "#{context.pluralize}/:#{context}_id/assignments/:assignment_id/anonymous_submissions/:anonymous_id", action: :update_anonymous
        post "#{context.pluralize}/:#{context}_id/assignments/:assignment_id/submissions/update_grades", action: :bulk_update
        get "#{context.pluralize}/:#{context}_id/assignments/:assignment_id/submission_summary", action: :submission_summary, as: "#{path_prefix}_assignment_submission_summary"
      end
      get "courses/:course_id/assignments/:assignment_id/gradeable_students", action: :gradeable_students, as: "course_assignment_gradeable_students"
    end

    scope(controller: :anonymous_provisional_grades) do
      get "courses/:course_id/assignments/:assignment_id/anonymous_provisional_grades/status",
          action: :status,
          as: "course_assignment_anonymous_provisional_status"
    end

    scope(controller: :provisional_grades) do
      put "courses/:course_id/assignments/:assignment_id/provisional_grades/bulk_select",
          action: :bulk_select,
          as: "bulk_select_provisional_grades"
      get "courses/:course_id/assignments/:assignment_id/provisional_grades/status",
          action: :status,
          as: "course_assignment_provisional_status"
      post "courses/:course_id/assignments/:assignment_id/provisional_grades/publish",
           action: :publish,
           as: "publish_provisional_grades"
      put "courses/:course_id/assignments/:assignment_id/provisional_grades/:provisional_grade_id/select",
          action: :select,
          as: "select_provisional_grade"
    end

    scope(controller: :submission_comments_api) do
      post "/courses/:course_id/assignments/:assignment_id/submissions/:user_id/comments/files", action: :create_file
      put "courses/:course_id/assignments/:assignment_id/submissions/:user_id/comments/:id", action: :update
      delete "courses/:course_id/assignments/:assignment_id/submissions/:user_id/comments/:id", action: :destroy
    end

    post "/courses/:course_id/assignments/:assignment_id/submissions/:user_id/annotation_notification", action: :annotation_notification, controller: :submission_comments_api

    scope(controller: :gradebook_history_api) do
      get "courses/:course_id/gradebook_history/days", action: :days, as: "gradebook_history"
      get "courses/:course_id/gradebook_history/feed", action: :feed, as: "gradebook_history_feed"
      get "courses/:course_id/gradebook_history/:date", action: :day_details, as: "gradebook_history_for_day"
      get "courses/:course_id/gradebook_history/:date/graders/:grader_id/assignments/:assignment_id/submissions", action: :submissions, as: "gradebook_history_submissions"
    end

    get "courses/:course_id/assignment_groups", controller: :assignment_groups, action: :index
    scope(controller: :assignment_groups_api) do
      resources :assignment_groups, path: "courses/:course_id/assignment_groups", name_prefix: "course_", except: :index
    end

    scope(controller: :discussion_topics) do
      get "courses/:course_id/discussion_topics", action: :index, as: "course_discussion_topics"
      get "groups/:group_id/discussion_topics", action: :index, as: "group_discussion_topics"
    end

    scope(controller: :content_migrations) do
      %w[account course group user].each do |context|
        get "#{context.pluralize}/:#{context}_id/content_migrations/migrators", action: :available_migrators, as: "#{context}_content_migration_migrators_list"
        get "#{context.pluralize}/:#{context}_id/content_migrations/:id", action: :show, as: "#{context}_content_migration"
        get "#{context.pluralize}/:#{context}_id/content_migrations", action: :index, as: "#{context}_content_migration_list"
        post "#{context.pluralize}/:#{context}_id/content_migrations", action: :create, as: "#{context}_content_migration_create"
        put "#{context.pluralize}/:#{context}_id/content_migrations/:id", action: :update, as: "#{context}_content_migration_update"
        get "#{context.pluralize}/:#{context}_id/content_migrations/:id/selective_data", action: :content_list, as: "#{context}_content_migration_selective_data"
      end
      get "courses/:course_id/content_migrations/:id/asset_id_mapping", action: :asset_id_mapping
    end

    scope(controller: :migration_issues) do
      %w[account course group user].each do |context|
        get "#{context.pluralize}/:#{context}_id/content_migrations/:content_migration_id/migration_issues/:id", action: :show, as: "#{context}_content_migration_migration_issue"
        get "#{context.pluralize}/:#{context}_id/content_migrations/:content_migration_id/migration_issues", action: :index, as: "#{context}_content_migration_migration_issue_list"
        post "#{context.pluralize}/:#{context}_id/content_migrations/:content_migration_id/migration_issues", action: :create, as: "#{context}_content_migration_migration_issue_create"
        put "#{context.pluralize}/:#{context}_id/content_migrations/:content_migration_id/migration_issues/:id", action: :update, as: "#{context}_content_migration_migration_issue_update"
      end
    end

    scope(controller: :discussion_topics_api) do
      put "courses/:course_id/discussion_topics/migrate_disallow", action: :migrate_disallow

      %w[course group].each do |context|
        put "#{context.pluralize}/:#{context}_id/discussion_topics/read_all", action: :mark_all_topic_read, as: "#{context}_discussion_mark_all_read"
        put "#{context.pluralize}/:#{context}_id/discussion_topics/:topic_id/read", action: :mark_topic_read, as: "#{context}_discussion_topic_mark_read"
        delete "#{context.pluralize}/:#{context}_id/discussion_topics/:topic_id/read", action: :mark_topic_unread, as: "#{context}_discussion_topic_mark_unread"
        put "#{context.pluralize}/:#{context}_id/discussion_topics/:topic_id/read_all", action: :mark_all_read, as: "#{context}_discussion_topic_mark_all_read"
        delete "#{context.pluralize}/:#{context}_id/discussion_topics/:topic_id/read_all", action: :mark_all_unread, as: "#{context}_discussion_topic_mark_all_unread"
        put "#{context.pluralize}/:#{context}_id/discussion_topics/:topic_id/entries/:entry_id/read", action: :mark_entry_read, as: "#{context}_discussion_topic_discussion_entry_mark_read"
        delete "#{context.pluralize}/:#{context}_id/discussion_topics/:topic_id/entries/:entry_id/read", action: :mark_entry_unread, as: "#{context}_discussion_topic_discussion_entry_mark_unread"

        get "#{context.pluralize}/:#{context}_id/discussion_topics/:topic_id", action: :show, as: "#{context}_discussion_topic"
        post "#{context.pluralize}/:#{context}_id/discussion_topics", controller: :discussion_topics, action: :create
        put "#{context.pluralize}/:#{context}_id/discussion_topics/:topic_id", controller: :discussion_topics, action: :update
        post "#{context.pluralize}/:#{context}_id/discussion_topics/reorder", controller: :discussion_topics, action: :reorder
        delete "#{context.pluralize}/:#{context}_id/discussion_topics/:topic_id", controller: :discussion_topics, action: :destroy

        get "#{context.pluralize}/:#{context}_id/discussion_topics/:topic_id/view", action: :view, as: "#{context}_discussion_topic_view"
        get "#{context.pluralize}/:#{context}_id/discussion_topics/:topic_id/summaries", action: :find_summary, as: "#{context}_discussion_topic_summary"
        post "#{context.pluralize}/:#{context}_id/discussion_topics/:topic_id/summaries", action: :find_or_create_summary, as: "#{context}_discussion_topic_create_summary"
        put "#{context.pluralize}/:#{context}_id/discussion_topics/:topic_id/summaries/disable", action: :disable_summary, as: "#{context}_discussion_topic_disable_summary"
        post "#{context.pluralize}/:#{context}_id/discussion_topics/:topic_id/summaries/:summary_id/feedback", action: :summary_feedback, as: "#{context}_discussion_topic_summary_feedback"
        get "#{context.pluralize}/:#{context}_id/discussion_topics/:topic_id/insights", action: :insight, as: "#{context}_discussion_topic_insight"
        post "#{context.pluralize}/:#{context}_id/discussion_topics/:topic_id/insights", action: :insight_generation, as: "#{context}_discussion_topic_insight_generation"
        get "#{context.pluralize}/:#{context}_id/discussion_topics/:topic_id/insights/entries", action: :insight_entries, as: "#{context}_discussion_topic_insight_entries"
        put "#{context.pluralize}/:#{context}_id/discussion_topics/:topic_id/insights/entries/:entry_id", action: :insight_entry_update, as: "#{context}_discussion_topic_insight_entry_update"
        post "#{context.pluralize}/:#{context}_id/discussion_topics/:topic_id/duplicate", action: :duplicate
        get "#{context.pluralize}/:#{context}_id/discussion_topics/:topic_id/entry_list", action: :entry_list, as: "#{context}_discussion_topic_entry_list"
        post "#{context.pluralize}/:#{context}_id/discussion_topics/:topic_id/entries", action: :add_entry, as: "#{context}_discussion_add_entry"
        get "#{context.pluralize}/:#{context}_id/discussion_topics/:topic_id/entries", action: :entries, as: "#{context}_discussion_entries"
        post "#{context.pluralize}/:#{context}_id/discussion_topics/:topic_id/entries/:entry_id/replies", action: :add_reply, as: "#{context}_discussion_add_reply"
        get "#{context.pluralize}/:#{context}_id/discussion_topics/:topic_id/entries/:entry_id/replies", action: :replies, as: "#{context}_discussion_replies"
        put "#{context.pluralize}/:#{context}_id/discussion_topics/:topic_id/entries/:id", controller: :discussion_entries, action: :update, as: "#{context}_discussion_update_reply"
        delete "#{context.pluralize}/:#{context}_id/discussion_topics/:topic_id/entries/:id", controller: :discussion_entries, action: :destroy, as: "#{context}_discussion_delete_reply"

        post "#{context.pluralize}/:#{context}_id/discussion_topics/:topic_id/entries/:entry_id/rating",
             action: :rate_entry,
             as: "#{context}_discussion_topic_discussion_entry_rate"
        put "#{context.pluralize}/:#{context}_id/discussion_topics/:topic_id/subscribed", action: :subscribe_topic, as: "#{context}_discussion_topic_subscribe"
        delete "#{context.pluralize}/:#{context}_id/discussion_topics/:topic_id/subscribed", action: :unsubscribe_topic, as: "#{context}_discussion_topic_unsubscribe"
      end
    end

    scope(controller: :discussion_topic_users) do
      get "courses/:course_id/discussion_topics/:topic_id/messageable_users", action: :search, as: "course_discussion_messageable_users"
      get "groups/:group_id/discussion_topics/:topic_id/messageable_users", action: :search, as: "group_discussion_messageable_users"
    end

    scope(controller: :collaborations) do
      get "collaborations/:id/members", action: :members, as: "collaboration_members"
      get "courses/:course_id/potential_collaborators", action: :potential_collaborators, as: "course_potential_collaborators"
      get "groups/:group_id/potential_collaborators", action: :potential_collaborators, as: "group_potential_collaborators"
    end

    scope(controller: "microsoft_sync/groups") do
      post "courses/:course_id/microsoft_sync/group", action: :create
      get "courses/:course_id/microsoft_sync/group", action: :show
      delete "courses/:course_id/microsoft_sync/group", action: :destroy
      post "courses/:course_id/microsoft_sync/schedule_sync", action: :sync
    end

    scope(controller: :external_tools) do
      post "/accounts/:account_id/external_tools/rce_favorites/:id", action: :add_rce_favorite, as: :account_external_tools_add_rce_favorite
      delete "/accounts/:account_id/external_tools/rce_favorites/:id", action: :remove_rce_favorite, as: :account_external_tools_remove_rce_favorite

      post "/accounts/:account_id/external_tools/top_nav_favorites/:id", action: :add_top_nav_favorite, as: :account_external_tools_add_top_nav_favorite
      delete "/accounts/:account_id/external_tools/top_nav_favorites/:id", action: :remove_top_nav_favorite, as: :account_external_tools_remove_top_nav_favorite

      get "/courses/:course_id/external_tools/visible_course_nav_tools", action: :visible_course_nav_tools, as: :visible_course_nav_tools
      get "/external_tools/visible_course_nav_tools", action: :all_visible_nav_tools, as: :all_visible_nav_tools

      %w[course account].each do |context|
        get "#{context}s/:#{context}_id/external_tools/sessionless_launch", action: :generate_sessionless_launch, as: "#{context}_external_tool_sessionless_launch"
        get "#{context}s/:#{context}_id/external_tools/:external_tool_id", action: :show, as: "#{context}_external_tool_show"

        # Migration URL
        get "#{context}s/:#{context}_id/external_tools/:external_tool_id/migration_info", action: :migration_info, as: "#{context}_external_tool_migration_info"

        get "#{context}s/:#{context}_id/external_tools", action: :index, as: "#{context}_external_tools"
        post "#{context}s/:#{context}_id/external_tools", action: :create, as: "#{context}_external_tools_create"
        post "#{context}s/:#{context}_id/create_tool_with_verification", action: :create_tool_with_verification, as: "#{context}_create_tool_with_verification"
        put "#{context}s/:#{context}_id/external_tools/:external_tool_id", action: :update, as: "#{context}_external_tools_update"
        delete "#{context}s/:#{context}_id/external_tools/:external_tool_id", action: :destroy, as: "#{context}_external_tools_delete"
      end

      get "groups/:group_id/external_tools", action: :index, as: "group_external_tools"
    end

    scope(controller: "lti/lti_apps") do
      %w[course account].each do |context|
        get "#{context}s/:#{context}_id/lti_apps/launch_definitions", action: :launch_definitions, as: "#{context}_launch_definitions"
        get "#{context}s/:#{context}_id/lti_apps", action: :index, as: "#{context}_app_definitions"
      end
    end

    scope(controller: "lti/tool_proxy") do
      %w[course account].each do |context|
        delete "#{context}s/:#{context}_id/tool_proxies/:tool_proxy_id",
               action: :destroy,
               as: "#{context}_delete_tool_proxy"
        put "#{context}s/:#{context}_id/tool_proxies/:tool_proxy_id",
            action: :update,
            as: "#{context}_update_tool_proxy"

        delete "#{context}s/:#{context}_id/tool_proxies/:tool_proxy_id/update",
               action: :dismiss_update,
               as: "#{context}_dismiss_update_tool_proxy"
        put "#{context}s/:#{context}_id/tool_proxies/:tool_proxy_id/update",
            action: :accept_update,
            as: "#{context}_accept_update_tool_proxy"
      end
    end

    scope(controller: :external_feeds) do
      %w[course group].each do |context|
        get "#{context}s/:#{context}_id/external_feeds", action: :index, as: "#{context}_external_feeds"
        post "#{context}s/:#{context}_id/external_feeds", action: :create, as: "#{context}_external_feeds_create"
        delete "#{context}s/:#{context}_id/external_feeds/:external_feed_id", action: :destroy, as: "#{context}_external_feeds_delete"
      end
    end

    scope(controller: :sis_imports_api) do
      post "accounts/:account_id/sis_imports", action: :create
      put "accounts/:account_id/sis_imports/abort_all_pending", action: :abort_all_pending
      get "accounts/:account_id/sis_imports/importing", action: :importing
      get "accounts/:account_id/sis_imports/:id", action: :show
      get "accounts/:account_id/sis_imports", action: :index, as: "account_sis_imports"
      put "accounts/:account_id/sis_imports/:id/abort", action: :abort
      put "accounts/:account_id/sis_imports/:id/restore_states", action: :restore_states
    end

    scope(controller: :sis_import_errors_api) do
      get "accounts/:account_id/sis_imports/:id/errors", action: :index, as: :sis_batch_import_errors
      get "accounts/:account_id/sis_import_errors", action: :index, as: :account_sis_import_errors
    end

    scope(controller: :outcome_imports_api) do
      %w[account course].each do |context|
        post "#{context}s/:#{context}_id/outcome_imports(/group/:learning_outcome_group_id)", action: :create
        get "#{context}s/:#{context}_id/outcome_imports/:id", action: :show
        get "#{context}s/:#{context}_id/outcome_imports/:id/created_group_ids", action: :created_group_ids
      end
    end

    scope(controller: :outcome_proficiency_api) do
      post "accounts/:account_id/outcome_proficiency", action: :create
      get "accounts/:account_id/outcome_proficiency", action: :show
      post "courses/:course_id/outcome_proficiency", action: :create
      get "courses/:course_id/outcome_proficiency", action: :show
    end

    scope(controller: :users) do
      get "users/self/activity_stream", action: :activity_stream, as: "user_activity_stream"
      get "users/activity_stream", action: :activity_stream # deprecated
      get "users/self/activity_stream/summary", action: :activity_stream_summary, as: "user_activity_stream_summary"
      delete "users/self/activity_stream/:id", action: "ignore_stream_item"
      delete "users/self/activity_stream", action: "ignore_all_stream_items"

      put "users/:user_id/followers/self", action: :follow
      delete "users/:user_id/followers/self", action: :unfollow

      get "users/self/todo", action: :todo_items, as: "user_todo_list_items"
      get "users/self/todo_item_count", action: :todo_item_count
      get "users/self/upcoming_events", action: :upcoming_events
      get "users/:user_id/missing_submissions", action: :missing_submissions, as: "user_missing_submissions"

      delete "users/self/todo/:asset_string/:purpose", action: :ignore_item, as: "users_todo_ignore"
      post "accounts/:account_id/users", action: :create
      post "accounts/:account_id/self_registration", action: :create_self_registered_user
      get "accounts/:account_id/users", action: :api_index, as: "account_users"

      get "users/:id", action: :api_show
      put "users/:id", action: :update
      delete "users/mobile_sessions", action: :expire_mobile_sessions
      delete "users/:id", action: :destroy, as: "destroy_user"
      delete "users/:id/sessions", action: :terminate_sessions
      delete "users/:id/mobile_sessions", action: :expire_mobile_sessions

      post "users/:user_id/files", action: :create_file
      get  "users/:user_id/files", controller: :files, action: :api_index, as: "user_files"
      get "users/:user_id/folders", controller: :folders, action: :list_all_folders, as: "user_folders"
      post "users/:user_id/folders", controller: :folders, action: :create
      get "users/:user_id/folders/by_path/*full_path", controller: :folders, action: :resolve_path
      get "users/:user_id/folders/by_path", controller: :folders, action: :resolve_path
      get "users/:user_id/folders/:id", controller: :folders, action: :show, as: "user_folder"

      get "users/:id/settings", controller: "users", action: "settings"
      put "users/:id/settings", controller: "users", action: "settings", as: "user_settings"

      get "users/:id/colors", controller: "users", action: "get_custom_colors"
      get "users/:id/colors/:asset_string", controller: "users", action: "get_custom_color"
      put "users/:id/colors/:asset_string", controller: "users", action: "set_custom_color"

      put "users/:id/text_editor_preference", controller: "users", action: "set_text_editor_preference"

      get "users/:id/new_user_tutorial_statuses", action: "get_new_user_tutorial_statuses"
      put "users/:id/new_user_tutorial_statuses/:page_name", action: "set_new_user_tutorial_status"

      get "users/:id/dashboard_positions", controller: "users", action: "get_dashboard_positions"
      put "users/:id/dashboard_positions", controller: "users", action: "set_dashboard_positions"

      put "users/:id/merge_into/:destination_user_id", controller: "users", action: "merge_into"
      put "users/:id/merge_into/accounts/:destination_account_id/users/:destination_user_id", controller: "users", action: "merge_into"
      post "users/:id/split", controller: "users", action: "split", as: "split"

      post "users/self/pandata_events_token", controller: "users", action: "pandata_events_token"

      get "dashboard/dashboard_cards", controller: "users", action: "dashboard_cards", as: :dashboard_dashboard_cards

      get "users/:id/graded_submissions", controller: "users", action: "user_graded_submissions", as: :user_submissions

      get "show_k5_dashboard", controller: "users", action: "show_k5_dashboard"

      post "users/:id/clear_cache", action: :clear_cache, as: "clear_cache"

      scope(controller: :user_observees) do
        get    "users/:user_id/observers", action: :observers, as: "user_observers"
        get    "users/:user_id/observees", action: :index, as: "user_observees"
        post   "users/:user_id/observees", action: :create
        get    "users/:user_id/observees/:observee_id", action: :show, as: "user_observee"
        get    "users/:user_id/observers/:observer_id", action: :show_observer, as: "user_observer"
        put    "users/:user_id/observees/:observee_id", action: :update
        delete "users/:user_id/observees/:observee_id", action: :destroy
      end

      scope(controller: :learning_object_dates) do
        get "courses/:course_id/modules/:context_module_id/date_details", action: :show, as: "course_context_module_date_details"
        get "courses/:course_id/assignments/:assignment_id/date_details", action: :show, as: "course_assignment_date_details"
        get "courses/:course_id/quizzes/:quiz_id/date_details", action: :show, as: "course_quizzes_quiz_date_details"
        get "courses/:course_id/discussion_topics/:discussion_topic_id/date_details", action: :show, as: "course_discussion_topic_date_details"
        get "courses/:course_id/pages/:url_or_id/date_details", action: :show, as: "course_wiki_page_date_details"
        get "courses/:course_id/files/:attachment_id/date_details", action: :show, as: "course_attachment_date_details"
        put "courses/:course_id/assignments/:assignment_id/date_details", action: :update
        put "courses/:course_id/quizzes/:quiz_id/date_details", action: :update
        put "courses/:course_id/discussion_topics/:discussion_topic_id/date_details", action: :update
        put "courses/:course_id/pages/:url_or_id/date_details", action: :update
        put "courses/:course_id/files/:attachment_id/date_details", action: :update
      end

      scope(controller: :login) do
        get "login/session_token", action: :session_token, as: :login_session_token
      end

      scope(controller: :observer_alerts_api) do
        get "users/:user_id/observer_alerts/unread_count", action: :alerts_count
        get "users/:user_id/observer_alerts/:student_id", action: :alerts_by_student, as: "observer_alerts_by_student"
        put "users/:user_id/observer_alerts/:observer_alert_id/:workflow_state", action: :update
      end

      scope(controller: :observer_alert_thresholds_api) do
        get "users/:user_id/observer_alert_thresholds", action: :index
        post "users/:user_id/observer_alert_thresholds", action: :create
        get "users/:user_id/observer_alert_thresholds/:observer_alert_threshold_id", action: :show
        put "users/:user_id/observer_alert_thresholds/:observer_alert_threshold_id", action: :update
        delete "users/:user_id/observer_alert_thresholds/:observer_alert_threshold_id", action: :destroy
      end

      scope(controller: :observer_pairing_codes_api) do
        post "users/:user_id/observer_pairing_codes", action: :create
      end
    end

    scope(controller: :custom_data) do
      glob = "(/*scope)"
      get "users/:user_id/custom_data#{glob}", action: "get_data"
      put "users/:user_id/custom_data#{glob}", action: "set_data"
      delete "users/:user_id/custom_data#{glob}", action: "delete_data"
    end

    scope(controller: :pseudonyms) do
      get "accounts/:account_id/logins", action: :index, as: "account_pseudonyms"
      get "users/:user_id/logins", action: :index, as: "user_pseudonyms"
      post "accounts/:account_id/logins", action: :create
      put "accounts/:account_id/logins/:id", action: :update
      delete "users/:user_id/logins/:id", action: :destroy
      post "users/reset_password", action: :forgot_password
      post "users/:user_id/logins/:id/migrate_login_attribute", action: :migrate_login_attribute
    end

    scope(controller: :accounts) do
      get "accounts", action: :index, as: :accounts
      get "course_accounts", action: :course_accounts, as: :course_accounts
      get "manageable_accounts", action: :manageable_accounts, as: :manageable_accounts
      get "course_creation_accounts", action: :course_creation_accounts, as: :course_creation_accounts
      get "accounts/:id", action: :show, as: :account
      put "accounts/:id", action: :update
      get "accounts/:account_id/terms_of_service", action: :terms_of_service
      get "accounts/:account_id/help_links", action: :help_links
      get "accounts/:account_id/courses", action: :courses_api, as: "account_courses"
      get "accounts/:account_id/sub_accounts", action: :sub_accounts, as: "sub_accounts"
      get "accounts/:account_id/courses/:id", controller: :courses, action: :show, as: "account_course_show"
      get "accounts/:account_id/permissions", action: :permissions
      get "accounts/:account_id/settings", action: :show_settings
      get "manually_created_courses_account", action: :manually_created_courses_account
      delete "accounts/:account_id/users/:user_id", action: :remove_user
      put "accounts/:account_id/users/:user_id/restore", action: :restore_user
      get "accounts/:account_id/quiz_ip_filters", action: :quiz_ip_filters, as: "quiz_ip_filters"
      get "acceptable_use_policy", action: :acceptable_use_policy
    end

    scope(controller: :sub_accounts) do
      post "accounts/:account_id/sub_accounts", action: :create
      delete "accounts/:account_id/sub_accounts/:id", action: :destroy
    end

    scope(controller: :role_overrides) do
      get "accounts/:account_id/roles", action: :api_index, as: "account_roles"
      get "accounts/:account_id/roles/:id", action: :show
      post "accounts/:account_id/roles", action: :add_role
      post "accounts/:account_id/roles/:id/activate", action: :activate_role
      put "accounts/:account_id/roles/:id", action: :update
      delete "accounts/:account_id/roles/:id", action: :remove_role
      get "accounts/:account_id/permissions/:permission", action: :check_account_permission
    end

    scope(controller: :account_reports) do
      get "accounts/:account_id/reports/:report", action: :index
      get "accounts/:account_id/reports", action: :available_reports
      get "accounts/:account_id/reports/:report/:id", action: :show
      post "accounts/:account_id/reports/:report", action: :create, as: "account_create_report"
      delete "accounts/:account_id/reports/:report/:id", action: :destroy
      put "accounts/:account_id/reports/:report/:id/abort", action: :abort
    end

    scope(controller: :course_reports) do
      get "courses/:course_id/reports/:report_type", action: :last
      get "courses/:course_id/reports/:report_type/:id", action: :show
      post "courses/:course_id/reports/:report_type", action: :create
    end

    scope(controller: :admins) do
      post "accounts/:account_id/admins", action: :create
      delete "accounts/:account_id/admins/:user_id", action: :destroy
      get "accounts/:account_id/admins", action: :index, as: "account_admins"
      get "accounts/:account_id/admins/self", action: :self_roles, as: "account_self_roles"
    end

    scope(controller: :authentication_providers) do
      get "accounts/:account_id/sso_settings", action: :show_sso_settings, as: "account_show_sso_settings_url"
      put "accounts/:account_id/sso_settings", action: :update_sso_settings, as: "account_update_sso_settings_url"

      get "accounts/:account_id/authentication_providers", action: :index
      get "accounts/:account_id/authentication_providers/:id", action: :show
      post "accounts/:account_id/authentication_providers", action: :create, as: "account_create_ap"
      put "accounts/:account_id/authentication_providers/:id", action: :update, as: "account_update_ap"
      delete "accounts/:account_id/authentication_providers/:id", action: :destroy, as: "account_delete_ap"
      put "accounts/:account_id/authentication_providers/:id/restore", action: :restore, as: "account_restore_ap"
    end

    get "users/:user_id/page_views", controller: :page_views, action: :index, as: "user_page_views"
    get "users/:user_id/profile", controller: :profile, action: :settings
    get "users/:user_id/avatars", controller: :profile, action: :profile_pics

    # deprecated routes, second one is solely for YARD. preferred API is api/v1/search/recipients
    get "conversations/find_recipients", controller: :search, action: :recipients
    get "conversations/find_recipients", controller: :conversations, action: :find_recipients

    scope(controller: :conversations) do
      get "conversations", action: :index, as: "conversations"
      post "conversations", action: :create
      get "conversations/deleted", action: :deleted_index, as: "deleted_conversations"
      put "conversations/restore", action: :restore_message
      post "conversations/mark_all_as_read", action: :mark_all_as_read
      get "conversations/batches", action: :batches, as: "conversations_batches"
      get "conversations/unread_count", action: :unread_count
      get "conversations/:id", action: :show
      put "conversations/:id", action: :update # stars, subscribed-ness, workflow_state
      delete "conversations/:id", action: :destroy
      post "conversations/:id/add_message", action: :add_message
      post "conversations/:id/add_recipients", action: :add_recipients
      post "conversations/:id/remove_messages", action: :remove_messages
      put "conversations", action: :batch_update
      delete "conversations/:id/delete_for_all", action: :delete_for_all
    end

    scope(controller: :communication_channels) do
      get "users/:user_id/communication_channels", action: :index, as: "communication_channels"
      post "users/:user_id/communication_channels", action: :create
      post "users/:user_id/communication_channels/:id", action: :reset_bounce_count, as: "reset_bounce_count"
      get "accounts/:account_id/bounced_communication_channels.csv", action: :bouncing_channel_report, defaults: { format: :csv }
      get "accounts/:account_id/bounced_communication_channels", action: :bouncing_channel_report
      post "accounts/:account_id/bounced_communication_channels/reset", action: :bulk_reset_bounce_counts
      get "accounts/:account_id/unconfirmed_communication_channels.csv", action: :unconfirmed_channel_report, defaults: { format: :csv }
      get "accounts/:account_id/unconfirmed_communication_channels", action: :unconfirmed_channel_report
      post "accounts/:account_id/unconfirmed_communication_channels/confirm", action: :bulk_confirm
      delete "users/self/communication_channels/push", action: :delete_push_token
      delete "users/:user_id/communication_channels/:id", action: :destroy
      delete "users/:user_id/communication_channels/:type/:address", action: :destroy, constraints: { address: %r{[^/?]+} }
    end

    scope(controller: :notification_preferences) do
      get "users/:user_id/communication_channels/:communication_channel_id/notification_preferences", action: :index
      get "users/:user_id/communication_channels/:communication_channel_id/notification_preference_categories", action: :category_index
      get "users/:user_id/communication_channels/:type/:address/notification_preferences", action: :index, constraints: { address: %r{[^/?]+} }
      get "users/:user_id/communication_channels/:communication_channel_id/notification_preferences/:notification", action: :show
      get "users/:user_id/communication_channels/:type/:address/notification_preferences/:notification", action: :show, constraints: { address: %r{[^/?]+} }
      put "users/self/communication_channels/:communication_channel_id/notification_preferences/:notification", action: :update
      put "users/self/communication_channels/:type/:address/notification_preferences/:notification", action: :update, constraints: { address: %r{[^/?]+} }
      put "users/self/communication_channels/:communication_channel_id/notification_preferences", action: :update_all
      put "users/self/communication_channels/:type/:address/notification_preferences", action: :update_all, constraints: { address: %r{[^/?]+} }
      put "users/self/communication_channels/:communication_channel_id/notification_preference_categories/:category", action: :update_preferences_by_category
    end

    scope(controller: :comm_messages_api) do
      get "comm_messages", action: :index, as: "comm_messages"
    end

    scope(controller: :services_api) do
      get "services/kaltura", action: :show_kaltura_config
      post "services/kaltura_session", action: :start_kaltura_session
      get "services/rce_config", action: :rce_config
    end

    scope(controller: :calendar_events_api) do
      get "calendar_events", action: :index, as: "calendar_events"
      get "users/:user_id/calendar_events", action: :user_index, as: "user_calendar_events"
      post "calendar_events", action: :create
      get "calendar_events/visible_contexts", action: :visible_contexts
      get "calendar_events/:id", action: :show, as: "calendar_event"
      put "calendar_events/:id", action: :update
      delete "calendar_events/:id", action: :destroy
      post "calendar_events/:id/reservations", action: :reserve
      post "calendar_events/:id/reservations/:participant_id", action: :reserve, as: "calendar_event_reserve"
      get "calendar_events/:id/participants", action: :participants, as: "calendar_event_participants"
      post "calendar_events/save_selected_contexts", action: :save_selected_contexts
      post "calendar_events/save_enabled_account_calendars", action: :save_enabled_account_calendars

      get "courses/:course_id/calendar_events/timetable", action: :get_course_timetable
      post "courses/:course_id/calendar_events/timetable", action: :set_course_timetable
      post "courses/:course_id/calendar_events/timetable_events", action: :set_course_timetable_events
    end

    scope(controller: :appointment_groups) do
      get "appointment_groups", action: :index, as: "appointment_groups"
      post "appointment_groups", action: :create
      get "appointment_groups/next_appointment", action: :next_appointment
      get "appointment_groups/:id", action: :show, as: "appointment_group"
      put "appointment_groups/:id", action: :update
      delete "appointment_groups/:id", action: :destroy
      get "appointment_groups/:id/users", action: :users, as: "appointment_group_users"
      get "appointment_groups/:id/groups", action: :groups, as: "appointment_group_groups"
    end

    scope(controller: :groups) do
      resources :groups, except: :index
      get "users/self/groups", action: :index, as: "current_user_groups"
      get "accounts/:account_id/groups", action: :context_index, as: "account_user_groups"
      get "courses/:course_id/groups", action: :context_index, as: "course_user_groups"
      get "groups/:group_id/users", action: :users, as: "group_users"
      get "groups/:group_id/permissions", action: :permissions
      post "groups/:group_id/invite", action: :invite
      post "groups/:group_id/files", action: :create_file
      post "groups/:group_id/preview_html", action: :preview_html
      post "group_categories/:group_category_id/groups", action: :create
      get "groups/:group_id/activity_stream", action: :activity_stream, as: "group_activity_stream"
      get "groups/:group_id/activity_stream/summary", action: :activity_stream_summary, as: "group_activity_stream_summary"
      put "groups/:group_id/followers/self", action: :follow
      delete "groups/:group_id/followers/self", action: :unfollow
      get "groups/:group_id/collaborations", controller: :collaborations, action: :api_index, as: "group_collaborations_index"
      delete "groups/:group_id/collaborations/:id", controller: :collaborations, action: :destroy

      scope(controller: :group_memberships) do
        resources :memberships, path: "groups/:group_id/memberships", name_prefix: "group_", controller: :group_memberships
        resources :users, path: "groups/:group_id/users", name_prefix: "group_", controller: :group_memberships, except: [:index, :create]
      end

      get "groups/:group_id/files", controller: :files, action: :api_index, as: "group_files"
      get "groups/:group_id/folders", controller: :folders, action: :list_all_folders, as: "group_folders"
      post "groups/:group_id/folders", controller: :folders, action: :create
      get "groups/:group_id/folders/by_path/*full_path", controller: :folders, action: :resolve_path
      get "groups/:group_id/folders/by_path", controller: :folders, action: :resolve_path
      get "groups/:group_id/folders/media", controller: :folders, action: :media_folder
      get "groups/:group_id/folders/:id", controller: :folders, action: :show, as: "group_folder"
    end

    scope(controller: :developer_key_account_bindings) do
      post "accounts/:account_id/developer_keys/:developer_key_id/developer_key_account_bindings", action: :create_or_update
    end

    scope(controller: :developer_keys) do
      delete "developer_keys/:id", action: :destroy
      put "developer_keys/:id", action: :update

      get "accounts/:account_id/developer_keys", action: :index, as: "account_developer_keys"
      post "accounts/:account_id/developer_keys", action: :create
    end

    scope(controller: "lti/registrations") do
      get "accounts/:account_id/lti_registrations", action: :list
      post "accounts/:account_id/lti_registrations", action: :create
      post "accounts/:account_id/lti_registrations/configuration/validate", action: :validate_lti_configuration
      delete "accounts/:account_id/lti_registrations/:id", action: :destroy
      get "accounts/:account_id/lti_registrations/:id", action: :show
      get "accounts/:account_id/lti_registration_by_client_id/:client_id", action: :show_by_client_id
      put "accounts/:account_id/lti_registrations/:id", action: :update
      put "accounts/:account_id/lti_registrations/:id/reset", action: :reset
      post "accounts/:account_id/lti_registrations/:id/bind", action: :bind
    end

    scope(controller: "lti/deployments") do
      get "accounts/:account_id/lti_registrations/:registration_id/deployments", action: :list
      post "accounts/:account_id/lti_registrations/:registration_id/deployments", action: :create
      delete "accounts/:account_id/lti_registrations/:registration_id/deployments/:id", action: :destroy
    end

<<<<<<< HEAD
=======
    scope(controller: "lti/context_controls") do
      get "lti_registrations/:registration_id/controls", action: :index
      get "lti_registrations/:registration_id/controls/:id", action: :show
    end

>>>>>>> 9432ec57
    scope(controller: "lti/resource_links") do
      get "courses/:course_id/lti_resource_links", action: :index
      post "courses/:course_id/lti_resource_links", action: :create
      post "courses/:course_id/lti_resource_links/bulk", action: :bulk_create
      get "courses/:course_id/lti_resource_links/:id", action: :show
      put "courses/:course_id/lti_resource_links/:id", action: :update
      delete "courses/:course_id/lti_resource_links/:id", action: :destroy
    end

    scope(controller: :immersive_reader) do
      get "immersive_reader/authenticate", action: :authenticate
    end

    scope(controller: :search) do
      get "search/rubrics", action: "rubrics", as: "search_rubrics"
      get "search/recipients", action: "recipients", as: "search_recipients"
      get "search/all_courses", action: "all_courses", as: "search_all_courses"
    end

    post "files/:id/create_success", controller: :files, action: :api_create_success, as: "files_create_success"
    get "files/:id/create_success", controller: :files, action: :api_create_success

    scope(controller: :files) do
      post "files/:id/create_success", action: :api_create_success
      get "files/:id/create_success", action: :api_create_success
      match "/api/v1/files/:id/create_success", via: [:options], action: :api_create_success_cors
      post "files/capture", action: :api_capture, as: "files_capture"

      # 'attachment' (rather than 'file') is used below so modules API can use polymorphic_url to generate an item API link
      get "files/:id", action: :api_show, as: "attachment"
      get "files/:id/icon_metadata", action: :icon_metadata
      delete "files/:id", action: :destroy
      put "files/:id", action: :api_update
      post "files/:id/reset_verifier", action: :reset_verifier
      post "rce_linked_file_instfs_ids", action: :rce_linked_file_instfs_ids

      # exists as an alias of GET for backwards compatibility
      #
      # older API clients were told to POST to the value of the Location header
      # returned after upload to S3, when that was the create_success URL.
      # that's no longer necessary, but they are still given a Location header
      # pointed at this endpoint which they can GET for the file details (which
      # create_success would have provided).
      #
      # such behavior is now undocumented, and subject to removal once open
      # sourcing of inst-fs is complete.
      #
      # to actually change the file metadata (e.g. rename), the PUT route above
      # must be used.
      post "files/:id", action: :api_show

      get "files/:id/:uuid/status", action: :api_file_status, as: "file_status"
      get "files/:id/public_url", action: :public_url
      get "courses/:course_id/files/file_ref/:migration_id", action: :file_ref
      %w[course group user].each do |context|
        get "#{context}s/:#{context}_id/files/quota", action: :api_quota
        get "#{context}s/:#{context}_id/files/:id", action: :api_show, as: "#{context}_attachment"
      end
    end

    scope(controller: :folders) do
      get "folders/:id", action: :show
      get "folders/:id/folders", action: :api_index, as: "list_folders"
      get "folders/:id/all", action: :list_folders_and_files, as: "list_folders_and_files"
      get "folders/:id/files", controller: :files, action: :api_index, as: "list_files"
      delete "folders/:id", action: :api_destroy
      put "folders/:id", action: :update
      post "folders/:folder_id/folders", action: :create, as: "create_folder"
      post "accounts/:account_id/folders", action: :create
      post "folders/:folder_id/files", action: :create_file
      post "folders/:dest_folder_id/copy_file", action: :copy_file
      post "folders/:dest_folder_id/copy_folder", action: :copy_folder
    end

    scope(controller: :favorites) do
      get "users/self/favorites/courses", action: :list_favorite_courses, as: :list_favorite_courses
      post "users/self/favorites/courses/:id", action: :add_favorite_course, as: :add_favorite_course
      delete "users/self/favorites/courses/:id", action: :remove_favorite_course, as: :remove_favorite_course
      delete "users/self/favorites/courses", action: :reset_course_favorites
      get "users/self/favorites/groups", action: :list_favorite_groups, as: :list_favorite_groups
      post "users/self/favorites/groups/:id", action: :add_favorite_groups, as: :add_favorite_groups
      delete "users/self/favorites/groups/:id", action: :remove_favorite_groups, as: :remove_favorite_groups
      delete "users/self/favorites/groups", action: :reset_groups_favorites
    end

    scope(controller: :wiki_pages_api) do
      get "courses/:course_id/front_page", action: :show_front_page
      get "groups/:group_id/front_page", action: :show_front_page
      put "courses/:course_id/front_page", action: :update_front_page
      put "groups/:group_id/front_page", action: :update_front_page
      post "courses/:course_id/pages/:url_or_id/duplicate", action: :duplicate

      get "courses/:course_id/pages", action: :index, as: "course_wiki_pages"
      get "groups/:group_id/pages", action: :index, as: "group_wiki_pages"
      get "courses/:course_id/pages/:url_or_id", action: :show, as: "course_wiki_page"
      get "groups/:group_id/pages/:url_or_id", action: :show, as: "group_wiki_page"
      get "courses/:course_id/pages/:url_or_id/revisions", action: :revisions, as: "course_wiki_page_revisions"
      get "groups/:group_id/pages/:url_or_id/revisions", action: :revisions, as: "group_wiki_page_revisions"
      get "courses/:course_id/pages/:url_or_id/revisions/latest", action: :show_revision
      get "groups/:group_id/pages/:url_or_id/revisions/latest", action: :show_revision
      get "courses/:course_id/pages/:url_or_id/revisions/:revision_id", action: :show_revision
      get "groups/:group_id/pages/:url_or_id/revisions/:revision_id", action: :show_revision
      post "courses/:course_id/pages/:url_or_id/revisions/:revision_id", action: :revert
      post "groups/:group_id/pages/:url_or_id/revisions/:revision_id", action: :revert
      post "courses/:course_id/pages", action: :create
      post "groups/:group_id/pages", action: :create
      put "courses/:course_id/pages/:url_or_id", action: :update
      put "groups/:group_id/pages/:url_or_id", action: :update
      delete "courses/:course_id/pages/:url_or_id", action: :destroy
      delete "groups/:group_id/pages/:url_or_id", action: :destroy
      get "courses/:course_id/page_title_availability", action: :check_title_availability, as: "course_page_title_availability"
      get "groups/:group_id/page_title_availability", action: :check_title_availability, as: "group_page_title_availability"
    end

    scope(controller: :context_modules_api) do
      get "courses/:course_id/modules", action: :index, as: "course_context_modules"
      get "courses/:course_id/modules/:id", action: :show, as: "course_context_module"
      put "courses/:course_id/modules", action: :batch_update
      post "courses/:course_id/modules/:module_id/duplicate", action: :duplicate
      post "courses/:course_id/modules", action: :create, as: "course_context_module_create"
      put "courses/:course_id/modules/:id", action: :update, as: "course_context_module_update"
      delete "courses/:course_id/modules/:id", action: :destroy
      put "courses/:course_id/modules/:id/relock", action: :relock
    end

    scope(controller: :context_module_items_api) do
      get "courses/:course_id/modules/:module_id/items", action: :index, as: "course_context_module_items"
      get "courses/:course_id/modules/:module_id/items/:id", action: :show, as: "course_context_module_item"
      put "courses/:course_id/modules/:module_id/items/:id/done", action: :mark_as_done, as: "course_context_module_item_done"
      delete "courses/:course_id/modules/:module_id/items/:id/done", action: :mark_as_not_done, as: "course_context_module_item_not_done"
      get "courses/:course_id/module_item_redirect/:id", action: :redirect, as: "course_context_module_item_redirect"
      get "courses/:course_id/module_item_sequence", action: :item_sequence
      post "courses/:course_id/modules/:module_id/items", action: :create, as: "course_context_module_items_create"
      put "courses/:course_id/modules/:module_id/items/:id", action: :update, as: "course_context_module_item_update"
      delete "courses/:course_id/modules/:module_id/items/:id", action: :destroy
      post "courses/:course_id/modules/:module_id/items/:id/mark_read", action: :mark_item_read
      post "courses/:course_id/modules/:module_id/items/:id/select_mastery_path", action: :select_mastery_path
      post "courses/:course_id/modules/items/:id/duplicate", action: :duplicate, as: :course_context_module_item_duplicate
    end

    scope(controller: :module_assignment_overrides) do
      get "courses/:course_id/modules/:context_module_id/assignment_overrides", action: :index, as: "module_assignment_overrides_index"
      put "courses/:course_id/modules/:context_module_id/assignment_overrides", action: :bulk_update
      put "courses/:course_id/modules/:context_module_id/assignment_overrides/convert_tag_overrides", action: :convert_tag_overrides_to_adhoc_overrides
    end

    scope(controller: "quizzes/quiz_assignment_overrides") do
      get "courses/:course_id/quizzes/assignment_overrides", action: :index, as: "course_quiz_assignment_overrides"
      get "courses/:course_id/new_quizzes/assignment_overrides", action: :new_quizzes, as: "course_new_quizzes_assignment_overrides"
    end

    scope(controller: "quizzes/quizzes_api") do
      get "courses/:course_id/quizzes", action: :index, as: "course_quizzes"
      post "courses/:course_id/quizzes", action: :create, as: "course_quiz_create"
      get "courses/:course_id/quizzes/:id", action: :show, as: "course_quiz"
      put "courses/:course_id/quizzes/:id", action: :update, as: "course_quiz_update"
      delete "courses/:course_id/quizzes/:id", action: :destroy, as: "course_quiz_destroy"
      post "courses/:course_id/quizzes/:id/reorder", action: :reorder, as: "course_quiz_reorder"
      post "courses/:course_id/quizzes/:id/validate_access_code", action: :validate_access_code, as: "course_quiz_validate_access_code"
    end

    scope(controller: "quizzes_next/quizzes_api") do
      get "courses/:course_id/all_quizzes", action: :index, as: "course_all_quizzes"
    end

    scope(controller: "quizzes/quiz_submission_users") do
      get "courses/:course_id/quizzes/:id/submission_users", action: :index, as: "course_quiz_submission_users"
      post "courses/:course_id/quizzes/:id/submission_users/message", action: :message, as: "course_quiz_submission_users_message"
    end

    scope(controller: "quizzes/quiz_groups") do
      get "courses/:course_id/quizzes/:quiz_id/groups/:id", action: :show, as: "course_quiz_group"
      post "courses/:course_id/quizzes/:quiz_id/groups", action: :create, as: "course_quiz_group_create"
      put "courses/:course_id/quizzes/:quiz_id/groups/:id", action: :update, as: "course_quiz_group_update"
      delete "courses/:course_id/quizzes/:quiz_id/groups/:id", action: :destroy, as: "course_quiz_group_destroy"
      post "courses/:course_id/quizzes/:quiz_id/groups/:id/reorder", action: :reorder, as: "course_quiz_group_reorder"
    end

    scope(controller: "quizzes/quiz_questions") do
      get "courses/:course_id/quizzes/:quiz_id/questions", action: :index, as: "course_quiz_questions"
      get "courses/:course_id/quizzes/:quiz_id/questions/:id", action: :show, as: "course_quiz_question"
      post "courses/:course_id/quizzes/:quiz_id/questions", action: :create, as: "course_quiz_question_create"
      put "courses/:course_id/quizzes/:quiz_id/questions/:id", action: :update, as: "course_quiz_question_update"
      delete "courses/:course_id/quizzes/:quiz_id/questions/:id", action: :destroy, as: "course_quiz_question_destroy"
    end

    scope(controller: "quizzes/quiz_reports") do
      post "courses/:course_id/quizzes/:quiz_id/reports", action: :create, as: "course_quiz_reports_create"
      delete "courses/:course_id/quizzes/:quiz_id/reports/:id", action: :abort, as: "course_quiz_reports_abort"
      get "courses/:course_id/quizzes/:quiz_id/reports", action: :index, as: "course_quiz_reports"
      get "courses/:course_id/quizzes/:quiz_id/reports/:id", action: :show, as: "course_quiz_report"
    end

    scope(controller: "quizzes/quiz_submission_files") do
      post "courses/:course_id/quizzes/:quiz_id/submissions/self/files", action: :create, as: "quiz_submission_files"
    end

    scope(controller: "quizzes/quiz_submissions_api") do
      get "courses/:course_id/quizzes/:quiz_id/submission", action: :submission, as: "course_quiz_user_submission"
      get "courses/:course_id/quizzes/:quiz_id/submissions", action: :index, as: "course_quiz_submissions"
      get "courses/:course_id/quizzes/:quiz_id/submissions/:id", action: :show, as: "course_quiz_submission"
      get "courses/:course_id/quizzes/:quiz_id/submissions/:id/time", action: :time, as: "course_quiz_submission_time"
      post "courses/:course_id/quizzes/:quiz_id/submissions", action: :create, as: "course_quiz_submission_create"
      put "courses/:course_id/quizzes/:quiz_id/submissions/:id", action: :update, as: "course_quiz_submission_update"
      post "courses/:course_id/quizzes/:quiz_id/submissions/:id/complete", action: :complete, as: "course_quiz_submission_complete"
    end

    scope(controller: "quizzes/outstanding_quiz_submissions") do
      get "courses/:course_id/quizzes/:quiz_id/outstanding_quiz_submissions", action: :index, path_name: "outstanding_quiz_submission_index"
      post "courses/:course_id/quizzes/:quiz_id/outstanding_quiz_submissions", action: :grade, path_name: "outstanding_quiz_submission_grade"
    end

    scope(controller: "quizzes/quiz_extensions") do
      post "courses/:course_id/quizzes/:quiz_id/extensions", action: :create, as: "course_quiz_extensions_create"
    end

    scope(controller: "quizzes/course_quiz_extensions") do
      post "courses/:course_id/quiz_extensions", action: :create
    end

    scope(controller: "quizzes/quiz_submission_events_api") do
      get "courses/:course_id/quizzes/:quiz_id/submissions/:id/events", action: :index, as: "course_quiz_submission_events"
      post "courses/:course_id/quizzes/:quiz_id/submissions/:id/events", action: :create, as: "create_quiz_submission_events"
    end

    scope(controller: "quizzes/quiz_submission_questions") do
      get "/quiz_submissions/:quiz_submission_id/questions", action: :index, as: "quiz_submission_questions"
      post "/quiz_submissions/:quiz_submission_id/questions", action: :answer, as: "quiz_submission_question_answer"
      get "/quiz_submissions/:quiz_submission_id/questions/:id/formatted_answer", action: :formatted_answer, as: "quiz_submission_question_formatted_answer"
      get "/quiz_submissions/:quiz_submission_id/questions/:id", action: :show, as: "quiz_submission_question"
      put "/quiz_submissions/:quiz_submission_id/questions/:id/flag", action: :flag, as: "quiz_submission_question_flag"
      put "/quiz_submissions/:quiz_submission_id/questions/:id/unflag", action: :unflag, as: "quiz_submission_question_unflag"
    end

    scope(controller: "quizzes/quiz_ip_filters") do
      get "courses/:course_id/quizzes/:quiz_id/ip_filters", action: :index, as: "course_quiz_ip_filters"
    end

    scope(controller: "quizzes/quiz_statistics") do
      get "courses/:course_id/quizzes/:quiz_id/statistics", action: :index, as: "course_quiz_statistics"
    end

    scope(controller: "polling/polls") do
      get "polls", action: :index, as: "polls"
      post "polls", action: :create, as: "poll_create"
      get "polls/:id", action: :show, as: "poll"
      put "polls/:id", action: :update, as: "poll_update"
      delete "polls/:id", action: :destroy, as: "poll_destroy"
    end

    scope(controller: "polling/poll_choices") do
      get "polls/:poll_id/poll_choices", action: :index, as: "poll_choices"
      post "polls/:poll_id/poll_choices", action: :create, as: "poll_choices_create"
      get "polls/:poll_id/poll_choices/:id", action: :show, as: "poll_choice"
      put "polls/:poll_id/poll_choices/:id", action: :update, as: "poll_choice_update"
      delete "polls/:poll_id/poll_choices/:id", action: :destroy, as: "poll_choice_destroy"
    end

    scope(controller: "polling/poll_sessions") do
      get "polls/:poll_id/poll_sessions", action: :index, as: "poll_sessions"
      post "polls/:poll_id/poll_sessions", action: :create, as: "poll_sessions_create"
      get "polls/:poll_id/poll_sessions/:id", action: :show, as: "poll_session"
      put "polls/:poll_id/poll_sessions/:id", action: :update, as: "poll_session_update"
      delete "polls/:poll_id/poll_sessions/:id", action: :destroy, as: "poll_session_destroy"
      get "polls/:poll_id/poll_sessions/:id/open", action: :open, as: "poll_session_publish"
      get "polls/:poll_id/poll_sessions/:id/close", action: :close, as: "poll_session_close"

      get "poll_sessions/opened", action: :opened, as: "poll_sessions_opened"
      get "poll_sessions/closed", action: :closed, as: "poll_sessions_closed"
    end

    scope(controller: "polling/poll_submissions") do
      post "polls/:poll_id/poll_sessions/:poll_session_id/poll_submissions", action: :create, as: "poll_submissions_create"
      get "polls/:poll_id/poll_sessions/:poll_session_id/poll_submissions/:id", action: :show, as: "poll_submission"
    end

    scope(controller: "live_assessments/assessments") do
      get "courses/:course_id/live_assessments", action: :index, as: "course_live_assessments"
      post "courses/:course_id/live_assessments", action: :create, as: "course_live_assessment_create"
    end

    scope(controller: "live_assessments/results") do
      get "courses/:course_id/live_assessments/:assessment_id/results", action: :index, as: "course_live_assessment_results"
      post "courses/:course_id/live_assessments/:assessment_id/results", action: :create, as: "course_live_assessment_result_create"
    end

    scope(controller: "support_helpers/turnitin") do
      get "support_helpers/turnitin/md5", action: :md5
      get "support_helpers/turnitin/error2305", action: :error2305
      get "support_helpers/turnitin/shard", action: :shard
      get "support_helpers/turnitin/assignment", action: :assignment
      get "support_helpers/turnitin/pending", action: :pending
      get "support_helpers/turnitin/expired", action: :expired
      get "support_helpers/turnitin/refresh_lti_attachment", action: :lti_attachment
    end

    scope(controller: "support_helpers/plagiarism_platform") do
      get "support_helpers/plagiarism_platform/add_service", action: :add_service
      get "support_helpers/plagiarism_platform/resubmit_for_assignment/:assignment_id", action: :resubmit_for_assignment
    end

    scope(controller: "support_helpers/crocodoc") do
      get "support_helpers/crocodoc/shard", action: :shard
      get "support_helpers/crocodoc/submission", action: :submission
    end

    scope(controller: "support_helpers/submission_lifecycle_manage") do
      get "support_helpers/submission_lifecycle_manage/course", action: :course
    end

    scope(controller: :outcome_groups_api) do
      %w[global account course].each do |context|
        prefix = ((context == "global") ? context : "#{context}s/:#{context}_id")
        unless context == "global"
          get "#{prefix}/outcome_groups", action: :index, as: "#{context}_outcome_groups"
          get "#{prefix}/outcome_group_links", action: :link_index, as: "#{context}_outcome_group_links"
        end
        get "#{prefix}/root_outcome_group", action: :redirect, as: "#{context}_redirect"
        get "#{prefix}/outcome_groups/account_chain", action: :account_chain, as: "#{context}_account_chain"
        get "#{prefix}/outcome_groups/:id", action: :show, as: "#{context}_outcome_group"
        put "#{prefix}/outcome_groups/:id", action: :update
        delete "#{prefix}/outcome_groups/:id", action: :destroy
        get "#{prefix}/outcome_groups/:id/outcomes", action: :outcomes, as: "#{context}_outcome_group_outcomes"
        get "#{prefix}/outcome_groups/:id/available_outcomes", action: :available_outcomes, as: "#{context}_outcome_group_available_outcomes"
        post "#{prefix}/outcome_groups/:id/outcomes", action: :link
        put "#{prefix}/outcome_groups/:id/outcomes/:outcome_id", action: :link, as: "#{context}_outcome_link"
        delete "#{prefix}/outcome_groups/:id/outcomes/:outcome_id", action: :unlink
        get "#{prefix}/outcome_groups/:id/subgroups", action: :subgroups, as: "#{context}_outcome_group_subgroups"
        post "#{prefix}/outcome_groups/:id/subgroups", action: :create
        post "#{prefix}/outcome_groups/:id/import", action: :import, as: "#{context}_outcome_group_import"
        post "#{prefix}/outcome_groups/:id/batch", action: :batch, as: "#{context}_outcome_group_batch"
      end
    end

    scope(controller: :outcomes_api) do
      get "outcomes/:id", action: :show, as: "outcome"
      put "outcomes/:id", action: :update
      delete "outcomes/:id", action: :destroy
      get "courses/:course_id/outcome_alignments", action: :outcome_alignments
    end

    scope(controller: :outcome_results) do
      get "courses/:course_id/outcome_rollups", action: :rollups, as: "course_outcome_rollups"
      get "courses/:course_id/outcome_results", action: :index, as: "course_outcome_results"
      post "courses/:course_id/assign_outcome_order", action: :outcome_order, as: "course_outcomes_order"
    end

    scope(controller: :outcomes_academic_benchmark_import_api) do
      # These can be uncommented when implemented
      # get  "global/outcomes_import",            action: :index
      # get  "global/outcomes_import/:id",        action: :show
      # put  "global/outcomes_import/:id",        action: :cancel
      # get  "global/outcomes_import/list/:guid", action: :list
      get  "global/outcomes_import/available",  action: :available
      post "global/outcomes_import",            action: :create
      get  "global/outcomes_import/migration_status/:migration_id", action: :migration_status
    end

    scope(controller: :group_categories) do
      resources :group_categories, except: [:index, :create]
      get "accounts/:account_id/group_categories", action: :index, as: "account_group_categories"
      get "courses/:course_id/group_categories", action: :index, as: "course_group_categories"
      post "accounts/:account_id/group_categories", action: :create
      post "courses/:course_id/group_categories", action: :create
      post "group_categories/:group_category_id/import", action: :import
      get "group_categories/:group_category_id/groups", action: :groups, as: "group_category_groups"
      get "group_categories/:group_category_id/users", action: :users, as: "group_category_users"
      get "group_categories/:group_category_id/export", action: :export, as: "group_category_export", defaults: { format: :csv }
      post "group_categories/:group_category_id/assign_unassigned_members", action: "assign_unassigned_members", as: "group_category_assign_unassigned_members"
      post "courses/:course_id/group_categories/bulk_manage_differentiation_tag", action: :bulk_manage_differentiation_tag
    end

    scope(controller: :progress) do
      get "progress/:id", action: :show, as: "progress"
      post "progress/:id/cancel", action: :cancel
    end

    scope(controller: :app_center) do
      %w[course account].each do |context|
        prefix = "#{context}s/:#{context}_id/app_center"
        get  "#{prefix}/apps",                      action: :index,   as: "#{context}_app_center_apps"
        get  "#{prefix}/apps/:app_id/reviews",      action: :reviews, as: "#{context}_app_center_app_reviews"
        get  "#{prefix}/apps/:app_id/reviews/self", action: :review,  as: "#{context}_app_center_app_review"
        post "#{prefix}/apps/:app_id/reviews/self", action: :add_review
      end
    end

    scope(controller: :learn_platform) do
      prefix = "accounts/:account_id/learn_platform"
      get  "#{prefix}/products", action: :index
      get  "#{prefix}/products_categories", action: :index_by_category
      get  "#{prefix}/products/:id", action: :show
      get  "#{prefix}/filters", action: :filters
      get  "#{prefix}/organizations/:organization_salesforce_id/products", action: :index_by_organization
      get  "#{prefix}/custom_filters", action: :custom_filters
    end

    scope(controller: :feature_flags) do
      %w[course account user].each do |context|
        prefix = "#{context}s/:#{context}_id/features"
        get prefix.to_s, action: :index, as: "#{context}_features"
        get "#{prefix}/enabled", action: :enabled_features, as: "#{context}_enabled_features"
        get "#{prefix}/flags/:feature", action: :show
        put "#{prefix}/flags/:feature", action: :update
        delete "#{prefix}/flags/:feature", action: :delete
      end
      get "features/environment", action: :environment
    end

    scope(controller: :conferences) do
      %w[course group].each do |context|
        prefix = "#{context}s/:#{context}_id/conferences"
        get prefix, action: :index, as: "#{context}_conferences"
        post prefix.to_s, action: :create
        post "#{prefix}/:conference_id/recording_ready", action: :recording_ready, as: "#{context}_conferences_recording_ready"
      end

      get "conferences", action: :for_user, as: "conferences"
    end

    scope(controller: :custom_gradebook_columns_api) do
      prefix = "courses/:course_id/custom_gradebook_columns"
      get prefix, action: :index, as: "course_custom_gradebook_columns"
      post prefix, action: :create
      post "#{prefix}/reorder", action: :reorder, as: "custom_gradebook_columns_reorder"
      put "#{prefix}/:id", action: :update, as: "course_custom_gradebook_column"
      delete "#{prefix}/:id", action: :destroy
    end

    scope(controller: :custom_gradebook_column_data_api) do
      prefix = "courses/:course_id/custom_gradebook_columns/:id/data"
      get prefix, action: :index, as: "course_custom_gradebook_column_data"
      put "#{prefix}/:user_id", action: :update, as: "course_custom_gradebook_column_datum"
      put "courses/:course_id/custom_gradebook_column_data", action: :bulk_update, as: "course_custom_gradebook_column_bulk_data"
    end

    scope(controller: :content_exports_api) do
      %w[course group user].each do |context|
        context_prefix = "#{context.pluralize}/:#{context}_id"
        prefix = "#{context_prefix}/content_exports"
        get prefix, action: :index, as: "#{context}_content_exports"
        post prefix, action: :create
        get "#{prefix}/:id", action: :show
        put "#{prefix}/:id/fail", action: :fail
      end
      get "courses/:course_id/content_list", action: :content_list, as: "course_content_list"
      put "courses/:course_id/content_exports/:id", action: :update
    end

    scope(controller: :epub_exports) do
      get "courses/:course_id/epub_exports/:id", {
        action: :show
      }
      get "epub_exports", {
        action: :index
      }
      post "courses/:course_id/epub_exports", {
        action: :create
      }
    end

    scope(controller: :web_zip_exports) do
      get "courses/:course_id/web_zip_exports", action: :index, as: "web_zip_exports"
      get "courses/:course_id/web_zip_exports/:id", action: :show
    end

    scope(controller: :grading_standards_api) do
      get "courses/:course_id/grading_standards", action: :context_index
      get "accounts/:account_id/grading_standards", action: :context_index
      get "courses/:course_id/grading_standards/:grading_standard_id", action: :context_show
      get "accounts/:account_id/grading_standards/:grading_standard_id", action: :context_show
      post "accounts/:account_id/grading_standards", action: :create
      post "courses/:course_id/grading_standards", action: :create
    end

    get "/crocodoc_session", controller: "crocodoc_sessions", action: "show", as: :crocodoc_session
    get "/canvadoc_session", controller: "canvadoc_sessions", action: "show", as: :canvadoc_session
    post "/canvadoc_session", controller: "canvadoc_sessions", action: "create"

    scope(controller: :grading_period_sets) do
      get "accounts/:account_id/grading_period_sets", action: :index, as: :account_grading_period_sets
      post "accounts/:account_id/grading_period_sets", action: :create
      patch "accounts/:account_id/grading_period_sets/:id", action: :update, as: :account_grading_period_set
      delete "accounts/:account_id/grading_period_sets/:id", action: :destroy
    end

    scope(controller: :grading_periods) do
      # FIXME: This route will be removed/replaced with CNVS-27101
      get "accounts/:account_id/grading_periods", action: :index, as: :account_grading_periods

      get "courses/:course_id/grading_periods", action: :index, as: :course_grading_periods
      get "courses/:course_id/grading_periods/:id", action: :show, as: :course_grading_period
      patch "courses/:course_id/grading_periods/batch_update",
            action: :batch_update,
            as: :course_grading_period_batch_update
      put "courses/:course_id/grading_periods/:id", action: :update, as: :course_grading_period_update
      delete "courses/:course_id/grading_periods/:id", action: :destroy, as: :course_grading_period_destroy
      delete "accounts/:account_id/grading_periods/:id", action: :destroy, as: :account_grading_period_destroy

      patch "grading_period_sets/:set_id/grading_periods/batch_update",
            action: :batch_update,
            as: :grading_period_set_periods_update
    end

    scope(controller: :usage_rights) do
      %w[course group user].each do |context|
        content_prefix = "#{context.pluralize}/:#{context}_id"
        put "#{content_prefix}/usage_rights", action: :set_usage_rights
        delete "#{content_prefix}/usage_rights", action: :remove_usage_rights
        get "#{content_prefix}/content_licenses", action: :licenses
      end
    end

    scope(controller: "bookmarks/bookmarks") do
      get "users/self/bookmarks/", action: :index, as: :bookmarks
      get "users/self/bookmarks/:id", action: :show
      post "users/self/bookmarks", action: :create
      delete "users/self/bookmarks/:id", action: :destroy
      put "users/self/bookmarks/:id", action: :update
    end

    scope(controller: :course_nicknames) do
      get "users/self/course_nicknames", action: :index, as: :course_nicknames
      get "users/self/course_nicknames/:course_id", action: :show
      put "users/self/course_nicknames/:course_id", action: :update
      delete "users/self/course_nicknames/:course_id", action: :delete
      delete "users/self/course_nicknames", action: :clear
    end

    scope(controller: :shared_brand_configs) do
      post "accounts/:account_id/shared_brand_configs", action: :create
      put "accounts/:account_id/shared_brand_configs/:id", action: :update
      delete "shared_brand_configs/:id", action: :destroy
    end

    scope(controller: :errors) do
      post "error_reports", action: :create
    end

    scope(controller: :jwts) do
      post "jwts", action: :create
      post "jwts/refresh", action: :refresh
    end

    scope(controller: :inst_access_tokens) do
      post "inst_access_tokens", action: :create
    end

    scope(controller: :gradebook_settings) do
      put "courses/:course_id/gradebook_settings", action: :update, as: :course_gradebook_settings_update
    end

    scope(controller: :announcements_api) do
      get "announcements", action: :index, as: :announcements
    end

    scope(controller: :release_notes) do
      get "release_notes", action: :index, as: :release_notes
      post "release_notes", action: :create
      get "release_notes/latest", action: :latest
      get "release_notes/unread_count", action: :unread_count
      put "release_notes/:id", action: :update
      delete "release_notes/:id", action: :destroy
      put "release_notes/:id/published", action: :publish
      delete "release_notes/:id/published", action: :unpublish
    end

    scope(controller: :rubrics_api) do
      get "rubrics/upload_template", action: "upload_template", as: "rubrics_account_upload_template"
      post "courses/:course_id/rubrics/download_rubrics", action: "download_rubrics", as: "rubrics_account_download_rubrics"
      post "accounts/:account_id/rubrics/download_rubrics", action: "download_rubrics", as: "rubrics_course_download_rubrics"
      get "accounts/:account_id/rubrics", action: :index, as: :account_rubrics
      get "accounts/:account_id/rubrics/:id", action: :show
      get "courses/:course_id/rubrics", action: :index, as: :course_rubrics
      get "courses/:course_id/rubrics/:id", action: :show
      get "courses/:course_id/rubrics/:id/used_locations", action: "used_locations", as: "rubrics_course_used_locations"
      get "accounts/:account_id/rubrics/:id/used_locations", action: "used_locations", as: "rubrics_account_used_locations"
      post "courses/:course_id/rubrics/upload", action: "upload", as: "rubrics_course_upload"
      post "accounts/:account_id/rubrics/upload", action: "upload", as: "rubrics_account_upload"
      get "courses/:course_id/rubrics/upload/:id", action: "upload_status", as: "rubrics_course_upload_status"
      get "accounts/:account_id/rubrics/upload/:id", action: "upload_status", as: "rubrics_account_upload_status"
      get "courses/:course_id/rubrics/upload/:id/rubrics", action: "rubrics_by_import_id", as: "rubrics_course_upload_rubrics"
      get "accounts/:account_id/rubrics/upload/:id/rubrics", action: "rubrics_by_import_id", as: "rubrics_account_upload_rubrics"
      post "courses/:course_id/rubrics", controller: :rubrics, action: :create
      put "courses/:course_id/rubrics/:id", controller: :rubrics, action: :update
      delete "courses/:course_id/rubrics/:id", controller: :rubrics, action: :destroy
    end

    scope(controller: :rubric_associations) do
      post "courses/:course_id/rubric_associations", action: :create
      put "courses/:course_id/rubric_associations/:id", action: :update
      delete "courses/:course_id/rubric_associations/:id", action: :destroy
    end

    scope(controller: :rubric_assessment_api) do
      post "courses/:course_id/rubric_associations/:rubric_association_id/rubric_assessments", controller: :rubric_assessments, action: :create
      put "courses/:course_id/rubric_associations/:rubric_association_id/rubric_assessments/:id", controller: :rubric_assessments, action: :update
      delete "courses/:course_id/rubric_associations/:rubric_association_id/rubric_assessments/:id", controller: :rubric_assessments, action: :destroy
    end

    scope(controller: "master_courses/master_templates") do
      get "courses/:course_id/blueprint_templates/:template_id", action: :show
      get "courses/:course_id/blueprint_templates/:template_id/associated_courses", action: :associated_courses, as: :course_blueprint_associated_courses
      put "courses/:course_id/blueprint_templates/:template_id/update_associations", action: :update_associations
      get "courses/:course_id/blueprint_templates/:template_id/unsynced_changes", action: :unsynced_changes, as: :course_blueprint_unsynced_changes

      post "courses/:course_id/blueprint_templates/:template_id/migrations", action: :queue_migration
      get "courses/:course_id/blueprint_templates/:template_id/migrations", action: :migrations_index, as: :course_blueprint_migrations
      get "courses/:course_id/blueprint_templates/:template_id/migrations/:id", action: :migrations_show
      get "courses/:course_id/blueprint_templates/:template_id/migrations/:id/details", action: :migration_details

      put "courses/:course_id/blueprint_templates/:template_id/restrict_item", action: :restrict_item

      get "courses/:course_id/blueprint_subscriptions", action: :subscriptions_index, as: :course_blueprint_subscriptions
      get "courses/:course_id/blueprint_subscriptions/:subscription_id/migrations", action: :imports_index, as: :course_blueprint_imports
      get "courses/:course_id/blueprint_subscriptions/:subscription_id/migrations/:id", action: :imports_show
      get "courses/:course_id/blueprint_subscriptions/:subscription_id/migrations/:id/details", action: :import_details
    end

    scope(controller: :late_policy) do
      get "courses/:id/late_policy", action: :show
      post "courses/:id/late_policy", action: :create
      patch "courses/:id/late_policy", action: :update
    end

    scope(controller: :planner) do
      get "planner/items", action: :index, as: :planner_items
      get "users/:user_id/planner/items", action: :index, as: :user_planner_items
    end

    scope(controller: :planner_overrides) do
      get "planner/overrides", action: :index, as: :planner_overrides
      get "planner/overrides/:id", action: :show
      put "planner/overrides/:id", action: :update
      post "planner/overrides", action: :create
      delete "planner/overrides/:id", action: :destroy
    end

    scope(controller: :planner_notes) do
      get "planner_notes", action: :index, as: :planner_notes
      get "planner_notes/:id", action: :show, as: :planner_notes_show
      put "planner_notes/:id", action: :update
      post "planner_notes", action: :create
      delete "planner_notes/:id", action: :destroy
    end

    scope(controller: :content_shares) do
      post "users/:user_id/content_shares", action: :create
      get "users/:user_id/content_shares/sent", action: :index, defaults: { list: "sent" }, as: :user_sent_content_shares
      get "users/:user_id/content_shares/received", action: :index, defaults: { list: "received" }, as: :user_received_content_shares
      get "users/:user_id/content_shares/unread_count", action: :unread_count
      get "users/:user_id/content_shares/:id", action: :show
      delete "users/:user_id/content_shares/:id", action: :destroy
      post "users/:user_id/content_shares/:id/add_users", action: :add_users
      put "users/:user_id/content_shares/:id", action: :update
    end

    scope(controller: :csp_settings) do
      %w[course account].each do |context|
        get "#{context.pluralize}/:#{context}_id/csp_settings", action: :get_csp_settings
        put "#{context.pluralize}/:#{context}_id/csp_settings", action: :set_csp_setting
      end
      put "accounts/:account_id/csp_settings/lock", action: :set_csp_lock
      post "accounts/:account_id/csp_settings/domains", action: :add_domain
      post "accounts/:account_id/csp_settings/domains/batch_create", action: :add_multiple_domains
      delete "accounts/:account_id/csp_settings/domains", action: :remove_domain
    end

    scope(controller: :media_objects) do
      put "media_objects/:media_object_id", action: "update_media_object", as: :update_media_object
      post "media_objects", action: "create_media_object", as: :create_media_object
      put "media_attachments/:attachment_id", action: "update_media_object", as: :update_media_attachment
      post "media_attachments", action: "create_media_object", as: :create_media_attachment
    end

    scope(controller: :media_tracks) do
      get "media_objects/:media_object_id/media_tracks", action: "index", as: :list_media_tracks
      put "media_objects/:media_object_id/media_tracks", action: "update", as: :update_media_tracks

      get "media_attachments/:attachment_id/media_tracks", action: "index", as: :list_media_attachment_tracks
      put "media_attachments/:attachment_id/media_tracks", action: "update", as: :update_media_attachment_tracks
    end

    scope(controller: "conditional_release/rules") do
      # TODO: can rearrange so assignment is in path if desired once we're no longer maintaining backwards compat
      get "courses/:course_id/mastery_paths/rules", action: "index"
      get "courses/:course_id/mastery_paths/rules/:id", action: "show"
      post "courses/:course_id/mastery_paths/rules", action: "create"
      put "courses/:course_id/mastery_paths/rules/:id", action: "update"
      delete "courses/:course_id/mastery_paths/rules/:id", action: "destroy"
    end

    scope(controller: "conditional_release/stats") do
      # TODO: can rearrange so assignment is in path if desired once we're no longer maintaining backwards compat
      get "courses/:course_id/mastery_paths/stats/students_per_range", action: "students_per_range"
      get "courses/:course_id/mastery_paths/stats/student_details", action: "student_details"
    end

    scope(controller: :history) do
      get "users/:user_id/history", action: "index", as: :user_history
    end

    scope(controller: :gradebooks) do
      put "courses/:course_id/update_final_grade_overrides", action: "update_final_grade_overrides"
      put "courses/:course_id/apply_score_to_ungraded_submissions", action: "apply_score_to_ungraded_submissions"
    end

    scope(controller: :course_paces) do
      post "courses/:course_id/course_pacing", action: :create
      get "courses/:course_id/course_pacing/new", action: :new
      get "courses/:course_id/course_pacing/:id", action: :api_show
      put "courses/:course_id/course_pacing/:id", action: :update
      delete "courses/:course_id/course_pacing/:id", action: :destroy
      post "courses/:course_id/course_pacing/:id/publish", action: :publish
      post "courses/:course_id/course_pacing/compress_dates", action: :compress_dates
      post "courses/:course_id/course_pacing/bulk_create_enrollment_paces", action: :bulk_create_enrollment_paces
    end

    scope(controller: :blackout_dates) do
      get "courses/:course_id/blackout_dates", action: :index
      get "accounts/:account_id/blackout_dates", action: :index
      post "courses/:course_id/blackout_dates", action: :create
      post "accounts/:account_id/blackout_dates", action: :create
      get "courses/:course_id/blackout_dates/new", action: :new
      get "accounts/:account_id/blackout_dates/new", action: :new
      get "courses/:course_id/blackout_dates/:id", action: :show
      get "accounts/:account_id/blackout_dates/:id", action: :show
      put "courses/:course_id/blackout_dates/:id", action: :update
      put "accounts/:account_id/blackout_dates/:id", action: :update
      delete "courses/:course_id/blackout_dates/:id", action: :destroy
      delete "accounts/:account_id/blackout_dates/:id", action: :destroy
      put "courses/:course_id/blackout_dates", action: :bulk_update
    end

    scope(controller: :eportfolios_api) do
      get "users/:user_id/eportfolios", action: :index, as: :eportfolios
      get "eportfolios/:id", action: :show
      delete "eportfolios/:id", action: :delete
      get "eportfolios/:eportfolio_id/pages", action: :pages, as: :eportfolio_pages
      put "eportfolios/:eportfolio_id/moderate", action: :moderate
      put "users/:user_id/eportfolios", action: :moderate_all
      put "eportfolios/:eportfolio_id/restore", action: :restore
    end

    scope(controller: "course_pacing/section_paces_api") do
      get "courses/:course_id/sections/:course_section_id/pace", action: :show, as: :section_pace
      post "courses/:course_id/sections/:course_section_id/paces", action: :create, as: :new_section_pace
      patch "courses/:course_id/sections/:course_section_id/pace", action: :update, as: :patch_section_pace
      delete "courses/:course_id/sections/:course_section_id/pace", action: :delete, as: :delete_section_pace
    end

    scope(controller: "course_pacing/student_enrollment_paces_api") do
      get "courses/:course_id/student_enrollments/:student_enrollment_id/pace", action: :show, as: :student_enrollment_pace
      post "courses/:course_id/student_enrollments/:student_enrollment_id/paces", action: :create, as: :new_student_enrollment_pace
      patch "courses/:course_id/student_enrollments/:student_enrollment_id/pace", action: :update, as: :patch_student_enrollment_pace
      delete "courses/:course_id/student_enrollments/:student_enrollment_id/pace", action: :delete, as: :delete_student_enrollment_pace
    end

    scope(controller: "course_pacing/bulk_student_enrollment_paces_api") do
      get "courses/:course_id/bulk_student_enrollments/student_bulk_pace_edit_view", action: :student_bulk_pace_edit_view, as: :student_bulk_pace_edit_view
    end

    scope(controller: "course_pacing/pace_contexts_api") do
      get "courses/:course_id/pace_contexts", action: :index, as: :pace_contexts
    end

    scope(controller: "smart_search") do
      get "courses/:course_id/smartsearch", action: :search, as: :course_smart_search_query
      get "courses/:course_id/smartsearch/log", action: :log
      get "courses/:course_id/smartsearch/index_status", action: :index_status
      # TODO: add account level search
    end

    scope(controller: :what_if_grades_api) do
      put "submissions/:id/what_if_grades", action: :update
      put "courses/:course_id/what_if_grades/reset", action: :reset_for_student_course
    end

    scope(controller: :plugins) do
      put "plugins/:id", action: :update
      get "plugins/:id", action: :show
    end

    scope(controller: :rich_content_api) do
      post "rich_content/generate", action: :generate
    end

    scope(controller: :block_editor_templates_api) do
      get "courses/:course_id/block_editor_templates", action: :index
      post "courses/:course_id/block_editor_templates", action: :create
      put "courses/:course_id/block_editor_templates/:id", action: :update
      delete "courses/:course_id/block_editor_templates/:id", action: :destroy
      post "courses/:course_id/block_editor_templates/:id/publish", action: :publish
      get "courses/:course_id/block_editor_templates/can_edit", action: :can_edit
    end
  end

  # this is not a "normal" api endpoint in the sense that it is not documented or
  # generally available to hosted customers. it also does not respect the normal
  # pagination options; however, jobs_controller already accepts `limit` and `offset`
  # paramaters and defines a sane default limit
  ApiRouteSet::V1.draw(self) do
    scope(controller: :jobs) do
      get "jobs", action: :index
      get "jobs/:id", action: :show
      post "jobs/batch_update", action: :batch_update
    end

    # jobs_v2 actually does do regular pagination, but the comments above
    # otherwise still apply
    scope(controller: :jobs_v2) do
      get "jobs2/:bucket/by_:group/search", action: :search
      get "jobs2/:bucket/by_:group", action: :grouped_info, as: :jobs_grouped_info
      get "jobs2/:bucket", action: :list, as: :jobs_list, constraints: { bucket: /running|queued|future|failed/ }
      get "jobs2/clusters", action: :clusters, as: :job_clusters
      get "jobs2/:id", action: :lookup, constraints: { id: /\d+/ }
      post "jobs2/:id/requeue", action: :requeue
      put "jobs2/manage", action: :manage
      put "jobs2/unstuck", action: :unstuck
      get "jobs2/throttle/check", action: :throttle_check
      put "jobs2/throttle", action: :throttle
      get "jobs2/stuck/strands", action: :stuck_strands, as: :jobs_stuck_strands
      get "jobs2/stuck/singletons", action: :stuck_singletons, as: :jobs_stuck_singletons
    end
  end

  # this is not a "normal" api endpoint in the sense that it is not documented
  # or called directly, it's used as the redirect in the file upload process
  # for local files. it also doesn't use the normal oauth authentication
  # system, so we can't put it in the api uri namespace.
  post "files_api" => "files#api_create", :as => :api_v1_files_create

  get "login/oauth2/auth" => "oauth2_provider#auth", :as => :oauth2_auth
  post "login/oauth2/token" => "oauth2_provider#token", :as => :oauth2_token
  get "login/oauth2/confirm" => "oauth2_provider#confirm", :as => :oauth2_auth_confirm
  post "login/oauth2/accept" => "oauth2_provider#accept", :as => :oauth2_auth_accept
  get "login/oauth2/deny" => "oauth2_provider#deny", :as => :oauth2_auth_deny
  delete "login/oauth2/token" => "oauth2_provider#destroy", :as => :oauth2_logout
  get "login/oauth2/jwks" => "security#jwks", :as => :oauth2_jwks

  get "post_message_forwarding", controller: "lti/platform_storage", action: :post_message_forwarding, as: :lti_post_message_forwarding

  get "lti/tool_default_icon" => "lti/tool_default_icon#show"

  ApiRouteSet.draw(self, "/api/lti/v1") do
    post "tools/:tool_id/grade_passback", controller: :lti_api, action: :grade_passback, as: "lti_grade_passback_api"
    post "tools/:tool_id/ext_grade_passback", controller: :lti_api, action: :legacy_grade_passback, as: "blti_legacy_grade_passback_api"
    post "xapi/:token", controller: :lti_api, action: :xapi_service, as: "lti_xapi"
    post "caliper/:token", controller: :lti_api, action: :caliper_service, as: "lti_caliper"
    post "logout_service/:token", controller: :lti_api, action: :logout_service, as: "lti_logout_service"
    post "turnitin/outcomes_placement/:tool_id", controller: :lti_api, action: :turnitin_outcomes_placement, as: "lti_turnitin_outcomes_placement"
  end

  ApiRouteSet.draw(self, "/api/lti") do
    scope(controller: "lti/tool_configurations_api") do
      put "developer_keys/:developer_key_id/tool_configuration", action: :update
      post "accounts/:account_id/developer_keys/tool_configuration", action: :create
      delete "developer_keys/:developer_key_id/tool_configuration", action: :destroy

      %w[account course].each do |context|
        get "#{context}s/:#{context}_id/developer_keys/:developer_key_id/tool_configuration", action: :show, as: "#{context}_show_tool_configuration"
      end
    end

    scope(controller: "lti/subscriptions_api") do
      post "subscriptions", action: :create
      delete "subscriptions/:id", action: :destroy
      get "subscriptions/:id", action: :show
      put "subscriptions/:id", action: :update
      get "subscriptions", action: :index
    end

    scope(controller: "lti/users_api") do
      get "users/:id", action: :show
      get "groups/:group_id/users", action: :group_index, as: "lti_user_group_index"
    end

    scope(controller: "lti/plagiarism_assignments_api") do
      get "assignments/:assignment_id", action: :show
    end

    scope(controller: "lti/ims/authentication") do
      post "authorize_redirect", action: :authorize_redirect
      get "authorize_redirect", action: :authorize_redirect, as: "lti_authorize_redirect"
      get "authorize", action: :authorize, as: :lti_1_3_authorization
    end

    %w[course account].each do |context|
      prefix = "#{context}s/:#{context}_id"

      post "#{prefix}/authorize", controller: "lti/ims/authorization", action: :authorize, as: "#{context}_lti_oauth2_authorize"
      get  "#{prefix}/tool_consumer_profile(/:tool_consumer_profile_id)",
           controller: "lti/ims/tool_consumer_profile",
           action: "show",
           as: "#{context}_tool_consumer_profile"
      post "#{prefix}/tool_proxy",
           controller: "lti/ims/tool_proxy",
           action: :re_reg,
           as: "re_reg_#{context}_lti_tool_proxy",
           constraints: Lti::ReRegConstraint.new
      post "#{prefix}/tool_proxy",
           controller: "lti/ims/tool_proxy",
           action: :create,
           as: "create_#{context}_lti_tool_proxy"
      get "#{prefix}/jwt_token", controller: "external_tools", action: :jwt_token
      get "tool_proxy/:tool_proxy_guid/#{prefix}/tool_setting", controller: "lti/ims/tool_setting", action: :show, as: "show_#{context}_tool_setting"
      get "tool_proxy/:tool_proxy_guid/#{prefix}/resource_link_id/:resource_link_id/tool_setting", controller: "lti/ims/tool_setting", action: :show, as: "show_#{context}_resource_link_id_tool_setting"
      put "tool_proxy/:tool_proxy_guid/#{prefix}/tool_setting", controller: "lti/ims/tool_setting", action: :update, as: "update_#{context}_tool_setting"
      put "tool_proxy/:tool_proxy_guid/#{prefix}/resource_link_id/:resource_link_id/tool_setting", controller: "lti/ims/tool_setting", action: :update, as: "update_#{context}_update_resource_link_id_tool_setting"
    end
    # Tool Setting Services
    get "tool_settings/:tool_setting_id", controller: "lti/ims/tool_setting", action: :show, as: :show_lti_tool_settings
    get "tool_proxy/:tool_proxy_guid/tool_setting", controller: "lti/ims/tool_setting", action: :show, as: :show_tool_proxy_lti_tool_settings
    put "tool_settings/:tool_setting_id", controller: "lti/ims/tool_setting", action: :update, as: :update_lti_tool_settings
    put "tool_proxy/:tool_proxy_guid/tool_setting", controller: "lti/ims/tool_setting", action: :update, as: :update_tool_proxy_lti_tool_settings

    # Tool Proxy Services
    get "tool_proxy/:tool_proxy_guid", controller: "lti/ims/tool_proxy", action: :show, as: "show_lti_tool_proxy"

    # Membership Service
    get "courses/:course_id/membership_service", controller: "lti/membership_service", action: :course_index, as: :course_membership_service
    get "groups/:group_id/membership_service", controller: "lti/membership_service", action: :group_index, as: :group_membership_service

    # Submissions Service
    scope(controller: "lti/submissions_api") do
      get "assignments/:assignment_id/submissions/:submission_id", action: :show
      get "assignments/:assignment_id/submissions/:submission_id/history", action: :history
      get "assignments/:assignment_id/submissions/:submission_id/attachment/:attachment_id", action: :attachment, as: :lti_submission_attachment_download
    end

    # Originality Report Service
    scope(controller: "lti/originality_reports_api") do
      post "assignments/:assignment_id/submissions/:submission_id/originality_report", action: :create
      put "assignments/:assignment_id/submissions/:submission_id/originality_report/:id", action: :update
      put "assignments/:assignment_id/files/:file_id/originality_report", action: :update
      get "assignments/:assignment_id/submissions/:submission_id/originality_report/:id", action: :show
      get "assignments/:assignment_id/files/:file_id/originality_report", action: :show
    end

    # Line Item Service (LTI AGS)
    scope(controller: "lti/ims/line_items") do
      post "courses/:course_id/line_items", action: :create, as: :lti_line_item_create
      get "courses/:course_id/line_items/:id", action: :show, as: :lti_line_item_show
      get "courses/:course_id/line_items", action: :index, as: :lti_line_item_index
      put "courses/:course_id/line_items/:id", action: :update, as: :lti_line_item_edit
      delete "courses/:course_id/line_items/:id", action: :destroy, as: :lti_line_item_delete
    end

    # Scores Service (LTI AGS)
    scope(controller: "lti/ims/scores") do
      post "courses/:course_id/line_items/:line_item_id/scores", action: :create, as: :lti_result_create
    end

    # Result Service (LTI AGS)
    scope(controller: "lti/ims/results") do
      get "courses/:course_id/line_items/:line_item_id/results/:id", action: :show, as: :lti_result_show
      get "courses/:course_id/line_items/:line_item_id/results", action: :index
    end

    # Progress Service (LTI AGS)
    scope(controller: "lti/ims/progress") do
      get "courses/:course_id/progress/:id", action: :show, as: :lti_progress_show
    end

    # Asset Service & Asset Report Service (LTI Asset Processor Specs)
    scope(controller: "lti/ims/asset_processor") do
      post "asset_processors/:asset_processor_id/reports", action: :create_report, as: :lti_asset_processor_create_report
      get "asset_processors/:asset_processor_id/assets/:asset_id", action: :lti_asset_show, as: :lti_asset_processor_asset_show
    end

    # 1Edtech (IMS) LTI Asset Processor Eula service
    scope(controller: "lti/ims/asset_processor_eula") do
      put "asset_processor_eulas/:context_external_tool_id/deployment", action: :update_tool_eula, as: :update_tool_eula
      delete "asset_processor_eulas/:context_external_tool_id/user", action: :delete_acceptances, as: :delete_tool_eula_acceptances
      post "asset_processor_eulas/:context_external_tool_id/user", action: :create_acceptance, as: :create_user_eula_acceptance
    end

    # Dynamic Registration Service
    scope(controller: "lti/ims/dynamic_registration") do
      get "accounts/:account_id/registration_token", action: :registration_token
      get "accounts/:account_id/registrations/uuid/:registration_uuid", action: :ims_registration_by_uuid
      get "accounts/:account_id/lti_registrations/uuid/:registration_uuid", action: :lti_registration_by_uuid
      get "accounts/:account_id/registrations/:registration_id", action: :show
      put "accounts/:account_id/registrations/:registration_id/overlay", action: :update_registration_overlay
      get "accounts/:account_id/dr_iframe", action: :dr_iframe
      get "registrations/:registration_id/view", action: :registration_view, as: :lti_registration_config
      post "registrations", action: :create, as: :create_lti_registration
    end

    # Public JWK Service
    scope(controller: "lti/public_jwk") do
      put "/developer_key/update_public_jwk", action: :update, as: :public_jwk_update
    end

    # Context External Tools Service
    scope(controller: "lti/account_external_tools") do
      post "/accounts/:account_id/external_tools", action: :create, as: :account_external_tools_create
      get "/accounts/:account_id/external_tools/:external_tool_id", action: :show, as: :account_external_tools_show
      get "/accounts/:account_id/external_tools", action: :index, as: :account_external_tools_index
      delete "/accounts/:account_id/external_tools/:external_tool_id", action: :destroy, as: :account_external_tools_destroy
    end

    # Data Services Service
    scope(controller: "lti/data_services") do
      post "/accounts/:account_id/data_services", action: :create, as: :data_services_create
      get "/accounts/:account_id/data_services/:id", action: :show, as: :data_services_show
      put "/accounts/:account_id/data_services/:id", action: :update, as: :data_services_update
      get "/accounts/:account_id/data_services", action: :index, as: :data_services_index
      get "/accounts/:account_id/event_types", action: :event_types_index, as: :data_services_event_types
      delete "/accounts/:account_id/data_services/:id", action: :destroy, as: :data_services_destroy
    end

    # Account Lookup service
    scope(controller: "lti/account_lookup") do
      get "/accounts/:account_id", action: :show
    end

    # Names and Roles Provisioning (NRPS) v2 Service
    scope(controller: "lti/ims/names_and_roles") do
      get "courses/:course_id/names_and_roles", controller: "lti/ims/names_and_roles", action: :course_index, as: :course_names_and_roles
      get "groups/:group_id/names_and_roles", controller: "lti/ims/names_and_roles", action: :group_index, as: :group_names_and_roles
    end

    # 1Edtech (IMS) LTI Platform Notification service (PNS)
    scope(controller: "lti/ims/notice_handlers") do
      get "notice-handlers/:context_external_tool_id", action: :index, as: :lti_notice_handlers
      put "notice-handlers/:context_external_tool_id", action: :update, as: :update_lti_notice_handlers
    end

    # Security
    scope(controller: "security") do
      get "security/jwks", action: :jwks, as: :lti_jwks
      get "security/openid-configuration", action: :openid_configuration, as: :openid_configuration
    end

    # Feature Flags
    scope(controller: "lti/feature_flags") do
      %w[course account].each do |context|
        prefix = "#{context}s/:#{context}_id"
        get "/#{prefix}/feature_flags/:feature", action: :show
      end
    end

    # LTI Access Tokens (Site Admin only)
    get "lti_2_token", controller: "lti/token", action: :lti_2_token, as: :lti_2_token_site_admin
    get "advantage_token", controller: "lti/token", action: :advantage_access_token, as: :lti_advantage_token_site_admin
  end

  ApiRouteSet.draw(self, "/api/sis") do
    scope(controller: :sis_api) do
      get "accounts/:account_id/assignments", action: "sis_assignments", as: :sis_account_assignments
      get "courses/:course_id/assignments", action: "sis_assignments", as: :sis_course_assignments
    end
    scope(controller: :disable_post_to_sis_api) do
      put "courses/:course_id/disable_post_to_sis", action: "disable_post_to_sis", as: :disable_post_to_sis_course_assignments
    end
  end
end<|MERGE_RESOLUTION|>--- conflicted
+++ resolved
@@ -1993,14 +1993,11 @@
       delete "accounts/:account_id/lti_registrations/:registration_id/deployments/:id", action: :destroy
     end
 
-<<<<<<< HEAD
-=======
     scope(controller: "lti/context_controls") do
       get "lti_registrations/:registration_id/controls", action: :index
       get "lti_registrations/:registration_id/controls/:id", action: :show
     end
 
->>>>>>> 9432ec57
     scope(controller: "lti/resource_links") do
       get "courses/:course_id/lti_resource_links", action: :index
       post "courses/:course_id/lti_resource_links", action: :create
