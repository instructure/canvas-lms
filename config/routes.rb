ActionController::Routing::Routes.draw do |map|

  map.resources :submission_comments, :only => :destroy

  map.mark_inbox_as_read 'inbox', :controller => 'context', :action => 'mark_inbox_as_read', :conditions => {:method => :delete}
  map.inbox 'inbox', :controller => 'context', :action => 'inbox'
  map.destroy_inbox_item 'inbox/:id', :controller => 'context', :action => 'destroy_inbox_item', :conditions => {:method => :delete}
  map.inbox_item 'inbox/:id', :controller => 'context', :action => 'inbox_item'

  map.discussion_replies 'conversations/discussion_replies', :controller => 'context', :action => 'discussion_replies'
  map.conversations_unread 'conversations/unread', :controller => 'conversations', :action => 'index', :redirect_scope => 'unread'
  map.conversations_starred 'conversations/starred', :controller => 'conversations', :action => 'index', :redirect_scope => 'starred'
  map.conversations_sent 'conversations/sent', :controller => 'conversations', :action => 'index', :redirect_scope => 'sent'
  map.conversations_archived 'conversations/archived', :controller => 'conversations', :action => 'index', :redirect_scope => 'archived'
  map.connect 'conversations/find_recipients', :controller => 'search', :action => 'recipients' # use search_recipients_url instead
  map.search_recipients 'search/recipients', :controller => 'search', :action => 'recipients'
  map.conversations_mark_all_as_read 'conversations/mark_all_as_read', :controller => 'conversations', :action => 'mark_all_as_read', :conditions => {:method => :post}
  map.conversations_watched_intro 'conversations/watched_intro', :controller => 'conversations', :action => 'watched_intro', :conditions => {:method => :post}
  map.conversation_batches 'conversations/batches', :controller => 'conversations', :action => 'batches'
  map.resources :conversations, :only => [:index, :show, :update, :create, :destroy] do |conversation|
    conversation.add_recipients 'add_recipients', :controller => 'conversations', :action => 'add_recipients', :conditions => {:method => :post}
    conversation.add_message 'add_message', :controller => 'conversations', :action => 'add_message', :conditions => {:method => :post}
    conversation.remove_messages 'remove_messages', :controller => 'conversations', :action => 'remove_messages', :conditions => {:method => :post}
  end

  # So, this will look like:
  # http://instructure.com/register/5R32s9iqwLK75Jbbj0
  map.registration_confirmation 'register/:nonce',
    :controller => 'communication_channels', :action => 'confirm'
  # deprecated
  map.registration_confirmation_deprecated 'pseudonyms/:id/register/:nonce',
    :controller => 'communication_channels', :action => 'confirm'
  map.re_send_confirmation 'confirmations/:user_id/re_send/:id',
    :controller => 'communication_channels', :action => 're_send_confirmation', :id => nil
  map.forgot_password "forgot_password",
    :controller => 'pseudonyms', :action => 'forgot_password'
  map.confirm_change_password "pseudonyms/:pseudonym_id/change_password/:nonce",
    :controller => 'pseudonyms', :action => 'confirm_change_password', :conditions => {:method => :get}
  map.change_password "pseudonyms/:pseudonym_id/change_password/:nonce",
    :controller => 'pseudonyms', :action => 'change_password', :conditions => {:method => :post}

  # callback urls for oauth authorization processes
  map.oauth "oauth", :controller => "users", :action => "oauth"
  map.oauth_success "oauth_success", :controller => "users", :action => "oauth_success"

  map.message_redirect "mr/:id", :controller => 'info', :action => 'message_redirect'
  map.help_links 'help_links', :controller => 'info', :action => 'help_links'

  def add_question_banks(context)
    context.resources :question_banks do |bank|
      bank.bookmark 'bookmark', :controller => 'question_banks', :action => 'bookmark'
      bank.reorder 'reorder', :controller => 'question_banks', :action => 'reorder'
      bank.questions 'questions', :controller => 'question_banks', :action => 'questions'
      bank.move_questions 'move_questions', :controller => 'question_banks', :action => 'move_questions'
      bank.resources :assessment_questions do |question|
        question.move_question 'move', :controller => 'assessment_questions', :action => 'move'
      end
    end
  end

  def add_groups(context)
    context.resources :groups, :collection => {:create_category => :post, :update_category => :put, :delete_category => :delete}
    context.group_unassigned_members 'group_unassigned_members', :controller => 'groups', :action => 'unassigned_members', :conditions => { :method => :get }
    context.group_unassigned_members 'group_unassigned_members.:format', :controller => 'groups', :action => 'unassigned_members', :conditions => { :method => :get }
    context.group_assign_unassigned_members 'group_assign_unassigned_members', :controller => 'groups', :action => 'assign_unassigned_members', :conditions => { :method => :post }
  end

  def add_files(context, options={})
    context.resources :files, :collection => {:quota => :get, :reorder => :post} do |file|
      file.text_inline 'inline', :controller => 'files', :action => 'text_show'
      file.download 'download', :controller => 'files', :action => 'show', :download => '1'
      file.typed_download 'download.:type', :controller => 'files', :action => 'show', :download => '1'
      file.preview 'preview', :controller => 'files', :action => 'show', :preview => '1'
      file.inline_view 'inline_view', :controller => 'files', :action => 'show', :inline => '1'
      file.attachment_content 'contents', :controller => 'files', :action => 'attachment_content'
      file.relative_path ":file_path", :file_path => /.+/, :controller => 'files', :action => 'show_relative'
    end
    context.images 'images', :controller => 'files', :action => 'images' if options[:images]
    context.relative_file_path "file_contents/:file_path", :file_path => /.+/, :controller => 'files', :action => 'show_relative' if options[:relative]
    if options[:folders]
      context.resources :folders do |folder|
        folder.download 'download', :controller => 'folders', :action => 'download'
      end
    end
  end

  def add_media(context)
    context.media_download 'media_download', :controller => 'users', :action => 'media_download'
    context.typed_media_download 'media_download.:type', :controller => 'users', :action => 'media_download'
  end

  def add_users(context)
    context.users 'users', :controller => 'context', :action => 'roster'
    context.user_services 'user_services', :controller => 'context', :action => 'roster_user_services'
    context.user_usage 'users/:user_id/usage', :controller => 'context', :action => 'roster_user_usage'
    yield if block_given?
    context.user 'users/:id', :controller => 'context', :action => 'roster_user', :conditions => {:method => :get}
  end

  def add_announcements(context)
    context.resources :announcements
    context.announcements_external_feeds "announcements/external_feeds", :controller => 'announcements', :action => 'create_external_feed', :conditions => { :method => :post }
    context.announcements_external_feed "announcements/external_feeds/:id", :controller => 'announcements', :action => 'destroy_external_feed', :conditions => { :method => :delete }
  end

  def add_chat(context)
    context.resources :chats
    context.chat 'chat', :controller => 'context', :action => 'chat'
    context.tinychat 'tinychat.html', :controller => 'context', :action => 'chat_iframe'
    context.formatted_chat 'chat.:format', :controller => 'context', :action => 'chat'
  end

  def add_discussions(context)
    context.resources :discussion_topics, :only => [:index, :show, :new, :edit, :destroy]
    context.resources :discussion_entries
  end

  def add_wiki(context)
    context.resources :wiki_pages, :as => 'wiki' do |wiki_page|
      wiki_page.latest_version_number 'revisions/latest', :controller => 'wiki_page_revisions', :action => 'latest_version_number'
      wiki_page.resources :wiki_page_revisions, :as => "revisions"
      wiki_page.resources :wiki_page_comments, :as => "comments"
    end
    context.named_wiki_page 'wiki/:id', :id => /[^\/]+/, :controller => 'wiki_pages', :action => 'show'
  end

  def add_conferences(context)
    context.resources :conferences do |conference|
      conference.join "join", :controller => "conferences", :action => "join"
      conference.close "close", :controller => "conferences", :action => "close"
      conference.settings "settings", :controller => "conferences", :action => "settings"
    end
  end

  def add_zip_file_imports(context)
    context.resources :zip_file_imports, :only => [:new, :create, :show]
    context.import_files 'imports/files', :controller => 'content_imports', :action => 'files'
  end

  # There are a lot of resources that are all scoped to the course level
  # (assignments, files, wiki pages, user lists, forums, etc.).  Many of
  # these resources also apply to groups and individual users.  We call
  # courses, users, groups, or even accounts in this setting, "contexts".
  # There are some helper methods like the before_filter :get_context in application_controller
  # and the application_helper method :context_url to make retrieving
  # these contexts, and also generating context-specific urls, easier.
  map.resources :courses do |course|
    course.self_enrollment 'self_enrollment/:self_enrollment', :controller => 'courses', :action => 'self_enrollment'
    course.self_unenrollment 'self_unenrollment/:self_unenrollment', :controller => 'courses', :action => 'self_unenrollment'
    course.restore 'restore', :controller => 'courses', :action => 'restore'
    course.backup 'backup', :controller => 'courses', :action => 'backup'
    course.unconclude 'unconclude', :controller => 'courses', :action => 'unconclude'
    course.students 'students', :controller => 'courses', :action => 'students'
    course.enrollment_invitation 'enrollment_invitation', :controller => 'courses', :action => 'enrollment_invitation'
    add_users(course) do
      course.prior_users 'users/prior', :controller => 'context', :action => 'prior_users'
    end
    course.statistics 'statistics', :controller => 'courses', :action => 'statistics'
    course.unenroll 'unenroll/:id', :controller => 'courses', :action => 'unenroll_user', :conditions => {:method => :delete}
    course.move_enrollment 'move_enrollment/:id', :controller => 'courses', :action => 'move_enrollment', :conditions => {:method => :post}
    course.formatted_unenroll 'unenroll/:id.:format', :controller => 'courses', :action => 'unenroll_user', :conditions => {:method => :delete}
    course.limit_user_grading 'limit_user_grading/:id', :controller => 'courses', :action => 'limit_user', :conditions => {:method => :post}
    course.conclude_user_enrollment 'conclude_user/:id', :controller => 'courses', :action => 'conclude_user', :conditions => {:method => :delete}
    course.unconclude_user_enrollment 'unconclude_user/:id', :controller => 'courses', :action => 'unconclude_user', :conditions => {:method => :post}
    course.resources :sections, :except => %w(index edit new) do |section|
      section.confirm_crosslist 'crosslist/confirm/:new_course_id', :controller => 'sections', :action => 'crosslist_check'
      section.crosslist 'crosslist', :controller => 'sections', :action => 'crosslist', :conditions => {:method => :post}
      section.uncrosslist 'crosslist', :controller => 'sections', :action => 'uncrosslist', :conditions => {:method => :delete}
    end
    course.undelete_items 'undelete', :controller => 'context', :action => 'undelete_index'
    course.undelete_item 'undelete/:asset_string', :controller => 'context', :action => 'undelete_item'
    course.settings 'settings', :controller => 'courses', :action => 'settings'
    course.details 'details', :controller => 'courses', :action => 'settings'
    course.re_send_invitations 're_send_invitations', :controller => 'courses', :action => 're_send_invitations', :conditions => {:method => :post}
    course.enroll_users 'enroll_users', :controller => 'courses', :action => 'enroll_users'
    course.link_enrollment 'link_enrollment', :controller => 'courses', :action => 'link_enrollment'
    course.update_nav 'update_nav', :controller => 'courses', :action => 'update_nav'
    course.formatted_enroll_users 'enroll_users.:format', :controller => 'courses', :action => 'enroll_users'
    course.resource :gradebook, :collection => {
      :change_gradebook_version => :get,
      :blank_submission => :get,
      :speed_grader => :get,
      :update_submission => :post,
      :history => :get
    } do |gradebook|
      gradebook.submissions_upload 'submissions_upload/:assignment_id', :controller => 'gradebooks', :action => 'submissions_zip_upload', :conditions => { :method => :post }
    end
    course.resource :gradebook2,
      :controller => 'gradebook2'
    course.attendance 'attendance', :controller => 'gradebooks', :action => 'attendance'
    course.attendance_user 'attendance/:user_id', :controller => 'gradebooks', :action => 'attendance'
    course.imports 'imports', :controller => 'content_imports', :action => 'intro'
    add_zip_file_imports(course)
    course.import_quizzes 'imports/quizzes', :controller => 'content_imports', :action => 'quizzes'
    course.import_content 'imports/content', :controller => 'content_imports', :action => 'content'
    course.import_choose_course 'imports/choose_course', :controller => 'content_imports', :action => 'choose_course', :conditions => {:method => :get}
    course.import_choose_content 'imports/choose_content', :controller => 'content_imports', :action => 'choose_content', :conditions => {:method => :get}
    course.import_copy_course_checklist 'imports/copy_course_checklist', :controller => 'content_imports', :action => 'copy_course_checklist', :conditions => {:method => :get}
    course.import_copy_course_finish 'imports/copy_course_finish', :controller => 'content_imports', :action => 'copy_course_finish', :conditions => {:method => :get}
    course.import_migrate 'imports/migrate', :controller => 'content_imports', :action => 'migrate_content'
    course.import_upload 'imports/upload', :controller => 'content_imports', :action => 'migrate_content_upload'
    course.import_s3_success 'imports/s3_success', :controller => 'content_imports', :action => 'migrate_content_s3_success'
    course.import_copy_content 'imports/copy', :controller => 'content_imports', :action => 'copy_course_content', :conditions => {:method => :post}
    course.import_migrate_choose 'imports/migrate/:id', :controller => 'content_imports', :action => 'migrate_content_choose'
    course.import_migrate_execute 'imports/migrate/:id/execute', :controller => 'content_imports', :action => 'migrate_content_execute'
    course.import_review 'imports/review', :controller => 'content_imports', :action => 'review'
    course.import_list 'imports/list', :controller => 'content_imports', :action => 'index'
    course.import_copy_status 'imports/:id', :controller => 'content_imports', :action => 'copy_course_status', :conditions => {:method => :get}
    course.download_import_archive 'imports/:id/download_archive', :controller => 'content_imports', :action => 'download_archive', :conditions => {:method => :get}
    course.resource :gradebook_upload
    course.grades "grades", :controller => 'gradebooks', :action => 'grade_summary', :id => nil
    course.grading_rubrics "grading_rubrics", :controller => 'gradebooks', :action => 'grading_rubrics'
    course.student_grades "grades/:id", :controller => 'gradebooks', :action => 'grade_summary'
    add_announcements(course)
    add_chat(course)
    course.old_calendar 'calendar', :controller => 'calendars', :action => 'show'
    course.locks 'locks', :controller => 'courses', :action => 'locks'
    add_discussions(course)
    course.resources :assignments, :collection => {:syllabus => :get, :submissions => :get}, :member => {:update_submission => :any} do |assignment|
      assignment.resources :submissions do |submission|
        submission.resubmit_to_turnitin 'turnitin/resubmit', :controller => 'submissions', :action => 'resubmit_to_turnitin', :conditions => {:method => :post}
        submission.turnitin_report 'turnitin/:asset_string', :controller => 'submissions', :action => 'turnitin_report'
      end
      assignment.rubric "rubric", :controller => 'assignments', :action => 'rubric'
      assignment.resource :rubric_association, :as => :rubric do |association|
        association.resources :rubric_assessments, :as => 'assessments'
      end
      assignment.peer_reviews "peer_reviews", :controller => 'assignments', :action => 'peer_reviews', :conditions => {:method => :get}
      assignment.assign_peer_reviews "assign_peer_reviews", :controller => 'assignments', :action => 'assign_peer_reviews', :conditions => {:method => :post}
      assignment.delete_peer_review "peer_reviews/:id", :controller => 'assignments', :action => 'delete_peer_review', :conditions => {:method => :delete}
      assignment.remind_peer_review "peer_reviews/:id", :controller => 'assignments', :action => 'remind_peer_review', :conditions => {:method => :post}
      assignment.assign_peer_review "peer_reviews/users/:reviewer_id", :controller => 'assignments', :action => 'assign_peer_review', :conditions => {:method => :post}
      assignment.mute "mute", :controller => "assignments", :action => "toggle_mute", :conditions => {:method => :put}
    end
    course.resources :grading_standards, :only => %w(index create update destroy)
    course.resources :assignment_groups, :collection => {:reorder => :post} do |group|
      group.reorder_assignments 'reorder', :controller => 'assignment_groups', :action => 'reorder_assignments'
    end
    course.resources :external_tools, :collection => {:retrieve => :get} do |tools|
      tools.resource_selection 'resource_selection', :controller => 'external_tools', :action => 'resource_selection'
      tools.finished 'finished', :controller => 'external_tools', :action => 'finished'
    end
    course.resources :submissions
    course.resources :calendar_events
    add_files(course, :relative => true, :images => true, :folders => true)
    add_groups(course)
    add_wiki(course)
    add_conferences(course)
    add_question_banks(course)
    course.quizzes_publish 'quizzes/publish', :controller => 'quizzes', :action => 'publish'
    course.resources :quizzes do |quiz|
      quiz.reorder "reorder", :controller => "quizzes", :action => "reorder"
      quiz.history "history", :controller => "quizzes", :action => "history"
      quiz.statistics "statistics", :controller => 'quizzes', :action => 'statistics'
      quiz.formatted_statistics "statistics.:format", :controller => 'quizzes', :action => 'statistics'
      quiz.read_only "read_only", :controller => 'quizzes', :action => 'read_only'
      quiz.filters 'filters', :controller => 'quizzes', :action => 'filters'
      quiz.resources :quiz_submissions, :as => "submissions", :collection => {:backup => :put} do |submission|
      end
      quiz.extensions 'extensions/:user_id', :controller => 'quiz_submissions', :action => 'extensions', :conditions => {:method => :post}
      quiz.resources :quiz_questions, :as => "questions", :only => %w(create update destroy show)
      quiz.resources :quiz_groups, :as => "groups", :only => %w(create update destroy) do |group|
        group.reorder "reorder", :controller => "quiz_groups", :action => "reorder"
      end
      quiz.take "take", :controller => "quizzes", :action => "show", :take => '1'
      quiz.moderate "moderate", :controller => "quizzes", :action => "moderate"
      quiz.lockdown_browser_required "lockdown_browser_required", :controller => "quizzes", :action => "lockdown_browser_required"
    end

    course.resources :collaborations

    course.resources :gradebook_uploads
    course.resources :rubrics
    course.resources :rubric_associations do |association|
      association.invite_assessor "invite", :controller => "rubric_assessments", :action => "invite"
      association.remind_assessee "remind/:assessment_request_id", :controller => "rubric_assessments", :action => "remind"
      association.resources :rubric_assessments, :as => 'assessments'
    end
    course.user_outcomes_results 'outcomes/users/:user_id', :controller => 'outcomes', :action => 'user_outcome_results'
    course.resources :outcomes, :collection => {:list => :get, :add_outcome => :post} do |outcome|
      outcome.reorder_alignments 'alignments/reorder', :controller => 'outcomes', :action => 'reorder_alignments', :conditions => {:method => :post}
      outcome.alignment_redirect 'alignments/:id', :controller => 'outcomes', :action => 'alignment_redirect', :conditions => {:method => :get}
      outcome.align 'alignments', :controller => 'outcomes', :action => 'align', :conditions => {:method => :post}
      outcome.remove_alignment 'alignments/:id', :controller => 'outcomes', :action => 'remove_alignment', :conditions => {:method => :delete}
      outcome.results 'results', :controller => 'outcomes', :action => 'outcome_results'
      outcome.result 'results/:id', :controller => 'outcomes', :action => 'outcome_result'
      outcome.details 'details', :controller => 'outcomes', :action => 'details'
    end
    course.resources :outcome_groups, :only => %w(create update destroy) do |group|
      group.reorder 'reorder', :controller => 'outcome_groups', :action => 'reorder'
    end
    course.resources :context_modules, :as => :modules, :collection => {:reorder => :post, :progressions => :get} do |m|
      m.add_item 'items', :controller => 'context_modules', :action => 'add_item', :conditions => {:method => :post}
      m.reorder 'reorder', :controller => 'context_modules', :action => 'reorder_items', :conditions => {:method => :post}
      m.toggle_collapse 'collapse', :controller => 'context_modules', :action => 'toggle_collapse'
      m.prerequisites_needing_finishing 'prerequisites/:code', :controller => 'context_modules', :action => 'content_tag_prerequisites_needing_finishing'
      m.last_redirect 'items/last', :controller => 'context_modules', :action => 'module_redirect', :last => 1
      m.first_redirect 'items/first', :controller => 'context_modules', :action => 'module_redirect', :first => 1
    end
    course.resources :content_exports, :only => %w(create index destroy show)
    course.context_modules_assignment_info 'modules/items/assignment_info', :controller => 'context_modules', :action => 'content_tag_assignment_data', :conditions => {:method => :get}
    course.context_modules_item_redirect 'modules/items/:id', :controller => 'context_modules', :action => 'item_redirect', :conditions => {:method => :get}
    course.context_modules_item_details 'modules/items/sequence/:id', :controller => 'context_modules', :action => 'item_details', :conditions => {:method => :get}
    course.context_modules_remove_item 'modules/items/:id', :controller => 'context_modules', :action => 'remove_item', :conditions => {:method => :delete}
    course.context_modules_update_item 'modules/items/:id', :controller => 'context_modules', :action => 'update_item', :conditions => {:method => :put}
    course.confirm_action 'confirm_action', :controller => 'courses', :action => 'confirm_action'
    course.start_copy 'copy', :controller => 'courses', :action => 'copy', :conditions => {:method => :get}
    course.copy_course 'copy', :controller => 'courses', :action => 'copy_course', :conditions => {:method => :post}
    add_media(course)
    course.user_notes 'user_notes', :controller => 'user_notes', :action => 'user_notes'
    course.switch_role 'switch_role/:role', :controller => 'courses', :action => 'switch_role'
    course.sis_publish_status 'details/sis_publish', :controller => 'courses', :action => 'sis_publish_status', :conditions => {:method => :get}
    course.publish_to_sis 'details/sis_publish', :controller => 'courses', :action => 'publish_to_sis', :conditions => {:method => :post}

    course.resources :user_lists, :only => :create
    course.reset 'reset', :controller => 'courses', :action => 'reset_content', :conditions => {:method => :post}
    course.resources :alerts
    course.student_view 'student_view', :controller => 'courses', :action => 'student_view', :conditions => {:method => :post}
    course.student_view 'student_view', :controller => 'courses', :action => 'leave_student_view', :conditions => {:method => :delete}
    course.test_student 'test_student', :controller => 'courses', :action => 'reset_test_student', :conditions => {:method => :delete}
  end

  map.connect '/submissions/:submission_id/attachments/:attachment_id/crocodoc_sessions',
    :controller => :crocodoc_sessions, :action => :create,
    :conditions => {:method => :post}
  map.connect '/attachments/:attachment_id/crocodoc_sessions',
    :controller => :crocodoc_sessions, :action => :create,
    :conditions => {:method => :post}

  map.resources :page_views, :only => [:update]
  map.create_media_object 'media_objects', :controller => 'context', :action => 'create_media_object', :conditions => {:method => :post}
  map.kaltura_notifications 'media_objects/kaltura_notifications', :controller => 'context', :action => 'kaltura_notifications'
  map.media_object 'media_objects/:id', :controller => 'context', :action => 'media_object_inline'
  map.media_object_redirect 'media_objects/:id/redirect', :controller => 'context', :action => 'media_object_redirect'
  map.media_object_thumbnail 'media_objects/:id/thumbnail', :controller => 'context', :action => 'media_object_thumbnail'

  map.external_content_success 'external_content/success/:service', :controller => 'external_content', :action => 'success'
  map.external_content_oembed_retrieve 'external_content/retrieve/oembed', :controller => 'external_content', :action => 'oembed_retrieve'
  map.external_content_cancel 'external_content/cancel/:service', :controller => 'external_content', :action => 'cancel'

  # We offer a bunch of atom and ical feeds for the user to get
  # data out of Instructure.  The :feed_code attribute is keyed
  # off of either a user, and enrollment, a course, etc. based on
  # that item's uuid.  In config/initializers/active_record.rb you'll
  # find a feed_code method to generate the code, and in
  # application_controller there's a get_feed_context to get it back out.
  map.resource :feeds do |feed|
    feed.calendar "calendars/:feed_code", :controller => "calendar_events_api", :action => "public_feed"
    feed.calendar_format "calendars/:feed_code.:format", :controller => "calendar_events_api", :action => "public_feed"
    feed.forum "forums/:feed_code", :controller => "discussion_topics", :action => "public_feed"
    feed.forum_format "forums/:feed_code.:format", :controller => "discussion_topics", :action => "public_feed"
    feed.topic "topics/:discussion_topic_id/:feed_code", :controller => "discussion_entries", :action => "public_feed"
    feed.topic_format "topics/:discussion_topic_id/:feed_code.:format", :controller => "discussion_entries", :action => "public_feed"
    feed.files "files/:feed_code", :controller => "files", :action => "public_feed"
    feed.files_format "files/:feed_code.:format", :controller => "files", :action => "public_feed"
    feed.announcements "announcements/:feed_code", :controller => "announcements", :action => "public_feed"
    feed.announcements_format "announcements/:feed_code.:format", :controller => "announcements", :action => "public_feed"
    feed.course "courses/:feed_code", :controller => "courses", :action => "public_feed"
    feed.course_format "courses/:feed_code.:format", :controller => "courses", :action => "public_feed"
    feed.group "groups/:feed_code", :controller => "groups", :action => "public_feed"
    feed.group_format "groups/:feed_code.:format", :controller => "groups", :action => "public_feed"
    feed.enrollment "enrollments/:feed_code", :controller => "courses", :action => "public_feed"
    feed.enrollment_format "enrollments/:feed_code.:format", :controller => "courses", :action => "public_feed"
    feed.user "users/:feed_code", :controller => "users", :action => "public_feed"
    feed.user_format "users/:feed_code.:format", :controller => "users", :action => "public_feed"
    feed.gradebook "gradebooks/:feed_code", :controller => "gradebooks", :action => "public_feed"
    feed.eportfolio "eportfolios/:eportfolio_id.:format", :controller => "eportfolios", :action => "public_feed"
    feed.conversation "conversations/:feed_code", :controller => "conversations", :action => "public_feed"
    feed.conversation_format "conversations/:feed_code.:format", :controller => "conversations", :action => "public_feed"
  end

  map.resources :assessment_questions do |question|
    question.map 'files/:id/download', :controller => 'files', :action => 'assessment_question_show', :download => '1'
    question.map 'files/:id/preview', :controller => 'files', :action => 'assessment_question_show', :preview => '1'
    question.verified_file 'files/:id/:verifier', :controller => 'files', :action => 'assessment_question_show', :download => '1'
  end

  map.resources :eportfolios, :except => [:index]  do |eportfolio|
    eportfolio.reorder_categories "reorder_categories", :controller => "eportfolios", :action => "reorder_categories"
    eportfolio.reorder_entries ":eportfolio_category_id/reorder_entries", :controller => "eportfolios", :action => "reorder_entries"
    eportfolio.resources :categories, :controller => "eportfolio_categories"
    eportfolio.resources :entries, :controller => "eportfolio_entries" do |entry|
      entry.resources :page_comments, :as => "comments", :only => %w(create destroy)
      entry.view_file "files/:attachment_id", :conditions => {:method => :get}, :controller => "eportfolio_entries", :action => "attachment"
      entry.preview_submission "submissions/:submission_id", :conditions => {:method => :get}, :controller => "eportfolio_entries", :action => "submission"
    end
    eportfolio.export_portfolio "export", :controller => "eportfolios", :action => "export"
    eportfolio.formatted_export_portfolio "export.:format", :controller => "eportfolios", :action => "export"
    eportfolio.named_category ":category_name", :controller => "eportfolio_categories", :action => "show", :conditions => {:method => :get}
    eportfolio.named_category_entry ":category_name/:entry_name", :controller => "eportfolio_entries", :action => "show", :conditions => {:method => :get}
  end

  map.resources :groups do |group|
    add_users(group)
    group.remove_user 'remove_user/:id', :controller => 'groups', :action => 'remove_user', :conditions => {:method => :delete}
    group.add_user 'add_user', :controller => 'groups', :action => 'add_user'
    group.accept_invitation 'accept_invitation/:uuid', :controller => 'groups', :action => 'accept_invitation', :conditions => {:method => :get}
    group.members 'members.:format', :controller => 'groups', :action => 'context_group_members', :conditions => {:method => :get}
    group.members 'members', :controller => 'groups', :action => 'context_group_members', :conditions => {:method => :get}
    add_announcements(group)
    add_discussions(group)
    group.resources :calendar_events
    add_chat(group)
    add_files(group, :images => true, :folders => true)
    add_zip_file_imports(group)
    group.resources :external_tools, :only => [:show], :collection => {:retrieve => :get}
    add_wiki(group)
    add_conferences(group)
    add_media(group)
    group.resources :collaborations
    group.old_calendar 'calendar', :controller => 'calendars', :action => 'show'
    group.profile 'profile', :controller => :groups, :action => 'profile', :conditions => {:method => :get}
  end

  map.resources :accounts, :member => { :statistics => :get } do |account|
    account.settings 'settings', :controller => 'accounts', :action => 'settings'
    account.add_account_user 'account_users', :controller => 'accounts', :action => 'add_account_user', :conditions => {:method => :post}
    account.remove_account_user 'account_users/:id', :controller => 'accounts', :action => 'remove_account_user', :conditions => {:method => :delete}

    account.resources :grading_standards, :only => %w(index create update destroy)

    account.statistics 'statistics', :controller => 'accounts', :action => 'statistics'
    account.statistics_graph 'statistics/over_time/:attribute', :controller => 'accounts', :action => 'statistics_graph'
    account.formatted_statistics_graph 'statistics/over_time/:attribute.:format', :controller => 'accounts', :action => 'statistics_graph'
    account.turnitin_confirmation 'turnitin/:id/:shared_secret', :controller => 'accounts', :action => 'turnitin_confirmation'
    account.resources :permissions, :controller => 'role_overrides', :only => [:index, :create], :collection => {:add_role => :post, :remove_role => :delete}
    account.resources :role_overrides, :only => [:index, :create], :collection => {:add_role => :post, :remove_role => :delete}
    account.resources :terms
    account.resources :sub_accounts
    account.avatars 'avatars', :controller => 'accounts', :action => 'avatars'
    account.sis_import 'sis_import', :controller => 'accounts', :action => 'sis_import', :conditions => { :method => :get }
    account.resources :sis_imports, :controller => 'sis_imports_api', :only => [:create, :show]
    account.add_user 'users', :controller => 'users', :action => 'create', :conditions => {:method => :post}
    account.confirm_delete_user 'users/:user_id/delete', :controller => 'accounts', :action => 'confirm_delete_user'
    account.delete_user 'users/:user_id', :controller => 'accounts', :action => 'remove_user', :conditions => {:method => :delete}
    account.resources :users
    account.resources :account_notifications, :only => [:create, :destroy]
    add_announcements(account)
    account.resources :assignments
    account.resources :submissions
    account.resources :account_authorization_configs
    account.update_all_authorization_configs 'account_authorization_configs', :controller => 'account_authorization_configs', :action => 'update_all', :conditions => {:method => :put}
    account.remove_all_authorization_configs 'account_authorization_configs', :controller => 'account_authorization_configs', :action => 'destroy_all', :conditions => {:method => :delete}
    account.test_ldap_connections 'test_ldap_connections', :controller => 'account_authorization_configs', :action => 'test_ldap_connection'
    account.test_ldap_binds 'test_ldap_binds', :controller => 'account_authorization_configs', :action => 'test_ldap_bind'
    account.test_ldap_searches 'test_ldap_searches', :controller => 'account_authorization_configs', :action => 'test_ldap_search'
    account.test_ldap_logins 'test_ldap_logins', :controller => 'account_authorization_configs', :action => 'test_ldap_login'
    account.saml_testing 'saml_testing', :controller => 'account_authorization_configs', :action => 'saml_testing'
    account.saml_testing_stop 'saml_testing_stop', :controller => 'account_authorization_configs', :action => 'saml_testing_stop'
    account.resources :external_tools do |tools|
      tools.finished 'finished', :controller => 'external_tools', :action => 'finished'
    end
    add_chat(account)
    account.user_outcomes_results 'outcomes/users/:user_id', :controller => 'outcomes', :action => 'user_outcome_results'
    account.resources :outcomes, :collection => {:list => :get, :add_outcome => :post} do |outcome|
      outcome.results 'results', :controller => 'outcomes', :action => 'outcome_results'
      outcome.result 'results/:id', :controller => 'outcomes', :action => 'outcome_result'
      outcome.details 'details', :controller => 'outcomes', :action => 'details'
    end
    account.resources :outcome_groups, :only => %w(create update destroy) do |group|
      group.reorder 'reorder', :controller => 'outcome_groups', :action => 'reorder'
    end
    account.resources :rubrics
    account.resources :rubric_associations do |association|
      association.resources :rubric_assessments, :as => 'assessments'
    end
    add_files(account, :relative => true, :images => true, :folders => true)
    add_media(account)
    add_groups(account)
    account.resources :outcomes
    account.courses 'courses', :controller => 'accounts', :action => 'courses'
    account.courses_formatted 'courses.:format', :controller => 'accounts', :action => 'courses'
    account.courses_redirect 'courses/:id', :controller => 'accounts', :action => 'courses_redirect'
    account.user_notes 'user_notes', :controller => 'user_notes', :action => 'user_notes'
    account.run_report 'run_report', :controller => 'accounts', :action => 'run_report'
    account.resources :alerts
    add_question_banks(account)
    account.resources :user_lists, :only => :create
  end
  map.avatar_image 'images/users/:user_id', :controller => 'users', :action => 'avatar_image', :conditions => {:method => :get}
  map.thumbnail_image 'images/thumbnails/:id/:uuid', :controller => 'files', :action => 'image_thumbnail'
  map.show_thumbnail_image 'images/thumbnails/show/:id/:uuid', :controller => 'files', :action => 'show_thumbnail'
  map.report_avatar_image 'images/users/:user_id/report', :controller => 'users', :action => 'report_avatar_image', :conditions => {:method => :post}
  map.update_avatar_image 'images/users/:user_id', :controller => 'users', :action => 'update_avatar_image', :conditions => {:method => :put}

  map.all_menu_courses 'all_menu_courses', :controller => 'users', :action => 'all_menu_courses'

  map.grades "grades", :controller => "users", :action => "grades"

  map.login "login", :controller => "pseudonym_sessions", :action => "new", :conditions => {:method => :get}
  map.connect "login", :controller => "pseudonym_sessions", :action=> "create", :conditions => {:method => :post}
  map.logout "logout", :controller => "pseudonym_sessions", :action => "destroy"
  map.cas_login "login/cas", :controller => "pseudonym_sessions", :action => "new", :conditions => {:method => :get}
  map.otp_login "login/otp", :controller => "pseudonym_sessions", :action => "otp_login", :conditions => { :method => [:get, :post] }
  map.aac_login "login/:account_authorization_config_id", :controller => "pseudonym_sessions", :action => "new", :conditions => {:method => :get}
  map.disable_mfa "users/:user_id/mfa", :controller => "pseudonym_sessions", :action => "disable_otp_login", :conditions => { :method => :delete }
  map.clear_file_session "file_session/clear", :controller => "pseudonym_sessions", :action => "clear_file_session"
  map.register "register", :controller => "users", :action => "new"
  map.register_from_website "register_from_website", :controller => "users", :action => "new"
  map.registered "registered", :controller => "users", :action => "registered"
  map.services 'services', :controller => 'users', :action => 'services'
  map.bookmark_search 'search/bookmarks', :controller => 'users', :action => 'bookmark_search'
  map.search_rubrics 'search/rubrics', :controller => "search", :action => "rubrics"
  map.resources :users do |user|
    user.masquerade 'masquerade', :controller => 'users', :action => 'masquerade'
    user.delete 'delete', :controller => 'users', :action => 'delete'
    add_files(user, :images => true)
    add_zip_file_imports(user)
    user.resources :page_views, :only => 'index'
    user.resources :folders do |folder|
      folder.download 'download', :controller => 'folders', :action => 'download'
    end
    user.resources :calendar_events
    user.external_tool 'external_tools/:id', :controller => 'users', :action => 'external_tool'
    user.resources :rubrics
    user.resources :rubric_associations do |association|
      association.invite_assessor "invite", :controller => "rubric_assessments", :action => "invite"
      association.resources :rubric_assessments, :as => 'assessments'
    end
    user.resources :pseudonyms, :except => %w(index)
    user.resources :question_banks, :only => [:index]
    user.assignments_needing_grading 'assignments_needing_grading', :controller => 'users', :action => 'assignments_needing_grading'
    user.assignments_needing_submitting 'assignments_needing_submitting', :controller => 'users', :action => 'assignments_needing_submitting'
    user.admin_merge 'admin_merge', :controller => 'users', :action => 'admin_merge', :conditions => {:method => :get}
    user.confirm_merge 'merge', :controller => 'users', :action => 'confirm_merge', :conditions => {:method => :get}
    user.merge 'merge', :controller => 'users', :action => 'merge', :conditions => {:method => :post}
    user.grades 'grades', :controller => 'users', :action => 'grades'
    user.resources :user_notes
    user.manageable_courses 'manageable_courses', :controller => 'users', :action => 'manageable_courses'
    user.outcomes 'outcomes', :controller => 'outcomes', :action => 'user_outcome_results'
    user.course_teacher_activity 'teacher_activity/course/:course_id', :controller => 'users', :action => 'teacher_activity'
    user.student_teacher_activity 'teacher_activity/student/:student_id', :controller => 'users', :action => 'teacher_activity'
    user.media_download 'media_download', :controller => 'users', :action => 'media_download'
    user.resources :messages, :only => [:index]
  end
  map.resource :profile, :only => %w(show update),
               :controller => "profile",
               :member => { :update_profile => :put, :communication => :get, :communication_update => :put, :settings => :get } do |profile|
    profile.resources :pseudonyms, :except => %w(index)
    profile.resources :tokens, :except => %w(index)
    profile.pics 'profile_pictures', :controller => 'profile', :action => 'profile_pics'
    profile.user_service "user_services/:id", :controller => "users", :action => "delete_user_service", :conditions => {:method => :delete}
    profile.create_user_service "user_services", :controller => "users", :action => "create_user_service", :conditions => {:method => :post}
  end
  map.user_profile 'about/:id', :controller => :profile, :action => :show

  map.resources :communication_channels
  map.resource :pseudonym_session

  # dashboard_url is / , not /dashboard
  map.dashboard '', :controller => 'users', :action => 'user_dashboard', :conditions => {:method => :get}
  map.toggle_dashboard 'toggle_dashboard', :controller => 'users', :action => 'toggle_dashboard', :conditions => {:method => :post}
  map.styleguide 'styleguide', :controller => 'info', :action => 'styleguide', :conditions => {:method => :get}
  map.root :dashboard
  # backwards compatibility with the old /dashboard url
  map.dashboard_redirect 'dashboard', :controller => 'users', :action => 'user_dashboard', :conditions => {:method => :get}

  # Thought this idea of having dashboard-scoped urls was a good idea at the
  # time... now I'm not as big a fan.
  map.resource :dashboard, :only => [] do |dashboard|
    add_files(dashboard)
    dashboard.close_notification 'account_notifications/:id', :controller => 'users', :action => 'close_notification', :conditions => {:method => :delete}
    dashboard.eportfolios "eportfolios", :controller => "eportfolios", :action => "user_index"
    dashboard.grades "grades", :controller => "users", :action => "grades"
    dashboard.resources :rubrics, :as => :assessments
    # comment_session can be removed once the iOS apps are no longer using it
    dashboard.comment_session "comment_session", :controller => "services_api", :action => "start_kaltura_session"
    dashboard.ignore_stream_item 'ignore_stream_item/:id', :controller => 'users', :action => 'ignore_stream_item', :conditions => {:method => :delete}
  end

  map.resources :plugins, :only => [:index, :show, :update]

  map.calendar 'calendar', :controller => 'calendars', :action => 'show', :conditions => { :method => :get }
  map.calendar2 'calendar2', :controller => 'calendars', :action => 'show2', :conditions => { :method => :get }
  map.course_section_calendar_event 'course_sections/:course_section_id/calendar_events/:id', :controller => :calendar_events, :action => 'show', :conditions => { :method => :get }
  map.switch_calendar 'switch_calendar/:preferred_calendar', :controller => 'calendars', :action => 'switch_calendar', :conditions => { :method => :post }
  map.files 'files', :controller => 'files', :action => 'full_index', :conditions => { :method => :get }
  map.s3_success 'files/s3_success/:id', :controller => 'files', :action => 's3_success'
  map.public_url 'files/:id/public_url.:format', :controller => 'files', :action => 'public_url'
  map.file_preflight 'files/preflight', :controller => 'files', :action => 'preflight'
  map.file_create_pending 'files/pending', :controller=> 'files', :action => 'create_pending'
  map.assignments 'assignments', :controller => 'assignments', :action => 'index', :conditions => { :method => :get }

  map.resources :appointment_groups, :only => [:index, :show]

  # The priority is based upon order of creation: first created -> highest priority.

  # Sample of regular route:
  #   map.connect 'products/:id', :controller => 'catalog', :action => 'view'
  # Keep in mind you can assign values other than :controller and :action

  # Sample of named route:
  #   map.purchase 'products/:id/purchase', :controller => 'catalog', :action => 'purchase'
  # This route can be invoked with purchase_url(:id => product.id)

  # Sample resource route (maps HTTP verbs to controller actions automatically):
  #   map.resources :products

  # Sample resource route with options:
  #   map.resources :products, :member => { :short => :get, :toggle => :post }, :collection => { :sold => :get }

  # Sample resource route with sub-resources:
  #   map.resources :products, :has_many => [ :comments, :sales ], :has_one => :seller

  # Sample resource route with more complex sub-resources
  #   map.resources :products do |products|
  #     products.resources :comments
  #     products.resources :sales, :collection => { :recent => :get }
  #   end

  # Sample resource route within a namespace:
  #   map.namespace :admin do |admin|
  #     # Directs /admin/products/* to Admin::ProductsController (app/controllers/admin/products_controller.rb)
  #     admin.resources :products
  #   end

  map.errors "errors", :controller => "info", :action => "record_error", :conditions => {:method => :post}
  map.record_js_error 'record_js_error', :controller => 'info', :action => 'record_js_error', :conditions => { :method => :get }
  map.resources :errors, :as => :error_reports, :only => [:show, :index]

  map.health_check "health_check", :controller => 'info', :action => 'health_check'

  map.facebook "facebook", :controller => "facebook", :action => "index"
  map.facebook_hide_message "facebook/message/:id", :controller => "facebook", :action => "hide_message"
  map.facebook_settings "facebook/settings", :controller => "facebook", :action => "settings"
  map.facebook_notification_preferences "facebook/notification_preferences", :controller => "facebook", :action => "notification_preferences"

  map.resources :interaction_tests, :collection => {:next => :get, :register => :get, :groups => :post}

  map.object_snippet 'object_snippet', :controller => 'context', :action => 'object_snippet', :conditions => { :method => :post }
  map.saml_consume "saml_consume", :controller => "pseudonym_sessions", :action => "saml_consume"
  map.saml_logout "saml_logout", :controller => "pseudonym_sessions", :action => "saml_logout"
  map.saml_meta_data "saml_meta_data", :controller => 'accounts', :action => 'saml_meta_data'

  # Routes for course exports
  map.connect 'xsd/:version.xsd', :controller => 'content_exports', :action => 'xml_schema'

  map.resources :jobs, :only => %w(index show), :collection => %w[batch_update]

  Jammit::Routes.draw(map) if defined?(Jammit)

  ### API routes ###

  ApiRouteSet::V1.route(map) do |api|
    api.with_options(:controller => :courses) do |courses|
      courses.get 'courses', :action => :index
      courses.post 'accounts/:account_id/courses', :action => :create
      courses.put 'courses/:id', :action => :update
      courses.get 'courses/:id', :action => :show
      courses.get 'courses/:course_id/students', :action => :students
      courses.get 'courses/:course_id/recent_students', :action => :recent_students, :path_name => 'course_recent_students'
      courses.get 'courses/:course_id/users', :action => :users, :path_name => 'course_users'
      courses.get 'courses/:course_id/users/:id', :action => :user, :path_name => 'course_user'
      courses.get 'courses/:course_id/activity_stream', :action => :activity_stream, :path_name => 'course_activity_stream'
      courses.get 'courses/:course_id/todo', :action => :todo_items
      courses.delete 'courses/:id', :action => :destroy
      courses.post 'courses/:course_id/course_copy', :controller => :content_imports, :action => :copy_course_content
      courses.get 'courses/:course_id/course_copy/:id', :controller => :content_imports, :action => :copy_course_status, :path_name => :course_copy_status
      courses.post 'courses/:course_id/files', :action => :create_file
      courses.post 'courses/:course_id/folders', :controller => :folders, :action => :create
      courses.get  'courses/:course_id/folders/:id', :controller => :folders, :action => :show, :path_name => 'course_folder'
      courses.get  'courses/:course_id/tabs', :action => :tabs, :path_name => "course_tabs"
    end

    api.with_options(:controller => :sections) do |sections|
      sections.get 'courses/:course_id/sections', :action => :index, :path_name => 'course_sections'
      sections.get 'courses/:course_id/sections/:id', :action => :show, :path_name => 'course_section'
      sections.get 'sections/:id', :action => :show
    end

    api.with_options(:controller => :enrollments_api) do |enrollments|
      enrollments.get  'courses/:course_id/enrollments', :action => :index, :path_name => 'course_enrollments'
      enrollments.get  'sections/:section_id/enrollments', :action => :index, :path_name => 'section_enrollments'
      enrollments.get  'users/:user_id/enrollments', :action => :index, :path_name => 'user_enrollments'

      enrollments.post 'courses/:course_id/enrollments', :action => :create
      enrollments.post 'sections/:section_id/enrollments', :action => :create

      enrollments.delete 'courses/:course_id/enrollments/:id', :action => :destroy
    end

    api.with_options(:controller => :assignments_api) do |assignments|
      assignments.get 'courses/:course_id/assignments', :action => :index, :path_name => 'course_assignments'
      assignments.get 'courses/:course_id/assignments/:id', :action => :show, :path_name => 'course_assignment'
      assignments.post 'courses/:course_id/assignments', :action => :create
      assignments.put 'courses/:course_id/assignments/:id', :action => :update
      assignments.delete 'courses/:course_id/assignments/:id', :action => :destroy, :controller => :assignments
    end

    api.with_options(:controller => :submissions_api) do |submissions|
      def submissions_api(submissions, context)
        submissions.get "#{context.pluralize}/:#{context}_id/assignments/:assignment_id/submissions", :action => :index, :path_name => "#{context}_assignment_submissions"
        submissions.get "#{context.pluralize}/:#{context}_id/students/submissions", :controller => :submissions_api, :action => :for_students, :path_name => "#{context}_student_submissions"
        submissions.get "#{context.pluralize}/:#{context}_id/assignments/:assignment_id/submissions/:id", :action => :show, :path_name => "#{context}_assignment_submission"
        submissions.post "#{context.pluralize}/:#{context}_id/assignments/:assignment_id/submissions", :action => :create, :controller => :submissions
        submissions.post "#{context.pluralize}/:#{context}_id/assignments/:assignment_id/submissions/:user_id/files", :action => :create_file
        submissions.put "#{context.pluralize}/:#{context}_id/assignments/:assignment_id/submissions/:id", :action => :update, :path_name => "#{context}_assignment_submission"
      end
      submissions_api(submissions, "course")
      submissions_api(submissions, "section")
    end

    api.get 'courses/:course_id/assignment_groups', :controller => :assignment_groups, :action => :index, :path_name => 'course_assignment_groups'

    api.with_options(:controller => :discussion_topics) do |topics|
      topics.get 'courses/:course_id/discussion_topics', :action => :index, :path_name => 'course_discussion_topics'
      topics.get 'groups/:group_id/discussion_topics', :action => :index, :path_name => 'group_discussion_topics'
    end

    api.with_options(:controller => :discussion_topics_api) do |topics|
      def topic_routes(topics, context)
        topics.get "#{context.pluralize}/:#{context}_id/discussion_topics/:topic_id", :action => :show, :path_name => "#{context}_discussion_topic"
        topics.post "#{context.pluralize}/:#{context}_id/discussion_topics", :controller => :discussion_topics, :action => :create
        topics.put "#{context.pluralize}/:#{context}_id/discussion_topics/:topic_id", :controller => :discussion_topics, :action => :update
        topics.delete "#{context.pluralize}/:#{context}_id/discussion_topics/:topic_id", :controller => :discussion_topics, :action => :destroy

        topics.get "#{context.pluralize}/:#{context}_id/discussion_topics/:topic_id/view", :action => :view, :path_name => "#{context}_discussion_topic_view"

        topics.get "#{context.pluralize}/:#{context}_id/discussion_topics/:topic_id/entry_list", :action => :entry_list, :path_name => "#{context}_discussion_topic_entry_list"
        topics.post "#{context.pluralize}/:#{context}_id/discussion_topics/:topic_id/entries", :action => :add_entry, :path_name => "#{context}_discussion_add_entry"
        topics.get "#{context.pluralize}/:#{context}_id/discussion_topics/:topic_id/entries", :action => :entries, :path_name => "#{context}_discussion_entries"
        topics.post "#{context.pluralize}/:#{context}_id/discussion_topics/:topic_id/entries/:entry_id/replies", :action => :add_reply, :path_name => "#{context}_discussion_add_reply"
        topics.get "#{context.pluralize}/:#{context}_id/discussion_topics/:topic_id/entries/:entry_id/replies", :action => :replies, :path_name => "#{context}_discussion_replies"
        topics.put "#{context.pluralize}/:#{context}_id/discussion_topics/:topic_id/entries/:id", :controller => :discussion_entries, :action => :update, :path_name => "#{context}_discussion_update_reply"
        topics.delete "#{context.pluralize}/:#{context}_id/discussion_topics/:topic_id/entries/:id", :controller => :discussion_entries, :action => :destroy, :path_name => "#{context}_discussion_delete_reply"

        topics.put "#{context.pluralize}/:#{context}_id/discussion_topics/:topic_id/read", :action => :mark_topic_read, :path_name => "#{context}_discussion_topic_mark_read"
        topics.delete "#{context.pluralize}/:#{context}_id/discussion_topics/:topic_id/read", :action => :mark_topic_unread, :path_name => "#{context}_discussion_topic_mark_unread"
        topics.put "#{context.pluralize}/:#{context}_id/discussion_topics/:topic_id/read_all", :action => :mark_all_read, :path_name => "#{context}_discussion_topic_mark_all_read"
        topics.delete "#{context.pluralize}/:#{context}_id/discussion_topics/:topic_id/read_all", :action => :mark_all_unread, :path_name => "#{context}_discussion_topic_mark_all_unread"
        topics.put "#{context.pluralize}/:#{context}_id/discussion_topics/:topic_id/entries/:entry_id/read", :action => :mark_entry_read, :path_name => "#{context}_discussion_topic_discussion_entry_mark_read"
        topics.delete "#{context.pluralize}/:#{context}_id/discussion_topics/:topic_id/entries/:entry_id/read", :action => :mark_entry_unread, :path_name => "#{context}_discussion_topic_discussion_entry_mark_unread"
      end
      topic_routes(topics, "course")
      topic_routes(topics, "group")
      topic_routes(topics, "collection_item")
    end

    api.with_options(:controller => :external_tools) do |tools|
      def et_routes(route_object, context)
        route_object.get "#{context}s/:#{context}_id/external_tools/:external_tool_id", :action => :show, :path_name => "#{context}_external_tool_show"
        route_object.get "#{context}s/:#{context}_id/external_tools", :action => :index, :path_name => "#{context}_external_tools"
        route_object.post "#{context}s/:#{context}_id/external_tools", :action => :create, :path_name => "#{context}_external_tools_create"
        route_object.put "#{context}s/:#{context}_id/external_tools/:external_tool_id", :action => :update, :path_name => "#{context}_external_tools_update"
        route_object.delete "#{context}s/:#{context}_id/external_tools/:external_tool_id", :action => :destroy, :path_name => "#{context}_external_tools_delete"
      end
      et_routes(tools, "course")
      et_routes(tools, "account")
    end

    api.with_options(:controller => :external_feeds) do |feeds|
      def ef_routes(route_object, context)
        route_object.get "#{context}s/:#{context}_id/external_feeds", :action => :index, :path_name => "#{context}_external_feeds"
        route_object.post "#{context}s/:#{context}_id/external_feeds", :action => :create, :path_name => "#{context}_external_feeds_create"
        route_object.delete "#{context}s/:#{context}_id/external_feeds/:external_feed_id", :action => :destroy, :path_name => "#{context}_external_feeds_delete"
      end
      ef_routes(feeds, "course")
      ef_routes(feeds, "group")
    end

    api.with_options(:controller => :sis_imports_api) do |sis|
      sis.post 'accounts/:account_id/sis_imports', :action => :create
      sis.get 'accounts/:account_id/sis_imports/:id', :action => :show
    end

    api.with_options(:controller => :users) do |users|
      users.get 'users/self/activity_stream', :action => :activity_stream, :path_name => 'user_activity_stream'
      users.get 'users/activity_stream', :action => :activity_stream # deprecated

      users.put "users/:user_id/followers/self", :action => :follow
      users.delete "users/:user_id/followers/self", :action => :unfollow

      users.get 'users/self/todo', :action => :todo_items
      users.get 'users/self/coming_up', :action => :coming_up_items
      users.get 'users/self/recent_feedback', :action => :recent_feedback

      users.delete 'users/self/todo/:asset_string/:purpose', :action => :ignore_item, :path_name => 'users_todo_ignore'
      users.post 'accounts/:account_id/users', :action => :create
      users.get 'accounts/:account_id/users', :action => :index, :path_name => 'account_users'
      users.delete 'accounts/:account_id/users/:id', :action => :destroy

      users.put 'users/:id', :action => :update
      users.post 'users/:user_id/files', :action => :create_file

      users.post 'users/:user_id/folders', :controller => :folders, :action => :create
      users.get 'users/:user_id/folders/:id', :controller => :folders, :action => :show, :path_name => 'user_folder'
    end

    api.with_options(:controller => :pseudonyms) do |pseudonyms|
      pseudonyms.get 'accounts/:account_id/logins', :action => :index, :path_name => 'account_pseudonyms'
      pseudonyms.get 'users/:user_id/logins', :action => :index, :path_name => 'user_pseudonyms'
      pseudonyms.post 'accounts/:account_id/logins', :action => :create
      pseudonyms.put 'accounts/:account_id/logins/:id', :action => :update
      pseudonyms.delete 'users/:user_id/logins/:id', :action => :destroy
    end

    api.with_options(:controller => :accounts) do |accounts|
      accounts.get 'accounts', :action => :index, :path_name => :accounts
      accounts.get 'accounts/:id', :action => :show
      accounts.get 'accounts/:account_id/courses', :action => :courses_api, :path_name => 'account_courses'
    end

    api.with_options(:controller => :role_overrides) do |roles|
      roles.post 'accounts/:account_id/roles', :action => :add_role
      roles.put 'accounts/:account_id/roles/:role', :action => :update
    end

    api.with_options(:controller => :account_reports) do |reports|
      reports.get 'accounts/:account_id/reports/:report', :action => :index
      reports.get 'accounts/:account_id/reports', :action => :available_reports
      reports.get 'accounts/:account_id/reports/:report/:id', :action => :show
      reports.post 'accounts/:account_id/reports/:report', :action => :create
      reports.delete 'accounts/:account_id/reports/:report/:id', :action => :destroy
    end

    api.with_options(:controller => :admins) do |admins|
      admins.post 'accounts/:account_id/admins', :action => :create
    end

    api.with_options(:controller => :account_authorization_configs) do |authorization_configs|
      authorization_configs.get 'accounts/:account_id/account_authorization_configs/discovery_url', :action => :show_discovery_url
      authorization_configs.put 'accounts/:account_id/account_authorization_configs/discovery_url', :action => :update_discovery_url, :path_name => 'account_update_discovery_url'
      authorization_configs.delete 'accounts/:account_id/account_authorization_configs/discovery_url', :action => :destroy_discovery_url, :path_name => 'account_destroy_discovery_url'

      authorization_configs.get 'accounts/:account_id/account_authorization_configs', :action => :index
      authorization_configs.get 'accounts/:account_id/account_authorization_configs/:id', :action => :show
      authorization_configs.post 'accounts/:account_id/account_authorization_configs', :action => :create, :path_name => 'account_create_aac'
      authorization_configs.put 'accounts/:account_id/account_authorization_configs/:id', :action => :update, :path_name => 'account_update_aac'
      authorization_configs.delete 'accounts/:account_id/account_authorization_configs/:id', :action => :destroy, :path_name => 'account_delete_aac'
    end

    api.get 'users/:user_id/page_views', :controller => :page_views, :action => :index, :path_name => 'user_page_views'
    api.get 'users/:user_id/profile', :controller => :profile, :action => :settings
    api.get 'users/:user_id/avatars', :controller => :profile, :action => :profile_pics

    # deprecated routes, second one is solely for YARD. preferred API is api/v1/search/recipients
    api.get 'conversations/find_recipients', :controller => :search, :action => :recipients
    api.get 'conversations/find_recipients', :controller => :conversations, :action => :find_recipients

    api.with_options(:controller => :conversations) do |conversations|
      conversations.get 'conversations', :action => :index, :path_name => 'conversations'
      conversations.post 'conversations', :action => :create
      conversations.post 'conversations/mark_all_as_read', :action => :mark_all_as_read
      conversations.get 'conversations/batches', :action => :batches, :path_name => 'conversations_batches'
      conversations.get 'conversations/:id', :action => :show
      conversations.put 'conversations/:id', :action => :update # stars, subscribed-ness, workflow_state
      conversations.delete 'conversations/:id', :action => :destroy
      conversations.post 'conversations/:id/add_message', :action => :add_message
      conversations.post 'conversations/:id/add_recipients', :action => :add_recipients
      conversations.post 'conversations/:id/remove_messages', :action => :remove_messages
    end

    api.with_options(:controller => :communication_channels) do |channels|
      channels.get 'users/:user_id/communication_channels', :action => :index, :path_name => 'communication_channels'
      channels.post 'users/:user_id/communication_channels', :action => :create
      channels.delete 'users/:user_id/communication_channels/:id', :action => :destroy
    end

    api.with_options(:controller => :services_api) do |services|
      services.get 'services/kaltura', :action => :show_kaltura_config
      services.post 'services/kaltura_session', :action => :start_kaltura_session
    end

    api.with_options(:controller => :calendar_events_api) do |events|
      events.get 'calendar_events', :action => :index, :path_name => 'calendar_events'
      events.post 'calendar_events', :action => :create
      events.get 'calendar_events/:id', :action => :show, :path_name => 'calendar_event'
      events.put 'calendar_events/:id', :action => :update
      events.delete 'calendar_events/:id', :action => :destroy
      events.post 'calendar_events/:id/reservations', :action => :reserve
      events.post 'calendar_events/:id/reservations/:participant_id', :action => :reserve, :path_name => 'calendar_event_reserve'
    end

    api.with_options(:controller => :appointment_groups) do |appt_groups|
      appt_groups.get 'appointment_groups', :action => :index, :path_name => 'appointment_groups'
      appt_groups.post 'appointment_groups', :action => :create
      appt_groups.get 'appointment_groups/:id', :action => :show, :path_name => 'appointment_group'
      appt_groups.put 'appointment_groups/:id', :action => :update
      appt_groups.delete 'appointment_groups/:id', :action => :destroy
      appt_groups.get 'appointment_groups/:id/users', :action => :users, :path_name => 'appointment_group_users'
      appt_groups.get 'appointment_groups/:id/groups', :action => :groups, :path_name => 'appointment_group_groups'
    end

    api.with_options(:controller => :groups) do |groups|
      groups.resources :groups, :except => [:index]
      groups.get 'users/self/groups', :action => :index, :path_name => "current_user_groups"
      groups.post 'groups/:group_id/invite', :action => :invite
      groups.post 'groups/:group_id/files', :action => :create_file
      groups.get 'groups/:group_id/activity_stream', :action => :activity_stream, :path_name => 'group_activity_stream'
      groups.put "groups/:group_id/followers/self", :action => :follow
      groups.delete "groups/:group_id/followers/self", :action => :unfollow

      groups.with_options(:controller => :group_memberships) do |memberships|
        memberships.resources :memberships, :path_prefix => "groups/:group_id", :name_prefix => "group_", :controller => :group_memberships, :except => [:show]
      end

      groups.post 'groups/:group_id/folders', :controller => :folders, :action => :create
      groups.get 'groups/:group_id/folders/:id', :controller => :folders, :action => :show, :path_name => 'group_folder'
    end

    api.with_options(:controller => :collections) do |collections|
      collections.get "collections", :action => :list, :path_name => 'collections'
      collections.resources :collections, :path_prefix => "users/:user_id", :name_prefix => "user_", :only => [:index, :create]
      collections.resources :collections, :path_prefix => "groups/:group_id", :name_prefix => "group_", :only => [:index, :create]
      collections.resources :collections, :except => [:index, :create]
      collections.put "collections/:collection_id/followers/self", :action => :follow
      collections.delete "collections/:collection_id/followers/self", :action => :unfollow

      collections.with_options(:controller => :collection_items) do |items|
        items.get "collections/:collection_id/items", :action => :index, :path_name => 'collection_items_list'
        items.resources :items, :path_prefix => "collections/:collection_id", :name_prefix => "collection_", :controller => :collection_items, :only => [:index, :create]
        items.resources :items, :path_prefix => "collections", :name_prefix => "collection_", :controller => :collection_items, :except => [:index, :create]
        items.put "collections/items/:item_id/upvotes/self", :action => :upvote
        items.delete "collections/items/:item_id/upvotes/self", :action => :remove_upvote
      end
    end

    api.with_options(:controller => :developer_keys) do |keys|
      keys.get 'developer_keys', :action => :index
      keys.get 'developer_keys/:id', :action => :show
      keys.delete 'developer_keys/:id', :action => :destroy
      keys.put 'developer_keys/:id', :action => :update
      keys.post 'developer_keys', :action => :create
    end

    api.with_options(:controller => :search) do |search|
      search.get 'search/rubrics', :action => 'rubrics', :path_name => 'search_rubrics'
      search.get 'search/recipients', :action => 'recipients', :path_name => 'search_recipients'
    end

    api.post 'files/:id/create_success', :controller => :files, :action => :api_create_success, :path_name => 'files_create_success'
    api.get 'files/:id/create_success', :controller => :files, :action => :api_create_success, :path_name => 'files_create_success'

    api.with_options(:controller => :files) do |files|
      files.post 'files/:id/create_success', :action => :api_create_success, :path_name => 'files_create_success'
      files.get 'files/:id/create_success', :action => :api_create_success, :path_name => 'files_create_success'
      # 'attachment' (rather than 'file') is used below so modules API can use polymorphic_url to generate an item API link
      files.get 'files/:id', :action => :api_show, :path_name => 'attachment'
      files.delete 'files/:id', :action => :destroy
      files.put 'files/:id', :action => :api_update
      files.get 'files/:id/:uuid/status', :action => :api_file_status, :path_name => 'file_status'
    end

    api.with_options(:controller => :folders) do |folders|
      folders.get 'folders/:id', :action => :show
      folders.get 'folders/:id/folders', :action => :api_index, :path_name => 'list_folders'
      folders.get 'folders/:id/files', :controller => :files, :action => :api_index, :path_name => 'list_files'
      folders.delete 'folders/:id', :action => :api_destroy
      folders.put 'folders/:id', :action => :update
      folders.post 'folders/:folder_id/folders', :action => :create, :path_name => 'create_folder'
      folders.post 'folders/:folder_id/files', :action => :create_file
    end

    api.with_options(:controller => :favorites) do |favorites|
      favorites.get "users/self/favorites/courses", :action => :list_favorite_courses, :path_name => :list_favorite_courses
      favorites.post "users/self/favorites/courses/:id", :action => :add_favorite_course
      favorites.delete "users/self/favorites/courses/:id", :action => :remove_favorite_course
      favorites.delete "users/self/favorites/courses", :action => :reset_course_favorites
    end

    api.with_options(:controller => :wiki_pages) do |wiki_pages|
      wiki_pages.get "courses/:course_id/pages", :action => :api_index, :path_name => 'course_wiki_pages'
      wiki_pages.get "groups/:group_id/pages", :action => :api_index, :path_name => 'group_wiki_pages'
      wiki_pages.get "courses/:course_id/pages/:url", :action => :api_show, :path_name => 'course_wiki_page'
      wiki_pages.get "groups/:group_id/pages/:url", :action => :api_show, :path_name => 'group_wiki_page'
    end

    api.with_options(:controller => :context_modules_api) do |context_modules|
      context_modules.get "courses/:course_id/modules", :action => :index, :path_name => 'course_context_modules'
      context_modules.get "courses/:course_id/modules/:id", :action => :show, :path_name => 'course_context_module'
      context_modules.get "courses/:course_id/modules/:module_id/items", :action => :list_module_items, :path_name => 'course_context_module_items'
      context_modules.get "courses/:course_id/modules/:module_id/items/:id", :action => :show_module_item, :path_name => 'course_context_module_item'
      context_modules.get "courses/:course_id/module_item_redirect/:id", :action => :module_item_redirect, :path_name => 'course_context_module_item_redirect'
    end

<<<<<<< HEAD
    api.with_options(:controller => :quizzes_api) do |quizzes|
      quizzes.get "courses/:course_id/quizzes", :action => :index, :path_name => 'course_quizzes'
=======
    api.with_options(:controller => :outcome_groups_api) do |outcome_groups|
      def og_routes(route_object, context)
        prefix = (context == "global" ? context : "#{context}s/:#{context}_id")
        route_object.get "#{prefix}/root_outcome_group", :action => :redirect, :path_name => "#{context}_redirect"
        route_object.get "#{prefix}/outcome_groups/account_chain", :action => :account_chain, :path_name => "#{context}_account_chain"
        route_object.get "#{prefix}/outcome_groups/:id", :action => :show, :path_name => "#{context}_outcome_group"
        route_object.put "#{prefix}/outcome_groups/:id", :action => :update
        route_object.delete "#{prefix}/outcome_groups/:id", :action => :destroy
        route_object.get "#{prefix}/outcome_groups/:id/outcomes", :action => :outcomes, :path_name => "#{context}_outcome_group_outcomes"
        route_object.get "#{prefix}/outcome_groups/:id/available_outcomes", :action => :available_outcomes, :path_name => "#{context}_outcome_group_available_outcomes"
        route_object.post "#{prefix}/outcome_groups/:id/outcomes", :action => :link
        route_object.put "#{prefix}/outcome_groups/:id/outcomes/:outcome_id", :action => :link, :path_name => "#{context}_outcome_link"
        route_object.delete "#{prefix}/outcome_groups/:id/outcomes/:outcome_id", :action => :unlink
        route_object.get "#{prefix}/outcome_groups/:id/subgroups", :action => :subgroups, :path_name => "#{context}_outcome_group_subgroups"
        route_object.post "#{prefix}/outcome_groups/:id/subgroups", :action => :create
        route_object.post "#{prefix}/outcome_groups/:id/import", :action => :import, :path_name => "#{context}_outcome_group_import"
        route_object.post "#{prefix}/outcome_groups/:id/batch", :action => :batch, :path_name => "#{context}_outcome_group_batch"
      end

      og_routes(outcome_groups, 'global')
      og_routes(outcome_groups, 'account')
      og_routes(outcome_groups, 'course')
    end

    api.with_options(:controller => :outcomes_api) do |outcomes|
      outcomes.get "outcomes/:id", :action => :show, :path_name => "outcome"
      outcomes.put "outcomes/:id", :action => :update
      outcomes.delete "outcomes/:id", :action => :destroy
>>>>>>> c26e9846
    end

    api.with_options(:controller => :media_objects) do |media_objects|
      media_objects.get 'media_objects/:media_object_id', :action => :show, :path_name => 'media_object'
    end

    api.with_options(:controller => :media_tracks) do |media_tracks|
      media_tracks.post   'media_objects/:media_object_id/media_tracks', :action => :create, :path_name => 'create_media_track'
      media_tracks.delete "media_objects/:media_object_id/media_tracks/:media_track_id", :action => :destroy, :path_name => 'destroy_media_track'
      media_tracks.get    "media_objects/:media_object_id/media_tracks/:id", :action => :show, :path_name => 'media_track'
    end
  end

  # this is not a "normal" api endpoint in the sense that it is not documented
  # or called directly, it's used as the redirect in the file upload process
  # for local files. it also doesn't use the normal oauth authentication
  # system, so we can't put it in the api uri namespace.
  map.api_v1_files_create 'files_api', :controller => 'files', :action => 'api_create', :conditions => { :method => :post }

  map.oauth2_auth 'login/oauth2/auth', :controller => 'pseudonym_sessions', :action => 'oauth2_auth', :conditions => { :method => :get }
  map.oauth2_token 'login/oauth2/token', :controller => 'pseudonym_sessions', :action => 'oauth2_token', :conditions => { :method => :post }
  map.oauth2_auth_confirm 'login/oauth2/confirm', :controller => 'pseudonym_sessions', :action => 'oauth2_confirm', :conditions => { :method => :get }
  map.oauth2_auth_accept 'login/oauth2/accept', :controller => 'pseudonym_sessions', :action => 'oauth2_accept', :conditions => { :method => :post }
  map.oauth2_auth_deny 'login/oauth2/deny', :controller => 'pseudonym_sessions', :action => 'oauth2_deny', :conditions => { :method => :get }
  map.oauth2_logout 'login/oauth2/token', :controller => 'pseudonym_sessions', :action => 'oauth2_logout', :conditions => { :method => :delete }

  ApiRouteSet.route(map, "/api/lti/v1") do |lti|
    lti.post "tools/:tool_id/grade_passback", :controller => :lti_api, :action => :grade_passback, :path_name => "lti_grade_passback_api"
    lti.post "tools/:tool_id/ext_grade_passback", :controller => :lti_api, :action => :legacy_grade_passback, :path_name => "blti_legacy_grade_passback_api"
  end

  map.equation_images 'equation_images/:id', :controller => :equation_images, :action => :show, :id => /.+/

  # assignments at the top level (without a context) -- we have some specs that
  # assert these routes exist, but just 404. I'm not sure we ever actually want
  # top-level assignments available, maybe we should change the specs instead.
  map.resources :assignments, :only => %w(index show)

  map.resources :files do |file|
    file.download 'download', :controller => 'files', :action => 'show', :download => '1'
  end

  map.resources :apps, :only => [:index, :show] do |app|
    app.comments 'comments', :controller => 'apps', :action => 'comments', :conditions => {:method => :get}
    app.post_comment 'comments', :controller => 'apps', :action => 'comment', :conditions => {:method => :post}
  end

  map.resources :developer_keys, :only => [:index]

  map.resources :rubrics do |rubric|
    rubric.resources :rubric_assessments, :as => 'assessments'
  end
  map.selection_test 'selection_test', :controller => 'external_content', :action => 'selection_test'

  # commenting out all collection urls until collections are live
  # map.resources :collection_items, :only => [:new]
  # map.get_bookmarklet 'get_bookmarklet', :controller => 'collection_items', :action => 'get_bookmarklet'
  map.collection_item_link_data 'collection_items/link_data', :controller => 'collection_items', :action => 'link_data', :conditions => { :method => :post }
  #
  # map.resources :collections, :only => [:show, :index] do |collection|
  #   collection.resources :collection_items, :only => [:show, :index]
  # end

  # See how all your routes lay out with "rake routes"
end<|MERGE_RESOLUTION|>--- conflicted
+++ resolved
@@ -973,10 +973,10 @@
       context_modules.get "courses/:course_id/module_item_redirect/:id", :action => :module_item_redirect, :path_name => 'course_context_module_item_redirect'
     end
 
-<<<<<<< HEAD
     api.with_options(:controller => :quizzes_api) do |quizzes|
       quizzes.get "courses/:course_id/quizzes", :action => :index, :path_name => 'course_quizzes'
-=======
+    end
+
     api.with_options(:controller => :outcome_groups_api) do |outcome_groups|
       def og_routes(route_object, context)
         prefix = (context == "global" ? context : "#{context}s/:#{context}_id")
@@ -1005,7 +1005,6 @@
       outcomes.get "outcomes/:id", :action => :show, :path_name => "outcome"
       outcomes.put "outcomes/:id", :action => :update
       outcomes.delete "outcomes/:id", :action => :destroy
->>>>>>> c26e9846
     end
 
     api.with_options(:controller => :media_objects) do |media_objects|
