--- conflicted
+++ resolved
@@ -798,10 +798,7 @@
     delete "grading_schemes/:id" => "grading_schemes_json#destroy"
     put "grading_schemes/:id" => "grading_schemes_json#update"
     get "grading_schemes/:id/used_locations" => "grading_schemes_json#used_locations", :as => :grading_schemes_used_locations
-<<<<<<< HEAD
-=======
     get "grading_schemes/default_used_locations" => "grading_schemes_json#default_used_locations", :as => :grading_schemes_default_used_locations
->>>>>>> ce0ea233
     get "grading_schemes/default" => "grading_schemes_json#show_default_grading_scheme"
     get "grading_schemes/:id" => "grading_schemes_json#show"
 
@@ -2791,15 +2788,9 @@
 
     # Dynamic Registration Service
     scope(controller: "lti/ims/dynamic_registration") do
-<<<<<<< HEAD
-      get "registration_token", action: :registration_token
-      get "registrations/uuid/:registration_uuid", action: :registration_by_uuid
-      put "registrations/:registration_id/overlay", action: :update_registration_overlay
-=======
       get "accounts/:account_id/registration_token", action: :registration_token
       get "accounts/:account_id/registrations/uuid/:registration_uuid", action: :registration_by_uuid
       put "accounts/:account_id/registrations/:registration_id/overlay", action: :update_registration_overlay
->>>>>>> ce0ea233
       get "registrations/:registration_id/view", action: :registration_view, as: :lti_registration_config
       post "registrations", action: :create
     end
