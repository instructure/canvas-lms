# frozen_string_literal: true

#
# Copyright (C) 2011 - present Instructure, Inc.
#
# This file is part of Canvas.
#
# Canvas is free software: you can redistribute it and/or modify it under
# the terms of the GNU Affero General Public License as published by the Free
# Software Foundation, version 3 of the License.
#
# Canvas is distributed in the hope that it will be useful, but WITHOUT ANY
# WARRANTY; without even the implied warranty of MERCHANTABILITY or FITNESS FOR
# A PARTICULAR PURPOSE. See the GNU Affero General Public License for more
# details.
#
# You should have received a copy of the GNU Affero General Public License along
# with this program. If not, see <http://www.gnu.org/licenses/>.

full_path_glob = "(/*full_path)"

# allow plugins to prepend routes
Dir[Rails.root.join("{gems,vendor}/plugins/*/config/pre_routes.rb")].each do |pre_routes|
  load pre_routes
end

CanvasRails::Application.routes.draw do
  post "/api/graphql", to: "graphql#execute"
  post "/api/graphql/subgraph", to: "graphql#subgraph_execute"
  # The subgraph endpoint is for use only with the federated API Gateway. See
  # `app/graphql/README.md` for details.
  get "graphiql", to: "graphql#graphiql"

  resources :submissions, only: [] do
    resources :submission_comments, path: :comments, only: :index, defaults: { format: :pdf }
    resources :docviewer_audit_events, only: [:create], constraints: { format: :json }
  end
  resources :submission_comments, only: [:update, :destroy]

  resources :epub_exports, only: [:index]

  get "inbox" => "context#inbox"
  get "oauth/redirect_proxy" => "oauth_proxy#redirect_proxy"

  get "conversations/unread" => "conversations#index", :as => :conversations_unread, :redirect_scope => "unread"
  get "conversations/starred" => "conversations#index", :as => :conversations_starred, :redirect_scope => "starred"
  get "conversations/sent" => "conversations#index", :as => :conversations_sent, :redirect_scope => "sent"
  get "conversations/archived" => "conversations#index", :as => :conversations_archived, :redirect_scope => "archived"
  get "conversations/find_recipients" => "search#recipients"

  get "search/recipients" => "search#recipients"
  post "conversations/mark_all_as_read" => "conversations#mark_all_as_read"
  get "conversations/batches" => "conversations#batches", :as => :conversation_batches
  resources :conversations, only: %i[index show update create destroy] do
    post :add_recipients
    post :add_message
    post :remove_messages
  end

  post "/external_auth_observers/redirect_login" => "login/external_auth_observers#redirect_login", :as => :external_auth_validation

  # So, this will look like:
  # http://instructure.com/register/5R32s9iqwLK75Jbbj0
  match "register/:nonce" => "communication_channels#confirm", :as => :registration_confirmation, :via => [:get, :post]
  # deprecated
  get "pseudonyms/:id/register/:nonce" => "communication_channels#confirm", :as => :registration_confirmation_deprecated
  post "confirmations/:user_id/re_send(/:id)" => "communication_channels#re_send_confirmation", :as => :re_send_confirmation, :id => nil
  get "confirmations/:user_id/limit_reached(/:id)" => "communication_channels#confirmation_limit_reached", :as => :confirmation_limit_reached, :id => nil
  match "forgot_password" => "pseudonyms#forgot_password", :as => :forgot_password, :via => [:get, :post]
  get "pseudonyms/:pseudonym_id/change_password/:nonce" => "pseudonyms#confirm_change_password", :as => :confirm_change_password
  post "pseudonyms/:pseudonym_id/change_password/:nonce" => "pseudonyms#change_password", :as => :change_password

  # callback urls for oauth authorization processes
  get "oauth" => "users#oauth"
  get "oauth_success" => "users#oauth_success"

  get "mr/:id" => "info#message_redirect", :as => :message_redirect
  get "help_links" => "info#help_links"

  # This is a debug route that makes working on error pages easier
  get "test_error" => "info#test_error" unless Rails.env.production?
  get "live_events/heartbeat" => "info#live_events_heartbeat" unless Rails.env.production?

  concern :question_banks do
    resources :question_banks do
      post :bookmark
      post :reorder
      get :questions
      post :move_questions
      resources :assessment_questions
    end
  end

  concern :groups do
    resources :groups, except: :edit
    resources :group_categories, only: %i[create update destroy]
    get "group_unassigned_members" => "groups#unassigned_members"
  end

  resources :group_categories do
    member do
      post "clone_with_name"
    end
  end

  concern :files do
    resources :files, except: [:new] do
      get "inline" => "files#text_show", :as => :text_inline
      get "download" => "files#show", :download => "1"
      get "download.:type" => "files#show", :as => :typed_download, :download => "1"
      get "preview" => "files#show", :preview => "1"
      post "inline_view" => "files#show", :inline => "1"
      get "contents" => "files#attachment_content", :as => :attachment_content
      get "file_preview" => "file_previews#show"
      collection do
        get "folder#{full_path_glob}" => "files#react_files", :format => false, :defaults => { format: "html" }
        get "search" => "files#react_files", :format => false, :defaults => { format: "html" }
        get :quota
        post :reorder
      end
      get "*file_path" => "files#show_relative", :as => :relative_path, :file_path => /.+/ # needs to stay below react_files route
    end
  end

  concern :file_images do
    get "images" => "files#images"
  end

  concern :relative_files do
    get "file_contents/*file_path" => "files#show_relative", :as => :relative_file_path, :file_path => /.+/
  end

  concern :folders do
    resources :folders
  end

  concern :media do
    get "media_download" => "users#media_download"
  end

  concern :users do
    get "users" => "context#roster"
    get "user_services" => "context#roster_user_services"
    get "users/:user_id/usage" => "context#roster_user_usage", :as => :user_usage
    get "users/:id" => "context#roster_user", :as => :user
  end

  concern :announcements do
    resources :announcements
    post "announcements/external_feeds" => "announcements#create_external_feed"
    delete "announcements/external_feeds/:id" => "announcements#destroy_external_feed", :as => :announcements_external_feed
  end

  concern :discussions do
    resources :discussion_topics, only: %i[index new show edit destroy]
    get "discussion_topics/:id/*extras" => "discussion_topics#show", :as => :map, :extras => /.+/
    resources :discussion_entries
  end

  concern :pages do
    resources :wiki_pages, path: :pages, except: %i[update destroy new], constraints: { id: %r{[^/]+} } do
      get "revisions" => "wiki_pages#revisions", :as => :revisions
    end

    get "wiki" => "wiki_pages#front_page", :as => :wiki
    get "wiki/:id" => "wiki_pages#show_redirect", :id => %r{[^/]+}
    get "wiki/:id/revisions" => "wiki_pages#revisions_redirect", :id => %r{[^/]+}
    get "wiki/:id/revisions/:revision_id" => "wiki_pages#revisions_redirect", :id => %r{[^/]+}
  end

  concern :conferences do
    resources :conferences do
      match :join, via: [:get, :post]
      match :close, via: [:get, :post]
      get :recording
      delete :recording, to: "conferences#delete_recording", as: :delete_recording
      get :settings
    end
  end

  get "/courses/:course_id/gradebook2", to: redirect("/courses/%{course_id}/gradebook")

  # There are a lot of resources that are all scoped to the course level
  # (assignments, files, wiki pages, user lists, forums, etc.).  Many of
  # these resources also apply to groups and individual users.  We call
  # courses, users, groups, or even accounts in this setting, "contexts".
  # There are some helper methods like the before_filter :get_context in application_controller
  # and the application_helper method :context_url to make retrieving
  # these contexts, and also generating context-specific urls, easier.
  resources :courses do
    # DEPRECATED
    get "self_enrollment/:self_enrollment" => "courses#self_enrollment", :as => :self_enrollment
    post "self_unenrollment/:self_unenrollment" => "courses#self_unenrollment", :as => :self_unenrollment
    post :unconclude
    get :students
    get "observer_pairing_codes.csv", action: :observer_pairing_codes_csv, as: "observer_pairing_codes"
    post :enrollment_invitation
    # this needs to come before the users concern, or users/:id will preempt it
    get "users/prior" => "context#prior_users", :as => :prior_users
    concerns :users
    get :statistics
    delete "unenroll/:id" => "courses#unenroll_user", :as => :unenroll
    post "move_enrollment/:id" => "courses#move_enrollment", :as => :move_enrollment
    delete "unenroll/:id.:format" => "courses#unenroll_user", :as => :formatted_unenroll
    post "limit_user_grading/:id" => "courses#limit_user", :as => :limit_user_grading
    delete "conclude_user/:id" => "courses#conclude_user", :as => :conclude_user_enrollment
    post "unconclude_user/:id" => "courses#unconclude_user", :as => :unconclude_user_enrollment
    resources :sections, except: %i[index edit new] do
      get "crosslist/confirm/:new_course_id" => "sections#crosslist_check", :as => :confirm_crosslist
      get "user_count" => "sections#user_count", :on => :collection, :as => :user_count
      post :crosslist
      delete "crosslist" => "sections#uncrosslist", :as => :uncrosslist
    end

    get "undelete" => "context#undelete_index", :as => :undelete_items
    post "undelete/:asset_string" => "context#undelete_item", :as => :undelete_item

    get "settings#{full_path_glob}", action: :settings
    get :settings
    get "details" => "courses#settings"
    post :re_send_invitations
    post :enroll_users
    post :link_enrollment
    post :update_nav
    resource :gradebook do
      get "submissions_upload/:assignment_id" => "gradebooks#show_submissions_upload", :as => :show_submissions_upload
      post "submissions_upload/:assignment_id" => "gradebooks#submissions_zip_upload", :as => :submissions_upload

      collection do
        get :change_gradebook_version
        get :blank_submission
        get :final_grade_overrides
        get :speed_grader
        post :speed_grader_settings
        get :history
        post :update_submission
        post :change_gradebook_column_size
        post :save_gradebook_column_order
        get :user_ids
        get :grading_period_assignments
      end
    end

    resource :gradebook_csv, only: [:create]

    # DEPRECATED old migration emails pointed the user to this url, leave so the controller can redirect
    get "imports/list" => "content_imports#index", :as => :import_list
    # DEPRECATED
    get "imports" => "content_imports#intro"
    resource :gradebook_upload do
      get "data" => "gradebook_uploads#data"
    end
    get "grades" => "gradebooks#grade_summary", :id => nil
    get "grading_rubrics" => "gradebooks#grading_rubrics"
    get "grades/:id" => "gradebooks#grade_summary", :as => :student_grades
    post "save_assignment_order" => "gradebooks#save_assignment_order", :as => :save_assignment_order
    concerns :announcements
    get "calendar" => "calendars#show"
    get :locks
    concerns :discussions
    resources :assignments do
      get "moderate" => "assignments#show_moderate"

      get "anonymous_submissions/:anonymous_id",
          to: "submissions/anonymous_previews#show",
          constraints: lambda { |request|
                         request.query_parameters.key?(:preview) && request.format == :html
                       }

      get "anonymous_submissions/:anonymous_id",
          to: "submissions/anonymous_downloads#show",
          constraints: lambda { |request|
                         request.query_parameters.key?(:download)
                       }

      get "anonymous_submissions/:anonymous_id", to: "anonymous_submissions#show", as: :anonymous_submission

      get "submissions/:id",
          to: "submissions/previews#show",
          constraints: lambda { |request|
                         request.query_parameters.key?(:preview) && request.format == :html
                       }

      get "submissions/:id",
          to: "submissions/downloads#show",
          constraints: lambda { |request|
                         request.query_parameters.key?(:download)
                       }

      put "anonymous_submissions/:anonymous_id", to: "anonymous_submissions#update"
      put "anonymous_submissions/:anonymous_id/reassign", to: "anonymous_submissions#redo_submission"
      resources :submissions do
        get "originality_report/:asset_string" => "submissions#originality_report", :as => :originality_report
        post "turnitin/resubmit" => "submissions#resubmit_to_turnitin", :as => :resubmit_to_turnitin
        get "turnitin/:asset_string" => "submissions#turnitin_report", :as => :turnitin_report
        post "vericite/resubmit" => "submissions#resubmit_to_vericite", :as => :resubmit_to_vericite
        get "vericite/:asset_string" => "submissions#vericite_report", :as => :vericite_report
        get "audit_events" => "submissions#audit_events", :as => :audit_events
        put "reassign" => "submissions#redo_submission", :as => :reassign
      end

      get "anonymous_submissions/:anonymous_id/originality_report/:asset_string",
          to: "anonymous_submissions#originality_report",
          as: :anonymous_submission_originality_report
      post "anonymous_submissions/:anonymous_id/turnitin/resubmit",
           to: "anonymous_submissions#resubmit_to_turnitin",
           as: :anonymous_submission_resubmit_to_turnitin
      get "anonymous_submissions/:anonymous_id/turnitin/:asset_string",
          to: "anonymous_submissions#turnitin_report",
          as: :anonymous_submission_turnitin_report
      post "anonymous_submissions/:anonymous_id/vericite/resubmit",
           to: "anonymous_submissions#resubmit_to_vericite",
           as: :anonymous_submission_resubmit_to_vericite
      get "anonymous_submissions/:anonymous_id/vericite/:asset_string",
          to: "anonymous_submissions#vericite_report",
          as: :anonymous_submission_vericite_report

      get :rubric
      resource :rubric_association, path: :rubric do
        resources :rubric_assessments, path: :assessments
      end

      get :peer_reviews
      post :assign_peer_reviews
      delete "peer_reviews/:id" => "assignments#delete_peer_review", :as => :delete_peer_review
      post "peer_reviews/:id" => "assignments#remind_peer_review", :as => :remind_peer_review
      post "peer_reviews/users/:reviewer_id" => "assignments#assign_peer_review", :as => :assign_peer_review
      put "mute" => "assignments#toggle_mute"

      collection do
        get :syllabus
        get :submissions
      end

      get "lti/resource/:resource_link_id",
          controller: "lti/message",
          action: "resource",
          as: :resource_link_id

      get :tool_launch
    end

    resources :grading_standards, only: %i[index create update destroy]

    resources :assignment_groups do
      post "reorder" => "assignment_groups#reorder_assignments", :as => :reorder_assignments
      collection do
        post :reorder
      end
    end

    get "external_tools/sessionless_launch" => "external_tools#sessionless_launch"
    resources :external_tools do
      match :resource_selection, via: [:get, :post]
      get :homework_submission
      get :finished
      collection do
        get :retrieve
      end
    end

    get "lti/resource/:resource_link_id",
        controller: "lti/message",
        action: "resource",
        as: :resource_link_id
    get "lti/basic_lti_launch_request/:message_handler_id",
        controller: "lti/message",
        action: "basic_lti_launch_request",
        as: :basic_lti_launch_request
    post "lti/tool_proxy_registration", controller: "lti/message", action: "registration", as: :tool_proxy_registration
    get "lti/tool_proxy_reregistration/:tool_proxy_id",
        controller: "lti/message",
        action: "reregistration",
        as: :tool_proxy_reregistration
    get "lti/registration_return",
        controller: "lti/message",
        action: "registration_return",
        as: :registration_return

    resources :submissions
    resources :calendar_events

    concerns :files, :file_images, :relative_files, :folders
    concerns :groups
    concerns :pages
    concerns :conferences
    concerns :question_banks

    post "quizzes/publish"   => "quizzes/quizzes#publish"
    post "quizzes/unpublish" => "quizzes/quizzes#unpublish"

    post "assignments/publish/quiz"   => "assignments#publish_quizzes"
    post "assignments/unpublish/quiz" => "assignments#unpublish_quizzes"

    post "quizzes/new" => "quizzes/quizzes#new" # use POST instead of GET (not idempotent)
    resources :quizzes, controller: "quizzes/quizzes", except: :new do
      get :managed_quiz_data
      get :submission_versions
      get :history
      get :statistics
      get :read_only
      get :submission_html

      resources :quiz_submissions, controller: "quizzes/quiz_submissions", path: :submissions do
        collection do
          put :backup
          post :backup
        end
        member do
          get :record_answer
          post :record_answer
        end
        resources :events, controller: "quizzes/quiz_submission_events", path: "log#{full_path_glob}"
      end

      post "extensions/:user_id" => "quizzes/quiz_submissions#extensions", :as => :extensions
      resources :quiz_questions, controller: "quizzes/quiz_questions", path: :questions, only: %i[create update destroy show]
      resources :quiz_groups, controller: "quizzes/quiz_groups", path: :groups, only: %i[create update destroy] do
        member do
          post :reorder
        end
      end

      match "take" => "quizzes/quizzes#show", :take => "1", :via => [:get, :post]
      get "take/questions/:question_id" => "quizzes/quizzes#show", :as => :question, :take => "1"
      get :moderate
      get :lockdown_browser_required
    end

    resources :collaborations
    get "lti_collaborations" => "collaborations#lti_index"
    get "lti_collaborations/*all" => "collaborations#lti_index"
    resources :gradebook_uploads
    resources :rubrics
    resources :rubric_associations do
      post "remind/:assessment_request_id" => "rubric_assessments#remind", :as => :remind_assessee
      resources :rubric_assessments, path: "assessments"
    end

    get "outcomes/users/:user_id" => "outcomes#user_outcome_results", :as => :user_outcomes_results
    resources :outcomes do
      get "alignments/:id" => "outcomes#alignment_redirect", :as => :alignment_redirect
      post "alignments" => "outcomes#align", :as => :align
      delete "alignments/:id" => "outcomes#remove_alignment", :as => :remove_alignment
      get "results" => "outcomes#outcome_results"
      get "results/:id" => "outcomes#outcome_result", :as => :result
      get :details
      collection do
        get :list
        post :add_outcome
      end
    end

    resources :outcome_groups, only: %i[create update destroy] do
      post :reorder
    end

    resources :context_modules, path: :modules do
      post "items" => "context_modules#add_item", :as => :add_item
      post "reorder" => "context_modules#reorder_items", :as => :reorder
      post "collapse" => "context_modules#toggle_collapse", :as => :toggle_collapse
      get "prerequisites/:code" => "context_modules#content_tag_prerequisites_needing_finishing", :as => :prerequisites_needing_finishing
      get "items/last" => "context_modules#module_redirect", :as => :last_redirect, :last => 1
      get "items/first" => "context_modules#module_redirect", :as => :first_redirect, :first => 1
      collection do
        post :reorder
        get :progressions
      end
    end

    get "blackout_dates" => "blackout_dates#index"
    get "course_pacing" => "course_paces#index"

    post "collapse_all_modules" => "context_modules#toggle_collapse_all"
    resources :content_exports, only: %i[create index destroy show]
    get "offline_web_exports" => "courses#offline_web_exports"
    post "start_offline_web_export" => "courses#start_offline_web_export"
    get "start_offline_web_export" => "courses#start_offline_web_export"
    get "modules/items/assignment_info" => "context_modules#content_tag_assignment_data", :as => :context_modules_assignment_info
    get "modules/items/master_course_info" => "context_modules#content_tag_master_course_data", :as => :context_modules_master_course_info
    get "modules/items/:id" => "context_modules#item_redirect", :as => :context_modules_item_redirect
    get "modules/items/:id/edit_mastery_paths" => "context_modules#item_redirect_mastery_paths"
    get "modules/items/:id/choose" => "context_modules#choose_mastery_path"
    get "modules/items/sequence/:id" => "context_modules#item_details", :as => :context_modules_item_details
    delete "modules/items/:id" => "context_modules#remove_item", :as => :context_modules_remove_item
    put "modules/items/:id" => "context_modules#update_item", :as => :context_modules_update_item
    get "confirm_action" => "courses#confirm_action"
    get :copy, as: :start_copy
    post "copy" => "courses#copy_course", :as => :copy_course
    concerns :media
    get "user_notes" => "user_notes#user_notes"
    get "details/sis_publish" => "courses#sis_publish_status", :as => :sis_publish_status
    post "details/sis_publish" => "courses#publish_to_sis", :as => :publish_to_sis

    resources :user_lists, only: :create
    post "invite_users" => "users#invite_users", :as => :invite_users

    post "reset" => "courses#reset_content"
    resources :alerts
    post "student_view(/:redirect_to_referer)" => "courses#student_view", :as => :student_view
    delete "student_view" => "courses#leave_student_view"
    delete "test_student" => "courses#reset_test_student"
    get "content_migrations" => "content_migrations#index"
    get "link_validator" => "courses#link_validator", :as => :link_validator

    get "grading_schemes" => "grading_schemes_json#detail_list"
    get "grading_scheme_summaries" => "grading_schemes_json#summary_list"
    post "grading_schemes" => "grading_schemes_json#create"
    post "grading_schemes/:id/archive" => "grading_schemes_json#archive"
    post "grading_schemes/:id/unarchive" => "grading_schemes_json#unarchive"
    delete "grading_schemes/:id" => "grading_schemes_json#destroy"
    put "grading_schemes/:id" => "grading_schemes_json#update"
    get "grading_schemes/default" => "grading_schemes_json#show_default_grading_scheme"
    get "grading_schemes/:id" => "grading_schemes_json#show"
  end
  get "quiz_statistics/:quiz_statistics_id/files/:file_id/download" => "files#show", :as => :quiz_statistics_download, :download => "1"

  resources :page_views, only: :update
  post "media_objects" => "media_objects#create_media_object", :as => :create_media_object
  get "media_objects/:id" => "media_objects#media_object_inline", :as => :media_object
  get "media_objects/:media_object_id/redirect" => "media_objects#media_object_redirect", :as => :media_object_redirect
  get "media_objects/:media_object_id/thumbnail" => "media_objects#media_object_thumbnail", :as => :media_object_thumbnail
  get "media_objects/:media_object_id/info" => "media_objects#show", :as => :media_object_info
  get "media_objects_iframe/:media_object_id" => "media_objects#iframe_media_player", :as => :media_object_iframe
  get "media_objects_iframe" => "media_objects#iframe_media_player", :as => :media_object_iframe_href
  get "media_objects/:media_object_id/media_tracks/:id" => "media_tracks#show", :as => :show_media_tracks
  post "media_objects/:media_object_id/media_tracks" => "media_tracks#create", :as => :create_media_tracks
  delete "media_objects/:media_object_id/media_tracks/:id" => "media_tracks#destroy", :as => :delete_media_tracks

  post "media_attachments" => "media_objects#create_media_object", :as => :create_media_attachment
  get "media_attachments/:attachment_id/thumbnail" => "media_objects#media_object_thumbnail", :as => :media_attachment_thumbnail
  get "media_attachments/:attachment_id/info" => "media_objects#show", :as => :media_attachment_info
  get "media_attachments_iframe/:attachment_id" => "media_objects#iframe_media_player", :as => :media_attachment_iframe
  get "media_attachments/:attachment_id/redirect" => "media_objects#media_object_redirect", :as => :media_attachment_redirect
  get "media_attachments/:attachment_id/media_tracks/:id" => "media_tracks#show", :as => :show_media_attachment_tracks
  post "media_attachments/:attachment_id/media_tracks" => "media_tracks#create", :as => :create_media_attachment_tracks
  delete "media_attachments/:attachment_id/media_tracks/:id" => "media_tracks#destroy", :as => :delete_media_attachment_tracks

  get "external_content/success/:service" => "external_content#success", :as => :external_content_success
  get "external_content/success/:service/:id" => "external_content#success", :as => :external_content_update
  get "external_content/retrieve/oembed" => "external_content#oembed_retrieve", :as => :external_content_oembed_retrieve
  get "external_content/cancel/:service" => "external_content#cancel", :as => :external_content_cancel

  %w[account course group].each do |context|
    prefix = "#{context}s/:#{context}_id"
    post "#{prefix}/deep_linking_response", controller: "lti/ims/deep_linking", action: :deep_linking_response, as: "#{context}_deep_linking_response"
  end

  %w[account course group user].each do |context|
    match "#{context.pluralize}/:#{context}_id/external_content/success/:service" => "external_content#success", :as => "#{context}_external_content_success", :via => [:get, :post]
    match "#{context.pluralize}/:#{context}_id/external_content/success/:service/:id" => "external_content#success", :as => "#{context}_external_content_update", :via => [:get, :post]
  end

  # We offer a bunch of atom and ical feeds for the user to get
  # data out of Instructure.  The :feed_code attribute is keyed
  # off of either a user, and enrollment, a course, etc. based on
  # that item's uuid.  In config/initializers/active_record.rb you'll
  # find a feed_code method to generate the code, and in
  # application_controller there's a get_feed_context to get it back out.
  scope "/feeds" do
    get "calendars/:feed_code" => "calendar_events_api#public_feed", :as => :feeds_calendar
    get "calendars/:feed_code.:format" => "calendar_events_api#public_feed", :as => :feeds_calendar_format
    get "forums/:feed_code" => "discussion_topics#public_feed", :as => :feeds_forum
    get "forums/:feed_code.:format" => "discussion_topics#public_feed", :as => :feeds_forum_format
    get "topics/:discussion_topic_id/:feed_code" => "discussion_entries#public_feed", :as => :feeds_topic
    get "topics/:discussion_topic_id/:feed_code.:format" => "discussion_entries#public_feed", :as => :feeds_topic_format
    get "announcements/:feed_code" => "announcements#public_feed", :as => :feeds_announcements
    get "announcements/:feed_code.:format" => "announcements#public_feed", :as => :feeds_announcements_format
    get "courses/:feed_code" => "courses#public_feed", :as => :feeds_course
    get "courses/:feed_code.:format" => "courses#public_feed", :as => :feeds_course_format
    get "groups/:feed_code" => "groups#public_feed", :as => :feeds_group
    get "groups/:feed_code.:format" => "groups#public_feed", :as => :feeds_group_format
    get "enrollments/:feed_code" => "courses#public_feed", :as => :feeds_enrollment
    get "enrollments/:feed_code.:format" => "courses#public_feed", :as => :feeds_enrollment_format
    get "users/:feed_code" => "users#public_feed", :as => :feeds_user
    get "users/:feed_code.:format" => "users#public_feed", :as => :feeds_user_format
    get "eportfolios/:eportfolio_id.:format" => "eportfolios#public_feed", :as => :feeds_eportfolio
    get "conversations/:feed_code" => "conversations#public_feed", :as => :feeds_conversation
    get "conversations/:feed_code.:format" => "conversations#public_feed", :as => :feeds_conversation_format
  end

  resources :assessment_questions do
    get "files/:id/download" => "files#assessment_question_show", :as => :map, :download => "1"
    get "files/:id/preview" => "files#assessment_question_show", :preview => "1"
    get "files/:id/:verifier" => "files#assessment_question_show", :as => :verified_file, :download => "1"
  end

  resources :eportfolios, except: :index do
    post :reorder_categories
    post ":eportfolio_category_id/reorder_entries" => "eportfolios#reorder_entries", :as => :reorder_entries
    resources :categories, controller: :eportfolio_categories
    resources :entries, controller: :eportfolio_entries do
      resources :page_comments, path: :comments, only: [:create, :destroy]
      get "files/:attachment_id" => "eportfolio_entries#attachment", :as => :view_file
      get "submissions/:submission_id" => "eportfolio_entries#submission", :as => :preview_submission
    end

    get :export, as: :export_portfolio
    get ":category_name" => "eportfolio_categories#show", :as => :named_category
    get ":category_name/:entry_name" => "eportfolio_entries#show", :as => :named_category_entry
  end

  resources :groups do
    concerns :users
    delete "remove_user/:user_id" => "groups#remove_user", :as => :remove_user
    post :add_user
    get "accept_invitation/:uuid" => "groups#accept_invitation", :as => :accept_invitation
    get "members" => "groups#context_group_members"
    get "undelete" => "context#undelete_index", :as => :undelete_items
    post "undelete/:asset_string" => "context#undelete_item", :as => :undelete_item
    concerns :announcements
    concerns :discussions
    resources :calendar_events
    concerns :files, :file_images, :relative_files, :folders

    resources :external_tools, only: :show do
      collection do
        get :retrieve
      end
    end

    concerns :pages
    concerns :conferences
    concerns :media

    resources :collaborations
    get "lti_collaborations" => "collaborations#lti_index"
    get "lti_collaborations/*all" => "collaborations#lti_index"
    get "calendar" => "calendars#show"

    resources :external_tools do
      get :finished
      match :resource_selection, via: [:get, :post]
      collection do
        get :retrieve
      end
    end
  end

  resources :accounts do
    get "search(/:tab)", action: :course_user_search
    get "settings#{full_path_glob}", action: :settings
    get :reports_tab
    get :settings
    get :admin_tools
    get :eportfolio_moderation
    get "search" => "accounts#course_user_search", :as => :course_user_search
    post "account_users" => "accounts#add_account_user", :as => :add_account_user
    delete "account_users/:id" => "accounts#remove_account_user", :as => :remove_account_user
    resources :grading_standards, only: %i[index create update destroy]
    get :statistics
    get "statistics/over_time/:attribute" => "accounts#statistics_graph", :as => :statistics_graph
    get "statistics/over_time/:attribute.:format" => "accounts#statistics_graph", :as => :formatted_statistics_graph
    get :turnitin_confirmation
    get :vericite_confirmation
    resources :permissions, controller: :role_overrides, only: [:index, :create] do
      collection do
        post :add_role
        delete :remove_role
      end
    end
    get "calendar_settings", action: :account_calendar_settings, as: :calendar_settings

    scope(controller: :analytics_hub) do
      get "analytics_hub", action: :show, as: :analytics_hub
    end

    scope(controller: :brand_configs) do
      get "theme_editor", action: :new, as: :theme_editor
      get "brand_configs", action: :index
      post "brand_configs", action: :create
      delete "brand_configs", action: :destroy
      post "brand_configs/save_to_account", action: :save_to_account
      post "brand_configs/save_to_user_session", action: :save_to_user_session
    end

    resources :role_overrides, only: [:index, :create] do
      collection do
        post :add_role
        delete :remove_role
      end
    end

    resources :terms, except: %i[index new show edit]
    # handle the index route using terms_api_controller
    get "terms", controller: :terms_api, action: "index"

    resources :sub_accounts
    resources :calendar_events

    get :avatars
    get :sis_import
    resources :sis_imports, only: %i[create show index], controller: :sis_imports_api
    get "users" => "accounts#users", :as => "users"
    post "users" => "users#create", :as => :add_user
    get "users/:user_id/delete" => "accounts#confirm_delete_user", :as => :confirm_delete_user
    delete "users/:user_id" => "accounts#remove_user", :as => :delete_user

    # create/delete are handled by specific routes just above
    resources :users, only: %i[new edit show update]
    resources :account_notifications, only: %i[create update destroy]
    concerns :announcements
    resources :submissions

    put "sso_settings" => "authentication_providers#update_sso_settings",
        :as => :update_sso_settings
    delete "authentication_providers" => "authentication_providers#destroy_all", :as => :remove_all_authentication_providers
    resources :authentication_providers, only: %i[show] do
      get :refresh_metadata, action: :refresh_saml_metadata
    end
    resources :authentication_providers, only: %i[index create update destroy] do
      get :debugging, action: :debug_data
      put :debugging, action: :start_debugging
      delete :debugging, action: :stop_debugging
    end
    get "test_ldap_connections" => "authentication_providers#test_ldap_connection"
    get "test_ldap_binds" => "authentication_providers#test_ldap_bind"
    get "test_ldap_searches" => "authentication_providers#test_ldap_search"
    match "test_ldap_logins" => "authentication_providers#test_ldap_login", :via => [:get, :post]

    get "external_tools/sessionless_launch" => "external_tools#sessionless_launch"
    resources :external_tools do
      get :finished
      match :resource_selection, via: [:get, :post]
      collection do
        get :retrieve
      end
    end

    get "lti/resource/:resource_link_id",
        controller: "lti/message",
        action: "resource",
        as: :resource_link_id
    get "lti/basic_lti_launch_request/:message_handler_id",
        controller: "lti/message",
        action: "basic_lti_launch_request",
        as: :basic_lti_launch_request
    post "lti/tool_proxy_registration", controller: "lti/message", action: "registration", as: :tool_proxy_registration
    get "lti/tool_proxy_reregistration/:tool_proxy_id",
        controller: "lti/message",
        action: "reregistration",
        as: :tool_proxy_reregistration
    get "lti/registration_return",
        controller: "lti/message",
        action: "registration_return",
        as: :registration_return

    get "outcomes/users/:user_id" => "outcomes#user_outcome_results", :as => :user_outcomes_results
    resources :outcomes do
      get "results" => "outcomes#outcome_results"
      get "results/:id" => "outcomes#outcome_result", :as => :result
      get "alignments/:id" => "outcomes#alignment_redirect", :as => :alignment_redirect
      get :details
      collection do
        get :list
        post :add_outcome
      end
    end

    resources :outcome_groups, only: %i[create update destroy] do
      post :reorder
    end

    resources :rubrics
    resources :rubric_associations do
      resources :rubric_assessments, path: "assessments"
    end

    concerns :files, :file_images, :relative_files, :folders
    concerns :media
    concerns :groups

    resources :outcomes
    get :courses
    get "courses/:id" => "accounts#courses_redirect", :as => :courses_redirect
    get "user_notes" => "user_notes#user_notes"
    resources :alerts
    resources :question_banks do
      post :bookmark
      post :reorder
      get :questions
      post :move_questions
      resources :assessment_questions
    end

    resources :user_lists, only: :create

    member do
      get :statistics
    end
    resources :developer_keys, only: :index
    get "/developer_keys/:key_id", controller: :developer_keys, action: :index, as: "account_developer_key_view"

    get "apps", controller: "lti/registrations", action: :index, as: "lti_registrations"
    get "apps/*path", controller: "lti/registrations", action: :index
    get "apps/manage", controller: "lti/registrations", action: :index, as: "lti_manage_registrations"

    get "release_notes" => "release_notes#manage", :as => :release_notes_manage

    get "blackout_dates" => "blackout_dates#index"

    get "grading_schemes" => "grading_schemes_json#detail_list"
    get "grading_scheme_summaries" => "grading_schemes_json#summary_list"
    get "grading_scheme_grouped" => "grading_schemes_json#grouped_list"
    post "grading_schemes/:id/archive" => "grading_schemes_json#archive"
    post "grading_schemes/:id/unarchive" => "grading_schemes_json#unarchive"
    post "grading_schemes" => "grading_schemes_json#create"
    get "grading_schemes/account_default" => "grading_schemes_json#show_account_default_grading_scheme"
    put "grading_schemes/account_default" => "grading_schemes_json#update_account_default_grading_scheme"
    delete "grading_schemes/:id" => "grading_schemes_json#destroy"
    put "grading_schemes/:id" => "grading_schemes_json#update"
    get "grading_schemes/:id/used_locations" => "grading_schemes_json#used_locations", :as => :grading_schemes_used_locations
    get "grading_schemes/default_used_locations" => "grading_schemes_json#default_used_locations", :as => :grading_schemes_default_used_locations
    get "grading_schemes/default" => "grading_schemes_json#show_default_grading_scheme"
    get "grading_schemes/:id" => "grading_schemes_json#show"

    get "grading_settings" => "account_grading_settings#index"
    get "grading_settings/*path" => "account_grading_settings#index"
  end

  get "images/users/:user_id" => "users#avatar_image", :as => :avatar_image
  get "images/thumbnails/:id/:uuid" => "files#image_thumbnail", :as => :thumbnail_image
  get "images/thumbnails/show/:id/:uuid" => "files#show_thumbnail", :as => :show_thumbnail_image
  post "images/users/:user_id/report" => "users#report_avatar_image", :as => :report_avatar_image
  put "images/users/:user_id" => "users#update_avatar_image", :as => :update_avatar_image
  get "grades" => "users#grades"
  get "grades_for_student" => "users#grades_for_student"

  get "login" => "login#new"
  get "login/session_token" => "login#session_token", :as => :login_session_token
  delete "logout" => "login#destroy"
  get "logout" => "login#logout_landing"

  get "login/canvas" => "login/canvas#new", :as => :canvas_login
  post "login/canvas" => "login/canvas#create"

  get "login/email_verify" => "login/email_verify#show", :as => :login_email_verify_show
  post "login/email_verify" => "login/email_verify#verify", :as => :login_email_verify

  get "login/ldap" => "login/ldap#new"
  post "login/ldap" => "login/ldap#create"

  get "login/cas" => "login/cas#new"
  get "login/cas/:id" => "login/cas#new", :as => :cas_login
  post "login/cas" => "login/cas#destroy", :as => :cas_logout
  post "login/cas/:id" => "login/cas#destroy"

  get "login/saml" => "login/saml#new", :as => :saml_login_base
  get "login/saml/logout" => "login/saml#destroy"
  post "login/saml/logout" => "login/saml#destroy"
  # deprecated alias
  get "saml_logout" => "login/saml#destroy"
  get "login/saml/:id" => "login/saml#new", :as => :saml_login
  get "saml_observee" => "login/saml#observee_validation", :as => :saml_observee
  post "login/saml" => "login/saml#create"
  # deprecated alias; no longer advertised
  post "saml_consume" => "login/saml#create"

  get "login/saml_idp_discovery" => "login/saml_idp_discovery#new"
  get "login/saml_idp_discovery/:id" => "login/saml_idp_discovery#new", :as => :saml_idp_discovery_login

  # the callback URL for all OAuth1.0a based SSO
  get "login/oauth/callback" => "login/oauth#create", :as => :oauth_login_callback
  # the callback URL for all OAuth2 based SSO
  get "login/oauth2/callback" => "login/oauth2#create", :as => :oauth2_login_callback
  # the callback URL for Sign in with Apple
  post "login/oauth2/callback" => "login/oauth2#create"
  # ActionController::TestCase can't deal with aliased controllers when finding
  # routes, so we let this route exist only for tests
  get "login/oauth2" => "login/oauth2#new" if Rails.env.test?

  get "login/apple" => "login/apple#new", :as => :apple_login
  get "login/clever" => "login/clever#new", :as => :clever_login
  # Clever gets their own callback, cause we have to add additional processing
  # for their Instant Login feature
  get "login/clever/callback" => "login/clever#create", :as => :clever_callback
  get "login/clever/:id" => "login/clever#new"
  get "login/facebook" => "login/facebook#new", :as => :facebook_login
  get "login/github" => "login/github#new", :as => :github_login
  get "login/google" => "login/google#new", :as => :google_login
  get "login/google/:id" => "login/google#new"
  get "login/linkedin" => "login/linkedin#new", :as => :linkedin_login
  get "login/microsoft" => "login/microsoft#new"
  get "login/microsoft/:id" => "login/microsoft#new", :as => :microsoft_login
  get "login/openid_connect" => "login/openid_connect#new"
  get "login/openid_connect/:id" => "login/openid_connect#new", :as => :openid_connect_login
  get "login/twitter" => "login/twitter#new", :as => :twitter_login

  get "login/otp" => "login/otp#new", :as => :otp_login
  post "login/otp/sms" => "login/otp#send_via_sms", :as => :send_otp_via_sms
  post "login/otp" => "login/otp#create"
  get "users/self/otps" => "one_time_passwords#index", :as => :one_time_passwords
  delete "users/self/otps" => "one_time_passwords#destroy_all", :as => :destroy_all_one_time_passwords

  # deprecated redirect
  get "login/:id" => "login#new"

  delete "users/:user_id/mfa" => "login/otp#destroy", :as => :disable_mfa
  get "file_session/clear" => "login#clear_file_session", :as => :clear_file_session

  get "register" => "users#new"
  get "register_from_website" => "users#new"
  get "enroll/:self_enrollment_code" => "self_enrollments#new", :as => :enroll
  get "services" => "users#services"
  get "search/bookmarks" => "users#bookmark_search", :as => :bookmark_search
  get "search/rubrics" => "search#rubrics"
  get "search/all_courses" => "search#all_courses"
  resources :users, except: [:destroy, :index] do
    match "masquerade", via: [:get, :post]
    concerns :files, :file_images

    resources :page_views, only: :index
    resources :folders do
      get :download
    end

    resources :calendar_events
    get "external_tools/:id" => "users#external_tool", :as => :external_tool
    resources :rubrics
    resources :rubric_associations do
      resources :rubric_assessments, path: :assessments
    end

    resources :pseudonyms, except: :index
    resources :question_banks, only: :index
    get :admin_merge
    get :admin_split
    post :merge
    get :grades
    resources :user_notes
    get :manageable_courses
    get "outcomes" => "outcomes#user_outcome_results"
    get "teacher_activity/course/:course_id" => "users#teacher_activity", :as => :course_teacher_activity
    get "teacher_activity/student/:student_id" => "users#teacher_activity", :as => :student_teacher_activity
    get :media_download
    resources :messages, only: %i[index create show] do
      get :html_message
    end
  end

  resources :users, only: [:passport] do
    get "passport" => "learner_passport#index"

    get "passport/data/achievements" => "learner_passport#achievements_index"

    get "passport/data/portfolios" => "learner_passport#portfolios_index"
    put "passport/data/portfolios/create" => "learner_passport#portfolio_create"
    post "passport/data/portfolios/:portfolio_id" => "learner_passport#portfolio_update"
    get "passport/data/portfolios/show/:portfolio_id" => "learner_passport#portfolio_show"
    put "passport/data/portfolios/duplicate" => "learner_passport#portfolio_duplicate"
    put "passport/data/portfolios/delete" => "learner_passport#portfolio_delete"

    get "passport/data/projects" => "learner_passport#projects_index"
    put "passport/data/projects/create" => "learner_passport#project_create"
    post "passport/data/projects/:project_id" => "learner_passport#project_update"
    get "passport/data/projects/show/:project_id" => "learner_passport#project_show"
    put "passport/data/projects/duplicate" => "learner_passport#project_duplicate"
    put "passport/data/projects/delete" => "learner_passport#project_delete"

    get "passport/data/pathways" => "learner_passport#pathways_index"
    get "passport/data/pathways/badges" => "learner_passport#pathway_badges_index"
    get "passport/data/pathways/learner_groups" => "learner_passport#pathway_learner_groups_index"
    get "passport/data/pathways/canvas_requirements" => "learner_passport#pathway_canvas_requirements_index"
    put "passport/data/pathways/create" => "learner_passport#pathway_create"
    post "passport/data/pathways/:pathway_id" => "learner_passport#pathway_update"
    get "passport/data/pathways/show/:pathway_id" => "learner_passport#pathway_show"
    get "passport/data/pathways/share_users" => "learner_passport#pathway_share_users"

    get "passport/data/skills" => "learner_passport#skills_index"
    get "passport/data/reset" => "learner_passport#reset"

    get "passport/*path" => "learner_passport#index"
  end

  get "show_message_template" => "messages#show_message_template"
  get "message_templates" => "messages#templates"
  resource :profile, controller: :profile, only: [:show, :update] do
    resources :pseudonyms, except: :index
    resources :tokens, except: [:index, :destroy]
    member do
      put :update_profile
      get :communication
      put :communication_update
      get :settings
      get :content_shares
      get :observees
    end
  end

  get "account_notifications" => "account_notifications#render_past_global_announcements"

  scope "/profile" do
    post "toggle_disable_inbox" => "profile#toggle_disable_inbox"
    get "profile_pictures" => "profile#profile_pics", :as => :profile_pics
    get "qr_mobile_login" => "profile#qr_mobile_login", :as => :qr_mobile_login
    delete "user_services/:id" => "users#delete_user_service", :as => :profile_user_service
    post "user_services" => "users#create_user_service", :as => :profile_create_user_service
  end

  get "about/:id" => "profile#show", :as => :user_profile
  resources :communication_channels

  get "" => "users#user_dashboard", :as => "dashboard"
  get "dashboard-sidebar" => "users#dashboard_sidebar", :as => :dashboard_sidebar
  post "users/toggle_hide_dashcard_color_overlays" => "users#toggle_hide_dashcard_color_overlays"
  get "styleguide" => "info#styleguide"
  get "accounts/:account_id/theme-preview" => "brand_configs#show"
  root to: "users#user_dashboard", as: "root", via: :get
  # backwards compatibility with the old /dashboard url
  get "dashboard" => "users#user_dashboard", :as => :dashboard_redirect

  # Thought this idea of having dashboard-scoped urls was a good idea at the
  # time... now I'm not as big a fan.
  resource :dashboard, only: [] do
    resources :content_exports, path: :data_exports
  end

  scope "/dashboard" do
    get "stream_items" => "users#dashboard_stream_items", :as => :dashboard_stream_items
    get "dashboard_cards" => "users#dashboard_cards", :as => :dashboard_dashboard_cards
    put "view" => "users#dashboard_view"
    delete "account_notifications/:id" => "users#close_notification", :as => :dashboard_close_notification
    get "eportfolios" => "eportfolios#user_index", :as => :dashboard_eportfolios
    post "comment_session" => "services_api#start_kaltura_session", :as => :dashboard_comment_session
    delete "ignore_stream_item/:id" => "users#ignore_stream_item", :as => :dashboard_ignore_stream_item
  end

  resources :plugins, only: %i[index show update]

  get "calendar" => "calendars#show"
  get "calendar2" => "calendars#show"
  get "course_sections/:course_section_id/calendar_events/:id" => "calendar_events#show", :as => :course_section_calendar_event
  get "files" => "files#index"
  get "files/folder#{full_path_glob}", controller: "files", action: "react_files", format: false, defaults: { format: "html" }
  get "files/search", controller: "files", action: "react_files", format: false, defaults: { format: "html" }
  get "files/:id/public_url" => "files#public_url", :as => :public_url
  post "files/pending" => "files#create_pending", :as => :file_create_pending
  resources :assignments, only: :index do
    resources :files, only: [] do
      post "inline_view" => "files#show", :inline => "1"
    end
  end

  resources :appointment_groups, only: %i[index show edit]

  resources :errors, only: %i[show index create], path: :error_reports

  get "health_check" => "info#health_check"
  get "health_prognosis" => "info#health_prognosis"
  # To be used for uptime reporting
  get "readiness" => "info#readiness"
  # To be used by ALB
  get "internal/readiness" => "info#readiness"
  get "deep" => "info#deep"

  get "web-app-manifest/manifest.json" => "info#web_app_manifest"

  get "browserconfig.xml", to: "info#browserconfig", defaults: { format: "xml" }

  post "object_snippet" => "context#object_snippet"
  get "saml2" => "login/saml#metadata"
  get "internal/services/jwks" => "security#jwks"

  # Routes for course exports
  get "xsd/:version.xsd" => "content_exports#xml_schema"

  get "/jobs", to: "jobs_v2#redirect", as: "jobs"
  get "/job_stats", to: "jobs_v2#job_stats", as: "job_stats"

  resources :jobs_v1, controller: :jobs, only: [:index, :show] do
    collection do
      post "batch_update"
    end
  end

  resources :jobs_v2, only: [:index]

  get "equation_images/*id" => "equation_images#show", :as => :equation_images, :id => /.+/

  # assignments at the top level (without a context) -- we have some specs that
  # assert these routes exist, but just 404 unless it is a download from local
  # storage. I'm not sure we ever actually want top-level assignments available,
  # maybe we should change the specs instead.
  # Note, if local storage is used, a file is fetched from this top level
  # (i.e. SpeedGrader document preview with Google Docs viewer)
  resources :assignments, only: [:index, :show] do
    get "files/:id/download" => "files#show", :download => "1"
  end

  resources :files, except: [:new] do
    get "download" => "files#show", :download => "1"
  end

  resources :rubrics do
    resources :rubric_assessments, path: :assessments
  end

  post "selection_test" => "external_content#selection_test"

  scope "/quizzes/quiz_submissions/:quiz_submission_id", as: "quiz_submission" do
    concerns :files
  end

  get "courses/:course_id/outcome_rollups" => "outcome_results#rollups", :as => "course_outcome_rollups"

  get "terms_of_use" => "legal_information#terms_of_use", :as => "terms_of_use_redirect"
  get "privacy_policy" => "legal_information#privacy_policy", :as => "privacy_policy_redirect"

  scope(controller: :smart_search) do
    get "courses/:course_id/search", action: :show, as: :course_search
    # TODO: Add back global search once we have a good way to handle it
    # get "search", action: :show
  end

  scope(controller: :translation) do
    post "courses/:course_id/translate", action: :translate, as: :translate
    post "courses/:course_id/translate/paragraph", action: :translate_paragraph, as: :translate_paragraph
    post "translate/message", action: :translate_message, as: :translate_message
  end

  ### API routes ###

  # TODO: api routes can't yet take advantage of concerns for DRYness, because of
  # the way ApiRouteSet works. For now we get around it by defining methods
  # inline in the routes file, but getting concerns working would rawk.
  ApiRouteSet::V1.draw(self) do
    scope(controller: :courses) do
      get "courses", action: :index, as: "courses"
      put "courses/:id", action: :update
      get "courses/:id", action: :show, as: "course"
      delete "courses/:id", action: :destroy
      post "accounts/:account_id/courses", action: :create
      get "courses/:course_id/students", action: :students
      get "courses/:course_id/settings", action: :api_settings, as: "course_settings"
      put "courses/:course_id/settings", action: :update_settings
      get "courses/:course_id/recent_students", action: :recent_students, as: "course_recent_students"
      get "courses/:course_id/users", action: :users, as: "course_users"
      get "courses/:course_id/collaborations", controller: :collaborations, action: :api_index, as: "course_collaborations_index"
      delete "courses/:course_id/collaborations/:id", controller: :collaborations, action: :destroy
      put "courses/:id/quizzes", action: "new_quizzes_selection_update", as: "course_new_quizzes_selection_update"
      post "courses/:id/dismiss_migration_limitation_message", action: "dismiss_migration_limitation_msg", as: "course_dismiss_migration_limitation_msg"

      # this api endpoint has been removed, it was redundant with just courses#users
      # we keep it around for backward compatibility though
      get "courses/:course_id/search_users", action: :users
      get "courses/:course_id/users/:id", action: :user, as: "course_user"
      get "courses/:course_id/users/:user_id/progress", action: :user_progress
      get "courses/:course_id/content_share_users", action: :content_share_users, as: "course_content_share_users"
      get "courses/:course_id/activity_stream", action: :activity_stream, as: "course_activity_stream"
      get "courses/:course_id/activity_stream/summary", action: :activity_stream_summary, as: "course_activity_stream_summary"
      get "courses/:course_id/bulk_user_progress", action: :bulk_user_progress, as: "course_bulk_user_progress"
      get "courses/:course_id/todo", action: :todo_items, as: "course_todo_list_items"
      post "courses/:course_id/preview_html", action: :preview_html
      post "courses/:course_id/course_copy", controller: :content_imports, action: :copy_course_content
      get "courses/:course_id/course_copy/:id", controller: :content_imports, action: :copy_course_status, as: :course_copy_status
      get  "courses/:course_id/files", controller: :files, action: :api_index, as: "course_files"
      post "courses/:course_id/files", action: :create_file, as: "course_create_file"
      get "courses/:course_id/folders", controller: :folders, action: :list_all_folders, as: "course_folders"
      post "courses/:course_id/folders", controller: :folders, action: :create
      get "courses/:course_id/folders/by_path/*full_path", controller: :folders, action: :resolve_path
      get "courses/:course_id/folders/by_path", controller: :folders, action: :resolve_path
      get "courses/:course_id/folders/icon_maker", controller: :folders, action: :icon_maker_folder
      get "courses/:course_id/folders/media", controller: :folders, action: :media_folder
      get "courses/:course_id/folders/:id", controller: :folders, action: :show, as: "course_folder"
      get "media_objects", controller: "media_objects", action: :index, as: :media_objects
      get "courses/:course_id/media_objects", controller: "media_objects", action: :index, as: :course_media_objects
      get "groups/:group_id/media_objects", controller: "media_objects", action: :index, as: :group_media_objects
      get "media_attachments", controller: "media_objects", action: :index, as: :media_attachments
      get "courses/:course_id/media_attachments", controller: "media_objects", action: :index, as: :course_media_attachments
      get "groups/:group_id/media_attachments", controller: "media_objects", action: :index, as: :group_media_attachments
      put "accounts/:account_id/courses", action: :batch_update
      post "courses/:course_id/ping", action: :ping, as: "course_ping"

      get "courses/:course_id/link_validation", action: :link_validation, as: "course_link_validation"
      post "courses/:course_id/link_validation", action: :start_link_validation

      post "courses/:course_id/reset_content", action: :reset_content
      get  "users/:user_id/courses", action: :user_index, as: "user_courses"
      get "courses/:course_id/effective_due_dates", action: :effective_due_dates, as: "course_effective_due_dates"
      get "courses/:course_id/permissions", action: :permissions

      get "courses/:course_id/student_view_student", action: :student_view_student
    end

    scope(controller: :account_calendars_api) do
      get "account_calendars", action: :index, as: :account_calendars
      get "account_calendars/:account_id", action: :show, as: :account_calendar
      put "account_calendars/:account_id", action: :update, as: :update_account_calendar
      put "accounts/:account_id/account_calendars", action: :bulk_update, as: :bulk_update_account_calendars
      get "accounts/:account_id/account_calendars", action: :all_calendars, as: :all_account_calendars
      get "accounts/:account_id/visible_calendars_count", action: :visible_calendars_count, as: :visible_calendars_count
    end

    scope(controller: :account_notifications) do
      post "accounts/:account_id/account_notifications", action: :create, as: "account_notification"
      put "accounts/:account_id/account_notifications/:id", action: :update, as: "account_notification_update"
      get "accounts/:account_id/account_notifications", action: :user_index, as: "user_account_notifications" # to change the api docs
      get "accounts/:account_id/users/:user_id/account_notifications", action: :user_index_deprecated # for back compat
      get "accounts/:account_id/account_notifications/:id", action: :show, as: "user_account_notification_show"
      get "accounts/:account_id/users/:user_id/account_notifications/:id", action: :show_deprecated
      delete "accounts/:account_id/account_notifications/:id", action: :user_close_notification, as: "user_account_notification"
      delete "accounts/:account_id/users/:user_id/account_notifications/:id", action: :user_close_notification_deprecated
    end

    scope(controller: :brand_configs_api) do
      get "brand_variables", action: :show
    end

    scope(controller: :accounts) do
      get "terms_of_service_custom_content", action: :terms_of_service_custom_content
      get "settings/environment", action: :environment
    end

    scope(controller: :tabs) do
      get "accounts/:account_id/tabs", action: :index, as: "account_tabs"
      get "courses/:course_id/tabs", action: :index, as: "course_tabs"
      get "groups/:group_id/tabs", action: :index, as: "group_tabs"
      get "users/:user_id/tabs", action: :index, as: "user_profile_tabs"
      put "courses/:course_id/tabs/:tab_id", action: :update
    end

    scope(controller: :gradebook_filters_api) do
      get "courses/:course_id/gradebook_filters", action: :index
      post "courses/:course_id/gradebook_filters", action: :create
      get "courses/:course_id/gradebook_filters/:id", action: :show
      put "courses/:course_id/gradebook_filters/:id", action: :update
      delete "courses/:course_id/gradebook_filters/:id", action: :destroy
    end

    scope(controller: :scopes_api) do
      get "accounts/:account_id/scopes", action: :index
    end

    scope(controller: :sections) do
      get "courses/:course_id/sections", action: :index, as: "course_sections"
      get "courses/:course_id/sections/:id", action: :show, as: "course_section"
      get "sections/:id", action: :show
      post "courses/:course_id/sections", action: :create
      put "sections/:id", action: :update
      delete "sections/:id", action: :destroy
      post "sections/:id/crosslist/:new_course_id", action: :crosslist
      delete "sections/:id/crosslist", action: :uncrosslist
    end

    scope(controller: :enrollments_api) do
      get  "courses/:course_id/enrollments", action: :index, as: "course_enrollments"
      get  "sections/:section_id/enrollments", action: :index, as: "section_enrollments"
      get  "users/:user_id/enrollments", action: :index, as: "user_enrollments"
      get  "users/:user_id/temporary_enrollment_status", action: :show_temporary_enrollment_status
      get  "accounts/:account_id/enrollments/:id", action: :show, as: "enrollment"

      post "courses/:course_id/enrollments", action: :create
      post "sections/:section_id/enrollments", action: :create
      post "courses/:course_id/enrollments/:id/accept", action: :accept
      post "courses/:course_id/enrollments/:id/reject", action: :reject

      put "courses/:course_id/users/:user_id/last_attended", action: :last_attended
      put "courses/:course_id/enrollments/:id/reactivate", action: :reactivate, as: "reactivate_enrollment"

      delete "courses/:course_id/enrollments/:id", action: :destroy, as: "destroy_enrollment"
    end

    scope(controller: :temporary_enrollment_pairings_api) do
      get "accounts/:account_id/temporary_enrollment_pairings", action: :index
      get "accounts/:account_id/temporary_enrollment_pairings/:id", action: :show
      get "accounts/:account_id/temporary_enrollment_pairings/new", action: :new
      post "accounts/:account_id/temporary_enrollment_pairings", action: :create
      delete "accounts/:account_id/temporary_enrollment_pairings/:id", action: :destroy
    end

    scope(controller: :terms_api) do
      get "accounts/:account_id/terms", action: :index, as: "enrollment_terms"
      get "accounts/:account_id/terms/:id", action: :show, as: "enrollment_term"
    end

    scope(controller: :terms) do
      post "accounts/:account_id/terms", action: :create
      put "accounts/:account_id/terms/:id", action: :update
      delete "accounts/:account_id/terms/:id", action: :destroy
    end

    scope(controller: :tokens) do
      delete "users/:user_id/tokens/:id", action: :destroy, as: "token"
    end

    scope(controller: :authentication_audit_api) do
      get "audit/authentication/logins/:login_id", action: :for_login, as: "audit_authentication_login"
      get "audit/authentication/accounts/:account_id", action: :for_account, as: "audit_authentication_account"
      get "audit/authentication/users/:user_id", action: :for_user, as: "audit_authentication_user"
    end

    scope(controller: :grade_change_audit_api) do
      get "audit/grade_change/assignments/:assignment_id", action: :for_assignment, as: "audit_grade_change_assignment"
      get "audit/grade_change/courses/:course_id", action: :for_course, as: "audit_grade_change_course"
      get "audit/grade_change/students/:student_id", action: :for_student, as: "audit_grade_change_student"
      get "audit/grade_change/graders/:grader_id", action: :for_grader, as: "audit_grade_change_grader"
      get "audit/grade_change/courses/:course_id/assignments/:assignment_id",
          action: :for_course_and_other_parameters,
          as: "audit_grade_change_course_assignment"
      get "audit/grade_change/courses/:course_id/assignments/:assignment_id/graders/:grader_id",
          action: :for_course_and_other_parameters,
          as: "audit_grade_change_course_assignment_grader"
      get "audit/grade_change/courses/:course_id/assignments/:assignment_id/graders/:grader_id/students/:student_id",
          action: :for_course_and_other_parameters,
          as: "audit_grade_change_course_assignment_grader_student"
      get "audit/grade_change/courses/:course_id/assignments/:assignment_id/students/:student_id",
          action: :for_course_and_other_parameters,
          as: "audit_grade_change_course_assignment_student"
      get "audit/grade_change/courses/:course_id/graders/:grader_id",
          action: :for_course_and_other_parameters,
          as: "audit_grade_change_course_grader"
      get "audit/grade_change/courses/:course_id/graders/:grader_id/students/:student_id",
          action: :for_course_and_other_parameters,
          as: "audit_grade_change_course_grader_student"
      get "audit/grade_change/courses/:course_id/students/:student_id",
          action: :for_course_and_other_parameters,
          as: "audit_grade_change_course_student"
      get "audit/grade_change", action: :query, as: "audit_grade_change"
    end

    scope(controller: :course_audit_api) do
      get "audit/course/courses/:course_id", action: :for_course, as: "audit_course_for_course"
      get "audit/course/accounts/:account_id", action: :for_account, as: "audit_course_for_account"
    end

    scope(controller: :assignment_overrides) do
      get "courses/:course_id/assignments/:assignment_id/overrides", action: :index
      post "courses/:course_id/assignments/:assignment_id/overrides", action: :create
      get "courses/:course_id/assignments/:assignment_id/overrides/:id", action: :show, as: "assignment_override"
      put "courses/:course_id/assignments/:assignment_id/overrides/:id", action: :update
      delete "courses/:course_id/assignments/:assignment_id/overrides/:id", action: :destroy
      get "sections/:course_section_id/assignments/:assignment_id/override", action: :section_alias
      get "groups/:group_id/assignments/:assignment_id/override", action: :group_alias
      get "courses/:course_id/assignments/overrides", action: :batch_retrieve
      put "courses/:course_id/assignments/overrides", action: :batch_update
      post "courses/:course_id/assignments/overrides", action: :batch_create
    end

    scope(controller: :assignments_api) do
      get "courses/:course_id/assignments/gradeable_students", controller: :submissions_api, action: :multiple_gradeable_students, as: "multiple_assignments_gradeable_students"
      get "courses/:course_id/assignments", action: :index, as: "course_assignments"
      get "courses/:course_id/assignment_groups/:assignment_group_id/assignments", action: :index, as: "course_assignment_group_assignments"
      get "users/:user_id/courses/:course_id/assignments", action: :user_index, as: "user_course_assignments"
      put "courses/:course_id/assignments/bulk_update", action: :bulk_update
      get "courses/:course_id/assignments/:id", action: :show, as: "course_assignment"
      post "courses/:course_id/assignments", action: :create
      put "courses/:course_id/assignments/:id", action: :update
      post "courses/:course_id/assignments/:assignment_id/duplicate", action: :duplicate
      post "courses/:course_id/assignments/:assignment_id/retry_alignment_clone", action: :retry_alignment_clone
      delete "courses/:course_id/assignments/:id", action: :destroy, controller: :assignments
    end

    scope(controller: "assignment_extensions") do
      post "courses/:course_id/assignments/:assignment_id/extensions", action: :create, as: "course_assignment_extensions_create"
    end

    scope(controller: :peer_reviews_api) do
      get "courses/:course_id/assignments/:assignment_id/peer_reviews", action: :index
      get "sections/:section_id/assignments/:assignment_id/peer_reviews", action: :index
      get "courses/:course_id/assignments/:assignment_id/submissions/:submission_id/peer_reviews", action: :index
      get "sections/:section_id/assignments/:assignment_id/submissions/:submission_id/peer_reviews", action: :index
      post "courses/:course_id/assignments/:assignment_id/submissions/:submission_id/peer_reviews", action: :create
      post "sections/:section_id/assignments/:assignment_id/submissions/:submission_id/peer_reviews", action: :create
      delete "courses/:course_id/assignments/:assignment_id/submissions/:submission_id/peer_reviews", action: :destroy
      delete "sections/:section_id/assignments/:assignment_id/submissions/:submission_id/peer_reviews", action: :destroy
    end

    scope(controller: :moderation_set) do
      get "courses/:course_id/assignments/:assignment_id/moderated_students", action: :index, as: :moderated_students
      post "courses/:course_id/assignments/:assignment_id/moderated_students", action: :create, as: :add_moderated_students
    end

    scope(controller: :submissions_api) do
      [%w[course course], %w[section course_section]].each do |(context, path_prefix)|
        post "#{context.pluralize}/:#{context}_id/submissions/update_grades", action: :bulk_update
        put "#{context.pluralize}/:#{context}_id/assignments/:assignment_id/submissions/:user_id/read", action: :mark_submission_read, as: "#{context}_submission_mark_read"
        delete "#{context.pluralize}/:#{context}_id/assignments/:assignment_id/submissions/:user_id/read", action: :mark_submission_unread, as: "#{context}_submission_mark_unread"
        put "#{context.pluralize}/:#{context}_id/assignments/:assignment_id/submissions/:user_id/read/:item", action: :mark_submission_item_read, as: "#{context}_submission_mark_item_read"
        put "#{context.pluralize}/:#{context}_id/submissions/bulk_mark_read", action: :mark_bulk_submissions_as_read, as: "#{context}_submissions_bulk_mark_read"
        put "#{context.pluralize}/:#{context}_id/submissions/:user_id/clear_unread", action: :submissions_clear_unread, as: "#{context}_submissions_clear_unread"
        get "#{context.pluralize}/:#{context}_id/assignments/:assignment_id/submissions/:user_id/document_annotations/read", action: :document_annotations_read_state, as: "#{path_prefix}_submission_document_annotations_read_state"
        put "#{context.pluralize}/:#{context}_id/assignments/:assignment_id/submissions/:user_id/document_annotations/read", action: :mark_document_annotations_read, as: "#{path_prefix}_submission_document_annotations_mark_read"
        get "#{context.pluralize}/:#{context}_id/assignments/:assignment_id/submissions/:user_id/rubric_comments/read", action: :rubric_assessments_read_state, as: "#{path_prefix}_submission_rubric_comments_read_state"
        put "#{context.pluralize}/:#{context}_id/assignments/:assignment_id/submissions/:user_id/rubric_comments/read", action: :mark_rubric_assessments_read, as: "#{path_prefix}_submission_rubric_comments_mark_read"
        get "#{context.pluralize}/:#{context}_id/assignments/:assignment_id/submissions/:user_id/rubric_assessments/read", action: :rubric_assessments_read_state, as: "#{path_prefix}_submission_rubric_assessments_read_state"
        put "#{context.pluralize}/:#{context}_id/assignments/:assignment_id/submissions/:user_id/rubric_assessments/read", action: :mark_rubric_assessments_read, as: "#{path_prefix}_submission_rubric_assessments_mark_read"
        get "#{context.pluralize}/:#{context}_id/assignments/:assignment_id/submissions", action: :index, as: "#{path_prefix}_assignment_submissions"
        get "#{context.pluralize}/:#{context}_id/students/submissions", controller: :submissions_api, action: :for_students, as: "#{path_prefix}_student_submissions"
        get "#{context.pluralize}/:#{context}_id/assignments/:assignment_id/submissions/:user_id", action: :show, as: "#{path_prefix}_assignment_submission"
        get "#{context.pluralize}/:#{context}_id/assignments/:assignment_id/anonymous_submissions/:anonymous_id", action: :show_anonymous
        post "#{context.pluralize}/:#{context}_id/assignments/:assignment_id/submissions", action: :create, controller: :submissions
        post "#{context.pluralize}/:#{context}_id/assignments/:assignment_id/submissions/:user_id/files", action: :create_file
        put "#{context.pluralize}/:#{context}_id/assignments/:assignment_id/submissions/:user_id", action: :update
        put "#{context.pluralize}/:#{context}_id/assignments/:assignment_id/anonymous_submissions/:anonymous_id", action: :update_anonymous
        post "#{context.pluralize}/:#{context}_id/assignments/:assignment_id/submissions/update_grades", action: :bulk_update
        get "#{context.pluralize}/:#{context}_id/assignments/:assignment_id/submission_summary", action: :submission_summary, as: "#{path_prefix}_assignment_submission_summary"
      end
      get "courses/:course_id/assignments/:assignment_id/gradeable_students", action: :gradeable_students, as: "course_assignment_gradeable_students"
    end

    scope(controller: :anonymous_provisional_grades) do
      get "courses/:course_id/assignments/:assignment_id/anonymous_provisional_grades/status",
          action: :status,
          as: "course_assignment_anonymous_provisional_status"
    end

    scope(controller: :provisional_grades) do
      put "courses/:course_id/assignments/:assignment_id/provisional_grades/bulk_select",
          action: :bulk_select,
          as: "bulk_select_provisional_grades"
      get "courses/:course_id/assignments/:assignment_id/provisional_grades/status",
          action: :status,
          as: "course_assignment_provisional_status"
      post "courses/:course_id/assignments/:assignment_id/provisional_grades/publish",
           action: :publish,
           as: "publish_provisional_grades"
      put "courses/:course_id/assignments/:assignment_id/provisional_grades/:provisional_grade_id/select",
          action: :select,
          as: "select_provisional_grade"
    end

    scope(controller: :submission_comments_api) do
      post "/courses/:course_id/assignments/:assignment_id/submissions/:user_id/comments/files", action: :create_file
      put "courses/:course_id/assignments/:assignment_id/submissions/:user_id/comments/:id", action: :update
      delete "courses/:course_id/assignments/:assignment_id/submissions/:user_id/comments/:id", action: :destroy
    end

    post "/courses/:course_id/assignments/:assignment_id/submissions/:user_id/annotation_notification", action: :annotation_notification, controller: :submission_comments_api

    scope(controller: :gradebook_history_api) do
      get "courses/:course_id/gradebook_history/days", action: :days, as: "gradebook_history"
      get "courses/:course_id/gradebook_history/feed", action: :feed, as: "gradebook_history_feed"
      get "courses/:course_id/gradebook_history/:date", action: :day_details, as: "gradebook_history_for_day"
      get "courses/:course_id/gradebook_history/:date/graders/:grader_id/assignments/:assignment_id/submissions", action: :submissions, as: "gradebook_history_submissions"
    end

    get "courses/:course_id/assignment_groups", controller: :assignment_groups, action: :index
    scope(controller: :assignment_groups_api) do
      resources :assignment_groups, path: "courses/:course_id/assignment_groups", name_prefix: "course_", except: :index
    end

    scope(controller: :discussion_topics) do
      get "courses/:course_id/discussion_topics", action: :index, as: "course_discussion_topics"
      get "groups/:group_id/discussion_topics", action: :index, as: "group_discussion_topics"
    end

    scope(controller: :content_migrations) do
      %w[account course group user].each do |context|
        get "#{context.pluralize}/:#{context}_id/content_migrations/migrators", action: :available_migrators, as: "#{context}_content_migration_migrators_list"
        get "#{context.pluralize}/:#{context}_id/content_migrations/:id", action: :show, as: "#{context}_content_migration"
        get "#{context.pluralize}/:#{context}_id/content_migrations", action: :index, as: "#{context}_content_migration_list"
        post "#{context.pluralize}/:#{context}_id/content_migrations", action: :create, as: "#{context}_content_migration_create"
        put "#{context.pluralize}/:#{context}_id/content_migrations/:id", action: :update, as: "#{context}_content_migration_update"
        get "#{context.pluralize}/:#{context}_id/content_migrations/:id/selective_data", action: :content_list, as: "#{context}_content_migration_selective_data"
      end
      get "courses/:course_id/content_migrations/:id/asset_id_mapping", action: :asset_id_mapping
    end

    scope(controller: :migration_issues) do
      %w[account course group user].each do |context|
        get "#{context.pluralize}/:#{context}_id/content_migrations/:content_migration_id/migration_issues/:id", action: :show, as: "#{context}_content_migration_migration_issue"
        get "#{context.pluralize}/:#{context}_id/content_migrations/:content_migration_id/migration_issues", action: :index, as: "#{context}_content_migration_migration_issue_list"
        post "#{context.pluralize}/:#{context}_id/content_migrations/:content_migration_id/migration_issues", action: :create, as: "#{context}_content_migration_migration_issue_create"
        put "#{context.pluralize}/:#{context}_id/content_migrations/:content_migration_id/migration_issues/:id", action: :update, as: "#{context}_content_migration_migration_issue_update"
      end
    end

    scope(controller: :discussion_topics_api) do
      %w[course group].each do |context|
        put "#{context.pluralize}/:#{context}_id/discussion_topics/read_all", action: :mark_all_topic_read, as: "#{context}_discussion_mark_all_read"
        put "#{context.pluralize}/:#{context}_id/discussion_topics/:topic_id/read", action: :mark_topic_read, as: "#{context}_discussion_topic_mark_read"
        delete "#{context.pluralize}/:#{context}_id/discussion_topics/:topic_id/read", action: :mark_topic_unread, as: "#{context}_discussion_topic_mark_unread"
        put "#{context.pluralize}/:#{context}_id/discussion_topics/:topic_id/read_all", action: :mark_all_read, as: "#{context}_discussion_topic_mark_all_read"
        delete "#{context.pluralize}/:#{context}_id/discussion_topics/:topic_id/read_all", action: :mark_all_unread, as: "#{context}_discussion_topic_mark_all_unread"
        put "#{context.pluralize}/:#{context}_id/discussion_topics/:topic_id/entries/:entry_id/read", action: :mark_entry_read, as: "#{context}_discussion_topic_discussion_entry_mark_read"
        delete "#{context.pluralize}/:#{context}_id/discussion_topics/:topic_id/entries/:entry_id/read", action: :mark_entry_unread, as: "#{context}_discussion_topic_discussion_entry_mark_unread"

        get "#{context.pluralize}/:#{context}_id/discussion_topics/:topic_id", action: :show, as: "#{context}_discussion_topic"
        post "#{context.pluralize}/:#{context}_id/discussion_topics", controller: :discussion_topics, action: :create
        put "#{context.pluralize}/:#{context}_id/discussion_topics/:topic_id", controller: :discussion_topics, action: :update
        post "#{context.pluralize}/:#{context}_id/discussion_topics/reorder", controller: :discussion_topics, action: :reorder
        delete "#{context.pluralize}/:#{context}_id/discussion_topics/:topic_id", controller: :discussion_topics, action: :destroy

        get "#{context.pluralize}/:#{context}_id/discussion_topics/:topic_id/view", action: :view, as: "#{context}_discussion_topic_view"
        get "#{context.pluralize}/:#{context}_id/discussion_topics/:topic_id/summaries", action: :summary, as: "#{context}_discussion_topic_summary"
        put "#{context.pluralize}/:#{context}_id/discussion_topics/:topic_id/summaries/disable", action: :disable_summary, as: "#{context}_discussion_topic_disable_summary"
        post "#{context.pluralize}/:#{context}_id/discussion_topics/:topic_id/summaries/:summary_id/feedback", action: :summary_feedback, as: "#{context}_discussion_topic_summary_feedback"
        post "#{context.pluralize}/:#{context}_id/discussion_topics/:topic_id/duplicate", action: :duplicate
        get "#{context.pluralize}/:#{context}_id/discussion_topics/:topic_id/entry_list", action: :entry_list, as: "#{context}_discussion_topic_entry_list"
        post "#{context.pluralize}/:#{context}_id/discussion_topics/:topic_id/entries", action: :add_entry, as: "#{context}_discussion_add_entry"
        get "#{context.pluralize}/:#{context}_id/discussion_topics/:topic_id/entries", action: :entries, as: "#{context}_discussion_entries"
        post "#{context.pluralize}/:#{context}_id/discussion_topics/:topic_id/entries/:entry_id/replies", action: :add_reply, as: "#{context}_discussion_add_reply"
        get "#{context.pluralize}/:#{context}_id/discussion_topics/:topic_id/entries/:entry_id/replies", action: :replies, as: "#{context}_discussion_replies"
        put "#{context.pluralize}/:#{context}_id/discussion_topics/:topic_id/entries/:id", controller: :discussion_entries, action: :update, as: "#{context}_discussion_update_reply"
        delete "#{context.pluralize}/:#{context}_id/discussion_topics/:topic_id/entries/:id", controller: :discussion_entries, action: :destroy, as: "#{context}_discussion_delete_reply"

        post "#{context.pluralize}/:#{context}_id/discussion_topics/:topic_id/entries/:entry_id/rating",
             action: :rate_entry,
             as: "#{context}_discussion_topic_discussion_entry_rate"
        put "#{context.pluralize}/:#{context}_id/discussion_topics/:topic_id/subscribed", action: :subscribe_topic, as: "#{context}_discussion_topic_subscribe"
        delete "#{context.pluralize}/:#{context}_id/discussion_topics/:topic_id/subscribed", action: :unsubscribe_topic, as: "#{context}_discussion_topic_unsubscribe"
      end
    end

    scope(controller: :discussion_topic_users) do
      get "courses/:course_id/discussion_topics/:topic_id/messageable_users", action: :search, as: "course_discussion_messageable_users"
      get "groups/:group_id/discussion_topics/:topic_id/messageable_users", action: :search, as: "group_discussion_messageable_users"
    end

    scope(controller: :collaborations) do
      get "collaborations/:id/members", action: :members, as: "collaboration_members"
      get "courses/:course_id/potential_collaborators", action: :potential_collaborators, as: "course_potential_collaborators"
      get "groups/:group_id/potential_collaborators", action: :potential_collaborators, as: "group_potential_collaborators"
    end

    scope(controller: "microsoft_sync/groups") do
      post "courses/:course_id/microsoft_sync/group", action: :create
      get "courses/:course_id/microsoft_sync/group", action: :show
      delete "courses/:course_id/microsoft_sync/group", action: :destroy
      post "courses/:course_id/microsoft_sync/schedule_sync", action: :sync
    end

    scope(controller: :external_tools) do
      post "/accounts/:account_id/external_tools/rce_favorites/:id", action: :add_rce_favorite, as: :account_external_tools_add_rce_favorite
      delete "/accounts/:account_id/external_tools/rce_favorites/:id", action: :remove_rce_favorite, as: :account_external_tools_remove_rce_favorite

      post "/accounts/:account_id/external_tools/top_nav_favorites/:id", action: :add_top_nav_favorite, as: :account_external_tools_add_top_nav_favorite
      delete "/accounts/:account_id/external_tools/top_nav_favorites/:id", action: :remove_top_nav_favorite, as: :account_external_tools_remove_top_nav_favorite

      get "/courses/:course_id/external_tools/visible_course_nav_tools", action: :visible_course_nav_tools, as: :visible_course_nav_tools
      get "/external_tools/visible_course_nav_tools", action: :all_visible_nav_tools, as: :all_visible_nav_tools

      %w[course account].each do |context|
        get "#{context}s/:#{context}_id/external_tools/sessionless_launch", action: :generate_sessionless_launch, as: "#{context}_external_tool_sessionless_launch"
        get "#{context}s/:#{context}_id/external_tools/:external_tool_id", action: :show, as: "#{context}_external_tool_show"
        get "#{context}s/:#{context}_id/external_tools", action: :index, as: "#{context}_external_tools"
        post "#{context}s/:#{context}_id/external_tools", action: :create, as: "#{context}_external_tools_create"
        post "#{context}s/:#{context}_id/create_tool_with_verification", action: :create_tool_with_verification, as: "#{context}_create_tool_with_verification"
        put "#{context}s/:#{context}_id/external_tools/:external_tool_id", action: :update, as: "#{context}_external_tools_update"
        delete "#{context}s/:#{context}_id/external_tools/:external_tool_id", action: :destroy, as: "#{context}_external_tools_delete"
      end

      get "groups/:group_id/external_tools", action: :index, as: "group_external_tools"
    end

    scope(controller: "lti/lti_apps") do
      %w[course account].each do |context|
        get "#{context}s/:#{context}_id/lti_apps/launch_definitions", action: :launch_definitions, as: "#{context}_launch_definitions"
        get "#{context}s/:#{context}_id/lti_apps", action: :index, as: "#{context}_app_definitions"
      end
    end

    scope(controller: "lti/tool_proxy") do
      %w[course account].each do |context|
        delete "#{context}s/:#{context}_id/tool_proxies/:tool_proxy_id",
               action: :destroy,
               as: "#{context}_delete_tool_proxy"
        put "#{context}s/:#{context}_id/tool_proxies/:tool_proxy_id",
            action: :update,
            as: "#{context}_update_tool_proxy"

        delete "#{context}s/:#{context}_id/tool_proxies/:tool_proxy_id/update",
               action: :dismiss_update,
               as: "#{context}_dismiss_update_tool_proxy"
        put "#{context}s/:#{context}_id/tool_proxies/:tool_proxy_id/update",
            action: :accept_update,
            as: "#{context}_accept_update_tool_proxy"
      end
    end

    scope(controller: :external_feeds) do
      %w[course group].each do |context|
        get "#{context}s/:#{context}_id/external_feeds", action: :index, as: "#{context}_external_feeds"
        post "#{context}s/:#{context}_id/external_feeds", action: :create, as: "#{context}_external_feeds_create"
        delete "#{context}s/:#{context}_id/external_feeds/:external_feed_id", action: :destroy, as: "#{context}_external_feeds_delete"
      end
    end

    scope(controller: :sis_imports_api) do
      post "accounts/:account_id/sis_imports", action: :create
      put "accounts/:account_id/sis_imports/abort_all_pending", action: :abort_all_pending
      get "accounts/:account_id/sis_imports/importing", action: :importing
      get "accounts/:account_id/sis_imports/:id", action: :show
      get "accounts/:account_id/sis_imports", action: :index, as: "account_sis_imports"
      put "accounts/:account_id/sis_imports/:id/abort", action: :abort
      put "accounts/:account_id/sis_imports/:id/restore_states", action: :restore_states
    end

    scope(controller: :sis_import_errors_api) do
      get "accounts/:account_id/sis_imports/:id/errors", action: :index, as: :sis_batch_import_errors
      get "accounts/:account_id/sis_import_errors", action: :index, as: :account_sis_import_errors
    end

    scope(controller: :outcome_imports_api) do
      %w[account course].each do |context|
        post "#{context}s/:#{context}_id/outcome_imports(/group/:learning_outcome_group_id)", action: :create
        get "#{context}s/:#{context}_id/outcome_imports/:id", action: :show
        get "#{context}s/:#{context}_id/outcome_imports/:id/created_group_ids", action: :created_group_ids
      end
    end

    scope(controller: :outcome_proficiency_api) do
      post "accounts/:account_id/outcome_proficiency", action: :create
      get "accounts/:account_id/outcome_proficiency", action: :show
      post "courses/:course_id/outcome_proficiency", action: :create
      get "courses/:course_id/outcome_proficiency", action: :show
    end

    scope(controller: :users) do
      get "users/self/activity_stream", action: :activity_stream, as: "user_activity_stream"
      get "users/activity_stream", action: :activity_stream # deprecated
      get "users/self/activity_stream/summary", action: :activity_stream_summary, as: "user_activity_stream_summary"
      delete "users/self/activity_stream/:id", action: "ignore_stream_item"
      delete "users/self/activity_stream", action: "ignore_all_stream_items"

      put "users/:user_id/followers/self", action: :follow
      delete "users/:user_id/followers/self", action: :unfollow

      get "users/self/todo", action: :todo_items, as: "user_todo_list_items"
      get "users/self/todo_item_count", action: :todo_item_count
      get "users/self/upcoming_events", action: :upcoming_events
      get "users/:user_id/missing_submissions", action: :missing_submissions, as: "user_missing_submissions"

      delete "users/self/todo/:asset_string/:purpose", action: :ignore_item, as: "users_todo_ignore"
      post "accounts/:account_id/users", action: :create
      post "accounts/:account_id/self_registration", action: :create_self_registered_user
      get "accounts/:account_id/users", action: :api_index, as: "account_users"

      get "users/:id", action: :api_show
      put "users/:id", action: :update
      delete "users/mobile_sessions", action: :expire_mobile_sessions
      delete "users/:id", action: :destroy, as: "destroy_user"
      delete "users/:id/sessions", action: :terminate_sessions

      post "users/:user_id/files", action: :create_file
      get  "users/:user_id/files", controller: :files, action: :api_index, as: "user_files"
      get "users/:user_id/folders", controller: :folders, action: :list_all_folders, as: "user_folders"
      post "users/:user_id/folders", controller: :folders, action: :create
      get "users/:user_id/folders/by_path/*full_path", controller: :folders, action: :resolve_path
      get "users/:user_id/folders/by_path", controller: :folders, action: :resolve_path
      get "users/:user_id/folders/:id", controller: :folders, action: :show, as: "user_folder"

      get "users/:id/settings", controller: "users", action: "settings"
      put "users/:id/settings", controller: "users", action: "settings", as: "user_settings"

      get "users/:id/colors", controller: "users", action: "get_custom_colors"
      get "users/:id/colors/:asset_string", controller: "users", action: "get_custom_color"
      put "users/:id/colors/:asset_string", controller: "users", action: "set_custom_color"

      get "users/:id/new_user_tutorial_statuses", action: "get_new_user_tutorial_statuses"
      put "users/:id/new_user_tutorial_statuses/:page_name", action: "set_new_user_tutorial_status"

      get "users/:id/dashboard_positions", controller: "users", action: "get_dashboard_positions"
      put "users/:id/dashboard_positions", controller: "users", action: "set_dashboard_positions"

      put "users/:id/merge_into/:destination_user_id", controller: "users", action: "merge_into"
      put "users/:id/merge_into/accounts/:destination_account_id/users/:destination_user_id", controller: "users", action: "merge_into"
      post "users/:id/split", controller: "users", action: "split", as: "split"

      post "users/self/pandata_events_token", controller: "users", action: "pandata_events_token"

      get "dashboard/dashboard_cards", controller: "users", action: "dashboard_cards", as: :dashboard_dashboard_cards

      get "users/:id/graded_submissions", controller: "users", action: "user_graded_submissions", as: :user_submissions

      get "show_k5_dashboard", controller: "users", action: "show_k5_dashboard"

      post "users/:id/clear_cache", action: :clear_cache, as: "clear_cache"

      scope(controller: :user_observees) do
        get    "users/:user_id/observers", action: :observers, as: "user_observers"
        get    "users/:user_id/observees", action: :index, as: "user_observees"
        post   "users/:user_id/observees", action: :create
        get    "users/:user_id/observees/:observee_id", action: :show, as: "user_observee"
        get    "users/:user_id/observers/:observer_id", action: :show_observer, as: "user_observer"
        put    "users/:user_id/observees/:observee_id", action: :update
        delete "users/:user_id/observees/:observee_id", action: :destroy
      end

      scope(controller: :learning_object_dates) do
        get "courses/:course_id/modules/:context_module_id/date_details", action: :show, as: "course_context_module_date_details"
        get "courses/:course_id/assignments/:assignment_id/date_details", action: :show, as: "course_assignment_date_details"
        get "courses/:course_id/quizzes/:quiz_id/date_details", action: :show, as: "course_quizzes_quiz_date_details"
        get "courses/:course_id/discussion_topics/:discussion_topic_id/date_details", action: :show, as: "course_discussion_topic_date_details"
        get "courses/:course_id/pages/:page_id/date_details", action: :show, as: "course_wiki_page_date_details"
        get "courses/:course_id/files/:attachment_id/date_details", action: :show, as: "course_attachment_date_details"
        put "courses/:course_id/assignments/:assignment_id/date_details", action: :update
        put "courses/:course_id/quizzes/:quiz_id/date_details", action: :update
        put "courses/:course_id/discussion_topics/:discussion_topic_id/date_details", action: :update
        put "courses/:course_id/pages/:page_id/date_details", action: :update
        put "courses/:course_id/files/:attachment_id/date_details", action: :update
      end

      scope(controller: :login) do
        get "login/session_token", action: :session_token, as: :login_session_token
      end

      scope(controller: :observer_alerts_api) do
        get "users/:user_id/observer_alerts/unread_count", action: :alerts_count
        get "users/:user_id/observer_alerts/:student_id", action: :alerts_by_student, as: "observer_alerts_by_student"
        put "users/:user_id/observer_alerts/:observer_alert_id/:workflow_state", action: :update
      end

      scope(controller: :observer_alert_thresholds_api) do
        get "users/:user_id/observer_alert_thresholds", action: :index
        post "users/:user_id/observer_alert_thresholds", action: :create
        get "users/:user_id/observer_alert_thresholds/:observer_alert_threshold_id", action: :show
        put "users/:user_id/observer_alert_thresholds/:observer_alert_threshold_id", action: :update
        delete "users/:user_id/observer_alert_thresholds/:observer_alert_threshold_id", action: :destroy
      end

      scope(controller: :observer_pairing_codes_api) do
        post "users/:user_id/observer_pairing_codes", action: :create
      end
    end

    scope(controller: :custom_data) do
      glob = "(/*scope)"
      get "users/:user_id/custom_data#{glob}", action: "get_data"
      put "users/:user_id/custom_data#{glob}", action: "set_data"
      delete "users/:user_id/custom_data#{glob}", action: "delete_data"
    end

    scope(controller: :pseudonyms) do
      get "accounts/:account_id/logins", action: :index, as: "account_pseudonyms"
      get "users/:user_id/logins", action: :index, as: "user_pseudonyms"
      post "accounts/:account_id/logins", action: :create
      put "accounts/:account_id/logins/:id", action: :update
      delete "users/:user_id/logins/:id", action: :destroy
      post "users/reset_password", action: :forgot_password
      post "users/:user_id/logins/:id/migrate_login_attribute", action: :migrate_login_attribute
    end

    scope(controller: :accounts) do
      get "accounts", action: :index, as: :accounts
      get "course_accounts", action: :course_accounts, as: :course_accounts
      get "manageable_accounts", action: :manageable_accounts, as: :manageable_accounts
      get "course_creation_accounts", action: :course_creation_accounts, as: :course_creation_accounts
      get "accounts/:id", action: :show, as: :account
      put "accounts/:id", action: :update
      get "accounts/:account_id/terms_of_service", action: :terms_of_service
      get "accounts/:account_id/help_links", action: :help_links
      get "accounts/:account_id/courses", action: :courses_api, as: "account_courses"
      get "accounts/:account_id/sub_accounts", action: :sub_accounts, as: "sub_accounts"
      get "accounts/:account_id/courses/:id", controller: :courses, action: :show, as: "account_course_show"
      get "accounts/:account_id/permissions", action: :permissions
      get "accounts/:account_id/settings", action: :show_settings
      get "manually_created_courses_account", action: :manually_created_courses_account
      delete "accounts/:account_id/users/:user_id", action: :remove_user
      put "accounts/:account_id/users/:user_id/restore", action: :restore_user
    end

    scope(controller: :sub_accounts) do
      post "accounts/:account_id/sub_accounts", action: :create
      delete "accounts/:account_id/sub_accounts/:id", action: :destroy
    end

    scope(controller: :role_overrides) do
      get "accounts/:account_id/roles", action: :api_index, as: "account_roles"
      get "accounts/:account_id/roles/:id", action: :show
      post "accounts/:account_id/roles", action: :add_role
      post "accounts/:account_id/roles/:id/activate", action: :activate_role
      put "accounts/:account_id/roles/:id", action: :update
      delete "accounts/:account_id/roles/:id", action: :remove_role
      get "accounts/:account_id/permissions/:permission", action: :check_account_permission
    end

    scope(controller: :account_reports) do
      get "accounts/:account_id/reports/:report", action: :index
      get "accounts/:account_id/reports", action: :available_reports
      get "accounts/:account_id/reports/:report/:id", action: :show
      post "accounts/:account_id/reports/:report", action: :create, as: "account_create_report"
      delete "accounts/:account_id/reports/:report/:id", action: :destroy
    end

    scope(controller: :admins) do
      post "accounts/:account_id/admins", action: :create
      delete "accounts/:account_id/admins/:user_id", action: :destroy
      get "accounts/:account_id/admins", action: :index, as: "account_admins"
      get "accounts/:account_id/admins/self", action: :self_roles, as: "account_self_roles"
    end

    scope(controller: :authentication_providers) do
      get "accounts/:account_id/sso_settings", action: :show_sso_settings, as: "account_show_sso_settings_url"
      put "accounts/:account_id/sso_settings", action: :update_sso_settings, as: "account_update_sso_settings_url"

      get "accounts/:account_id/authentication_providers", action: :index
      get "accounts/:account_id/authentication_providers/:id", action: :show
      post "accounts/:account_id/authentication_providers", action: :create, as: "account_create_ap"
      put "accounts/:account_id/authentication_providers/:id", action: :update, as: "account_update_ap"
      delete "accounts/:account_id/authentication_providers/:id", action: :destroy, as: "account_delete_ap"
    end

    get "users/:user_id/page_views", controller: :page_views, action: :index, as: "user_page_views"
    get "users/:user_id/profile", controller: :profile, action: :settings
    get "users/:user_id/avatars", controller: :profile, action: :profile_pics

    # deprecated routes, second one is solely for YARD. preferred API is api/v1/search/recipients
    get "conversations/find_recipients", controller: :search, action: :recipients
    get "conversations/find_recipients", controller: :conversations, action: :find_recipients

    scope(controller: :conversations) do
      get "conversations", action: :index, as: "conversations"
      post "conversations", action: :create
      get "conversations/deleted", action: :deleted_index, as: "deleted_conversations"
      put "conversations/restore", action: :restore_message
      post "conversations/mark_all_as_read", action: :mark_all_as_read
      get "conversations/batches", action: :batches, as: "conversations_batches"
      get "conversations/unread_count", action: :unread_count
      get "conversations/:id", action: :show
      put "conversations/:id", action: :update # stars, subscribed-ness, workflow_state
      delete "conversations/:id", action: :destroy
      post "conversations/:id/add_message", action: :add_message
      post "conversations/:id/add_recipients", action: :add_recipients
      post "conversations/:id/remove_messages", action: :remove_messages
      put "conversations", action: :batch_update
      delete "conversations/:id/delete_for_all", action: :delete_for_all
    end

    scope(controller: :communication_channels) do
      get "users/:user_id/communication_channels", action: :index, as: "communication_channels"
      post "users/:user_id/communication_channels", action: :create
      post "users/:user_id/communication_channels/:id", action: :reset_bounce_count, as: "reset_bounce_count"
      get "accounts/:account_id/bounced_communication_channels.csv", action: :bouncing_channel_report, defaults: { format: :csv }
      get "accounts/:account_id/bounced_communication_channels", action: :bouncing_channel_report
      post "accounts/:account_id/bounced_communication_channels/reset", action: :bulk_reset_bounce_counts
      get "accounts/:account_id/unconfirmed_communication_channels.csv", action: :unconfirmed_channel_report, defaults: { format: :csv }
      get "accounts/:account_id/unconfirmed_communication_channels", action: :unconfirmed_channel_report
      post "accounts/:account_id/unconfirmed_communication_channels/confirm", action: :bulk_confirm
      delete "users/self/communication_channels/push", action: :delete_push_token
      delete "users/:user_id/communication_channels/:id", action: :destroy
      delete "users/:user_id/communication_channels/:type/:address", action: :destroy, constraints: { address: %r{[^/?]+} }
    end

    scope(controller: :notification_preferences) do
      get "users/:user_id/communication_channels/:communication_channel_id/notification_preferences", action: :index
      get "users/:user_id/communication_channels/:communication_channel_id/notification_preference_categories", action: :category_index
      get "users/:user_id/communication_channels/:type/:address/notification_preferences", action: :index, constraints: { address: %r{[^/?]+} }
      get "users/:user_id/communication_channels/:communication_channel_id/notification_preferences/:notification", action: :show
      get "users/:user_id/communication_channels/:type/:address/notification_preferences/:notification", action: :show, constraints: { address: %r{[^/?]+} }
      put "users/self/communication_channels/:communication_channel_id/notification_preferences/:notification", action: :update
      put "users/self/communication_channels/:type/:address/notification_preferences/:notification", action: :update, constraints: { address: %r{[^/?]+} }
      put "users/self/communication_channels/:communication_channel_id/notification_preferences", action: :update_all
      put "users/self/communication_channels/:type/:address/notification_preferences", action: :update_all, constraints: { address: %r{[^/?]+} }
      put "users/self/communication_channels/:communication_channel_id/notification_preference_categories/:category", action: :update_preferences_by_category
    end

    scope(controller: :comm_messages_api) do
      get "comm_messages", action: :index, as: "comm_messages"
    end

    scope(controller: :services_api) do
      get "services/kaltura", action: :show_kaltura_config
      post "services/kaltura_session", action: :start_kaltura_session
      get "services/rce_config", action: :rce_config
    end

    scope(controller: :calendar_events_api) do
      get "calendar_events", action: :index, as: "calendar_events"
      get "users/:user_id/calendar_events", action: :user_index, as: "user_calendar_events"
      post "calendar_events", action: :create
      get "calendar_events/visible_contexts", action: :visible_contexts
      get "calendar_events/:id", action: :show, as: "calendar_event"
      put "calendar_events/:id", action: :update
      delete "calendar_events/:id", action: :destroy
      post "calendar_events/:id/reservations", action: :reserve
      post "calendar_events/:id/reservations/:participant_id", action: :reserve, as: "calendar_event_reserve"
      get "calendar_events/:id/participants", action: :participants, as: "calendar_event_participants"
      post "calendar_events/save_selected_contexts", action: :save_selected_contexts
      post "calendar_events/save_enabled_account_calendars", action: :save_enabled_account_calendars

      get "courses/:course_id/calendar_events/timetable", action: :get_course_timetable
      post "courses/:course_id/calendar_events/timetable", action: :set_course_timetable
      post "courses/:course_id/calendar_events/timetable_events", action: :set_course_timetable_events
    end

    scope(controller: :appointment_groups) do
      get "appointment_groups", action: :index, as: "appointment_groups"
      post "appointment_groups", action: :create
      get "appointment_groups/next_appointment", action: :next_appointment
      get "appointment_groups/:id", action: :show, as: "appointment_group"
      put "appointment_groups/:id", action: :update
      delete "appointment_groups/:id", action: :destroy
      get "appointment_groups/:id/users", action: :users, as: "appointment_group_users"
      get "appointment_groups/:id/groups", action: :groups, as: "appointment_group_groups"
    end

    scope(controller: :groups) do
      resources :groups, except: :index
      get "users/self/groups", action: :index, as: "current_user_groups"
      get "accounts/:account_id/groups", action: :context_index, as: "account_user_groups"
      get "courses/:course_id/groups", action: :context_index, as: "course_user_groups"
      get "groups/:group_id/users", action: :users, as: "group_users"
      get "groups/:group_id/permissions", action: :permissions
      post "groups/:group_id/invite", action: :invite
      post "groups/:group_id/files", action: :create_file
      post "groups/:group_id/preview_html", action: :preview_html
      post "group_categories/:group_category_id/groups", action: :create
      get "groups/:group_id/activity_stream", action: :activity_stream, as: "group_activity_stream"
      get "groups/:group_id/activity_stream/summary", action: :activity_stream_summary, as: "group_activity_stream_summary"
      put "groups/:group_id/followers/self", action: :follow
      delete "groups/:group_id/followers/self", action: :unfollow
      get "groups/:group_id/collaborations", controller: :collaborations, action: :api_index, as: "group_collaborations_index"
      delete "groups/:group_id/collaborations/:id", controller: :collaborations, action: :destroy

      scope(controller: :group_memberships) do
        resources :memberships, path: "groups/:group_id/memberships", name_prefix: "group_", controller: :group_memberships
        resources :users, path: "groups/:group_id/users", name_prefix: "group_", controller: :group_memberships, except: [:index, :create]
      end

      get "groups/:group_id/files", controller: :files, action: :api_index, as: "group_files"
      get "groups/:group_id/folders", controller: :folders, action: :list_all_folders, as: "group_folders"
      post "groups/:group_id/folders", controller: :folders, action: :create
      get "groups/:group_id/folders/by_path/*full_path", controller: :folders, action: :resolve_path
      get "groups/:group_id/folders/by_path", controller: :folders, action: :resolve_path
      get "groups/:group_id/folders/media", controller: :folders, action: :media_folder
      get "groups/:group_id/folders/:id", controller: :folders, action: :show, as: "group_folder"
    end

    scope(controller: :developer_key_account_bindings) do
      post "accounts/:account_id/developer_keys/:developer_key_id/developer_key_account_bindings", action: :create_or_update
    end

    scope(controller: :developer_keys) do
      delete "developer_keys/:id", action: :destroy
      put "developer_keys/:id", action: :update

      get "accounts/:account_id/developer_keys", action: :index, as: "account_developer_keys"
      post "accounts/:account_id/developer_keys", action: :create
    end

    scope(controller: "lti/registrations") do
      get "accounts/:account_id/lti_registrations", action: :list
      delete "accounts/:account_id/lti_registrations/:id", action: :destroy
      get "accounts/:account_id/lti_registrations/:id", action: :show
      put "accounts/:account_id/lti_registrations/:id", action: :update
      post "accounts/:account_id/lti_registrations/:id/bind", action: :bind
    end

    scope(controller: :immersive_reader) do
      get "immersive_reader/authenticate", action: :authenticate
    end

    scope(controller: :search) do
      get "search/rubrics", action: "rubrics", as: "search_rubrics"
      get "search/recipients", action: "recipients", as: "search_recipients"
      get "search/all_courses", action: "all_courses", as: "search_all_courses"
    end

    post "files/:id/create_success", controller: :files, action: :api_create_success, as: "files_create_success"
    get "files/:id/create_success", controller: :files, action: :api_create_success

    scope(controller: :files) do
      post "files/:id/create_success", action: :api_create_success
      get "files/:id/create_success", action: :api_create_success
      match "/api/v1/files/:id/create_success", via: [:options], action: :api_create_success_cors
      post "files/capture", action: :api_capture, as: "files_capture"

      # 'attachment' (rather than 'file') is used below so modules API can use polymorphic_url to generate an item API link
      get "files/:id", action: :api_show, as: "attachment"
      get "files/:id/icon_metadata", action: :icon_metadata
      delete "files/:id", action: :destroy
      put "files/:id", action: :api_update
      post "files/:id/reset_verifier", action: :reset_verifier

      # exists as an alias of GET for backwards compatibility
      #
      # older API clients were told to POST to the value of the Location header
      # returned after upload to S3, when that was the create_success URL.
      # that's no longer necessary, but they are still given a Location header
      # pointed at this endpoint which they can GET for the file details (which
      # create_success would have provided).
      #
      # such behavior is now undocumented, and subject to removal once open
      # sourcing of inst-fs is complete.
      #
      # to actually change the file metadata (e.g. rename), the PUT route above
      # must be used.
      post "files/:id", action: :api_show

      get "files/:id/:uuid/status", action: :api_file_status, as: "file_status"
      get "files/:id/public_url", action: :public_url
      get "courses/:course_id/files/file_ref/:migration_id", action: :file_ref
      %w[course group user].each do |context|
        get "#{context}s/:#{context}_id/files/quota", action: :api_quota
        get "#{context}s/:#{context}_id/files/:id", action: :api_show, as: "#{context}_attachment"
      end
    end

    scope(controller: :folders) do
      get "folders/:id", action: :show
      get "folders/:id/folders", action: :api_index, as: "list_folders"
      get "folders/:id/files", controller: :files, action: :api_index, as: "list_files"
      delete "folders/:id", action: :api_destroy
      put "folders/:id", action: :update
      post "folders/:folder_id/folders", action: :create, as: "create_folder"
      post "folders/:folder_id/files", action: :create_file
      post "folders/:dest_folder_id/copy_file", action: :copy_file
      post "folders/:dest_folder_id/copy_folder", action: :copy_folder
    end

    scope(controller: :favorites) do
      get "users/self/favorites/courses", action: :list_favorite_courses, as: :list_favorite_courses
      post "users/self/favorites/courses/:id", action: :add_favorite_course, as: :add_favorite_course
      delete "users/self/favorites/courses/:id", action: :remove_favorite_course, as: :remove_favorite_course
      delete "users/self/favorites/courses", action: :reset_course_favorites
      get "users/self/favorites/groups", action: :list_favorite_groups, as: :list_favorite_groups
      post "users/self/favorites/groups/:id", action: :add_favorite_groups, as: :add_favorite_groups
      delete "users/self/favorites/groups/:id", action: :remove_favorite_groups, as: :remove_favorite_groups
      delete "users/self/favorites/groups", action: :reset_groups_favorites
    end

    scope(controller: :wiki_pages_api) do
      get "courses/:course_id/front_page", action: :show_front_page
      get "groups/:group_id/front_page", action: :show_front_page
      put "courses/:course_id/front_page", action: :update_front_page
      put "groups/:group_id/front_page", action: :update_front_page
      post "courses/:course_id/pages/:url_or_id/duplicate", action: :duplicate

      get "courses/:course_id/pages", action: :index, as: "course_wiki_pages"
      get "groups/:group_id/pages", action: :index, as: "group_wiki_pages"
      get "courses/:course_id/pages/:url_or_id", action: :show, as: "course_wiki_page"
      get "groups/:group_id/pages/:url_or_id", action: :show, as: "group_wiki_page"
      get "courses/:course_id/pages/:url_or_id/revisions", action: :revisions, as: "course_wiki_page_revisions"
      get "groups/:group_id/pages/:url_or_id/revisions", action: :revisions, as: "group_wiki_page_revisions"
      get "courses/:course_id/pages/:url_or_id/revisions/latest", action: :show_revision
      get "groups/:group_id/pages/:url_or_id/revisions/latest", action: :show_revision
      get "courses/:course_id/pages/:url_or_id/revisions/:revision_id", action: :show_revision
      get "groups/:group_id/pages/:url_or_id/revisions/:revision_id", action: :show_revision
      post "courses/:course_id/pages/:url_or_id/revisions/:revision_id", action: :revert
      post "groups/:group_id/pages/:url_or_id/revisions/:revision_id", action: :revert
      post "courses/:course_id/pages", action: :create
      post "groups/:group_id/pages", action: :create
      put "courses/:course_id/pages/:url_or_id", action: :update
      put "groups/:group_id/pages/:url_or_id", action: :update
      delete "courses/:course_id/pages/:url_or_id", action: :destroy
      delete "groups/:group_id/pages/:url_or_id", action: :destroy
      get "courses/:course_id/page_title_availability", action: :check_title_availability, as: "course_page_title_availability"
      get "groups/:group_id/page_title_availability", action: :check_title_availability, as: "group_page_title_availability"
    end

    scope(controller: :context_modules_api) do
      get "courses/:course_id/modules", action: :index, as: "course_context_modules"
      get "courses/:course_id/modules/:id", action: :show, as: "course_context_module"
      put "courses/:course_id/modules", action: :batch_update
      post "courses/:course_id/modules/:module_id/duplicate", action: :duplicate
      post "courses/:course_id/modules", action: :create, as: "course_context_module_create"
      put "courses/:course_id/modules/:id", action: :update, as: "course_context_module_update"
      delete "courses/:course_id/modules/:id", action: :destroy
      put "courses/:course_id/modules/:id/relock", action: :relock
    end

    scope(controller: :context_module_items_api) do
      get "courses/:course_id/modules/:module_id/items", action: :index, as: "course_context_module_items"
      get "courses/:course_id/modules/:module_id/items/:id", action: :show, as: "course_context_module_item"
      put "courses/:course_id/modules/:module_id/items/:id/done", action: :mark_as_done, as: "course_context_module_item_done"
      delete "courses/:course_id/modules/:module_id/items/:id/done", action: :mark_as_not_done, as: "course_context_module_item_not_done"
      get "courses/:course_id/module_item_redirect/:id", action: :redirect, as: "course_context_module_item_redirect"
      get "courses/:course_id/module_item_sequence", action: :item_sequence
      post "courses/:course_id/modules/:module_id/items", action: :create, as: "course_context_module_items_create"
      put "courses/:course_id/modules/:module_id/items/:id", action: :update, as: "course_context_module_item_update"
      delete "courses/:course_id/modules/:module_id/items/:id", action: :destroy
      post "courses/:course_id/modules/:module_id/items/:id/mark_read", action: :mark_item_read
      post "courses/:course_id/modules/:module_id/items/:id/select_mastery_path", action: :select_mastery_path
      post "courses/:course_id/modules/items/:id/duplicate", action: :duplicate, as: :course_context_module_item_duplicate
    end

    scope(controller: :module_assignment_overrides) do
      get "courses/:course_id/modules/:context_module_id/assignment_overrides", action: :index, as: "module_assignment_overrides_index"
      put "courses/:course_id/modules/:context_module_id/assignment_overrides", action: :bulk_update
    end

    scope(controller: "quizzes/quiz_assignment_overrides") do
      get "courses/:course_id/quizzes/assignment_overrides", action: :index, as: "course_quiz_assignment_overrides"
      get "courses/:course_id/new_quizzes/assignment_overrides", action: :new_quizzes, as: "course_new_quizzes_assignment_overrides"
    end

    scope(controller: "quizzes/quizzes_api") do
      get "courses/:course_id/quizzes", action: :index, as: "course_quizzes"
      post "courses/:course_id/quizzes", action: :create, as: "course_quiz_create"
      get "courses/:course_id/quizzes/:id", action: :show, as: "course_quiz"
      put "courses/:course_id/quizzes/:id", action: :update, as: "course_quiz_update"
      delete "courses/:course_id/quizzes/:id", action: :destroy, as: "course_quiz_destroy"
      post "courses/:course_id/quizzes/:id/reorder", action: :reorder, as: "course_quiz_reorder"
      post "courses/:course_id/quizzes/:id/validate_access_code", action: :validate_access_code, as: "course_quiz_validate_access_code"
    end

    scope(controller: "quizzes_next/quizzes_api") do
      get "courses/:course_id/all_quizzes", action: :index, as: "course_all_quizzes"
    end

    scope(controller: "quizzes/quiz_submission_users") do
      get "courses/:course_id/quizzes/:id/submission_users", action: :index, as: "course_quiz_submission_users"
      post "courses/:course_id/quizzes/:id/submission_users/message", action: :message, as: "course_quiz_submission_users_message"
    end

    scope(controller: "quizzes/quiz_groups") do
      get "courses/:course_id/quizzes/:quiz_id/groups/:id", action: :show, as: "course_quiz_group"
      post "courses/:course_id/quizzes/:quiz_id/groups", action: :create, as: "course_quiz_group_create"
      put "courses/:course_id/quizzes/:quiz_id/groups/:id", action: :update, as: "course_quiz_group_update"
      delete "courses/:course_id/quizzes/:quiz_id/groups/:id", action: :destroy, as: "course_quiz_group_destroy"
      post "courses/:course_id/quizzes/:quiz_id/groups/:id/reorder", action: :reorder, as: "course_quiz_group_reorder"
    end

    scope(controller: "quizzes/quiz_questions") do
      get "courses/:course_id/quizzes/:quiz_id/questions", action: :index, as: "course_quiz_questions"
      get "courses/:course_id/quizzes/:quiz_id/questions/:id", action: :show, as: "course_quiz_question"
      post "courses/:course_id/quizzes/:quiz_id/questions", action: :create, as: "course_quiz_question_create"
      put "courses/:course_id/quizzes/:quiz_id/questions/:id", action: :update, as: "course_quiz_question_update"
      delete "courses/:course_id/quizzes/:quiz_id/questions/:id", action: :destroy, as: "course_quiz_question_destroy"
    end

    scope(controller: "quizzes/quiz_reports") do
      post "courses/:course_id/quizzes/:quiz_id/reports", action: :create, as: "course_quiz_reports_create"
      delete "courses/:course_id/quizzes/:quiz_id/reports/:id", action: :abort, as: "course_quiz_reports_abort"
      get "courses/:course_id/quizzes/:quiz_id/reports", action: :index, as: "course_quiz_reports"
      get "courses/:course_id/quizzes/:quiz_id/reports/:id", action: :show, as: "course_quiz_report"
    end

    scope(controller: "quizzes/quiz_submission_files") do
      post "courses/:course_id/quizzes/:quiz_id/submissions/self/files", action: :create, as: "quiz_submission_files"
    end

    scope(controller: "quizzes/quiz_submissions_api") do
      get "courses/:course_id/quizzes/:quiz_id/submission", action: :submission, as: "course_quiz_user_submission"
      get "courses/:course_id/quizzes/:quiz_id/submissions", action: :index, as: "course_quiz_submissions"
      get "courses/:course_id/quizzes/:quiz_id/submissions/:id", action: :show, as: "course_quiz_submission"
      get "courses/:course_id/quizzes/:quiz_id/submissions/:id/time", action: :time, as: "course_quiz_submission_time"
      post "courses/:course_id/quizzes/:quiz_id/submissions", action: :create, as: "course_quiz_submission_create"
      put "courses/:course_id/quizzes/:quiz_id/submissions/:id", action: :update, as: "course_quiz_submission_update"
      post "courses/:course_id/quizzes/:quiz_id/submissions/:id/complete", action: :complete, as: "course_quiz_submission_complete"
    end

    scope(controller: "quizzes/outstanding_quiz_submissions") do
      get "courses/:course_id/quizzes/:quiz_id/outstanding_quiz_submissions", action: :index, path_name: "outstanding_quiz_submission_index"
      post "courses/:course_id/quizzes/:quiz_id/outstanding_quiz_submissions", action: :grade, path_name: "outstanding_quiz_submission_grade"
    end

    scope(controller: "quizzes/quiz_extensions") do
      post "courses/:course_id/quizzes/:quiz_id/extensions", action: :create, as: "course_quiz_extensions_create"
    end

    scope(controller: "quizzes/course_quiz_extensions") do
      post "courses/:course_id/quiz_extensions", action: :create
    end

    scope(controller: "quizzes/quiz_submission_events_api") do
      get "courses/:course_id/quizzes/:quiz_id/submissions/:id/events", action: :index, as: "course_quiz_submission_events"
      post "courses/:course_id/quizzes/:quiz_id/submissions/:id/events", action: :create, as: "create_quiz_submission_events"
    end

    scope(controller: "quizzes/quiz_submission_questions") do
      get "/quiz_submissions/:quiz_submission_id/questions", action: :index, as: "quiz_submission_questions"
      post "/quiz_submissions/:quiz_submission_id/questions", action: :answer, as: "quiz_submission_question_answer"
      get "/quiz_submissions/:quiz_submission_id/questions/:id/formatted_answer", action: :formatted_answer, as: "quiz_submission_question_formatted_answer"
      get "/quiz_submissions/:quiz_submission_id/questions/:id", action: :show, as: "quiz_submission_question"
      put "/quiz_submissions/:quiz_submission_id/questions/:id/flag", action: :flag, as: "quiz_submission_question_flag"
      put "/quiz_submissions/:quiz_submission_id/questions/:id/unflag", action: :unflag, as: "quiz_submission_question_unflag"
    end

    scope(controller: "quizzes/quiz_ip_filters") do
      get "courses/:course_id/quizzes/:quiz_id/ip_filters", action: :index, as: "course_quiz_ip_filters"
    end

    scope(controller: "quizzes/quiz_statistics") do
      get "courses/:course_id/quizzes/:quiz_id/statistics", action: :index, as: "course_quiz_statistics"
    end

    scope(controller: "polling/polls") do
      get "polls", action: :index, as: "polls"
      post "polls", action: :create, as: "poll_create"
      get "polls/:id", action: :show, as: "poll"
      put "polls/:id", action: :update, as: "poll_update"
      delete "polls/:id", action: :destroy, as: "poll_destroy"
    end

    scope(controller: "polling/poll_choices") do
      get "polls/:poll_id/poll_choices", action: :index, as: "poll_choices"
      post "polls/:poll_id/poll_choices", action: :create, as: "poll_choices_create"
      get "polls/:poll_id/poll_choices/:id", action: :show, as: "poll_choice"
      put "polls/:poll_id/poll_choices/:id", action: :update, as: "poll_choice_update"
      delete "polls/:poll_id/poll_choices/:id", action: :destroy, as: "poll_choice_destroy"
    end

    scope(controller: "polling/poll_sessions") do
      get "polls/:poll_id/poll_sessions", action: :index, as: "poll_sessions"
      post "polls/:poll_id/poll_sessions", action: :create, as: "poll_sessions_create"
      get "polls/:poll_id/poll_sessions/:id", action: :show, as: "poll_session"
      put "polls/:poll_id/poll_sessions/:id", action: :update, as: "poll_session_update"
      delete "polls/:poll_id/poll_sessions/:id", action: :destroy, as: "poll_session_destroy"
      get "polls/:poll_id/poll_sessions/:id/open", action: :open, as: "poll_session_publish"
      get "polls/:poll_id/poll_sessions/:id/close", action: :close, as: "poll_session_close"

      get "poll_sessions/opened", action: :opened, as: "poll_sessions_opened"
      get "poll_sessions/closed", action: :closed, as: "poll_sessions_closed"
    end

    scope(controller: "polling/poll_submissions") do
      post "polls/:poll_id/poll_sessions/:poll_session_id/poll_submissions", action: :create, as: "poll_submissions_create"
      get "polls/:poll_id/poll_sessions/:poll_session_id/poll_submissions/:id", action: :show, as: "poll_submission"
    end

    scope(controller: "live_assessments/assessments") do
      get "courses/:course_id/live_assessments", action: :index, as: "course_live_assessments"
      post "courses/:course_id/live_assessments", action: :create, as: "course_live_assessment_create"
    end

    scope(controller: "live_assessments/results") do
      get "courses/:course_id/live_assessments/:assessment_id/results", action: :index, as: "course_live_assessment_results"
      post "courses/:course_id/live_assessments/:assessment_id/results", action: :create, as: "course_live_assessment_result_create"
    end

    scope(controller: "support_helpers/turnitin") do
      get "support_helpers/turnitin/md5", action: :md5
      get "support_helpers/turnitin/error2305", action: :error2305
      get "support_helpers/turnitin/shard", action: :shard
      get "support_helpers/turnitin/assignment", action: :assignment
      get "support_helpers/turnitin/pending", action: :pending
      get "support_helpers/turnitin/expired", action: :expired
      get "support_helpers/turnitin/refresh_lti_attachment", action: :lti_attachment
    end

    scope(controller: "support_helpers/plagiarism_platform") do
      get "support_helpers/plagiarism_platform/add_service", action: :add_service
      get "support_helpers/plagiarism_platform/resubmit_for_assignment/:assignment_id", action: :resubmit_for_assignment
    end

    scope(controller: "support_helpers/crocodoc") do
      get "support_helpers/crocodoc/shard", action: :shard
      get "support_helpers/crocodoc/submission", action: :submission
    end

    scope(controller: "support_helpers/submission_lifecycle_manage") do
      get "support_helpers/submission_lifecycle_manage/course", action: :course
    end

    scope(controller: :outcome_groups_api) do
      %w[global account course].each do |context|
        prefix = ((context == "global") ? context : "#{context}s/:#{context}_id")
        unless context == "global"
          get "#{prefix}/outcome_groups", action: :index, as: "#{context}_outcome_groups"
          get "#{prefix}/outcome_group_links", action: :link_index, as: "#{context}_outcome_group_links"
        end
        get "#{prefix}/root_outcome_group", action: :redirect, as: "#{context}_redirect"
        get "#{prefix}/outcome_groups/account_chain", action: :account_chain, as: "#{context}_account_chain"
        get "#{prefix}/outcome_groups/:id", action: :show, as: "#{context}_outcome_group"
        put "#{prefix}/outcome_groups/:id", action: :update
        delete "#{prefix}/outcome_groups/:id", action: :destroy
        get "#{prefix}/outcome_groups/:id/outcomes", action: :outcomes, as: "#{context}_outcome_group_outcomes"
        get "#{prefix}/outcome_groups/:id/available_outcomes", action: :available_outcomes, as: "#{context}_outcome_group_available_outcomes"
        post "#{prefix}/outcome_groups/:id/outcomes", action: :link
        put "#{prefix}/outcome_groups/:id/outcomes/:outcome_id", action: :link, as: "#{context}_outcome_link"
        delete "#{prefix}/outcome_groups/:id/outcomes/:outcome_id", action: :unlink
        get "#{prefix}/outcome_groups/:id/subgroups", action: :subgroups, as: "#{context}_outcome_group_subgroups"
        post "#{prefix}/outcome_groups/:id/subgroups", action: :create
        post "#{prefix}/outcome_groups/:id/import", action: :import, as: "#{context}_outcome_group_import"
        post "#{prefix}/outcome_groups/:id/batch", action: :batch, as: "#{context}_outcome_group_batch"
      end
    end

    scope(controller: :outcomes_api) do
      get "outcomes/:id", action: :show, as: "outcome"
      put "outcomes/:id", action: :update
      delete "outcomes/:id", action: :destroy
      get "courses/:course_id/outcome_alignments", action: :outcome_alignments
    end

    scope(controller: :outcome_results) do
      get "courses/:course_id/outcome_rollups", action: :rollups, as: "course_outcome_rollups"
      get "courses/:course_id/outcome_results", action: :index, as: "course_outcome_results"
      post "courses/:course_id/assign_outcome_order", action: :outcome_order, as: "course_outcomes_order"
    end

    scope(controller: :outcomes_academic_benchmark_import_api) do
      # These can be uncommented when implemented
      # get  "global/outcomes_import",            action: :index
      # get  "global/outcomes_import/:id",        action: :show
      # put  "global/outcomes_import/:id",        action: :cancel
      # get  "global/outcomes_import/list/:guid", action: :list
      get  "global/outcomes_import/available",  action: :available
      post "global/outcomes_import",            action: :create
      get  "global/outcomes_import/migration_status/:migration_id", action: :migration_status
    end

    scope(controller: :group_categories) do
      resources :group_categories, except: [:index, :create]
      get "accounts/:account_id/group_categories", action: :index, as: "account_group_categories"
      get "courses/:course_id/group_categories", action: :index, as: "course_group_categories"
      post "accounts/:account_id/group_categories", action: :create
      post "courses/:course_id/group_categories", action: :create
      post "group_categories/:group_category_id/import", action: :import
      get "group_categories/:group_category_id/groups", action: :groups, as: "group_category_groups"
      get "group_categories/:group_category_id/users", action: :users, as: "group_category_users"
      get "group_categories/:group_category_id/export", action: :export, as: "group_category_export", defaults: { format: :csv }
      post "group_categories/:group_category_id/assign_unassigned_members", action: "assign_unassigned_members", as: "group_category_assign_unassigned_members"
    end

    scope(controller: :progress) do
      get "progress/:id", action: :show, as: "progress"
      post "progress/:id/cancel", action: :cancel
    end

    scope(controller: :app_center) do
      %w[course account].each do |context|
        prefix = "#{context}s/:#{context}_id/app_center"
        get  "#{prefix}/apps",                      action: :index,   as: "#{context}_app_center_apps"
        get  "#{prefix}/apps/:app_id/reviews",      action: :reviews, as: "#{context}_app_center_app_reviews"
        get  "#{prefix}/apps/:app_id/reviews/self", action: :review,  as: "#{context}_app_center_app_review"
        post "#{prefix}/apps/:app_id/reviews/self", action: :add_review
      end
    end

    scope(controller: :learn_platform) do
      prefix = "accounts/:account_id/learn_platform"
      get  "#{prefix}/products", action: :index
      get  "#{prefix}/products_categories", action: :index_by_category
      get  "#{prefix}/products/:id", action: :show
<<<<<<< HEAD
      get  "#{prefix}/products/filters", action: :filters
=======
      get  "#{prefix}/filters", action: :filters
>>>>>>> c0c653e9
    end

    scope(controller: :feature_flags) do
      %w[course account user].each do |context|
        prefix = "#{context}s/:#{context}_id/features"
        get prefix.to_s, action: :index, as: "#{context}_features"
        get "#{prefix}/enabled", action: :enabled_features, as: "#{context}_enabled_features"
        get "#{prefix}/flags/:feature", action: :show
        put "#{prefix}/flags/:feature", action: :update
        delete "#{prefix}/flags/:feature", action: :delete
      end
      get "features/environment", action: :environment
    end

    scope(controller: :conferences) do
      %w[course group].each do |context|
        prefix = "#{context}s/:#{context}_id/conferences"
        get prefix, action: :index, as: "#{context}_conferences"
        post prefix.to_s, action: :create
        post "#{prefix}/:conference_id/recording_ready", action: :recording_ready, as: "#{context}_conferences_recording_ready"
      end

      get "conferences", action: :for_user, as: "conferences"
    end

    scope(controller: :custom_gradebook_columns_api) do
      prefix = "courses/:course_id/custom_gradebook_columns"
      get prefix, action: :index, as: "course_custom_gradebook_columns"
      post prefix, action: :create
      post "#{prefix}/reorder", action: :reorder, as: "custom_gradebook_columns_reorder"
      put "#{prefix}/:id", action: :update, as: "course_custom_gradebook_column"
      delete "#{prefix}/:id", action: :destroy
    end

    scope(controller: :custom_gradebook_column_data_api) do
      prefix = "courses/:course_id/custom_gradebook_columns/:id/data"
      get prefix, action: :index, as: "course_custom_gradebook_column_data"
      put "#{prefix}/:user_id", action: :update, as: "course_custom_gradebook_column_datum"
      put "courses/:course_id/custom_gradebook_column_data", action: :bulk_update, as: "course_custom_gradebook_column_bulk_data"
    end

    scope(controller: :content_exports_api) do
      %w[course group user].each do |context|
        context_prefix = "#{context.pluralize}/:#{context}_id"
        prefix = "#{context_prefix}/content_exports"
        get prefix, action: :index, as: "#{context}_content_exports"
        post prefix, action: :create
        get "#{prefix}/:id", action: :show
        put "#{prefix}/:id/fail", action: :fail
      end
      get "courses/:course_id/content_list", action: :content_list, as: "course_content_list"
      put "courses/:course_id/content_exports/:id", action: :update
    end

    scope(controller: :epub_exports) do
      get "courses/:course_id/epub_exports/:id", {
        action: :show
      }
      get "epub_exports", {
        action: :index
      }
      post "courses/:course_id/epub_exports", {
        action: :create
      }
    end

    scope(controller: :web_zip_exports) do
      get "courses/:course_id/web_zip_exports", action: :index, as: "web_zip_exports"
      get "courses/:course_id/web_zip_exports/:id", action: :show
    end

    scope(controller: :grading_standards_api) do
      get "courses/:course_id/grading_standards", action: :context_index
      get "accounts/:account_id/grading_standards", action: :context_index
      get "courses/:course_id/grading_standards/:grading_standard_id", action: :context_show
      get "accounts/:account_id/grading_standards/:grading_standard_id", action: :context_show
      post "accounts/:account_id/grading_standards", action: :create
      post "courses/:course_id/grading_standards", action: :create
    end

    get "/crocodoc_session", controller: "crocodoc_sessions", action: "show", as: :crocodoc_session
    get "/canvadoc_session", controller: "canvadoc_sessions", action: "show", as: :canvadoc_session
    post "/canvadoc_session", controller: "canvadoc_sessions", action: "create"

    scope(controller: :grading_period_sets) do
      get "accounts/:account_id/grading_period_sets", action: :index, as: :account_grading_period_sets
      post "accounts/:account_id/grading_period_sets", action: :create
      patch "accounts/:account_id/grading_period_sets/:id", action: :update, as: :account_grading_period_set
      delete "accounts/:account_id/grading_period_sets/:id", action: :destroy
    end

    scope(controller: :grading_periods) do
      # FIXME: This route will be removed/replaced with CNVS-27101
      get "accounts/:account_id/grading_periods", action: :index, as: :account_grading_periods

      get "courses/:course_id/grading_periods", action: :index, as: :course_grading_periods
      get "courses/:course_id/grading_periods/:id", action: :show, as: :course_grading_period
      patch "courses/:course_id/grading_periods/batch_update",
            action: :batch_update,
            as: :course_grading_period_batch_update
      put "courses/:course_id/grading_periods/:id", action: :update, as: :course_grading_period_update
      delete "courses/:course_id/grading_periods/:id", action: :destroy, as: :course_grading_period_destroy
      delete "accounts/:account_id/grading_periods/:id", action: :destroy, as: :account_grading_period_destroy

      patch "grading_period_sets/:set_id/grading_periods/batch_update",
            action: :batch_update,
            as: :grading_period_set_periods_update
    end

    scope(controller: :usage_rights) do
      %w[course group user].each do |context|
        content_prefix = "#{context.pluralize}/:#{context}_id"
        put "#{content_prefix}/usage_rights", action: :set_usage_rights
        delete "#{content_prefix}/usage_rights", action: :remove_usage_rights
        get "#{content_prefix}/content_licenses", action: :licenses
      end
    end

    scope(controller: "bookmarks/bookmarks") do
      get "users/self/bookmarks/", action: :index, as: :bookmarks
      get "users/self/bookmarks/:id", action: :show
      post "users/self/bookmarks", action: :create
      delete "users/self/bookmarks/:id", action: :destroy
      put "users/self/bookmarks/:id", action: :update
    end

    scope(controller: :course_nicknames) do
      get "users/self/course_nicknames", action: :index, as: :course_nicknames
      get "users/self/course_nicknames/:course_id", action: :show
      put "users/self/course_nicknames/:course_id", action: :update
      delete "users/self/course_nicknames/:course_id", action: :delete
      delete "users/self/course_nicknames", action: :clear
    end

    scope(controller: :shared_brand_configs) do
      post "accounts/:account_id/shared_brand_configs", action: :create
      put "accounts/:account_id/shared_brand_configs/:id", action: :update
      delete "shared_brand_configs/:id", action: :destroy
    end

    scope(controller: :errors) do
      post "error_reports", action: :create
    end

    scope(controller: :jwts) do
      post "jwts", action: :create
      post "jwts/refresh", action: :refresh
    end

    scope(controller: :inst_access_tokens) do
      post "inst_access_tokens", action: :create
    end

    scope(controller: :gradebook_settings) do
      put "courses/:course_id/gradebook_settings", action: :update, as: :course_gradebook_settings_update
    end

    scope(controller: :announcements_api) do
      get "announcements", action: :index, as: :announcements
    end

    scope(controller: :release_notes) do
      get "release_notes", action: :index, as: :release_notes
      post "release_notes", action: :create
      get "release_notes/latest", action: :latest
      get "release_notes/unread_count", action: :unread_count
      put "release_notes/:id", action: :update
      delete "release_notes/:id", action: :destroy
      put "release_notes/:id/published", action: :publish
      delete "release_notes/:id/published", action: :unpublish
    end

    scope(controller: :rubrics_api) do
      get "accounts/:account_id/rubrics", action: :index, as: :account_rubrics
      get "accounts/:account_id/rubrics/:id", action: :show
      get "courses/:course_id/rubrics", action: :index, as: :course_rubrics
      get "courses/:course_id/rubrics/:id", action: :show
      get "courses/:course_id/rubrics/:id/used_locations", action: "used_locations", as: "rubrics_course_used_locations"
      get "accounts/:account_id/rubrics/:id/used_locations", action: "used_locations", as: "rubrics_account_used_locations"
      post "courses/:course_id/rubrics", controller: :rubrics, action: :create
      put "courses/:course_id/rubrics/:id", controller: :rubrics, action: :update
      delete "courses/:course_id/rubrics/:id", controller: :rubrics, action: :destroy
    end

    scope(controller: :rubric_associations) do
      post "courses/:course_id/rubric_associations", action: :create
      put "courses/:course_id/rubric_associations/:id", action: :update
      delete "courses/:course_id/rubric_associations/:id", action: :destroy
    end

    scope(controller: :rubric_assessment_api) do
      post "courses/:course_id/rubric_associations/:rubric_association_id/rubric_assessments", controller: :rubric_assessments, action: :create
      put "courses/:course_id/rubric_associations/:rubric_association_id/rubric_assessments/:id", controller: :rubric_assessments, action: :update
      delete "courses/:course_id/rubric_associations/:rubric_association_id/rubric_assessments/:id", controller: :rubric_assessments, action: :destroy
    end

    scope(controller: "master_courses/master_templates") do
      get "courses/:course_id/blueprint_templates/:template_id", action: :show
      get "courses/:course_id/blueprint_templates/:template_id/associated_courses", action: :associated_courses, as: :course_blueprint_associated_courses
      put "courses/:course_id/blueprint_templates/:template_id/update_associations", action: :update_associations
      get "courses/:course_id/blueprint_templates/:template_id/unsynced_changes", action: :unsynced_changes, as: :course_blueprint_unsynced_changes

      post "courses/:course_id/blueprint_templates/:template_id/migrations", action: :queue_migration
      get "courses/:course_id/blueprint_templates/:template_id/migrations", action: :migrations_index, as: :course_blueprint_migrations
      get "courses/:course_id/blueprint_templates/:template_id/migrations/:id", action: :migrations_show
      get "courses/:course_id/blueprint_templates/:template_id/migrations/:id/details", action: :migration_details

      put "courses/:course_id/blueprint_templates/:template_id/restrict_item", action: :restrict_item

      get "courses/:course_id/blueprint_subscriptions", action: :subscriptions_index, as: :course_blueprint_subscriptions
      get "courses/:course_id/blueprint_subscriptions/:subscription_id/migrations", action: :imports_index, as: :course_blueprint_imports
      get "courses/:course_id/blueprint_subscriptions/:subscription_id/migrations/:id", action: :imports_show
      get "courses/:course_id/blueprint_subscriptions/:subscription_id/migrations/:id/details", action: :import_details
    end

    scope(controller: :late_policy) do
      get "courses/:id/late_policy", action: :show
      post "courses/:id/late_policy", action: :create
      patch "courses/:id/late_policy", action: :update
    end

    scope(controller: :planner) do
      get "planner/items", action: :index, as: :planner_items
      get "users/:user_id/planner/items", action: :index, as: :user_planner_items
    end

    scope(controller: :planner_overrides) do
      get "planner/overrides", action: :index, as: :planner_overrides
      get "planner/overrides/:id", action: :show
      put "planner/overrides/:id", action: :update
      post "planner/overrides", action: :create
      delete "planner/overrides/:id", action: :destroy
    end

    scope(controller: :planner_notes) do
      get "planner_notes", action: :index, as: :planner_notes
      get "planner_notes/:id", action: :show, as: :planner_notes_show
      put "planner_notes/:id", action: :update
      post "planner_notes", action: :create
      delete "planner_notes/:id", action: :destroy
    end

    scope(controller: :content_shares) do
      post "users/:user_id/content_shares", action: :create
      get "users/:user_id/content_shares/sent", action: :index, defaults: { list: "sent" }, as: :user_sent_content_shares
      get "users/:user_id/content_shares/received", action: :index, defaults: { list: "received" }, as: :user_received_content_shares
      get "users/:user_id/content_shares/unread_count", action: :unread_count
      get "users/:user_id/content_shares/:id", action: :show
      delete "users/:user_id/content_shares/:id", action: :destroy
      post "users/:user_id/content_shares/:id/add_users", action: :add_users
      put "users/:user_id/content_shares/:id", action: :update
    end

    scope(controller: :csp_settings) do
      %w[course account].each do |context|
        get "#{context.pluralize}/:#{context}_id/csp_settings", action: :get_csp_settings
        put "#{context.pluralize}/:#{context}_id/csp_settings", action: :set_csp_setting
      end
      put "accounts/:account_id/csp_settings/lock", action: :set_csp_lock
      post "accounts/:account_id/csp_settings/domains", action: :add_domain
      post "accounts/:account_id/csp_settings/domains/batch_create", action: :add_multiple_domains
      delete "accounts/:account_id/csp_settings/domains", action: :remove_domain
      get "accounts/:account_id/csp_log", action: :csp_log
    end

    scope(controller: :media_objects) do
      put "media_objects/:media_object_id", action: "update_media_object", as: :update_media_object
      post "media_objects", action: "create_media_object", as: :create_media_object
      put "media_attachments/:attachment_id", action: "update_media_object", as: :update_media_attachment
      post "media_attachments", action: "create_media_object", as: :create_media_attachment
    end

    scope(controller: :media_tracks) do
      get "media_objects/:media_object_id/media_tracks", action: "index", as: :list_media_tracks
      put "media_objects/:media_object_id/media_tracks", action: "update", as: :update_media_tracks

      get "media_attachments/:attachment_id/media_tracks", action: "index", as: :list_media_attachment_tracks
      put "media_attachments/:attachment_id/media_tracks", action: "update", as: :update_media_attachment_tracks
    end

    scope(controller: "conditional_release/rules") do
      # TODO: can rearrange so assignment is in path if desired once we're no longer maintaining backwards compat
      get "courses/:course_id/mastery_paths/rules", action: "index"
      get "courses/:course_id/mastery_paths/rules/:id", action: "show"
      post "courses/:course_id/mastery_paths/rules", action: "create"
      put "courses/:course_id/mastery_paths/rules/:id", action: "update"
      delete "courses/:course_id/mastery_paths/rules/:id", action: "destroy"
    end

    scope(controller: "conditional_release/stats") do
      # TODO: can rearrange so assignment is in path if desired once we're no longer maintaining backwards compat
      get "courses/:course_id/mastery_paths/stats/students_per_range", action: "students_per_range"
      get "courses/:course_id/mastery_paths/stats/student_details", action: "student_details"
    end

    scope(controller: :history) do
      get "users/:user_id/history", action: "index", as: :user_history
    end

    scope(controller: :gradebooks) do
      put "courses/:course_id/update_final_grade_overrides", action: "update_final_grade_overrides"
      put "courses/:course_id/apply_score_to_ungraded_submissions", action: "apply_score_to_ungraded_submissions"
    end

    scope(controller: :course_paces) do
      post "courses/:course_id/course_pacing", action: :create
      get "courses/:course_id/course_pacing/new", action: :new
      get "courses/:course_id/course_pacing/:id", action: :api_show
      put "courses/:course_id/course_pacing/:id", action: :update
      delete "courses/:course_id/course_pacing/:id", action: :destroy
      post "courses/:course_id/course_pacing/:id/publish", action: :publish
      post "courses/:course_id/course_pacing/compress_dates", action: :compress_dates
    end

    scope(controller: :blackout_dates) do
      get "courses/:course_id/blackout_dates", action: :index
      get "accounts/:account_id/blackout_dates", action: :index
      post "courses/:course_id/blackout_dates", action: :create
      post "accounts/:account_id/blackout_dates", action: :create
      get "courses/:course_id/blackout_dates/new", action: :new
      get "accounts/:account_id/blackout_dates/new", action: :new
      get "courses/:course_id/blackout_dates/:id", action: :show
      get "accounts/:account_id/blackout_dates/:id", action: :show
      put "courses/:course_id/blackout_dates/:id", action: :update
      put "accounts/:account_id/blackout_dates/:id", action: :update
      delete "courses/:course_id/blackout_dates/:id", action: :destroy
      delete "accounts/:account_id/blackout_dates/:id", action: :destroy
      put "courses/:course_id/blackout_dates", action: :bulk_update
    end

    scope(controller: :eportfolios_api) do
      get "users/:user_id/eportfolios", action: :index, as: :eportfolios
      get "eportfolios/:id", action: :show
      delete "eportfolios/:id", action: :delete
      get "eportfolios/:eportfolio_id/pages", action: :pages, as: :eportfolio_pages
      put "eportfolios/:eportfolio_id/moderate", action: :moderate
      put "users/:user_id/eportfolios", action: :moderate_all
      put "eportfolios/:eportfolio_id/restore", action: :restore
    end

    scope(controller: "course_pacing/section_paces_api") do
      get "courses/:course_id/sections/:course_section_id/pace", action: :show, as: :section_pace
      post "courses/:course_id/sections/:course_section_id/paces", action: :create, as: :new_section_pace
      patch "courses/:course_id/sections/:course_section_id/pace", action: :update, as: :patch_section_pace
      delete "courses/:course_id/sections/:course_section_id/pace", action: :delete, as: :delete_section_pace
    end

    scope(controller: "course_pacing/student_enrollment_paces_api") do
      get "courses/:course_id/student_enrollments/:student_enrollment_id/pace", action: :show, as: :student_enrollment_pace
      post "courses/:course_id/student_enrollments/:student_enrollment_id/paces", action: :create, as: :new_student_enrollment_pace
      patch "courses/:course_id/student_enrollments/:student_enrollment_id/pace", action: :update, as: :patch_student_enrollment_pace
      delete "courses/:course_id/student_enrollments/:student_enrollment_id/pace", action: :delete, as: :delete_student_enrollment_pace
    end

    scope(controller: "course_pacing/pace_contexts_api") do
      get "courses/:course_id/pace_contexts", action: :index, as: :pace_contexts
    end

    scope(controller: "smart_search") do
      get "courses/:course_id/smartsearch", action: :search, as: :course_smart_search_query
      get "courses/:course_id/smartsearch/log", action: :log
      get "courses/:course_id/smartsearch/index_status", action: :index_status
      # TODO: add account level search
    end

    scope(controller: "user_notes") do
      put "users/:user_id/user_notes/suppress_deprecation_notice", action: :suppress_deprecation_notice
    end

    scope(controller: :plugins) do
      put "plugins/:id", action: :update
      get "plugins/:id", action: :show
    end

    scope(controller: :rich_content_api) do
      post "rich_content/generate", action: :generate
    end
  end

  # this is not a "normal" api endpoint in the sense that it is not documented or
  # generally available to hosted customers. it also does not respect the normal
  # pagination options; however, jobs_controller already accepts `limit` and `offset`
  # paramaters and defines a sane default limit
  ApiRouteSet::V1.draw(self) do
    scope(controller: :jobs) do
      get "jobs", action: :index
      get "jobs/:id", action: :show
      post "jobs/batch_update", action: :batch_update
    end

    # jobs_v2 actually does do regular pagination, but the comments above
    # otherwise still apply
    scope(controller: :jobs_v2) do
      get "jobs2/:bucket/by_:group/search", action: :search
      get "jobs2/:bucket/by_:group", action: :grouped_info, as: :jobs_grouped_info
      get "jobs2/:bucket", action: :list, as: :jobs_list, constraints: { bucket: /running|queued|future|failed/ }
      get "jobs2/clusters", action: :clusters, as: :job_clusters
      get "jobs2/:id", action: :lookup, constraints: { id: /\d+/ }
      post "jobs2/:id/requeue", action: :requeue
      put "jobs2/manage", action: :manage
      put "jobs2/unstuck", action: :unstuck
      get "jobs2/throttle/check", action: :throttle_check
      put "jobs2/throttle", action: :throttle
      get "jobs2/stuck/strands", action: :stuck_strands, as: :jobs_stuck_strands
      get "jobs2/stuck/singletons", action: :stuck_singletons, as: :jobs_stuck_singletons
    end
  end

  # this is not a "normal" api endpoint in the sense that it is not documented
  # or called directly, it's used as the redirect in the file upload process
  # for local files. it also doesn't use the normal oauth authentication
  # system, so we can't put it in the api uri namespace.
  post "files_api" => "files#api_create", :as => :api_v1_files_create

  get "login/oauth2/auth" => "oauth2_provider#auth", :as => :oauth2_auth
  post "login/oauth2/token" => "oauth2_provider#token", :as => :oauth2_token
  get "login/oauth2/confirm" => "oauth2_provider#confirm", :as => :oauth2_auth_confirm
  post "login/oauth2/accept" => "oauth2_provider#accept", :as => :oauth2_auth_accept
  get "login/oauth2/deny" => "oauth2_provider#deny", :as => :oauth2_auth_deny
  delete "login/oauth2/token" => "oauth2_provider#destroy", :as => :oauth2_logout
  get "login/oauth2/jwks" => "security#jwks", :as => :oauth2_jwks

  get "post_message_forwarding", controller: "lti/platform_storage", action: :post_message_forwarding, as: :lti_post_message_forwarding

  get "lti/tool_default_icon" => "lti/tool_default_icon#show"

  ApiRouteSet.draw(self, "/api/lti/v1") do
    post "tools/:tool_id/grade_passback", controller: :lti_api, action: :grade_passback, as: "lti_grade_passback_api"
    post "tools/:tool_id/ext_grade_passback", controller: :lti_api, action: :legacy_grade_passback, as: "blti_legacy_grade_passback_api"
    post "xapi/:token", controller: :lti_api, action: :xapi_service, as: "lti_xapi"
    post "caliper/:token", controller: :lti_api, action: :caliper_service, as: "lti_caliper"
    post "logout_service/:token", controller: :lti_api, action: :logout_service, as: "lti_logout_service"
    post "turnitin/outcomes_placement/:tool_id", controller: :lti_api, action: :turnitin_outcomes_placement, as: "lti_turnitin_outcomes_placement"
  end

  ApiRouteSet.draw(self, "/api/lti") do
    scope(controller: "lti/tool_configurations_api") do
      put "developer_keys/:developer_key_id/tool_configuration", action: :update
      post "accounts/:account_id/developer_keys/tool_configuration", action: :create
      delete "developer_keys/:developer_key_id/tool_configuration", action: :destroy

      %w[account course].each do |context|
        get "#{context}s/:#{context}_id/developer_keys/:developer_key_id/tool_configuration", action: :show, as: "#{context}_show_tool_configuration"
      end
    end

    scope(controller: "lti/subscriptions_api") do
      post "subscriptions", action: :create
      delete "subscriptions/:id", action: :destroy
      get "subscriptions/:id", action: :show
      put "subscriptions/:id", action: :update
      get "subscriptions", action: :index
    end

    scope(controller: "lti/users_api") do
      get "users/:id", action: :show
      get "groups/:group_id/users", action: :group_index, as: "lti_user_group_index"
    end

    scope(controller: "lti/plagiarism_assignments_api") do
      get "assignments/:assignment_id", action: :show
    end

    scope(controller: "lti/ims/authentication") do
      post "authorize_redirect", action: :authorize_redirect
      get "authorize_redirect", action: :authorize_redirect, as: "lti_authorize_redirect"
      get "authorize", action: :authorize, as: :lti_1_3_authorization
    end

    %w[course account].each do |context|
      prefix = "#{context}s/:#{context}_id"

      post "#{prefix}/authorize", controller: "lti/ims/authorization", action: :authorize, as: "#{context}_lti_oauth2_authorize"
      get  "#{prefix}/tool_consumer_profile(/:tool_consumer_profile_id)",
           controller: "lti/ims/tool_consumer_profile",
           action: "show",
           as: "#{context}_tool_consumer_profile"
      post "#{prefix}/tool_proxy",
           controller: "lti/ims/tool_proxy",
           action: :re_reg,
           as: "re_reg_#{context}_lti_tool_proxy",
           constraints: Lti::ReRegConstraint.new
      post "#{prefix}/tool_proxy",
           controller: "lti/ims/tool_proxy",
           action: :create,
           as: "create_#{context}_lti_tool_proxy"
      get "#{prefix}/jwt_token", controller: "external_tools", action: :jwt_token
      get "tool_proxy/:tool_proxy_guid/#{prefix}/tool_setting", controller: "lti/ims/tool_setting", action: :show, as: "show_#{context}_tool_setting"
      get "tool_proxy/:tool_proxy_guid/#{prefix}/resource_link_id/:resource_link_id/tool_setting", controller: "lti/ims/tool_setting", action: :show, as: "show_#{context}_resource_link_id_tool_setting"
      put "tool_proxy/:tool_proxy_guid/#{prefix}/tool_setting", controller: "lti/ims/tool_setting", action: :update, as: "update_#{context}_tool_setting"
      put "tool_proxy/:tool_proxy_guid/#{prefix}/resource_link_id/:resource_link_id/tool_setting", controller: "lti/ims/tool_setting", action: :update, as: "update_#{context}_update_resource_link_id_tool_setting"
    end
    # Tool Setting Services
    get "tool_settings/:tool_setting_id", controller: "lti/ims/tool_setting", action: :show, as: :show_lti_tool_settings
    get "tool_proxy/:tool_proxy_guid/tool_setting", controller: "lti/ims/tool_setting", action: :show, as: :show_tool_proxy_lti_tool_settings
    put "tool_settings/:tool_setting_id", controller: "lti/ims/tool_setting", action: :update, as: :update_lti_tool_settings
    put "tool_proxy/:tool_proxy_guid/tool_setting", controller: "lti/ims/tool_setting", action: :update, as: :update_tool_proxy_lti_tool_settings

    # Tool Proxy Services
    get "tool_proxy/:tool_proxy_guid", controller: "lti/ims/tool_proxy", action: :show, as: "show_lti_tool_proxy"

    # Membership Service
    get "courses/:course_id/membership_service", controller: "lti/membership_service", action: :course_index, as: :course_membership_service
    get "groups/:group_id/membership_service", controller: "lti/membership_service", action: :group_index, as: :group_membership_service

    # Submissions Service
    scope(controller: "lti/submissions_api") do
      get "assignments/:assignment_id/submissions/:submission_id", action: :show
      get "assignments/:assignment_id/submissions/:submission_id/history", action: :history
      get "assignments/:assignment_id/submissions/:submission_id/attachment/:attachment_id", action: :attachment, as: :lti_submission_attachment_download
    end

    # Originality Report Service
    scope(controller: "lti/originality_reports_api") do
      post "assignments/:assignment_id/submissions/:submission_id/originality_report", action: :create
      put "assignments/:assignment_id/submissions/:submission_id/originality_report/:id", action: :update
      put "assignments/:assignment_id/files/:file_id/originality_report", action: :update
      get "assignments/:assignment_id/submissions/:submission_id/originality_report/:id", action: :show
      get "assignments/:assignment_id/files/:file_id/originality_report", action: :show
    end

    # Line Item Service (LTI AGS)
    scope(controller: "lti/ims/line_items") do
      post "courses/:course_id/line_items", action: :create, as: :lti_line_item_create
      get "courses/:course_id/line_items/:id", action: :show, as: :lti_line_item_show
      get "courses/:course_id/line_items", action: :index, as: :lti_line_item_index
      put "courses/:course_id/line_items/:id", action: :update, as: :lti_line_item_edit
      delete "courses/:course_id/line_items/:id", action: :destroy, as: :lti_line_item_delete
    end

    # Scores Service (LTI AGS)
    scope(controller: "lti/ims/scores") do
      post "courses/:course_id/line_items/:line_item_id/scores", action: :create, as: :lti_result_create
    end

    # Result Service (LTI AGS)
    scope(controller: "lti/ims/results") do
      get "courses/:course_id/line_items/:line_item_id/results/:id", action: :show, as: :lti_result_show
      get "courses/:course_id/line_items/:line_item_id/results", action: :index
    end

    # Progress Service (LTI AGS)
    scope(controller: "lti/ims/progress") do
      get "courses/:course_id/progress/:id", action: :show, as: :lti_progress_show
    end

    # Dynamic Registration Service
    scope(controller: "lti/ims/dynamic_registration") do
      get "accounts/:account_id/registration_token", action: :registration_token
      get "accounts/:account_id/registrations/uuid/:registration_uuid", action: :registration_by_uuid
      put "accounts/:account_id/registrations/:registration_id/overlay", action: :update_registration_overlay
      get "accounts/:account_id/dr_iframe", action: :dr_iframe
      get "registrations/:registration_id/view", action: :registration_view, as: :lti_registration_config
      post "registrations", action: :create, as: :create_lti_registration
    end

    # Public JWK Service
    scope(controller: "lti/public_jwk") do
      put "/developer_key/update_public_jwk", action: :update, as: :public_jwk_update
    end

    # Context External Tools Service
    scope(controller: "lti/account_external_tools") do
      post "/accounts/:account_id/external_tools", action: :create, as: :account_external_tools_create
      get "/accounts/:account_id/external_tools/:external_tool_id", action: :show, as: :account_external_tools_show
      get "/accounts/:account_id/external_tools", action: :index, as: :account_external_tools_index
      delete "/accounts/:account_id/external_tools/:external_tool_id", action: :destroy, as: :account_external_tools_destroy
    end

    # Data Services Service
    scope(controller: "lti/data_services") do
      post "/accounts/:account_id/data_services", action: :create, as: :data_services_create
      get "/accounts/:account_id/data_services/:id", action: :show, as: :data_services_show
      put "/accounts/:account_id/data_services/:id", action: :update, as: :data_services_update
      get "/accounts/:account_id/data_services", action: :index, as: :data_services_index
      get "/accounts/:account_id/event_types", action: :event_types_index, as: :data_services_event_types
      delete "/accounts/:account_id/data_services/:id", action: :destroy, as: :data_services_destroy
    end

    # Account Lookup service
    scope(controller: "lti/account_lookup") do
      get "/accounts/:account_id", action: :show
    end

    # Names and Roles Provisioning (NRPS) v2 Service
    scope(controller: "lti/ims/names_and_roles") do
      get "courses/:course_id/names_and_roles", controller: "lti/ims/names_and_roles", action: :course_index, as: :course_names_and_roles
      get "groups/:group_id/names_and_roles", controller: "lti/ims/names_and_roles", action: :group_index, as: :group_names_and_roles
    end

    # Security
    scope(controller: "security") do
      get "security/jwks", action: :jwks, as: :lti_jwks
      get "security/openid-configuration", action: :openid_configuration, as: :openid_configuration
    end

    # Feature Flags
    scope(controller: "lti/feature_flags") do
      %w[course account].each do |context|
        prefix = "#{context}s/:#{context}_id"
        get "/#{prefix}/feature_flags/:feature", action: :show
      end
    end

    # LTI Access Tokens (Site Admin only)
    get "lti_2_token", controller: "lti/token", action: :lti_2_token, as: :lti_2_token_site_admin
    get "advantage_token", controller: "lti/token", action: :advantage_access_token, as: :lti_advantage_token_site_admin
  end

  ApiRouteSet.draw(self, "/api/sis") do
    scope(controller: :sis_api) do
      get "accounts/:account_id/assignments", action: "sis_assignments", as: :sis_account_assignments
      get "courses/:course_id/assignments", action: "sis_assignments", as: :sis_course_assignments
    end
    scope(controller: :disable_post_to_sis_api) do
      put "courses/:course_id/disable_post_to_sis", action: "disable_post_to_sis", as: :disable_post_to_sis_course_assignments
    end
  end
end<|MERGE_RESOLUTION|>--- conflicted
+++ resolved
@@ -2315,11 +2315,7 @@
       get  "#{prefix}/products", action: :index
       get  "#{prefix}/products_categories", action: :index_by_category
       get  "#{prefix}/products/:id", action: :show
-<<<<<<< HEAD
-      get  "#{prefix}/products/filters", action: :filters
-=======
       get  "#{prefix}/filters", action: :filters
->>>>>>> c0c653e9
     end
 
     scope(controller: :feature_flags) do
