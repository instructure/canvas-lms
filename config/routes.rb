--- conflicted
+++ resolved
@@ -2481,11 +2481,8 @@
       post "jobs2/:id/requeue", action: :requeue
       put "jobs2/manage", action: :manage
       put "jobs2/unstuck", action: :unstuck
-<<<<<<< HEAD
-=======
       get "jobs2/throttle/check", action: :throttle_check
       put "jobs2/throttle", action: :throttle
->>>>>>> 9ea28612
       get "jobs2/stuck/strands", action: :stuck_strands, as: :jobs_stuck_strands
       get "jobs2/stuck/singletons", action: :stuck_singletons, as: :jobs_stuck_singletons
     end
