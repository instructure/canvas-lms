full_path_glob = '(/*full_path)'

# allow plugins to prepend routes
Dir["vendor/plugins/*/config/pre_routes.rb"].each { |pre_routes|
  load pre_routes
}

CanvasRails::Application.routes.draw do
  resources :submission_comments, only: :destroy

  get 'inbox' => 'context#inbox'

  get 'conversations/unread' => 'conversations#index', as: :conversations_unread, redirect_scope: 'unread'
  get 'conversations/starred' => 'conversations#index', as: :conversations_starred, redirect_scope: 'starred'
  get 'conversations/sent' => 'conversations#index', as: :conversations_sent, redirect_scope: 'sent'
  get 'conversations/archived' => 'conversations#index', as: :conversations_archived, redirect_scope: 'archived'
  get 'conversations/find_recipients' => 'search#recipients'

  get 'search/recipients' => 'search#recipients'
  post 'conversations/mark_all_as_read' => 'conversations#mark_all_as_read'
  post 'conversations/watched_intro' => 'conversations#watched_intro'
  get 'conversations/batches' => 'conversations#batches', as: :conversation_batches
  post 'conversations/toggle_new_conversations' => 'conversations#toggle_new_conversations', as: :toggle_new_conversations
  resources :conversations, only: [:index, :show, :update, :create, :destroy] do
    post :add_recipients
    post :add_message
    post :remove_messages
  end

  # So, this will look like:
  # http://instructure.com/register/5R32s9iqwLK75Jbbj0
  match 'register/:nonce' => 'communication_channels#confirm', as: :registration_confirmation, via: [:get, :post]
  # deprecated
  get 'pseudonyms/:id/register/:nonce' => 'communication_channels#confirm', as: :registration_confirmation_deprecated
  post 'confirmations/:user_id/re_send(/:id)' => 'communication_channels#re_send_confirmation', as: :re_send_confirmation, id: nil
  match 'forgot_password' => 'pseudonyms#forgot_password', as: :forgot_password, via: [:get, :post]
  get 'pseudonyms/:pseudonym_id/change_password/:nonce' => 'pseudonyms#confirm_change_password', as: :confirm_change_password
  post 'pseudonyms/:pseudonym_id/change_password/:nonce' => 'pseudonyms#change_password', as: :change_password

  # callback urls for oauth authorization processes
  get 'oauth' => 'users#oauth'
  get 'oauth_success' => 'users#oauth_success'

  get 'mr/:id' => 'info#message_redirect', as: :message_redirect
  get 'help_links' => 'info#help_links'

  concern :question_banks do
    resources :question_banks do
      post :bookmark
      post :reorder
      get :questions
      post :move_questions
      resources :assessment_questions
    end
  end

  concern :groups do
    resources :groups
    resources :group_categories, only: [:create, :update, :destroy]
    get 'group_unassigned_members' => 'groups#unassigned_members'
  end

  concern :files do
    resources :files do
      get 'inline' => 'files#text_show', as: :text_inline
      get 'download' => 'files#show', download: '1'
      get 'download.:type' => 'files#show', as: :typed_download, download: '1'
      get 'preview' => 'files#show', preview: '1'
      post 'inline_view' => 'files#show', inline: '1'
      get 'contents' => 'files#attachment_content', as: :attachment_content
      get 'file_preview' => 'file_previews#show'
      collection do
        get "folder#{full_path_glob}" => 'files#ember_app', format: false
        get "search" => 'files#ember_app', format: false
        get :quota
        post :reorder
      end
      get ':file_path' => 'files#show_relative', as: :relative_path, file_path: /.+/ #needs to stay below ember_app route
    end
  end

  concern :file_images do
    get 'images' => 'files#images'
  end

  concern :relative_files do
    get 'file_contents/:file_path' => 'files#show_relative', as: :relative_file_path, file_path: /.+/
  end

  concern :folders do
    resources :folders do
      get :download
    end
  end

  concern :media do
    get 'media_download' => 'users#media_download'
    get 'media_download.:type' => 'users#media_download', as: :typed_media_download
  end

  concern :users do
    get 'users' => 'context#roster'
    get 'user_services' => 'context#roster_user_services'
    get 'users/:user_id/usage' => 'context#roster_user_usage', as: :user_usage
    get 'users/:id' => 'context#roster_user', as: :user
  end

  concern :announcements do
    resources :announcements
    post 'announcements/external_feeds' => 'announcements#create_external_feed'
    delete 'announcements/external_feeds/:id' => 'announcements#destroy_external_feed', as: :announcements_external_feed
  end

  concern :discussions do
    resources :discussion_topics, only: [:index, :new, :show, :edit, :destroy]
    get 'discussion_topics/:id/:extras' => 'discussion_topics#show', as: :map, extras: /.+/
    resources :discussion_entries
  end

  concern :wikis do
    ####
    ## Leaving these routes here for when we need them later :)
    ##
    ## Aside from the /wiki route itself, all new routes will be /pages. The /wiki route will be reused to redirect
    ## the user to the wiki front page, if configured, or the wiki page list otherwise.
    ####
    # get 'wiki' => 'wiki_pages#front_page'

    ####
    ## Placing these routes above the /wiki routes below will cause the helper functions to generate urls and paths
    ## pointing to /pages rather than the legacy /wiki.
    ####
    # resources :wiki_pages, path: :pages do
    #   get 'revisions/latest' => 'wiki_page_revisions#latest_version_number', as: :latest_version_number
    #   resources :wiki_page_revisions, as: "revisions"
    # end
    #
    ####
    ## We'll just do specific routes below until we can swap /pages and /wiki completely.
    ####
    get 'pages' => 'wiki_pages#pages_index'
    get 'pages/:wiki_page_id' => 'wiki_pages#show_page', wiki_page_id: /[^\/]+/, as: :named_page
    get 'pages/:wiki_page_id/edit' => 'wiki_pages#edit_page', wiki_page_id: /[^\/]+/, as: :edit_named_page
    get 'pages/:wiki_page_id/revisions' => 'wiki_pages#page_revisions', wiki_page_id: /[^\/]+/, as: :named_page_revisions

    resources :wiki_pages, path: :wiki do
      get 'revisions/latest' => 'wiki_page_revisions#latest_version_number', as: :latest_version_number
      resources :wiki_page_revisions, path: :revisions
    end

    ####
    ## This will cause the helper functions to generate /pages urls, but will still allow /wiki routes to work properly
    ####
    #get 'pages/:id' => 'wiki_pages#show', id: /[^\/]+/, as: :named_wiki_page

    get 'wiki/:id' => 'wiki_pages#show', as: :named_wiki_page, id: /[^\/]+/
  end

  concern :conferences do
    resources :conferences do
      match :join, via: [:get, :post]
      match :close, via: [:get, :post]
      get :settings
    end
  end

  concern :zip_file_imports do
    resources :zip_file_imports, only: [:new, :create, :show]
    get 'imports/files' => 'content_imports#files', as: :import_files
  end

  # There are a lot of resources that are all scoped to the course level
  # (assignments, files, wiki pages, user lists, forums, etc.).  Many of
  # these resources also apply to groups and individual users.  We call
  # courses, users, groups, or even accounts in this setting, "contexts".
  # There are some helper methods like the before_filter :get_context in application_controller
  # and the application_helper method :context_url to make retrieving
  # these contexts, and also generating context-specific urls, easier.
  resources :courses do
    # DEPRECATED
    get 'self_enrollment/:self_enrollment' => 'courses#self_enrollment', as: :self_enrollment
    post 'self_unenrollment/:self_unenrollment' => 'courses#self_unenrollment', as: :self_unenrollment
    post :restore
    post :backup
    post :unconclude
    get :students
    post :enrollment_invitation
    # this needs to come before the users concern, or users/:id will preempt it
    get 'users/prior' => 'context#prior_users', as: :prior_users
    concerns :users
    get :statistics
    delete 'unenroll/:id' => 'courses#unenroll_user', as: :unenroll
    post 'move_enrollment/:id' => 'courses#move_enrollment', as: :move_enrollment
    delete 'unenroll/:id.:format' => 'courses#unenroll_user', as: :formatted_unenroll
    post 'limit_user_grading/:id' => 'courses#limit_user', as: :limit_user_grading
    delete 'conclude_user/:id' => 'courses#conclude_user', as: :conclude_user_enrollment
    post 'unconclude_user/:id' => 'courses#unconclude_user', as: :unconclude_user_enrollment
    resources :sections, except: [:index, :edit, :new] do
      get 'crosslist/confirm/:new_course_id' => 'sections#crosslist_check', as: :confirm_crosslist
      post :crosslist
      delete 'crosslist' => 'sections#uncrosslist', as: :uncrosslist
    end

    get 'undelete' => 'context#undelete_index', as: :undelete_items
    post 'undelete/:asset_string' => 'context#undelete_item', as: :undelete_item
    get :settings
    get 'details' => 'courses#settings'
    post :re_send_invitations
    post :enroll_users
    post :link_enrollment
    post :update_nav
    resource :gradebook do
      post 'submissions_upload/:assignment_id' => 'gradebooks#submissions_zip_upload', as: :submissions_upload
      collection do
        get :change_gradebook_version
        get :blank_submission
        get :speed_grader
        post :speed_grader_settings
        get :history
        post :update_submission
      end
    end

    get 'gradebook2' => "gradebooks#gradebook2"

    get 'attendance' => 'gradebooks#attendance'
    get 'attendance/:user_id' => 'gradebooks#attendance', as: :attendance_user
    concerns :zip_file_imports
    # DEPRECATED old migration emails pointed the user to this url, leave so the controller can redirect
    get 'imports/list' => 'content_imports#index', as: :import_list
    # DEPRECATED
    get 'imports' => 'content_imports#intro'
    resource :gradebook_upload
    get 'grades' => 'gradebooks#grade_summary', id: nil
    get 'grading_rubrics' => 'gradebooks#grading_rubrics'
    get 'grades/:id' => 'gradebooks#grade_summary', as: :student_grades
    concerns :announcements
    get 'calendar' => 'calendars#show', as: :old_calendar
    get :locks
    concerns :discussions
    resources :assignments do
      resources :submissions do
        post 'turnitin/resubmit' => 'submissions#resubmit_to_turnitin', as: :resubmit_to_turnitin
        get 'turnitin/:asset_string' => 'submissions#turnitin_report', as: :turnitin_report
      end
      get :rubric
      resource :rubric_association, path: :rubric do
        resources :rubric_assessments, path: :assessments
      end

      get :peer_reviews
      post :assign_peer_reviews
      delete 'peer_reviews/:id' => 'assignments#delete_peer_review', as: :delete_peer_review
      post 'peer_reviews/:id' => 'assignments#remind_peer_review', as: :remind_peer_review
      post 'peer_reviews/users/:reviewer_id' => 'assignments#assign_peer_review', as: :assign_peer_review
      put 'mute' => 'assignments#toggle_mute'

      collection do
        get :syllabus
        get :submissions
      end

      member do
        get :list_google_docs
      end
    end

    resources :grading_standards, only: [:index, :create, :update, :destroy]
    resources :assignment_groups do
      post 'reorder' => 'assignment_groups#reorder_assignments', as: :reorder_assignments
      collection do
        post :reorder
      end
    end

    get 'external_tools/sessionless_launch' => 'external_tools#sessionless_launch'
    resources :external_tools do
      get :resource_selection
      get :homework_submission
      get :finished
      collection do
        get :retrieve
        get :homework_submissions
      end
    end

    get 'lti/basic_lti_launch_request/:message_handler_id', controller: 'lti/message', action: 'basic_lti_launch_request', as: :basic_lti_launch_request
    get 'lti/tool_proxy_registration', controller: 'lti/message', action: 'registration', as: :tool_proxy_registration


    resources :submissions
    resources :calendar_events

    concerns :files, :file_images, :relative_files, :folders
    concerns :groups
    concerns :wikis
    concerns :conferences
    concerns :question_banks

    post 'quizzes/publish'   => 'quizzes/quizzes#publish'
    post 'quizzes/unpublish' => 'quizzes/quizzes#unpublish'

    resources :quizzes, controller: 'quizzes/quizzes' do
      get :managed_quiz_data
      get :submission_versions
      get :history
      get :statistics
      get :statistics_cqs
      get :read_only
      get :submission_html

      resources :quiz_submissions, controller: 'quizzes/quiz_submissions', path: :submissions do
        collection do
          put :backup
        end
        member do
          get :record_answer
          post :record_answer
        end
      end

      post 'extensions/:user_id' => 'quizzes/quiz_submissions#extensions', as: :extensions
      resources :quiz_questions, controller: 'quizzes/quiz_questions', path: :questions, only: [:create, :update, :destroy, :show]
      resources :quiz_groups, controller: 'quizzes/quiz_groups', path: :groups, only: [:create, :update, :destroy] do
        member do
          post :reorder
        end
      end

      match 'take' => 'quizzes/quizzes#show', take: '1', via: [:get, :post]
      get 'take/questions/:question_id' => 'quizzes/quizzes#show', as: :question, take: '1'
      get :moderate
      get :lockdown_browser_required
    end

    resources :collaborations
    resources :gradebook_uploads
    resources :rubrics
    resources :rubric_associations do
      post 'remind/:assessment_request_id' => 'rubric_assessments#remind', as: :remind_assessee
      resources :rubric_assessments, path: 'assessments'
    end

    get 'outcomes/users/:user_id' => 'outcomes#user_outcome_results', as: :user_outcomes_results
    resources :outcomes do
      post 'alignments/reorder' => 'outcomes#reorder_alignments', as: :reorder_alignments
      get 'alignments/:id' => 'outcomes#alignment_redirect', as: :alignment_redirect
      post 'alignments' => 'outcomes#align', as: :align
      delete 'alignments/:id' => 'outcomes#remove_alignment', as: :remove_alignment
      get 'results' => 'outcomes#outcome_results'
      get 'results/:id' => 'outcomes#outcome_result', as: :result
      get :details
      collection do
        get :list
        post :add_outcome
      end
    end

    resources :outcome_groups, only: [:create, :update, :destroy] do
      post :reorder
    end

    resources :context_modules, path: :modules do
      post 'items' => 'context_modules#add_item', as: :add_item
      post 'reorder' => 'context_modules#reorder_items', as: :reorder
      post 'collapse' => 'context_modules#toggle_collapse', as: :toggle_collapse
      get 'prerequisites/:code' => 'context_modules#content_tag_prerequisites_needing_finishing', as: :prerequisites_needing_finishing
      get 'items/last' => 'context_modules#module_redirect', as: :last_redirect, last: 1
      get 'items/first' => 'context_modules#module_redirect', as: :first_redirect, first: 1
      collection do
        post :reorder
        get :progressions
      end
    end

    resources :content_exports, only: [:create, :index, :destroy, :show]
    get 'modules/items/assignment_info' => 'context_modules#content_tag_assignment_data', as: :context_modules_assignment_info
    get 'modules/items/:id' => 'context_modules#item_redirect', as: :context_modules_item_redirect
    get 'modules/items/sequence/:id' => 'context_modules#item_details', as: :context_modules_item_details
    delete 'modules/items/:id' => 'context_modules#remove_item', as: :context_modules_remove_item
    put 'modules/items/:id' => 'context_modules#update_item', as: :context_modules_update_item
    get 'confirm_action' => 'courses#confirm_action'
    get :copy, as: :start_copy
    post 'copy' => 'courses#copy_course', as: :copy_course
    concerns :media
    get 'user_notes' => 'user_notes#user_notes'
    get 'details/sis_publish' => 'courses#sis_publish_status', as: :sis_publish_status
    post 'details/sis_publish' => 'courses#publish_to_sis', as: :publish_to_sis
    resources :user_lists, only: :create
    post 'reset' => 'courses#reset_content'
    resources :alerts
    post :student_view
    delete 'student_view' => 'courses#leave_student_view'
    delete 'test_student' => 'courses#reset_test_student'
    get 'content_migrations' => 'content_migrations#index'
  end

  get 'quiz_statistics/:quiz_statistics_id/files/:file_id/download' => 'files#show', as: :quiz_statistics_download, download: '1'

  resources :page_views, only: :update
  post 'media_objects' => 'context#create_media_object', as: :create_media_object
  get 'media_objects/kaltura_notifications' => 'context#kaltura_notifications', as: :kaltura_notifications
  get 'media_objects/:id' => 'context#media_object_inline', as: :media_object
  get 'media_objects/:id/redirect' => 'context#media_object_redirect', as: :media_object_redirect
  get 'media_objects/:id/thumbnail' => 'context#media_object_thumbnail', as: :media_object_thumbnail
  get 'media_objects/:media_object_id/info' => 'media_objects#show', as: :media_object_info
  get 'media_objects/:media_object_id/media_tracks/:id' => 'media_tracks#show', as: :show_media_tracks
  post 'media_objects/:media_object_id/media_tracks' => 'media_tracks#create', as: :create_media_tracks
  delete 'media_objects/:media_object_id/media_tracks/:media_track_id' => 'media_tracks#destroy', as: :delete_media_tracks

  get 'external_content/success/:service' => 'external_content#success', as: :external_content_success
  get 'external_content/retrieve/oembed' => 'external_content#oembed_retrieve', as: :external_content_oembed_retrieve
  get 'external_content/cancel/:service' => 'external_content#cancel', as: :external_content_cancel

  # We offer a bunch of atom and ical feeds for the user to get
  # data out of Instructure.  The :feed_code attribute is keyed
  # off of either a user, and enrollment, a course, etc. based on
  # that item's uuid.  In config/initializers/active_record.rb you'll
  # find a feed_code method to generate the code, and in
  # application_controller there's a get_feed_context to get it back out.
  scope '/feeds' do
    get 'calendars/:feed_code' => 'calendar_events_api#public_feed', as: :feeds_calendar
    get 'calendars/:feed_code.:format' => 'calendar_events_api#public_feed', as: :feeds_calendar_format
    get 'forums/:feed_code' => 'discussion_topics#public_feed', as: :feeds_forum
    get 'forums/:feed_code.:format' => 'discussion_topics#public_feed', as: :feeds_forum_format
    get 'topics/:discussion_topic_id/:feed_code' => 'discussion_entries#public_feed', as: :feeds_topic
    get 'topics/:discussion_topic_id/:feed_code.:format' => 'discussion_entries#public_feed', as: :feeds_topic_format
    get 'announcements/:feed_code' => 'announcements#public_feed', as: :feeds_announcements
    get 'announcements/:feed_code.:format' => 'announcements#public_feed', as: :feeds_announcements_format
    get 'courses/:feed_code' => 'courses#public_feed', as: :feeds_course
    get 'courses/:feed_code.:format' => 'courses#public_feed', as: :feeds_course_format
    get 'groups/:feed_code' => 'groups#public_feed', as: :feeds_group
    get 'groups/:feed_code.:format' => 'groups#public_feed', as: :feeds_group_format
    get 'enrollments/:feed_code' => 'courses#public_feed', as: :feeds_enrollment
    get 'enrollments/:feed_code.:format' => 'courses#public_feed', as: :feeds_enrollment_format
    get 'users/:feed_code' => 'users#public_feed', as: :feeds_user
    get 'users/:feed_code.:format' => 'users#public_feed', as: :feeds_user_format
    get 'eportfolios/:eportfolio_id.:format' => 'eportfolios#public_feed', as: :feeds_eportfolio
    get 'conversations/:feed_code' => 'conversations#public_feed', as: :feeds_conversation
    get 'conversations/:feed_code.:format' => 'conversations#public_feed', as: :feeds_conversation_format
  end

  resources :assessment_questions do
    get 'files/:id/download' => 'files#assessment_question_show', as: :map, download: '1'
    get 'files/:id/preview' => 'files#assessment_question_show', preview: '1'
    get 'files/:id/:verifier' => 'files#assessment_question_show', as: :verified_file, download: '1'
  end

  resources :eportfolios, except: :index do
    post :reorder_categories
    post ':eportfolio_category_id/reorder_entries' => 'eportfolios#reorder_entries', as: :reorder_entries
    resources :categories, controller: :eportfolio_categories
    resources :entries, controller: :eportfolio_entries do
      resources :page_comments, path: :comments, only: [:create, :destroy]
      get 'files/:attachment_id' => 'eportfolio_entries#attachment', as: :view_file
      get 'submissions/:submission_id' => 'eportfolio_entries#submission', as: :preview_submission
    end

    get :export, as: :export_portfolio
    get ':category_name' => 'eportfolio_categories#show', as: :named_category
    get ':category_name/:entry_name' => 'eportfolio_entries#show', as: :named_category_entry
  end

  resources :groups do
    concerns :users
    delete 'remove_user/:user_id' => 'groups#remove_user', as: :remove_user
    post :add_user
    get 'accept_invitation/:uuid' => 'groups#accept_invitation', as: :accept_invitation
    get 'members' => 'groups#context_group_members'
    get 'undelete' => 'context#undelete_index', as: :undelete_items
    post 'undelete/:asset_string' => 'context#undelete_item', as: :undelete_item
    concerns :announcements
    concerns :discussions
    resources :calendar_events
    concerns :files, :file_images, :relative_files, :folders
    concerns :zip_file_imports

    resources :external_tools, only: :show do
      collection do
        get :retrieve
      end
    end

    concerns :wikis
    concerns :conferences
    concerns :media

    resources :collaborations
    get 'calendar' => 'calendars#show', as: :old_calendar
  end

  resources :accounts do
    get :settings
    get :admin_tools
    post 'account_users' => 'accounts#add_account_user', as: :add_account_user
    delete 'account_users/:id' => 'accounts#remove_account_user', as: :remove_account_user
    resources :grading_standards, only: [:index, :create, :update, :destroy]
    get :statistics
    get 'statistics/over_time/:attribute' => 'accounts#statistics_graph', as: :statistics_graph
    get 'statistics/over_time/:attribute.:format' => 'accounts#statistics_graph', as: :formatted_statistics_graph
    get :turnitin_confirmation
    resources :permissions, controller: :role_overrides, only: [:index, :create] do
      collection do
        post :add_role
        delete :remove_role
      end
    end

    resources :role_overrides, only: [:index, :create] do
      collection do
        post :add_role
        delete :remove_role
      end
    end

    resources :terms
    resources :sub_accounts

    get :avatars
    get :sis_import
    resources :sis_imports, only: [:create, :show, :index], controller: :sis_imports_api
    post 'users' => 'users#create', as: :add_user
    get 'users/:user_id/delete' => 'accounts#confirm_delete_user', as: :confirm_delete_user
    delete 'users/:user_id' => 'accounts#remove_user', as: :delete_user

    resources :users
    resources :account_notifications, only: [:create, :destroy]
    concerns :announcements
    resources :assignments
    resources :submissions
    put 'account_authorization_configs' => 'account_authorization_configs#update_all', as: :update_all_authorization_configs
    delete 'account_authorization_configs' => 'account_authorization_configs#destroy_all', as: :remove_all_authorization_configs
    resources :account_authorization_configs
    get 'test_ldap_connections' => 'account_authorization_configs#test_ldap_connection'
    get 'test_ldap_binds' => 'account_authorization_configs#test_ldap_bind'
    get 'test_ldap_searches' => 'account_authorization_configs#test_ldap_search'
    get 'test_ldap_logins' => 'account_authorization_configs#test_ldap_login'
    get 'saml_testing' => 'account_authorization_configs#saml_testing'
    get 'saml_testing_stop' => 'account_authorization_configs#saml_testing_stop'

    get 'external_tools/sessionless_launch' => 'external_tools#sessionless_launch'
    resources :external_tools do
      get :finished
      get :resource_selection
    end


    get 'lti/basic_lti_launch_request/:message_handler_id', controller: 'lti/message', action: 'basic_lti_launch_request', as: :basic_lti_launch_request
    get 'lti/tool_proxy_registration', controller: 'lti/message', action: 'registration', as: :tool_proxy_registration


    get 'outcomes/users/:user_id' => 'outcomes#user_outcome_results', as: :user_outcomes_results
    resources :outcomes do
      get 'results' => 'outcomes#outcome_results'
      get 'results/:id' => 'outcomes#outcome_result', as: :result
      get :details
      collection do
        get :list
        post :add_outcome
      end
    end

    resources :outcome_groups, only: [:create, :update, :destroy] do
      post :reorder
    end

    resources :rubrics
    resources :rubric_associations do
      resources :rubric_assessments, path: 'assessments'
    end

    concerns :files, :file_images, :relative_files, :folders
    concerns :media
    concerns :groups

    resources :outcomes
    get :courses
    get 'courses/:id' => 'accounts#courses_redirect', as: :courses_redirect
    get 'user_notes' => 'user_notes#user_notes'
    resources :alerts
    resources :question_banks do
      post :bookmark
      post :reorder
      get :questions
      post :move_questions
      resources :assessment_questions
    end

    resources :user_lists, only: :create

    member do
      get :statistics
    end
  end

  get 'images/users/:user_id' => 'users#avatar_image', as: :avatar_image
  get 'images/thumbnails/:id/:uuid' => 'files#image_thumbnail', as: :thumbnail_image
  get 'images/thumbnails/show/:id/:uuid' => 'files#show_thumbnail', as: :show_thumbnail_image
  post 'images/users/:user_id/report' => 'users#report_avatar_image', as: :report_avatar_image
  put 'images/users/:user_id' => 'users#update_avatar_image', as: :update_avatar_image
  get 'all_menu_courses' => 'users#all_menu_courses'
  get 'grades' => 'users#grades'
  get 'login' => 'pseudonym_sessions#new'
  post 'login' => 'pseudonym_sessions#create'
  delete 'logout' => 'pseudonym_sessions#destroy'
  post 'logout' => 'pseudonym_sessions#saml_logout'
  get 'logout' => 'pseudonym_sessions#logout_confirm'
  get 'login/cas' => 'pseudonym_sessions#new', as: :cas_login
  post 'login/cas' => 'pseudonym_sessions#cas_logout', as: :cas_logout
  match 'login/otp' => 'pseudonym_sessions#otp_login', as: :otp_login, via: [:get, :post]
  get 'login/:account_authorization_config_id' => 'pseudonym_sessions#new', as: :aac_login
  delete 'users/:user_id/mfa' => 'pseudonym_sessions#disable_otp_login', as: :disable_mfa
  get 'file_session/clear' => 'pseudonym_sessions#clear_file_session', as: :clear_file_session
  get 'register' => 'users#new'
  get 'register_from_website' => 'users#new'
  get 'enroll/:self_enrollment_code' => 'self_enrollments#new', as: :enroll
  get 'services' => 'users#services'
  get 'search/bookmarks' => 'users#bookmark_search', as: :bookmark_search
  get 'search/rubrics' => 'search#rubrics'
  delete 'tours/dismiss/:name' => 'tours#dismiss', as: :dismiss_tour
  delete 'tours/dismiss/session/:name' => 'tours#dismiss_session', as: :dismiss_tour_session
  resources :users do
    match 'masquerade', via: [:get, :post]
    delete :delete
    concerns :files, :file_images
    concerns :zip_file_imports

    resources :page_views, only: :index
    resources :folders do
      get :download
    end

    resources :calendar_events
    get 'external_tools/:id' => 'users#external_tool', as: :external_tool
    resources :rubrics
    resources :rubric_associations do
      resources :rubric_assessments, path: :assessments
    end

    resources :pseudonyms, except: :index
    resources :question_banks, only: :index
    get :assignments_needing_grading
    get :assignments_needing_submitting
    get :admin_merge
    post :merge
    get :grades
    resources :user_notes
    get :manageable_courses
    get 'outcomes' => 'outcomes#user_outcome_results'
    get 'teacher_activity/course/:course_id' => 'users#teacher_activity', as: :course_teacher_activity
    get 'teacher_activity/student/:student_id' => 'users#teacher_activity', as: :student_teacher_activity
    get :media_download
    resources :messages, only: [:index, :create] do
      get :html_message
    end
  end

  get 'show_message_template' => 'messages#show_message_template'
  get 'message_templates' => 'messages#templates'
  resource :profile, controller: :profile, only: [:show, :update] do
    resources :pseudonyms, except: :index
    resources :tokens, except: :index
    member do
      put :update_profile
      get :communication
      put :communication_update
      get :settings
      get :observees
    end
  end

  scope '/profile' do
    post 'toggle_disable_inbox' => 'profile#toggle_disable_inbox'
    get 'profile_pictures' => 'profile#profile_pics', as: :profile_pics
    delete 'user_services/:id' => 'users#delete_user_service', as: :profile_user_service
    post 'user_services' => 'users#create_user_service', as: :profile_create_user_service
  end

  get 'about/:id' => 'profile#show', as: :user_profile
  resources :communication_channels
  resource :pseudonym_session

  get '' => 'users#user_dashboard', as: 'dashboard'
  get 'dashboard-sidebar' => 'users#dashboard_sidebar', as: :dashboard_sidebar
  post 'toggle_dashboard' => 'users#toggle_dashboard'
  get 'styleguide' => 'info#styleguide'
  get 'old_styleguide' => 'info#old_styleguide'
  root to: 'users#user_dashboard', as: 'root', via: :get
  # backwards compatibility with the old /dashboard url
  get 'dashboard' => 'users#user_dashboard', as: :dashboard_redirect

  # Thought this idea of having dashboard-scoped urls was a good idea at the
  # time... now I'm not as big a fan.
  resource :dashboard, only: [] do
    resources :files, only: :index
    resources :content_exports, path: :data_exports
  end

  scope '/dashboard' do
    delete 'account_notifications/:id' => 'users#close_notification', as: :dashboard_close_notification
    get 'eportfolios' => 'eportfolios#user_index', as: :dashboard_eportfolios
    post 'comment_session' => 'services_api#start_kaltura_session', as: :dashboard_comment_session
    delete 'ignore_stream_item/:id' => 'users#ignore_stream_item', as: :dashboard_ignore_stream_item
  end

  resources :plugins, only: [:index, :show, :update]

  get 'calendar' => 'calendars#show'
  get 'calendar2' => 'calendars#show2'
  get 'course_sections/:course_section_id/calendar_events/:id' => 'calendar_events#show', as: :course_section_calendar_event
  post 'switch_calendar/:preferred_calendar' => 'calendars#switch_calendar', as: :switch_calendar
  get 'files' => 'files#index'
  get "files/folder#{full_path_glob}", controller: 'files', action: 'ember_app', format: false
  get "files/search", controller: 'files', action: 'ember_app', format: false
  get 'files/s3_success/:id' => 'files#s3_success', as: :s3_success
  get 'files/:id/public_url' => 'files#public_url', as: :public_url
  get 'files/preflight' => 'files#preflight', as: :file_preflight
  post 'files/pending' => 'files#create_pending', as: :file_create_pending
  resources :assignments, only: :index do
    resources :files, only: [] do
      post 'inline_view' => 'files#show', inline: '1'
    end
  end

  resources :appointment_groups, only: [:index, :show]

  post 'errors' => 'info#record_error'
  get 'record_js_error' => 'info#record_js_error'
  resources :errors, only: [:show, :index], path: :error_reports

  get 'health_check' => 'info#health_check'

  get 'facebook' => 'facebook#index'
  post 'facebook/message/:id' => 'facebook#hide_message', as: :facebook_hide_message
  get 'facebook/settings' => 'facebook#settings'
  post 'facebook/notification_preferences' => 'facebook#notification_preferences'

  resources :interaction_tests do
    collection do
      get :next
      get :register
      post :groups
    end
  end

  post 'object_snippet' => 'context#object_snippet'
  match 'saml_consume' => 'pseudonym_sessions#saml_consume', via: [:get, :post]
  match 'saml_logout' => 'pseudonym_sessions#saml_logout', via: [:get, :post, :delete]
  get 'saml_meta_data' => 'accounts#saml_meta_data'

  # Routes for course exports
  get 'xsd/:version.xsd' => 'content_exports#xml_schema'
  resources :jobs, only: [:index, :show] do
    collection do
      post 'batch_update'
    end
  end

  get 'equation_images/:id' => 'equation_images#show', as: :equation_images, id: /.+/

  # assignments at the top level (without a context) -- we have some specs that
  # assert these routes exist, but just 404. I'm not sure we ever actually want
  # top-level assignments available, maybe we should change the specs instead.
  resources :assignments, only: [:index, :show]

  resources :files do
    get 'download' => 'files#show', download: '1'
  end

  resources :developer_keys, only: :index

  resources :rubrics do
    resources :rubric_assessments, path: :assessments
  end

  post 'selection_test' => 'external_content#selection_test'

  resources :quiz_submissions do
    concerns :files
  end

  get 'courses/:course_id/outcome_rollups' => 'outcome_results#rollups', as: 'course_outcome_rollups'

  ### API routes ###

  # TODO: api routes can't yet take advantage of concerns for DRYness, because of
  # the way ApiRouteSet works. For now we get around it by defining methods
  # inline in the routes file, but getting concerns working would rawk.
  ApiRouteSet::V1.draw(self) do
    scope(controller: :courses) do
      get 'courses', action: :index, as: 'courses'
      put 'courses/:id', action: :update
      get 'courses/:id', action: :show, as: 'course'
      delete 'courses/:id', action: :destroy
      post 'accounts/:account_id/courses', action: :create
      get 'courses/:course_id/students', action: :students
      get 'courses/:course_id/settings', action: :settings, as: 'course_settings'
      put 'courses/:course_id/settings', action: :update_settings
      get 'courses/:course_id/recent_students', action: :recent_students, as: 'course_recent_students'
      get 'courses/:course_id/users', action: :users, as: 'course_users'
      # this api endpoint has been removed, it was redundant with just courses#users
      # we keep it around for backward compatibility though
      get 'courses/:course_id/search_users', action: :users
      get 'courses/:course_id/users/:id', action: :user, as: 'course_user'
      get 'courses/:course_id/activity_stream', action: :activity_stream, as: 'course_activity_stream'
      get 'courses/:course_id/activity_stream/summary', action: :activity_stream_summary, as: 'course_activity_stream_summary'
      get 'courses/:course_id/todo', action: :todo_items
      post 'courses/:course_id/preview_html', action: :preview_html
      post 'courses/:course_id/course_copy', controller: :content_imports, action: :copy_course_content
      get 'courses/:course_id/course_copy/:id', controller: :content_imports, action: :copy_course_status, as: :course_copy_status
      get  'courses/:course_id/files', controller: :files, action: :api_index, as: 'course_files'
      post 'courses/:course_id/files', action: :create_file, as: 'course_create_file'
      post 'courses/:course_id/folders', controller: :folders, action: :create
      get 'courses/:course_id/folders/by_path/*full_path', controller: :folders, action: :resolve_path
      get 'courses/:course_id/folders/by_path', controller: :folders, action: :resolve_path
      get  'courses/:course_id/folders/:id', controller: :folders, action: :show, as: 'course_folder'
      put  'accounts/:account_id/courses', action: :batch_update
      post 'courses/:course_id/ping', action: :ping, as: 'course_ping'
    end

    scope(controller: :account_notifications) do
      post 'accounts/:account_id/account_notifications', action: :create, as: 'account_notification'
    end

    scope(controller: :tabs) do
      get "courses/:course_id/tabs", action: :index, as: 'course_tabs'
      get "groups/:group_id/tabs", action: :index, as: 'group_tabs'
      put "courses/:course_id/tabs/:tab_id", action: :update
    end

    scope(controller: :sections) do
      get 'courses/:course_id/sections', action: :index, as: 'course_sections'
      get 'courses/:course_id/sections/:id', action: :show, as: 'course_section'
      get 'sections/:id', action: :show
      post 'courses/:course_id/sections', action: :create
      put 'sections/:id', action: :update
      delete 'sections/:id', action: :destroy
      post 'sections/:id/crosslist/:new_course_id', action: :crosslist
      delete 'sections/:id/crosslist', action: :uncrosslist
    end

    scope(controller: :enrollments_api) do
      get  'courses/:course_id/enrollments', action: :index, as: 'course_enrollments'
      get  'sections/:section_id/enrollments', action: :index, as: 'section_enrollments'
      get  'users/:user_id/enrollments', action: :index, as: 'user_enrollments'
      get  'accounts/:account_id/enrollments/:id', action: :show, as: 'enrollment'

      post 'courses/:course_id/enrollments', action: :create
      post 'sections/:section_id/enrollments', action: :create

      delete 'courses/:course_id/enrollments/:id', action: :destroy
    end

    scope(controller: :terms_api) do
      get 'accounts/:account_id/terms', action: :index, as: 'enrollment_terms'
    end

    scope(controller: :authentication_audit_api) do
      get 'audit/authentication/logins/:login_id', action: :for_login, as: 'audit_authentication_login'
      get 'audit/authentication/accounts/:account_id', action: :for_account, as: 'audit_authentication_account'
      get 'audit/authentication/users/:user_id', action: :for_user, as: 'audit_authentication_user'
    end

    scope(controller: :grade_change_audit_api) do
      get 'audit/grade_change/assignments/:assignment_id', action: :for_assignment, as: 'audit_grade_change_assignment'
      get 'audit/grade_change/courses/:course_id', action: :for_course, as: 'audit_grade_change_course'
      get 'audit/grade_change/students/:student_id', action: :for_student, as: 'audit_grade_change_student'
      get 'audit/grade_change/graders/:grader_id', action: :for_grader, as: 'audit_grade_change_grader'
    end

    scope(controller: :course_audit_api) do
      get 'audit/course/courses/:course_id', action: :for_course, as: 'audit_course_for_course'
    end

    scope(controller: :assignments_api) do
      get 'courses/:course_id/assignments', action: :index, as: 'course_assignments'
      get 'courses/:course_id/assignments/:id', action: :show, as: 'course_assignment'
      post 'courses/:course_id/assignments', action: :create
      put 'courses/:course_id/assignments/:id', action: :update
      delete 'courses/:course_id/assignments/:id', action: :destroy, controller: :assignments
    end

    scope(controller: :assignment_overrides) do
      get 'courses/:course_id/assignments/:assignment_id/overrides', action: :index
      post 'courses/:course_id/assignments/:assignment_id/overrides', action: :create
      get 'courses/:course_id/assignments/:assignment_id/overrides/:id', action: :show, as: 'assignment_override'
      put 'courses/:course_id/assignments/:assignment_id/overrides/:id', action: :update
      delete 'courses/:course_id/assignments/:assignment_id/overrides/:id', action: :destroy
      get 'sections/:course_section_id/assignments/:assignment_id/override', action: :section_alias
      get 'groups/:group_id/assignments/:assignment_id/override', action: :group_alias
    end

    scope(controller: :submissions_api) do
      def submissions_api(context, path_prefix = context)
        get "#{context.pluralize}/:#{context}_id/assignments/:assignment_id/submissions", action: :index, as: "#{path_prefix}_assignment_submissions"
        get "#{context.pluralize}/:#{context}_id/students/submissions", controller: :submissions_api, action: :for_students, as: "#{path_prefix}_student_submissions"
        get "#{context.pluralize}/:#{context}_id/assignments/:assignment_id/submissions/:user_id", action: :show, as: "#{path_prefix}_assignment_submission"
        post "#{context.pluralize}/:#{context}_id/assignments/:assignment_id/submissions", action: :create, controller: :submissions
        post "#{context.pluralize}/:#{context}_id/assignments/:assignment_id/submissions/:user_id/files", action: :create_file
        put "#{context.pluralize}/:#{context}_id/assignments/:assignment_id/submissions/:user_id", action: :update
      end
      submissions_api("course")
      submissions_api("section", "course_section")
    end

    post '/courses/:course_id/assignments/:assignment_id/submissions/:user_id/comments/files',
      action: :create_file, controller: :submission_comments_api

    scope(controller: :gradebook_history_api) do
      get "courses/:course_id/gradebook_history/days", action: :days, as: 'gradebook_history'
      get "courses/:course_id/gradebook_history/feed", action: :feed, as: 'gradebook_history_feed'
      get "courses/:course_id/gradebook_history/:date", action: :day_details, as: 'gradebook_history_for_day'
      get "courses/:course_id/gradebook_history/:date/graders/:grader_id/assignments/:assignment_id/submissions", action: :submissions, as: 'gradebook_history_submissions'
    end

    get 'courses/:course_id/assignment_groups', controller: :assignment_groups, action: :index
    scope(controller: :assignment_groups_api) do
      resources :assignment_groups, path: "courses/:course_id/assignment_groups", name_prefix: "course_", except: :index
    end

    scope(controller: :discussion_topics) do
      get 'courses/:course_id/discussion_topics', action: :index, as: 'course_discussion_topics'
      get 'groups/:group_id/discussion_topics', action: :index, as: 'group_discussion_topics'
    end

    scope(controller: :content_migrations) do
      %w(account course group user).each do |context|
        get "#{context.pluralize}/:#{context}_id/content_migrations/migrators", action: :available_migrators, as: "#{context}_content_migration_migrators_list"
        get "#{context.pluralize}/:#{context}_id/content_migrations/:id", action: :show, as: "#{context}_content_migration"
        get "#{context.pluralize}/:#{context}_id/content_migrations", action: :index, as: "#{context}_content_migration_list"
        post "#{context.pluralize}/:#{context}_id/content_migrations", action: :create, as: "#{context}_content_migration_create"
        put "#{context.pluralize}/:#{context}_id/content_migrations/:id", action: :update, as: "#{context}_content_migration_update"
        get "#{context.pluralize}/:#{context}_id/content_migrations/:id/selective_data", action: :content_list, as: "#{context}_content_migration_selective_data"
      end
    end

    scope(controller: :migration_issues) do
      %w(account course group user).each do |context|
        get "#{context.pluralize}/:#{context}_id/content_migrations/:content_migration_id/migration_issues/:id", action: :show, as: "#{context}_content_migration_migration_issue"
        get "#{context.pluralize}/:#{context}_id/content_migrations/:content_migration_id/migration_issues", action: :index, as: "#{context}_content_migration_migration_issue_list"
        post "#{context.pluralize}/:#{context}_id/content_migrations/:content_migration_id/migration_issues", action: :create, as: "#{context}_content_migration_migration_issue_create"
        put "#{context.pluralize}/:#{context}_id/content_migrations/:content_migration_id/migration_issues/:id", action: :update, as: "#{context}_content_migration_migration_issue_update"
      end
    end

    scope(controller: :discussion_topics_api) do
      def topic_routes(context)
        get "#{context.pluralize}/:#{context}_id/discussion_topics/:topic_id", action: :show, as: "#{context}_discussion_topic"
        post "#{context.pluralize}/:#{context}_id/discussion_topics", controller: :discussion_topics, action: :create
        put "#{context.pluralize}/:#{context}_id/discussion_topics/:topic_id", controller: :discussion_topics, action: :update
        post "#{context.pluralize}/:#{context}_id/discussion_topics/reorder", controller: :discussion_topics, action: :reorder
        delete "#{context.pluralize}/:#{context}_id/discussion_topics/:topic_id", controller: :discussion_topics, action: :destroy

        get "#{context.pluralize}/:#{context}_id/discussion_topics/:topic_id/view", action: :view, as: "#{context}_discussion_topic_view"

        get "#{context.pluralize}/:#{context}_id/discussion_topics/:topic_id/entry_list", action: :entry_list, as: "#{context}_discussion_topic_entry_list"
        post "#{context.pluralize}/:#{context}_id/discussion_topics/:topic_id/entries", action: :add_entry, as: "#{context}_discussion_add_entry"
        get "#{context.pluralize}/:#{context}_id/discussion_topics/:topic_id/entries", action: :entries, as: "#{context}_discussion_entries"
        post "#{context.pluralize}/:#{context}_id/discussion_topics/:topic_id/entries/:entry_id/replies", action: :add_reply, as: "#{context}_discussion_add_reply"
        get "#{context.pluralize}/:#{context}_id/discussion_topics/:topic_id/entries/:entry_id/replies", action: :replies, as: "#{context}_discussion_replies"
        put "#{context.pluralize}/:#{context}_id/discussion_topics/:topic_id/entries/:id", controller: :discussion_entries, action: :update, as: "#{context}_discussion_update_reply"
        delete "#{context.pluralize}/:#{context}_id/discussion_topics/:topic_id/entries/:id", controller: :discussion_entries, action: :destroy, as: "#{context}_discussion_delete_reply"

        put "#{context.pluralize}/:#{context}_id/discussion_topics/:topic_id/read", action: :mark_topic_read, as: "#{context}_discussion_topic_mark_read"
        delete "#{context.pluralize}/:#{context}_id/discussion_topics/:topic_id/read", action: :mark_topic_unread, as: "#{context}_discussion_topic_mark_unread"
        put "#{context.pluralize}/:#{context}_id/discussion_topics/:topic_id/read_all", action: :mark_all_read, as: "#{context}_discussion_topic_mark_all_read"
        delete "#{context.pluralize}/:#{context}_id/discussion_topics/:topic_id/read_all", action: :mark_all_unread, as: "#{context}_discussion_topic_mark_all_unread"
        put "#{context.pluralize}/:#{context}_id/discussion_topics/:topic_id/entries/:entry_id/read", action: :mark_entry_read, as: "#{context}_discussion_topic_discussion_entry_mark_read"
        delete "#{context.pluralize}/:#{context}_id/discussion_topics/:topic_id/entries/:entry_id/read", action: :mark_entry_unread, as: "#{context}_discussion_topic_discussion_entry_mark_unread"
        put "#{context.pluralize}/:#{context}_id/discussion_topics/:topic_id/subscribed", action: :subscribe_topic, as: "#{context}_discussion_topic_subscribe"
        delete "#{context.pluralize}/:#{context}_id/discussion_topics/:topic_id/subscribed", action: :unsubscribe_topic, as: "#{context}_discussion_topic_unsubscribe"
      end
      topic_routes("course")
      topic_routes("group")
    end

    scope(controller: :collaborations) do
      get 'collaborations/:id/members', action: :members, as: 'collaboration_members'
    end

    scope(controller: :external_tools) do
      def et_routes(context)
        get "#{context}s/:#{context}_id/external_tools/sessionless_launch", action: :generate_sessionless_launch, as: "#{context}_external_tool_sessionless_launch"
        get "#{context}s/:#{context}_id/external_tools/:external_tool_id", action: :show, as: "#{context}_external_tool_show"
        get "#{context}s/:#{context}_id/external_tools", action: :index, as: "#{context}_external_tools"
        post "#{context}s/:#{context}_id/external_tools", action: :create, as: "#{context}_external_tools_create"
        put "#{context}s/:#{context}_id/external_tools/:external_tool_id", action: :update, as: "#{context}_external_tools_update"
        delete "#{context}s/:#{context}_id/external_tools/:external_tool_id", action: :destroy, as: "#{context}_external_tools_delete"
      end
      et_routes("course")
      et_routes("account")
    end

    scope(controller: 'lti/lti_apps') do
      def et_routes(context)
        get "#{context}s/:#{context}_id/lti_apps/launch_definitions", action: :launch_definitions, as: "#{context}_launch_definitions"
      end
      et_routes("course")
      et_routes("account")
    end

    scope(controller: :external_feeds) do
      def ef_routes(context)
        get "#{context}s/:#{context}_id/external_feeds", action: :index, as: "#{context}_external_feeds"
        post "#{context}s/:#{context}_id/external_feeds", action: :create, as: "#{context}_external_feeds_create"
        delete "#{context}s/:#{context}_id/external_feeds/:external_feed_id", action: :destroy, as: "#{context}_external_feeds_delete"
      end
      ef_routes("course")
      ef_routes("group")
    end

    scope(controller: :sis_imports_api) do
      post 'accounts/:account_id/sis_imports', action: :create
      get 'accounts/:account_id/sis_imports/:id', action: :show
      get 'accounts/:account_id/sis_imports', action: :index
    end

    scope(controller: :users) do
      get 'users/self/activity_stream', action: :activity_stream, as: 'user_activity_stream'
      get 'users/activity_stream', action: :activity_stream # deprecated
      get 'users/self/activity_stream/summary', action: :activity_stream_summary, as: 'user_activity_stream_summary'
      delete 'users/self/activity_stream/:id', action: 'ignore_stream_item'
      delete 'users/self/activity_stream', action: 'ignore_all_stream_items'

      put "users/:user_id/followers/self", action: :follow
      delete "users/:user_id/followers/self", action: :unfollow

      get 'users/self/todo', action: :todo_items
      get 'users/self/upcoming_events', action: :upcoming_events

      delete 'users/self/todo/:asset_string/:purpose', action: :ignore_item, as: 'users_todo_ignore'
      post 'accounts/:account_id/users', action: :create
      get 'accounts/:account_id/users', action: :index, as: 'account_users'
      delete 'accounts/:account_id/users/:id', action: :destroy

      put 'users/:id', action: :update
      post 'users/:user_id/files', action: :create_file

      get  'users/:user_id/files', controller: :files, action: :api_index, as: 'user_files'
      post 'users/:user_id/folders', controller: :folders, action: :create
      get 'users/:user_id/folders/by_path/*full_path', controller: :folders, action: :resolve_path
      get 'users/:user_id/folders/by_path', controller: :folders, action: :resolve_path
      get 'users/:user_id/folders/:id', controller: :folders, action: :show, as: 'user_folder'

      get 'users/:id/settings', controller: 'users', action: 'settings'
      put 'users/:id/settings', controller: 'users', action: 'settings', as: 'user_settings'

      put 'users/:id/merge_into/:destination_user_id', controller: 'users', action: 'merge_into'
      put 'users/:id/merge_into/accounts/:destination_account_id/users/:destination_user_id', controller: 'users', action: 'merge_into'

      scope(controller: :user_observees) do
        get    'users/:user_id/observees', action: :index, as: 'user_observees'
        post   'users/:user_id/observees', action: :create
        get    'users/:user_id/observees/:observee_id', action: :show, as: 'user_observee'
        put    'users/:user_id/observees/:observee_id', action: :update
        delete 'users/:user_id/observees/:observee_id', action: :destroy
      end
    end

    scope(controller: :custom_data) do
      glob = '(/*scope)'
      get "users/:user_id/custom_data#{glob}", action: 'get_data'
      put "users/:user_id/custom_data#{glob}", action: 'set_data'
      delete "users/:user_id/custom_data#{glob}", action: 'delete_data'
    end

    scope(controller: :pseudonyms) do
      get 'accounts/:account_id/logins', action: :index, as: 'account_pseudonyms'
      get 'users/:user_id/logins', action: :index, as: 'user_pseudonyms'
      post 'accounts/:account_id/logins', action: :create
      put 'accounts/:account_id/logins/:id', action: :update
      delete 'users/:user_id/logins/:id', action: :destroy
    end

<<<<<<< HEAD
    scope(:controller => :accounts) do
      get 'accounts', :action => :index, :path_name => :accounts
      get 'course_accounts', :action => :course_accounts, :path_name => :course_accounts
      get 'accounts/:id', :action => :show, :path_name => :account
      put 'accounts/:id', :action => :update
      get 'accounts/:account_id/courses', :action => :courses_api, :path_name => 'account_courses'
      get 'accounts/:account_id/sub_accounts', :action => :sub_accounts, :path_name => 'sub_accounts'
      get 'accounts/:account_id/courses/:id', :controller => :courses, :action => :show, :path_name => 'account_course_show'
=======
    scope(controller: :accounts) do
      get 'accounts', action: :index, as: :accounts
      get 'course_accounts', :action => :course_accounts, :as => :course_accounts
      get 'accounts/:id', action: :show, as: :account
      put 'accounts/:id', action: :update
      get 'accounts/:account_id/courses', action: :courses_api, as: 'account_courses'
      get 'accounts/:account_id/sub_accounts', action: :sub_accounts, as: 'sub_accounts'
      get 'accounts/:account_id/courses/:id', controller: :courses, action: :show, as: 'account_course_show'
>>>>>>> a6fe9501
    end

    scope(controller: :sub_accounts) do
      post 'accounts/:account_id/sub_accounts', action: :create
    end

    scope(controller: :role_overrides) do
      get 'accounts/:account_id/roles', action: :api_index, as: 'account_roles'
      get 'accounts/:account_id/roles/:role', role: /[^\/]+/, action: :show
      post 'accounts/:account_id/roles', action: :add_role
      post 'accounts/:account_id/roles/:role/activate', role: /[^\/]+/, action: :activate_role
      put 'accounts/:account_id/roles/:role', role: /[^\/]+/, action: :update
      delete 'accounts/:account_id/roles/:role', role: /[^\/]+/, action: :remove_role
    end

    scope(controller: :account_reports) do
      get 'accounts/:account_id/reports/:report', action: :index
      get 'accounts/:account_id/reports', action: :available_reports
      get 'accounts/:account_id/reports/:report/:id', action: :show
      post 'accounts/:account_id/reports/:report', action: :create, as: 'account_create_report'
      delete 'accounts/:account_id/reports/:report/:id', action: :destroy
    end

    scope(controller: :admins) do
      post 'accounts/:account_id/admins', action: :create
      delete 'accounts/:account_id/admins/:user_id', action: :destroy
      get 'accounts/:account_id/admins', action: :index, as: 'account_admins'
    end

    scope(controller: :account_authorization_configs) do
      get 'accounts/:account_id/account_authorization_configs/discovery_url', action: :show_discovery_url
      put 'accounts/:account_id/account_authorization_configs/discovery_url', action: :update_discovery_url, as: 'account_update_discovery_url'
      delete 'accounts/:account_id/account_authorization_configs/discovery_url', action: :destroy_discovery_url, as: 'account_destroy_discovery_url'

      get 'accounts/:account_id/account_authorization_configs', action: :index
      get 'accounts/:account_id/account_authorization_configs/:id', action: :show
      post 'accounts/:account_id/account_authorization_configs', action: :create, as: 'account_create_aac'
      put 'accounts/:account_id/account_authorization_configs/:id', action: :update, as: 'account_update_aac'
      delete 'accounts/:account_id/account_authorization_configs/:id', action: :destroy, as: 'account_delete_aac'
    end

    get 'users/:user_id/page_views', controller: :page_views, action: :index, as: 'user_page_views'
    get 'users/:user_id/profile', controller: :profile, action: :settings
    get 'users/:user_id/avatars', controller: :profile, action: :profile_pics

    # deprecated routes, second one is solely for YARD. preferred API is api/v1/search/recipients
    get 'conversations/find_recipients', controller: :search, action: :recipients
    get 'conversations/find_recipients', controller: :conversations, action: :find_recipients

    scope(controller: :conversations) do
      get 'conversations', action: :index, as: 'conversations'
      post 'conversations', action: :create
      post 'conversations/mark_all_as_read', action: :mark_all_as_read
      get 'conversations/batches', action: :batches, as: 'conversations_batches'
      get 'conversations/unread_count', action: :unread_count
      get 'conversations/:id', action: :show
      put 'conversations/:id', action: :update # stars, subscribed-ness, workflow_state
      delete 'conversations/:id', action: :destroy
      post 'conversations/:id/add_message', action: :add_message
      post 'conversations/:id/add_recipients', action: :add_recipients
      post 'conversations/:id/remove_messages', action: :remove_messages
      put 'conversations', action: :batch_update
      delete 'conversations/:id/delete_for_all', action: :delete_for_all
    end

    scope(controller: :communication_channels) do
      get 'users/:user_id/communication_channels', action: :index, as: 'communication_channels'
      post 'users/:user_id/communication_channels', action: :create
      delete 'users/:user_id/communication_channels/:id', action: :destroy
      delete 'users/:user_id/communication_channels/:type/:address', action: :destroy, constraints: { address: %r{[^/?]+} }
    end

    scope(controller: :notification_preferences) do
      get 'users/:user_id/communication_channels/:communication_channel_id/notification_preferences', action: :index
      get 'users/:user_id/communication_channels/:type/:address/notification_preferences', action: :index, constraints: { address: %r{[^/?]+} }
      get 'users/:user_id/communication_channels/:communication_channel_id/notification_preferences/:notification', action: :show
      get 'users/:user_id/communication_channels/:type/:address/notification_preferences/:notification', action: :show, constraints: { address: %r{[^/?]+} }
      put 'users/self/communication_channels/:communication_channel_id/notification_preferences/:notification', action: :update
      put 'users/self/communication_channels/:type/:address/notification_preferences/:notification', action: :update, constraints: { address: %r{[^/?]+} }
      put 'users/self/communication_channels/:communication_channel_id/notification_preferences', action: :update_all
      put 'users/self/communication_channels/:type/:address/notification_preferences', action: :update_all, constraints: { address: %r{[^/?]+} }
    end

    scope(controller: :comm_messages_api) do
      get 'comm_messages', action: :index, as: 'comm_messages'
    end

    scope(controller: :services_api) do
      get 'services/kaltura', action: :show_kaltura_config
      post 'services/kaltura_session', action: :start_kaltura_session
    end

    scope(controller: :calendar_events_api) do
      get 'calendar_events', action: :index, as: 'calendar_events'
      post 'calendar_events', action: :create
      get 'calendar_events/:id', action: :show, as: 'calendar_event'
      put 'calendar_events/:id', action: :update
      delete 'calendar_events/:id', action: :destroy
      post 'calendar_events/:id/reservations', action: :reserve
      post 'calendar_events/:id/reservations/:participant_id', action: :reserve, as: 'calendar_event_reserve'
    end

    scope(controller: :appointment_groups) do
      get 'appointment_groups', action: :index, as: 'appointment_groups'
      post 'appointment_groups', action: :create
      get 'appointment_groups/:id', action: :show, as: 'appointment_group'
      put 'appointment_groups/:id', action: :update
      delete 'appointment_groups/:id', action: :destroy
      get 'appointment_groups/:id/users', action: :users, as: 'appointment_group_users'
      get 'appointment_groups/:id/groups', action: :groups, as: 'appointment_group_groups'
    end

    scope(controller: :groups) do
      resources :groups, except: :index
      get 'users/self/groups', action: :index, as: "current_user_groups"
      get 'accounts/:account_id/groups', action: :context_index, as: 'account_user_groups'
      get 'courses/:course_id/groups', action: :context_index, as: 'course_user_groups'
      get 'groups/:group_id/users', action: :users, as: 'group_users'
      post 'groups/:group_id/invite', action: :invite
      post 'groups/:group_id/files', action: :create_file
      post 'groups/:group_id/preview_html', action: :preview_html
      post 'group_categories/:group_category_id/groups', action: :create
      get 'groups/:group_id/activity_stream', action: :activity_stream, as: 'group_activity_stream'
      get 'groups/:group_id/activity_stream/summary', action: :activity_stream_summary, as: 'group_activity_stream_summary'
      put "groups/:group_id/followers/self", action: :follow
      delete "groups/:group_id/followers/self", action: :unfollow

      scope(controller: :group_memberships) do
        resources :memberships, path: "groups/:group_id/memberships", name_prefix: "group_", controller: :group_memberships, except: :show
        resources :users, path: "groups/:group_id/users", name_prefix: "group_", controller: :group_memberships, except: [:index, :show, :create]
      end

      get  'groups/:group_id/files', controller: :files, action: :api_index, as: 'group_files'
      post 'groups/:group_id/folders', controller: :folders, action: :create
      get 'groups/:group_id/folders/by_path/*full_path', controller: :folders, action: :resolve_path
      get 'groups/:group_id/folders/by_path', controller: :folders, action: :resolve_path
      get 'groups/:group_id/folders/:id', controller: :folders, action: :show, as: 'group_folder'
    end

    scope(controller: :developer_keys) do
      get 'developer_keys', action: :index
      get 'developer_keys/:id', action: :show
      delete 'developer_keys/:id', action: :destroy
      put 'developer_keys/:id', action: :update
      post 'developer_keys', action: :create
    end

    scope(controller: :search) do
      get 'search/rubrics', action: 'rubrics', as: 'search_rubrics'
      get 'search/recipients', action: 'recipients', as: 'search_recipients'
    end

    post 'files/:id/create_success', controller: :files, action: :api_create_success, as: 'files_create_success'
    get 'files/:id/create_success', controller: :files, action: :api_create_success

    scope(controller: :files) do
      post 'files/:id/create_success', action: :api_create_success
      get 'files/:id/create_success', action: :api_create_success
      # 'attachment' (rather than 'file') is used below so modules API can use polymorphic_url to generate an item API link
      get 'files/:id', action: :api_show, as: 'attachment'
      delete 'files/:id', action: :destroy
      put 'files/:id', action: :api_update
      get 'files/:id/:uuid/status', action: :api_file_status, as: 'file_status'
      get 'files/:id/public_url', action: :public_url
      %w(course group user).each do |context|
        get "#{context}s/:#{context}_id/files/quota", action: :api_quota
      end
    end

    scope(controller: :folders) do
      get 'folders/:id', action: :show
      get 'folders/:id/folders', action: :api_index, as: 'list_folders'
      get 'folders/:id/files', controller: :files, action: :api_index, as: 'list_files'
      delete 'folders/:id', action: :api_destroy
      put 'folders/:id', action: :update
      post 'folders/:folder_id/folders', action: :create, as: 'create_folder'
      post 'folders/:folder_id/files', action: :create_file
    end

    scope(controller: :favorites) do
      get "users/self/favorites/courses", action: :list_favorite_courses, as: :list_favorite_courses
      post "users/self/favorites/courses/:id", action: :add_favorite_course, as: :add_favorite_course
      delete "users/self/favorites/courses/:id", action: :remove_favorite_course, as: :remove_favorite_course
      delete "users/self/favorites/courses", action: :reset_course_favorites
    end

    scope(controller: :wiki_pages_api) do
      get "courses/:course_id/front_page", action: :show_front_page
      get "groups/:group_id/front_page", action: :show_front_page
      put "courses/:course_id/front_page", action: :update_front_page
      put "groups/:group_id/front_page", action: :update_front_page

      get "courses/:course_id/pages", action: :index, as: 'course_wiki_pages'
      get "groups/:group_id/pages", action: :index, as: 'group_wiki_pages'
      get "courses/:course_id/pages/:url", action: :show, as: 'course_wiki_page'
      get "groups/:group_id/pages/:url", action: :show, as: 'group_wiki_page'
      get "courses/:course_id/pages/:url/revisions", action: :revisions, as: 'course_wiki_page_revisions'
      get "groups/:group_id/pages/:url/revisions", action: :revisions, as: 'group_wiki_page_revisions'
      get "courses/:course_id/pages/:url/revisions/latest", action: :show_revision
      get "groups/:group_id/pages/:url/revisions/latest", action: :show_revision
      get "courses/:course_id/pages/:url/revisions/:revision_id", action: :show_revision
      get "groups/:group_id/pages/:url/revisions/:revision_id", action: :show_revision
      post "courses/:course_id/pages/:url/revisions/:revision_id", action: :revert
      post "groups/:group_id/pages/:url/revisions/:revision_id", action: :revert
      post "courses/:course_id/pages", action: :create
      post "groups/:group_id/pages", action: :create
      put "courses/:course_id/pages/:url", action: :update
      put "groups/:group_id/pages/:url", action: :update
      delete "courses/:course_id/pages/:url", action: :destroy
      delete "groups/:group_id/pages/:url", action: :destroy
    end

    scope(controller: :context_modules_api) do
      get "courses/:course_id/modules", action: :index, as: 'course_context_modules'
      get "courses/:course_id/modules/:id", action: :show, as: 'course_context_module'
      put "courses/:course_id/modules", action: :batch_update
      post "courses/:course_id/modules", action: :create, as: 'course_context_module_create'
      put "courses/:course_id/modules/:id", action: :update, as: 'course_context_module_update'
      delete "courses/:course_id/modules/:id", action: :destroy
    end

    scope(controller: :context_module_items_api) do
      get "courses/:course_id/modules/:module_id/items", action: :index, as: 'course_context_module_items'
      get "courses/:course_id/modules/:module_id/items/:id", action: :show, as: 'course_context_module_item'
      get "courses/:course_id/module_item_redirect/:id", action: :redirect, as: 'course_context_module_item_redirect'
      get "courses/:course_id/module_item_sequence", action: :item_sequence
      post "courses/:course_id/modules/:module_id/items", action: :create, as: 'course_context_module_items_create'
      put "courses/:course_id/modules/:module_id/items/:id", action: :update, as: 'course_context_module_item_update'
      delete "courses/:course_id/modules/:module_id/items/:id", action: :destroy
    end

    scope(controller: 'quizzes/quiz_assignment_overrides') do
      get "courses/:course_id/quizzes/assignment_overrides", action: :index, as: 'course_quiz_assignment_overrides'
    end

    scope(controller: 'quizzes/quizzes_api') do
      get "courses/:course_id/quizzes", action: :index, as: 'course_quizzes'
      post "courses/:course_id/quizzes", action: :create, as: 'course_quiz_create'
      get "courses/:course_id/quizzes/:id", action: :show, as: 'course_quiz'
      put "courses/:course_id/quizzes/:id", action: :update, as: 'course_quiz_update'
      delete "courses/:course_id/quizzes/:id", action: :destroy, as: 'course_quiz_destroy'
      post "courses/:course_id/quizzes/:id/reorder", action: :reorder, as: 'course_quiz_reorder'
    end

    scope(controller: 'quizzes/quiz_submission_users') do
      get "courses/:course_id/quizzes/:id/submission_users", action: :index, as: 'course_quiz_submission_users'
      post "courses/:course_id/quizzes/:id/submission_users/message", action: :message, as: 'course_quiz_submission_users_message'
    end

    scope(controller: 'quizzes/quiz_groups') do
      post "courses/:course_id/quizzes/:quiz_id/groups", action: :create, as: 'course_quiz_group_create'
      put "courses/:course_id/quizzes/:quiz_id/groups/:id", action: :update, as: 'course_quiz_group_update'
      delete "courses/:course_id/quizzes/:quiz_id/groups/:id", action: :destroy, as: 'course_quiz_group_destroy'
      post "courses/:course_id/quizzes/:quiz_id/groups/:id/reorder", action: :reorder, as: 'course_quiz_group_reorder'
    end

    scope(controller: 'quizzes/quiz_questions') do
      get "courses/:course_id/quizzes/:quiz_id/questions", action: :index, as: 'course_quiz_questions'
      get "courses/:course_id/quizzes/:quiz_id/questions/:id", action: :show, as: 'course_quiz_question'
      post "courses/:course_id/quizzes/:quiz_id/questions", action: :create, as: 'course_quiz_question_create'
      put "courses/:course_id/quizzes/:quiz_id/questions/:id", action: :update, as: 'course_quiz_question_update'
      delete "courses/:course_id/quizzes/:quiz_id/questions/:id", action: :destroy, as: 'course_quiz_question_destroy'
    end

    scope(controller: 'quizzes/quiz_reports') do
      post "courses/:course_id/quizzes/:quiz_id/reports", action: :create, as: 'course_quiz_reports_create'
      get "courses/:course_id/quizzes/:quiz_id/reports", action: :index, as: 'course_quiz_reports'
      get "courses/:course_id/quizzes/:quiz_id/reports/:id", action: :show, as: 'course_quiz_report'
    end

    scope(controller: 'quizzes/quiz_submission_files') do
      post 'courses/:course_id/quizzes/:quiz_id/submissions/self/files', action: :create, as: 'quiz_submission_files'
    end

    scope(controller: 'quizzes/quiz_submissions_api') do
      get 'courses/:course_id/quizzes/:quiz_id/submissions', action: :index, as: 'course_quiz_submissions'
      get 'courses/:course_id/quizzes/:quiz_id/submissions/:id', action: :show, as: 'course_quiz_submission'
      post 'courses/:course_id/quizzes/:quiz_id/submissions', action: :create, as: 'course_quiz_submission_create'
      put 'courses/:course_id/quizzes/:quiz_id/submissions/:id', action: :update, as: 'course_quiz_submission_update'
      post 'courses/:course_id/quizzes/:quiz_id/submissions/:id/complete', action: :complete, as: 'course_quiz_submission_complete'
    end
    scope(:controller => 'quizzes/outstanding_quiz_submissions') do
      get 'courses/:course_id/quizzes/:quiz_id/outstanding_quiz_submissions', :action => :index, :path_name => 'outstanding_quiz_submission_index'
      post 'courses/:course_id/quizzes/:quiz_id/outstanding_quiz_submissions', :action => :grade, :path_name => 'outstanding_quiz_submission_grade'
    end

    scope(controller: 'quizzes/quiz_extensions') do
      post 'courses/:course_id/quizzes/:quiz_id/extensions', action: :create, as: 'course_quiz_extensions_create'
    end

    scope(controller: 'quizzes/course_quiz_extensions') do
      post 'courses/:course_id/quiz_extensions', action: :create
    end

    scope(controller: 'quizzes/quiz_submission_questions') do
      get '/quiz_submissions/:quiz_submission_id/questions', action: :index, as: 'quiz_submission_questions'
      post '/quiz_submissions/:quiz_submission_id/questions', action: :answer, as: 'quiz_submission_question_answer'
      get '/quiz_submissions/:quiz_submission_id/questions/:id', action: :show, as: 'quiz_submission_question'
      put '/quiz_submissions/:quiz_submission_id/questions/:id/flag', action: :flag, as: 'quiz_submission_question_flag'
      put '/quiz_submissions/:quiz_submission_id/questions/:id/unflag', action: :unflag, as: 'quiz_submission_question_unflag'
    end

    scope(controller: 'quizzes/quiz_ip_filters') do
      get 'courses/:course_id/quizzes/:quiz_id/ip_filters', action: :index, as: 'course_quiz_ip_filters'
    end

    scope(controller: 'quizzes/quiz_statistics') do
      get 'courses/:course_id/quizzes/:quiz_id/statistics', action: :index, as: 'course_quiz_statistics'
    end

    scope(controller: 'polling/polls') do
      get "polls", action: :index, as: 'polls'
      post "polls", action: :create, as: 'poll_create'
      get "polls/:id", action: :show, as: 'poll'
      put "polls/:id", action: :update, as: 'poll_update'
      delete "polls/:id", action: :destroy, as: 'poll_destroy'
    end

    scope(controller: 'polling/poll_choices') do
      get "polls/:poll_id/poll_choices", action: :index, as: 'poll_choices'
      post "polls/:poll_id/poll_choices", action: :create, as: 'poll_choices_create'
      get "polls/:poll_id/poll_choices/:id", action: :show, as: 'poll_choice'
      put "polls/:poll_id/poll_choices/:id", action: :update, as: 'poll_choice_update'
      delete "polls/:poll_id/poll_choices/:id", action: :destroy, as: 'poll_choice_destroy'
    end

    scope(controller: 'polling/poll_sessions') do
      get "polls/:poll_id/poll_sessions", action: :index, as: 'poll_sessions'
      post "polls/:poll_id/poll_sessions", action: :create, as: 'poll_sessions_create'
      get "polls/:poll_id/poll_sessions/:id", action: :show, as: 'poll_session'
      put "polls/:poll_id/poll_sessions/:id", action: :update, as: 'poll_session_update'
      delete "polls/:poll_id/poll_sessions/:id", action: :destroy, as: 'poll_session_destroy'
      get "polls/:poll_id/poll_sessions/:id/open", action: :open, as: 'poll_session_publish'
      get "polls/:poll_id/poll_sessions/:id/close", action: :close, as: 'poll_session_close'

      get "poll_sessions/opened", action: :opened, as: 'poll_sessions_opened'
      get "poll_sessions/closed", action: :closed, as: 'poll_sessions_closed'
    end

    scope(controller: 'polling/poll_submissions') do
      post "polls/:poll_id/poll_sessions/:poll_session_id/poll_submissions", action: :create, as: 'poll_submissions_create'
      get "polls/:poll_id/poll_sessions/:poll_session_id/poll_submissions/:id", action: :show, as: 'poll_submission'
    end

    scope(controller: 'live_assessments/assessments') do
      %w(course).each do |context|
        prefix = "#{context}s/:#{context}_id"
        get "#{prefix}/live_assessments", action: :index, as: "#{context}_live_assessments"
        post "#{prefix}/live_assessments", action: :create, as: "#{context}_live_assessment_create"
      end
    end

    scope(controller: 'live_assessments/results') do
      %w(course).each do |context|
        prefix = "#{context}s/:#{context}_id"
        get "#{prefix}/live_assessments/:assessment_id/results", action: :index, as: "#{context}_live_assessment_results"
        post "#{prefix}/live_assessments/:assessment_id/results", action: :create, as: "#{context}_live_assessment_result_create"
      end
    end

    scope(controller: :outcome_groups_api) do
      def og_routes(context)
        prefix = (context == "global" ? context : "#{context}s/:#{context}_id")
        unless context == "global"
          get "#{prefix}/outcome_groups", action: :index, as: "#{context}_outcome_groups"
          get "#{prefix}/outcome_group_links", action: :link_index, as: "#{context}_outcome_group_links"
        end
        get "#{prefix}/root_outcome_group", action: :redirect, as: "#{context}_redirect"
        get "#{prefix}/outcome_groups/account_chain", action: :account_chain, as: "#{context}_account_chain"
        get "#{prefix}/outcome_groups/:id", action: :show, as: "#{context}_outcome_group"
        put "#{prefix}/outcome_groups/:id", action: :update
        delete "#{prefix}/outcome_groups/:id", action: :destroy
        get "#{prefix}/outcome_groups/:id/outcomes", action: :outcomes, as: "#{context}_outcome_group_outcomes"
        get "#{prefix}/outcome_groups/:id/available_outcomes", action: :available_outcomes, as: "#{context}_outcome_group_available_outcomes"
        post "#{prefix}/outcome_groups/:id/outcomes", action: :link
        put "#{prefix}/outcome_groups/:id/outcomes/:outcome_id", action: :link, as: "#{context}_outcome_link"
        delete "#{prefix}/outcome_groups/:id/outcomes/:outcome_id", action: :unlink
        get "#{prefix}/outcome_groups/:id/subgroups", action: :subgroups, as: "#{context}_outcome_group_subgroups"
        post "#{prefix}/outcome_groups/:id/subgroups", action: :create
        post "#{prefix}/outcome_groups/:id/import", action: :import, as: "#{context}_outcome_group_import"
        post "#{prefix}/outcome_groups/:id/batch", action: :batch, as: "#{context}_outcome_group_batch"
      end

      og_routes('global')
      og_routes('account')
      og_routes('course')
    end

    scope(controller: :outcomes_api) do
      get "outcomes/:id", action: :show, as: "outcome"
      put "outcomes/:id", action: :update
      delete "outcomes/:id", action: :destroy
    end

    scope(controller: :outcome_results) do
      get 'courses/:course_id/outcome_rollups', action: :rollups, as: 'course_outcome_rollups'
      get 'courses/:course_id/outcome_results', action: :index, as: 'course_outcome_results'
    end

    scope(controller: :group_categories) do
      resources :group_categories, except: [:index, :create]
      get 'accounts/:account_id/group_categories', action: :index, as: 'account_group_categories'
      get 'courses/:course_id/group_categories', action: :index, as: 'course_group_categories'
      post 'accounts/:account_id/group_categories', action: :create
      post 'courses/:course_id/group_categories', action: :create
      get 'group_categories/:group_category_id/groups', action: :groups, as: 'group_category_groups'
      get 'group_categories/:group_category_id/users', action: :users, as: 'group_category_users'
      post 'group_categories/:group_category_id/assign_unassigned_members', action: 'assign_unassigned_members', as: 'group_category_assign_unassigned_members'
    end

    scope(controller: :progress) do
      get "progress/:id", action: :show, as: "progress"
    end

    scope(controller: :app_center) do
      ['course', 'account'].each do |context|
        prefix = "#{context}s/:#{context}_id/app_center"
        get  "#{prefix}/apps",                      action: :index,   as: "#{context}_app_center_apps"
        get  "#{prefix}/apps/:app_id/reviews",      action: :reviews, as: "#{context}_app_center_app_reviews"
        get  "#{prefix}/apps/:app_id/reviews/self", action: :review,  as: "#{context}_app_center_app_review"
        post "#{prefix}/apps/:app_id/reviews/self", action: :add_review
      end
    end

    scope(controller: :feature_flags) do
      ['course', 'account', 'user'].each do |context|
        prefix = "#{context}s/:#{context}_id/features"
        get "#{prefix}", action: :index, as: "#{context}_features"
        get "#{prefix}/enabled", action: :enabled_features, as: "#{context}_enabled_features"
        get "#{prefix}/flags/:feature", action: :show
        put "#{prefix}/flags/:feature", action: :update
        delete "#{prefix}/flags/:feature", action: :delete
      end
    end

    scope(controller: :conferences) do
      %w(course group).each do |context|
        prefix = "#{context}s/:#{context}_id/conferences"
        get prefix, action: :index, as: "#{context}_conferences"
      end
    end

    scope(controller: :custom_gradebook_columns_api) do
      prefix = "courses/:course_id/custom_gradebook_columns"
      get prefix, action: :index, as: "course_custom_gradebook_columns"
      post prefix, action: :create
      post "#{prefix}/reorder", action: :reorder,
        as: "custom_gradebook_columns_reorder"
      put "#{prefix}/:id", action: :update,
        as: "course_custom_gradebook_column"
      delete "#{prefix}/:id", action: :destroy
    end

    scope(controller: :custom_gradebook_column_data_api) do
      prefix = "courses/:course_id/custom_gradebook_columns/:id/data"
      get prefix, action: :index, as: "course_custom_gradebook_column_data"
      put "#{prefix}/:user_id", action: :update, as: "course_custom_gradebook_column_datum"
    end

    scope(controller: :content_exports_api) do
      %w(course group user).each do |context|
        context_prefix = "#{context.pluralize}/:#{context}_id"
        prefix = "#{context_prefix}/content_exports"
        get prefix, action: :index, as: "#{context}_content_exports"
        post prefix, action: :create
        get "#{prefix}/:id", action: :show
      end
      get "courses/:course_id/content_list", action: :content_list, as: "course_content_list"
    end

    scope(controller: :grading_standards_api) do
      post 'accounts/:account_id/grading_standards', action: :create
      post 'courses/:course_id/grading_standards', action: :create
    end

    get '/crocodoc_session', controller: 'crocodoc_sessions', action: 'show', as: :crocodoc_session
    get '/canvadoc_session', controller: 'canvadoc_sessions', action: 'show', as: :canvadoc_session

  end

  # this is not a "normal" api endpoint in the sense that it is not documented
  # or called directly, it's used as the redirect in the file upload process
  # for local files. it also doesn't use the normal oauth authentication
  # system, so we can't put it in the api uri namespace.
  post 'files_api' => 'files#api_create', as: :api_v1_files_create

  get 'login/oauth2/auth' => 'pseudonym_sessions#oauth2_auth', as: :oauth2_auth
  post 'login/oauth2/token' => 'pseudonym_sessions#oauth2_token', as: :oauth2_token
  get 'login/oauth2/confirm' => 'pseudonym_sessions#oauth2_confirm', as: :oauth2_auth_confirm
  post 'login/oauth2/accept' => 'pseudonym_sessions#oauth2_accept', as: :oauth2_auth_accept
  get 'login/oauth2/deny' => 'pseudonym_sessions#oauth2_deny', as: :oauth2_auth_deny
  delete 'login/oauth2/token' => 'pseudonym_sessions#oauth2_logout', as: :oauth2_logout

  ApiRouteSet.draw(self, "/api/lti/v1") do
<<<<<<< HEAD
    post "tools/:tool_id/grade_passback", :controller => :lti_api, :action => :grade_passback, :path_name => "lti_grade_passback_api"
    post "tools/:tool_id/ext_grade_passback", :controller => :lti_api, :action => :legacy_grade_passback, :path_name => "blti_legacy_grade_passback_api"
    post "tools/:tool_id/xapi", :controller => :lti_api, :action => :xapi, :path_name => "lti_xapi"
=======
    post "tools/:tool_id/grade_passback", controller: :lti_api, action: :grade_passback, as: "lti_grade_passback_api"
    post "tools/:tool_id/ext_grade_passback", controller: :lti_api, action: :legacy_grade_passback, as: "blti_legacy_grade_passback_api"
    post "xapi/:token", controller: :lti_api, action: :xapi_service, as: "lti_xapi"
>>>>>>> a6fe9501
    post "logout_service/:token", controller: :lti_api, action: :logout_service, as: "lti_logout_service"
  end

  ApiRouteSet.draw(self, "/api/lti") do
    ['course', 'account'].each do |context|
      prefix = "#{context}s/:#{context}_id"
      get  "#{prefix}/tool_consumer_profile/:tool_consumer_profile_id", controller: 'lti/tool_consumer_profile', action: 'show', as: "#{context}_tool_consumer_profile"
      post "#{prefix}/tool_proxy", controller: 'lti/tool_proxy', action: :create, as: "create_#{context}_lti_tool_proxy"
    end
    #Tool Setting Services
    get "tool_settings/:tool_setting_id",  controller: 'lti/tool_setting', action: :show, as: 'show_lti_tool_settings'
    put "tool_settings/:tool_setting_id",  controller: 'lti/tool_setting', action: :update, as: 'update_lti_tool_settings'

    #Tool Proxy Services
    get  "tool_proxy/:tool_proxy_guid", controller: 'lti/tool_proxy', action: :show, as: "show_lti_tool_proxy"

  end
end<|MERGE_RESOLUTION|>--- conflicted
+++ resolved
@@ -1072,16 +1072,6 @@
       delete 'users/:user_id/logins/:id', action: :destroy
     end
 
-<<<<<<< HEAD
-    scope(:controller => :accounts) do
-      get 'accounts', :action => :index, :path_name => :accounts
-      get 'course_accounts', :action => :course_accounts, :path_name => :course_accounts
-      get 'accounts/:id', :action => :show, :path_name => :account
-      put 'accounts/:id', :action => :update
-      get 'accounts/:account_id/courses', :action => :courses_api, :path_name => 'account_courses'
-      get 'accounts/:account_id/sub_accounts', :action => :sub_accounts, :path_name => 'sub_accounts'
-      get 'accounts/:account_id/courses/:id', :controller => :courses, :action => :show, :path_name => 'account_course_show'
-=======
     scope(controller: :accounts) do
       get 'accounts', action: :index, as: :accounts
       get 'course_accounts', :action => :course_accounts, :as => :course_accounts
@@ -1090,7 +1080,6 @@
       get 'accounts/:account_id/courses', action: :courses_api, as: 'account_courses'
       get 'accounts/:account_id/sub_accounts', action: :sub_accounts, as: 'sub_accounts'
       get 'accounts/:account_id/courses/:id', controller: :courses, action: :show, as: 'account_course_show'
->>>>>>> a6fe9501
     end
 
     scope(controller: :sub_accounts) do
@@ -1585,15 +1574,9 @@
   delete 'login/oauth2/token' => 'pseudonym_sessions#oauth2_logout', as: :oauth2_logout
 
   ApiRouteSet.draw(self, "/api/lti/v1") do
-<<<<<<< HEAD
-    post "tools/:tool_id/grade_passback", :controller => :lti_api, :action => :grade_passback, :path_name => "lti_grade_passback_api"
-    post "tools/:tool_id/ext_grade_passback", :controller => :lti_api, :action => :legacy_grade_passback, :path_name => "blti_legacy_grade_passback_api"
-    post "tools/:tool_id/xapi", :controller => :lti_api, :action => :xapi, :path_name => "lti_xapi"
-=======
     post "tools/:tool_id/grade_passback", controller: :lti_api, action: :grade_passback, as: "lti_grade_passback_api"
     post "tools/:tool_id/ext_grade_passback", controller: :lti_api, action: :legacy_grade_passback, as: "blti_legacy_grade_passback_api"
     post "xapi/:token", controller: :lti_api, action: :xapi_service, as: "lti_xapi"
->>>>>>> a6fe9501
     post "logout_service/:token", controller: :lti_api, action: :logout_service, as: "lti_logout_service"
   end
 
