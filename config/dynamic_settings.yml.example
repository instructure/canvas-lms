--- conflicted
+++ resolved
@@ -149,11 +149,7 @@
       #   launch_url: http://ams-ux.inseng.test:5173/src/remote-adapter.js
       # canvas_career.yml: |
       #   learner_launch_url: "http://localhost:3002/remoteEntry.js"
-<<<<<<< HEAD
-      #   learning_provider_launch_url: "http://localhost:3002/learning-provider/remoteEntry.js"
-=======
       #   learning_provider_launch_url: "http://localhost:3003/remoteEntry.js"
->>>>>>> feeb4546
       #   public_app_config:
       #     hosts:
       #       api_proxy: "https://dev.cd.canvashorizon.com"
