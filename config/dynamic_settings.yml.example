# this config file is useful if you don't want to run a consul
# cluster with canvas.  Just provide the config data you would
# like for the DynamicSettings class to find, and it will use
# it whenever a call for consul data is issued. Data should be
# shaped like the example below, one key for the related set of data,
# and a hash of key/value pairs (no nesting)
development:
  # tree
  config:
    # service
    canvas:
      # environment
      canvas:
        # regexes for matching online meeting urls in calendar events
        # one per line. will get | or'd together to form the regex
        # that's eventually used.
        # Values here override the default values in
        # lib/api/v1/planner_item.rb:online_meeting_url
        # The example values here match what is (currently) in planner_item.rb
        online-meeting-url-regex: |-
          https:\/\/[\w-]+\.zoom\.us\/\d+(\?[\w\/\-=%]*)?
          https:\/\/[\w-]+\.zoom\.us\/my\/[\w.]+(\?[\w\/\-=%]*)?
          https:\/\/[\w-]+\.zoom\.us\/j\/\d+(\?[\w\/\-=%]*)?
          https:\/\/teams\.microsoft\.com\/l\/meetup-join\/[\w.\/\-=%]+(\?[\w\/\-=%]*)?
          https:\/\/teams\.live\.com\/meet\/\d+(\?[\w\/\-=%]*)?
          https:\/\/[\w-]+\.webex\.com\/meet\/[\w.\/\-=%]+(\?[\w\/\-=%]*)?
          https:\/\/[\w-]+\.webex\.com\/\w+\/j\.php(\?[\w\/\-=%]*)?
          https:\/\/meet\.google\.com\/[\w\/\-=%]+(\?[\w\/\-=%]*)?
          https?:\/\/.*\/conferences\/\d+\/join
      datadog-rum:
        application_id: "27627d1e-8a4f-4645-b390-bb396fc83c81"
        client_token: "a1b2c3d4e5f6g7h8i9j0k1l2m3n4o5p6q7r"
        sample_rate_percentage: 0.0 # Between 0.0 and 100.0; 0.0 disables the feature.
      live-events-subscription-service:
        # Causes errors installing LTI 2 originality tools if not set up correctly
        # Comment out or set to false to use the live events ecosystem
        # LTI 2 Originality Report tools will not work properly without
        # the live events ecosystem set up
        # disabled: true
        app-host: "http://les.docker"
        sad-panda: null
      lti:
        # Used by ContextExternalTool#internal_service? to determine if
        # an Instructure-owned tool is launching to an Instructure-owned URL.
        # For OSS users: If you have a use case for marking your own tools as
        # "internal services", then replace this with your tool launch domains,
        # but this should rarely (if ever) be needed and can be safely ignored.
        # Domains should not have a preceding "." (ex: "instructure.com")
        internal_tool_domain_allowlist:
          - 'docker'
          - 'localhost'
      math-man:
        base_url: 'http://mathman.docker'
        use_for_svg: 'false'
        use_for_mml: 'false'
<<<<<<< HEAD
      microsoft-sync:
        client-id: some_client_id
        client-secret: some_client_secret
=======
>>>>>>> 0d1b4c3f
      pandata/events:
        enabled_for_canvas: false
        url: 'https://cbbsk4vb5k.execute-api.us-east-1.amazonaws.com/prod/pandata-event' # dev PandataEvents environment
      rich-content-service:
        # if you're running canvas-rce-api on its own
        app-host: "rce.canvas.docker"
        # if you're running canvas-rce-api with docker-compose/rce-api.override.yml in .env
        app-host: "http://rce.canvas.docker:3000"
      common_cartridge_viewer:
        base_url: "http://localhost:3300"
      fullstory:
        sampling_rate: '0.0' # randomly inject this fraction of the time
        app_key: 'xyzzy'
    # another service
    pandata:
      ios-pandata-key: IOS_pandata_key
      ios-pandata-secret: teamrocketblastoffatthespeedoflight
      android-pandata-key: ANDROID_pandata_key
      android-pandata-secret: surrendernoworpreparetofight

  private:
    canvas:
      auditors.yml: |
        write_paths:
          - active_record
        read_path: active_record
      live_events.yml: |-
        aws_endpoint: http://kinesis.canvaslms.docker
        kinesis_stream_name: live-events
        aws_access_key_id: key
        aws_secret_access_key_dec: secret
        # stub_credentials: true # can be used in dev to print creds to stdout
      # datadog_apm.yml: |
      #   sample_rate: 0.0
      #   host_sample_rate: 0.0
      # use a unique subdomain per attachment, so that browsers will enforce security
      # permissions (such as microphone/camera access) per-file. You must have wildcard
      # DNS set up for this to work.
      # attachment_specific_file_domain: true
      # ha_cache.yml: |
      #   cache_store: ha_store
      #   url:
      #    - redis://localhost/2
      #   # keep stale data for up to 1 week in the cache
      #   race_condition_ttl: 604800
      #   # how long it might take to recompute a cache value
      #   # before the lock times out and another process is
      #   # allowed to write it
      #   lock_timeout: 5
      #   # how long before a cache entry is considered stale
      #   expires_in: 300
      #   # when deleting from the cache, trigger a consul event
      #   # you can use the example script/consume_consul_events
      #   # to delete from local nodes, but may need to tweak
      #   # slightly if your config doesn't match
      #   consul_event: "canvas/dev/invalidate_ha_cache"
      #   # if configured, trigger the event in multiple Consul
      #   # datacenters, rather than just the local one
      #   # if you use this you SHOULD still list the local
      #   # dc; it won't be added for you
      #   consul_datacenters:
      #   - dc1
      #   - dc2
      #   connect_timeout: 0.5
      #   circuit_breaker:
      #     error_threshold: 1
      #     error_timeout: 2
      # clone_url_strand.yml: |
      #   lti1.instructure.com: lti1
      #   lti2.instructure.com: lti2
      # csp_logging.yml: |
      #   host: https://csplogging.inscloudgate.net/
      #   shared_secret: s00p3r_s3cr3t
      # To work with the release notes UI, uncomment this and ensure you have vault_contents.yml
      # with the example contents.  Also see docker-compose/dynamodb.override.yml
      # release_notes.yml: |
      #   ddb_endpoint: 'http://dynamo:8000/'
      #   ddb_table_name: 'canvas-release-notes'
      #   vault_credential_path: 'sts/testaccount/sts/canvas-release-notes'
      # feature_analytics:
      #   cache_expiry: '86400'
      #   sampling_rate: '0.0'
      #   queue_url: ''
      #   region: 'us-west-2'
  store:
    canvas:
      lti-keys:
        # these are all the same JWK but with different kid
        # to generate a new key, run the following in a Canvas console:
        #
        # key = OpenSSL::PKey::RSA.generate(2048)
        # key.public_key.to_jwk(kid: Time.now.utc.iso8601).to_json
        jwk-past.json: "{\"kty\":\"RSA\",\"e\":\"AQAB\",\"n\":\"uX1MpfEMQCBUMcj0sBYI-iFaG5Nodp3C6OlN8uY60fa5zSBd83-iIL3n_qzZ8VCluuTLfB7rrV_tiX727XIEqQ\",\"kid\":\"2018-05-18T22:33:20Z\",\"d\":\"pYwR64x-LYFtA13iHIIeEvfPTws50ZutyGfpHN-kIZz3k-xVpun2Hgu0hVKZMxcZJ9DkG8UZPqD-zTDbCmCyLQ\",\"p\":\"6OQ2bi_oY5fE9KfQOcxkmNhxDnIKObKb6TVYqOOz2JM\",\"q\":\"y-UBef95njOrqMAxJH1QPds3ltYWr8QgGgccmcATH1M\",\"dp\":\"Ol_xkL7rZgNFt_lURRiJYpJmDDPjgkDVuafIeFTS4Ic\",\"dq\":\"RtzDY5wXr5TzrwWEztLCpYzfyAuF_PZj1cfs976apsM\",\"qi\":\"XA5wnwIrwe5MwXpaBijZsGhKJoypZProt47aVCtWtPE\"}"
        jwk-present.json: "{\"kty\":\"RSA\",\"e\":\"AQAB\",\"n\":\"uX1MpfEMQCBUMcj0sBYI-iFaG5Nodp3C6OlN8uY60fa5zSBd83-iIL3n_qzZ8VCluuTLfB7rrV_tiX727XIEqQ\",\"kid\":\"2018-06-18T22:33:20Z\",\"d\":\"pYwR64x-LYFtA13iHIIeEvfPTws50ZutyGfpHN-kIZz3k-xVpun2Hgu0hVKZMxcZJ9DkG8UZPqD-zTDbCmCyLQ\",\"p\":\"6OQ2bi_oY5fE9KfQOcxkmNhxDnIKObKb6TVYqOOz2JM\",\"q\":\"y-UBef95njOrqMAxJH1QPds3ltYWr8QgGgccmcATH1M\",\"dp\":\"Ol_xkL7rZgNFt_lURRiJYpJmDDPjgkDVuafIeFTS4Ic\",\"dq\":\"RtzDY5wXr5TzrwWEztLCpYzfyAuF_PZj1cfs976apsM\",\"qi\":\"XA5wnwIrwe5MwXpaBijZsGhKJoypZProt47aVCtWtPE\"}"
        jwk-future.json: "{\"kty\":\"RSA\",\"e\":\"AQAB\",\"n\":\"uX1MpfEMQCBUMcj0sBYI-iFaG5Nodp3C6OlN8uY60fa5zSBd83-iIL3n_qzZ8VCluuTLfB7rrV_tiX727XIEqQ\",\"kid\":\"2018-07-18T22:33:20Z\",\"d\":\"pYwR64x-LYFtA13iHIIeEvfPTws50ZutyGfpHN-kIZz3k-xVpun2Hgu0hVKZMxcZJ9DkG8UZPqD-zTDbCmCyLQ\",\"p\":\"6OQ2bi_oY5fE9KfQOcxkmNhxDnIKObKb6TVYqOOz2JM\",\"q\":\"y-UBef95njOrqMAxJH1QPds3ltYWr8QgGgccmcATH1M\",\"dp\":\"Ol_xkL7rZgNFt_lURRiJYpJmDDPjgkDVuafIeFTS4Ic\",\"dq\":\"RtzDY5wXr5TzrwWEztLCpYzfyAuF_PZj1cfs976apsM\",\"qi\":\"XA5wnwIrwe5MwXpaBijZsGhKJoypZProt47aVCtWtPE\"}"
test:
  config:
    canvas:
      live-events-subscription-service:
        # disabled: true
        app-host: http://live-event-service<|MERGE_RESOLUTION|>--- conflicted
+++ resolved
@@ -53,12 +53,6 @@
         base_url: 'http://mathman.docker'
         use_for_svg: 'false'
         use_for_mml: 'false'
-<<<<<<< HEAD
-      microsoft-sync:
-        client-id: some_client_id
-        client-secret: some_client_secret
-=======
->>>>>>> 0d1b4c3f
       pandata/events:
         enabled_for_canvas: false
         url: 'https://cbbsk4vb5k.execute-api.us-east-1.amazonaws.com/prod/pandata-event' # dev PandataEvents environment
