--- conflicted
+++ resolved
@@ -9348,66 +9348,6 @@
       too_short: "%{min}글자 이상 되어야 함"
   pseudonym_sessions: 
     default_app_name: "타사 응용 프로그램"
-<<<<<<< HEAD
-    errors: 
-      blank_password: "암호가 없음"
-      invalid_credentials: "유효하지 않은 사용자 이름이나 암호"
-      invalid_otp: "유효하지 않은 인증코드입니다. 다시 시도하시기 바랍니다."
-      login_error: "%{institution}에 로그인하는 데 문제가 있습니다."
-      login_errors: 
-        no_config_for_id: "Canvas 계정에 해당 ID에 해당하는 인증 구성이 없음"
-        no_idp_set: "이 계정에 구성되어 있지 않은 기관에서 로그인했습니다."
-        unrecognized_idp: "Canvas에서 ID 공급자를 인식할 수 없음"
-      logout_errors: 
-        no_idp_found: "Canvas가 ID 공급자에서 로그아웃할 수 없음"
-      max_attempts: "로그인을 너무 많이 실패했습니다. 다시 시도하시거나 시스템 관리자에게 문의하십시오."
-      no_matching_user: "Canvas에 다음 사용자를 위한 계정이 없습니다: %{user}"
-      user_deleted: "해당 사용자 계정은 삭제되었습니다.  계정을 다시 활성화하려면 시스템 관리자에게 문의하시기 바랍니다."
-    logout_confirm: 
-      cancel: 취소
-    mobile_login: 
-      back_to_login: "로그인으로 돌아가기"
-      buttons: 
-        request_password: "암호 요청"
-      dont_know_password: "암호를 잊어버렸습니다."
-      log_in: 로그인
-      login_handle: "%{login_handle_name}을(를) 입력하면 암호를 변경할 수 있는 링크를 보냅니다."
-      password: 암호
-      sending: "전송 중..."
-    new: 
-      page_title: "Canvas에 로그인"
-    notices: 
-      mfa_complete: "다단계 인증 구성"
-    otp_login: 
-      buttons: 
-        send: 전송
-        verify: 확인
-      details: 
-        mfa_enrollment: |-
-            다단계 인증은 Canvas에 로그인하기 위해서 암호를 아는 것 이외에 물리적으로 소유하고 있는 어떤 것을 요구함으로써 보안을 강화합니다.
-            이는 인증 코드를 생성하는 장치나 문자 메시지를 받는 전화일 수 있습니다. 아래 QR 코드를 스캔하면
-            [iPhone](%{iphone_url})이나 [Android](%{android_url})를 위한 Google 인증 앱을 구성할 수 있습니다. 
-            다른 토큰은 시크릿 키 **%{secret_key}**을(를) 입력해서 구성할 수 있습니다.
-        mfa_required: "다단계 인증을 설정해야 합니다."
-        otp_on_device: "토큰에 의해 표시되는 인증 코드를 입력하시기 바랍니다."
-        otp_sent_to_phone: "인증코드를 전화로 전송했습니다. 전송된 코드를 여기에 입력하시기 바랍니다."
-        send_to_sms: "%{phone_number}로 문자 메시지 전송"
-      labels: 
-        carrier: 통신사
-        phone_number: 전화번호
-        remember_me: "이 컴퓨터 기억하기"
-        verification_code: "인증 코드"
-      links: 
-        choose_number: "기존 전화 선택"
-      page_title: "다단계 인증"
-      select: 
-        new_number: "새 전화"
-      titles: 
-        mfa: "다단계 인증"
-    password_confirmation_error: "요청 전송 중 오류입니다."
-    password_confirmation_sent: "암호 확인을 전송했습니다. 스팸 상자를 확인하는 것을 잊지 마십시오."
-=======
->>>>>>> 56beb97e
   pseudonyms: 
     confirm_change_password: 
       buttons: 
