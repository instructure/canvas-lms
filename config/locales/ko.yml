# This YAML file is auto-generated from a translation import.
# Do not edit it by hand, your changes will be overwritten.
--- 
ko: 
  451_message: 
    description: "미국의 무역 제한 국가에서 접속 중이므로 접근하실 수 없습니다."
    headings: 
      page: "승인되지 않음"
    title: "승인되지 않음"
  558x270_png_jpg_gif_c3faa839: "558x270 png, jpg, gif"
  558x558_png_jpg_gif_1_8x_the_standard_tile_size_so_c56cc472: "558x558 png, jpg, gif (표준 타일 크기의 1.8배이며, 필요에 따라 확대 혹은 축소될 수 있습니다.)"
  AssignmentGroupCreateDialog: 
    titles: 
      add_assignment_group: "과제 그룹 추가"
  AssignmentGroupListItemView: 
    never_drop_rule: "%{assignment_name}을(를) 드롭한 적 없음"
    toggle_message: "과제 표시 토글"
  AssignmentKeyBindingsMixin: 
    keycodes: 
      add_item: a
      close_menu: ESC
      del_item: d
      edit_item: e
      next: j
      previous: k
      show_assign: f
  AssignmentListItemView: 
    complete: 완료
    grade_gpa_scale_screenreader: "평점: %{grade}"
    grade_letter_grade_screenreader: "평점: %{grade}"
    grade_pass_fail_screenreader: "평점: %{grade}"
    grade_percent: "%{grade}%"
    grade_percent_screenreader: "평점: %{grade}%"
    incomplete: "완료 안 됨"
  CollectionView: 
    no_items: "항목이 없습니다."
  CreateAssignmentView: 
    name_is_required: "이름이 필요합니다!"
    points_possible_number: "가능한 점수는 숫자이어야 함"
  DeleteGroupView: 
    cannot_delete_group: "하나 이상의 과제 그룹이 있어야 합니다."
    confirm_delete_group: "이 과제 그룹을 삭제하시겠습니까?"
  EditAppointmentGroupDetails: 
    affect_reservations: "이것이 예약에 미치는 영향은 무엇입니까?"
    and_n_contexts: "외 %{n}명"
    and_n_sectionCodes: "외 %{n}명"
    bad_max_appts: "참여자 당 하나 이상의 약속을 허용해야 합니다."
    bad_per_slot: "시간 슬롯 당 적어도 하나의 약속을 허용해야 함"
    context_required: "달력을 선택해야 합니다."
    select_calendars: "달력 선택"
  EditGroupAssignmentView: 
    move_to: "다음으로 이동"
  EditRubricPage: 
    titles: 
      find_outcomes: "성과 찾기"
  EditorToggle: 
    done: 
      title: "클릭하면 서식 있는 텍스트 영역의 편집을 마침"
    done_as_in_finished: 마침
  EquationEditorView: 
    button: 
      insert_equation: "수식 삽입"
    cannot_render_equation: "이 수식은 기본 뷰에 렌더링할 수 없습니다."
    equation_editor_title: "Use the toolbars here, or Switch View to Advanced to type/paste in LaTeX"
  ExternalContentFileSubmissionView: 
    file_retrieval_error: "파일 검색 실패"
    getting_file: "파일 검색 중..."
    invalid_file_retrieval: "이 도구에서 전송한 파일을 검색하는 데 문제가 발생했습니다."
  ExternalToolsPlugin: 
    more_external_tools: "더 많은 외부 도구"
  GroupDetailView: 
    delete_confirm: "이 그룹을 제거하시겠습니까?"
    flash: 
      removeError: "그룹을 제거할 수 없습니다. 다시 시도하시기 바랍니다."
      removed: "그룹을 성공적으로 제거했습니다."
    student_count: 
      one: "학생 %{count}명"
      other: "학생 %{count}명"
    user_count: 
      one: "사용자 %{count}명"
      other: "사용자 %{count}명"
  GroupUserCollection: 
    flash: 
      userAlreadyInGroup: "경고: %{user} 는 이미 %{group}의 멤버입니다."
  InsertUpdateImageView: 
    titles: 
      insert_edit_image: "이미지 삽입 / 편집"
  KeyboardNavDialog: 
    titles: 
      keyboard_shortcuts: "키보드 단축키"
  LongTextEditor: 
    cancel: 취소
    save: 저장
  OutcomeContentBase: 
    blank_error: "값이 있어야 함"
    confirm: 
      delete: 삭제하시겠습니까?
    flash: 
      addSuccess: "성공적으로 만듦"
      deleteError: "오류가 발생했습니다. 이번에는 삭제할 수 없습니다."
      deleteSuccess: "성공적으로 삭제함"
      error: "오류가 발생했습니다. 페이지를 새로 고친 후에 다시 시도하시기 바랍니다."
      updateSuccess: "성공적으로 업데이트함"
    length_error: "255글자보다 적어야 함"
  OutcomeView: 
    length_error: "255글자보다 적어야 함"
    mastery_error: "0보다 크거나 같아야 함"
  OutcomesDirectoryView: 
    flash: 
      error: "오류가 발생했습니다. 페이지를 새로 고친 후에 다시 시도하시기 바랍니다."
      updateSuccess: "성공적으로 업데이트함"
  ResendInvitationsView: 
    error_sending_invitations: "초대를 보내는 데 오류가 발생했습니다. 다시 시도하시기 바랍니다."
    invitations_re_sent: "초대를 성공적으로 보냄"
  RosterDialogMixin: 
    updating: "업데이트 중..."
  RosterUserView: 
    flash: 
      removeError: "사용자를 제거할 수 없습니다. 다시 시도하시기 바랍니다."
    nobody: "아무도 없음"
    observing_user: "감독 중: %{user_name}"
  RosterView: 
    greater_than_three: "3자 이상으로 된 검색어를 입력하십시오."
    unknown_error: "검색에 오류가 발생했습니다. 다시 시도하시기 바랍니다."
  UploadMediaTrackForm: 
    cancel: 취소
    upload: 업로드
    uploading: "업로드 중..."
  _5a374287: "..."
  _at_the_bottom__4360f2b4: "-- 맨 밑으로 --"
  _b4455c8b: "%"
  academic_benchmark: 
    api_error: "기관 %{auth}에 대한 표준을 업데이트할 수 없습니다."
    bad_ab_file: "제공한 Academic Benchmark 파일에 오류가 있습니다."
    bad_response_all: "표준을 업데이트할 수 없습니다."
    no_api_key: "Academic Benchmarks를 이용하려면 API 키가 필요합니다."
    no_authority: "업데이트할 기관을 찾을 수 없음"
    no_file: "성과 파일이나 주어진 기관이 없음"
    no_permissions: "사용자가 전체 성과를 편집하도록 허용되지 않음"
    no_perms: "사용자가 전체 성과를 편집하도록 허용되지 않음"
    plugin_settings: 
      api_url_description: "(예: %{url})"
      common_core_guid: "(예: %{guid})"
      description: "[Academic Benchmark](%{url}) 계정이 필요합니다."
      labels: 
        api_key: "API 키"
        api_url: "API URL"
        common_core_guid: "공통 핵심 GUID (선택 사항)"
        partner_id: "파트너 ID"
        partner_key: "파트너 키"
  account: 
    ask_canvas_network: "Canvas Network 커뮤니티에 묻기"
    default_account_name: "기본 계정"
    default_site_administrator_account_name: "사이트 관리자"
    default_term_name: "기본 학기"
    errors: 
      invalid_discovery_url: "검색 URL이 유효하지 않음"
    feedback_coach: "커뮤니티에 묻기"
    feedback_coach_sub: "Canvas 전문가에게 도움 요청"
    feedback_feature_request_sub: "Canvas를 개선할 아이디어를 가지고 계십니까?"
    manually_created_courses: "수동으로 개설한 과목"
    root_account_cant_have_sis_id: "루트 계정에 SIS ID를 설정할 수 없음"
    sis_id_in_use: "SIS ID \"%{sis_id}\"이(가) 이미 사용 중임"
    tab_admin_tools: "관리 도구"
    tab_authentication: 인증
    tab_brand_configs: 테마
    tab_courses: 과목
    tab_developer_keys: "개발자 키"
    tab_faculty_journal: "교원 일지"
    tab_grading_standards: 평가
    tab_jobs: 작업
    tab_outcomes: 성과
    tab_permissions: 권한
    tab_plugins: "플러그 인"
    tab_question_banks: "문제 은행"
    tab_rubrics: 루브릭
    tab_settings: 설정
    tab_sis_import: "SIS 가져오기"
    tab_statistics: 통계
    tab_sub_accounts: "하위 계정"
    tab_terms: 학기
    tab_users: 사용자
    turnitin_pledge: "이 과제 제출물은 자신의 원작임"
  account_97b34646: 계정
  account_authorization_config: 
    default_delegated_login_handle_name: 로그인
    default_login_handle_name: 이메일
  account_authorization_config/ldap: 
    test_bind_failed: "다음 오류로 인해 바인딩 실패: %{error}"
    test_connection_timeout: "연결 시간 초과"
    test_host_unknown: "알 수 없는 호스트: %{host}"
    test_login_auth_exception: "로그인 예외: %{error}"
    test_login_auth_failed: "인증 실패"
    test_search_failed: "다음 오류로 인해 검색 실패: %{error}"
  account_authorization_config/saml: 
    debug: 
      logout_redirect: "IdP로 전송한 LogoutRequest"
      wait_for_login: "로그인 대기 중"
    saml_eppn_domain_stripped: "%{eppn} (도메인 생략)"
  account_authorization_configs: 
    account_required: "LDAP으로 인증되어야 함"
    index: 
      delete_auth_confirmation: "계속하시겠습니까? 삭제하면 사용자가 로그인을 할 수 없게 됩니다."
      ip_address_list_description: "LDAP과 같이 Canvas 서버가 해당 서버에 직접 접속해야 하는 인증 서비스를 사용 중이라면 해당 서버가 아래 IP 주소에서 연결을 수락하는지 확인해야 합니다."
      no_auth_type_description: "현재 이 계정은 ID 공급자와 통합되어 있지 않습니다."
      page_title: "인증 설정"
      profile_page_link_example: "예를 들어, 여기에 프로필 페이지가 있습니다: [%{friendlyname}](%{url})"
      settings_description: "사용자가 외부 ID 공급자(IdP)를 통해서 인증하려면 사용자는 이 계정에 연결되어 있으면서 IdP가 반환하는 고유 식별자와 일치하는 로그인 식별자를 가지고 있어야 합니다. 사용자의 현재 로그인은 (\"사용자\" 탭에서 사용자 검색으로 찾을 수 있는) 사용자 프로필 페이지의 \"로그인 정보\" 섹션에서 확인할 수 있습니다."
      settings_title: "인증 설정"
    ldap_fields: 
      auth_filter_description: "사용자가 제시한 사용자 이름에 대한 자리 표시자로 *%{placeholder}*를 사용하십시오. 예: *(sAMAccountName=%{placeholder})*"
      identifer_format_description: "Canvas 로그인을 찾기 위한 LDAP 속성입니다. 사용자가 입력한 사용자 이름을 사용하려면 공백으로 남겨 두십시오."
    ldap_settings_test: 
      labels: 
        pass: 암호
        user: "사용자 이름"
      ldap_test_login_button: "테스트 로그인"
      test_ldap_bind_help_body: "LDAP 서버가 바인딩 시도를 거부했습니다. 살펴볼 사항은:"
      test_ldap_bind_help_fixes_1: "제공한 필터 문자열을 확인하십시오('(sAMAccountName={{login}})')."
      test_ldap_bind_help_fixes_2: "사용자 이름에 더 많은 범위 정보가 필요합니까? ('cn=Canvas,ou=people,dc=example,dc=com')."
      test_ldap_bind_help_header: "Canvas가 LDAP 서버에 바인딩(로그인)할 수 없음"
      test_ldap_bind_label: "LDAP 바인딩 테스트..."
      test_ldap_connection_help_body: "연결 시간이 초과되었거나 연결이 거부되었습니다. 살펴볼 사항은:"
      test_ldap_connection_help_fixes_1: "Canvas가 %{ips}에 연결 중"
      test_ldap_connection_help_fixes_2: "이는 연결만 테스트한 것입니다. SSL 인증서의 유효성은 검사하지 않았습니다."
      test_ldap_connection_help_fixes_3: "방화벽 설정을 확인하십시오. 모든 Canvas IP 주소가 서버에 접속할 수 있습니까?"
      test_ldap_connection_help_header: "Canvas가 LDAP 서버에 접속할 수 없음"
      test_ldap_connection_label: "연결 테스트 중..."
      test_ldap_dialog_close: 닫기
      test_ldap_dialog_page_title: "LDAP 구성 테스트"
      test_ldap_login_form_header: "로그인 테스트를 위해 유효한 LDAP 사용자 이름/암호를 제공:"
      test_ldap_login_help_header: "LDAP 서버가 자격 증명을 거부"
      test_ldap_login_label: "사용자 로그인 테스트..."
      test_ldap_search_help_body: "검색에 실패했거나 반환된 결과가 없습니다. 살펴볼 사항은:"
      test_ldap_search_help_fixes_1: "제공된 필터 문자열을 확인하십시오('(sAMAccountName={{login}})')."
      test_ldap_search_help_fixes_2: "제공된 검색 기준을 확인하십시오('ou=people,dc=example,dc=com')."
      test_ldap_search_help_fixes_3: "제공된 검색 기준에 대해서 LDAP에 있는 사용자 개체가 검색 권한을 가지고 있는지 확인하십시오."
      test_ldap_search_help_header: "Canvas가 LDAP 인스턴스를 찾을 수 없음"
      test_ldap_search_label: "LDAP 검색 테스트 중..."
    login_required: 필수임
    no_changing_auth_types: "인증 구성의 유형을 바꿀 수 없습니다. 삭제하고 새로운 구성을 만드시기 바랍니다."
    password_required: 필수임
    saml_required: "SAML을 테스트하려면 SAML 구성이 필요"
    saml_settings_test: 
      refresh_debugging: "새로 고침"
      saml_debug_instructions: "디버깅을 시작하면 이후에 시도하는 모든 SAML 로그인에 대한 모든 정보를 수집합니다. 수집한 자료를 확인하기 위해 \"새로 고침\"을 클릭하거나 \"디버깅 중지\"를 클릭해서 수집한 자료를 지우고 현재의 디버깅을 시도를 중지할 수 있습니다."
      saml_debugging: "SAML 디버깅"
      saml_required: "SAML을 테스트하기 위해서 SAML 구성이 필요합니다."
      start_debugging: "디버깅 시작"
      stop_debugging: "디버깅 중지"
    saml_testing: 
      auth_request_to_idp: "IdP로 전송된 AuthnRequest"
      auth_response_from_idp: "IdP에서 반환된 AuthnResponse"
      labels: 
        canvas_login_fail_message: "Canvas 로그인 실패 메시지"
        fingerprint_from_idp: "IdP 인증서 지문"
        idp_in_response_to: "IdP inResponseTo"
        idp_login_destination: "IdP LoginResponse 대상"
        idp_logout_destination: "Idp LogoutResponse 대상"
        idp_logout_in_response_to: "IdP 로그아웃 inResponseTo"
        idp_logout_response_encoded: "IdP LogoutResponse 인코딩됨"
        idp_logout_response_xml_encrypted: "IdP LogoutResponse XML"
        idp_response_encoded: "IdP LoginResponse 인코딩됨"
        idp_response_xml_decrypted: "IdP LoginResponse 해독됨"
        idp_response_xml_encrypted: "IdP LoginResponse 암호화됨"
        is_valid_login_response: "Canvas가 응답이 유효하다고 간주"
        logged_in_user_id: "로그인한 사용자 ID"
        login_response_validation_error: "유효성 검사 오류"
        login_to_canvas_success: "사용자가 Canvas에 성공적으로 로그인 함"
        logout_request_id: "로그아웃 요청 ID"
        logout_to_idp_url: "LogoutRequest 인코딩된 URL"
        logout_to_idp_xml: "IdP로 전송된 LogoutRequest XML"
        request_id: "요청 ID"
        state_of_debug: "테스트 상태"
        to_idp_url: "LoginRequest 인코딩된 URL"
        to_idp_xml: "IdP로 전송된 LoginRequest XML"
      logout_request_to_idp: "IdP로 전송된 LogoutRequest "
      logout_response_from_idp: "IdP에서 반환된 LogoutResponse"
    sso_settings_form: 
      change_password_url_help: "기본 Canvas 동작을 사용하려면 비워 둠"
      login_handle_name_description: "레이블은 고유한 로그인 식별자에 사용됩니다. 예: 로그인, 사용자 이름, 학생 ID 등."
  account_groups_2f301732: "계정 그룹"
  account_notifications: 
    announcement_created_notice: "공지 사항을 성공적으로 등록함"
    announcement_creation_failed_notice: "공지 사항 등록 실패함"
    announcement_deleted_notice: "공지 사항을 성공적으로 삭제함"
    permission_denied_notice: "해당 계정에 대해 공지 사항을 생성할 수 없음"
  account_reports: 
    default: 
      all_terms: "모든 학기"
      course_text: "해당 과목: %{course};"
      description: 
        header: 예
      end_text: "종료: %{end_at};"
      error_text: "실패했습니다. 다음 오류 코드를 시스템 관라지에게 알려주시기 바랍니다: ErrorReport:%{error};"
      extra_text_term: "학기: %{term_name};"
      message: "다음 설정으로 %{type} 보고서를 성공적으로 생성했습니다. Account: %{account}; %{options}"
      section_text: "해당 섹션: %{section};"
      start_text: "시작: %{start_at};"
      term_text: "학기: %{term_name};"
    grades: 
      deleted: "삭제된 개체 포함: 예;"
    outcomes: 
      order: "순서: %{order}"
    report_header_attempt: 시도
    report_header_course: 과목
    report_header_created_at: "생성 시각"
    report_header_email: 이메일
    report_header_id: ID
    report_header_name: 이름
    report_header_section: 섹션
    report_header_section__id: "섹션 ID"
    report_header_section_name: 섹션명
    report_header_start_date: 시작일
    report_header_status: 상태
    report_header_student_id: "학생 ID"
    report_header_student_name: "학생 이름"
    report_header_term: 학기
    report_header_user_id: "사용자 id"
    report_header_user_name: "사용자 이름"
    sis_exporter: 
      reports: "보고서: %{files}"
  account_reports_eeb41194: "계정 보고서"
  account_rubrics_40c190a8: "계정 루브릭"
  account_settings: 
    account: 계정
    account_name_too_long: "계정 이름이 너무 김"
    confirms: 
      delete_announcement: "이 공지 사항을 삭제하시겠습니까?"
      global_announcement: "전체 공지를 확인해야 함"
      remove_account_admin: "이 계정 관리자글 제거하시겠습니까?"
    course: 과목
    custom_text_blank: "[사용자 정의 텍스트]"
    links: 
      turnitin: 
        confirm_settings: "Turnitin 설정 확인"
    notices: 
      turnitin: 
        checking_settings: "Turnitin 설정 검사 중..."
        invalid_settings: "유효하지 않은 Turnitin 설정입니다. Turnitin에서 계정 ID와 공유 시크릿을 확인하시기 바랍니다."
        setings_confirmed: "Turnitin 설정을 확인했습니다."
    siteadmin: "사이트 관리자"
    titles: 
      configure_report: "구성 보고서"
      open_registration_delegated_warning_dialog: "외부 ID 공급자를 사용함"
      what_are_quiz_ip_filters: "퀴즈 IP 필터가 무엇입니까?"
    user: 사용자
  account_settings_fe083453: "계정 설정"
  account_user: 
    types: 
      account_admin: "계정 관리자"
  accounts: 
    account_name_required: "계정 이름이 있어야 함"
    account_quotas_not_updated: "계정 할당량을 업데이트하지 않았음"
    account_quotas_updated: "계정 할당량을 업데이트했음"
    account_user: 
      remove_admin_tooltip: "이 관리자를 제거"
    add_course_button: "과목 추가"
    add_course_dialog_title: "새 과목 추가"
    add_course_or_user: 
      add_course_button: "과목 추가"
      add_course_link: "새 과목"
      add_user_button: "사용자 추가"
      add_user_link: "새 사용자"
      display_name_help: "토론, 메세지, 댓글에서 해당 이름이 다른 사용자들에게 보여집니다."
      full_name_description: "채점시 선생님들이 사용할 이름입니다."
      labels: 
        course_code: "참조 코드"
        enrollment_term_id: "등록 기간"
        full_name: "전체 이름"
        name: "과목 이름"
        path: 이메일
        send_confirmation: "계정 생성에 대해 이메일로 사용자에게 알림"
        short_name: "표시 이름"
        sis_user_id: "SIS ID"
        sortable_name: "정렬 가능한 이름"
      sortable_name_help: "이 이름은 정렬된 목록에 표시됩니다."
    add_user_button: "사용자 추가"
    add_user_dialog_title: "새 사용자 추가"
    adding_course_message: "과목 추가 중..."
    adding_user_message: "사용자 추가 중..."
    additional_settings: 
      license: 라이선스
    additional_settings_right_side: 
      links: 
        suspend: "계정 일시 중단"
        unsuspend: "계정 중단 해제"
      title: 
        suspend: "계정 일시 중단"
      titles: 
        unsuspend: "계정 중단 해제"
    admin_tools: 
      admin_tools: 
        tab_labels: 
          admin_tools_logging: 로깅
          restore_course: "과목 복원"
        view_messages: "알림 보기"
      admin_tools_cumb: "관리 도구"
      auth_logging_content_pane: 
        auth_logging: "사용자 로그인 / 로그아웃 활동"
      auth_logging_search_results: 
        activity: 활동
        date: 날짜
        no_item_found: "항목을 찾을 수 없음"
        time: 시간
      comm_message_item: 
        created_at: 생성일
        from_name: 시작
        reply_to: 회신
        sent_at: "발송:"
        to: 수신
      comm_messages_content_pane: 
        search_info2: "Canvas 사용자에게 전송된 모든 알림을 보려면 검색을 위한 사용자와 날짜 범위를 선택하십시오."
        view_notifications: "알림 보기"
      comm_messages_search_overview: 
        messages_viewed: "*%{start_date}*부터 *%{end_date}*까지 *%{user}*에게 전송된 알림입니다."
      comm_messages_search_results: 
        no_messages_found: "찾은 메시지 없음"
      course_logging_content: 
        find: 찾기
      course_logging_details: 
        From: 시작
        To: "받는 사람"
        Value: 값
        date: 날짜
        event_source_label: 원본
        event_type_label: 유형
        time: 시간
        user: 사용자
      course_logging_item: 
        view_event_details: "세부 정보 보기"
      course_logging_results: 
        date: 날짜
        event_details: "행사 세부 정보"
        event_source: 원본
        event_type: 유형
        no_item_found: "항목을 찾을 수 없음"
        select_default: "과목 선택"
        select_label: "과목 선택"
        time: 시간
        user: 사용자
      course_search_form: 
        select_default: "과목 선택"
        select_label: "과목 선택"
      course_search_results: 
        error_message: "해당 ID를 가진 삭제된 과목을 이 계정에서 찾을 수 없습니다."
        info_text: "이 과목의 등록은 수동으로 복원해야 합니다."
        labels: 
          account_id: "계정 ID:"
          account_id2: "계정 ID:"
          coures_id1: "과목 ID:"
          coures_id2: "과목 ID:"
          course_code1: "과목 코드:"
          course_code2: "과목 코드:"
          restore_btn: 복원
        notdeleted_restore: 
          add_enrollments: "등록 추가"
          header_subtext: "(삭제 안 됨)"
          view_course: "과목 보기"
        successful_restore: 
          view_course: "과목 보기"
        successfull_restore: 
          add_enrollments: "등록 추가"
          subtext: "다음에 어떤 작업을 하시겠습니까?"
      date_range_search: 
        message_date_from: "시작 날짜"
        message_date_to: "끝 날짜"
      grade_change_logging_content: 
        find: 찾기
      grade_change_logging_results: 
        Assignment: 과제
        Course: 과목
        Student: 학생
        To: "받는 사람"
        date: 날짜
        from: 시작
        no_item_found: "항목을 찾을 수 없음"
        time: 시간
      logging_content_pane: 
        authentication: "로그인 / 로그아웃 활동"
        course: "과목 활동"
        select_default: "로그 유형 선택"
        select_label: "검색하려는 로그 유형을 선택하십시오."
      page_title: "%{account}의 관리 도구"
      user_date_range_search_form: 
        find: 찾기
        generate_activity_userid: "사용자 ID: *%{user_id}*"
        generate_activity_username: "*%{user}*의 일반 활동"
        message_date_from: "시작 날짜"
        message_date_to: "끝 날짜"
        search_people: "사용자 검색"
    adtalem: 
      faculty_missing_grades: 
        parameters: 
          custom_reports: 
            end: 
              parameters: 
                header: "종료일:"
            start: 
              parameters: 
                header: "시작 날짜:"
      no_submissions: 
        parameters: 
          custom_reports: 
            end: 
              parameters: 
                header: "종료일:"
            start: 
              parameters: 
                header: "시작 날짜:"
      submissions_detail: 
        parameters: 
          custom_reports: 
            end: 
              parameters: 
                header: "종료일:"
            start: 
              parameters: 
                header: "시작 날짜:"
    argo: 
      user_access: 
        parameters: 
          account_reports: 
            usu: 
              enrollment_type: 
                header: "등록 유형"
    assignment_scheduling_csv_parameters: 
      account_reports: 
        newark: 
          assignment_groups: 
            label: "포함할 과제 그룹:"
          assignments: 
            check_box: 과제
          papers: 
            check_box: 보고서
          projects: 
            check_box: 프로젝트
          reports: 
            check_box: 보고서
          tests: 
            check_box: 테스트
    avatars: 
      all_link: 
        one: "모두(%{count})"
        other: "모두(%{count})"
        zero: 모두
      approve_link: 승인
      delete_link: 삭제
      labels: 
        show: 표시
      lock_link: 잠금
      no_avatars_message: "표시할 프로필 사진 없음"
      page_title: "프로필 사진"
      re_reported_link: 
        one: "승인됨, 다시 보고됨(%{count})"
        other: "승인됨, 다시 보고됨(%{count})"
        zero: "승인됨, 다시 보고됨"
      reported_link: 
        one: "보고됨(%{count})"
        other: "보고됨(%{count})"
        zero: 보고됨
      saving: "저장 중..."
      submitted_link: 
        one: "제출됨(%{count})"
        other: "제출됨(%{count})"
        zero: 제출됨
      title: "프로필 사진"
      unlock_link: "잠금 해제"
    cannot_manage_account: "계정 설정을 관리할 권한이 없음"
    cannot_manage_quotas: "할당량 설정을 관리할 권한이 없음"
    ccp_zero_activity_csv_parameters: 
      account_reports: 
        ccp: 
          filter_online: 
            check_box: "온라인 과목만"
    confirm_delete_user: 
      confirm_delete: "이 사용자를 계정 %{account}에서 삭제하시겠습니까? 그러면 모든 과목과 그룹에서 해당 사용자의 (성적을 포함한) 자료를 삭제합니다. 이 작업은 실행을 취소할 수 없습니다."
      delete_button: "%{user} 삭제"
      page_title: "삭제 확인"
      title: "%{account}에서 %{user} 삭제 확인"
    consortium_user_search: 
      find_user_by_label: 로그인/이메일
    course: 
      course_unpublished_title: "이 과목은 아직 게시되지 않음"
      course_unpublished_tooltip: "게시되지 않음"
      homepage_link: "홈 페이지"
      more_count: 
        one: |-
            one: 하나 더 
            
            other: %{count} 만큼 더
        other: |-
            one: 하나 더 
            
            other: %{count} 만큼 더
      none: 없음
      settings_link: 설정
      sis_id_label: "SIS ID"
      statistics_link: 통계
      student_count: 
        one: "학생(%{count})"
        other: "학생(%{count})"
      teachers_label: 교사
    course_add_failed_message: "과목 추가에 실패했습니다. 다시 시도해 주십시오."
    course_added_message: "%{course}을(를) 성공적으로 추가했습니다!"
    course_type: 과목
    courses: 
      courses_crumb: 과목
      no_results_message: "검색 결과 없음"
      page_title: "\"%{query}\"에 대한 과목 검색 결과"
      search_results_crumb: "\"%{query}\"에 대한 검색 결과"
      title: "\"%{query}\"에 대한 코스 검색 결과"
    courses_right_side: 
      all_terms: "모든 기간"
      course_filtering: "과목 필터링"
      enrollment_term_label: "학기의 과목 표시"
      filter_label: "과목 찾기"
      go_button: 실행
      hide_enrollmentless_courses: "등록없는 과목 숨기기"
    crumb_statistics: 통계
    custom_grade_export_csv_parameters: 
      account_reports: 
        ross: 
          parameters: 
            note: " "
    custom_outcomes_csv_parameters: 
      account_reports: 
        edison: 
          outcome: 
            text: "성과 ID:"
    date_picker_parameter: 
      account_reports: 
        default: 
          end: 
            parameters: 
              header: "종료일:"
          start: 
            parameters: 
              header: "시작 날짜:"
      custom_reports: 
        end: 
          parameters: 
            header: "끝 날짜:"
        start: 
          parameters: 
            header: "시작 날짜:"
    default_account_quotas_not_updated: "기본 계정 할당량을 업데이트하지 않았음"
    default_account_quotas_updated: "기본 계정 할당량을 업데이트했음"
    devry: 
      no_submissions: 
        parameters: 
          custom_reports: 
            end: 
              parameters: 
                header: "종료일:"
      submissions_detail: 
        parameters: 
          custom_reports: 
            end: 
              parameters: 
                header: "종료일:"
    devry_u: 
      faculty_missing_grades: 
        parameters: 
          custom_reports: 
            end: 
              parameters: 
                header: "종료일:"
            start: 
              parameters: 
                header: "시작 날짜:"
      no_submissions: 
        parameters: 
          custom_reports: 
            end: 
              parameters: 
                header: "종료일:"
            start: 
              parameters: 
                header: "시작 날짜:"
      submissions_detail: 
        parameters: 
          custom_reports: 
            end: 
              parameters: 
                header: "종료일:"
            start: 
              parameters: 
                header: "시작 날짜:"
    find_not_authorized: "%{type}을(를) 액세스할 권한이 없음"
    find_not_found: "해당 ID를 가진 %{type}을(를) 찾을 수 없음"
    grade_export_csv_description: 
      account_reports: 
        default: 
          description: 
            text: "이 보고서는 해당 학기의 모든 학생에 대한 최종 평가 결과를 표시합니다. 결과 csv 파일은 등록 학생 당 하나의 행을 가지며, 과목 평가 기록부에 표시된 현재 평가 및 최종 평가를 표시합니다."
    group_type: 그룹
    ilumno: 
      grade_export: 
        course_date_picker_parameter: 
          Optional: "선택 사항"
    include_deleted_parameter: 
      account_reports: 
        default: 
          include_deleted: 
            check_box: "삭제된 개체 포함"
    index: 
      accounts_crumb: 계정
      no_accounts_message: "계정 없음"
      page_title: 계정
      title: "계정 | 관리"
    integer_required: "정수 값이 필요함"
    last_user_access_csv_description: 
      account_reports: 
        default: 
          last_user_access: 
            text: "이 보고서는 활성 사용자의 마지막 로그인을 표시합니다."
    learning_outcome_assignment_type_csv_parameters: 
      account_reports: 
        samuel_merrit_university: 
          course: 
            sis: 
              text: "과목 SIS ID"
            text: "과목 ID"
          parameters: 
            note1: "해당 학기의 모든 과목에 대해 보고서를 생성하려면 과목 ID가 공란일 수 없습니다."
    mississippi_sis_csv_parameters: 
      account_reports: 
        default: 
          enrollments: 
            check_box: "등록 CSV"
          sections: 
            check_box: "섹션 CSV"
          users: 
            check_box: "사용자 CSV"
    no_user_message: "해당 ID를 가진 사용자를 찾을 수 없음"
    outcome_results_csv_description: 
      account_reports: 
        outcomes: 
          description: 
            text: "이 보고서는 모든 학생에 대한 학습 성과를 표시합니다. 결과 csv 파일은 사용자-성과 쌍마다 하나의 행을 가지며, 관련 과제를 포함한 결과의 세부 정보를 표시합니다."
    outcome_results_csv_parameters: 
      account_reports: 
        outcomes: 
          course: 
            radio: 과목
          order: 
            label: 순서
          outcome: 
            radio: 성과
          user: 
            radio: 사용자
    ph_student_grades_csv_parameters: 
      account_reports: 
        penn_harris: 
          parameters: 
            note: " "
    provisioning_csv_description: 
      account_reports: 
        sis_export: 
          description: 
            text: "이 보고서는 관련 범주에 Canvas를 구축하는 데 필요한 모든 정보를 내보냅니다."
    quota_integer_required: "정수 값이 필요함"
    quota_must_be_positive: "값이 양수이어야 함"
    quota_not_updated: "할당량을 업데이트하지 않았음"
    quota_too_large: "값이 너무 큼"
    quota_updated: "할당량을 업데이트했음"
    recently_deleted_courses_csv_description: 
      account_reports: 
        default: 
          recently_deleted_courses: 
            text: "이 보고서는 지난 30일 동안 삭제된 해당 학기의 모든 과목을 표시합니다. 결과 csv 파일은 과목 당 하나의 행을 가지며, 과목 ID, 과목 SIS ID, 짧은 과목 이름, 과목 이름, 과목 시작 날짜와 끝 날짜를 표시합니다."
    reports_tab: 
      headers: 
        report_last_run: "마지막 실행"
        report_name: 이름
      headings: 
        sections: 보고서
      links: 
        configure_report: 구성...
        run_report: "보고서 실행"
      report_last_run_never: 전혀
      report_running: "보고서를 작성 중입니다.*작업을 마치면 이메일을 발송합니다.*"
    retry_login: "로그인 다시 시도"
    root_accounts: 
      labels: 
        name: "계정 이름"
    safety_drill_csv_parameters: 
      account_reports: 
        newark: 
          assignment_groups: 
            label: "포함할 과제 그룹:"
          assignments: 
            check_box: 과제
          papers: 
            check_box: 보고서
          projects: 
            check_box: 프로젝트
          reports: 
            check_box: 보고서
          tests: 
            check_box: 테스트
    scantron_quiz_csv_parameters: 
      account_reports: 
        edison: 
          quiz_id: 
            field: "퀴즈 ID"
          section_id: 
            field: "섹션 ID"
    settings: 
      about_google_docs: |-
          구글 Docs 미리보기로 캔버스 안에서 문서를 열람할 수 있으며 다운로드를 따로 받아서 (워드 엑셀 같은) 해당 응용프로그램으로 열지 않아도 됩니다.
          
          이 계정에 Scribd 가 활성되었으며 이로써 캔버스는 미리보기 기능을 사용할 것입니다. 문서가 Scribd 로 미리보기 되지 않거나 사용자에게 플래시 재생기가 설치되어 있지 않은 경우에 (iPad 이거나 iPhone 인 경우) 캔버스는 구글 Docs 가 활성되어 있다면 거기로 돌아가서 미리보기 실행을 할 것입니다. 이 서비스를 이용하심으로써 귀하는 [구글 Docs 뷰어 서비스 약관](%{terms_url})에 읽고 동의한 것으로 인정하는 셈입니다.
      about_google_docs_tooltip: "구글 문서 미리보기에 대한 정보"
      account_admins_title: "계정 관리자"
      account_quotas: 
        file_quota: "파일 할당량"
        gigabytes: 기가바이트
        media_quota: "미디어 할당량"
        site_admin_quotas: "사이트 관리자 할당량"
        student_quota: "학생 할당량"
        update: 업데이트
      account_settings_title: "계정 설정"
      add_a_custom_help_link: "사용자 정의 도움말 링크 추가"
      add_admin_title: "계정 관리자 추가"
      add_announcement_button: "공지 사항 추가"
      add_announcement_link: "새 공지 사항 추가"
      add_ip_filter_link: "다른 필터 추가"
      alert_icon_calendar_option: 일정
      alert_icon_error_option: 오류
      alert_icon_information_option: 정보
      alert_icon_question_option: 문제
      alert_icon_warning_option: 경고
      alert_timespan: "%{start_at}부터 %{end_at}까지"
      alerts_title: 알림
      announcement_sent_to_subset: "매달 1 / %{denominator} 사용자에게 보냄"
      buttons: 
        add_users: "좋습니다. 이 사용자들을 추가합니다."
        continue: 계속...
        modify_users: "돌아가서 사용자 목록 편집"
      confirm_global_announcement: "이 공지는 *모든* Canvas 사용자에게 표시됩니다. 정말 공지할 것인지 확인하십시오."
      confirm_turnitin_settings_link: "Turnitin 설정 확인"
      create_courses_description: "(계정 관리자는 항상 과목을 개설할 수 있음)"
      create_courses_title: "새 과목을 개설할 수 있는 사용자"
      custom_links_to_include_in_the_help_dialog_popup: "도움말 대화 상자 팝업에 포함될 사용자 정의 링크"
      default_language_description: "이는 브라우저/OS 언어 설정을 재정의합니다. 기본 언어는 과목 및 사용자 수준에서도 설정할 수 있습니다."
      delete: 삭제
      delete_announcement_tooltip: "이 공지 사항 삭제"
      email_notification_from_description: "이 설정을 이용하면 관리자가 이 계정에 대해 Canvas에서 보내는 모든 알림의 \"보낸 사람\" 텍스트에 브랜드나 레이블을 넣을 수 있습니다."
      email_notification_from_settings: "이메일 알림 \"보낸 사람\" 설정"
      enabled_web_serices_title: "사용하는 웹 서비스"
      equall_endpoint_help: "Equella 서비스에 대한 URL입니다. URL은 \"%{sample_url}\"와(과) 비슷한 형식입니다."
      equella_settings_title: "Equella 설정"
      feature_options: "기능 옵션"
      features_title: 기능
      global_announcements_description: "전체 공지는 계정에 포함된 모든 사용자의 대시보드에 고정된 메시지를 게시하는 방법입니다. 메시지는 각 사용자의 대시보드에 일정한 시간 동안 표시되거나 사용자가 알림을 무시하기 위해서 \"닫기(x)링크를 클릭할 때까지 표시됩니다. **이 공지는 아주 가끔 사용해야 합니다.**"
      global_announcements_title: "전체 공지"
      global_js_and_css_includes_description: "이 파일은 계정에 대해 로드되는 모든 페이지에 포함됩니다."
      global_js_and_css_includes_title: "전역 자바스크립트 및 CSS"
      google_docs_domain: "허용되는 Google Docs 도메인"
      headers: 
        report_last_run: "마지막 실행"
        report_name: 이름
      headings: 
        sections: 보고서
        settings: "계정 설정"
      help_link_available_to_all_admins: 관리자
      help_link_available_to_all_students: 학생
      help_link_available_to_all_teachers: 교사
      help_link_available_to_all_users: 사용자
      if_you_would_like_to_link_to_your_own_campus_support_website_in_the_help_dialog_you_can_do_that_here: "여기에서 도움말 대화 상자에 자신의 캠퍼스 지원 웹 사이트를 연결할 수 있음"
      ip_filter_filter_label: 필터
      ip_filter_name_label: 이름
      labels: 
        account_notification_icon: 아이콘
        admins_can_change_passwords: "관리자가 설정한 암호"
        admins_can_view_notifications: "관리자가 알림을 볼 수 있음"
        allow_invitation_previews: "초대 미리 보기"
        allow_sending_scores_in_emails: "학생이 이메일 알림에 점수를 받도록 옵트인할 수 있습니다."
        allow_sis_import: "SIS 가져오기"
        canvas_authentication: "Canvas 인증"
        default_language: "기본 언어"
        default_time_zone: "기본 표준 시간대"
        domain: "도메인:"
        edit_institution_email: "사용자가 기관에서 할당한 이메일 주소를 삭제할 수 있음"
        enable_alerts: 알림
        enable_eportfolios: ePortfolios
        enable_profiles: "프로필 사용"
        enable_user_notes: "교원 일지"
        end_at: 끝
        equella: Equella
        equella_endpoint: "Equella 끝점"
        equella_teaser: "Equella 설명"
        global_javascript: "전역 자바스크립트 URL"
        global_stylesheet: "전역 CSS URL"
        help_link_available_to: "사용 가능 대상"
        help_link_subtext: "하위 텍스트"
        help_link_text: "링크에 표시할 텍스트"
        help_link_url: URL
        login_handle_name: "로그인 레이블"
        message: 메시지
        mfa_settings: "다단계 인증"
        name: "계정 이름"
        no_enrollments_can_create_courses: "등록하지 않은 사용자"
        open_registration: "공개 등록"
        outgoing_email_default_name_option_custom: "사용자 정의 \"보낸 사람\" 이름"
        outgoing_email_default_name_option_default: "기본 Canvas 설정"
        prevent_course_renaming_by_teachers: "교사가 과목 이름을 변경하지 못하도록 함"
        role_id: 추가
        self_enrollment: "직접 등록 허용"
        self_registration: "자동 등록"
        show_scheduler: "일정 관리 사용"
        sis_source_id: "SIS ID"
        start_at: 시작
        students_can_create_courses: 학생
        sub_account_includes: "하위 계정에서 추가 포함 파일을 정의하도록 허용"
        subject: 주제
        teachers_can_create_courses: 교사
        turnitin: Turnitin
        turnitin_account_id: "Turnitin 계정 ID"
        turnitin_comments: "제출물 설명"
        turnitin_host: "Turnitin 호스트"
        turnitin_pledge: "Turnitin 서약"
        turnitin_shared_secret: "Turnitin 공유 비밀"
      links: 
        add_admins: "계정 관리자 추가"
        configure_report: 구성...
        run_report: "보고서 실행"
      manual_quotas: 
        find_button: 찾기
        manual_quotas_title: "수동으로 설정할 수 있는 할당량"
        megabytes: 메가바이트
        megabytes_tooltip: 메가바이트
        select_type_courses: "과목 ID"
        select_type_groups: "그룹 ID"
        select_type_label: "과목이나 그룹 찾기"
        update_button: "할당량 업데이트"
      never_allow_self_enrollment_option: "허용 안 함"
      no_language_preference: "설정 안 됨 (기본값은 %{language})"
      notifications: 
        custom_name_description: "이를 선택하면 Canvas 알림에서 보내는 모든 다른 브랜드를 바꿉니다."
        email_date: 날짜
        email_reply_to: 회신
        email_to: "수신:"
        example: "예:"
        external_services: "외부 서비스에 보낸 알림"
        external_services_label: "알림 기본 설정 페이지에 팝업 경고를 한 번 표시합니다."
        external_services_warning: "주의: 일부 알림은 기밀 정보를 포함할 수도 있습니다. 여러분의 기관에서 제공하는 것이 아닌 이메일로 알림을 받게 되면 민감한 Canvas 과목 및 그룹 정보를 기관 시스템 밖으로 보내는 결과를 낳을 수도 있습니다."
        external_services_warning_label: "팝업 메시지 내용:"
        from: 시작
        sample_subject: "평점 변경: 체크 인 설문, 시험 중인 과목"
        subject: 주제
      open_registration_delegated_warning_message: "외부 ID 공급자를 사용하는 경우에 개방형 등록을 통해서 생성된 사용자는 외부 공급자의 로그인 양식에 %{url}을(를) 가리키는 링크가 없으면 로그인을 할 수 없습니다."
      open_registration_delegated_warning_tooltip: "외부 ID 공급자를 사용"
      page_header_title: "계정 설정"
      page_title: "계정 설정"
      quiz_ip_filters_help_message: |-
          퀴즈 IP 필터는 퀴즈에 대한 액세스를 특정 IP 범위의 컴퓨터로 제한하는 방법입니다.
          
          교사가 퀴즈를 보호하는 데 사용할 수 있는 IP 주소 필터 집합을 지정하십시오. 필터는 쉼표로 구분된 주소 목록 또는 주소 뒤에 마스크를 붙인 것입니다("192.168.217.1/24" 또는 "192.168.217.1/255.255.255.0")."
      quiz_ip_filters_help_title: "퀴즈 IP 필터란?"
      quiz_ip_filters_help_tooltip: "퀴즈 IP 필터란?"
      quiz_ip_filters_title: "퀴즈 IP 주소 필터"
      quotas: 
        default_account_quota_title: "기본 계정 할당량"
        default_course_storage_quota: "과목 할당량"
        default_group_storage_quota: "그룹 할당량"
        default_user_storage_quota: "사용자 할당량"
        megabytes: 메가바이트
        megabytes_tooltip: 메가바이트
        update_button: 업데이트
      report_last_run_never: "실행한 적 없음"
      report_running: "보고서를 작성 중입니다.*작업을 마치면 이메일을 발송합니다.*"
      select: 
        mfa: 
          disabled: "사용 안 함"
          optional: "선택 사항"
          required: "필수 사항"
          required_for_admins: "관리자에게 필수"
      self_enroll_for_any_courses_option: "모든 과목"
      self_enroll_for_manually_created_courses_option: "수동으로 개설한 과목"
      settings_crumb: 설정
      survey_announcement: "이는 설문 공지입니다. 매달 사용 가능한 계정의 1 / %{denominator} 사용자에게 전송합니다."
      tab_admins: 관리자
      tab_alerts: 알림
      tab_announcements: "공지 사항"
      tab_external_tools: 앱
      tab_notifications: 알림
      tab_quotas: 할당량
      tab_reports: 보고서
      tab_settings: 설정
      transifex_message: "[Canvas 번역 커뮤니티](%{transifex_url})에 참여"
      turnitin_comments_help: "이 설명은 Turnitin을 사용하는 과제를 제출하는 학생에게 표시됨"
      turnitin_pledge_help: "학생이 이 서약에 동의하는 것을 인정하는 상자에 체크해야 함"
      turnitin_settings_title: "Turnitin 설정"
      update_settings_button: "업데이트 설정"
    show: 
      courses_crumb: 과목
      no_courses_account_message: "이 계정에 과목 없음"
      no_courses_term_message: "이 기간에 과목 없음"
      subtitle_term: "**%{term}** 학기"
      title: "이 계정에 포함된 과목"
      too_many_courses_message: "표시할 과목이 너무 많습니다(%{count}). 특정 과목을 찾으려면 오른쪽에 있는 찾기를 사용하시기 바랍니다."
    sis_batch_counts: 
      accounts_label: 계정
      courses_label: 과목
      crosslists_label: "교차 목록"
      enrollments_label: 등록
      group_enrollments: "그룹 등록"
      groups: 그룹
      imported_items_title: "가져온 항목"
      sections_label: 섹션
      terms_label: 학기
      users_label: 사용자
    sis_batch_messages: 
      sis_batch_errors_title: "가져오기 오류"
      sis_batch_warnings_title: 경고
    sis_export_csv_parameters: 
      account_reports: 
        default: 
          accounts: 
            check_box: "계정 CSV"
          courses: 
            check_box: "과목 CSV"
          enrollments: 
            check_box: "등록 CSV"
          group_membership: 
            login: 
              check_box: "그룹 멤버 자격 CSV"
          groups: 
            check_box: "그룹 CSV"
          sections: 
            check_box: "섹션 CSV"
          terms: 
            check_box: "학기 CSV"
          users: 
            check_box: "사용자 CSV"
          xlist: 
            check_box: "X 목록 CSV"
        sis_default: 
          parameters: 
            note: "*학기 설정은 과목, 섹션, 등록, X 목록 CSV 파일에만 영향을 줍니다."
    sis_import: 
      add_sis_stickiness_instructions: "이 옵션을 선택하면 SIS 가져오기를 통해 변경된 내용이 UI 변경과 마찬가지로 처리되어 여기에서 변경한 필드를 추후의 재정의하지 않는 SIS 가져오기에서 변경할 수 없습니다."
      add_sis_stickiness_label: "UI 변경으로 처리"
      batch_import_instructions: |-
          이를 선택하면 위에서 선택한 가져오기 파일에 없는 모든 과목 및 등록을 포함하여 이 학기의 모든 자료를 삭제합니다.  
          자세한 내용은 설명서를 참고하십시오.
      batch_mode_label: "전체 일괄 처리임"
      clear_sis_stickiness_instructions: "이 옵션을 선택하면 SIS 가져오기가 변경한 모든 레코드의 모든 필드를 추후의 재정의하지 않는 SIS 가져오기에서 변경할 수 있습니다."
      clear_sis_stickiness_label: "UI 변경 상태 지우기"
      import_failed_message: "SIS 자료를 가져오는 데 오류가 발생했습니다. 가져온 레코드가 없습니다."
      import_failed_with_messages_message: "가져온 SIS 레코드가 없습니다. 다음 메시지를 남기고 가져오기에 실패했습니다:"
      import_log_title: "가져오기 처리 로그"
      import_started_message: "가져오기 작업을 시작했습니다! 가져올 내용이 많은 경우에는 다소 시간이 걸릴 수도 있습니다. 사용자는 페이지를 나갔다가 다시 돌아올 수 있습니다."
      import_type_label: "가져오기 유형"
      imported_message: "SIS 자료를 성공적으로 가져왔습니다."
      imported_with_messages_message: "SIS 자료를 가져왔으나 다음 메시지가 출력되었습니다:"
      last_batch_title: "마지막 일괄 처리"
      override_sis_stickiness_instructions: |-
          기본 값으로 UI 변경이 SIS 가져오기 변경에 대해 더 높은 우선 순위를 갖습니다. 필드 수의 경우, 관리자가 UI를 통해 해당 필드를 변경한 경우에 SIS 가져오기는 해당 필드의 자료를 변경하지 않습니다. 이 옵션을 선택하면 SIS 가져오기는 UI 변경을 재정의합니다.  
          자세한 내용은 설명서를 참고하십시오.
      override_sis_stickiness_label: "UI 변경 재정의"
      page_title: "SIS 가져오기"
      pending_batches_count: 
        one: "%{count}개의 배치 작업이 처리 대기 중입니다."
        other: "%{count}개의 배치 작업이 처리 대기 중입니다."
      pending_batches_title: "보류 중인 일괄 처리"
      process_data_button: "자료 처리"
      sis_import_crumb: "SIS 가져오기"
      started_at_message: "시작: %{started_at}"
      title: "SIS 가져오기"
      try_import_again_link: "다시 가져오기"
    site_admin_statistics: 
      page_title: "%{account}에 대한 통계"
    statistics: 
      concluded_at: "%{at}에 종결"
      created_at: "%{at}에 작성함"
      created_at_by: "[%{teacher}](%{url})이(가) %{at}에 작성함"
      download_csv_link: "CSV로 다운로드"
      file_storage_header: "파일 저장소"
      general_numbers_title: "일반적인 숫자"
      heading_date: 날짜
      heading_value: 값
      labels: 
        courses: 과목
        generated_at: "만든 시간"
        media_storage: 미디어
        students: 학생
        teachers: 교사
        uploaded_storage: 업로드했음
        users: 사용자
      last_logged_in_at: "%{at}에 마지막으로 로그인함"
      loading_error: 오류
      loading_text: "로드 중..."
      media_data: 
        one: "*파일 %{count} 개* %{file_size}"
        other: "*파일 %{count} 개* %{file_size}"
      media_file_storage_header: "미디어 파일 저장소"
      none_message: "표시할 내용 없음"
      over_time_link: "시간 외"
      page_title: "%{account}에 대한 통계"
      recently_created_courses_title: "최근 개설한 과목"
      recently_ended_courses_title: "최근 끝난 과목"
      recently_logged_in_users_title: "최근 로그인한 사용자"
      recently_started_courses_title: "최근 시작한 과목"
      started_at: "%{at}에 시작"
      title_data_point_over_time: "%{value} 시간 외"
      uploaded_data: 
        one: "*파일 %{count}개* %{file_size} "
        other: "*파일 %{count}개* %{file_size} "
      uploaded_file_storage_header: "업로드한 파일 저장소"
    student_assessment_scores_csv_parameters: 
      account_reports: 
        orbis: 
          parameters: 
            note: " "
    student_assignment_outcome_map_csv_description: 
      account_reports: 
        student_assignment_map: 
          description: 
            text: "이 보고서는 모든 학생에 대한 학습 성과를 표시합니다. 결과 csv 파일은 사용자-성과 쌍마다 하나의 행을 가지며, 관련 과제를 포함한 결과의 세부 정보를 표시합니다. 이 보고서는 과제에 대한 성과만 표시하며 문제 은행과 관련한 성과는 포함하지 않습니다."
    tempe_grade_export_csv_parameters: 
      account_reports: 
        tempe: 
          course: 
            text: "과목 ID"
          parameters: 
            note1: "해당 학기의 모든 과목에 대해 보고서를 생성하려면 과목 ID가 공란일 수 없습니다."
            note2: "음소거 된 과제가 있는 코스는 이 보고서의 점수를 정확하게 반영하지 않을 수 있습니다."
    terms_parameters: 
      account_reports: 
        default: 
          parameters: 
            header: 학기
      all_terms: "모든 학기"
    test_ldap_dialog_title: "LDAP 설정 테스트"
    test_ldap_result_canceled: 취소했음
    test_ldap_result_failed: "실패했음 "
    test_ldap_result_ok: 정상
    test_login: "테스트 로그인"
    testing: "테스트 중..."
    unpublished_courses_csv_description: 
      account_reports: 
        default: 
          unpublishd_courses: 
            text: "이 보고서는 해당 학기의 게시되지 않은 모든 과목을 표시합니다. 결과 csv 파일은 과목 당 하나의 행을 가지며, 과목 ID, 과목 SIS ID, 짧은 과목 이름, 과목 이름, 과목 시작 날짜와 끝 날짜를 표시합니다."
    unrecognized_time_zone: "'%{timezone}'을(를) 인식할 수 없음"
    unused_courses_csv_description: 
      account_reports: 
        unused_courses: 
          main: 
            text: "이는 다음 항목을 하나도 포함하지 않은 모든 과목에 대한 보고서입니다: 과제, 공지, 토론, 모듈, 페이지, 퀴즈."
    update_failed_notice: "계정 설정 업데이트 실패"
    user_access_csv_parameters: 
      account_reports: 
        usu: 
          enrollment_type: 
            header: "등록 유형"
    user_access_prospect_education_csv_parameters: 
      account_reports: 
        usu: 
          enrollment_type: 
            header: "등록 유형"
    user_add_failed_message: "사용자 추가 실패"
    user_deleted_message: "%{username}을 성공적으로 삭제함"
    user_inactivity_csv_parameters: 
      account_reports: 
        webster: 
          login: 
            day_drop: "방문한 최소 과목 항목:"
    users_list: 
      login_name_or_sis_id: "로그인 / SIS ID"
      name: 이름
      no_people_found: "사람 없음"
      you_can_search_by: "다음 조건으로 검색 가능:"
    zero_activity_csv_description: 
      account_reports: 
        default: 
          zero_activity: 
            text: "이 보고서는 주어진 학기의 과목에 등록된 사용자를 모두 표시합니다. 결과 CSV 파일은 해당 날짜 이후에 과목을 방문하지 않은 사용자 등록 당 하나의 행을 가지고 있습니다."
  accounts_752dc365: 계정
  actions_efcde10d: 작업
  activerecord: 
    errors: 
      messages: 
        record_invalid: "유효성 검사 실패: %{errors}"
        restrict_dependent_destroy: 
          has_many: "의존하고 있는 %{record} 때문에 레코드를 삭제할 수 없습니다"
          has_one: "의존하고 있는 %{record} 때문에 레코드를 삭제할 수 없습니다"
        taken: "이미 사용 중임"
  activity_13915493: 활동
  add_8523c19b: 추가
  add_app_baf540f: "앱 추가"
  add_contact_method_d2dfea03: "연락 방법 추가하기"
  add_content_58b4305a: "내용 추가"
  add_course_assignments_628ed6d0: "과목 과제 추가"
  add_course_calendar_events_146154a5: "과목 행사 추가"
  add_email_address_aef3b61: "이메일 주소 추가하기"
  add_external_feed_6d437a28: "외부 피드 추가"
  add_feed_49ed1cb2: "피드 추가"
  add_group_c84f9e9d: "그룹 추가"
  add_group_set_f9809e11: "그룹 집합 추가"
  add_quiz_cebfa28b: "퀴즈 추가"
  add_students_to_the_course_874be8fb: "과목에 학생 추가"
  add_tas_to_the_course_2aac6e02: "과목에 조교 추가"
  adding_rss_feed_f1202567: "RSS 피드 추가하기"
  after_date_981cd41b: "%{date} 이후"
  after_last_attempt_c9168da2: "마지막 시도 이후"
  ajax_errors: 
    error_heading: "Ajax 오류: %{status_code}"
    errors: 
      connection_lost: "%{host}와의 연결이 끊어졌습니다. 인터넷에 연결되어 있는지 확인하고 다시 시도하시기 바랍니다."
      unhandled: "마지막 요청이 동작하지 않았습니다."
    links: 
      details: "세부 정보"
      login: 로그인
    no_text: "텍스트 없음"
  alerts: 
    alert: 
      buttons: 
        add_criterion: "트리거 추가"
        add_recipient: "수신인 추가"
        save_alert: "알림 저장"
      criteria: "알림을 보낼 때"
      labels: 
        criteria: "알림을 보낼 때"
        recipients: "알림을 보낼 대상"
        repetition: 반복
      links: 
        title: 
          delete_alert: "이 알림 삭제"
          edit_alert: "알림 편집"
      no_repetition_description: "알림을 다시 보내지 않음"
      recipients: "알림을 보낼 대상"
      repetition_description: "해결될 때까지 %{count}일마다 알림 다시 보내기"
    alerts: 
      alerts_description_account: "알림은 모든 기준을 만족하는 각 학생에게 생성됩니다. 알림은 매일 체크해서 트리거한 문제가 해결될 때까지 학생, 교사, 계정 관리자에게 보냅니다."
      alerts_description_course: "알림은 모든 기준을 만족하는 각 학생에게 생성됩니다. 알림은 매일 체크해서 트리거한 문제가 해결될 때까지 학생, 교사에게 보냅니다."
      buttons: 
        add_alert: "알림 추가"
      description: "교사가 %{count}일 동안 학생과 상호 작용이 없음"
      option: "교사 상호 작용 없음"
      remove: "이 항목 제거"
      the_student: 학생
      the_teacher: 교사
      title: "교사가 학생과 상호 작용한 이후의 일 수"
      ungraded_count_description: "%{count}개 이상의 제출물이 평가 안 됨"
      ungraded_count_option: "평가 안 된 제출물 (개수)"
      ungraded_count_title: "평가 안 된 제출물 수"
      ungraded_timespan_description: "제출물이 %{count}일 동안 평가 안된 상태로 남이 있음"
      ungraded_timespan_option: "평가 안 된 제출물 (시간)"
      ungraded_timespan_title: "제출물이 평가 안 된 채로 남아 있는 일 수 "
      usernote_description: "교원 일지 항목이 %{count}일 동안 추가 안 됨"
      usernote_option: "교원 일지 항목 없음"
      usernote_title: "교원 일지 항목이 추가된 이후의 일 수"
    errors: 
      criteria_required: "적어도 하나의 트리거가 필요함"
      recipients_required: "적어도 한 명의 수신인이 필요함"
      threshold_should_be_numeric: "양수이어야 함"
  all_4321c3a1: 전부
<<<<<<< HEAD
  all_courses_a7dbb853: "모든 과목"
  all_sections_daf11554: "모든 섹션"
=======
  all_assignment_groups_a65e9e46: "모든 과제 그룹"
  all_courses_a7dbb853: "모든 과목"
  all_groups_cea25817: "모든 그룹"
  all_my_files_a0213441: "모든 내 파일"
  all_sections_daf11554: "모든 섹션"
  all_student_groups_f74cd6c3: "모든 학생 그룹"
>>>>>>> 36566452
  all_students_have_taken_the_quiz_b558f8b4: "모든 학생이 이 퀴즈를 치름"
  all_students_have_taken_the_survey_494f9f42: "모든 학생이 이 설문을 치름"
  allow_bb7ce9b1: 허용
  allow_dashboard_cards_to_be_reordered_for_each_use_81f989d7: "사용자가 개별적으로 대시보드 카드 순서 변경을 할 수 있도록 허용함"
  allow_reorder_dashboard_cards_78215947: "대시보드 카드 순서 변경을 허용함"
  allows_the_duplication_of_calendar_events_7bb0d6c5: "달력 행사 복제 허용하기"
  always_3a59e701: 항상
  analytics: 
    course: 
      analytics: 분석
      page_title: "분석: %{course}"
    crumb: 
      completed: "완료된 "
      current: "현재 "
    department: 
      analytics: 분석
    filters: 
      completed: "완료된 "
      current: "현재 "
    page_title: 
      completed: "분석: %{account} -- 완료된 과목"
      current: "분석: %{account} -- 현재 과목"
      term: "분석: %{account} -- %{term}"
    student_in_course: 
      analytics: 분석
      page_title: "분석: %{course} -- %{student}"
  analytics_c94ba601: 분석
  ange_name: "Angel 변환기"
  angel: 
    file_copy_fail: "\"%{base_path}\" 폴더를 복사할 수 없음"
    file_copy_fail_message: "\"%{path}\" 경로로 디렉토리 이름을 바꿀 수 없음"
    file_import_fail: "\"%{file_path}\" 파일을 가져올 수 없음"
  angel_display: "ANGEL 학습"
  angel_file_description: "Angel 내보내기 .zip 형식"
  announcement: 
    no_title: "제목 없음"
  announcement_external_feeds_5be3f36b: "공지 외부 피드"
  announcement_fb4cb645: "공지 사항"
  announcement_successfully_created_731a707f: "공지가 성공적으로 생성됨"
  announcements: 
    announcements_crumb: 공지
    error_draft_state: "이 주제는 공지 사항이므로 초안 상태로 설정할 수 없습니다."
    external_feed: 
      alts: 
        deleted_feed: "이 피드 삭제"
      labels: 
        keyword: 키워드
      messages: 
        external_feed_post_count: 
          one: "게시글 %{count}개 추가됨"
          other: "게시글 %{count}개 추가됨"
    feed_name: "%{course} 공지 피드"
    feed_title_course: "과목 공지 Atom 피드"
    feed_title_group: "그룹 공지 Atom 피드"
    index: 
      feed_title_course: "과목 공지 Atom 피드"
      feed_title_group: "그룹 공지 Atom 피드"
      podcast_title_course: "과목 공지 Podcast 피드"
      podcast_title_group: "그룹 공지 Podcast 피드"
    index_view: 
      announcements_title: 공지
      delete: 삭제
      loading: "로드하는 중..."
      lock_for_comments: "의견 잠금"
      make_sure_all_search_terms_are_spelled_correctly: "모든 검색 용어의 철자가 올바른지 확인하십시오. "
      rss_feed: "RSS 피드"
      suggestions: "제안:"
      there_are_no_announcements_show: "표시할 공지가 없음"
      title_add_announcement: "공지 사항 추가"
      try_different_more_general_or_fewer_keywords: "다른 키워드나 보다 일반적인 키워드나 더 적은 키워드로 다시 시도해 보십시오."
      try_disabling_the_unread_filters: "\"읽지 않음\" 필터를 사용하지 말아 보십시오."
      unread: "읽지 않은 메시지"
      your_search_did_not_match_any_announcements: "검색과 일치하는 공지가 없습니다."
    podcast_feed_description_course: "\"%{course}\" 과목에 속한 공지에서 링크하거나 포함된 모든 미디어 파일이 이 피드에 표시됩니다."
    podcast_feed_name: "%{course} 공지 Podcast 피드"
    podcast_title_course: "과목 공지 Podcast 피드"
    podcast_title_group: "그룹 공지 Podcast 피드"
  announcements_a4b8ed4a: 공지
  anonymous_e1b8ad27: 익명
  api_key_eeeb2167: "API 키"
  application: 
    errors: 
      feed_not_found: "피드를 찾을 수 없습니다."
      feed_private: "일치하는 콘텍스트가 비공개가 되었으므로 이와 같은 공개 피드는 더 이상 표시되지 않습니다."
      feed_private_course: "일치하는 과목이 비공개가 되었으므로 이와 같은 공개 피드는 더 이상 표시되지 않습니다."
      feed_private_group: "일치하는 그룹이 비공개가 되었으므로 이와 같은 공개 피드는 더 이상 표시되지 않습니다."
      feed_unpublished_course: "과목을 게시할 때까지 이 과목에 대한 피드를 액세스할 수 없습니다."
      feed_unpublished_group: "그룹을 게시할 때까지 이 그룹에 대한 피드를 액세스할 수 없습니다."
      invalid_external_tool: "이 링크에 대한 유효한 설정을 찾을 수 없음"
      invalid_external_tool_id: "이 도구에 대한 유효한 설정을 찾을 수 없음"
      invalid_feed_parameters: "잘못된 피드 매개변수입니다."
      invalid_tag_type: "이 태그에 대한 항목 유형을 인식하지 못함"
      invalid_verification_code: "확인 코드가 유효하지 않습니다."
      mismatched_verification_code: "현재 등록된 사용자와 일치하는 확인 코드가 없습니다."
      permission_denied: "해당 페이지를 액세스하기 위한 권한이 없음"
      quota_exceeded: "저장소 할당량 초과"
      quota_exceeded_account: "계정 저장소 할당량 초과"
      quota_exceeded_course: "과목 저장소 할당량 초과"
      quota_exceeded_group: "그룹 저장소 할당량 초과"
      quota_exceeded_user: "사용자 저장소 할당량 초과"
      student_view_unauthorized: "학생 뷰에서는 이 기능을 액세스할 수 없습니다."
      unauthorized: 
        not_started_yet: "액세스하려는 과목이 아직 시작되지 않았습니다.  해당 과목은 %{date}에 시작합니다."
        unpublished: "아직 강사가 이 과목을 게시하지 않았습니다."
    notices: 
      first_teacher: "이제 과목이 신청되었고 여러분은 첫 번째 교사로 등록되었습니다."
      first_teacher_with_email: "이제 과목이 신청되었고 여러분은 첫 번째 교사로 등록되었습니다. 곧 등록 과정을 마치기 위한 이메일을 받을 것입니다."
      need_to_accept_enrollment: "이 과목에 완전히 참여하기 전에 [등록 초대를 수락](%{url})해야 합니다."
      page_disabled: "해당 페이지를 사용 안 함"
      page_disabled_for_account: "이 계정에 대해 해당 페이지를 사용 안 함"
      page_disabled_for_course: "이 과목에 대해 해당 페이지를 사용 안 함"
      page_disabled_for_group: "이 그룹에 대해 해당 페이지를 사용 안 함"
    warnings: 
      details: 
        suspended: "이 기관의 Canvas 계정이 일시 중단되었습니다. 계정 관리자만 로그인해서 문제를 수정할 수 있습니다."
      please_log_in: "보안을 위해 계속 진행하려면 암호를 입력하십시오."
      titles: 
        suspended: "기관 일시 중단됨"
    wiki_front_page_default_content_course: "새 과목 위키에 오신 것을 환영합니다!"
    wiki_front_page_default_content_group: "새 그룹 위키에 오신 것을 환영합니다!"
  apply_781a2546: 적용
  appointment_group: 
    errors: 
      invalid_end_at: "약속 끝 시간이 시작 시간보다 앞섬"
      needs_contexts: "적어도 하나의 콘텍스트를 가져야 함"
      overlapping_appointments: "약속 겹침"
  appointment_group_sub_context: 
    errors: 
      invalid_course_section: "유효하지 않은 과목 섹션"
      invalid_group_category: "유효하지 않은 그룹 범주"
      missing_group_category: "그룹 약속은 그룹 범주를 가지고 있어야 함"
  apps_are_an_easy_way_to_add_new_features_to_canvas_2cbc2531: "앱은 Canvas에 새 기능을 추가하는 쉬운 방법입니다. 개별 과목이나 계정에 있는 모든 과목에 추가할 수 있습니다. 구성을 마치면 과목 모듈을 통해 연결하거나고 평가 도구를 위한 과제를 만들 수 있습니다."
  appt_calendar_event_dialog: 
    invalid_participants: "한 명 이상의 참가자를 허용해야 함"
    title: "%{name} 편집"
    update: 업데이트
  archive_3f794d7e: 저장소
  archived_de543437: "보관된 메시지"
  are_you_sure_26795d3c: 확실합니까?
  are_you_sure_you_want_to_delete_this_announcement_293d51a8: "이 공지 사항을 삭제하시겠습니까?"
  are_you_sure_you_want_to_delete_this_developer_key_9937481a: "이 개발자 키를 삭제하시겠습니까?"
  are_you_sure_you_want_to_delete_this_discussion_334554e0: "이 토론을 삭제하시겠습니까?"
  are_you_sure_you_want_to_delete_this_grading_schem_df8b75f9: "이 평가 구성표를 삭제하시겠습니까?"
  are_you_sure_you_want_to_remove_this_tool_7363f90b: "이 도구를 제거하시겠습니까?"
  are_you_sure_you_want_to_report_this_profile_pictu_e22c2210: "이 프로필 사진을 신고하시겠습니까?"
<<<<<<< HEAD
=======
  arrange_by_a121617c: "정렬 기준"
>>>>>>> 36566452
  assessment_question: 
    default_question_name: 질문
  assessment_question_bank: 
    default_imported_title: "가져온 질문"
    default_title: "이름 없음 - %{course}"
    default_unfiled_title: "내용 없는 문제"
  assignment: 
    assignment_group_must_have_group: "이 과제에 대한 과제 그룹을 선택하시기 바랍니다."
    at_least_one_file_type: "적어도 하나의 허용되는 파일 유형을 지정하십시오."
    at_least_one_submission_type: "하나 이상의 온라인 제출물 유형을 선택하십시오."
    atom_no_author: "작성자 없음"
    buttons: 
      select_url: 선택
    comment_from_files: 
      one: "첨부 파일 보기"
      other: "첨부 파일 보기"
    errors: 
      cannot_save_att: "잠긴 속성 %{att_name}을(를) 편집할 권한이 없음"
      upload_as_zip: "파일을 .zip으로 업로드하십시오."
    feed_entry_title: "과제: %{assignment}"
    feed_entry_title_with_course: "과제, %{course}: %{assignment}"
    grading_type_options: 
      letter_grade: "알파벳 평점"
      not_graded: "평가 안 됨"
      pass_fail: 완료/미완료
      percent: 퍼센트
      points: 배점
    group_assignment_must_have_group_set: "이 과제의 그룹 집합을 선택하십시오."
    labels: 
      due: 마감
    name_is_required: "이름이 필요합니다!"
    points_possible_number: "가능한 점수는 숫자이어야 함"
    select_external_tool_dialog_title: "외부 도구 구성"
    submission_action_take_quiz: "%{title} 보기"
    submission_action_turn_in_assignment: "%{title} 제출"
    submission_types: 
      a_discussion_post: "토론 게시물"
      a_file_upload: "파일 업로드"
      a_media_recording: "미디어 녹음/녹화"
      a_quiz: 퀴즈
      a_text_entry_box: "텍스트 항목 상자"
      a_website_url: "웹사이트 URL"
    titles: 
      grading_scheme_info: "평가 구성표 보기/편집"
  assignmentRubricDialog: 
    loading: "로드하는 중..."
    titles: 
      assignment_rubric_details: "과제 루브릭 세부 정보"
  assignment_976578a8: 과제
  assignment_details_dialog: 
    average_score: "평균 점수:"
    count_of_submissions: "제출물 %{cnt}개"
    grading_statistics_for_assignment: "다음 과제에 대한 평가 통계: %{assignment.name}"
    high_score: "최고 점수:"
    low_score: "최저 점수:"
    no_one_scored_higher: "%{max}점 이상 없음"
    no_one_scored_lower: "%{min}점 이하 없음"
    scores_higher_than_the_average: "평균(%{average}점) 이상"
    scores_lower_than_the_average: "평균(%{average}점) 이하"
  assignment_group: 
    default_name: 과제
    default_title: 과제
  assignment_group_1a781505: "과제 그룹"
  assignment_group_weights_dialog: 
    buttons: 
      save: 저장
    titles: 
      assignment_group_weights: "과제 그룹 가중치 관리"
      total: 합계
    weight_final: "그룹을 바탕으로 최종 평가에 가중치 적용"
  assignment_groups: 
    errors: 
      cannot_delete_group: "잠긴 과제를 포함한 그룹을 삭제할 수 없습니다."
    notices: 
      created: "과제 그룹을 성공적으로 만들었습니다."
      deleted: "그룹이 삭제됨"
      updated: "과제 그룹을 성공적으로 업데이트했습니다."
  assignment_groups_api: 
    errors: 
      frozen_assignments_error: "잠긴 과제를 포함한 그룹을 삭제할 수 없습니다."
  assignment_groups_bc9cc3c9: "과제 그룹"
  assignment_muter: 
    mute_assignment: "과제 평점 비공개"
    muting_assignment: "과제 평점 비공개 중..."
    unmute_assignment: "과제 평점 공개"
    unmute_button: "과제 평점 공개"
    unmute_dialog: "이 과제는 현재 평점 비공개 상태입니다. 이는 학생이 평점과 피드백을 볼 수 없다는 것을 뜻합니다. 지금 평점을 공개하시겠습니까?"
    unmuting_assignment: "과제 평점 공개 중..."
  assignment_name_12eadcbd: "과제 이름"
  assignment_name_b2d87383: "과제 이름"
  assignments: 
    assignment_count: 
      one: "과제 %{count}개"
      other: "과제 %{count}개"
    assignment_group_create_dialog: 
      assignment_group: 
        labels: 
          name: 이름
      buttons: 
        add_group: "그룹 추가"
        cancel: 취소
      links: 
        add_assignment_group: "과제 그룹 추가"
    assignment_group_list: 
      no_assignment_groups: "과제 그룹을 찾을 수 없음"
    assignment_group_list_item: 
      add_assignment_to: "%{name}에 과제 추가"
      assignment_group_delete: "과제 그룹 삭제"
      assignment_group_edit: "과제 그룹 편집"
      assignment_group_move: "과제 그룹 이동"
      delete: 삭제
      edit: 편집
      group_weight: "전체 중 %{groupWeight}%"
      manage: 관리
    assignment_group_selector: 
      assignment_group: "과제 그룹"
      assignment_group_options: 
        new_group: "새 그룹"
    assignment_groups_count: 
      one: "그룹 %{count}개"
      other: "그룹 %{count}개"
    assignment_list_item: 
      assignment_delete: "과제 삭제"
      assignment_edit: "과제 편집"
      assignment_move: "과제 이동"
      delete: 삭제
      edit: 편집
      module: 모듈
      multiple_modules: "여러 모듈"
      no_points_possible: "가능한 점수 없음"
      points_possible: "%{pointsPossible}점"
      points_possible_screen_reader: "%{pointsPossible}점 가능"
      settings: 설정
    assignment_list_item_score: 
      assignment_grading_type_is_not_graded: "이 과제는 평점이 할당되지 않습니다."
      assignment_not_yet_graded_screenreader: "과제물을 아직 평가하지 않았습니다. %{pointsPossible}점이 가능합니다."
      empty_points_possible: "-/%{pointsPossible}점"
      no_submission: "제출물 없음"
      no_submission_for_assignment_screenreader: "이 과제에 대한 제출물이 없습니다. %{pointsPossible}점이 가능합니다."
      not_yet_graded: "*평가 안 됨*"
      score_with_points_possible: "*%{score}*/%{pointsPossible} 점"
      score_with_points_possible_screenreader: "점수: %{pointsPossible}점 중 %{score}"
    assignment_settings: 
      cancel: 취소
      save: 저장
      validating: "저장 중..."
      weight_groups: "과제 그룹을 바탕으로 최종 평가를 가중"
    assignments_list_right_side: 
      links: 
        manage_assignments: "과제 관리"
        see_current_grades: "현재까지의 평가 보기"
      titles: 
        show_only_assignments_from: "다음에서 온 과제만 표시 - "
        upcoming_assignments: "예정된 과제"
    available_date_description: 
      closed: 닫힘
    buttons: 
      add_group: "그룹 추가"
      delete_group: "그룹 삭제"
      submit_assignment: "과제 제출"
    cannot_delete_group: "하나 이상의 과제 그룹이 있어야 합니다."
    cant_unpublish_when_students_submit: "확생 제출물이 있으면 게시를 취소할 수 없음"
    complete: 완료
    confirm: 
      delete_assignment: "이 과제를 삭제하시겠습니까?"
      delete_group: "이 그룹을 삭제하시겠습니까?"
    confirm_delete_group: "이 과제 그룹을 삭제하시겠습니까?"
    confirms: 
      delete_assignment: "이 과제를 삭제하시겠습니까?"
    create_assignment: 
      assignment: 과제
      assignment_due_at: "기한:"
      assignment_name: "이름:"
      assignment_points: "점수:"
      assignment_type: "유형:"
      buttons: 
        save_and_publish: "저장 & 게시"
      cancel: 취소
      discussion_type: 토론
      external_tool_type: "외부 도구"
      more: "기타 옵션"
      multiple_due_dates: "기한: 여러 기한"
      not_graded_type: "평가 안 됨"
      quiz_type: 퀴즈
      save: 저장
      saving: "저장 중..."
    create_group: 
      cancel: 취소
      drop_highest: "최고 점수:"
      drop_lowest: "최저 점수:"
      example_group_name: "예) 에세이 그룹 1"
      group_name: "그룹 이름:"
      never_drop: "제외 안 함:"
      percent_of_total: "전체 평점의 %"
      save: 저장
      saving: "저장 중..."
    create_new_crumb: "새로 만들기"
    date_available_column_view: 
      available: "사용 가능"
      multiple_dates: "여러 날짜"
    date_due_column_view: 
      due: 기한
      due_date: 기한
      multiple_dates: "여러 날짜"
    delete_group: 
      cancel: 취소
      delete: "그룹 삭제"
      deleting: "삭제 중..."
      labels: 
        delete_assignments_in_group: "과제 삭제"
        move_assignments_to: "다음으로 과제 이동"
      options: 
        select_group: "그룹 선택"
      tooltips: 
        target_group: "이 과제를 이동할 그룹 선택"
      warnings: 
        delete_assignment_group: "**%{assignment_count}**개의 과제를 포함한 *%{name}*를 삭제하려고 합니다."
      would_you_like: "원하는 작업:"
    drop_highest_rule: 
      one: "최고 점수 %{count}개 제외"
      other: "최고 점수 %{count}개 제외"
    drop_highest_scores: "최고 점수 %{number}개 제외"
    drop_lowest_rule: 
      one: "최저 점수 %{count}개 제외"
      other: "최저 점수 %{count}개 제외"
    drop_lowest_scores: "최저 점수 %{number}개 제외"
    due_date_view: 
      overrides: 
        remove_these_dates: "이 날짜 제거"
    edit: 
      edit_assignment: "과제 편집"
    edit_header_view: 
      buttons: 
        not_published: "게시 안 됨"
        published: 게시됨
      page_header_title: "새 과제"
      titles: 
        delete: 삭제
    edit_view: 
      assignment_name: "과제 이름"
      buttons: 
        save: 저장
        save_and_publish: "저장 & 게시"
      description: 설명
      freeze_properties: "복사할 때 과제 속성 잠금"
      notify_content_change: "이 내용이 바뀐 것을 사용자에게 알림"
      points_possible: 배점
      warnings: 
        assignment_is_frozen: "일부 설정은 관리를 위해 잠겨있습니다."
    errors: 
      add_group_failed: "그룹 추가 실패"
      delete_reminder_failed: "삭제 실패"
      google_docs_masquerade_rejected: "Google Docs에 가장된 사용자로 연결할 수 없습니다."
      reminder_failed: "미리 알림 실패"
    everyone_else: "다른 모든 사람"
    external_content_homework_file_submission_view: 
      additional_comments: "추가 의견"
      buttons: 
        submit_assignment: "과제 제출"
      group_assignment_header: 의견...
    external_content_homework_url_submission_view: 
      additional_comments: "추가 의견"
      buttons: 
        submit_assignment: "과제 제출"
      group_assignment_header: 의견...
    external_grader_sidebar: 
      edit_assignment_settings: "과제 설정 편집"
      speed_grader: "Speed Grader"
    file_retrieval_error: "파일 검색 실패"
    getting_file: "파일 검색 중..."
    grade_assignment: 
      buttons: 
        upload_files: "파일 업로드"
      links: 
        download_submissions: "제출물 다운로드"
        peer_reviews: "피어 리뷰"
        reupload_submissions: "제출물 다시 업로드"
      resubmission_count: 
        one: "평가 안 된 (재)제출물 %{count}개"
        other: "평가 안 된 (재)제출물 %{count}개"
      reupload_instructions: |-
          이전에 다운로드한 학생의 제출물 파일을 바꿨다면
          다시 압축해서 아래 양식에 압축 파일을 업로드하십시오.
          학생이 제출물 파일에 대한 의견에서 변경된 파일을 볼 수 있습니다.
          
          *파일 이름을 인식할 수 있도록 제출물 파일의 이름을 바꾸지 마십시오.*
      speed_grader: SpeedGrader™
      titles: 
        related_items: "관련 항목"
    grade_gpa_scale_screenreader: "평점: %{grade}"
    grade_letter_grade_screenreader: "평점: %{grade}"
    grade_pass_fail_screenreader: "평점: %{grade}"
    grade_percent: "%{grade}%"
    grade_percent_screenreader: "평점: %{grade}%"
    grading_type_selector: 
      grading_type_options: 
        letter_grade: "알파벳 평점"
        not_graded: "평가 안 됨"
        pass_fail: 완료/미완료
        percent: 퍼센트
        points: 점
    group_category_selector: 
      grade_group_students_individually: "각 학생에게 개별적으로 평점 할당"
      group_category_options: "새 그룹 범주"
      group_set: "그룹 집합"
      is_group_assignment: "그룹 과제임"
    group_comment: 
      labels: 
        group_comment: "전체 그룹에 설명 전송"
    group_name: "그룹 이름"
    group_submission_reminder: 
      warnings: 
        group_submission: "이 제출물은 %{group_type} 그룹에 있는 모든 사람에게 적용된다는 것을 염두에 두십시오."
    group_weights: 
      headers: 
        assignment_group: "과제 그룹"
        group_weight: 가중치
        total: 합계
    higher_than_max: "과제 수 이상의 숫자를 사용할 수 없음"
    incomplete: "완료 안 됨"
    index_view: 
      add_assignment: 과제
      add_group: 그룹
      assignments: 과제
      assignments_settings: "과제 설정"
      assignments_settings_screenreader: "과제 설정"
      search_for_assignment: "과제 검색"
      title_add_assignment: "과제 추가"
      title_add_group: "과제 그룹 추가"
    invalid_file_retrieval: "이 도구에서 전송한 파일을 검색하는 데 문제가 발생했습니다."
    invalid_tool_return: "시작한 도구가 이 과제에 대해 잘못된 자원을 반환했습니다."
    keycodes: 
      add_item: a
      close_menu: ESC
      del_item: d
      edit_item: e
      next: j
      previous: k
      show_assign: f
    labels: 
      assignment_group_move_label: "과제 그룹"
    messages: 
      adding_group: "그룹 추가 중..."
      agree_to_pledge: "이 과제를 체출하기 전에 제출물 서약에 동의해야 합니다."
      not_submitted_yet: "아직 과제 제출을 마치지 않았습니다. 제출을 마치려면 \"제출\" 버튼을 클릭해야 합니다. 그래도 이 페이지에서 나가시겠습니까?"
      now_overdue: "이 과제는 기한을 초과했습니다.  새로운 제출물은 지연으로 표시됩니다.  계속 진행하시겠습니까?"
      overdue: "이 과제는 기한을 초과했습니다. 제출하시겠습니까?"
      record_before_submitting: "제출 전에 녹음/녹화"
      submit_failed: "제출에 실패했습니다. 다시 시도하시기 바랍니다."
      submitting: "제출 중..."
    multiple_due_dates: "여러 기한"
    name_is_required: "이름이 필요합니다!"
    name_too_long: "이름이 너무 김"
    name_too_long_error: "이름이 너무 김"
    never_drop_collection: 
      add_another_assignment: "다른 과제 추가"
      add_first_assignment: "과제 추가"
    never_drop_rule: "%{assignment_name}을(를) 드롭한 적 없음"
    never_drop_scores: "%{assignment_name}을(를) 드롭한 적 없음"
    new_assignment: "새 과제"
    no_assignments: "[과제 없음]"
    no_assignments_list_item: 
      no_assignments_in_this_group: "이 그룹에 과제가 없음"
    no_assignments_search: 
      aria_assignments: 과제
      assignments: 과제
      no_assignments_found: "과제를 찾을 수 없음"
    no_tools_found: "도구 없음"
    non_number: "숫자를 사용해야 함"
    notices: 
      assignment_delete: "과제가 삭제됨"
      created: "과제를 성공적으로 만들었습니다."
      updated: "과제를 성공적으로 업데이트했습니다."
    number_of_assignments: 
      one: "과제 %{count}개"
      other: "과제 %{count}개"
    other_assignments: "다른 과제"
    overdue_assignments: "지연된 과제"
    past_assignments: "지난 과제"
    peer_review_assignment: 
      titles: 
        remind_reviewer: "%{user}에게 평가에 대해서 알리기"
        remind_reviewier_with_last_notification: "%{user}에게 평가에 대해서 알리기, %{at}에 마지막 알림"
        user_default: 사용자
    peer_reviews: 
      buttons: 
        add: 추가
        assign_peer_reviews: "피어 리뷰 할당"
      descriptions: 
        automatically_assign_reviews: "아래 버튼을 클릭해서 제출했으나 리뷰가 할당 안 된 사용자에게 피어 리뷰를 할당할 수 있습니다."
      details: "왼쪽에서 이 과제에 대한 학생 목록과 어떤 학생의 제출물에 리뷰가 할당되었는 지 볼 수 있습니다."
      links: 
        assign_peer_review: "%{student}에게 평가할 다른 제출물 주기"
        back_to_assignment: "과제로 돌아가기"
      messages: 
        cancel_peer_review: "이 피어 리뷰를 취소하시겠습니까?"
        no_students_found: "학생을 찾을 수 없음"
      none_assigned: "할당 안 됨"
      not_yet_submitted: "아직 제출 안 됨"
      options: 
        select_student: "[ 학생 선택 ]"
      overview: "학생 피어 리뷰는 학생이 적어도 한 번 페이지에 의견을 남기면 완료한 것으로 간주합니다."
      overview_with_rubric: "학생 피어 리뷰는 학생이 적어도 한 번 페이지에 의견을 남기고 과제를 위한 루브릭 양식을 채우면 완료한 것으로 간주합니다."
      page_title: "피어 리뷰"
      reviews_per_user: "사용자 당 리뷰 %{count}개"
      submitted: 제출됨
      title: "%{assignment} 피어 리뷰"
      titles: 
        automatically_assign_reviews: "자동으로 리뷰 할당"
        remind: "%{assessor}에게 평가에 대해서 알리기, %{time}에 마지막 알림"
        reminder: "%{assessor}에게 평가에 대해서 알리기, %{time}에 마지막 알림"
    peer_reviews_selector: 
      labels: 
        automatically_assign_peer_reviews: "자동으로 피어 리뷰 할당"
        manually_assign_peer_reviews: "수동으로 피어 리뷰 할당"
        require_peer_reviews: "피어 리뷰 필요"
      locked_until: "검토 할당"
      peer_reviews_assign_at_explanation: "기한 이후의 날짜여야 합니다. 공란으로 두면 기한일을 사용합니다."
      peer_reviews_header: "피어 리뷰"
      reviews_per_user: "사용자별 검토"
    points_possible_number: "가능한 점수는 숫자이어야 함"
    positive_number: "양수를 사용해야 함"
    redirect_page: 
      redirect_message: |-
          이 제출물은 URL이며 지금 해당 URL 링크로 갈 수 있습니다.  
          [제출물로 가려면 여기를 클릭하십시오](%{url})
    rules_text: 
      one: "규칙 %{count}개"
      other: "규칙 %{count}개"
    select_assignment: "[과제 선택]"
    show: 
      allowed_attempts: "허용된 시도"
      assignment_locked: "현재 이 과제는 잠겨 있습니다."
      attempts: 시도
      available_from: "다음부터 사용 가능"
      date_time_by: "%{date} %{time}까지"
      defaults: 
        no_content: "내용 없음"
      due: 기한
      due_at: 기한
      for: 과제
      links: 
        assign_rubric: "루브릭 할당"
        edit: 편집
      manage: 관리
      messages: 
        locked: "이 과제는 지금 잠겨있습니다."
      new_assignment: "새 과제"
      no_due_date: "기한 없음"
      no_points: 없음
      no_submission: 없음
      points: 배점
      submission_types: "파일 유형"
      submitting: "제출 방식"
      turnitin: Turnitin
      turnitin_enabled: "이 과제에 대해 Turnitin을 사용합니다."
      turnitin_enabled_short: "(Turnitin 사용)"
      until: "다음 시간까지"
    show_locked: 
      labels: 
        assignment: 과제
      locked: 잠김
    status: 
      deleting_group: "그룹 삭제 중..."
    submission_sidebar: 
      comment_signature: "%{created_at}에 %{author}이(가) 작성"
      labels: 
        grade: "평점: %{grade} *(%{points_possible}점 가능)*"
        ? "no"
        : ""
        none_assigned: "할당 안 됨"
        ? "yes"
        : ""
      links: 
        submission: 
          details: "제출물 세부 정보"
          download_attachment: "%{attachment_display_name} 다운로드"
          view_original_page: "원본 페이지 보기"
          view_quiz: "퀴즈 제출물 보기"
          view_survey: "설문 조사 제출물 보기"
        view_rubric_evaluation: "루브릭 평가 보기"
      messages: 
        no_comments: "설명 없음"
        submission_late_timestamp: "%{submitted_at} (지연)"
      titles: 
        assigned_peer_reviews: "할당된 피어 리뷰"
        comments: "설명:"
        submission: 제출물
        submission_not_turned_in: "제출 안 됨!"
        submission_turned_in: 제출됨!
    submission_types_form: 
      advanced_turnitin_settings: "고급 Turnitin 설정"
      descriptions: 
        allowed_extensions: "허용된 확장자의 목록을 입력하십시오. 예를 들면, doc,xls,txt 입니다."
      label: 
        external_tool_new_tab: "새 탭에 이 도구 로드하기"
        external_tool_url: "외부 도구 URL"
        turnitin_enabled: "Turnitin 제출물 사용"
      labels: 
        allow_text_entry: "텍스트 항목"
        allow_url: "웹 사이트 URL"
        allowed_extensions: "파일 확장자 허용"
        restrict_file_extensions: "업로드 파일 유형 제한"
      submission_type: "제출물 유형"
      submission_types: 
        external_tool: "외부 도구"
        no_submission: "제출물 없음"
        on_paper: 종이에
        online: 온라인
    submit_assignment: 
      additional_comments: "추가 의견"
      buttons: 
        record_media: "미디어 녹음/녹화 / 업로드"
        submit_assignment: "과제 제출"
      comments_placeholder: 의견...
      errors: 
        unacceptable_file_type: "이 파일 유형은 허용되지 않습니다. 허용되는 파일 유형은 다음과 같습니다: %{allowed_extensions_list}"
      gmail_restriction_description: "이 계정에서 Google Docs 제출물을 %{domain} 도메인에 있는 Google 계정으로 제한합니다. 이 과제를 Google Docs으로 제출하려면 사용자 설정 페이지에서 Google Docs 통합을 다시 구성해야 합니다."
      instructions: 
        from_external_tool: "아래 목록에서 로드할 도구를 선택하고 해당 도구가 제공하는 자원을 제출하십시오."
        google_docs: "아래 목록에서 파일을 선택하십시오."
        media_recording: "아래 링크를 이용하여 제출물을 녹음/녹화하십시오. 녹음/녹화를 마치고 제출할 준비가 되면 \"저장\"을 클릭하십시오."
        online_text_entry: "여기에 제출물을 복사해서 붙여넣거나 입력하십시오."
        online_url: "이 과제에 대해 제출하려는 웹사이트를 가리키는 링크를 복사해서 붙여넣으십시오."
      invalid_google_docs_domain: "올바르지 않은 도메인"
      labels: 
        uploaded_data: 파일
        url: "웹사이트 URL"
      links: 
        add_another_file: "다른 파일 추가"
        authorize_google_docs: "Google Docs 액세스 권한 부여"
        find_file: "이미 업로드한 파일을 찾으려면 여기를 클릭"
        submit: 
          external_tool: "외부 도구"
          file_upload: "파일 업로드"
          google_doc: "Google Doc"
          media: 미디어
          text_entry: "텍스트 항목"
          website: "웹사이트 URL"
      loading_tools: "도구 로드 중..."
      messages: 
        google_docs_auth_required: "Google Docs에서 과제를 직접 제출하기 전에 Canvas에서 Google Docs 계정을 액세스할 수 있도록 권한을 부여해야 합니다:"
        media_recording_ready: "제출할 준비가 되었습니다! 완료하려면 '과제 제출' 버튼을 클릭하십시오."
        media_recordings_disabled: "이 Canvas 사이트에서는 미디어 녹음/녹화를 사용하지 않으므로 이 유형의 과제를 제출할 수 없습니다. 이 과제에 대한 설정을 바꾸는 것에 관하여 강사에게 문의하거나 미디어 녹음/녹화를 사용하는 것에 관하여 시스템 관리자에게 문의하십시오."
        submitting: "제출 중..."
        uploading: "이 과제에 대해 제출하려는 Google Doc 사본을 찾아오는 중입니다. 파일 크기에 따라 다소 시간이 걸릴 수 있습니다."
      no_files: "파일 없음"
      no_submission: "선택된 제출물 없음"
      submission_url: "제출물:"
      titles: 
        media_recordings_disabled: "이 Canvas 사이트에서 미디어 녹음/녹화를 사용 안 함"
      upload_or_choose_file: "파일을 업로드하거나 이미 업로드한 파일을 선택하십시오."
    syllabus: 
      page_title: "%{course}에 대한 강의 계획"
    syllabus_content: 
      buttons: 
        update_syllabus: "강의 계획 업데이트"
      headers: 
        date: 날짜
        details: "세부 정보"
      labels: 
        assignments_summary: "과목 요강"
        syllabus_body: "강의 계획 설명"
      links: 
        jump_to_today: "오늘로 가기"
      titles: 
        course_syllabus: "과목 강의 계획"
    syllabus_right_side: 
      links: 
        edit_syllabus_description: "강의 계획 설명 편집"
    titles: 
      add_assignment_group: "과제 그룹 추가"
      uploading: "제출물 업로드"
    toggle_message: "과제 표시 토글"
    toggle_show_by: 
      date: 날짜
      show_by: "표시 기준:"
      type: 유형
    turnitin_settings_dialog: 
      assignments: 
        turnitin_settings: 
          labels: 
            exclude_small_matches: "작은 일치"
      buttons: 
        update_settings: "설정 업데이트"
      turnitin_settings: 
        labels: 
          compare_against: "비교 대상"
          do_not_consider: "고려하지 않음"
          exclude_biblio: "참고 문헌 자료"
          exclude_quoted: "인용된 자료"
          internet_check: "인터넷 데이터베이스"
          journal_check: "잡지, 정기 간행물, 출판물"
          student_paper_check: "다른 학생 보고서"
        originality_report_never: 전혀
        originality_report_visibility: "학생이 독창성 보고서를 볼 수 있음"
        originality_report_visible_after_due_date: "기한 이후"
        originality_report_visible_after_grading: "과제 평가 이후"
        originality_report_visible_immediately: 즉시
    undated_assignments: "날짜 없는 과제"
    upcoming_assignments: "예정된 과제"
  assignmentsToggleShowByView: 
    overdue_assignments: "지연된 과제"
    past_assignments: "지난 과제"
    undated_assignments: "날짜 없는 과제"
    upcoming_assignments: "예정된 과제"
  assignments_1e02582c: 과제
  assignments_2: 
    attempts: 
      filter: 시도
    submission_attempts: 시도
  assignments_2_e88d7a26: "과제 2"
  attach_files_to_discussions_bd16c245: "토론에 파일 첨부하기"
  attached_files_4c1d26cf: "첨부 파일:"
  attachment: 
    default_filename: 파일
    errors: 
      not_found: "파일 자료를 찾을 수 없음"
    feed_title: "파일: %{title}"
    feed_title_with_context: "파일, %{course_or_group}: %{title}"
    over_quota: "다운로드 파일이 할당량을 초과합니다."
    title: 
      migration_list: "연결된 파일"
    upload_error_invalid_response_code: "유효하지 않은 응답 코드입니다. 200이 정상이지만 %{code}을(를) 받았습니다."
    upload_error_invalid_url: "URL에 대한 구문 분석을 할 수 없음: %{url}"
    upload_error_over_quota: "파일 크기가 할당량 제한을 초과함: %{bytes} 바이트"
    upload_error_relative_uri: "URL에 제공된 호스트가 없음: %{url}"
    upload_error_timeout: "요청 시간 초과: %{url}"
    upload_error_too_many_redirects: "너무 많은 리디렉션"
    upload_error_unexpected: "%{url}에서 다운로드하는 중에 알 수 없는 오류 발생"
  attachment_deffe5a9: 첨부
  attempt_3dd42b18: 시도
  attendance: 
    options: 
      clear_attendance_marks: "출석 표시 지우기"
      edit_assignment: "과제 편집"
      mark_all_as_absent: "모두 결석으로 표시"
      mark_all_as_present: "모두 출석으로 표시"
    titles: 
      attendance_help: "출석 도움말"
  attendance_ca433183: 출석
  auth_logging: 
    login: 로그인
    logout: 로그아웃
  authentication_1b518c38: 인증
  authentication_context_60748f2f: "인증 컨텍스트"
  authentication_provider: 
    default_delegated_login_handle_name: 로그인
    default_login_handle_name: 이메일
  authentication_provider/ldap: 
    test_bind_failed: "다음 오류로 인해 바인딩 실패: %{error}"
    test_connection_timeout: "연결 시간 초과"
    test_host_unknown: "알 수 없는 호스트: %{host}"
    test_login_auth_exception: "로그인 예외: %{error}"
    test_login_auth_failed: "인증 실패"
    test_search_failed: "다음 오류로 인해 검색 실패: %{error}"
  authentication_provider/saml: 
    debug: 
      logout_redirect: "IdP로 전송한 LogoutRequest"
  authentication_providers: 
    account_required: "LDAP으로 인증되어야 함"
    debugging: 
      refresh_debugging: "새로 고침"
      start_debugging: "디버깅 시작"
      stop_debugging: "디버깅 중지"
    index: 
      delete_auth_confirmation: "계속하시겠습니까? 삭제하면 사용자가 로그인을 할 수 없게 됩니다."
      delete_auth_link: "인증 제거"
      ip_address_list_description: "LDAP과 같이 Canvas 서버가 해당 서버에 직접 접속해야 하는 인증 서비스를 사용 중이라면 해당 서버가 아래 IP 주소에서 연결을 수락하는지 확인해야 합니다."
      no_auth_type_description: "현재 이 계정은 ID 공급자와 통합되어 있지 않습니다."
      page_title: "인증 설정"
      profile_page_link_example: "예를 들어, 여기에 프로필 페이지가 있습니다: [%{friendlyname}](%{url})"
      settings_description: "사용자가 외부 ID 공급자(IdP)를 통해서 인증하려면 사용자는 이 계정에 연결되어 있으면서 IdP가 반환하는 고유 식별자와 일치하는 로그인 식별자를 가지고 있어야 합니다. 사용자의 현재 로그인은 (\"사용자\" 탭에서 사용자 검색으로 찾을 수 있는) 사용자 프로필 페이지의 \"로그인 정보\" 섹션에서 확인할 수 있습니다."
      settings_title: "인증 설정"
    ldap_fields: 
      auth_filter_description: "사용자가 제시한 사용자 이름에 대한 자리 표시자로 *%{placeholder}*를 사용하십시오. 예: *(sAMAccountName=%{placeholder})*"
      identifer_format_description: "Canvas 로그인을 찾기 위한 LDAP 속성입니다. 사용자가 입력한 사용자 이름을 사용하려면 공백으로 남겨 두십시오."
    ldap_settings_test: 
      labels: 
        pass: 암호
        user: "사용자 이름"
      ldap_test_login_button: "테스트 로그인"
      test_ldap_bind_help_body: "LDAP 서버가 바인딩 시도를 거부했습니다. 살펴볼 사항은:"
      test_ldap_bind_help_fixes_1: "제공된 필터 문자열을 확인하십시오('(sAMAccountName={{login}})')."
      test_ldap_bind_help_fixes_2: "사용자 이름에 더 많은 범위 정보가 필요합니까? ('cn=Canvas,ou=people,dc=example,dc=com')."
      test_ldap_bind_help_header: "Canvas가 LDAP 서버에 바인딩(로그인)할 수 없음"
      test_ldap_bind_label: "LDAP 바인딩 테스트..."
      test_ldap_connection_help_body: "연결 시간이 초과되었거나 연결이 거부되었습니다. 살펴볼 사항은:"
      test_ldap_connection_help_fixes_1: "Canvas가 %{ips}에 연결 중"
      test_ldap_connection_help_fixes_2: "이는 연결만 테스트한 것입니다. SSL 인증서의 유효성은 검사하지 않았습니다."
      test_ldap_connection_help_fixes_3: "방화벽 설정을 확인하십시오. 모든 Canvas IP 주소가 서버에 접속할 수 있습니까?"
      test_ldap_connection_help_header: "Canvas가 LDAP 서버에 접속할 수 없음"
      test_ldap_connection_label: "연결 테스트 중..."
      test_ldap_dialog_close: 닫기
      test_ldap_dialog_page_title: "LDAP 구성 테스트"
      test_ldap_login_form_header: "로그인 테스트를 위해 유효한 LDAP 사용자 이름/암호를 제공:"
      test_ldap_login_help_header: "LDAP 서버가 자격 증명을 거부"
      test_ldap_login_label: "사용자 로그인 테스트..."
      test_ldap_search_help_body: "검색에 실패했거나 반환된 결과가 없습니다. 살펴볼 사항은:"
      test_ldap_search_help_fixes_1: "제공된 필터 문자열을 확인하십시오('(sAMAccountName={{login}})')."
      test_ldap_search_help_fixes_2: "제공된 검색 기준을 확인하십시오('ou=people,dc=example,dc=com')."
      test_ldap_search_help_fixes_3: "제공된 검색 기준에 대해서 LDAP에 있는 사용자 개체가 검색 권한을 가지고 있는지 확인하십시오."
      test_ldap_search_help_header: "Canvas가 LDAP 인스턴스를 찾을 수 없음"
      test_ldap_search_label: "LDAP 검색 테스트 중..."
    login_required: 필수임
    no_changing_auth_types: "인증 구성의 유형을 바꿀 수 없습니다. 삭제하고 새로운 구성을 만드시기 바랍니다."
    password_required: 필수임
    sso_settings_form: 
      change_password_url_help: "기본 Canvas 동작을 사용하려면 비워 둠"
      login_handle_name_description: "레이블은 고유한 로그인 식별자에 사용됩니다. 예: 로그인, 사용자 이름, 학생 ID 등."
  authnrequest_sent_to_idp_74e030fc: "IdP로 전송된 AuthnRequest"
  authnresponse_from_idp_185037e9: "IdP에서 반환된 AuthnResponse"
  available_from_587ce92f: "다음부터 사용 가능"
  available_from_f84e4611: "다음부터 사용 가능"
  avatar_8a8aa935: 아바타
  average_score_15cd7c3c: "평균 점수"
  back_to_app_center_95420d83: "앱 센터로 돌아가기"
  bb_display: "Blackboard 학습"
  bb_file_description: "Blackboard 6/7/8/9 내보내기 .zip 파일"
  bb_name: "Blackboard 변환기"
  big_blue_button_conference: 
    recording_setting: 녹음/녹화
  blackboard: 
    no_manifest: "이 Blackboard .zip은 루트 디렉토리에 imsmanifest.xml 파일이 없습니다."
  bookmark_service: 
    default_title: "제목 없음"
  broccoli_cloud: 
    published_title: 게시됨
    unpublished_title: "게시 안 됨"
  bulk_course_migration: 
    export_failed: "Blackboard에서 bb_lcid가 %{id}인 과목을 내보내는 중에 오류가 발생했습니다."
    export_failed_no_id: "과목을 가져오는 중 오류 발생"
    export_failed_not_found: "%{user_name} 사용자로 Blackboard에서 bb_lcid가 %{id}인 과목을 찾을 수 없습니다."
    export_failed_with_id: "bb_lcid가 %{id}인 과목을 Canvas로 가져오는 중에 오류 발생"
    no_course_found: "%{id_type}이(가) %{id}인 과목을 찾을 수 없음"
    no_course_id_given: "bb_lcid %{id}로 식별되는 Canvas 과목이 없음"
    no_credentials_found: "사용자 이름 %{user_name} 에 대한 자격 증명을 찾을 수 없음"
    no_credentials_given: "%{course_identifier} 과목에 대해 주어진 사용자 이름이 없음"
    no_lcid_found: "행에 대해 bb_lcid가 지정되지 않음"
    queue_error: "마이그레이션을 큐에 넣는 중에 오류가 발생했습니다."
  bulk_course_migrations: 
    bulk_course_migration: 
      exporting: "Blackboard에서 내보내기"
      failed: 실패함
      finished: 완료됨
      importing: "Canvas로 가져오기"
      migration_cancelled_on: "%{date}에 취소됨"
      migration_failed_on: "%{date}에 실패함"
      migration_finished_on: "%{date}에 완료함"
      migration_queueing: "개별 과목 마이그레이션을 실행하기 위해 큐에 넣고 있습니다."
      migration_started_at: "%{time}에 일괄 마이그레이션을 시작함"
      migration_waiting: "일괄 마이그레이션이 실행 대기 중입니다."
      see_results: "결과 보기"
      show_warnings: "경고 표시"
      waiting_to_export: "Blackboard에서 내보내기 대기 중"
      waiting_to_import: "Canvas로 가져오기 대기 중"
    index: 
      available_courses: "사용 가능한 과목"
      bulk_description: "CSV에 예상되는 헤더는 다음과 같습니다:"
      buttons: 
        add_credentials: "자격 증명 추가"
        migrate_courses: "과목 마이그레이션"
      column_name: "열 이름"
      course_id_description: "가져올 과목의 Canvas ID입니다."
      credential_description: "이 도구는 Blackboard Vista/CE 시스템에서 여러 개의 도구를 한 번에 마이그레이션할 수 있도록 도와줍니다. 과목을 마이그레이션하려면 제공된 CSV 템플릿에 Blackboard 시스템에 대한 자격 증명 집합을 추가한 후에 Canvas 과목 식별자를 추가하십시오."
      csv_description: "다른 열도 추가할 수 있지만 무시하게 됩니다. 여기에 사용자 이름이 \"greg\"인 계정에 있는 과목 3개에 대한 간단한 CSV의 예가 있습니다:"
      csv_template: "CSV 템플릿"
      current_migration_batch: "현재 마이그레이션 일괄 작업"
      description: 설명
      errors: 
        choose_file: "업로드할 .csv 파일을 선택해야 함"
      labels: 
        only_use_one: "다음 두 열 중 하나만 사용"
        password: 암호
        school: 학교
        user_name: "사용자 이름"
      lcid_description: "Blackboard 시스템에서 과목이 lcid입니다."
      login_credentials: "Blackboard 로그인 자격 증명"
      page_title: "일괄 과목 마이그레이션"
      previous_migration_batches: "이전 마이그레이션 일괄 작업"
      school: 학교
      school_not_supported: "여러분의 학교를 지원하는 것을 도우려면 Instructure에 문의하도록 관리자에게 요청하시기 바랍니다."
      sis_id_description: "가져올 과목의 Canvas SIS ID입니다."
      upload_migration_csv: "마이그레이션 CSV 업로드"
      user_name: "사용자 이름"
      user_name_description: "행에 해당하는 과목에 대한 교사/디자이너 액세스를 가진 사용자의 사용자 이름입니다. 이는 위 Blackboard 로그인 자격 증명에 나열된 사용자 이름 중 하나와 일치해야 합니다."
    only_one_bulk_migration: "한번에 하나의 일괄 과목 마이그레이션만 실행할 수 있습니다."
  bundles_quesiton_bank: 
    titles: 
      find_outcomes: "성과 찾기"
  button: 
    submit_assignment: "과제 제출"
  buttons: 
    add_item: "항목 추가"
    apply: 적용
    authorize_google_docs: "Google Docs 액세스 권한 부여"
    back_to_outcomes: "성과로 돌아가기"
    cancel: 취소
    choose_a_file: "파일 선택"
    delete: 삭제
    done: 마침
    filter: 필터
    import: 가져오기
    login: 로그인
    manage_rubrics: "루브릭 관리"
    masquerade: "사용자로 가장"
    ok: 정상
    okay: OK
    publish: 게시
    published: 게시됨
    refresh: "새로 고침"
    save: 저장
    search: 검색
    send: 보내기
    send_message: "메시지 보내기"
    sending: "보내는 중..."
    sent: 전송했습니다!
    show_all_artifacts: "모든 아티팩트 표시"
    submit: 제출
    unmasquerade: "가장 중지"
    unpublish: "게시 취소"
    unpublished: "게시 안 됨"
    update: 업데이트
    view_account_roster: "계정 명부 보기"
    view_course_roster: "과목 명부 보기"
  by_url_a163275e: URL로
  c_modal_form: 
    close: 닫기
  calculator: 
    buttons: 
      save: 저장
    command: 
      abs: 
        description: "지정된 값의 절대값을 반환"
      acos: 
        description: "지정된 값의 아크코사인값을 반환"
      asin: 
        description: "지정된 값의 아크사인값을 반환"
      at: 
        description: "지정된 목록에서 색인에 대응하는 값을 반환"
      atan: 
        description: "지정된 값의 아크탄젠트값을 반환"
      ceil: 
        description: "지정된 값의 천장값을 반환"
      comb: 
        description: "지정된 값의 조합 결과를 반환"
      cos: 
        description: "지정된 값의 코사인값을 반환"
      count: 
        description: "목록의 항목 개수를 반환"
      default_description: "설명 없음"
      deg_to_rad: 
        description: "도에서 라디언으로 변환한 값을 반환"
      e: 
        description: "e값을 반환"
      fact: 
        description: "지정된 수의 팩토리얼값을 반환"
      first: 
        description: "목록의 첫 번째 값을 반환"
      floor: 
        description: "지정된 값의 바닥값을 반환"
      if: 
        description: "첫 번째 인수를 평가하여 0이 아닌 값이면 두 번째 인수를 반환하고, 그렇지 않으면 세 번째 인수를 반환"
      last: 
        description: "목록의 마지막 값을 반환"
      length: 
        description: "지정된 목록에서 인수의 개수를 반환"
      ln: 
        description: "지정된 값의 자연 로그값을 반환"
      log: 
        description: "지정된 수의 밑에 대한 로그값을 반환"
      max: 
        description: "목록의 최대값을 반환"
      mean: 
        description: "목록의 평균값을 반환"
      median: 
        description: "목록의 중앙값을 반환"
      min: 
        description: "목록의 최소값을 반환"
      no_description: "%{functionName} 함수에 대한 설명을 찾을 수 없음"
      perm: 
        description: "지정된 값의 순열 결과를 반환"
      pi: 
        description: "원주율값을 반환"
      rad_to_deg: 
        description: "라디언에서 도로 변환된 값을 반환"
      rand: 
        description: "0부터 1 또는 지정된 범위 사이의 난수를 반환"
      range: 
        description: "값의 목록에 대한 범위를 반환"
      reverse: 
        description: "값의 목록의 순서를 거꾸로 바꿈"
      round: 
        description: "지정된 값을 가장 가까운 정수로 반올림한 값을 반환"
      sin: 
        description: "지정된 값의 사인값을 반환"
      sort: 
        description: "가장 작은 값에서 큰 값으로 정렬된 값의 목록을 반환"
      sqrt: 
        description: "지정된 값의 제곱근을 반환"
      sum: 
        description: "값의 목록의 합을 반환"
      tan: 
        description: "지정된 값의 탄젠트값을 반환"
      unrecognized: "%{functionName}을 인식할 수 없음"
    decimal_places: 소수점
    delete_formula: "수식 삭제"
    drag_to_reorder: "끌어서 재정렬"
    headings: 
      formula: 수식
      result: 결과
    last_formula_row: "마지막 수식 줄은 최종 결과를 계산하는 데 사용됨"
    sample_final_answer: "이 값은 이 문제 유형에 대한 최종 답변의 예제임"
  calendar: 
    agenda_view: 
      due: 기한
      loading: "로드 중"
      starts_at: "시작 날짜"
    agenda_view_displaying_start_end: "이제 %{start}부터 %{end}까지 표시함"
    appointment_group_deletion_details: "이를 삭제하면 학생이 등록한 약속도 삭제됩니다."
    appointment_group_list: 
      delete: 삭제
      edit: 편집
      location: "위치:"
      manage: 관리
      message_groups: "다음 그룹에게 메시지 보내기"
      message_students: "다음 학생에게 메시지 보내기"
      scheduler_explanation_student_header: "등록할 약속 그룹이 없음"
      scheduler_explanation_student_paragraph_1: "교사는 이 일정 관리 도구를 이용하여 학생이 등록할 수 있는 일정을 배치할 수 있습니다. 예를 들어, \"근무 시간\", \"그룹 프레젠테이션 시간\", \"졸업생과 점심\" 등이 있습니다."
      scheduler_explanation_student_paragraph_2: "어떤 교사도 여러분이 등록할 수 있는 약속을 만들지 않아서 지금 할 일이 없습니다. 누군가 무엇을 만들면 여러분이 와서 등록할 수 있도록 알림을 보낼 것입니다."
      scheduler_explanation_teacher_header: "약속 그룹을 만들지 않아서 등록할 대상이 없음"
      scheduler_explanation_teacher_paragraph_1: "이것은 일정 관리 도구입니다. 이는 학생이 등록할 수 있는 약속 그룹을 만드는 데 사용할 수 있습니다."
      scheduler_explanation_teacher_paragraph_2: "예를 들어, 과목의 각 학생과 중간 학기 보고서 과제를 이야기한다고 해봅시다. 여러분은 새 약속 그룹을 만들고, 사용 가능한 날짜와 시간을 지정한 후, 해당 시간을 15분 블록으로 나누고, 시간 블록 당 한 명의 학생만 허용하도록 할 수 있습니다."
      scheduler_explanation_teacher_paragraph_3: "그러면 학생은 지정된 시간 블록 중 하나에 등록하라는 알림을 받게 됩니다. 표시되는 달력은 다른 항목 위에 사용 가능한 시간이 겹쳐서 나오므로 가능한 시간을 고를 수 있습니다."
      x_groups_have_signed_up: "%{participant_count} 그룹이 등록함"
      x_people_have_signed_up: "%{participant_count} 사용자가 등록함"
    buttons: 
      cancel: 취소
      send_message: 전송
      sending_message: "전송 중..."
    calendar_header: 
      create_event: "새 행사 만들기"
      done_go_back_to_list: "마침 - 목록으로 돌아가기"
      links: 
        calendar_agenda: 안건
        calendar_month: 월
        calendar_scheduler: "일정 관리"
        calendar_week: 주
      loading: "로드 중"
      my_appointment_groups: "내 약속 그룹"
    calendar_navigator: 
      enter_navigation_date: "탐색하려는 날짜를 입력하십시오."
      next: 다음
      previous: 이전
      today: 오늘
    calendar_title: "달력:"
    cancel_appointment: "%{name}와(과)의 약속을 취소하시겠습니까?"
    confirm_appointment_group_deletion: "이 약속 그룹을 삭제하시겠습니까?"
    confirm_deletion: "삭제 확인"
    confirm_removal: "제거 확인"
    confirm_unreserve: "예약 제거 확인"
    context_selector: 
      done: 마침
    delete_item: 
      deletion_reason: "삭제 이유:"
    do_nothing: "아무 것도 안 함"
    edit: 
      confirm_delete_calendar_event: "이 행사를 삭제하시겠습니까?"
      event_deleted: "%{event_title}을(를) 성공적으로 삭제함"
      event_saved: "행사를 성공적으로 저장함"
      missingDueDate: 
        one: "%{sections}에 할당된 기한이 없습니다."
        other: "%{sections}에 할당된 기한이 없습니다."
      titles: 
        warning: 주의
    edit_appointment_group: 
      affect_reservations: "이것이 예약에 미치는 영향은 무엇입니까?"
      appt_group_options_help1: "일부 기존 예약이 여러분이 추가한 한계를 넘었습니다. 기존 예약은 영향을 받지 않지만 이 변경 사항으로 인해 새로운 예약을 만들 수는 없습니다."
      appt_group_options_help2: "하지만 수동으로 기존 예약을 제거할 수 있습니다."
      calendar: 달력
      date: 날짜
      details: "세부 정보:"
      group_category: "그룹 범주"
      group_signup: "학생이 그룹에 등록하도록 합니다."
      location: 위치
      name: 이름
      time_range: "시간 범위"
    edit_appt_calendar_event: 
      description: "설명:"
      slot_limit: "이 슬롯을 다음으로 제한"
      users: 사용자입니다.
    edit_assignment: 
      calendar: "달력:"
      due: "기한:"
      group: "그룹:"
      links: 
        more_options: "추가 옵션"
      title: "제목:"
    edit_assignment_override: 
      calendar: "달력:"
      due: "기한:"
      links: 
        more_options: "추가 옵션"
    edit_calendar_event: 
      calendar: "달력:"
      date: "날짜:"
      from: "시작:"
      links: 
        more_options: "옵션 더 보기"
      location: "위치:"
      timespan_separator: 부터
      title: "제목:"
    edit_calendar_event_full: 
      buttons: 
        create: "행사 만들기"
        update: "행사 업데이트"
      date: 날짜
      delete: 삭제
      different_date_for_each_section: "각 섹션에 다른 날짜를 사용"
      edit_calendar_event_header: "달력 행사 편집"
      end_time: "끝 시각"
      event_description: "행사 설명"
      event_title: "행사 제목"
      location_name: "위치:"
      new_calendar_event_header: "새 행사"
      start_time: "시작 시각"
    edit_event: 
      tabs: 
        assignment: 과제
        event: 행사
    edit_planner_note: 
      calendar: "달력:"
<<<<<<< HEAD
=======
      title: "직함:"
>>>>>>> 36566452
    edit_to_do_item: 
      date: "날짜:"
      links: 
        more_options: "기타 옵션"
      title: "제목:"
    end_before_start_error: "시작 시각은 끝 시각 이전이어야 함"
    ends_in_past_error: "지난 시간에 끝나는 약속 슬롯을 만들 수 없음"
    errors: 
      send_message_failed: "메시지 전송 중 오류 발생"
    event_assignment_title: "과제 제목:"
    event_details: 
      attendees: 참석자
      calendar: 달력
      close: 닫기
      details: "세부 정보"
      links: 
        delete: 삭제
        edit: 편집
        reserve: 예약
        unreserve: "예약 취소"
      location: 위치
      message_students: "학생에게 메시지 보내기"
      slots_available: "사용 가능한 슬롯"
    event_event_title: "행사 제목:"
    event_on_this_day: "이 날에 행사가 있음"
    event_type: 
      assignment: 과제
      discussion: 토론
      event: 행사
      quiz: 퀴즈
    input_is_invalid_date: "입력값이 올바른 날짜가 아닙니다."
    loading_more_items: "더 많은 항목을 로드합니다."
    loading_undated_events: "날짜 없는 행사 로드 중"
    message_participants: 
      all_groups: "모든 그룹"
      all_users: "모든 사용자"
      message_groups: "그룹에 메시지 보내기"
      message_label: "메시지:"
      message_students: "학생에게 메시지 보내기"
      registered_groups: "이미 등록한 그룹"
      registered_users: "이미 등록한 사용자"
      send_message_to: "메시지를 보낼 대상"
      unregistered_groups: "아직 등록하지 않은 그룹"
      unregistered_users: "아직 등록하지 않은 사용자"
    messages_sent: "메시지 보냄"
    missing_due_date_dialog: 
      buttons: 
        continue: 계속
        goBack: "뒤로 가기"
        noDueDate: "기한 없음"
      modal: 
        chooseDueDate: "뒤로 가서 기한을 선택하시겠습니까?"
    no_groups: "그룹 없음"
    no_users: "사용자 없음"
    ok: 확인
    open_appointment_on_this_day: "이 날에 공개 약속이 있음"
    prompts: 
      delete_assignment: "이 과제를 삭제하시겠습니까?"
      delete_event: "이 행사를 삭제하시겠습니까?"
      delete_override: "이 과제 재정의를 삭제하시겠습니까?"
      unreserve_event: "이 행사에 대한 예약을 삭제하시겠습니까?"
    reschedule: "일정 변경"
    reservation_over_limit_dialog: 
      appointment_limit_reached: "약속 한도에 도달함"
      cancel_existing_reservation: "기존 예약을 취소하고 여기에 등록하시겠습니까?"
      cancel_some_appointments_and_try_again: "다른 예약을 취소하고 다시 시도하시기 바랍니다."
      would_you_like_to_cancel_that_and_sign_up_for_this: "취소하고 여기에 등록하시겠습니까?"
      you_are_already_signed_up_for: "다음을 이미 등록했음:"
    save: 저장
    save_changes: "변경 내용 저장"
    scheduler_right_side_admin_section: 
      create_a_new_set_of_appointments: "약속 그룹 만들기"
    screenreader_date_suggestion: "%{date}. 수락하려면 엔터를 누르십시오."
    time_block_errors: "시간 블록 선택에 오류가 있습니다."
    time_block_row: 
      date_label: 날짜
      delete_link: "시간 범위 삭제"
      end_time_label: "종료 시각"
      start_time_label: "시작 시각"
    titles: 
      edit_appointment_group: "약속 그룹 편집"
      edit_event: "행사 편집"
    today: 오늘
    undated_events: 
      loading_undated_events: "날짜 없는 항목 로드 중..."
      no_undated_events: "날짜 없는 항목이 없습니다."
      show_undated_events: "날짜 없는 항목 표시"
  calendar_283a9ed9: 달력
  calendar_a8563bb2: "달력:"
  calendar_d14cfc8f: 달력
  calendar_event: 
    errors: 
      duplicate_child_event_contexts: "중복된 하위 행사 컨텍스트"
      invalid_child_event_context: "유효하지 않은 하위 행사 컨텍스트"
      no_updating_user: "updating_user를 설정하지 않으면 하위 행사를 업데이트할 수 없음"
    feed_item_title: "행사: %{event_title}"
    feed_item_title_with_context: "행사, %{course_or_account_name}: %{event_title}"
    see_assignment: "%{assignment_name} 보기"
    see_discussion_topic: "%{discussion_topic_name} 보기"
    see_file: "%{file_name} 보기"
    see_quiz: "%{quiz_name} 보기"
    see_related_link: "관련 링크 보기"
  calendar_event_89aadc1c: 행사
  calendar_events: 
    crumbs: 
      new: "새 행사"
    full_calendar_event: 
      no_content: "내용 없음"
    new: 
      page_title: "새 행사"
    notices: 
      created: "행사를 성공적으로 만들었습니다."
      deleted: "행사를 삭제함"
      updated: "행사를 성공적으로 업데이트했습니다."
    show: 
      links: 
        back_to_calendar: "달력으로 돌아가기"
        delete: "행사 삭제"
        edit: "달력 행사 편집"
  calendar_events_8820f2db: 행사
  calendar_events_api: 
    feed_title: "%{course_or_group_name} 달력 피드"
    ics_description: "%{context_name}의 행사"
    ics_description_course: "%{course_name} 코스의 행사"
    ics_description_group: "%{group_name} 그룹의 행사"
    ics_description_user: "%{user_name} 사용자의 행사"
    ics_title: "%{course_or_group_name} 달력 (Canvas)"
  calendars: 
    event: 
      due: 기한
      event_title: "기한: %{event_title}"
    feed_title: "과목 달력 Atom 피드"
    show: 
      calendar_feed: "달력 피드"
      calendar_feed_instructions: "아래 링크를 복사하여 iCal 피드를 사용할 수 있는 달력 앱(Google Calendar, iCal, Outlook 등)에 붙여넣습니다."
      calendars: 달력
      feed_dialog_title: "달력 피드"
      feed_title: "과목 달력 Atom 피드"
      links: 
        feed: "피드를 보려면 여기를 클릭"
      page_title_header: 달력
      skip_to_calendar: "달력으로 건너뛰기"
    show2: 
      calendar_feed: "달력 피드"
      calendar_feed_instructions: "아래 링크를 복사하여 iCal 피드를 사용할 수 있는 달력 앱(Google Calendar, iCal, Outlook 등)에 붙여넣습니다."
      calendars: 달력
      feed_dialog_title: "달력 피드"
      feed_title: "과목 달력 Atom 피드"
      links: 
        feed: "피드를 보려면 여기를 클릭"
      page_title_header: 달력
      skip_to_calendar: "달력으로 건너뛰기"
      toggle_calendars: "달력 토글"
      toggle_undated_items: "날짜 없는 항목 토글"
      undated_items: "날짜 없는 항목"
    wizard_box: 
      descriptions: 
        assignment: "좋습니다. 이제 대화 상자에서 \"과제\" 탭을 클릭하고 달력 행사 대신 과제를 만드십시오."
        assignment_done: "마쳤습니다! 과제를 만들었습니다! 세부 정보를 보거나 행사를 편집하거나 삭제하려면 클릭하십시오. 날짜를 바꾸려면 새 날짜로 끌어다 놓을 수도 있습니다."
        change_date: "쉽습니다. 행사를 새 날짜에 끌어다 놓으면 됩니다. 보다 구체적으로 지정하려면 행사를 클릭하고 \"편집\"을 클릭하십시오."
        create: "달력 행사 만들기를 시작하려면 달력에서 행사를 만드려는 날짜를 클릭하십시오."
        create_assignment: "달력 행사와 마찬가지로 과제를 추가하려는 날짜를 클릭하십시오. 기한이 없는 과제를 만드려면 \"날짜 없는 행사\" 상자를 클릭하십시오(*where?*)."
        delete: "삭제하려는 행사나 과제를 달력에서 클릭하십시오."
        delete2: "이제 \"삭제\"를 클릭하면 (*where?*) 행사가 삭제됩니다."
        delete_done: "완전히 마쳤습니다. 지금까지 신중하게 삭제하는 방법이었습니다."
        done: "마쳤습니다. 이제 행사를 만들었습니다. 세부 정보를 보거나 행사를 편집하거나 삭제하려면 클릭하십시오. 날짜를 바꾸려면 새 날로 끌어다 놓을 수도 있습니다."
        edit: "좋습니다! 이제 행사의 이름을 입력하십시오 (*where?*). 행사의 시작과 끝 시간을 입력할 수도 있습니다. 시작 시간만 입력해도 됩니다. 시간을 입력하지 않아도 괜찮습니다. 마치려면 \"제출\"을 클릭하십시오."
        edit_assignment: "과제의 이름과 (*where?*) 그것이 속한 그룹을 입력하십시오. 기한을 입력할 수도 있습니다. 마치려면 \"제출\"을 클릭합니다."
      labels: 
        i_would_like_to: "원하는 작업"
      links: 
        change_date: "행사/과제의 날짜 바꾸기"
        create_assignment: "새 과제 만들기"
        delete: "행사/과제 삭제"
        new: "새 행사 만들기"
  calendars_a756c286: 달력
  cancel_caeb1e68: 취소
  canvas: 
    migration: 
      errors: 
        file_does_not_exist: "파일 \"%{file_path}\"이(가) 콘텐츠 패키지에 없어서 가져올 수 없습니다."
      warning: 
        unzip_warning: "콘텐츠 패키지를 성공적으로 압축 해제했으나 경고가 발생"
    plugins: 
      errors: 
        all_fields_required: "모든 필드가 필요함"
        fields_required: "\"%{field}\" 필드가 필요함"
        invalid_url: "잘못된 URL"
        login_expiration_minimum: "세션 만료는 20분 이상이어야 함"
        need_integer: "재생 목록 캐시를 위한 정수를 입력하시기 바랍니다."
  canvas_alert_late_submission_user_name_assignment__ee1301ac: "Canvas 알림 - 지연된 과제: %{user_name}, %{assignment_name}"
  canvas_cartridge_description: "Canvas 내보내기를 가져올 수 있는 중재 JSON 형식으로 변환"
  canvas_cartridge_display: "Canvas Common Cartridge"
  canvas_cartridge_file_description: "Canvas 과목 내보내기 패키지"
  canvas_cartridge_name: "Canvas Cartridge 가져오기"
  canvas_did_not_recognize_your_identity_provider_cb0e50fc: "Canvas에서 ID 공급자를 인식할 수 없음"
  canvas_doesn_t_have_an_account_for_user_user_5bcae0dd: "Canvas에 다음 사용자를 위한 계정이 없습니다: %{user}"
  canvas_login_failure_message_4c922f2f: "Canvas 로그인 실패 메시지"
  canvas_revision_unknown: "알 수 없음"
  canvas_thinks_response_is_valid_8cc4a67d: "Canvas가 응답이 유효하다고 간주"
  canvas_will_regrade_all_your_submissions_after_you_2d68694a: "퀴즈를 저장한 후에 제출물을 다시 평가게 되며, 이 작업에는 수 분이 걸립니다."
  cc: 
    by: "CC 유형"
    by_nc: "CC 유형 비영리"
    by_nc_nd: "CC 유형 비영리 변경금지"
    by_nc_sa: "CC 유형 비영리 동일조건변경허락 "
    by_nd: "CC 유형 변경금지"
    by_sa: "CC 유형 동일조건변경허락"
    private: "비공개 (저작권 있음)"
    public_domain: "공개 도메인"
  cell_number_69a7c309: "휴대 전화 번호"
  change_points_possible_to_match_rubric_dialog: 
    prompts: 
      update_assignment_points: "이 과제는 %{assignmentPoints}점이 가능하지만 이 루브릭과 일치하도록 %{rubricPoints}점이 가능하도록 바꾸시겠습니까?"
  choose_a_course_home_page_8059c7b: "과목 홈 페이지 선택"
  choose_a_csv_file_to_upload_9644480c: "업로드할 CSV 파일 선택:"
<<<<<<< HEAD
=======
  choose_assignment_group_9e7de13c: "과제 그룹 선택"
>>>>>>> 36566452
  click_to_change_profile_picture_for_display_name_6a4b41db: "%{display_name}의 프로필 사진을 변경하려면 클릭"
  click_to_report_profile_picture_370f9625: "프로필 사진을 신고하려면 클릭"
  click_to_report_profile_picture_for_display_name_9ffbcc86: "%{display_name}의 프로필 사진을 신고하려면 클릭"
  close_17f50799: 닫기
  close_d634289d: 닫기
  close_for_comments_ce0e5d00: "의견 닫기"
  closed_for_comments_e395b42f: "의견 닫힘"
  collaboration: 
    collaboration: 
      delete: "이 대화를 삭제하시겠습니까?"
      links: 
        delete: "이 협업 삭제"
        edit: "이 협업 편집"
        show_participants: 
          one: "참여자 *%{count}*명"
          other: "참여자 *%{count}*명"
      titles: 
        collaboration: 협업
    collaborator_picker: 
      labels: 
        available_groups: "사용 가능한 그룹"
        available_users: "사용 가능한 사용자"
        collaborate_with: "협업 상대:"
        collaboration_members: "협업 멤버"
        groups: 그룹
        loading: "로드 중"
        people: 사용자
        remove_all: "모두 제거"
      member_instructions: "협업을 추가하려면 왼쪽 열에 있는 사용자나 그룹을 클릭하거나 두드리십시오."
    default_title: "이름 없는 협업"
    edit: 
      buttons: 
        cancel: 취소
        update: "협업 업데이트"
      labels: 
        description: "설명:"
        title: "협업 제목"
    errors: 
      cannot_load_collaboration: "협업을 로드할 수 없음"
      create_failed: "협업 만들기 실패"
      no_name: "이 문서의 이름 입력"
      not_enabled: "이 Canvas 사이트는 협업을 사용하지 않음"
      title_too_long: "이름은 %{maxLength} 글자 이내로 지어주시기 바랍니다. 추가 내용은 설명을 사용하십시오."
      update_failed: "협업 업데이트 실패"
    forms: 
      buttons: 
        delete_from_canvas: |-
            Canvas
            에서만 삭제
        delete_from_google_docs: |-
            Google Docs
            에서도 삭제
        start_collaborating: "협업 시작"
        update: "협업 업데이트"
      collaboration_name: "%{course_or_group_name} 협업"
      descriptions: 
        etherpad: |-
            EtherPad는 신속하게 공유 문서를 설정할 수 있는 오픈 소스 프로젝트입니다. 이는 다른 사람이 입력하는 동안에 무엇을 입력하는 지 볼 수 있을 정도로 충분히 빠릅니다. 반면 "패드"가 암호로 보호되지 않아서 링크를 가진 누구나 편집할 수 있습니다. EtherPad는 익명성을 보장하고 Google 계정이 없어도 참여할 수 있도록 하려면 Google Docs보다 적합합니다.
            
            **주의**: 여러분의 작업을 확실하게 보존하려면 [EtherPad 삭제 정책](%{etherpad_deletion_policy_url})을 숙지해야 합니다.
        google_docs: |-
            Google Docs는 그룹 프로젝트에서 협업하기에 좋은 곳입니다. Microsoft Word와 같으면서도 이메일을 주고 받지 않고 다른 사람들과 동시에 작업을 할 수 있게 해줍니다.
            
            **주의**: Google Docs 협업에 참여하려면 여러분과 협업자 모두 Google 계정이 필요합니다.
      labels: 
        collaboration_type: "협업에 사용:"
        description: "설명:"
        document_name: "문서 이름"
      messages: 
        delete_google_doc_as_well: "이 협업은 Google Doc으로 저장됩니다. Canvas에서만 삭제하시겠습니까, Google Docs에서도 제거하시겠습니까?"
      titles: 
        new: "새 협업 시작"
    index: 
      how_to_start_a_new_collaboration: "특정 유형의 협업에 대한 자세한 정보를 찾으려면 \"새 협업 시작\"을 클릭하고 드롭다운 리스트에서 유형을 선택합니다."
      links: 
        delete: "이 협업 삭제"
        edit: "이 협업 편집"
        new: "새 협업 시작"
      page_title: 협업
      started_by: "*%{user}*가 %{at}에 시작함"
      titles: 
        current: "현재 협업"
    titles: 
      delete: "협업을 삭제하시겠습니까?"
  collaborations: 
    collaboration: 
      delete: "이 대화를 삭제하시겠습니까?"
    collaborator_picker: 
      labels: 
        available_groups: "사용 가능한 그룹"
        available_users: "사용 가능한 사용자"
        collaborate_with: "협업 상대:"
        collaboration_members: "협업 멤버"
        groups: 그룹
        loading: "로드 중"
        people: 사용자
        remove_all: "모두 제거"
      member_instructions: "협업을 추가하려면 왼쪽 열에 있는 사용자나 그룹을 클릭하거나 두드리십시오."
    edit: 
      buttons: 
        cancel: 취소
        update: "협업 업데이트"
      labels: 
        description: "설명:"
        title: "협업 제목"
    errors: 
      cannot_load_collaboration: "협업을 로드할 수 없음"
      create_failed: "협업 만들기 실패"
      no_name: "이 문서의 이름 입력"
      not_enabled: "이 Canvas 사이트는 협업을 사용하지 않음"
      title_too_long: "이름은 %{maxLength} 글자 이내로 지어주시기 바랍니다. 추가 내용은 설명을 사용하십시오."
      update_failed: "협업 업데이트 실패"
    forms: 
      buttons: 
        delete_from_canvas: |-
            Canvas
            에서만 삭제
        delete_from_google_docs: |-
            Google Docs
            에서도 삭제
        start_collaborating: "협업 시작"
        update: "협업 업데이트"
      collaboration_name: "%{course_or_group_name} 협업"
      descriptions: 
        etherpad: |-
            EtherPad는 신속하게 공유 문서를 설정할 수 있는 오픈 소스 프로젝트입니다. 이는 다른 사람이 입력하는 동안에 무엇을 입력하는 지 볼 수 있을 정도로 충분히 빠릅니다. 반면 "패드"가 암호로 보호되지 않아서 링크를 가진 누구나 편집할 수 있습니다. EtherPad는 익명성을 보장하고 Google 계정이 없어도 참여할 수 있도록 하려면 Google Docs보다 적합합니다.
            
            **주의**: 여러분의 작업을 확실하게 보존하려면 [EtherPad 삭제 정책](%{etherpad_deletion_policy_url})을 숙지해야 합니다.
        google_docs: |-
            Google Docs는 그룹 프로젝트에서 협업하기에 좋은 곳입니다. Microsoft Word와 같으면서도 이메일을 주고 받지 않고 다른 사람들과 동시에 작업을 할 수 있게 해줍니다.  
              
            **주의**: Google Docs 협업에 참여하려면 여러분과 협업자 모두 Google 계정이 필요합니다.
      labels: 
        collaboration_type: "협업에 사용:"
        description: "설명:"
        document_name: "문서 이름"
      messages: 
        delete_google_doc_as_well: "이 협업은 Google Doc으로 저장됩니다. Canvas에서만 삭제하시겠습니까, Google Docs에서도 제거하시겠습니까?"
      titles: 
        new: "새 협업 시작"
    index: 
      how_to_start_a_new_collaboration: "특정 유형의 협업에 대한 자세한 정보를 찾으려면 \"새 협업 시작\"을 클릭하고 드롭다운 리스트에서 유형을 선택합니다."
      links: 
        new: "새 협업 시작"
      page_title: 협업
      titles: 
        current: "현재 협업"
    titles: 
      delete: "협업을 삭제하시겠습니까?"
  collaborations_5c56c15f: 협업
  coming_up_4348b0bd: 예정
  comm_messages: 
    from_beginning: 시작
    to_now: 지금
  common_cartridge_description: "Common Cartridge 패키지를 가져올 중재 JSON 형식으로 변환"
  common_cartridge_display: "Common Cartridge"
  common_cartridge_name: "Common Cartridge 가져오기"
  communication_5255723c: 통신
  communication_channel: 
    body: "Canvas 확인 코드 %{verification_code}"
    default_twitter_handle: "트워터 이름"
  communication_channels: 
    confirm: 
      buttons: 
        add_email_address: "이메일 주소 추가"
        back: 뒤로
        continue: 계속
        create_account: "내 계정 만들기"
        have_account: "Canvas 계정이 있음"
        login_as: "%{invited_user}로 로그인"
        merge: 결합
        new_account: 아니요
        ? "no"
        : 아니요
        register: 등록
        transfer_enrollment: "등록 전송"
        ? "yes"
        : 예
      details: 
        account_exists: |-
            %{email}와(과) 연결된 계정이 있습니다.
            
            **%{name}님이십니까?**
        account_needed: "**%{course}**에 참여하도록 초대되었습니다. 이 요청을 수락하려면 Canvas 계정이 필요합니다. Canvas 계정을 만드려면 아래 링크를 클릭하십시오."
        add_email: "현재 계정에 이메일 주소를 추가하시겠습니까?"
        choose_login: "어디에서 로그인하려는 지 선택하십시오."
        logged_in_other_user: "**%{email}**은(는) 새 계정이지만 현재 **%{user}**로 로그인하고 있습니다."
        logged_in_other_user_course: "%{course}에 대한 초대를 **%{email}**에게 보냈으나 **%{user}**로 로그인하고 있습니다."
        merge_multiple: "**%{current_user}**와(과) 합치려는 계정을 선택하십시오."
        merge_one: "**%{current_user}**와(과) **%{other_user}**을(를) 합치겠습니까?"
        multiple_accounts_course: |-
            이미 이 이메일 주소에 연결된 계정이 %{count}개 있습니다.
            
            어떤 계정을 사용하시겠습니까?
        none_of_these: "여기에 없습니다. 새 사용자입니다."
        register: "계정을 등록하려면 몇 가지 정보가 더 필요합니다."
        register_with_course: "**%{course}** 과목에 대한 등록을 마치려면 몇 가지 정보가 더 필요합니다."
        wrong_account: "%{course}에 대한 초대를 **%{invited_user}**에게 보냈으나 현재 **%{current_user}**로 로그인하고 있습니다."
      labels: 
        password: 암호
        subscribe_to_emails: "Instructure로부터 정보, 뉴스, 팁 받기"
        time_zone: 시간대
        unique_id: 로그인
      page_title: "%{email} 등록"
      titles: 
        welcome_aboard: 환영합니다!
    confirm_failed: 
      details: "등록을 이미 확인한 것으로 보입니다. 등록한 이메일 주소와 암호로 *로그인*해 보십시오. 암호를 기억할 수 없는 경우에는 \"암호 분실\" 링크를 클릭하고 로그인 및 암호 재설정에 사용할 수 있는 새 링크를 받아야 합니다."
      feedback: "계속 문제가 발생하면 아래 \"도움말\" 링크를 클릭하고 설명서를 검색하거나 어떤 일이 발생했는지 우리에게 알려주시기 바랍니다."
      page_title: "등록 확인 실패"
      titles: 
        problems_with_registration: "등록 문제"
    notices: 
      login_to_confirm: "이메일 주소를 확인하려면 로그인 하십시오."
      registration_confirmed: "등록 확인함"
    profile: 
      notices: 
        contact_registered: "연락 방법 등록함"
  conferences: 
    concluded_conference: 
      delete: 삭제
      no_recording: "녹음/녹화 없음"
      recording: "녹음/녹화 1개"
      recordings: "녹음/녹화 %{recordingCount}개"
      settings: 설정
      view: 보기
    confirm: 
      close: |-
          이 회의를 마치시겠습니까?
          
          다시 열 수 없습니다.
      delete: "이 회의를 삭제하시겠습니까?"
    disabled_error: "이 Canvas 사이트는 웹 회의를 사용하지 않음"
    edit_conference_form: 
      advanced_settings: "고급 설정 관리..."
      conference_type: 유형
      description: 설명
      duration: "지속 시간"
      duration_in_minutes: 분
      long_running: "시간 제한 없음(장기 회의)"
      members: 구성원
      name: 이름
      options: 옵션
    general_error: "회의 참여 중 오류 발생"
    general_error_with_message: "회의에 참여하는 중에 오류가 발생했습니다. 메시지: '%{message}'"
    inactive_error: "활성된 회의가 아님"
    index: 
      concluded_conferences: "종결된 회의"
      conference_header: 회의
      new_conference: "새 회의"
      new_conferences: "새 회의"
      page_title: "웹 회의"
    loading_urls_message: "로드하는 중..."
    multiple_urls_message: "이 회의에서 사용할 수 있는 여러 %{type} 페이지가 있습니다. 하나를 선택하십시오:"
    new_conference: 
      delete: 삭제
      edit: 편집
      end_it_now: 끝
      in_progress: "진행 중"
      join: 참여
      recording: "녹음/녹화 1개"
      recordings: "녹음/녹화 %{recordingCount}개"
      settings: 설정
      start: 시작
      view: 보기
    no_concluded_conferences: "종결된 회의 없음"
    no_new_conferences: "새 회의 없음"
    no_settings_error: "이 회의에는 고급 설정 페이지가 없음"
    no_urls_error: "죄송합니다. 이 회의에는 아직 %{type} 페이지가 없습니다."
    notifications: 
      inaccessible: "주의: 이 페이지는 스크린 리더로 액세스할 수 없는 타사 내용을 포함하고 있습니다."
    show: 
      buttons: 
        close: "지금 마침"
        join: "지금 참여"
    type_disabled_error: "이 Canvas 사이트에서 더 이상 이 유형의 회의를 사용하지 않음"
  configuration_type_25a084a4: "구성 유형"
  configure_ecb97e30: 구성
  confirm_contact_method_29d6fe4b: "연락 방법 확인하기"
  confirm_delete_6febeafb: "삭제 확인"
  confirm_dialog: 
    cancel: 취소
    submit: 제출
  confirm_dialog_component: 
    ok: 확인
  consumer_key_6f94ba11: "소비자 키"
  content_exports: 
    buttons: 
      process: "자료 처리"
    errors: 
      error: "내용을 내보내는 중 오류가 발생했습니다.  시스템 관리자에게 알리고 다음 내보내기 식별자를 제공하십시오: \"%{code}\""
      not_found: "내보내기가 없음"
    index: 
      buttons: 
        create: "내보내기 만들기"
      content_exports: "내용 내보내기"
      export_type: "내보내기 유형"
      labels: 
        course: 과목
        quiz: 퀴즈
      links: 
        download: "%{date}부터 과목 내보내기: *다운로드하려면 여기를 클릭*"
        download_qti: "%{date}부터 QTI 내보내기: *다운로드하려면 여기를 클릭*"
      message: 
        export_started: "내보내기 작업을 시작했습니다. 과목이 크면 시간이 오래 걸릴 수도 있습니다. *페이지에서 나가도 되며* 내보내기를 마치면 이메일을 받게 됩니다."
      user_data_exports: "제출물 다운로드"
    labels: 
      new_export: "새 내보내기:"
    links: 
      download_plain: "다운로드하려면 여기를 클릭"
    messages: 
      processing: "처리 중"
      this_may_take_a_bit: "다소 시간이 걸림..."
    quiz_export_checklist: 
      labels: 
        all_quizzes: "모든 퀴즈"
      select_quizzes: "내보내기할 퀴즈 선택"
  content_exports_e5a66f6a: "내용 내보내기"
  content_imports: 
    errors: 
      import_failed: "마이그레이션 가져오기 중 오류가 발생했습니다.  시스템 관리자에게 알리고 다음 코드를 제공하십시오: \"%{code}\""
      no_only_and_except: "\"유일\"과 \"제외\" 옵션을 동시에 사용할 수 없습니다."
    files: 
      buttons: 
        cancel: 취소
        skip: "이 단계 건너뛰기"
      description: "파일 묶음을 압축해서 과목으로 올리면 압축이 해제됩니다. 이는 다른 시스템에서 Canvas로 파일을 옮기는 손쉬운 방법입니다."
      page_title: "파일 가져오기"
    messages: 
      import_complete: "가져오기 완료! 과목 페이지로 돌아가는 중..."
      importing_button: "가져오는 중… 이 작업은 시간이 걸릴 수 있음"
    titles: 
      home_page: "홈 페이지"
  content_locks: 
    buttons: 
      ok_thanks: 감사합니다.
    messages: 
      assignment_locked_at: "이 과제는 %{at}에 잠겼습니다."
      assignment_locked_module: "이 과제는 *%{module}* 모듈의 일부분이며 아직 잠금이 해제되지 않았습니다."
      assignment_locked_no_reason: "이 과제는 잠겨 있습니다.  다른 이유가 제공되지 않았습니다."
      assignment_locked_until: "이 과제는 %{date}까지 잠겨 있습니다."
      content_locked_at: "이 내용은 %{at}에 잠겼습니다."
      content_locked_module: "이 내용은 *%{module}* 모듈의 일부분이며 아직 잠금이 해제되지 않았습니다."
      content_locked_no_reason: "이 내용은 잠겨 있습니다. 다른 이유가 제공되지 않았습니다."
      content_locked_until: "이 내용은 %{date}까지 잠겨 있습니다."
      file_locked_at: "이 파일은 %{at}에 잠겼습니다."
      file_locked_module: "이 파일은 *%{module}* 모듈의 일부분이며 아직 잠금이 해제되지 않았습니다."
      file_locked_no_reason: "이 파일은 잠겨 있습니다.  다른 이유가 제공되지 않았습니다."
      file_locked_until: "이 파일은 %{date}까지 잠겨 있습니다."
      page_locked_at: "이 페이지는 %{at}에 잠겼습니다."
      page_locked_module: "이 페이지는 *%{module}* 모듈의 일부분이며 아직 잠금이 해제되지 않았습니다."
      page_locked_no_reason: "이 페이지는 잠겨 있습니다. 다른 이유가 제공되지 않았습니다."
      page_locked_until: "이 페이지는 %{date}까지 잠겨 있습니다."
      quiz_locked_at: "이 퀴즈는 %{at}에 잠겼습니다."
      quiz_locked_module: "이 퀴즈는 *%{module}* 모듈의 일부분이며 아직 잠금이 해제되지 않았습니다."
      quiz_locked_no_reason: "이 퀴즈는 잠겨 있습니다. 다른 이유가 제공되지 않았습니다."
      quiz_locked_until: "이 퀴즈는 %{date}까지 잠겨 있습니다."
      topic_locked_at: "이 주제는 %{at}에 잠겼습니다."
      topic_locked_module: "이 주제는 *%{module}* 모듈의 일부분이며 아직 잠금이 해제되지 않았습니다."
      topic_locked_no_reason: "이 주제는 잠겨 있습니다. 다른 이유가 제공되지 않았습니다."
      topic_locked_until: "이 주제는 %{date}까지 잠겨 있습니다."
      visit_modules_page_for_details: "이 내용의 잠금을 해제하는 방법에 대한 정보는 모듈 페이지를 방문하십시오."
    titles: 
      content_is_locked: "내용이 잠겨 있음"
  content_migration: 
    bad_attachment: "파일을 성공적으로 업로드하지 못했습니다."
    errors: 
      import_error: "가져오기 오류:"
    missing_content_links_message: "다음 참조를 확인할 수 없습니다:"
    missing_content_links_title: "가져온 내용에 누락된 링크가 있음"
    unexpected_error: "예기치 않은 오류가 발생했습니다. 사용자 지원팀에 문의하시기 바랍니다."
    unknown: "알 수 없음"
    upload_timeout_error: "파일 업로드 프로세스가 제한 시간을 초과했습니다."
  content_migrations: 
    angel_exporter: 
      content: 내용
      options: 옵션
    bad_migration_type: "유효하지 않은 마이그레이션 유형"
    blackboard_export: 
      content: 내용
      options: 옵션
    canvas_export: 
      content: 내용
      options: 옵션
    common_cartridge: 
      content: 내용
      options: 옵션
    content_migration: "내용 마이그레이션"
    content_migration_issue: 
      error_report: "오류 보고서"
    copy_course: 
      content: 내용
      options: 옵션
    course_list_error: "과목을 가져올 수 없습니다. 인터넷에 연결되어 있습니까?"
    d2_l_export: 
      content: 내용
      options: 옵션
    external_tool_content: 
      content: 내용
    file_required: "내용을 가져올 파일을 선택해야 함"
    file_too_large: "마이그레이션은 %{file_size}을(를) 초과할 수 없음"
    hide_issues: "이슈 숨기기"
    index: 
      page_title: "내용 가져오기"
    issues: 이슈
    loading: "로드하는 중..."
    migration_converter: 
      cancel_migration: 취소
      default_option: "하나 선택"
      header: "내용 가져오기"
      import_from_label: "내용 유형"
      import_migration: 가져오기
    moodle_zip: 
      content: 내용
      options: 옵션
    must_upload_file: "파일 업로드나 URL이 필요"
    no_content_selected: "가져올 내용을 선택하지 않았습니다."
    progressing_content_migration: 
      issues_text: 이슈
      select_content: "내용 선택"
      show_issues: "이슈 표시"
    progressing_content_migration_collection: 
      no_items: "대기 목록에 작업 없음"
      progress_label: "현재 작업"
    progressing_issues: 
      loading: "로드 중"
    qti_zip: 
      options: 옵션
    school_required: "학교를 선택해야 합니다."
    select_content: 
      cancel_btn: 취소
      select_content_btn: "내용 선택"
    select_course: "과목 선택"
    show_issues: "이슈 표시"
    subviews: 
      choose_migration_file: 
        migration_text: 원본
      course_find_select: 
        course_name: "과목 이름"
        include_completed_courses: "완료된 과목 포함"
        or: 또는
        search_label: "과목 검색"
        select_default: "과목 선택"
      date_shift: 
        add_day_sub_title: "요일 대체 추가"
        beginning_change_to: "다음으로 변경"
        beginning_date: "시작 날짜"
        checkbox_label: "행사와 기한 조정"
        ending_change_to: "다음으로 변경"
        ending_date: "끝 날짜"
        substitution: 대체
      day_substitution: 
        move_from: "다음 요일에서"
        move_from_select_label: "다음 요일에서"
        move_from_select_title: "다음 요일에서"
        move_to_select_label: "다음 요일로"
        move_to_select_title: "다음 요일로"
        remove_day_substitution_link: "요일 대체 제거"
        remove_day_substitution_link_label: "요일 대체 제거"
        to_happen_on: "다음 요일로"
      external_tool_launch: 
        course: 과목
        find_a_course: "과목 찾기"
      folder_picker: 
        default_select_folder: "폴더 선택"
        upload_to: "업로드 위치"
      import_quizzes_next_view: 
        import_quizzesNext_help_title: "새로운 퀴즈"
      overwrite_assessment_content: 
        assessment_help_label: "평가 덮어쓰기 도움말 아이콘"
        assessment_help_text: "어떤 시스템은 새로 내보내기를 할 때마다 ID를 재활용합니다. 그 결과, 내보낸 다른 문제 은행이 같은 ID를 갖게 됩니다. 평가 자료를 잃지 않으려면 ID를 무시하고 개체를 다른 것으로 처리해야 합니다. 이 옵션을 선택하면 이러한 안전 기능을 사용하지 않고 같은 ID를 가진 기존 평가 자료를 덮어쓰게 됩니다."
        assessment_help_title: "\"평가 덮어쓰기 도움말\""
        assessment_help_title_icon: "평가 덮어쓰기 도움말 아이콘"
        overwrite_assessment_content: "ID가 일치하는 평가 내용을 덮어쓰기"
      question_bank: 
        aria_new_label: "새 문제 은행 만들기"
        create_new_question: "-- 새 문제 은행 만들기 --"
        question_bank_placeholder: "\"문제 은행 이름\""
        question_bank_placeholder_aria: "\"새 문제 은행 이름을 입력하십시오\""
        question_bank_title: "새 문제 은행 이름"
        select_question_bank: "문제 은행 선택"
    upload_warning: "이 페이지를 벗어나면 업로드 과정이 취소됩니다."
    uploading: "업로드 중..."
    web_ct: 
      cancel: 취소
      get_courses: "과목 가져오기"
      password: 암호
      select_school: "학교 선택"
      username: "사용자 이름"
    web_ct_course_list: 
      course_list: 과목
      no_files_help_label: "'파일 다운로드 안 함' 옵션에 대한 자세한 정보"
      no_files_help_text: "WebCT 과목에서 파일을 다운로드하는 작업은 시간이 오래 걸리며, 마이그레이션 과정이 실패하는 원인이 될 수도 있습니다. 대신, 수동으로 파일을 복사한 후에 이 옵션을 선택해서 나머지 내용을 마이그레이션할 수 있습니다."
      no_files_help_title: "\"'파일 다운로드 안함'이 아닌 옵션에 대한 자세한 정보\""
      no_files_help_title_icon: "'파일 다운로드 안 함' 옵션에 대한 자세한 정보"
      options: 옵션
      skip_all_files: "과목에서 파일 다운로드 안 함"
  content_tag: 
    no_title: "제목 없음"
  content_tags: 
    defaults: 
      comments: 설명
      page_title: "페이지 제목"
    prompts: 
      delete_tag: "이 태그를 삭제하시겠습니까?"
    titles: 
      tag_external_web_page: "태그 외부 웹 페이지"
  context: 
    deleted_item: 
      created: "만든 날짜"
      last_updated: "마지막 업데이트"
      links: 
        restore: 복원
    media_object_inline: 
      titles: 
        media_playback: "미디어 재생"
    media_objects_not_configured: "미디어 개체가 구성되지 않음"
    new_roster_user: 
      completed_enrollment: "*%{completed_at}*에 완료됨"
      enrolled_as: "%{enrollment_type}로 등록됨"
      enrollment_linked_to: "*%{linked_user}*로 연결됨"
      labels: 
        user_privileges: 권한
      legends: 
        memberships: "멤버 자격"
      links: 
        access_report: "%{user}의 보고서 액세스"
        cant_delete: "삭제할 수 없음"
        faculty_journal: "%{user}의 교원 일지"
        link_enrollment: "이 등록 연결"
        student_teacher_activity: "%{user}와의 상호 작용 보고서"
        teacher_activity: "%{user}의 학생 상호 작용 보고서"
        title: 
          enrollment_sis_defined: "이 등록은 대학에서 정의한 것이고 삭제할 수 없음"
        user_account_details: "사용자 계정 세부 정보"
        user_grades: "%{user}의 평점"
        user_only_view_section: "이 사용자가 동료 섹션 사용자만 보도록 제한"
        user_outcomes: "%{user}의 성과"
        user_view_all_sections: "이 사용자가 모든 과목 사용자를 보도록 허용"
      user_only_view_section: "이 사용자는 할당된 과목 섹션에 있는 사용자만 볼 수 있음"
      user_view_all_sections: "이 사용자는 모든 과목 섹션에 있는 사용자를 볼 수 있음"
    no_user: 
      course: "해당 사용자는 존재하지 않거나 현재 이 과목의 구성원이 아님"
      group: "해당 사용자는 존재하지 않거나 현재 이 그룹의 구성원이 아님"
    prior_users: 
      headings: 
        prior_users: "이전 사용자"
      links: 
        back_to_people: "사용자로 돌아가기"
      titles: 
        prior_users: "이전 사용자"
    roster: 
      group_members: "그룹 구성원"
      teachers_and_tas: "교사 & 조교"
      titles: 
        course_roster: "과목 명부"
        group_roster: "그룹 명부"
    roster_right_side: 
      links: 
        view_faculty_journals: "교원 일지 보기"
        view_prior_enrollments: "이전 등록 보기"
        view_services: "등록된 서비스 보기"
        view_user_groups: "사용자 그룹 보기"
    roster_user: 
      completed_enrollment: "*%{completed_at}*에 완료됨"
      confirm: 
        conclude_student: "이 학생의 등록을 종결하시겠습니까?"
        delete_enrollment: "이 학생의 등록을 삭제하시겠습니까?"
      enrolled_as: "%{enrollment_type}로 등록됨"
      enrollment_change_failed: "등록 권한 변경 실패"
      enrollment_linked_to: "*%{linked_user}*로 연결됨"
      headings: 
        recent_messages: "최근 메시지"
      help: 
        list_services: "등록된 서비스 목록을 아직 사용하지 않고 있습니다. 이 목록을 사용하면 동료 과목 및 그룹 구성원이 보다 손쉽게 과목 밖에서 여러분과 연결할 수 있습니다."
      labels: 
        public_list_services: "동료 과목/그룹 구성원이 내 프로필에 연결된 서비스를 보도록 허용"
        user_privileges: 권한
      legends: 
        memberships: "멤버 자격"
      links: 
        cant_delete: "삭제할 수 없음"
        conclude_enrollment: "이 등록 종결"
        delete_enrollment: "이 등록 삭제"
        link_enrollment: "이 등록 연결"
        link_services: "웹 서비스를 내 계정에 연결"
        more_about_this_user: "사용자에 대한 정보"
        more_user_details: "기타 사용자 세부 정보..."
        remove_avatar: "아바타 그림 제거"
        report_avatar: "부적절한 그림 보고"
        restore_enrollment: "이 등록 복원"
        student_teacher_activity: "여러분과의 상호 작용"
        teacher_activity: "학생 상호 작용 보고서"
        title: 
          enrollment_sis_defined: "이 등록은 대학에서 정의한 것이고 삭제할 수 없음"
        user_account_details: "사용자 계정 세부 정보"
        user_only_view_section: "이 사용자가 동료 섹션 사용자만 보도록 제한"
        user_outcomes: "%{user}의 성과"
        user_view_all_sections: "이 사용자가 모든 과목 사용자를 보도록 허용"
      no_messages: "메시지 없음"
      no_services: "%{user}는 아직 계정에 외부 서비스를 연결하지 않았습니다."
      services_not_visible: "%{user}이(가) 등록한 서비스는 지금 여러분에게 보이지 않음"
      user_only_view_section: "이 사용자는 할당된 과목 섹션에 있는 사용자만 볼 수 있음"
      user_view_all_sections: "이 사용자는 모든 과목 섹션에 있는 사용자를 볼 수 있음"
    roster_user_services: 
      headings: 
        registered_services: "등록된 서비스"
        service_types: "서비스 유형"
      help: 
        services_private: "등록된 서비스 목록을 아직 사용하지 않고 있습니다. 이 목록을 사용하면 동료 과목 및 그룹 구성원이 여러분의 Canvas 계정으로 연결한 서비스를 볼 수 있습니다."
        user_services: "다른 구성원이 Canvas 계정으로 연결한 외부 서비스를 볼 수 있도록 선택할 수 있습니다. 이는 그룹 프로젝트를 조율하고 교실 밖에서 연결하기 쉽게 합니다."
      labels: 
        allow_view_services: "동료 과목/그룹 구성원이 내 프로필에 연결한 서비스를 보도록 허용"
      links: 
        alt: 
          skype_status: "스카이프 사태"
        back_to_roster: "명부로 돌아가기"
        link_existing_service_account: "기존 계정 연결"
        link_service: "웹 서비스를 내 계정에 연결"
        sign_up_for_service: 등록
      titles: 
        registered_services: "등록된 서비스"
    roster_user_usage: 
      headings: 
        user_access_report: "%{user} 액세스 보고서"
      links: 
        back_to_user: "사용자 페이지로 돌아가기"
      loading_more_results: "더 많은 결과 로드 중"
      table_headings: 
        content: 내용
        last_viewed_time: "마지막 본 시간"
        num_times_participated: "참여 횟수"
        num_times_viewed: "본 횟수"
      titles: 
        access_report: "액세스 보고서"
    undelete_index: 
      headings: 
        restore__items: "삭제된 항목 복원"
      help: 
        restore_items: "어떤 항목은 삭제되었을 때 관련 자료를 잃어버렸을 수도 있다는 것을 염두에 두십시오. 수행한 복원 작업의 결과를 꼭 확인하시기 바랍니다."
  context_external_tool: 
    url_or_domain_required: "url이나 도메인을 설정해야 합니다."
  context_module: 
    requirements: 
      max_score: "%{score}점 이하를 받아야 함"
      min_score: "적어도 %{score}점을 받아야 함"
      must_contribute: "페이지에 기여해야 함"
      must_submit: "과제를 제출해야 함"
      must_view: "페이지를 봐야 함"
  context_module_items_api: 
    invalid_content: "내용을 찾을 수 없음"
    invalid_position: "유효하지 않은 위치"
    invalid_requirement_type: "유효하지 않은 완료 조건 유형"
  context_modules: 
    buttons: 
      add: "모듈 추가"
      add_item: "항목 추가"
      add_module: 모듈
      add_module_first: "새 모듈 추가"
      update: "모듈 업데이트"
    confirm: 
      delete: "이 모듈을 삭제하시겠습니까?"
      delete_item: "이 항목을 모듈에서 제거하시겠습니까?"
    content_next: 
      add_prerequisite: "*%{module}*에 필수 조건 추가"
      buttons: 
        add_prerequisite: "필수 조건 추가"
      headings: 
        add_prerequisite: "%{name}에 필수 조건 추가"
        course_modules: "과목 모듈"
      help: 
        create: |-
            과목 모듈을 이용하면 과제, 페이지, 파일 등을 보다 작은 섹션이나 단위로 구성할 수 있습니다. 모듈은 테마를 중심으로 하거나 특정 주제에 촛점을 맞추거나 단순히 연대순으로 묶을 수도 있습니다.
            
            또한 각 모듈에 대한 기준과 선행 작업을 정의함으로써 일정한 순서로 배열할 수 있습니다. 학생은 모든 선행 작업의 잠금을 해제하기 전까지 모듈에 액세스할 수 없습니다. 이러한 방식으로 예컨대 학생이 복습 퀴즈에서 적어도 75% 이상 받을 때까지 어떤 내용이나 파일에 액세스하는 것을 막을 수 있습니다.
            
            코스를 모듈로 구성하려면 오른쪽의 "%{button}" 버튼을 클릭하십시오.
        no_modules: "이 과목에 정의된 모듈이 없습니다."
      images: 
        alt: 
          min_score: "최저 점수"
          must_contribute: "참여해야 함"
          must_submit: "제출해야 함"
          must_view: "봐야 함"
        title: 
          min_score: "모듈을 마치려면 학생이 이 항목에서 적어도 %{min_score}점을 받아야 함"
          must_contribute: "모듈을 마치려면 학생이 이 항목에 참여해야 함"
          must_submit: "모듈을 마치려면 학생이 이 과제를 제출해야 함"
          must_view: "모듈을 마치려면 학생이 이 항목을 봐야 함"
      indent: 
        ? "n"
        : 
          one: "한 수준 들여쓰기"
          other: "%{count} 수준 들여쓰기"
          zero: "들여쓰지 않음"
      labels: 
        indent: 들여쓰기
        title: 제목
        url: URL
      links: 
        student_progress: "진행 상황 보기"
        title: 
          remove_prerequisite: "필수 조건 제거"
      module: 모듈
      module_details: "모듈은 순서대로 표시되므로 %{name} 위에 있는 모듈만 필수 조건으로 추가할 수 있습니다."
      prerequisites: 
        another_module: "다른 모듈"
      requirements: 
        must_contribute: "페이지에 참여"
        must_score_at_least: "최저 점수를 얻기"
        must_submit: "과제를 제출"
        must_view: "항목을 보기"
      select_module: 
        instructions: "모듈 선택"
      select_prerequisite: "필수 조건의 유형을 선택하십시오. 모든 필수 조건이 만족될 때까지 학생은  모듈을 볼 수 없습니다."
    context_module: 
      unpublish: "게시 취소"
    context_module_next: 
      aria_labels: 
        add_item: "내용 추가"
      images: 
        alt: 
          incomplete: "완료 안 됨"
        title: 
          complete: "모듈이 완료됨"
          incomplete: "모듈이 완료 안 됨"
          locked: "모듈이 잠김"
      links: 
        add_item: "내용 추가"
        text: 
          delete_module: 삭제
          edit_module: 편집
          move_module: "다음으로 이동..."
        title: 
          delete_module: "이 모듈 삭제"
          edit_module: 편집
          student_progress: "이 모듈에 대한 학생 진행률 보기"
      manager_module: "모듈 관리"
      progression_complete_count: "*%{count}*개 완료"
      progression_started_count: "*%{count}*개 진행 중"
      reorder_modules: "모듈을 다시 정렬하려면 끌기"
    context_modules: 
      publish: 게시
    errors: 
      reorder: "재정렬에 실패했습니다. 다시 시도하시기 바랍니다."
    index: 
      titles: 
        course_modules: "과목 모듈"
    module_complete: 완료
    module_empty: "\"%{module}\" 모듈에 항목이 없음"
    module_item_next: 
      drag_to_reorder: "항목을 다시 정렬하거나 다른 모듈로 옮기려면 끌기"
      images: 
        alt: 
          max_score: "최고 점수"
          min_score: "최저 점수"
          must_contribute: "참여해야 함"
          must_submit: "제출해야 함"
          must_view: "봐야 함"
        title: 
          max_score: "모듈을 마치려면 학생이 이 항목에서 최고 점수를 넘으면 안 됨"
          min_score: "모듈을 마치려면 학생이 이 항목에서 최저 점수에 도달해야 함"
          must_contribute: "모듈을 마치려면 학생이 이 항목에 참여해야 함"
          must_submit: "모듈을 마치려면 학생이 이 과제를 제출해야 함"
          must_view: "모듈을 마치려면 학생이 이 항목을 봐야 함"
      links: 
        edit_item: 편집
        edit_item_details: "항목 세부 정보 편집"
        indent: "들여쓰기 확대"
        indent_item: "들여쓰기 확대"
        outdent: "들여쓰기 축소"
        outdent_item: "들여쓰기 축소"
        remove_item: 제거
        remove_item_from_module: "모듈에서 이 항목 제거"
      max_score: 
        fulfilled: "%{score}점 이하 받음"
        unfulfilled: "%{score}점 이하 받아야 함"
      min_score: 
        fulfilled: "%{score}점 이상 받음"
        unfulfilled: "%{score}점 이상 받아야 함"
      must_view: 
        fulfilled: "페이지를 봄"
        unfulfilled: "페이지를 봐야 함"
      settings: 설정
    module_locked: 잠김
    module_started: "진행 중"
    module_unlocked: "잠금 해제됨"
    optgroup: 
      assignments: 과제
      discussion_topics: 토론
      external_tools: "외부 도구"
      external_urls: "외부 URL"
      files: 파일
      quizzes: 퀴즈
      wiki_pages: "위키 페이지"
    points_possible_short: "%{points}점"
    progressions: 
      titles: 
        student_progress: "학생 진행률"
        student_progression: "학생별 모듈 진행률"
    titles: 
      add: "모듈 추가"
      add_item: "%{module}에 항목 추가"
      add_prerequisite: "%{module}에 필수 조건 추가"
      edit: "모듈 설정 편집"
      edit_item: "항목 세부 정보 편집"
  context_modules_api: 
    invalid_position: "유효하지 않은 위치"
  context_modulespublic: 
    buttons: 
      add: "모듈 추가"
      add_item: "항목 추가"
      update: "모듈 업데이트"
    confirm: 
      delete: "이 모듈을 삭제하시겠습니까?"
      delete_item: "이 항목을 모듈에서 제거하시겠습니까?"
    errors: 
      reorder: "재정렬에 실패했습니다. 다시 시도하시기 바랍니다."
    optgroup: 
      assignments: 과제
      discussion_topics: 토론
      external_tools: 외부도구
      external_urls: "외부 URL"
      files: 파일
      quizzes: 퀴즈
    points_possible_short: "%{points}점"
    titles: 
      add: "모듈 추가"
      add_item: "%{module}에 항목 추가"
      add_prerequisite: "%{module}에 필수 조건 추가"
      edit: "모듈 설정 편집"
      edit_item: "항목 세부 정보 편집"
  continue_ac067716: 계속
  conversation_dialog: 
    errors: 
      field_is_required: "이 필드가 필요함"
    message_sent: "메시지를 보냈습니다!"
    no_course: "과목 없음"
    select_course: "과목 선택"
  conversation_message: 
    users_added: 
      one: "%{current_user}가 %{list_of_users}을(를) 대화에 추가함"
      other: "%{current_user}가 %{list_of_users}을(를) 대화에 추가함"
  conversation_participant: 
    batch_update_message: 
      one: "대화 %{count}건이 처리됨"
      other: "대화 %{count}건이 처리됨"
    not_participating: "사용자가 이 대화에 참여하지 않음"
  conversations: 
    add_attachment: 
      titles: 
        attachment: "첨부할 파일"
        remove_attachment: "첨부 제거"
    all_courses: "모든 과목"
    all_in_context: "%{context}에 속한 모두"
    archive: 저장소
    autocomplete_result: 
      group_people: "사용자: %{people}"
      no_results: "결과 없음"
    back: 뒤로
    cannot_add_to_private: "사적인 대화에 참여자를 추가할 수 없습니다."
    cannot_be_empty: "메시지 내용이 있어야 함"
    compose_button_bar: 
      titles: 
        add_attachment: "첨부 추가"
        record_media_comment: "오디오나 비디오 설명을 녹음/녹화"
    compose_title_bar: 
      buttons: 
        close: 닫기
    confirm: 
      delete_conversation: "이 대화의 사본을 삭제하시겠습니까? 이 작업은 실행을 취소할 수 없습니다."
      delete_message: "이 메시지의 사본을 삭제하시겠습니까? 이 작업은 실행을 취소할 수 없습니다."
    context_message: 
      delete_message: "메시지 삭제"
      labels: 
        less: 간단히...
        more: "더 보기..."
    conversation_context: "다음 사용자와의 대화에서"
    conversation_item: 
      has_attachments: "이 대화에 하나 이상의 첨부가 있음"
      has_media: "이 대화에 하나 이상의 미디어 설명이 있음"
      inbox_actions: 
        action_star: "별표 표시"
        action_unstar: "별표 해제"
        archive: 보관
        delete: 삭제
        mark_as_read: "읽음으로 표시"
        mark_as_unread: "읽지 않음으로 표시"
        subscribe: 구독
        unarchive: "보관 해제"
        unstar: "별표 표시"
        unsubscribe: "구독 해제"
      inbox_actions_description: "메시지 동작 메뉴"
      read_more: "더 보기..."
    course_options: 
      course_options: 
        concluded: 종결됨
        groups: 그룹
        more_courses: "다른 과목"
    hide: 숨기기
    index_new: 
      archive: 저장소
      archived: "보관된 메시지"
      clear_search: "검색 결과 삭제"
      compose_new_message: "새 메시지 작성"
      delete: 삭제
      filter_messages_by_course: "과목으로 메시지 필터링"
      filter_messages_by_type: "유형으로 메시지 필터링"
      forward: 전달
      inbox: "받은 편지함"
      mark_as_read: "읽음으로 표시"
      mark_as_unread: "읽지 않음으로 표시"
      more_options: "기타 옵션"
      page_title_header: 대화
      reply: "답변 작성..."
      reply_all: "전체 회신"
      search_for_recipients: "수신인 검색"
      search_names_groups_courses: "이름이나 그룹이나 과목을 검색"
      sending: "전송 중..."
      sent: "보낸 메시지"
      settings: 설정
      starred: "별표 표시된 메시지"
      submission_comments: "제출물 의견"
      titles: 
        conversations: 대화
      unread: "읽지 않은 메시지"
    mark_as_read: "읽음으로 표시"
    mark_as_unread: "읽지 않음으로 표시"
    message: 
      mark_as_read: "읽음으로 표시"
      mark_as_unread: "읽지 않음으로 표시"
      no_subject: "주제 없음"
      open_message: "메시지 열기"
      star_conversation: "대화에 별표하기"
      starred: "별표 표시된 메시지"
      total_messages: "총 메시지 수"
      unread: "읽지 않은 메시지"
      unstar_conversation: "대화 별표 취소"
    message_detail: 
      delete: 삭제
      forward: 전달
      message_actions: "메시지 동작"
      more_options: "기타 옵션"
      no_subject: "주제 없음"
      reply: "답변 작성..."
      reply_all: "전체 회신"
    message_form_dialog: 
      body: 본문
      headings: 
        new_message: "새 메시지"
      inbox_actions: 
        add_people: "사람 추가"
      individual_message_explanation: "이는 각 수신인에게 개별 메시지를 보냄"
      labels: 
        add_to_faculty_journal: "교원 일지 항목으로 추가"
        attachments: 첨부
        course: 과목
        select_course: "과목 선택"
        subject: 제목
        to: "받는 사람"
      links: 
        media_comment: 녹음/녹화
      media_comment: "미디어 설명"
      no_course: "과목 없음"
      no_subject: "주제 없음"
      search_names_groups_courses: "이름, 그룹, 과목 검색"
      titles: 
        media_comment: "녹음/녹화된 미디어 설명"
        record_media_comment: "오디오나 비디오 설명을 녹음/녹화"
        remove_media_comment: "미디어 설명 제거"
    message_item: 
      delete: 삭제
      forward: 전달
      message_actions: "메시지 동작"
      more_options: "기타 옵션"
      reply: "답변 작성..."
      reply_all: "전체 회신"
    message_list: 
      messages: 메시지
    message_progress_bar_text: 
      done_sending_message: "*%{message_preview}*를 *%{num_people}*명에게 보냄"
      error_sending_message: "메시지 보내기 오류:"
      sending_message: "*%{message_preview}*를 *%{num_people}*명에게 보내는 중"
    more_participants: "+%{total}개 더"
    no_message: 
      batch_selected: "여러 대화를 선택함"
      no_conversations_selected: "선택한 대화 없음"
    no_recipients_choose_another_group: "이 그룹에 수신인이 없습니다. 다른 그룹을 선택하시기 바랍니다."
    no_results_found: "결과 없음"
    other: 
      one: "외 %{count}명"
      other: "외 %{count}명"
    star: "별표 표시"
    star_conversation: "대화 별표하기"
    submission_comment_form_dialog: 
      body: 본문
    titles: 
      rss_feed: "대화 피드"
    unarchive: "보관 해제"
    unstar: "별표 해제"
    unstar_conversation: "대화 별표 취소"
  conversations_69a8dc26: 대화
  correct_answer: 정답입니다.
  correct_answer_comments_34ca671f: "정답 의견"
  correct_answers_are_available_until_date_df01cc5f: "정답은 %{date}까지 사용할 수 있습니다."
  correct_answers_are_hidden_5d0a0009: "정답은 보이지 않습니다."
  correct_answers_are_no_longer_available_c67dfc28: "정답을 더 이상 사용할 수 없습니다."
  correct_answers_will_be_available_from_to_5762e8c6: "정답은 %{from}부터 %{to}까지 사용할 수 있습니다."
  correct_answers_will_be_available_on_date_48137: "정답은 %{date}에 사용할 수 있습니다."
  count_items_selected_91814713: 
    one: "%{count}개의 항목 선택됨"
    other: "%{count}개의 항목 선택됨"
  count_minutes_a6eeeacb: 
    one: 1분
    other: "%{count}분"
    zero: "1분 이내"
  count_points_4735a2e8: 
    one: "%{count} 점"
    other: "%{count} 점"
  course: 
    access_denied: "액세스가 거부됨"
    batch_update_message: 
      one: "과목 %{count}개 처리됨"
      other: "과목 %{count}개 처리됨"
    course_format: 
      not_set: "설정 안 됨"
      online: 온라인
    course_not_found: "과목을 찾을 수 없음"
    csv: 
      comments: 설명
      current_score: "현재 점수"
      final_grade: "최종 평점"
      final_score: "최종 점수"
      id: ID
      points_possible: "가능한 점수"
      read_only_field: "(읽기 전용)"
      root_account: "루트 계정"
      section: 섹션
      sis_login_id: "SIS 로그인 ID"
      sis_user_id: "SIS 사용자 ID"
      student: 학생
    default_grading_scheme_name: "기본 평가 구성표"
    default_name: "내 과목"
    default_short_name: 과목-101
    errors: 
      sis_in_use: "SIS ID \"%{sis_id}\"이(가) 이미 사용 중임"
    file_copy_error: "\"%{name}\" 파일을 복사할 수 없음"
    grade_export_types: 
      instructure_csv: "Instructure 형식 CSV"
    grade_publishing_status: 
      error: 오류
      error_with_message: "오류: %{message}"
      pending: "보류 중"
      pending_with_message: "보류 중: %{message}"
      published: 게시됨
      published_with_message: "게시됨: %{message}"
      publishing: "게시 중"
      publishing_with_message: "게시 중: %{message}"
      unknown: "알 수 없는 상태, %{status}"
      unknown_with_message: "알 수 없는 상태, %{status}: %{message}"
      unpublishable: "게시할 수 없음"
      unpublishable_with_message: "게시할 수 없음: %{message}"
      unpublished: "게시되지 않음"
      unpublished_with_message: "게시되지 않음: %{message}"
    missing_name: "이름 없는 과목"
    student_view_student_name: "테스트 학생"
    syllabus: "강의 계획"
    wiki_permissions: 
      all: 모두
      only_teachers: 교사만
      teachers_students: "교사와 학생"
  course_activity_bfe11267: "과목 활동"
  course_calendar_7d3cba7b: "과목 달력"
  course_calendar_add_edit_delete_events_76b97c04: "그룹 달력 - 행사 추가 / 편집 / 삭제"
  course_copy_argument_error: "과목 복사에는 원본 과목이 필요합니다."
  course_copy_description: "Canvas 과목 복사를 위한 마이그레이션 플러그 인"
  course_copy_display: "과목 복사"
  course_copy_file_description: "Canvas 과목 복사"
  course_copy_name: "Canvas 과목 복사"
  course_copy_no_course_error: "원본 과목을 찾을 수 없습니다."
  course_copy_not_allowed_error: "원본 과목 복사를 허용하지 않습니다."
  course_exports: 
    errors: 
      assignment: "\"%{title}\" 과제 내보내기 실패"
      assignment_groups: "과제 그룹 내보내기 실패"
      assignment_is_locked: "\"%{title}\" 과제가 잠겨 있기 때문에 복사할 수 없습니다."
      assignments: "일부 과제 내보내기 실패"
      canvas_meta: "canvas 고유 메타 데이터 내보내기 실패"
      course_export: "과목 내보내기 실행 중 오류가 발생해습니다."
      course_settings: "과목 설정 내보내기 실패"
      events: "행사 내보내기 실패"
      external_feeds: "외부 피드 내보내기 실패"
      file: "\"%{file_name}\" 파일 내보내기 실패"
      file_meta: "파일 메타 데이터 내보내기 실패"
      files: "일부 파일 내보내기 실패"
      grading_standards: "평가 기준 내보내기 실패"
      learning_outcomes: "학습 성과 내보내기 실패"
      lti_links: "일부 웹 링크 내보내기 실패"
      media_file: "미디어 파일 내보내기 실패"
      media_files: "일부 미디어 파일 내보내기 실패"
      media_files_too_large: "전체 파일 크기가 너무 크기 때문에 미디어 파일을 내보내지 않았습니다."
      module_meta: "모듈 메타 데이터 내보내기 실패"
      organization: "조직 구조 생성에 실패했습니다."
      question_bank: "\"%{title}\" 문제 은행 내보내기 실패"
      quiz: "\"%{title}\" 퀴즈 내보내기 실패"
      quiz_is_locked: "\"%{title}\" 퀴즈가 잠겨 있기 때문에 복사할 수 없습니다."
      quizzes: "일부 퀴즈 내보내기 실패"
      resources: "일부 리소스 연결에 실패했습니다."
      rubrics: "루브릭 내보내기 실패"
      topic: "\"%{title}\" 토론 주제 내보내기 실패"
      topic_is_locked: "\"%{title}\" 주제가 잠겨 있기 때문에 복사할 수 없습니다."
      topics: "일부 주제 내보내기 실패"
      web_links: "일부 웹 링크 내보내기 실패"
      wiki_page: "\"%{title}\" 위키 페이지 내보내기 실패"
      wiki_pages: "위키 페이지 내보내기 실패"
    errors_list_message: "내보내기 %{export_id}에 대한 내보내기 오류:"
    unknown_titles: 
      assignment: "알 수 없는 과제"
      file: "알 수 없는 파일"
      topic: "알 수 없는 주제"
      wiki_page: "알 수 없는 위키 페이지"
  course_files_a31f97fc: "과목 파일"
  course_groups_e8239a1e: "과목 그룹"
  course_list: 
    wrapper: 
      close_course_menu_title: 닫기
      reset_course_menu: 원래대로
  course_logging: 
    event_type: 
      concluded: 종결됨
      created: 생성
      deleted: 삭제됨
      published: 게시됨
    field_label: 
      course_code: "과목 코드"
      license: 라이선스
      name: 이름
      turnitin_comments: "Turnitin 설명"
  course_members_are_free_to_join_9b2603d4: "과목 구성원은 자유롭게 참여"
  course_navigation_dd035109: "과목 탐색"
  course_restore: 
    restore_error: "과목 복원을 시도하는 중에 오류가 발생했습니다. 과목이 복원되지 않았습니다."
  course_search: 
    cant_be_blank: "값이 있어야 함"
  course_section: 
    sis_id_taken: "SIS ID \"%{sis_id}\"이(가) 이미 사용 중임"
  course_section_7a988066: "과목 섹션"
  course_sections_add_edit_delete_c4f4ac19: "과목 섹션 - 추가 / 편집 / 삭제"
  course_set_up_tutorial_6ab7c2d1: "과목 설정 튜토리얼"
  course_settings: 
    buttons: 
      add_section: "섹션 추가"
      adding_section: "섹션 추가 중..."
      re_sending_all: "수락하지 않은 초대를 다시 보내는 중..."
      re_sent_all: "수락하지 않은 초대를 모두 다시 보냈습니다!"
    cancel: 취소
    confirm: 
      delete_section: "이 섹션을 삭제하시겠습니까?"
      publish_grades: "이 평점을 학생 정보 시스템에 게시하시겠습니까? 모든 평점이 완료된 후에 이 작업을 해야 합니다."
      re_publish_grades: "이 평점을 학생 정보 시스템에 다시 게시하시겠습니까?"
    edit_sections_placeholder: "섹션 이름 입력"
    edit_sections_title: "이름 선택"
    errors: 
      invalid_sis_status: "유효하지 않은 SIS 게시 상태"
      invitation: "초대에 실패했습니다. 다시 시도하십시오."
      publish_grades: "학생 정보 시스템에 평점을 게시하는 중에 오류가 발생했습니다. 다시 시도해 주시기 바랍니다."
      re_send_all: "보내기 실패"
      section: "섹션 추가 실패"
    flash: 
      invitation: "초대장을 보냈습니다."
      linkError: "사용자의 학생 링크 업데이트 중에 오류가 발생했습니다. 다시 시도해 주시기 바랍니다."
      links: "학생 링크를 성공적으로 업데이트"
      sectionError: "사용자 섹션을 업데이트하는 중 오류가 발생했습니다. 다시 시도하시기 바랍니다."
      sections: "섹션 등록을 성공적으로 업데이트"
    invitation_sent: "초대를 보냈습니다!"
    invitation_sent_now: "바로 지금"
    link_students_placeholder: "학생 이름 입력"
    links: 
      more_options: "추가 옵션"
      publish: "SIS에 평점 게시"
      publishing: "SIS에 평점 게시 중..."
      re_send_all: "수락하지 않은 초대를 모두 다시 보내기"
      re_sending_invitation: "초대 다시 보내는 중..."
      republish: "SIS에 평점 다시 게시"
    re_send_invitation: "초대 다시 보내기"
    remove_user_from_course_section: "%{course_section}에서 사용자 제거"
    titles: 
      link_to_students: "학생에게 연결"
      move_course: "과목 이동"
      reset_course_content_dialog_help: "과목 내용 다시 설정"
      section_enrollments: "섹션 등록"
  course_settings_f6d0bbf8: "과목 설정"
  course_setup_checklist_78dcff7e: "과목 설정 검사 목록"
  course_statistics: 
    unknown: "알 수 없음"
  course_syllabus_5de1b0af: "과목 강의 계획"
  course_users: 
    greater_than_three: "3자 이상으로 된 검색어를 입력하시기 바랍니다."
    unknown_error: "검색에 오류가 발생했습니다. 다시 시도하시기 바랍니다."
  courses: 
    assignments_needing_grading: 
      headings: 
        grade: "%{assignment} 평가"
        to_do: "할 일"
      links: 
        show_more: "%{count}개 더..."
      need_grading_count: 
        one: "%{count}개 평가 필요함"
        other: "%{count}개 평가 필요함"
      no_peer_review_due_date: "기한: 기한 없음"
      points_possible: "/ %{points_possible}"
    canvasnet_instructor: 
      avatar_url: 아바타
      biography: 약력
      instructor_name: 이름
      job_title: 제목
      remove_instructor: "교사 삭제"
    confirm_action: 
      buttons: 
        conclude_course: "과목 종결"
        delete_course: "과목 삭제"
      details: 
        confirm_delete: "이 과목을 삭제하시겠습니까? 삭제하고 나면 학생과 교사는 더 이상 과목에 액세스할 수 없습니다. 이를 과목 드롭다운에서만 제거하려면 *과목을 종결해야 합니다*."
        confirm_delete_addendum: "과목을 종결할 권한이 없는 경우에는 *과목 종료 날짜를 바꾸거나* 관리자에게 과목 종결을 요청할 수 있습니다."
      headings: 
        confirm_conclude: "과목 종결 확인"
        confirm_delete: "과목 삭제 확인"
      titles: 
        confirm: "작업 확인"
    confirm_reject_invitation: "이 과목 참여 초대를 거절하시겠습니까?"
    copy: 
      buttons: 
        create_course: "과목 만들기"
      conclude_at: "끝 날짜"
      content_label: 내용
      course_code: "과목 코드"
      details: "새 과목에 대한 세부 정보를 입력하시기 바랍니다."
      enrollment_term_id: 학기
      headings: 
        copy_course: "%{course} 복사"
      name: 이름
      start_at: "시작 날짜"
      titles: 
        copy_course: "과목 복사"
    edit_profile: 
      about: 정보
      about_related_id: "관련된 과목/섹션을 함께 링크하는 데 사용하는 공유 식별자"
      add_instructor: "교사 추가"
      basic_info: "기본 정보"
      disabled: 닫힘
      enabled: 열림
      institution: 기관
      institution_name: 이름
      instructor_led: Instructor-led
      instructors: 교사
      labels: 
        description: 설명
        enrollment_fee: "등록 비용"
        format: 형식
        image: 이미지
        path: "과목 경로"
        portal_path: "포털 경로"
        position: 위치
        related_id: "링크 ID"
        self_enrollment: 등록
        self_enrollment_limit: "등록 상한"
        tags: 태그
        tentative_start: "잠정적인 시작"
        title: 제목
        visibility: "표시 여부"
      leave_blank_if_free: "무료 과목인 경우에 공란으로 둠"
      logo: 로고
      page_title: "과목 프로필"
      path_syntax: "소문자, 숫자, 대시"
      portal_path_syntax: "소문자, 숫자, 대시와 슬래시 (예: harvard/chemistry)"
      private: 비공개
      public: "canvas.net에 공개"
      save_changes: "변경 내용 저장"
      self_paced: "자기 진도에 따른"
      unlisted: "canvas.net에 나열되지 않음 (URL로 접근 가능)"
      when_to_set_tentative_start: "예를 들어, 과목에 확실한 시작 날짜가 없으면 \"2013년 가을\"과 같습니다."
    enrollment_reminders: 
      buttons: 
        accept: "초대 수락"
        reject: "초대 거절"
      headings: 
        invitation: 초대
      invitation: 
        designer: "*%{user}* 사용자 계정이 이 과목에 *디자이너*로 참여하도록 초대받았습니다."
        observer: "*%{user}* 사용자 계정이 이 과목에 *감독자*로 참여하도록 초대받았습니다."
        one: "*%{user}* 사용자 계정이 이 과목에 참여하도록 초대받았습니다."
        other: "*%{user}* 사용자 계정이 이 과목에 참여하도록 초대받았습니다."
        student: "*%{user}* 사용자 계정이 이 과목에 *학생*으로 참여하도록 초대받았습니다."
        ta: "*%{user}* 사용자 계정이 이 과목에 *조교*로 참여하도록 초대받았습니다."
        teacher: "*%{user}* 사용자 계정이 이 과목에 *교사*로 참여하도록 초대받았습니다."
      invitiation: 
        look_around: "자유롭게 과목을 살펴보십시오. 준비가 되면 초대를 수락하거나 거절할 수 있습니다."
    errors: 
      create_failed: "과목 만들기 실패"
      role_not_active: "비활성 역할로 사용자를 추가할 수 없음: '%{role}'"
    group_list: 
      headings: 
        groups: "과목 그룹"
    index: 
      headings: 
        future_enrollments: "향후 등록"
        my_courses: "모든 과목"
        my_groups: "내 그룹"
        past_enrollments: "지난 등록"
      titles: 
        courses: 과목
        rss: 
          course_announcements: "과목 공지 Atom 피드"
    link_enrollment: 
      buttons: 
        link: "학생에게 연결"
      details: |-
          감독자를 학생에게 연결하면 학생의 평점과 과목 상호 작용을 액세스할 수 있습니다. *현재 이 감독자는 %{student} 학생에게 연결되어 있습니다.*
          
          %{user} 과목 감독자를 학생에게 연결하려면 아래 목록에서 학생의 이름을 선택하십시오.
      labels: 
        student: 학생
      loading: "학생 로딩 중..."
      select_student: "학생 선택"
    master_course_restrictions: 
      labels: 
        points: 배점
    notices: 
      backup_restored: "백업을 성공적으로 복원함"
      concluded: "과목을 성공적으로 종결함"
      deleted: "과목을 성공적으로 삭제함"
      enrollment_not_active: "%{course} 과목의 멤버 자격이 아직 할성화되지 않았습니다."
      failed_conclude: "과목 종결 실패"
      invitation_accepted: "초대를 수락하셨습니다!  %{course}에 오신 것을 환영합니다!"
      invitation_cancelled: "초대를 취소하셨습니다."
      login_to_accept: "등록을 수락하기 전에 로그인을 해야 합니다."
      preview_course: "이 과목에 참여하도록 초대받았습니다. 과목을 살펴볼 수 있으나 참여하기 전에 등록 초대를 수락해야 합니다."
      reset_test_student: "테스트 학생을 성공적으로 다시 설정했습니다."
      unconcluded: "과목 종결 해제"
      updated: "과목이 성공적으로 업데이트되었습니다."
    recent_event: 
      all_graded: "모두 평가됨"
      due: 기한
      needs_grading: "평가 필요함"
      no_new_submissions: "새 제출물 없음"
      no_submissions: "제출물 없음"
      not_submitted: "제출 안 됨"
      submission_score: "%{score} * / %{points_possible}*"
    recent_feedback: 
      comments: "설명: %{count}"
      not_graded: "평가 안 됨"
      submission_points: 
        with_score: "점수: %{score} * / %{points_possible}*"
        without_score: "/ %{points_possible}"
    roster: 
      create_users: 
        add_more_users: "다른 사용자 추가"
        add_these_users: "사용자 추가"
        adding: "추가 중..."
        adding_n_users: "사용자 %{users.length}명을 확인하고 추가할 준비가 되었습니다:"
        can_only_grade_students_in_section: "자신의 섹션에 있는 학생만 평가할 수 있음"
        close: 마침
        duplicates_removed: "일부 중복된 사용자를 삭제했습니다."
        email: 이메일
        form_instructions: "아래에 이메일 주소 목록을 입력하거나 붙여넣으십시오:"
        go_back: "새로 시작"
        have_been_enrolled: "다음 사용자가 등록됨"
        name: 이름
        next: 다음
        section: 섹션
        user_role: "역할:"
        validating: "확인 중..."
        will_not_be_added: "다음 사용자에게 오류가 있어서 추가하지 않게 됩니다. 올바른 형식으로 되어 있는지 확인하시기 바랍니다."
      edit_sections_view: 
        edit_sections_desc: "섹션은 사용자를 구성하는 추가적인 방법입니다. 이를 이용하면 같은 과목으로부터 여러 학급을 가르칠 수 있어서 과목 내용을 모두 한 곳에 둘 수 있습니다. 아래에서 사용자를 다른 섹션으로 옮기거나 섹션 등록을 추가/제거할 수 있습니다. 사용자는 항상 적어도 하나 이상의 섹션에 속해야 합니다."
      index: 
        cannot_add_users: "이 과목이 종료되어 새 사용자를 추가할 수 없음"
        group_set: "그룹 집합"
        people: 사용자
        role_to_search: "역할으로 검색을 제한"
        search_people: "사람 검색"
        title_add_people: "사람 추가"
      invitations_view: 
        accepted_invitation: "%{name}이(가) 이미 과목 참여 초대를 받고 수락했지만 필요하다면 초대를 다시 보낼 수 있습니다."
        admin_invitation_unaccepted: "%{name}이(가) 아직 과목 참여 초대를 수락하지 않았습니다. 초대 발송 시각: %{time}"
        invitations_pending_publish: "초대는 과목을 *게시*하기 전까지 보내지 않습니다."
        student_invitation_unaccepted_available: "%{name}이(가) 아직 과목 참여 초대를 수락하지 않았습니다. 초대 발송 시각: %{time}"
        student_invitation_unaccepted_unavailable: "%{name}을(를) 과목에 추가했습니다: %{time}"
      link_to_students_view: 
        link_student_desc: "감독자를 학생에게 연결하면 학생의 평점과 과목 상호 작용을 액세스할 수 있습니다."
      resend_invitations: 
        pending_invitations: "초대 %{pendingInvitationsCount}건이 수락되지 않음"
        re_send_invitations: "다시 보내기"
        re_sending_invitations: "다시 보내는 중..."
      role_select: 
        all_roles: "모든 역할"
      roster_tabs: 
        everyone_tab: 모두
        groups: 그룹
      roster_user: 
        links: 
          edit_sections: "섹션 편집"
          link_to_students: "학생에게 연결"
          remove_from_course: "과목에서 제거"
          resend_invitation: "초대 다시 보내기"
          user_details: "사용자 세부 정보"
        manage_user: "%{name} 관리"
        pending_acceptance_explanation: "이 사용자는 아직 과목 초대를 수락하지 않음"
        pending_acceptance_of_invitation: "보류 중"
      roster_users: 
        canvas_user_id: "Canvas 사용자 ID"
        login_name_or_sis_id: "로그인 / SIS ID"
        name: 이름
        no_people_found: "사람 없음"
        role: 역할
        section: 섹션
        you_can_search_by: "다음 조건으로 검색 가능:"
      section: 
        remove_user_from_course_section: "%{name}에서 사용자 제거"
    section: 
      enrollment: 
        links: 
          unenroll_user: "과목에서 사용자 제거"
    settings: 
      alerts_title: 알림
      buttons: 
        move_course: "과목 이동"
        update_course: "과목 세부 정보 업데이트"
      course_open_enrollment: "이 과목은 열린 등록을 사용합니다. 다음 URL을 공유하면 학생이 직접 등록할 수 있습니다: *%{url}*. 또한 *%{url2}*에서 다음 참여 코드를 이용하여 등록할 수도 있습니다: *%{code}*"
      course_open_enrollment_without_code: "이 과목은 열린 등록을 사용합니다. 다음 URL을 공유하면 학생이 직접 등록할 수 있습니다: *%{url}*"
      course_overrides_term: "이는 학기 사용 가능 여부를 재정의합니다."
      course_settings_title: "과목 설정"
      deatils: 
        move_course: "이 과목에 대한 새 루트 계정을 선택하십시오. 과목을 이동한 후에 과목에 대한 새 학부를 지정할 수도 있습니다."
      drag_details: "대부분의 페이지를 비활성화하면 해당 페이지를 방문하는 학생이 과목 홈페이지로 리디렉트됩니다."
      drag_to_hide: "학생에게 항목을 숨기려면 여기에 끌어다 놓으십시오."
      enrollment_count: 
        one: "사용자 %{count}명"
        other: "사용자 %{count}명"
      headings: 
        details: "과목 세부 정보"
        grade_publishing: "평점 게시"
        move_course: "과목을 다른 루트 계정으로 이동"
        navigation: "과목 탐색"
        sections: "과목 섹션"
      help: 
        edit_navigation: "과목 탐색에 순서를 다시 매기려면 항목을 끌어다 놓으십시오."
      images: 
        alt: 
          delete: 삭제
          edit: 편집
      keycode_descriptions: 
        next_navigation_link: "다음 탐색 링크 선택"
        previous_navigation_link: "이전 탐색 링크 선택"
        toggle_navigation_dragging: "끌기를 시작할 링크를 선택하거나 이미 선택한 링크를 놓기"
      keycodes: 
        next_navigation_link: 위로
        previous_navigation_link: 아래로
        toggle_navigation_dragging: 공백
      labels: 
        allow_student_discussion_editing: "학생이 자신의 토론 게시물을 편집하거나 삭제하도록 허용"
        allow_student_discussion_topics: "학생이 토론 주제를 만들도록 허용"
        allow_student_forum_attachments: "학생이 토론 게시물에 파일을 추가하도록 허용"
        allow_student_organized_groups: "학생이 자신의 그룹을 구성하도록 허용"
        conclude_at: 끝
        course_code: "과목 코드"
        course_description: 설명
        course_format: 형식
        course_lock_all_announcements: "공지 사항에 의견 사용 안 함"
        course_name: 이름
        course_section_name: "새 섹션 추가"
        course_visibility: "표시 여부"
        enrollment_term_id: 학기
        grading_scheme: "평가 구성표"
        grading_standard_enabled: "과목 평가 구성표 사용"
        hide_distribution_graphs: "학생에게 평점 분포 그래프 숨기기"
        hide_final_grades: "학생 평점 요약에서 총점 숨기기"
        image: 이미지
        indexed: "이 과목을 공개 과목 색인에 포함"
        language: 언어
        license: 라이선스
        open_enrollment: "과목 홈 페이지에 \"이 과목에 참여\" 링크 추가"
        public_syllabus: "이 과목의 요강을 공개적으로 표시"
        restrict_enrollments_to_course_dates: "사용자가 이 날짜 사이의 과목에만 참여할 수 있음"
        root_account: "루트 계정"
        root_account_id: "루트 계정"
        show_announcements_on_home_page: "과목 홈 페이지에서 최신 공지 표시하기"
        sis_source_id: "SIS ID"
        start_at: 시작
        storage_quota: "파일 저장소"
        time_zone: "표준 시간대"
        turnitin_comments: "Turnitin 설명"
      language_overrides_preferences: "이는 사용자/시스템 언어 기본 설정을 다시 정의합니다. 이는 외국어 과목에 대해서만 권합니다."
      links: 
        more_options: "추가 옵션"
        move_course: "다른 계정으로 이동"
        title: 
          cant_delete: "사용자가 등록한 섹션을 삭제할 수 없음"
          delete_section: "섹션 삭제"
          edit_section: "섹션 편집"
      megabytes: 메가바이트
      no_language_preference: "설정 안 됨 (사용자가 구성할 수 있음, 기본 값은 %{language})"
      none: 없음
      page_title: "과목 세부 정보"
      section_sis_id: "SIS ID: %{section_sis}"
      self_enrollment: "비밀 URL이나 코드를 공유하여 학생이 직접 등록할 수 있도록 허용"
      self_enrollment_without_code: "비밀 URL을 공유하여 학생이 직접 등록할 수 있도록 허용"
      set_grading_scheme: "평가 구성표 설정"
      sis_source_id: "SIS ID"
      tab_cant_disable: "이 페이지는 사용 안 할 수 없고 숨기기만 가능"
      tab_disabled: "페이지가 비활성이므로 과목 홈페이지로 리디렉트함"
      tab_hidden_if_disabled: "페이지가 비활성이므로 탐색에 표시되지 않음"
      tabs: 
        alerts: 알림
        details: "과목 세부 정보"
        feature_options: "기능 옵션"
        grade_publishing: "평점 게시"
        navigation: 탐색
        sections: 섹션
        tools: 앱
      titles: 
        edit_navigation: "과목 탐색 편집"
      transifex_message: "[Canvas 번역 커뮤니티](%{transifex_url})에 참여"
      turnitin: "이 설명은 학생이 Turnitin 사용 과제를 제출할 때 표시됨"
      view_grading_scheme: "평가 구성표 보기"
      wiki_editing_roles: "기본 값으로 과목 위키 페이지를 만들고, 이름을 바꾸거나 편집할 수 있음"
      wiki_editing_roles_change_existing: "현재 \"%{current_setting}\"이(가) 편집할 수 있는 페이지를 \"%{new_setting}\"이(가) 편집할 수 있도록 변경합니다."
    settings_sidebar: 
      buttons: 
        reset: "과목 내용 다시 설정"
        unconclude: "과목 종결 해제"
      headings: 
        current_users: "현재 사용자"
      help: 
        reset_course_content: "과목 내용을 다시 설정하면 연결된 과제, 토론, 퀴즈, 모듈, 루브릭, 페이지, 파일, 학습 성과, 문제 은행, 협업, 회의 등의 모든 내용을 완전히 삭제하게 됩니다. 이 동작은 되돌릴 수 없으며 자료는 복구가 *불가능*합니다. 계속 진행하시겠습니까?"
      links: 
        calendar: "과목 달력"
        conclude: "이 과목 끝냄"
        copy: "이 과목 복사"
        delete: "이 과목을 영구적으로 삭제"
        export_content: "과목 내용 내보내기"
        import: "과목에 내용 가져오기"
        new_badge: "새 항목"
        reset: "과목 내용 다시 설정"
        stats: "과목 통계"
        student_view: "학생 뷰"
    show: 
      details: 
        confirm_unenroll: "이 과목에서 등록을 해제하시겠습니까? 더 이상 과목 명부를 볼 수 없고, 교사와 직접 통신할 수 없으며, 스트림에서 과목 행사를 볼 수 없고 알림을 받을 수도 없습니다."
      draft_state: 
        buttons: 
          cancel: 취소
          update_layout: 저장
        headings: 
          set_layout: "홈 페이지 레이아웃 설정"
        options: 
          assignments: "과제 목록"
          modules: "과목 모듈"
          syllabus: 요강
      empty_body: "내용 없음"
      headings: 
        confirm_unenroll: "등록 취소 확인"
        importing: "이 과목을 가져오는 중임"
        unpublished: "이 과목은 게시되지 않음"
      importing: "과목 복사/마이그레이션을 진행 중입니다. 따라서 일부 내용을 잠시 사용하지 못할 수도 있습니다."
      license_notice: "이 과목 내용은 %{license_type} 라이선스에 따라 제공됩니다. 별도의 언급이 없으면 이 과목의 내용은 해당 라이선스를 따르는 것으로 간주합니다."
      links: 
        course_setup: "과목 설정 검사 목록"
        drop_course: "이 과목 드롭"
        join_course: "이 과목에 참여"
        new_announcement: "새 공지"
        student_view: "학생 뷰"
        view_course_calendar: "과목 달력 보기"
        view_course_stream: "과목 스트림 보기"
      re_sending: "다시 보내는 중..."
      send_done: "마쳤습니다. 메시지는 수 분이 걸릴 수 있습니다."
      send_failed: "요청이 실패했습니다. 다시 시도하십시오."
      teachers_only: "*게시*되기 전까지 교사만 이 과목을 볼 수 있음"
      titles: 
        drop_course: "이 과목 드롭"
        recent_feedback: "최근 피드백"
    sidebar_weighting: 
      default_name: 그룹
      headings: 
        group: 그룹
        total: 합계
        weight: 가중치
      labels: 
        assignments_weighting: "그룹에 따라 과제에 가중치 부여"
      no_groups: "설정된 그룹 없음"
      not_weighted: "과목 과제에 가중치를 부여하지 않습니다."
    statistics: 
      active_students: "활동 중인 학생"
      all_rubrics: "모든 루브릭"
      any: 모두
      assignment_groups: "과제 그룹"
      assignments: 과제
      course_rubrics: "과목 루브릭"
      discussion_posts: "토론 게시물"
      discussion_topic: "토론 주제"
      discussions: 토론
      file_count: 
        one: "파일 %{count}개"
        other: "파일 %{count}개"
      file_upload: "파일 업로드"
      headings: 
        assignments: "과제 이용 보고서"
        files: "파일 저장소"
        stats: "%{course} 통계"
        students: "최근에 로그인한 사용자"
        totals: "누적 합계"
      labels: 
        allotted_storage: "할당된 저장소"
        media_files: "미디어 파일"
        uploaded_files: "업로드된 파일"
      new: "새 항목"
      new_discussion_entries: "새 토론 항목"
      new_discussions: "새 토론"
      number_of_assignments: "과제 수"
      number_of_submissions: "제출물 수"
      page_title: "과목 통계"
      quiz: 퀴즈
      quiz_questions: "퀴즈 문제"
      quiz_submissions: "퀴즈 제출물"
      quizzes: 퀴즈
      submission_type: "제출물 유형"
      tabs: 
        assignments: 과제
        files: "파일 저장소"
        students: 학생
        totals: 합계
      text_entry: "텍스트 항목"
      unaccepted_students: "수락하지 않은 학생"
      website_url: "웹 사이트 URL"
    syllabus: 
      headers: 
        date: 날짜
        details: "세부 정보"
      syllabus: 
        hide_specific_dates: "섹션, 그룹, 사람에 특정한 날짜 숨기기"
        show_specific_dates: "섹션, 그룹, 사람에 특정한 날짜 표시하기"
    titles: 
      rss: 
        course_announcements: "과목 공지 Atom 피드"
      rss_feed: "%{course} 피드"
    unauthorized: 
      invalid_link: "사용한 등록 링크가 더 이상 유효하지 않은 것으로 보입니다. 과목 강사에게 문의하여 올바르게 등록되었는지 확인하시기 바랍니다."
  courses_43204aae: 과목
  create_discussion_topics_8330d52b: "토론 주제 만들기"
  create_module_item: 
    assignment_name: "과제 이름"
  create_module_item_quiz: 
    graded_quiz: "평가된 퀴즈"
    graded_survey: "평가된 설문"
    page_name: "페이지 이름"
    practice_quiz: "퀴즈 연습"
    quiz_name: "퀴즈 이름"
    ungrded_survey: "평가 안 된 설문"
    url: URL
  create_users_view: 
    required: "이메일 주소 입력"
  criteria_9fac648: 기준
  criterion_ratings_3eed22e2: "기준 등급"
  crowdsourced: true
  crumbs: 
    access_report: "액세스 보고서"
    announcements: 공지
    assignments: 과제
    calendar_events: 행사
    collaborations: 협업
    conferences: 회의
    confirmation: 확인
    copy_course: "과목 복사"
    developer_keys: "개발자 키"
    discussions: 토론
    eportfolio_welcome: "ePortfolio에 오신 것을 환영합니다."
    error_reports: "오류 보고서"
    files: 파일
    grades: 평점
    grading_standards: 평가
    groups: 그룹
    jobs: 작업
    media: 미디어
    messages: 메시지
    modules: 모듈
    outcomes: 성과
    people: 사용자
    plugins: "플러그 인"
    prior_users: "이전 사용자"
    question_banks: "문제 은행"
    quizzes: 퀴즈
    registered_services: "등륵된 서비스"
    revisions: 수정
    rubrics: 루브릭
    settings: 설정
    site_admin: "사이트 관리자"
    stats: 통계
    syllabus: "강의 계획"
    users: 사용자
    wiki_pages: 페이지
  csv: 
    alpha: 알파
    answered: 
      student: 
        count: "답변한 학생 수"
    bottom: 
      student: 
        count: "하위 학생 수"
    column_delimiter: ","
    correct: 
      bottom: 
        student: 
          count: "정답 하위 학생 수"
      middle: 
        student: 
          count: "정답 중위 학생 수"
      student: 
        count: "정답 학생 수"
        ratio: "정답 학생 비율"
      top: 
        student: 
          count: "정답 상위 학생 수"
    difficulty: 
      index: "난이도 색인"
    middle: 
      student: 
        count: "중위 학생 수"
    point: 
      biserial: "정답의 점수 이계열"
      distractor: "오답 %{num}의 점수 이계열"
    question: 
      id: "문제 ID"
      title: "문제 제목"
    quiz: 
      question: 
        count: "퀴즈 문제 수"
    standard: 
      deviation: 표준편차
    top: 
      student: 
        count: "상위 학생 수"
    variance: 분산
    wrong: 
      student: 
        count: "오답 학생 수"
        ratio: "오답 학생 비율"
  current_score_6c81792: "현재 점수"
  curve_grades_dialog: 
    average_score: "평균 점수"
    buttons: 
      curve_grades: "상대 평가"
      curving_grades: "상대 평가 중..."
    curve_average: "*%{assignment.name}*의 상대 평가를 위한 평균 평점을 입력하십시오. 차트는 현재 학생의 점수를 바탕으로 상대 평가에서 최선의 시도를 표시합니다."
    curve_grade_for_assignment: "%{assignment.name}에 대해 상대 평가"
    labels: 
      assign_blanks: "제출하지 않은 학생에게 0점 할당"
    out_of_points_possible: "/ %{assignment.points_possible}"
    this_is_permanent: "상대 평가를 실행 취소할 수 없습니다. 상대 평가 이전의 평점 이력은 사용할 수 있으나 상대 평가 동작은 되돌릴 수 없습니다."
  curving_assignments_e9479ee3: "과제 상대 평가"
  custom_fields_fc3e55af: "사용자 정의 필드"
  d2l_display: Desire2Learn
  d2l_file_description: "D2L 내보내기 .zip 형식"
  d2l_name: "D2L 변환기"
  dashboard: 
    announcements_collapse: 
      one: "공지 %{count}개 축소"
      other: "공지 %{count}개 축소"
    announcements_expand: 
      one: "공지 %{count}개 확장"
      other: "공지 %{count}개 확장"
    assignments_collapse: 
      one: "과제 공지 %{count}개 축소"
      other: "과제 공지 %{count}개 축소"
    assignments_expand: 
      one: "과제 공지 %{count}개 확장"
      other: "과제 공지 %{count}개 확장"
    confirm: 
      close: |-
          이 회의를 마치시겠습니까?
          
          다시 열 수 없습니다.
    conversations_collapse: 
      one: "대화 메시지 %{count}개 축소"
      other: "대화 메시지 %{count}개 축소"
    conversations_expand: 
      one: "대화 메시지 %{count}개 확장"
      other: "대화 메시지 %{count}개 확장"
    discussions_collapse: 
      one: "토론 %{count}개 축소"
      other: "토론 %{count}개 축소"
    discussions_expand: 
      one: "토론 %{count}개 확장"
      other: "토론 %{count}개 확장"
    show_more_link: 
      show_less: "간단히 표시"
      show_more: "자세히 표시"
  dashboard_7f1dbf71: 대시보드
  dashboard_options_b240ed5a: "대시보드 옵션"
  dashboard_view_d7d85969: "대시보드 보기"
  date: 
    abbr_day_names: 
      - 일
      - 월
      - 화
      - 수
      - 목
      - 금
      - 토
    abbr_month_names: 
      - ~
      - 1월
      - 2월
      - 3월
      - 4월
      - 5월
      - 6월
      - 7월
      - 8월
      - 9월
      - 10월
      - 11월
      - 12월
    datepicker: 
      column_headings: 
        - 일
        - 월
        - 화
        - 수
        - 목
        - 금
        - 토
    day_names: 
      - 일요일
      - 월요일
      - 화요일
      - 수요일
      - 목요일
      - 금요일
      - 토요일
    days: 
      today: 오늘
      today_lower: 오늘
      tomorrow: 내일
      yesterday: 어제
    formats: 
      date_at_time: "%b %-d at %l:%M%P"
      default: "%Y-%m-%d"
      full: "%b %-d, %Y %-l:%M%P"
      full_with_weekday: "%a %b %-d, %Y %-l:%M%P"
      long: "%B %-d, %Y"
      long_with_weekday: "%A, %B %-d"
      medium: "%b %-d, %Y"
      medium_month: "%b %Y"
      medium_with_weekday: "%a %b %-d, %Y"
      short: "%b %-d"
      short_month: "%b"
      short_weekday: "%a"
      short_with_weekday: "%a, %b %-d"
      weekday: "%A"
    month_names: 
      - ~
      - 1월
      - 2월
      - 3월
      - 4월
      - 5월
      - 6월
      - 7월
      - 8월
      - 9월
      - 10월
      - 11월
      - 12월
  date_created_87e265bc: 생성일
  date_created_createdat_265a0dfa: "생성일: %{createdAt}"
  date_modified_e1c8ac8f: 수정일
  date_modified_modifiedat_b839cc8b: "수정일: %{modifiedAt}"
  dates: 
    no_date: "날짜 없음"
  datetime: 
    distance_in_words: 
      about_x_hours: 
        one: "약 %{count}시간"
        other: "약 %{count}시간"
      about_x_months: 
        one: "약 %{count}개월"
        other: "약 %{count}개월"
      about_x_years: 
        one: "약 %{count}년"
        other: "약 %{count}년"
      almost_x_years: 
        one: "거의 %{count}년"
        other: "거의 %{count}년"
      half_a_minute: 30초
      less_than_x_minutes: 
        one: "%{count}분 이내"
        other: "%{count}분 이내"
      less_than_x_seconds: 
        one: "%{count}초 이내"
        other: "%{count}초 이내"
      over_x_years: 
        one: "%{count}년 이상"
        other: "%{count}년 이상"
      x_days: 
        one: "%{count}일"
        other: "%{count}일"
      x_minutes: 
        one: "%{count}분"
        other: "%{count}분"
      x_months: 
        one: "%{count}개월"
        other: "%{count}개월"
      x_seconds: 
        one: "%{count}초"
        other: "%{count}초"
    prompts: 
      day: 일
      hour: 시
      minute: 분
      month: 월
      second: 초
      year: 년
  debugging_f98fcd74: 디버깅
  default_conference_title: "%{course_name} 회의"
  default_question_name: 문제
  default_question_text: "질문 텍스트"
  delete_a143a2ab: 삭제
  delete_a6efa79d: 삭제
  delete_assignment_group_7c3b01c4: "과제 그룹 삭제"
  delete_grading_scheme_6b308832: "평가 구성표 삭제"
  delete_my_account_41060aad: "내 계정 삭제"
  delete_quiz_142b8099: "퀴즈 삭제"
  delete_survey_56fddbbd: "설문 삭제"
  delicious_7f9ac66f: Delicious
  demos: 
    _register: 
      add_site: "사이트 추가"
      invalid_email: "유효하지 않은 이메일 주소"
      personalizing: "개인 설정 중..."
      ready: 준비되었습니다!
      try_again: "다시 시도"
      you_must_agree_to_terms: "사용 조건에 동의해야 합니다."
    demos_add: 
      labels: 
        school_name: "학교 이름"
        username: "이메일 주소"
    register: 
      agree_to_terms: "*사용 조건*에 동의하고 **개인 정보 보호 정책**을 승인합니다."
      begin_trial: "체험 시작"
      cio: CIO
      corporate: 기업
      dean: 학장
      director: 감독관
      higher_education: "고등 교육"
      incorrect: "올바르지 않습니다. 다시 시도하시기 바랍니다."
      instructional_designer: "교육 설계자"
      k12: K12
      labels: 
        location: 위치
        name: 이름
        phone: "전화 번호"
        school_position: 제목
        type_what_you_hear: "들은 사항을 입력"
        type_what_you_see: "본 사항을 입력"
        username: 이메일
      lms_administrator: "LMS 관리자"
      one: 기타
      other: 기타
      personalize_demo: "데모 개인 설정"
      provost: 교무처장
      school_administrator: "학교 관리자"
      sign_up_to_canvas: "Canvas 체험 등록"
      student: 학생
      subscribe: "Instructure로부터 뉴스, 정보, 팁 받기"
      support: "사용자 지원"
      teacher_instructor: 교사/강사
      technologist: 기술자
      vp: VP
  description_436c48d7: 설명
  developer_key: 
    api_key: "키: *%{api_key}*"
    created: "작성:"
    delete_key: "이 키 삭제"
    edit_key: "이 키 편집"
    identifier: "ID: %{id}"
    redirect_uri: "URI: %{redirect_uri}"
  developer_key_form: 
    cancel: 취소
    icon_url: "아이콘 URL:"
    key_name: "키 이름:"
    owner_email: "소유자 이메일:"
    redirect_uri: "리디렉트 URI:"
    save_key: "키 저장"
    tool_id: "도구 ID:"
  developer_keys: 
    button: 
      saving: "키 저장 중..."
      saving_failed: "키 저장 실패"
    index: 
      details: "세부 정보"
      developer_keys: "개발자 키"
      key_settings: "키 설정"
      name: 이름
      show_all: "키 %{count}개 모두 표시"
      title: "개발자 키"
      user: 사용자
    index_react: 
      title: "개발자 키"
    messages: 
      confirm_delete: "이 개발자 키를 삭제하시겠습니까?"
    no_user: "사용자 없음"
    unnamed_tool: "이름 없는 도구"
  developer_keys_d70ba44a: "개발자 키"
  dialog_form_wrapper: 
    cancel: 취소
    save_settings: "설정 저장"
    saving: "저장 중..."
  diigo_993c4646: Diigo
  disableWhileLoading: 
    loading: "로드하는 중..."
  disable_a5c05db3: "사용 안 함"
  disable_and_lock_7d0ef0e8: "사용 안 함 및 잠금"
  discussion_6719c51d: 토론
  discussion_entries: 
    created_entry_notice: "항목을 성공적으로 만들었습니다."
    deleted_entry_notice: "해당 항목이 삭제됨"
    disabled_podcasts_notice: "이 주제에 대해 Podcast 사용하지 않습니다."
    podcast_description: "\"%{title}\" 주제의 항목에서 링크하거나 포함된 모든 미디어 파일이 이 피드에 표시됩니다."
    podcast_feed_title: "%{title} 게시물 Podcast 피드"
    posts_feed_title: "%{title} 게시물 피드"
    updated_entry_notice: "항목이 성공적으로 업데이트되었습니다."
  discussion_entry: 
    atom_no_author: "작성자 없음"
    default_user_name: "사용자 이름"
  discussion_topic: 
    atom_no_author: "작성자 없음"
    default_title: "제목 없음"
    empty_message: "메시지 없음"
  discussion_topic_dc85ad4c: "토론 주제"
  discussion_topics: 
    assignment_details: 
      available_from: "다음부터 사용 가능"
      due: 기한
      due_date: "기한 %{date}"
      for: 과제
      graded_discussion_and_points: 
        one: "이는 평가하는 토론입니다: *%{count}점 가능*"
        other: "이는 평가하는 토론입니다: *%{count}점 가능*"
      show_due_dates: "기한 표시"
      until: "다음 시간까지"
    confirm_delete_announcement: 
      one: "이 알림 %{count}개를 삭제하시겠습니까?"
      other: "이 알림 %{count}개를 삭제하시겠습니까?"
    confirm_delete_discussion_topic: 
      one: "이 토론 주제 %{count}개를 삭제하시겠습니까?"
      other: "이 토론 주제 %{count}개를 삭제하시겠습니까?"
    course_discussions_atom_feed_title: "과목 토론 Atom 피드"
    create_new_crumb: "새로 만들기"
    default_discussion_title: "제목 없음"
    deleted_topic_notice: "해당 주제가 삭제됨"
    discussion: 
      delete: 삭제
      due: 기한
      last_post_date: "마지막 게시 %{display_last_reply_at}"
      manage: 관리
      no_due_date: "기한 없음"
      pin: 고정
      unpin: "고정 해제"
      user_subscribed: "이 주제를 구독하고 있습니다. 구독을 해제하려면 클릭합니다."
      user_unsubscribed: "이 주제를 구독하고 있지 않습니다. 구독하려면 클릭합니다."
    discussion_atom_feed_title: "토론 Atom 피드"
    discussion_feed_title: "%{title} 토론 피드"
    discussion_list: 
      no_pinned_discussions: "고정한 토론이 없음"
    discussion_podcast_feed_title: "토론 Podcast 피드"
    discussions_settings_view: 
      allow_student_discussion_editing: "자신의 게시물을 편집하거나 삭제"
      allow_student_topics: "토론 주제 만들기"
      attach_files: "토론에 파일 첨부하기"
      manually_mark_as_read: "게시물을 읽은 것으로 표시"
      my_settings: "내 설정"
      student_settings: "학생 설정"
    edit: 
      new_assignment: "새 과제"
      new_quiz: "새 퀴즈"
    edit_crumb: 편집
    edit_view: 
      allow_threaded_replies: "계층 구조 답변 허용"
      attachment: 첨부
      available_from: "다음부터 사용 가능"
      buttons: 
        not_published: "게시 안 됨"
        published: 게시됨
        save_and_publish: "저장 & 게시"
      delay_posting: "지연 게시"
      enable_podcast_feed: "Podcast 피드 사용"
      options: 옵션
      page_header_title: "새 토론"
      points_possible: "가능한 점수"
      post_at: "게시 시각"
      save: 저장
      saving: "저장 중..."
      topic_title: "주제 제목"
      until: "다음 시간까지"
      use_for_grading: 평가됨
      users_must_post_before_seeing_replies: "답변을 보기 전에 게시해야 함"
    entry: 
      authors_name: "작성자 이름"
      delete_message: "이 메시지 삭제"
      edit_message: "이 메시지 편집"
      edited_comment: "이 의견은 %{user}이(가) 편집했습니다."
      labels: 
        attached_file: "첨부 파일"
      make_side_comment: "기타 의견 남기기..."
      reply_to_message: "기타 의견 남기기"
      show_more_entries: 
        one: "추가 항목 %{count}개 표시"
        other: "추가 항목 %{count}개 표시"
    error_draft_state_unauthorized: "이 주제를 초안 상태로 변경할 권한이 없습니다."
    error_draft_state_with_posts: "이 주제는 게시물을 포함하고 있으므로 초안 상태로 설정할 수 없습니다."
    group_assignment_discussion_entry: 
      posts: 
        one: "게시글 %{count}개"
        other: "게시글 %{count}개"
      separated_conversation_notice: "이 주제의 대화는 별도의 그룹으로 분리되었습니다. 아래는 액세스할 수 있는 모든 그룹 주제입니다."
    index: 
      course_discussions_atom_feed_title: "과목 토론 Atom 피드"
    index_view: 
      assignments: 과제
      delete: 삭제
      discussion_topics: "토론 주제"
      edit_settings: "토론 설정 편집"
      loading: "로드 중..."
      lock_for_comments: "의견 잠금"
      make_sure_all_search_terms_are_spelled_correctly: "모든 검색 용어의 철자가 올바른지 확인하십시오. "
      rss_feed: "RSS 피드"
      start_one_now: "지금 하나 시작"
      suggestions: "제안:"
      there_are_no_discussion_topics_to_show: "표시할 토론 주제가 없음"
      try_different_more_general_or_fewer_keywords: "다른 키워드나 보다 일반적인 키워드나 더 적은 키워드로 다시 시도해 보십시오."
      try_disabling_the_unread_or_assignments_filters: "\"읽지 않음\"이나 \"과제\" 필터를 사용하지 말아 보십시오."
      unread: "읽지 않은 메시지"
      your_search_did_not_match_any_discussion_topics: "검색과 일치하는 토론 주제가 없습니다."
    page_nav: 
      Page: 페이지
      current_page: 현재
      first_page: 처음
      last_page: 마지막
    peer_reviews: 
      due_date: "기한 %{date}"
    points_possible_number: "가능한 점수는 숫자이어야 함"
    show: 
      add_rubric: "루브릭 추가"
      announcement_closed: "이 공지 사항은 의견을 받지 않음"
      authors_name: "작성자 이름"
      collapse_replies: "답변 축소"
      confirm_delete_discussion: "이 토론을 삭제하시겠습니까?"
      delete: 삭제
      delete_current_message: "현재 메시지 삭제"
      discussion_atom_feed_title: "토론 Atom 피드"
      discussion_podcast_feed_title: "토론 Podcast 피드"
      edit: 편집
      edit_current_message: "현재 메시지 편집"
      edited_by: "이 주제를 %{user}이(가) 편집함"
      expand_replies: "답변 확장"
      from_context: "*%{context_name}*에서"
      initial_post_required: "답변은 하나 이상의 답변을 게시한 사용자에게만 보입니다."
      links: 
        peer_reviews: "피어 리뷰"
      loading_replies: "답변 로드 중..."
      lock_topic: "의견 닫기"
      locked: "이 주제는 의견이 닫혔음"
      manage_discussion: "토론 관리"
      mark_all_as_read: "모두 읽음으로 표시"
      mark_all_as_unread: "모두 읽지 않음으로 표시"
      next_message: "다음 메시지"
      previous_message: "이전 메시지"
      reply_to_message: "현재 메시지에 대해 답변"
      reply_to_topic: "주제에 대해 답변"
      retrieved_from_feed: "%{feed}에서 추출됨"
      show_rubric: "루브릭 표시"
      speed_grader: SpeedGrader™
      topic: 주제
      topic_podcast_feed_link: "주제 Podcast 피드"
      topic_subscribe: 구독
      topic_subscribe_tooltip: "구독 해제 상태가 되어 새 의견에 대한 알림을 받지 않음"
      topic_subscribed_tooltip: "구독 상태가 되어 새 의견에 대한 알림을 받음"
      topic_unsubscribe: 구독함
      unlock_topic: "의견 다시 열기"
      unread: "읽지 않은 메시지"
    sub_entry: 
      authors_name: "작성자 이름"
      post_message: "메시지 게시"
    summary_view: 
      attached_file_name: "첨부: %{display_name}"
      delete: 삭제
      drag_up_or_down_to_reorder: "다시 순서를 매기려면 끌어서 올리거나 내리기"
      locked: "이 주제는 의견이 닫힘"
      manage: 관리
      this_topic_is_used_for_grading: "이 주제는 평가에 사용됨"
      topic_podcast_feed: "주제 Podcast 피드"
    topic_deleted_notice: "%{topic_title}를 성공적으로 삭제함"
    user_settings_view: 
      manually_mark_as_read: "게시물을 읽은 것으로 표시"
      my_settings: "내 설정"
  discussion_topics_b35ac745: "토론 주제"
  discussions: 
    are_your_sure_delete: "이 항목을 삭제하시겠습니까?"
    cant_subscribe_not_in_group: "구독하려면 이 그룹에 속해야 함"
    cant_subscribe_not_in_group_set: "구독하려면 이 관련 그룹에 속해 있어야 함"
    closed_for_comments: "의견 닫힘"
    confirm_delete_discussion_topic: "이 토론 주제를 삭제하시겠습니까?"
    delete: 삭제
    discussions: 토론
    edit_settings: "토론 설정 편집"
    entry_collection_view: 
      add_reply_to_topic: "주제에 답변 추가"
    entry_content: 
      authors_name: "작성자 이름"
      delete: 삭제
      edit: 편집
      edited_comment: "*%{editor.display_name}*이(가) %{edited_at}에 편집"
      go_to_parent: "상위로 가기"
      go_to_topic: "주제로 가기"
      manage_discussion_entry: "토론 항목 관리"
      open_in_speedgrader: "SpeedGrader에서 열기"
      write_a_reply: "답변 작성..."
    entry_stats: 
      show_more: "자세히 표시"
    hide_due_dates: "기한 숨기기"
    initial_post_required_to_subscribe: "구독 전에 답변을 게시해야 함"
    mark_as_read: "읽음으로 표시"
    mark_as_unread: "읽지 않음으로 표시"
    no_content: "내용 없음"
    no_results: 
      make_sure_all_search_terms_are_spelled_correctly: "모든 검색 용어의 철자가 올바른지 확인하십시오. "
      suggestions: "제안:"
      try_different_more_general_or_fewer_keywords: "다른 키워드나 보다 일반적인 키워드나 더 적은 키워드로 다시 시도해 보십시오."
      try_disabling_the_unread_filter: "\"읽지 않음\" 필터를 사용하지 말아 보십시오."
      your_search_did_not_match_any_entries: "검색과 일치하는 항목이 없습니다."
    ordered_by_recent_activity: "최근 활동으로 정렬"
    participant: 
      anonymous_user: 익명
    pinned_discussions: "고정된 토론"
    reply: 
      saving_reply: "답변 저장 중..."
    reply_attachment: 
      attachment_label: 첨부
      remove_attachment: 제거
    reply_form: 
      attach_file: 첨부
      cancel: 취소
      post_reply: "답변 게시"
      write_a_reply: "답변 작성..."
    results_entry: 
      authors_name: "작성자 이름"
      unknown_author: "알 수 없는 작성자"
      view_in_discussion: "토론에서 보기"
    show_all_n_replies: 
      one: "답변 %{count}개 모두 표시"
      other: "답변 %{count}개 모두 표시"
    show_due_dates: "기한 표시"
    subscribe: "이 주제를 구독"
    subscribed: 구독함
    subscribed_hint: "이 주제를 구독합니다. 구독 해제하려면 클릭합니다."
    uknown_author: "알 수 없는 작성자"
    unknown: "알 수 없음"
    unknown_author: "알 수 없는 작성자"
    unsubscribe: "이 주제를 구독 해제"
    unsubscribed: "구독 해제함"
    unsubscribed_hint: "이 주제를 구독하고 있지 않습니다. 구독하려면 클릭합니다."
  discussions_a5f96392: 토론
  does_not_meet_expectations_b0736d20: "기대치에 미치지 못함"
  domain_3b54c511: 도메인
  download_submissions_7454665f: "제출물 다운로드"
  due_5d7267be: "기한:"
  due_a73610f6: 기한
  due_date_2c6e4cfb: "기한 %{date}"
  due_date_822625d8: 기한
  due_dates: 
    due_at: "기한: %{assignment_due_date_time}"
    multiple_due_dates: "기한: 여러 기한"
    no_due_date: "기한: 기한 없음"
  due_no_due_date_2b226d2c: "기한: 기한 없음"
  due_no_due_date_3c1d1651: "기한: 기한 없음"
  duplicating_calendar_events_9932cd37: "달력 행사 복제하기"
  e_mail_only_2cc5e513: 이메일만
  ecollege_file_description: Ecollege
  ecollege_name: "Ecollege 변환기"
  edit_and_delete_their_own_posts_f4f7cc6: "자신의 게시물을 편집하거나 삭제"
  edit_assignment_group_c04c4af0: "과제 그룹 편집"
  edit_c5fbea07: 편집
  edit_collaboration_b014c18b: "협업 편집"
  edit_grading_scheme_53091236: "평가 구성표 편집"
  edit_quiz_ededddd8: "퀴즈 편집"
  edit_rubric: 
    buttons: 
      create_rubric: "루브릭 만들기"
      update_rubric: "루브릭 업데이트"
    errors: 
      load_rubrics_failed: "루브릭 로드 실패. 다시 시도하시기 바랍니다."
    messages: 
      loading_rubric_groups: "루브릭 그룹 로드 중..."
      loading_rubrics: "루브릭 로드 중..."
    prompts: 
      confirm_delete: "이 루브릭을 삭제하시겠습니까?"
      read_only_rubric: "권한이 없거나 한 곳 이상의 장소에서 사용하고 있으므로 이 루브릭을 편집할 수 없습니다. 변경한 내용은 기존 루브릭을 바탕으로 한 새 루브릭이 됩니다. 계속 진행하시겠습니까?"
    titles: 
      criterion_long_description: "기준 상세 설명"
      find_existing_rubric: "기존 루브릭 찾기"
  edit_survey_b0d6890d: "설문 편집"
  edit_this_key_1ee53473: "이 키 편집"
  editor: 
    alt_text: "대체 텍스트:"
    button: 
      insert_equation: "수식 삽입"
    cancel: 취소
    cannot_render_equation: "이 수식은 기본 뷰에 렌더링할 수 없습니다."
    click_to_embed: "이미지를 포함하려면 클릭"
    done: 
      title: "클릭하면 서식 있는 텍스트 영역의 편집을 마침"
    done_as_in_finished: 마침
    embed_external: "외부 이미지 포함"
    embed_from_external_tool: "\"외부 도구로부터 내용 삽입\""
    embed_image: "이미지 포함"
    equation_editor_title: "수식을 삽입하려면 도구 모음을 사용하거나 LaTeX 형식을 입력/붙여넣기"
    image_not_found: "이미지를 찾을 수 없음"
    instructions: "포함하려는 이미지의 URL을 입력하거나 붙이기:"
    keyboard_shortcuts: 
      dialog_title: "키보드 단축키"
    loading: "로드 중..."
    mathjax_text_entry_field_label: "Enter the equation as LaTeX."
    more_external_tools: "더 많은 외부 도구"
    save_failed: "저장 실패"
    saving: "저장 중..."
    screen_reader_tip: "Screen reader users: The most accessible way to use this editor is to switch to the advanced view, and then either enter LaTeX directly, or use the toolbar to assist you in doing so. The link to switch to the advanced view can be found near the end of this dialog, directly before the edit field."
    search_flickr: "Flickr creative commons 검색"
    switch_to_mathjax: "기본 뷰로 전환"
    switch_to_mathquill: "고급 뷰로 전환"
    tabs: 
      arrows: 화살표
      basic: 기본
      delimiters: 구분자
      greek: "그리스 문자"
      misc: 기타
      operators: 연산자
      relationships: 관계
    titles: 
      insert_edit_image: "이미지 삽입 / 편집"
    url: "URL:"
  editor_accessibility: 
    accessibles: 
      background_color: "배경색, 선택하려면 누름"
      forecolor: "텍스트 색, 선택하려면 누름"
      record: "이 기능은 스크린 리더에서 액세스할 수 없습니다."
    titles: 
      font_size: "글자 크기, 선택하려면 누름"
      formatting: "서식, 선택하려면 누름"
      rte_help: "Rich Text Area. Press ALT+F8 for help"
  either_the_url_or_domain_should_be_set_c29cf8c1: "url이나 도메인을 설정해야 합니다."
  email: 
    default_from_name: "Instructure Canvas"
  email_address_a1b97a39: "이메일 주소"
  email_address_optional_72795076: "이메일 주소 (선택)"
  email_e366fa29: 이메일
  enable_6f5d1328: 사용
  enable_and_lock_e6099cc2: "사용 및 잠금"
  enable_gravatar_8a865b41: "Gravatar 허용하기"
  end_date_cannot_be_before_start_date_eb62ed6d: "종료일은 시작일보다 이전일 수 없습니다."
  end_date_e0093ed7: 종료일
  end_time_250391e8: "종료 시각"
  english_c60612e2: 영어
  enrollment: 
    default_course_name: 과목
    default_email: "이메일 없음"
    default_user_name: "알 수 없는 사용자"
    roles: 
      designer: 디자이너
      designer_with_indefinite_article: 디자이너
      observer: 감독자
      observer_with_indefinite_article: 감독자
      student: 학생
      student_with_indefinite_article: 학생
      ta: 조교
      ta_with_indefinite_article: 조교
      teacher: 교사
      teacher_with_indefinite_article: 교사
    title: "%{course_name}의 %{user_name}"
    with_section: "%{course_name}, %{section_name}"
    workflow: 
      active: 활성
      completed: 완료됨
      deleted: 삭제됨
      inactive: 비활성
      invited: 초대됨
      pending: "보류 중"
      rejected: 거부됨
  enrollmentNames: 
    course_designer: "과목 디자이너"
    observer: 감독자
    student: 학생
    teacher: 교사
    teacher_assistant: 조교
  enrollment_term: 
    errors: 
      not_unique: "\"%{sis_source_id}\" SIS ID를 이미 사용 중임"
  enrollment_terms_8753ec11: "등록 학기"
  enrollments_e250c9c3: 등록
  eportfolio: 
    buttons: 
      done_editing: "편집 마침"
      manage_sections: "섹션 관리"
    confirm_delete_message: "이 메시지를 삭제하시겠습니까?"
    confirm_delete_page: "이 페이지와 모든 내용을 삭제하시겠습니까?"
    confirm_delete_section: "이 섹션과 모든 내용을 삭제하시겠습니까?"
    default_description: "이는 %{course}에 대한 %{assignment} 제출물입니다."
    eportfolio_settings: "ePortfolio 설정"
    errors: 
      compiling: "ePortfolio를 모으는 중에 오류가 발생했습니다. 잠시 후에 다시 시도하시기 바랍니다."
      missing_file: "파일 선택"
      name_required: "이름이 필요함"
      name_too_long: "이름이 너무 김"
      section_name_invalid: "섹션 이름이 올바르지 않음"
      section_name_too_long: "섹션 이름이 너무 김"
      upload_failed: "업로드를 실패했습니다."
    first_category: 홈
    first_entry: 
      content: "아직 입력된 내용이 없음"
      title: 환영합니다.
    links: 
      manage_pages: "편집하려면 클릭, 순서를 다시 매기려면 끌기"
    titles: 
      add_submission: "제출물 페이지 추가"
      download_eportfolio: "ePortfolio 다운로드"
      section_list: "배치하려면 끌기, 편집하려면 클릭"
  eportfolio_categories: 
    default_name: "새 페이지"
    errors: 
      missing_page: "해당 페이지를 찾을 수 없음"
  eportfolio_category: 
    default_section: "섹션 이름"
  eportfolio_entries: 
    errors: 
      not_found: "찾을 수 없음"
    notices: 
      missing_page: "해당 페이지를 찾을 수 없음"
  eportfolio_entry: 
    atom_author: "ePortfolio 항목"
    click_through: "페이지 내용을 보려면 클릭"
    default_content: "추가된 내용 없음"
    default_name: "페이지 이름"
  eportfolios: 
    _page_section: 
      section_types: 
        attachment: "이미지/파일 업로드"
        html: "HTML/포함된 내용"
        rich_text: "서식있는 텍스트 내용"
        submission: "과목 제출물"
    crumb: ePortfolios
    edit_link_text: "%{edit_icon} 페이지 편집"
    eportfolio: 
      entry_count: 
        one: "*%{count}*페이지"
        other: "*%{count}*페이지"
      updated_at: "%{updated_at}에 마지막으로 업데이트됨"
    help_link_text: "%{help_icon} 도움말"
    manage_pages_link_text: "페이지 구성/관리"
    manage_sections_link_text: "섹션 구성"
    notices: 
      zipping: "파일 압축 진행 중..."
    page_list: 
      buttons: 
        done_editing: "편집 마침"
      default_page_name: "페이지 이름"
      edit_instructions: "이름을 바꾸려면 페이지 이름을 클릭하고 순서를 다시 매기려면 클릭해서 끌어다 놓으십시오,"
      headers: 
        page_list: "이 섹션의 페이지"
      links: 
        add_page: "다른 페이지 추가"
      titles: 
        delete_page: "이 페이지 삭제"
        manage_pages: "이 섹션의 페이지를 추가, 제거, 다시 정렬"
        rename_page: "페이지 이름 바꾸기"
    page_section: 
      links: 
        download_attachment: "*%{attachment}*을 다운로드하려면 여기를 클릭"
      rich_text: 
        default_content: "입력된 내용 없음"
      section_types: 
        attachment: "이미지/파일 업로드"
        html: "HTML/포함된 내용"
        rich_text: "서식 있는 텍스트 내용"
        submission: "과목 제출물"
      titles: 
        delete_section: "이 섹션 삭제"
        move_section: "섹션을 다시 정렬하려면 끌기"
    page_section_static: 
      headers: 
        submission: "%{assignment}에 대한 학생 제출물, %{created_date}에 작성"
      links: 
        download_attachment: "*%{attachment}*를 다운로드하려면 여기를 클릭"
        submission_url: "이 과제에 대해 제출된 URL 보기"
      not_rendered: "여기에 제출물이 있었으나 더 이상 찾을 수 없거나 내보내기 위한 제출물 유형을 지원하지 않습니다."
      rich_text: 
        default_content: "입력된 내용 없음"
    private_portfolio: 
      content: "이 ePortfolio는 공개적으로 표시되지 않습니다. 포트폴리오의 소유자를 알고 있다면 포트폴리오에 대한 액세스를 요청할 수 있습니다. 그렇지 않은 경우에는 액세스할 수 없습니다."
    section_list: 
      buttons: 
        done_editing: "편집 마침"
      default_section_name: "섹션 이름"
      links: 
        add_section: "섹션 추가"
        settings: "ePortfolio 설정"
      titles: 
        manage_sections: "이 포트폴리오의 섹션을 추가, 제거, 다시 배열 "
        rename_section: "섹션 이름 바꾸기"
    show: 
      add_submission: "이 제출물에 대한 새 페이지를 만드려면 섹션을 선택하고 새 페이지의 이름을 입력하십시오."
      attachment_count: 
        one: "첨부 %{count}개"
        other: "첨부 %{count}개"
      buttons: 
        add_comment: "설명 추가"
        add_page: "페이지 추가"
        delete: "ePortfolio 삭제"
        keep_editing: "계속 편집"
        preview: "미리 보기"
        save_page: "페이지 저장"
        select_submission: "제출물 선택"
        update_eportfolio: "ePortfolio 업데이트"
        upload_file: "파일 선택/업로드"
      current_pages: "현재 페이지"
      delete_confirm: 
        one: "현재 이 ePortfolio에 %{count}페이지가 있습니다. 전체 ePortfolio를 삭제하시겠습니까?"
        other: "현재 이 ePortfolio에 %{count}페이지가 있습니다. 전체 ePortfolio를 삭제하시겠습니까?"
      headers: 
        add_content: "내용 추가"
        export_progress: "ePortfolio 리소스를 수집 중입니다. ePortfolio에 파일이 많은 경우에는 다소 시간이 걸릴 수 있습니다."
        private_eportfolio: "ePortfolio가 비공개임"
        public_eportfolio: "ePortfolio가 공개임"
        recent_submissions: "최근 제출물"
        welcome: "ePortfolio에 오신 것을 환영합니다."
      headings: 
        page_comments: "페이지 내용"
      labels: 
        add_comment: "새 설명 추가"
        allow_comments: "이 페이지에 설명 허용"
        choose_submission: "이 페이지에 포함할 과제 제출물 선택"
        eportfolio_name: "ePortfolio 이름"
        file_select: "이 페이지에 포함할 파일 선택"
        file_upload: "새 파일 업로드"
        html_content: "아래 상자에 HTML 코드를 복사해서 붙여넣기"
        loading_submission: "제출물 로드 중"
        make_public: 공개하기
        page_name: "페이지 이름"
        section: 섹션
        show_comments: "설명 공개하기"
        uploading_file: "업로드 중"
      links: 
        back: "Portfolio 대시보드로 돌아가기"
        choose_submission: "과목 제출물"
        delete: "이 ePortfolio 삭제"
        download_eportfolio: "이 ePortfolio의 내용을 zip 파일로 다운로드"
        download_file: "%{filename}을 다운로드하려면 여기를 클릭"
        file_uload: "이미지/파일 업로드"
        html_content: "HTML/포함된 내용"
        portfolio: "실제 ePortfolio로 가기"
        rich_content: "서식 있는 텍스트 내용"
        view_original: "원본 파일 보기"
        wizard: "시작하기 마법사"
      login_required: "이 페이지에 설명을 추가하려면 *로그인*해야 합니다."
      new_section: "새 섹션"
      no_comments: "설명 없음"
      no_files: "업로드한 파일 없음"
      no_submissions: "제출물 없음"
      private_comments: "지금은 여러분만 이 페이지의 설명을 볼 수 있습니다. 원하는 경우에는 *이 페이지의 설정을 변경*함으로써 설명을 공개할 수 있습니다."
      private_eportfolio: "따라서 사용 권한이 없으면 찾거나 볼 수 없습니다. 여러분은 자신의 포트폴리오이기 때문에 볼 수 있으며, 다른 사람이 보도록 허용하려면 포트폴리오에 액세스할 수 있도록 다음 특수 링크를 복사해서 공유하십시오:"
      public_eportfolio: "따라서 포트폴리오의 주소를 알고 있는 사람은 누구나 볼 수 있습니다. *포트폴리오 설정을 변경*함으로써 포트폴리오를 비공개할 수 있습니다."
      recent_submissions: "ePortfolio에 있는 새 페이지에 추가하려면 제출물을 클릭하십시오."
      titles: 
        already_used: "이 제출물은 이미 포트폴리오에 포함됨"
        feed: "Eportfolio Atom 피드"
        view_submission: "제출물 보기"
      welcome: "여기에 처음 오신 경우에는 마법사를 띄우고 시작할 수 있는 최선의 방법을 볼 수 있습니다. 그렇지 않다면 신속하게 최근 제출물을 추가하거나 포트폴리오로 바로 갈 수 있습니다."
      write_only_comments: "이 페이지의 설명은 비공개입니다. 설명을 추가할 수 있으나 포트폴리오 소유자만 볼 수 있게 됩니다."
    show_me: 표시하기
    static_page: 
      created_with_canvas: "Canvas로 만듦"
      headers: 
        page_comments: "페이지 설명"
      links: 
        skip_navigation: "탐색 건너뛰기"
      logo: 로고
    title: "%{portfolio_name} 피드"
    titles: 
      feed: "Eportfolio Atom 피드"
    user_index: 
      buttons: 
        add_eportfolio: "ePortfolio 만들기"
      defaults: 
        eportfolio_name: "내 포트폴리오"
      headers: 
        add_eportfolio: "ePortfolio 만들기"
        eportfolios: ePortfolios
        my_eportfolios: "내 ePortfolios"
        what: "ePortfolio가 무엇입니까?"
      labels: 
        eportfolio_name: "ePortfolio 이름"
        make_public: 공개하기
      links: 
        create: "ePortfolio 만들기"
      page_title: "내 ePortfolio"
      what: 
        details1: |-
            ePortfolios는 중요한 제출물과 학습 과정에서 겪은 경험에 대해
            표시하고 토론하는 곳입니다. ePortfolio는 다음과 같은 일을 위해
            사용할 수 있습니다:
            
            * 교사만 보기에는 자랑스러운 보고서를 표시
            * 학급 제출물에 들어간 모든 생각과 작업에 대한 이야기
            * 전체적인 학습 경험에 대한 개요를 수집
            * 급우나 미래의 상사와 작업을 공유
            
            ePortfolios는 모든 사람이 볼 수 있도록 공개할 수도 있고
            허용한 사람만 볼 수 있도록 비공개로 할 수 있으며, 언제든지
            이 설정을 변경할 수 있습니다.
            
            시작할 준비가 되셨습니까? 버튼을 클릭하십시오.
    wizard_box: 
      finish: 
        body: "시작할 준비가 되셨습니까? 어떤 페이지에서든지 \"%{help_link_text}\" 링크를 클릭하면 이 마법사 페이지로 돌아올 수 있습니다."
      headers: 
        finish: 시작합시다
        getting_started: 시작하기
        instructions: "ePortfolio 사용하기"
        introduction: 소개
        page_content: "페이지 내용"
        pages: "섹션 페이지"
        sections: "포트폴리오 섹션"
        settings: "ePortfolio 설정"
        submissions: "제출물 추가"
      introduction: 
        body: "ePortfolios는 여러분의 작업을 보여주는 장소입니다. 이는 섹션과 페이지로 구성되어 있습니다. 섹션의 목록은 창 왼쪽에 있습니다(%{showme1}). 각 섹션은 여러 개의 페이지를 가질 수 있으며 오른쪽 창에 표시됩니다(%{showme2})."
      links: 
        portfolio: "포트폴리오 보기"
      page_content: 
        body1: "페이지에서 보는 내용은 다른 방문자가 보는 것과 같은 내용입니다. 내용 편집을 위해서 \"%{edit_link_text}\" 링크(%{showme})를 클릭하면 페이지가 편집 모드로 바뀝니다."
        body2: "이제 편집 중입니다! 원한다면 페이지 이름을 바꾸거나 의견 달기 옵션을 변경하십시오(%{showme1}). 오른쪽에 있는 버튼을 클릭하면 언제든지 변경 사항을 저장하고, 미리 보고, 취소할 수 있습니다(%{showme2})."
        body3: "내용은 테두리가 점선으로 된 하위 섹션으로 나누어집니다. 하위 섹션의 오른쪽 위에 있는 %{edit_icon} 아이콘이나 %{delete_icon} 아이콘을 클릭하면 하위 섹션의 내용을 편집하거나 삭제할 수 있습니다."
        body4: "새 하위 섹션을 추가하려면 페이지 오른쪽에 있는 옵션 목록에서 추가하려는 내용 유형을 찾아 클릭하십시오(%{showme})."
      pages: 
        body1: "섹션은 여러 개의 페이지를 가지고 있습니다. 창 오른쪽에서 현재 섹션의 페이지 목록을 볼 수 있습니다(%{showme1}). 페이지를 구성하거나 추가하려면 \"%{manage_pages}\" 링크를 클릭하십시오(%{showme2})."
        body2: "%{edit_icon} 아이콘을 클릭하면 페이지 이름을 바꿀 수 있고 %{delete_icon} 아이콘을 클릭하면 페이지를 삭제할 수 있으며, 클릭해서 끌어다 놓으면 페이지 순서를 바꿀 수 있습니다."
      sections: 
        body1: "섹션은 창 왼쪽에 나열됩니다(%{showme1}). 각 섹션은 안에 여러 개의 페이지를 가질 수 있습니다. 섹션을 구성하거나 추가하려면 \"%{manage_sections}\" 링크를 클릭하십시오(%{showme2})."
        body2: "%{edit_icon} 아이콘을 클릭하면 페이지 이름을 바꿀 수 있고 클릭해서 끌어다 놓으면 페이지 순서를 바꿀 수 있으며 %{delete_icon} 아이콘을 클릭하면 페이지를 삭제할 수 있습니다. "
      settings: 
        body: "여러분의 ePortfolio 설정을 바꾸려면 \"ePortfolio 설정\" 링크를 클릭하십시오(%{showme}). 포트폴리오 이름을 바꿀 수 있고 공개인지 비공개인지 바꿀 수도 있습니다. 비공개 포트폴리오는 액세스를 허용한 사람만 볼 수 있습니다."
      submissions: 
        body1: "이 페이지의 아래는 과목의 최근 제출물 목록이라는 것을 알 수 있습니다(%{showme}). 이 페이지에서 포트폴리오에 있는 페이지에 신속하게 제출물을 추가할 수 있습니다. 추가하려는 제출물을 클릭하면 간단한 대화 상자가 나타납니다."
        body2: "좋습니다! 이제 제출물 추가를 마쳤으므로 어떤 섹션에 추가할 것인지 선택하고 페이지에 이름을 붙여야 합니다. \"페이지 추가\"를 클릭하고 나면 새 페이지로 이동하는데 원하는 경우에 세부 정보를 편집할 수 있습니다."
  epub_exporting_f5592ff2: "ePub 내보내기"
  error_message_2b9d12ee: "오류: %{message}"
  error_reports_7d6c8b1e: "오류 보고서"
  errors: 
    bad_navigation_config: "유효하지 않은 과목 탭 구성"
    blank: "필수 사항"
    format: "%{attribute} %{message}"
    index: 
      all_categories: "- 모든 범주 -"
      default_category: 기본
      labels: 
        account: 계정
        category: 범주
        comments: 설명
        created_at: "생성 시각"
        request_context_id: "요청 컨텍스트 id"
        url: url
        user: 사용자
      message_contains: "메시지에 포함"
    max_attempts: "로그인을 너무 많이 실패했습니다. 다시 시도하시거나 시스템 관리자에게 문의하십시오."
    messages: 
      accepted: "을/를 동의해야 합니다"
      blank: "값이 있어야 합니다"
      confirmation: "%{attribute}와/과 일치하지 않습니다"
      empty: "값이 있어야 합니다"
      equal_to: "%{count}와/과 같아야 함"
      even: "은/는 짝수여야 합니다"
      exclusion: 예약되었습니다
      greater_than: "은/는 %{count}보다 커야 합니다"
      greater_than_or_equal_to: "은/는 %{count}보다 크거나 같아야 합니다"
      inclusion: "목록에 없습니다"
      invalid: "올바르지 않습니다"
      less_than: "%{count}보다 작아야 함"
      less_than_or_equal_to: "%{count}보다 작거나 같아야 함"
      model_invalid: "검증 실패: %{errors}"
      not_a_number: "은/는 숫자가 아닙니다"
      not_an_integer: "은/는 정수여야 합니다"
      odd: "은/는 홀수여야 합니다"
      other_than: "%{count} 이외의 값이여야 함"
      present: "은/는 반드시 공란이어야 합니다"
      required: "은/는 존재해야 합니다"
      taken: "은/는 이미 사용되고 있습니다"
      too_long: 
        one: "너무 길다 (최대 %{count} 글자)"
        other: "너무 깁니다 (최대 %{count} 글자)"
      too_short: 
        one: "너무 짧음 (최소 %{count} 글자)"
        other: "너무 짧습니다 (최소 %{count} 글자)"
      wrong_length: 
        one: "길이가 잘못됨 (%{count} 글자여야 함)"
        other: "의 길이가 잘못되었습니다 (%{count} 글자여야 함)"
    no_attached_file: "이 과제에 하나 이상의 파일을 첨부해야 함"
    notices: 
      error_reported: "당신이 도움을 주셔서 감사합니다! 우리는 이 일을 바로 잡을 것입니다."
    registration_incomplete: "이 페이지를 보기 전에 이메일 주소를 확인해야 함"
    required: "필수 사항"
    sis_id_in_use: "SIS ID \"%{sis_id}\"이(가) 이미 사용 중임"
    unsaved_changes: "저장하지 않은 변경 사항이 있습니다."
    wrong_file_extension: "선택한 파일의 확장자 \"%{extension}\"는 제출이 허용되지 않습니다."
  everyone_854554dd: 모두
  everyone_else_6c6dc7b6: "나머지 모든 사람"
  everyone_else_cc5f6888: "다른 모든 사람"
  example_84698b7d: 예
  exceeds_expectations_5910fc3a: "기대를 초과함"
  external_apps_f5490181: "외부 앱"
  external_content: 
    cancel: 
      canceling: "취소 중..."
      popup_failure: "부모 창을 찾을 수 없으므로 이 팝업을 수동으로 닫아야 합니다."
      popup_success: "취소되었습니다. 이 팝업은 스스로 닫힙니다..."
    success: 
      content_failure: "내용 찾아오기를 실패했습니다. 다시 시도하시거나 시스템 관리자에게 오류를 알리시기 바랍니다."
      oembed_failure: "내용 찾아오기를 실패했습니다. 다시 시도하시거나 시스템 관리자에게 오류를 알리시기 바랍니다."
      popup_success: "성공입니다! 이 팝업은 스스로 닫힙니다..."
      retrieving_content: "내용 찾아오기..."
  external_feed: 
    original_article: "원본 기사"
    short_feed_title: "%{short_url} 피드"
  external_feeds: 
    index_view: 
      add_a_new_feed: "새 피드 추가"
      buttons: 
        add_feed: "피드 추가"
        adding_feed: "피드 추가 중..."
      descriptions: 
        add_new_feed: "RSS나 Atom 피드의 게시물을 이 과목의 공지로 자동으로 추가할 수 있습니다. 아래에 피드 URL을 붙여넣기만 하면 새 항목이 추가될 것입니다."
      keyword: "키워드:"
      labels: 
        match_phrase_checkbox: "제목에 특정 구가 있는 게시물만 추가"
      links: 
        add_external_feed: "외부 피드 추가"
      options: 
        full_article: "전체 기사"
        link_only: 링크만
        truncated: 잘림
      phrase_to_look_for: "검색할 구"
      posts_added: "게시물 추가됨"
  external_feeds_b6345379: "외부 피드"
  external_tool_c5a6410a: "외부 도구"
  external_tools: 
    account_navigation_configured: "계정 탐색이 구성됨"
    app_full_view: 
      add_tool: "도구 추가"
      app_already_installed: "이 앱은 이미 설치됨"
      average_rating: "평균 등급"
      back_to_app_center: "앱 센터로 돌아가기"
      education_levels: "교육 수준"
      extensions: 확장
      help_link: "도움말 링크"
      rate_tool: "이 도구를 평가"
    app_review_view: 
      posted_by_on: "*%{user.name}*이(가) *%{created_at}*에 게시함"
    app_saved_message: "%{app}을(를) 성공적으로 저장했습니다!"
    buttons: 
      cancel: 취소
      delete: 삭제
    cannot_locate_launch_request: "시작 요청을 찾을 수 없습니다. 다시 시도하시기 바랍니다."
    consumer_key: "소비자 키"
    course_navigation_configured: "과목 탐색이 구성됨"
    delete: 삭제
    dialog_title_add_app: "앱 추가"
    dialog_title_add_tool: "새 앱 추가"
    dialog_title_edit_tool: "외부 도구 편집"
    dialog_title_rate_tool: "이 도구를 어떻게 평가하시겠습니까?"
    edit_view: 
      anonymous: 익명
      by_url: URL로
      by_xml: "XML 붙여넣기"
      config_url: "구성 URL"
      configuration_type: "구성 유형"
      consumer_key: "소비자 키"
      custom_feilds_explanation: "한 줄에 한 개씩, 형식: 이름=값"
      custom_fields: "사용자 정의 필드"
      description: 설명
      email_only: 이메일만
      manual: "수동 항목"
      name: 이름
      name_only: 이름만
      paste_xml: "여기에 XML 붙여넣기"
      privacy: "개인 정보"
      public: 공개
      shared_secret: "공유 시크릿"
      shared_secret_note: "바꿀 새 값을 입력"
      tool_domain: 도메인
      tool_url: URL
    editor_button_configured: "편집기 버튼이 구성됨"
    external_tool: 
      account_navigation_configured: "계정 탐색이 구성됨"
      course_navigation_configured: "과목 탐색이 구성됨"
      delete_tool: "도구 삭제"
      edit_tool: "도구 편집"
      editor_button_configured: "편집기 버튼이 구성됨"
      homework_submission_configured: "과제 제출물 구성됨"
      labels: 
        consumer_key: "소비자 키"
        description: 설명
        domain: 도메인
        extras: 기타
        privacy: "개인 정보"
        url: URL
        vendor_help_link: "공급업체 도움말 링크"
      resource_selection_configured: "리소스 선택이 구성됨"
      user_navigation_configured: "사용자 탐색이 구성됨"
    external_tool_view: 
      delete_tool: "도구 삭제"
      edit_tool: "도구 편집"
    external_tools_collection_view: 
      app_headder: "외부 앱"
    finished: 
      load_failure_message: "지정한 도구를 로드하는 데 문제가 있습니다. 문제가 지속되면 관리자에게 문의하시기 바랍니다."
      load_failure_title: "도구 로드 실패"
      load_success_message: "이 페이지에서 나가도 무방합니다."
      load_success_title: "도구 사용 완료됨"
    generic_error: "요청을 처리하는 중 오류 발생"
    homework_submission_configured: "과제 제출물 구성됨"
    index_view: 
      add_new_tool: "새 앱 추가"
      all: 전부
      app_headder: "외부 앱"
      external_tools_note: "앱은 Canvas에 새 기능을 추가하는 쉬운 방법입니다. 개별 과목이나 계정에 있는 모든 과목에 추가할 수 있습니다. 구성을 마치면 과목 모듈을 통해 연결하거나고 평가 도구를 위한 과제를 만들 수 있습니다."
      installed: 설치됨
      not_installed: "설치 안 됨"
      search_filter: "이름으로 필터링"
      view_app_center: "앱 센터 보기"
      view_installed_tools: "앱 구성 보기"
    missing_stars: "별점을 선택해야 함"
    rate_tool_view: 
      rate_tool: "이 도구를 어떻게 평가하시겠습니까?"
    remove_tool: "이 도구를 제거하시겠습니까?"
    resource_selection_configured: "리소스 선택이 구성됨"
    save_failed: "검토를 저장할 수 없음: %{message}"
    saving: "저장 중..."
    shared_secret: "공유 시크릿"
    submit: 제출
    user_navigation_configured: "사용자 탐색이 구성됨"
  external_toolsHomeworkSubmissionLtiContainer: 
    no_tools_found: "도구 없음"
  external_tools_6e77821: 외부도구
  failed_please_report_the_following_error_code_to_y_42248d60: "실패했습니다. 다음 오류 코드를 시스템 관라지에게 알려주시기 바랍니다: ErrorReport:%{error};"
  failed_to_load_external_feeds_7ac8411d: "외부 피드 불러오기 실패"
  feature_flags: 
    feature_flag: 
      allow: 허용
      no_description: "설명 없음"
      ? "off"
      : 끄기
      ? "on"
      : 켜기
      release_notes: "배포 노트"
    feature_flag_admin_view: 
      feature_options: "기능 옵션"
      no_features_available: "현재 사용할 수 있는 기능이 없음"
  feature_options_enable_disable_7e748054: "기능 옵션 - 켜기 / 끄기"
  feature_options_view_a170e80c: "기능 옵션 - 보기"
  features: 
    allow_opt_out_of_inbox: "사용자들에게 받은 편지함으로부터 옵트아웃할 수 있게 허용하기"
    google_docs_domain_restriction: "Google Docs 도메인 제한"
    gradebook_list_students_by_sortable_name: "평점 기록부 - 학생들을 정렬용 이름 기준으로 정렬"
    high_contrast: "고대비 UI"
    k12: "초·중등교육 특화 기능"
    learning_mastery_gradebook: "학습 숙달 평점 기록부"
    post_grades: "SIS로 평점 게시"
    quiz_log_auditing: "퀴즈 로그 청강"
    quizzes: 
      next: "새로운 퀴즈"
    student_outcome_gradebook: "학생 학습 숙달 평점 기록부"
  file_preview: 
    file_preview_headerbutton_close: 닫기
    file_preview_infotable_kind: 유형
    file_preview_infotable_name: 이름
    file_preview_infotable_status: 상태
  file_preview_eedb43f2: "파일 미리 보기"
  file_previews: 
    lock_explanation: 
      messages: 
        file_locked: "파일의 잠금을 아직 해제하지 않았습니다."
        folder_locked: "이 파일을 포함한 \"%{folder},\" 폴더가 잠겼습니다."
  file_rename_form: 
    name: 이름
  file_status: 
    published_status: 게시됨
    unpublished_status: "게시 안 됨"
  file_storage_32477f6: "파일 저장소"
  files: 
    content_folder: 
      titles: 
        edit_and_move_instructions: "편집하려면 클릭, 다른 폴더로 이동하려면 끌기"
    errors: 
      empty_file: "파일이 비어 있습니다. 다른 파일을 업로드하시기 바랍니다."
      missing_field: "업로드 실패, 필요한 양식 필드 누락"
      not_found: "이 파일을 업로드할 때 무엇인가 잘못되었으며 실제 파일을 찾을 수 없습니다. 파일 소유자에게 알려서 다시 업로드하도록 하십시오."
      server_error: "업로드 실패, 서버 오류. 다시 시도하시기 바랍니다."
      too_large: "파일이 편집하기에 너무 큼"
      upload_failed: "업로드에 실패했습니다. 다시 시도하시기 바랍니다."
    fields: 
      file: 파일
    files_page_title: 파일
    full_index: 
      links: 
        download_zip: "%{size}을(를) 다운로드하려면 여기를 클릭"
      messages: 
        creating_zip: "압축 파일을 만드는 중..."
        gathering_data: "데이터 모으는 중..."
        gathering_files_with_progress: "파일 모으는 중 (%{progress}%)..."
        zip_finished: "완료됨! 파일로 리디렉트 중..."
      titles: 
        download_folder_contents: "폴더 내용 다운로드"
    my_files: "내 파일"
    new: 
      buttons: 
        create: 만들기
      titles: 
        upload: "파일 업로드"
    notices: 
      deleted: "%{display_name} 파일이 삭제됨"
      updated: "파일을 성공적으로 업데이트했습니다."
    show: 
      messages: 
        file_locked: "파일의 잠금을 아직 해제하지 않았습니다."
        folder_locked: "이 파일을 포함한 \"%{folder},\" 폴더가 잠겼습니다."
    text_show: 
      page_title: "파일 미리 보기"
  files_c300e900: 파일
  filter_by_name_34cbe139: "이름으로 필터링"
  findLinkForService: 
    buttons: 
      search: 검색
      search_by_tag: "태그로 검색"
    errors: 
      search_failed: "검색에 실패했습니다. 다시 시도하시기 바랍니다."
    no_description: "설명 없음"
    no_results_found: "찾은 결과 없음"
    status: 
      diigo_search_throttling: "Diigo는 매 10초마다 한 번의 검색만 허용합니다. 기다려 주십시오..."
      searching: "검색 중..."
    titles: 
      bookmark_search: "북마크 검색: %{service_name}"
  find_flickr_image_view: 
    find_cc_on_flickr: "Flickr에서 크리에이티브 커먼즈 이미지 찾기"
    search: 검색
  find_outcome: 
    errors: 
      outcome_retrieval_failed: "성과 찾아오기를 실패했습니다. 다시 시도하시기 바랍니다."
    messages: 
      loading_outcomes: "성과 로드 중..."
      no_outcomes_found: "성과를 찾을 수 없음"
      no_rubric_outcomes_found: "루브릭이 구성된 성과를 찾을 수 없음"
    titles: 
      find_outcome: "성과 검색"
  flickr_9bed633e: Flickr
  folder: 
    course_content_folder_name: "과목 내용"
    errors: 
      invalid_recursion: "폴더는 자신의 부모가 될 수 없음"
    folder_created: "\"%{name}\" 폴더 만듦"
  folder_705fd2d7: 폴더
  folders: 
    event_updated: "행사를 성공적으로 업데이트했습니다."
    file_zip_in_process: "파일 압축 진행 중..."
    folder_created: "폴더를 성공적으로 만들었습니다."
    folder_filename: 폴더
    no_deleting_folders_with_content: "내용이 있는 폴더를 삭제할 수 없음"
    no_deleting_root: "루트 폴더를 삭제할 수 없음"
    only_one_folder: "폴더 경로와 폴더 ID를 설정할 수 없음"
  for_all_devices_1f603968: "모든 기기"
  for_title_69d92b3a: "%{title}"
  from_fdd4956d: 시작
  from_from_to_to_e31f6422: "%{from}부터 %{to}까지"
  from_gravatar_58372d5a: "Gravatar 사용"
  full_article_9296bb6f: "전체 기사"
  gathering_files_933551d9: "파일 수집 중..."
  general_answer_comments_730136ba: "일반 답변 의견"
  global_announcements_a78912c8: "전체 공지"
  global_message_icons: 
    announcement: "공지 사항"
    calendar: 일정
    error: 오류
    information: 정보
    invitation: 초대
    question: 문제
    warning: 경고
  go_back_ed239e69: "뒤로 가기"
  google_docs_40374e65: "Google Docs"
  google_docs_domain_restriction_description: "Google Docs 도메인 제한을 이용하면 Google Docs 제출물과 협업을 단일 도메인으로 제한할 수 있습니다. 승인되지 않은 도메인에서 과제를 제출하거나 협업에 참여하려는 학생은 Google Docs 통합을 업데이트할 필요가 있다는 것을 알리는 오류 메시지를 받게 됩니다."
  grade_assignment_7c1abc11: "%{assignment} 채점하기"
  grade_change_notifications_98461261: "평점 변경 알림"
  grade_display_warning_dialog: 
    grade_display_warning: 
      warning: 경고
  grade_export_title: "평점 내보내기"
  grade_grade_7e52dd1c: "평점: %{grade}"
  gradebook: 
    alerts: 
      no_active_students: "죄송합니다. 과목에 활동 중인 학생이 없거나 평가할 수 있는 학생이 없습니다."
      no_students_in_groups_back: "할당된 사용자가 없기 때문에 이 과제에 대한 제출물은 Speedgrader에서 평가할 수 없습니다. 이 그룹 집합에 사용자를 할당하고 다시 시도하시기 바랍니다. 뒤로 돌아가려면 '확인'을 클릭하십시오."
      no_students_in_groups_close: "할당된 사용자가 없기 때문에 이 과제에 대한 제출물은 Speedgrader에서 평가할 수 없습니다. 이 그룹 집합에 사용자를 할당하고 다시 시도하시기 바랍니다. 이 창을 닫으려면 '확인'을 클릭하십시오."
      no_students_in_section: "해당 섹션에 학생이 없어서 모든 섹션 보기로 돌아갑니다."
    buttons: 
      dialog_buttons: 취소
      saving_settings: "설정 저장 중..."
      submit_comment: "의견 제출"
      submitting: "제출 중..."
    cancel_button: 취소
    click_to_change: "다른 점수를 테스트하려면 클릭"
    confirms: 
      delete_comment: "이 의견을 삭제하시겠습니까?"
      unsaved_changes: |-
          다음 학생의 퀴즈 제출물에 저장되지 않은 변경 내용이 있습니다:
          
          %{users}
          계속 진행하시겠습니까?
    edit_view_rubric: "루브릭 보기"
    errors: 
      select_an_option: "옵션을 선택하시기 바랍니다."
    graded: 평가됨
    graded_by_me: "%{graded_time}에 내가 평가"
    graded_then_resubmitted: "평가된 후 다시 제출됨 (%{when})"
    gradee_index_of_total: "%{gradee} %{x} / %{y}"
    group: 그룹
    mute_assignment: "과제 평점 비공개"
    no_submission_time: "제출 시간 없음"
    not_graded: "평가 안 됨"
    not_submitted: "제출 안 됨"
    nth_student: "%{n}번째 학생"
    portion_graded: "%{x} / %{y} 평가됨"
    show_all_details_button: "모든 세부 정보 보기"
    student: 학생
    student_mute_notification: "교사가 평가 작업 중"
    titles: 
      hypothetical_score: "이는 What-If 점수임"
    turnitin: 
      error_message: "Turnitin에 제출하는 중에 오류가 발생했습니다. 지원팀에 문의하기 전에 다시 제출해 보시기 바랍니다."
      info_message: "이 파일은 아직 Turnitin에서 처리 중입니다. 점수를 보려면 나중에 다시 확인하시기 바랍니다."
      resubmitting: "다시 제출 중..."
      tooltip: 
        error: "Turnitin 유사성 점수 - 제출물 오류 세부 정보 보기"
        pending: "Turnitin 유사성 점수 - 제출물 대기"
        score: "Turnitin 유사성 점수 - 자세한 보고서 보기"
    unmute_assignment: "과제 평점 공개"
  gradebook2: 
    alerts: 
      scores_updated: 
        one: "학생 %{count}명 점수 업데이트됨"
        other: "학생 %{count}명 점수 업데이트됨"
    all_sections: "모든 섹션"
    assignment_muted: "과제 평가 비공개"
    column_header: 
      assignment_options: "과제 옵션"
      points_out_of: "/ %{assignment.points_possible}"
      this_assignment_is_muted: "이 과제는 평점 비공개 상태임"
      zero_point_assignment: "이 그룹의 과제는 가능한 점수가 없으므로 평가 계산에 포함될 수 없음"
    concluded_course_error_message: "이는 종결된 과목이므로 종결된 등록만 사용할 수 있습니다."
    dropped_for_grading: "평가 목적에서 탈락"
    error: 
      update: "이 과제를 업데이트하는 데 오류가 있습니다. 페이지를 새로 고친 후에 다시 시도하시기 바랍니다."
    errors: 
      none_to_update: "업데이트할 내용 없음"
      upload_as_zip: "zip 파일로 업로드하시기 바랍니다."
    grade_display_warning: 
      cancel: 취소
      continue: 계속
    gradebook_header_menu: 
      assignment_details: "과제 세부 정보"
      curve_grades: "상대 평가"
      download_submissions: "제출물 다운로드"
      message_students_who: "다음 학생에게 메시지 보내기"
      re_upload_submissions: "제출물 다시 업로드"
      set_default_grade: "기본 평점 설정"
      speedgrader: SpeedGrader
    hide_student_names: "학생 이름 숨기기"
    invalid_assignment_groups_warning: 
      one: "%{groups}에 가능한 점수가 없어서 점수에 포함되지 않음"
      other: "%{groups}에 가능한 점수가 없어서 점수에 포함되지 않음"
    keyboard_assignment_desc: "현재 과제의 세부 정보 페이지로 이동"
    keyboard_close_menu: "현재 활성인 과제 메뉴 닫기"
    keyboard_comment_desc: "활성 제출물에 대한 의견 달기"
    keyboard_sort_desc: "현재 활성인 열로 그리드 정렬"
    keycodes: 
      close_menu: ESC
      comment: c
      goto_assignment: g
      menu: M
      sort: S
    learning_outcome: "학습 성과"
    no_assignments_have_points_warning: "과제가 가능한 점수를 갖기 전까지 점수를 계산할 수 없음"
    percent_of_grade: "평점의 %{percentage}"
    points_out_of: "/ %{points_possible}"
    resubmitted: "마지막 평가 이후 다시 제출됨"
    row_student_name: 
      student_placeholder: 학생
    secondary_id: "보조 ID"
    section_to_show_menu: 
      choose_a_section_to_show: "표시할 섹션 선택"
    show_student_names: "학생 이름 보기"
    student_name: "학생 이름"
    students_who: 
      havent_been_graded: "평가되지 않음"
      havent_submitted_yet: "제출되지 않음"
      no_grade_for: "%{assignment}에 대한 평점 없음"
      no_submission_for: "%{assignment}에 대한 제출물 없음"
      not_submitted_yet: "제출되지 않음"
      scored_less_than: "다음 이하 점수"
      scored_less_than_on: "%{assignment}에서 %{cutoff} 미만의 점수를 기록함"
      scored_more_than: "다음 이상 점수"
      scored_more_than_on: "%{assignment}에서 %{cutoff} 이상의 점수를 기록함"
    submitted_late: "늦게 제출됨"
    title: 
      quiz: "퀴즈 제출물"
      turnitin: "Turnitin 점수 있음"
    titles: 
      discussion: "토론 제출물"
      media: "미디어 설명 제출물"
      quiz_review: "이 퀴즈는 검토가 필요함"
      text: "텍스트 항목 제출물"
      upload: "파일 업로드 제출물"
      url: "URL 제출물"
    total: 합계
    total_column_header: 
      options: 옵션
      switch_to_percent: "백분률로 전환"
      switch_to_points: "점수로 전환"
    ungraded: "평가 요인이 아님"
  gradebookHeaderMenu: 
    errors: 
      upload_as_zip: "파일을 .zip으로 업로드하십시오."
  gradebookOutcomeGradebookGrid: 
    learning_outcome: "학습 성과"
  gradebookSectionMenuView: 
    all_sections: "모든 섹션"
  gradebook_csvs: 
    grades_filename: 평점
  gradebook_uploads: 
    errors: 
      select_an_option: "옵션 선택"
    new: 
      titles: 
        new_upload: "평점 기록부 업로드"
    show: 
      assignment_answer: "이 과제는"
      assignment_example: "주식 지수 퀴즈"
      assignment_question: "문제의 과제"
      buttons: 
        continue: "계속 %{icon}"
        save_changes: "변경 내용 저장"
      choose_option: "-- 선택 --"
      headers: 
        import_error: "업로드한 데이터에 인식할 수 없는 부분이 있습니다:"
        missing_assignment: "평가 기록부에 나타나지 않은 과제를 업로드했습니다. 새 과제인지 기존 과제를 나타내는지 알려주시기 바랍니다."
        missing_student: "다음 학생에 대한 행이 업로드되었으나 학급의 어떤 학생인지 결정할 수 없습니다. 어떤 학생인지 알려주시기 바랍니다."
        no_changes: "업로드한 평점 기록부에서 변경된 내용을 발견할 수 없습니다."
      ignore_assignment_option: 무시하십시오.
      ignore_student_option: "학급에 없습니다. 이 행을 무시하십시오."
      labels: 
        points_possible: "가능한 점수"
      links: 
        back: "평점 기록부로 돌아가기"
      new_assignment_option: "새 과제"
      notices: 
        unchanged: "참고: 평점 변경이 없는 과제를 업로드했습니다. 그것은 표시되지 않습니다."
      page_title: "평점 기록부"
      student_answer: "이 사람은 실제"
      student_example: 아무개
      student_question: "문제의 학생"
    student: 학생
  gradebookold: 
    hide_student_names: "학생 이름 숨기기"
    no_assignments_have_points_warning: "과제가 가능한 점수를 갖기 전까지 점수를 계산할 수 없음"
    percent_of_grade: "평점의 %{percentage}"
    points_out_of: "/ %{points_possible}"
    secondary_id: "보조 ID"
    show_student_names: "학생 이름 보기"
    student_name: "학생 이름"
    total: 합계
  gradebooks: 
    attendance: 
      attendance_info: "출석 과제를 만들지 않았습니다."
      edit_attendance_info: "출석 과제의 세부 정보를 편집하려면 과제 이름 바로 아래에 있는 드롭다운 아이콘을 클릭하고 \"과제 편집\"을 클릭하십시오."
      headers: 
        attendance: 출석
        edit_attendance: "출석 세부 정보 편집"
        loading_attendance: "출석표 로드 중..."
        mark_attendance: "출석 표시"
      how_do_i: 도움말
      mark_attendance_info: "출석 뷰는 왼쪽에 세로로 나열된 학생과 위쪽에 가로로 나열된 과제를 표시합니다. 학생을 출석이나 결석으로 표시하려면 올바른 표시(출석은 %{present_icon}, 결석은 %{absent_icon})가 나타날 때까지 해당 상자를 클릭하십시오. 각 과제에 대한 드롭다운을 사용해서 모든 학생을 출석이나 결석으로 표시할 수 있습니다."
      page_title: 출석
      titles: 
        click_to_change: "변경하려면 클릭"
    blank_submission: 
      no_submission: "제출물 없음"
    crumb: 출석
    errors: 
      missing_file: "업로드할 파일을 찾을 수 없음"
      not_allowed: "이 과목은 점수 업로드를 허용하지 않습니다."
      submission_failed: "제출에 성공하지 못함: %{error}"
      submission_failed_default: "제출 실패"
    grade: 
      muted: "평점 비공개"
    grade_summary: 
      assignments: 과제
      buttons: 
        show_what_if: "저장된 \"What-If\" 점수 표시"
      change_score_instructions: "변경 내용이 합계에 미치는 영향을 보려면 점수를 클릭하고 새 값을 입력하십시오."
      click_to_change: "다른 점수를 테스트하려면 클릭"
      close_comments: 닫기
      close_comments_label: "의견 받지 않기"
      close_rubric: "루브릭 마감"
      close_score: 닫기
      close_score_screenreader: "점수 세부 정보 마감"
      comment_count: 
        one: "의견 %{count}개"
        other: "의견 %{count}개"
      comment_count_screenreader: "의견 읽기"
      comments: 의견
      grading_in_progress: "교사가 평가 작업 중임"
      headers: 
        details: "세부 정보"
        due: 기한
        grades: "%{student}의 평점"
        name: 이름
        out_of: 총점
        score: 점수
      icons: 
        turnitin_results: "Turnitin 결과 보기"
      labels: 
        final_grade_hidden: "합계 계산을 사용하지 않음"
        high: 최고
        low: 최저
        mean: 평균
        only_graded: "평가된 과제에만 근거한 계산"
        total: 합계
        your_score: 점수
      links: 
        click_to_view: "보려면 여기를 클릭"
        download: "%{attachment} 다운로드"
        revert_score: "실제 점수로 되돌리기"
        show_details: "모든 세부 정보 보기"
      media_comment: "이는 미디어 의견으로서"
      not_official: "*참고*: 이는 공식적인 점수가 아닙니다."
      page_title: "%{student}의 평점"
      print_grades: "평점 인쇄"
      see_rubric_results: "루브릭 결과 보기"
      see_rubric_results_screenreader: "루브릭 결과 보기"
      see_scoring_details: "점수 세부 정보 보기"
      see_scoring_details_screenreader: "점수 세부 정보 보기"
      see_turnitin_results: "Turnitin 결과 보기"
      student_mute_legend: "교사가 평가 중입니다. 교사가 평가하는 중에는 평점과 의견 정보를 알 수 없습니다."
      student_mute_notification: "교사가 평가 중"
      submission_score: "*%{score}* / %{possible}"
      titles: 
        revert_score: "원래 점수로 되돌리기"
        turnitin_score: "Turnitin 유사성 점수 -- 자세한 정보"
        view_rubric_evaluation: "루브릭 평가 보기"
        view_scoring_details: "점수 세부 정보 보기"
      total: 합계
    gradebook2: 
      arrange_columns_by_due_date: "기한으로 열 정렬"
      arrange_columns_by_group: "과제 그룹으로 열 정렬"
      export_current_gradebook: 현재
      filter_by_student: "학생 이름이나 보조 ID로 학생 필터링"
      grades: 평점
      hide_student_names: "학생 이름 숨기기"
      page_header_title: "평점 기록부"
      publish_to_sis: "SIS에 평점 게시"
      set_group_weights: "그룹 가중치 설정"
      show_attendance_columns: "출석 열 표시"
      show_concluded_enrollments: "종결된 등록 표시"
      view_grading_history: "평가 기록 보기"
    grades: 
      complete: 완료
      incomplete: "완료 안 됨"
    grading_box_extended: 
      labels: 
        grade: 평점
    history: 
      graded_on_submission: "제출물로 평가됨"
      grades_for_date: "해당 날짜의 평점"
      headers: 
        after: 이후
        before: 이전
        current: 현재
        student: 학생
      page_title: "평점 기록부 기록"
      revert: "이 평점으로 되돌리기"
      submission_count: 
        one: "변경 사항 %{count}개"
        other: "변경 사항 %{count}개"
      temporary_disabled: "이 크기의 과목에 대해서 현재 평가 기록부 이력 페이지를 사용할 수 없습니다."
      titles: 
        submission_graded: "%{grader}이(가) %{graded_date}에 평가"
    invalid_assignment_groups_warning: 
      one: "%{groups}에 가능한 점수가 없어서 점수에 포함되지 않음"
      other: "%{groups}에 가능한 점수가 없어서 점수에 포함되지 않음"
    no_assignments_have_points_warning: "과제가 가능한 점수를 갖기 전까지 점수를 계산할 수 없음"
    notices: 
      unauthorized: "이 과목의 출석을 볼 권한이 없음"
      updated: "참석 과제를 성공적으로 업데이트했습니다."
      uploaded: 
        one: "%{count} 개의 제출물에 대한 파일과 의견"
        other: "%{count} 개의 제출물에 대한 파일과 의견"
    out_of_final: "최종 평가의 %{weight}"
    out_of_points_possible: "/ %{points_possible}"
    speed_grader: 
      all_sections: "모든 섹션"
      attach: 첨부
      buttons: 
        save: 저장
        save_settings: "설정 저장"
        submit_comment: "설명 제출"
      gradebook: 
        mute_assignment: "과제 평점 비공개"
        unmute_assignment: "과제 평점 공개"
      headers: 
        anonymous_submission: "과제가 익명이므로 이 학생의 답변이 표시되지 않습니다."
        assessment: 평가
        grading: "평점 매기기"
        no_group_submission: "이 그룹은 이 과제에 대한 제출물이 없음"
        no_submission: "이 학생은 이 과제에 대한 제출물이 없음"
        submission: "이 학생은 과제를 제출했음"
      icons: 
        delete_comment: "의견 삭제"
        file_attachment: "파일 첨부"
        media_comment: "미디어 설명"
        speech_recognition: "음성 인식"
      keycode_descriptions: 
        change_grade: "평점 바꾸기"
        leave_comment: "의견 남기기"
        next_student: "다음 학생"
        previous_student: "이전 학생"
        use_rubric: "루브릭 사용"
      keycodes: 
        change_grade: g
        leave_comment: c
        next_student: j
        previous_student: k
        use_rubric: r
      labels: 
        add_comment: "의견 추가"
        average: 평균
        grade_by_question_beta: "질문에 따라 평가 (베타)"
        group_comment: "전체 그룹에 의견 보내기"
        hide_names: "SpeedGrader에서 학생 이름 숨기기"
        show_assessment_by: "평가 표시 기준"
        showing: "표시 중"
        sort_by: "학생 목록 정렬"
      late_notice: "참고: 이 제출물은 늦음"
      links: 
        click_to_view: "보려면 여기를 클릭"
        course_home: "과목 홈"
        download_file: "파일 다운로드"
        gradebook: "평점 기록부"
        next: 다음
        previous: 이전
        remove_attachment: "첨부 제거"
        settings: 설정
        show_all_sections: "모든 섹션 보기"
        submit_same_score: "다시 제출한 것에 대해 같은 평점 사용"
      loading: "로드 중..."
      no_annotation: "이 문서에 주석을 사용할 수 없음"
      not_newest_notice: "참고: 이는 가장 최근 제출물이 아님"
      page_header_title: SpeedGrader
      page_title: "%{assignment_name}, SpeedGrader, %{course_name}"
      sort_by: 
        status: "제출물 상태로 (평가 필요, 제출 안 됨 등)"
        student_name: "학생 이름으로 (철자순)"
        submitted_at: "과제를 제출한 날짜"
      submitted_files: "제출한 파일: (로드하려면 클릭)"
      titles: 
        download_file: "이 파일 다운로드"
        not_newest: "살펴 볼 제출물을 바꾸려면 위의 드롭다운 사용"
        preview_file: "이 파일 미리 보기"
      tooltips: 
        file_attachment: "파일 첨부"
        media_comment: "미디어 설명"
        speech_recognition: "음성 인식"
    speed_grader_disabled: "이 과목은 SpeedGrader를 사용 안 함"
    student_attendance: 
      headers: 
        assignment: 과제
        mark: 표시
        no_attendance: 출석
        student_attendance: "%{user}의 출석"
      links: 
        grades: "%{user}의 평점"
        message_user: "%{user}에게 메시지 보내기"
      no_attendance_assignments: "출석 과제를 만들지 않았습니다."
      page_title: "%{user}의 출석"
      titles: 
        absent: "부재로 표시됨, 세부 정보를 보려면 클릭"
        click_for_details: "세부 정보를 보려면 클릭"
        present: "참석으로 표시, 세부 정보를 보려면 클릭"
    submissions_zip_upload: 
      comments_made: 
        one: "작성한 의견 %{count}개"
        other: "작성한 의견 %{count}개"
      done: "마쳤습니다. 업로드한 파일을 받아 간단한 의견과 함께 각 사용자의 이 과제에 대한 제출물 페이지에 첨부했습니다. 학생은 새 의견이 추가되었다는 알림을 받게 됩니다."
      failures: "어떤 작업을 해야 하는지 알 수 없는 파일이 있습니다. 이 파일은 누구의 제출물 페이지에도 추가되지 않았습니다. 왼쪽에서 목록을 볼 수 있습니다."
      files_ignored: 
        one: "무시한 파일 %{count}개"
        other: "무시한 파일 %{count}개"
      header: 
        ignored_files: "다음 파일을 무시"
      headers: 
        attached_files: "다음 사용자 제출물에 파일을 첨부"
      links: 
        back_to_assignment: "과제 페이지로 돌아가기"
        back_to_gradebook: "평점 기록부로 돌아가기"
      no_comments_added: "추가된 의견 없음"
      renamed_file: "%{filename}에서 이름이 바뀜"
      submissions_upload: "%{assignment} 제출물 업로드"
    titles: 
      total: 합계
  graded_quiz_7fabdf1f: "평가된 퀴즈"
  graded_survey_c0f0c395: "평가된 설문"
  grades_a61eba0a: 평점
  grades_for_student_aff00ba: "%{student}의 평점"
  gradezillaGradeDisplayWarningDialog: 
    grade_display_warning: 
      cancel: 취소
      continue: 계속
  gradezillaGradebookKeyboardNav: 
    keyboard_assignment_desc: "현재 과제의 세부 정보 페이지로 이동"
    keyboard_sort_desc: "현재 활성인 열로 그리드 정렬"
    keycodes: 
      close_menu: ESC
      goto_assignment: g
      menu: M
      sort: S
  gradezillaOutcomeGradebookGrid: 
    learning_outcome: "학습 성과"
  grading_box: 
    out_of_points_possible: "/ %{assignment.points_possible}"
  grading_cell: 
    grade_complete: 완료
    grade_incomplete: "완료 안 됨"
  grading_schemes_1c3c3252: "평가 구성표"
  grading_standard: 
    unknown_grading_details: "알 수 없는 세부 정보"
  grading_standards: 
    buttons: 
      save: 저장
    confirm: 
      delete_grading_scheme: "이 평가 구성표를 삭제하시겠습니까?"
      unlink_grading_scheme: "이 평가 구성표를 연결 해제하시겠습니까?"
    errors: 
      cannot_delete_grading_scheme: "평가 구성표 삭제 중 문제 발생"
      cannot_load_grading_standards: "평가 기준을 로드하는 데 실패했습니다. 다시 시도하시기 바랍니다."
      cannot_remove_grading_scheme: "이 평가 구성표를 제거하는 데 문제가 발생했습니다. 페이지를 새로 고치고 다시 시도하시기 바랍니다."
      save_failed: "저장 실패"
    grading_scheme_currently_set: 설정됨
    grading_scheme_not_set: "설정 안 됨"
    index: 
      title: "평가 기준"
    status: 
      loading_grading_standards: "평가 기준을 로드하는 중..."
      saving: "저장 중..."
    titles: 
      grading_scheme_info: "평가 구성표 보기/편집"
  grading_standards_b73bfa72: "평가 기준"
  greek_65c5b3f7: "그리스 문자"
  group: 
    greater_than_1: "1보다 커야 함"
    memeber: 구성원
    name_required: "이름이 필요함"
    name_too_long: "짧은 그룹 이름 입력"
    tabs: 
      discussions: 토론
      files: 파일
      home: 홈
      pages: 페이지
      people: 사용자
  group_a8f5ed9c: 그룹
  group_categories: 
    notices: 
      create_category_success: "범주를 성공적으로 만들었습니다."
      delete_category_success: "범주를 성공적으로 삭제함"
      update_category_success: "범주를 성공적으로 업데이트했습니다."
  group_category: 
    cant_restrict_self_signup: "범주에 혼합 섹션 그룹이 있으면 자동 등록을 제한할 수 없음"
    greater_than_1: "1보다 커야 함"
    group_categories: 
      communities: 커뮤니티
      imported: "가져온 그룹"
      student_organized: "학생 그룹"
    invalid_self_signup: "자동 등록은 다음 값 중 하나가 필요함: %{values}"
    name_required: "이름이 필요함"
    name_reserved: "%{name}은(는) 예약된 이름입니다."
    name_too_long: "더 짧은 범주 이름을 입력"
    name_unavailable: "%{name}은(는) 이미 사용 중입니다."
    self_signup_for_courses: "자동 등록은 과목 그룹이나 커뮤니티를 대상으로만 사용할 수 있음"
  group_files_82e5dcdb: "그룹 파일"
  group_membership: 
    errors: 
      group_full: "그룹이 꽉 찼습니다."
      not_in_group_section: "%{student}는 %{group}의 다른 구성원과 섹션을 공유하지 않습니다."
  group_name_b69c144: "그룹 이름"
  group_name_group_calendar_7f10e0ed: "%{group_name} - 그룹 달력"
  group_settings: 
    invitation_sent: "초대 보냄"
  groups: 
    add_group: "그룹 추가"
    add_group_category: 
      allow_self_signup: "직접 등록 허용"
      buttons: 
        create_category: "범주 만들기"
      default_name_for_groups: "프로젝트 그룹"
      group_limit_blank: "(제한이 없으면 공란으로 두십시오)"
      group_structure_group_limit: "그룹을 %{group_limit}명으로 *제한*"
      group_structure_self_signup: "*지금 그룹* %{number_of_groups}개 *만들기*"
      group_structure_standard: "*학생을 동일한 그룹* %{number_of_groups}개로 *나누기*"
      labels: 
        group_structure: "그룹 구조"
        manually_create_groups: "그룹을 수동을 만들겠습니다."
        name_for_groups: "그룹 이름"
        self_signup: "직접 등록"
      restricted_self_signup: "그룹 구성원이 같은 섹션에 있어야 함"
      self_signup_help_message: |-
          학생이 직접 등록할 수 있는 그룹의 집합을 만들 수 있습니다.
          여전히 집합에 있는 그룹에 속하는 것으로 제한되지만
          이러한 방식으로 교사 대신 학생들이 스스로 그룹을 구성할 수 있습니다.
          그룹 멤버는 같은 과목 섹션에 속하도록 할 수도 있습니다.
          
          학생이 다른 그룹으로 옮길 수 있으므로 학생들이 그룹 구성을 마치면
          직접 등록하는 기능을 사용 안하도록 설정할 수도 있다는 것을
          염두에 두십시오.
      self_signup_help_tooltip: "직접 등록 그룹이 무엇입니까?"
    button: 
      create_category: "범주 만들기"
    buttons: 
      create_group: "그룹 만들기"
    category: 
      actions: 
        collapse_all: "모두 축소"
        expand_all: "모두 확장"
        load_all: "전체 학생 목록 로드"
        load_more: "더 로드"
      buttons: 
        add_group: "다른 그룹 추가"
        collapse_group: "그룹 축소"
        delete_category: "이 그룹 집합 제거"
        delete_group: "그룹 삭제"
        edit_category: "이 그룹 집합 편집"
        edit_group: "그룹 편집"
        expand_group: "그룹 확장"
      group_category_all: 모두
      group_category_unassigned: "할당 안 됨"
      group_limit_blurb: "그룹이 *%{count}*명으로 제한됨"
      group_name: 이름
      instructions: 
        group_assignment: "그룹을 할당하려면 학생을 끌기"
      message_students: "학생에게 메시지 보내기..."
      random_distribution_explanation: "할당 안 된 학생을 그룹에 고르게 배분"
      randomly_distribute_students: "임의로 학생 할당"
      restricted_self_signup_blurb: "하나의 그룹에 속한 모든 학생은 같은 섹션에 포함되어야 합니다."
      self_signup_blurb: "이 그룹은 직접 등록을 사용합니다."
      self_signup_help_tooltip: "직접 등록 그룹이 무엇입니까?"
      status: 
        loading: "로드 중..."
      student: 
        one: "학생 %{count}명"
        other: "학생 %{count}명"
      warnings: 
        studend_groups: "이 그룹은 학생이 직접 구성한 것입니다. 다른 그룹 유형과 달리 학생이 하나 이상의 이 그룹에 속할 수 있으므로 평가 과제에 사용할 수 없습니다."
    confirm: 
      assign_students: "이는 할당되지 않은 학생을 기존 학생 그룹에 가능한 한 고르게 임의로 할당함"
      delete_group: "이 그룹을 삭제하시겠습니까?"
      remove_category: "이 그룹 집합을 제거하시겠습니까?"
    context_groups: 
      account_groups: "계정 그룹"
      actions: 
        add: "새 그룹 시작하기"
      buttons: 
        create: "그룹 만들기"
      course_groups: "과목 그룹"
      group_explanation: "그룹은 프로젝트에서 협업하거나 학습 세션 등의 일정을 파악하기에 좋은 곳입니다. 모든 그룹에는 달력이 있고 위키, 토론, 파일을 저장할 공간이 있습니다. 그룹은 문서를 협업하고 웹 회의를 예약할 수도 있습니다. 이는 실제로 소수의 학생이 보다 집중된 프로젝트에서 작업할 수 있는 작은 과목과 같습니다."
      groups_disabled: "이 과목에 대해서 학생 구성 그룹을 사용하지 않으므로 교사가 만들어준 그룹에 참여해야 합니다."
      headings: 
        available_groups: "사용 가능한 그룹"
        new_group: "새 그룹 만들기"
      labels: 
        name: "그룹 이름"
        restrictions_for_joining_groups: 참여하기
        users_to_invite: 초대
      options: 
        invite_only: "초대에 의해서만 참여"
        open_to_course_members: "과목 구성원은 자유롭게 참여"
      page_title: "과목 그룹"
      student_group_warning: "만약 교사가 여러분을 과제의 일부인 그룹에 넣는 것에 대해서 언급했다면 이는 올바른 방식이 아닙니다. 스스로 구성한 그룹은 평가에 사용할 수 없습니다… 여러분은 여전히 자신의 그룹을 만들 수 있지만 교사가 여러분을 위해 만든 그룹이 아니라면 과제의 전자 사본을 제출할 수 없습니다."
      student_groups_tabs_everyone: 모두
      student_groups_tabs_groups: 그룹
    context_manage_groups: 
      account_group_explanation: "계정 수준 학생 그룹은 특정 과목에 묶이지 않은 학생을 묶는 좋은 방법입니다. 모든 학생 그룹은 자신의 달력, 토론장, 협업 도구를 가지고 있어서 스스로 구성하고 보다 효율적으로 함께 작업할 수 있습니다."
      actions: 
        add_students: "과목에 학생 추가"
      buttons: 
        add_group: "새 그룹 집합 만들기"
      course_group_explanation: "학생 그룹은 그룹 프로젝트나 보고서를 위해 학생을 구성하는 유용한 방법입니다. 모든 학생 그룹은 별도의 달력과 토론 보드와 협업 도구가 있어서 스스로 조직하고 더 효과적으로 함께 일할 수 있습니다."
      drag_and_drop_instructions: "학생을 다른 그룹으로 옮기려면 클릭해서 끌어다 놓으십시오."
      get_started_info: "시작하려면 오른쪽에 있는 \"새 그룹 집합 만들기\"를 클릭하십시오."
      group_assignment_instructions: "학생을 임의로 정해진 크기의 그룹에 할당하거나 수동으로 그룹을 만들고 구성할 수 있습니다. 그룹을 만들면 과제를 \"그룹 제출\" 과제로 만들 수 있는데, 그러면 각 그룹은 그룹의 모든 사용자에 대한 하나의 제출물을 갖게 됩니다."
      group_pages: "그룹 페이지"
      headings: 
        account_groups: "계정 수준 학생 그룹"
        course_groups: "학생 그룹"
      messages: 
        no_students: "이 과목에 추가된 학생이 없음"
      page_title: "과목 그룹"
      page_title_accounts: "계정 그룹"
    create_group_set: "그룹 집합 만들기"
    delete_confirm: "이 그룹 집합을 삭제하시겠습니까?"
    edit: 
      buttons: 
        update: "그룹 업데이트"
      group_settings_title: "%{group_name} 설정"
      is_public: "이는 공개 그룹임"
      labels: 
        description: 설명
        join_level: "참여 권한"
        name: 제목
    edit_group: "그룹 편집"
    edit_group_category: 
      allow_self_signup: "직접 등록 허용"
      group_limit_blank: "(제한이 없으면 공란으로 두십시오)"
      group_structure_group_limit: "그룹을 %{group_limit}명으로 *제한*"
      restricted_self_signup: "그룹 구성원이 같은 섹션에 있어야 함"
      self_signup_help_tooltip: "직접 등록 그룹이 무엇입니까?"
    edit_group_set: "그룹 집합 편집하기"
    errors: 
      category_in_use: "\"%{category_name}\"은(는) 이미 사용 중임"
      creating_category_failed: "범주 만들기 실패. 다시 시도하시기 바랍니다."
      creating_group_failed: "그룹 만들기 실패"
      group_full: "그룹이 꽉 찼습니다."
      group_limit: "그룹 제한은 공란이거나 1보다 커야 함"
      unknown: "예기치 않은 오류가 발생했습니다."
      update_failed: "업데이트 실패. 다시 시도하시기 바랍니다."
    everyone: "모두 (%{count}명)"
    feed_title: "%{course_or_account_name} 피드"
    flash: 
      removeError: "그룹 집합을 삭제할 수 없습니다. 나중에 다시 시도하시기 바랍니다."
      removed: "그룹 집합을 성공적으로 제거했습니다."
    group: 
      actions: 
        ask_to_join_group: "이 그룹에 참여 요청"
        join_group: "이 그룹에 참여하기"
        leave_group: "이 그룹에서 나가기"
        switch_group: "이 그룹으로 전환"
      group_full: "그룹 꽉 찼음"
      member: 
        one: "멤버 %{count}명"
        other: "멤버 %{count}명"
      member_tooltip_show: "그룹 명부 보기"
      no_members: "구성원 없음"
      one: "그룹 1개"
      other: "그룹 %{count}개"
    group_atom_feed: "그룹 Atom 피드"
    group_name: "그룹 이름"
    groups_count: "그룹 (%{count}개)"
    index: 
      heading_current_groups: "현재 그룹"
      heading_previous_groups: "과거 그룹"
      no_groups: "그룹 없음"
    loading: "그룹 명부 로드 중..."
    manage: 
      add_unassigned_menu: 
        add_unassigned_student: "할당 안 된 학생 추가"
        add_unassigned_user: "할당 안 된 사용자 추가"
        search_people: "사람 검색"
      add_unassigned_user: 
        add_to_group: "사용자를 그룹에 추가"
        add_user_to_group: "사용자 %{name}을(를) 그룹에 추가"
      add_unassigned_users: 
        no_users_found: "사용자 없음"
        too_short: "3자 이상으로 된 검색어를 입력하십시오."
      assign_to_group_menu: 
        add_to_group: "그룹에 추가"
        all_groups_full_suggestion: "그룹 제한을 변경하거나 그룹을 추가하십시오."
        assign_user_to_group: "사용자를 이 그룹에 할당"
        assign_user_to_group_name: "사용자를 그룹 %{name}에 추가"
        no_groups_created: "사용자를 추가하기 전에 그룹을 만들어야 합니다."
      edit_group_assignment: 
        all_available_groups_full: "사용할 수 있는 그룹이 꽉 찼습니다."
        all_groups_full_suggestion: "그룹 제한을 변경하거나 그룹을 추가하십시오."
        move_to_group_label: "그룹으로 이동"
        saving: "저장 중..."
        where_to_move: "*%{userName}*를 어디로 이동하시겠습니까?"
      group_categories: 
        account_group_explanation: "계정 수준 학생 그룹은 특정 과목에 묶이지 않은 학생을 묶는 좋은 방법입니다. 모든 학생 그룹은 자신의 달력, 토론장, 협업 도구를 가지고 있어서 스스로 구성하고 보다 효율적으로 함께 작업할 수 있습니다."
        add_group_set: "그룹 집합 추가"
        course_group_explanation: "학생 그룹은 그룹 프로젝트나 보고서를 위해 학생을 구성하는 유용한 방법입니다. 모든 학생 그룹은 별도의 달력과 토론 보드와 협업 도구가 있어서 스스로 조직하고 더 효과적으로 함께 일할 수 있습니다."
        group_assignment_instructions: "학생을 임의로 정해진 크기의 그룹에 할당하거나 수동으로 그룹을 만들고 구성할 수 있습니다. 그룹을 만들면 과제를 \"그룹 제출\" 과제로 만들 수 있는데, 그러면 각 그룹은 그룹의 모든 사용자에 대한 하나의 제출물을 갖게 됩니다."
        group_set: "그룹 집합"
        headings: 
          account_groups: "계정 수준 학생 그룹"
          course_groups: "학생 그룹"
          groups: 그룹
        tabs: 
          everyone: 모두
      group_category: 
        randomly_assigning_students: "임의로 학생 할당 중"
        search_groups: "그룹 검색"
        search_users: "사용자 검색"
      group_category_create: 
        allow_self_signup: "직접 등록 허용"
        cancel: 취소
        create_groups_manually: "그룹을 수동을 만들겠습니다."
        group_set_name: "그룹 집합 이름"
        group_structure: "그룹 구조"
        leave_group_limit_blank: "(제한이 없으면 공란으로 둠)"
        require_same_section: "그룹 구성원이 같은 섹션에 있어야 함"
        save: 저장
        saving: "저장 중..."
        self_signup: "직접 등록"
      group_category_detail: 
        add_group: "그룹 추가"
        category_settings: 설정
        delete_category_option: 삭제
        edit_category_option: 편집
        group: 그룹
        group_limit_blurb: "그룹은 *%{group_limit}*명으로 제한됩니다."
        message_all_unassigned_option: "모든 할당 안 된 학생을 관리"
        randomly_assign_students_option: "임의로 학생 할당"
        restricted_self_signup_blurb: "하나의 그룹에 속한 모든 학생은 같은 섹션에 포함되어야 합니다."
        self_organized_warning: "이 그룹은 학생이 직접 구성한 것입니다. 다른 그룹 유형과 달리 학생이 하나 이상의 이 그룹에 속할 수 있으므로 평가 과제에 사용할 수 없습니다."
        self_signup_blurb: "이 그룹은 직접 등록을 사용합니다."
        settings: 설정
      group_category_edit: 
        allow_self_signup: "직접 등록 허용"
        cancel: 취소
        group_set_name: "그룹 집합 이름"
        leave_group_limit_blank: "(제한이 없으면 공란으로 둠)"
        require_same_section: "그룹 구성원이 같은 섹션에 있어야 함"
        save: 저장
        saving: "저장 중..."
      group_detail: 
        add_user_to_group: "사용자를 그룹에 할당"
        group_delete: 삭제
        group_edit: 편집
        group_full: "꽉 참"
        group_settings: 설정
        show_group_details: "그룹 %{name}에 대한 세부 정보 표시"
        visit_group_homepage: "그룹 홈페이지 방문"
      group_edit: 
        cancel: 취소
        group_join_level: 참여하기
        group_name: "그룹 이름"
        invitation_only: "초대 전용"
        open: "구성원이 자유롭게 참여"
        save: 저장
        saving: "저장 중..."
      group_user: 
        assign_user_to_group: "%{name}을(를) 그룹에 할당"
        move: "다음으로 이동..."
        move_to_new_group: "%{name}을(를) 새 그룹으로 이동"
        remove: 제거
        remove_from_group: "%{name}을(를) 그룹에서 제거"
      group_users: 
        greater_than_three: "3자 이상으로 된 검색어를 입력하십시오."
        no_matching_students: "일치하는 학생이 없습니다."
        no_matching_users: "일치하는 사용자가 없습니다."
      groups: 
        no_groups: "현재 이 그룹 집합에 그룹이 없습니다. 시작하려면 그룹을 추가하십시오."
        no_matching_groups: "현재 검색 조건에 일치하는 그룹이 없습니다."
      randomly_assign_members: 
        cancel: 취소
        okay: OK
        randomly_assign_students_dialog: "이는 할당되지 않은 학생을 기존 학생 그룹에 가능한 한 고르게 임의로 할당합니다."
      self_signup_help: 
        about_self_signup_groups: "직접 등록 그룹에 대한 정보"
        self_signup_description: "학생이 직접 등록할 수 있는 그룹의 집합을 만들 수 있습니다. 학생은 집합에 있는 하나의 그룹에만 속할 수 있지만, 이러한 방식으로 교사 대신 학생들이 스스로 그룹을 구성할 수 있습니다. 이 옵션을 사용하면 학생이 하나의 그룹에서 다른 그룹으로 직접 이동할 수 있습니다."
    member: 
      one: "멤버 %{count}명"
      other: "멤버 %{count}명"
    member_tooltip_hide: "그룹 명부 숨김"
    member_tooltip_show: "그룹 명부 보기"
    membership_pending: 
      group_join_request: "그룹 참여 요청"
      group_join_request_info: "이 그룹에 참여 요청을 했습니다. 요청이 수락되거나 거부되면 알림을 받게 됩니다."
    messages: 
      creating_group: "그룹 만드는 중..."
    name_too_long: "이름이 너무 김"
    notices: 
      already_deleted: "해당 그룹이 삭제됨"
      create_success: "그룹을 성공적으로 만들었습니다."
      delete_success: "그룹을 성공적으로 삭제함"
      goodbye: "%{group_name} 그룹에서 직접 탈퇴했습니다."
      no_students_assigned: "할 일이 없습니다."
      students_assigned: "학생을 그룹에 할당했습니다."
      update_success: "그룹을 성공적으로 업데이트했습니다."
      welcome: "%{group_name} 그룹에 오신 것을 환영합니다!"
    randomly_assigning_members: "임의로 학생 할당 중"
    show: 
      coming_up: 예정
      edit_group: "그룹 편집"
      group_atom_feed: "그룹 Atom 피드"
    status: 
      assigning_students: "학생 할당 중..."
      creating_groups: "범주 만드는 중..."
      updating: "업데이트 중..."
    student: 
      drag_drop_instructions: "학생을 다른 그룹으로 옮기려면 클릭해서 끌기"
    students_who_have_not_joined_a_group: "그룹에 참여하지 않은 학생"
    titles: 
      add_group_category: "그룹 집합 추가"
      self_signup_help: "직접 등록 그룹"
    unassigned_students: "할당 안 된 학생 (%{count}명)"
    unassigned_users: "할당 안 된 사용자 (%{count}명)"
  groups_6c90e26a: 그룹
  help_4c4968b1: 도움말
  help_dialog: 
    Back: 뒤로
    Help: 도움말
    Submitting_Ticket: "티켓 제출 중..."
    canvas_help_sub: "일반적인 질문에 대한 답변 찾기"
    description: 설명
    extreme_critical_emergency: "매우 급한 상황입니다!!"
    file_a_ticket_for_a_personal_response_from_our_support_team: "지원팀에게 답변을 받기 위해서는 티켓을 등록하십시오."
    for_an_instant_answer: "빠른 답변을 위해서:"
    how_is_this_affecting_you: "이것이 여러분에게 미치는 영향은 무엇입니까?"
    i_cant_get_things_done_until_i_hear_back_from_you: "이야기를 듣기 전에 작업을 마칠 수 없음"
    i_need_some_help_but_its_not_urgent: "도움이 필요하지만 급한 것은 아님"
    include_a_link_to_a_screencast_or_screenshot_using_something_like_jing: "*Jing*과 같은 것을 이용해서 스크린캐스트/스크린샷에 대한 링크를 포합합니다."
    instructor_question: "교사에게 질문하기"
    instructor_question_sub: "교사에게 질문을 제출함"
    just_a_casual_question_comment_idea_suggestion: "일반적인 질문, 의견, 아이디어, 제안"
    message: 메시지
    message_will_be_sent_to_all_the_teachers_tas_in_the_course: "과목에 있는 모든 교사와 조교에게 메시지를 보냅니다."
    please_select_one: "하나를 선택하십시오..."
    report_problem: "문제 보고"
    report_problem_sub: "만약 Canvas가 잘못 동작하면 우리에게 알려주십시오."
    search_the_canvas_guides: "Canvas 가이드 검색"
    see_if_your_issue_is_addressed_in_the_canvas_guides: "*Canvas 가이드*에서 이슈를 언급하고 있는지 확인하십시오."
    send_message: "메시지 보내기"
    sending: "보내는 중..."
    somethings_broken_but_i_can_work_around_it_for_now: "무엇인가 잘못되었지만 임시 해결책이 있음"
    subject: 제목
    submit_this_support_request: "티켓 제출"
    which_course_is_this_question_about: "이 질문은 어떤 과목에 대한 것입니까?"
    your_email_address: "이메일 주소"
  helpers: 
    accessible_date_format: "YYYY-MM-DD hh:mm"
    accessible_date_only_format: YYYY-MM-DD
    accessible_date_prompt: 형식
    accessible_time_only_format: "hh:mm"
    course: 과목
    dashboard_helper: 
      announcement_details: "공지 사항 세부 정보"
      announcement_label: "과목 공지 보러가기"
      assignment_details: "과제 세부 정보"
      assignment_label: "과목 과제 보러가기"
      conversation_details: "대화 세부 정보"
      conversation_label: "대화 보러가기"
      discussion_details: "토론 세부 정보"
      discussion_label: "과목 토론 보러가기"
      peer_review_details: "피어 리뷰 세부 정보"
      peer_review_label: "과목 피어 리뷰 보러가기"
      x_more: "%{x} 더..."
      x_new_in_announcements: 
        one: "공지 사항 *%{count}*개"
        other: "공지 사항 *%{count}*개"
      x_new_in_assignments: 
        one: "과제 알림 *%{count}*개"
        other: "과제 알림 *%{count}*개"
      x_new_in_conversations: 
        one: "대화 메시지 *%{count}*개"
        other: "대화 메시지 *%{count}*개"
      x_new_in_discussions: 
        one: "토론 *%{count}*개"
        other: "토론 *%{count}*개"
      x_new_in_peer_reviews: 
        one: "*%{count}*개의 피어 리뷰"
        other: "*%{count}*개의 피어 리뷰"
    local: 로컬
    select: 
      prompt: "선택해 주십시오."
    submit: 
      create: "%{model} 새로 만들기"
      submit: "%{model} 저장하기"
      update: "%{model} 업데이트"
  hidden_14a032a7: 비공개
  hide_all_details_61d7ebb: "모든 세부 정보 숨기기"
  hide_e057ff36: 숨기기
  hide_score_total_for_assessment_results_d0ef117f: "평가 결과에 대한 총점 숨기기"
  high_contrast_description: "고대비는 UI (텍스트, 버튼 등)의 색상 대비를 증가시켜 항목들이 더 분명하고 쉽게 알아볼 수 있게 만듭니다. 주의: 기관 브랜딩은 사용이 중단됩니다."
  highest_28ad71e6: 최고
  i_ll_write_free_form_comments_when_assessing_stude_5cf50d06: "학생을 평가할 때 자유 형식의 의견을 작성하겠음"
  ic_actions: 
    manage: 관리
  icon_url_ecce6557: "아이콘 URL:"
  icons: 
    discussion_submission: "토론 제출물"
    file_upload_submission: "파일 업로드 제출물"
    online_url_submission: "온라인 URL 제출물"
    quiz_submission: "퀴즈 제출물"
    text_entry_submission: "텍스트 항목 제출물"
  identifier_format_6ca23365: "식별자 형식"
  idp_certificate_fingerprint_e530cdd1: "IdP 인증서 지문"
  idp_loginresponse_decrypted_2f2674b4: "IdP LoginResponse 해독됨"
  idp_loginresponse_destination_75546c46: "IdP LoginResponse 대상"
  idp_loginresponse_encoded_460dca94: "IdP LoginResponse 인코딩됨"
  idp_logoutresponse_encoded_bac9de6b: "IdP LogoutResponse 인코딩됨"
  idp_logoutresponse_xml_fe65de19: "IdP LogoutResponse XML"
  if_you_ve_been_using_another_course_management_sys_67edfab1: "다른 과목 관리 시스템을 사용했다면 Canvas로 옮기고 싶은 자료가 있을 지도 모릅니다. 여러분의 자료를 Canvas로 손쉽게 이전할 수 있는 과정을 안내해 드리겠습니다."
  ignore_this_assignment_b7a71f80: "이 과제 무시"
  ignore_until_new_submission_87f32b4: "새로 제출할 때까지 무시"
  image_8ad06: 이미지
  images: 
    error_checking_color: "이미지 색상 확인 오류"
    invalid_background_color: "배경색은 %{color}이어야 함"
    invalid_dimensions: "올바르지 않은 이미지 크기 (현재 %{actual}, 예상: %{expected})"
    invalid_file_size: "이미지 파일이 너무 큼 (최대 %{max} 바이트, 현재 %{actual})"
    invalid_file_type: "유효하지 않은 파일 유형 %{type}. 허용되는 유형 목록: %{type_list}"
    not_an_image: "선택한 파일은 이미지가 아닙니다."
  immediately_c128ede6: 즉시
  import_1b31507: 가져오기
  import_content_b2fd6620: "내용 가져오기"
  importers/assignment_importer: 
    errors: 
      import: 
        external_tool_url: "외부 도구 과제 \"%{assignment_name}\"에 대한 url이 유효하지 않습니다."
    imported_assignments_group: "가져온 과제"
  importers/context_external_tool_importer: 
    external_tool_attention_needed: "\"%{tool_name}\" 외부 도구의 보안 매개 변수를 과목 설정에서 설정해야 합니다."
  importers/context_module_importer: 
    migration_module_item_type: "모듈 항목"
  importers/learning_outcome_group_importer: 
    no_global_permission: "전체 성과를 관리하도록 허용되지 않아서 \"%{title}\"을 추가할 수 없음"
  importers/learning_outcome_importer: 
    no_context_found: "\"%{title}\"에 대한 외부 학습 성과를 찾을 수 없어서 사본을 만듭니다."
    no_global_permission: "전체 성과를 관리하도록 허용되지 않아서 \"%{title}\"을 추가할 수 없음"
  importers/rubric_importer: 
    no_context_found: "\"%{title}\"에 대한 외부 루브릭을 찾을 수 없어서 사본을 만듭니다."
  importers/wiki_page_importer: 
    title_for_topics_category: "%{category} 주제"
    warnings: 
      truncated_wiki_title: "다음 위키 페이지의 제목이 잘렸습니다: %{title}"
  inbox_bb245a60: "받은 편지함"
  include_scores_when_alerting_about_grades_if_your__b221c2c8: |-
      점수에 대해 알림을 보낼 때 점수도 포함하기
      만약 귀하의 이메일이 기관용 이메일이 아니라면 이것은 민감한 정보가 기관 외부로 전송될 수 있음을 의미합니다.
  incompleteregistration: 
    get_started: 시작하기
    welcome_to_canvas: "Canvas에 오신 것을 환영합니다!"
  incorrect_username_and_or_password_2de73abb: "유효하지 않은 사용자 이름이나 암호"
  info: 
    old_styleguide: 
      create_collection: "컬렉션 만들기"
      start_a_group: "그룹 시작하기"
    styleguide: 
      manage: 관리
  insert_equella_links_49a8dacd: "Insert Equella Links"
  insert_here_ccdb022e: "여기에 삽입"
  insert_math_equation_57c6e767: "Insert Math Equation"
  installed_7b284a91: 설치됨
  instructions: 
    authorize_google_docs: "문서에 대해 협업하기 전에 Canvas가 Google Docs 계정을 접근할 수 있도록 권한을 부여해야 합니다."
  instructions_2f88ee72: 교사
  instructure: 
    alerts: 
      file_previews_disabled: "이 Canvas 사이트에는 파일 미리 보기 사용 안 함"
    browsers: 
      unrecognized: "인식할 수 없는 브라우저"
    buttons: 
      next_module: "다음 모듈"
      previous_module: "이전 모듈"
      search: 검색
      search_by_tag: "태그로 검색"
    confirms: 
      default_delete_thing: 삭제하시겠습니까?
    datepicker: 
      titles: 
        am_pm: 오전/오후
    draft: 초안
    errors: 
      document_preview_processing: "문서 미리 보기를 처리 중입니다. 나중에 다시 시도하시기 바랍니다."
      field_is_required: "이 필드가 필요함"
      invalid_datetime: "유효하지 않은 날짜/시간값"
      invalid_entry_for_field: "유효하지 않은 항목: %{field}"
      invalid_number: "숫자가 필요합니다."
      posting_message_failed: "게시 실패. 다시 시도하시기 바랍니다."
      required: "필수 필드"
      search_failed: "검색에 실패했습니다. 다시 시도하시기 바랍니다."
    links: 
      minimize_file_preview: "파일 미리 보기 최소화"
      minimize_youtube_video: "비디오 최소화"
      view_equella_content_in_new_window: "새 창에서 내용 보기"
    loading: "로드하는 중..."
    no_description: "설명 없음"
    no_items: "항목이 없습니다."
    no_results_found: "결과를 찾을 수 없음"
    status: 
      diigo_search_throttling: "Diigo는 매 10초마다 한 번의 검색만 허용합니다. 기다려 주십시오..."
      posting_message: "메시지 게시 중..."
      searching: "검색 중..."
    switched_roles_message: 
      designer: "이 과목에 대해 임시로 역할을 전환하여 지금 디자이너로서 과목을 보고 있습니다. 과목 홈 페이지에서 역할과 권한을 복원할 수 있습니다."
      observer: "이 과목에 대해 임시로 역할을 전환하여 지금 감독자로서 과목을 보고 있습니다. 과목 홈 페이지에서 역할과 권한을 복원할 수 있습니다."
      student: "이 과목에 대해 임시로 역할을 전환하여 지금 학생으로서 과목을 보고 있습니다. 과목 홈 페이지에서 역할과 권한을 복원할 수 있습니다."
      ta: "이 과목에 대해 임시로 역할을 전환하여 지금 조교로서 과목을 보고 있습니다. 과목 홈 페이지에서 역할과 권한을 복원할 수 있습니다."
      teacher: "이 과목에 대해 임시로 역할을 전환하여 지금 교사로서 과목을 보고 있습니다. 과목 홈 페이지에서 역할과 권한을 복원할 수 있습니다."
    titles: 
      bookmark_search: "북마크 검색: %{service_name}"
      cant_create_recordings: "녹음/녹화를 할 수 없습니까?"
      equella_content_preview: "Equella 내용 미리 보기"
      external_link: "외부 사이트로 연결합니다."
      image_search: "이미지 검색: %{service_name}"
      keyboard_shortcuts: "키보드 단축키"
      preview_document: "문서 미리 보기"
      search_for_open_resources: "공개 리소스 검색"
      view_in_new_window: "새 창에서 보기"
    tooltips: 
      enter_search_terms: "검색 용어 입력"
  instructure_inline_media_comment: 
    alerts: 
      kaltura_disabled: "이 Canvas 사이트에는 Kaltura 사용 안 함"
    links: 
      minimize_embedded_kaltura_content: "포함된 내용 최소화"
  instructure_js: 
    alerts: 
      file_previews_disabled: "이 Canvas 사이트에는 파일 미리 보기 사용 안 함"
    buttons: 
      next_module: "다음 모듈"
      previous_module: "이전 모듈"
    draft: 초안
    errors: 
      posting_message_failed: "게시 실패. 다시 시도하시기 바랍니다."
    links: 
      minimize_file_preview: "파일 미리 보기 최소화"
      minimize_youtube_video: "비디오 최소화"
      view_equella_content_in_new_window: "새 창에서 내용 보기"
    status: 
      posting_message: "메시지 게시 중..."
    switched_roles_message: 
      designer: "이 과목에 대해 임시로 역할을 전환하여 지금 디자이너로서 과목을 보고 있습니다. 과목 홈 페이지에서 역할과 권한을 복원할 수 있습니다."
      observer: "이 과목에 대해 임시로 역할을 전환하여 지금 감독자로서 과목을 보고 있습니다. 과목 홈 페이지에서 역할과 권한을 복원할 수 있습니다."
      student: "이 과목에 대해 임시로 역할을 전환하여 지금 학생으로서 과목을 보고 있습니다. 과목 홈 페이지에서 역할과 권한을 복원할 수 있습니다."
      ta: "이 과목에 대해 임시로 역할을 전환하여 지금 조교로서 과목을 보고 있습니다. 과목 홈 페이지에서 역할과 권한을 복원할 수 있습니다."
      teacher: "이 과목에 대해 임시로 역할을 전환하여 지금 교사로서 과목을 보고 있습니다. 과목 홈 페이지에서 역할과 권한을 복원할 수 있습니다."
    titles: 
      equella_content_preview: "Equella 내용 미리 보기"
      external_link: "외부 사이트로 연결합니다."
      preview_document: "문서 미리 보기"
  instructure_misc_plugins: 
    confirms: 
      default_delete_thing: 삭제하시겠습니까?
  invalid_content_type_utf_8_required_bd458b78: "유효하지 않은 내용 유형 - UTF-8 필요"
  invalid_domain_e810c1d: "올바르지 않은 도메인"
  invalid_file_type_881cc9b2: "유효하지 않은 파일 유형"
  invalid_url_in_xml: "XML에 잘못된 URL이 있습니다. 앰퍼샌드는 이스케이프 처리를 해야 합니다."
  invalid_xml_syntax: "유효하지 않은 XML 구문"
  invite_5b1fcbcd: 초대
  items_items_selected_5b55e566: "%{items}개의 항목 선택됨"
  jobs: 
    columns: 
      attempt: 시도
      count: 회수
      id: ID
      priority: "우선 순위"
      run_at: "실행 시각"
      runtime: "실행 시간"
      strand: 고립
      tag: 태그
      worker: 작업자
    confirm: 
      destroy_all: "이 쿼리와 일치하는 이 유형의 *모든* 작업을 제거하시겠습니까?"
      hold_all: "이 쿼리와 일치하는 이 유형의 *모든* 작업을 보류하시겠습니까?"
      unhold_all: "이 쿼리와 일치하는 이 유형의 *모든* 작업을 보류 해제하시겠습니까?"
    index: 
      actions: 
        show: 표시
      buttons: 
        delete: 삭제
        hold: 보류
        select_all: "모두 선택"
        un_hold: "보류 해제"
      headings: 
        jobs_list: "작업 목록"
        popular_tags: "자주 사용하는 태그"
        running_jobs: "실행 중인 작업"
        selected_job: "선택된 작업"
      job_options: 
        all: 모두
        current: 현재
        failed: 실패
        future: 미래
        id: ID
        strand: 고립
        tag: 태그
      labels: 
        failed_at: "실패 시각"
        handler: 처리기
        id: ID
        last_error: "마지막 오류"
        locked_at: "잠긴 시각"
        locked_by: "잠근 사용자"
        max_attempts: "최대 시도"
        num_attempts: 시도
        priority: "우선 순위"
        run_at: "실행 시각"
        strand: 고립
        tag: 태그
        total_jobs: 합계
        with_selection: "선택한 항목"
      search_jobs: "작업 검색"
      title: "작업 CP"
    titles: 
      job_handler: "작업 처리기"
      last_error: "마지막 오류"
  join_6cafecca: 참여
  joining_81f8b6c9: 참여하기
  jquery: 
    module_sequence_footer: 
      next: 다음
      previous: 이전
  jquery_doc_previews: 
    errors: 
      document_preview_processing: "문서 미리 보기를 처리 중입니다. 나중에 다시 시도하시기 바랍니다."
  jquery_media_comments: 
    loading: "미디어 로드 중..."
    media_still_converting: "현재 미디어를 변환 중입니다. 잠시 후에 다시 시도하시기 바랍니다."
    titles: 
      play_comment: "미디어 설명 재생"
  key_name_7311d22: "키 이름:"
  key_settings_44df6a41: "키 설정"
  language_6b3e2c7c: 언어
  last_modified_by_ca4bb5e1: "마지막 수정한 사람"
  late_assignment_user_name_assignment_name_2df32e01: "지연된 과제: %{user_name}, %{assignment_name}"
  latest_f604a75: 최신
  latest_score_905aa87b: "최종 점수"
  layouts: 
    application: 
      keyboard_navigation: 
        close: "대화 상자를 닫으려면 콤마를 누름"
      links: 
        close: 닫기
        dashboard: "내 대시보드"
    fixed_bottom: 
      masquerading: 
        stop: "가장 중지"
        warning_title: "현재 %{user_name}(으)로 가장하고 있음"
      student_view: 
        leave: "학생 뷰 나가기"
        reset: "학생 초기화"
        warning_title: "현재 학생 뷰로 로그인함"
    head: 
      default_page_title: "Canvas LMS"
    menu: 
      view_all_accounts: "모든 계정 보기"
      view_all_groups: "모든 그룹 보기"
    mobile_auth: 
      log_in_to_canvas: "Canvas에 로그인"
  learning_outcome: 
    no_comment: "의견 없음"
    no_description: "설명 없음"
  lib: 
    angel: 
      failed_import_link: "링크 가져오기 실패"
      failed_import_link_body: "이 링크는 Canvas에서 연결할 수 없거나 내보내기에서 제외된 Angel 기능을 참조했습니다."
    api: 
      attachments: 
        only_one_folder: "폴더 경로와 폴더 ID를 설정할 수 없음"
      over_quota: "파일 크기가 할당량을 초과"
    auth: 
      api: 
        bad_request_message: bad_request
        bad_request_status: bad_request
        not_found_message: not_found
        not_found_status: not_found
      authentication_required: "사용자 인증 필요"
      errors: 
        not_authenticated: "이 페이지에 액세스하려면 로그인해야 함"
        student_not_found: "학생을 찾을 수 없음"
        teacher_not_found: "교사를 찾을 수 없음"
      lti: 
        api: 
          not_unauthorized: "권한이 없는 요청"
          status_unauthorized: "권한이 없음"
      not_authorized: "사용자에게 이 동작을 수행할 권한이 없음"
      status_unauthenticated: "인증되지 않음"
      status_unauthorized: "권한이 없음"
    basic_lti: 
      bad_score: "점수가 0과 1사이가 아님"
      no_points_comment: |-
          외부 도구에서 이 과제를 %{grade}로 평가하려고 시도했으나
          과제에 가능한 점수가 없기 때문에 그렇게 하지 못했습니다.
      no_points_possible: "과제에 가능한 점수가 없습니다."
      no_score: "점수가 없음"
    canvas: 
      migration: 
        announcements: 공지
        assessment_question_banks: "문제 은행"
        assignments: 과제
        attachments: 파일
        calendar_events: 행사
        context_modules: 모듈
        course_settings: "과목 설정"
        discussion_topics: "토론 주제"
        external_tools: 외부도구
        groups: "학생 그룹"
        learning_outcomes: "학습 성과"
        quizzes: 퀴즈
        rubrics: 루브릭
        syllabus_body: "강의 계획 내용"
        tool_profiles: "도구 프로필"
        wikis: 페이지
    cc: 
      standard: 
        failed_to_convert_qti: "평가 %{file_identifier} 가져오기 실패"
    google_docs: 
      default_document_name: "Instructure 문서"
    incoming_message_processor: 
      failure_message: 
        body: |-
            "%{subject}"라는 제목의 메시지를 배달할 수 없습니다.  메시지를 알 수 없는 메일 주소로 보냈습니다. Canvas를 통해 누군가와 연락을 시도하려면 여러분의 계정으로 로그인한 뒤 받은 편지함 도구를 사용해서 메시지를 보낼 수 있습니다.
            
            감사합니다.
            Canvas 지원팀
        subject: "메시지 응답 실패: %{subject}"
      locked_topic: 
        body: |-
            주제가 잠겨있어서 "%{subject}"(이)라는 제목의 메시지를 배달할 수 없습니다. Canvas를 통해 누군가에게 연락을 시도하는 것이라면 여러분의 계정으로 로그인하고 받은 편지함 도구를 이용하여 메시지를 보낼 수 있습니다.
            
            감사합니다.
            Canvas 사용자 지원팀
        subject: "메시지 응답 실패: %{subject}"
    progress_runner: 
      completed_message: 
        one: "항목 %{count}개 처리됨"
        other: "항목 %{count}개 처리됨"
      error_message: "%{error}: %{ids}"
    send_to_inbox: 
      default_subject: "제목 없음"
    text_helper: 
      ellipsis: "..."
      quoted_text_toggle: "인용된 텍스트 표시"
      word_separator: " "
  license_help: 
    content_license_help: "내용 라이선싱 도움말"
  link_7262adec: Link
  link_enrollment: 
    buttons: 
      link: "학생에게 연결"
    errors: 
      link_failed: "연결 실패. 다시 시도하시기 바랍니다."
      load_failed: "학생 로드하기 실패"
    messages: 
      linking_to_student: "학생에게 연결 중..."
      loading_students: "학생 로드 중..."
    options: 
      no_link: "[ 연결 없음 ]"
    titles: 
      link_to_student: "학생에게 연결"
  link_only_995966e: 링크만
  linked_assignment_message: "과제 '%{title}'와(과) 연결됨"
  linked_discussion_topic_message: "토론 주제'%{title}'와(과) 연결됨"
  linked_quiz_message: "퀴즈 '%{title}'와(과) 연결됨"
  linkedin_5726caca: LinkedIn
  links: 
    dashboard: "내 대시보드"
    errors: 
      4xx_feedback: "여기를 클릭하고 찾고 계신 것을 알려주십시오."
      feedback: "여기를 클릭하고 어떤 일이 발생했는지 알려주십시오."
    show_me_where: "위치 표시"
  links_14b70841: 링크
  load_more_a36f9cf9: "더 로드"
  load_more_results_460f49a9: "Load more results"
  loading_25990131: "로드하는 중..."
  loading_more_results_1d437202: "더 많은 결과 로드 중"
  locales: 
    ko: 한국말
  lock_date_cannot_be_before_due_date_ac30f54: "잠금 설정 날짜는 기한으로 설정한 날짜보다 이전일 수 없습니다."
  log_in_c9e240ef: 로그인
  logged_in_user_id_5a54b1ae: "로그인한 사용자 ID"
  logged_out_user: "사용자 %{user_counter} 로그 아웃"
  logged_out_user_index_68a0edb2: "사용자 %{index} 로그아웃"
  login: 
    canvas: 
      mobile_login: 
        back_to_login: "로그인으로 돌아가기"
        buttons: 
          request_password: "암호 요청"
        log_in: 로그인
        login_handle: "%{login_handle_name}를 입력하면 암호를 바꾸기 위한 링크를 보내드립니다."
        password: 암호
        sending: "보내는 중..."
      new: 
        back_to_login: "로그인으로 돌아가기"
        buttons: 
          request_password: "암호 요청"
        coenrollment_banner: "*Canvas 사용자 부모입니까?* **계정을 만드시려면 여기를 클릭하십시오**"
        dont_know_password: "암호를 모르십니까?"
        labels: 
          password: 암호
          remember_me: "로그인 상태 유지"
        log_in: 로그인
        login_handle: "%{login_handle_name}를 입력하면 암호를 바꾸기 위한 링크를 보내드립니다."
        page_title: "Canvas에 로그인"
        register_for_canvas: "*Canvas 계정이 필요하십니까?* **여기를 클릭합시오. 무료입니다!**"
      new_login_content: 
        ? "User Research"
        : ""
    logout_confirm: 
      cancel: 취소
    otp: 
      errors: 
        invalid_otp: "유효하지 않은 인증코드입니다. 다시 시도하시기 바랍니다."
      new: 
        buttons: 
          send: 보내기
          verify: 확인
        details: 
          mfa_enrollment: |-
              다단계 인증은 Canvas에 로그인하기 위해서 암호를 아는 것 이외에 물리적으로 소유하고 있는 어떤 것을 요구함으로써 보안을 강화합니다.
              이는 인증 코드를 생성하는 장치나 문자 메시지를 받는 전화일 수 있습니다. 아래 QR 코드를 스캔하면
              [iPhone](%{iphone_url})이나 [Android](%{android_url})를 위한 Google 인증 앱을 구성할 수 있습니다.
              다른 토큰은 시크릿 키 **%{secret_key}**을(를) 입력해서 구성할 수 있습니다.
          mfa_required: "다단계 인증을 설정해야 합니다."
          otp_on_device: "토큰에 의해 표시되는 인증 코드를 입력하시기 바랍니다."
          otp_sent_to_phone: "인증코드를 전화로 전송했습니다. 전송된 코드를 여기에 입력하시기 바랍니다."
          send_to_sms: "%{phone_number}로 문자 메시지 전송"
        labels: 
          carrier: 통신사
          phone_number: "전화 번호"
          remember_me: "이 컴퓨터 기억하기"
          verification_code: "인증 코드"
        links: 
          choose_number: "기존 전화 선택"
        page_title: "다단계 인증"
        select: 
          new_number: "새 전화"
        titles: 
          mfa: "다단계 인증"
    saml: 
      debug: 
        logout_response_redirect_from_idp: "IdP에서 받은 LogoutResponse"
        redirect_from_idp: "IdP에서 받은 LoginResponse"
  loginrequest_encoded_url_44c49c18: "LoginRequest 인코딩된 URL"
  loginrequest_xml_sent_to_idp_9fafd03a: "IdP로 전송된 LoginRequest XML"
  logins_9aee0cbe: 로그인
  logout_a9312e35: 로그아웃
  logout_request_id_ac12f5c: "로그아웃 요청 ID"
  logoutrequest_encoded_url_a4a63f20: "LogoutRequest 인코딩된 URL"
  logoutrequest_sent_to_idp_4da4261e: "IdP로 전송한 LogoutRequest"
  logoutrequest_xml_sent_to_idp_39a7ffd: "IdP로 전송된 LogoutRequest XML"
  logoutresponse_from_idp_d45995f1: "IdP에서 반환된 LogoutResponse"
  lower_limit_of_range_6ddd4983: "범위의 하한"
  lti: 
    lti_message: 
      load_tool_new_tab_button: "새 창에 %{tool} 로드"
      new_tab: "이 도구는 새 브라우저 창에 로드해야 함"
      new_tab_expired: "이 도구의 세션이 만료되었습니다. 도구를 다시 액세스하려면 페이지를 다시 로드하십시오."
      new_tab_loaded: "이 도구를 새 브라우저 창에 성공적으로 로드했습니다. 도구를 다시 액세스하려면 페이지를 다시 로드하십시오."
  m2c_name: "Moodle 가져오기"
  make_sure_you_choose_the_most_appropiate_option_as_93079937: "학생의 점수에 영향을 미치므로 가장 적절한 옵션을 선택하십시오."
  manage_avatars: 
    errors: 
      update_failed: "업데이트 실패. 다시 시도하시기 바랍니다."
    messages: 
      updating: "업데이트 중..."
    prompts: 
      delete_avatar: "이 사용자 프로필 그림을 삭제하시겠습니까?"
      lock_avatar: "이 사진을 잠그면 그것을 승인하고 사용자가 업데이트하는 것을 방지합니다. 계속 진행하시겠습니까?"
  manage_profile_pictures_40c958ce: "프로필 사진 관리"
  manual_entry_e4a4f99a: "수동 항목"
  manually_mark_posts_as_read_afa5d035: "게시물을 읽은 것으로 표시"
  mathquill: 
    tabs: 
      arrows: 화살표
      basic: 기본
      delimiters: 구분자
      greek: "그리스 문자"
      miscellaneous: 기타
      operators: 연산자
      relationships: 관계
  media_af190855: 미디어
  media_comment_dialog_manager: 
    messages: 
      loading: "로드하는 중..."
    titles: 
      record_upload_media_comment: "미디어 설명 녹음/녹화/업로드"
  media_comments: 
    alerts: 
      kaltura_disabled: "이 Canvas 사이트에는 Kaltura 사용 안 함"
    buttons: 
      submit: "미디어 파일 제출"
    cancel: 취소
    click_to_view: "보려면 클릭"
    errors: 
      file_too_large: "*파일이 너무 큽니다.* 최대 크기는 %{size}MB입니다."
      load_failed: "미디어 설명 응용 프로그램을 로드하는 데 실패했습니다. 다시 시도하시기 바랍니다."
      media_comment_installation_broken: "미디어 의견 올리기가 올바르게 설정되지 않았습니다. 시스템 관리자에게 문의하시기 바랍니다."
      must_be_logged_in: "미디어를 녹음/녹화하려면 로그인해야 합니다."
      persistent_problem: "이 문제가 계속 발생하면 미디어를 로컬에서 녹음/녹화하고 저장된 파일을 업로드하는 방법을 대신 시도해 볼 수 있습니다."
      save_failed: "저장에 실패한 것 같습니다. 이 팝업을 닫고 다시 시도하시기 바랍니다."
      save_failed_try_again: "항목을 저장하는 데 실패했습니다. 다시 시도하시기 바랍니다."
      upload_failed: "다음 오류로 업로드 실패:"
    links: 
      minimize_embedded_kaltura_content: "포함된 내용 최소화"
    loading: "미디어 로드 중..."
    media_still_converting: "현재 미디어를 변환 중입니다. 잠시 후에 다시 시도하시기 바랍니다."
    messages: 
      flash_required_record_audio: "음성을 녹음하려면 Flash가 필요합니다."
      flash_required_upload_audio: "음성을 업로드하려면 Flash가 필요합니다."
      flash_required_upload_video: "비디오를 업로드하려면 Flash가 필요합니다."
      loading: "로드 중..."
      submitted: "미디어 파일 제출함"
      submitting: "미디어 파일 제출 중..."
    titles: 
      media_contribution: "미디어 기여"
      play_comment: "미디어 설명 재생"
      record_upload_media_comment: "미디어 설명 녹음/녹화/업로드"
    upload: 업로드
    uploading: "업로드 중..."
  media_comments_publicjs: 
    buttons: 
      submit: "미디어 파일 제출"
    errors: 
      file_too_large: "*파일이 너무 큽니다.* 최대 크기는 %{size}MB입니다."
      load_failed: "미디어 설명 응용 프로그램을 로드하는 데 실패했습니다. 다시 시도하시기 바랍니다."
      media_comment_installation_broken: "미디어 의견 올리기가 올바르게 설정되지 않았습니다. 시스템 관리자에게 문의하시기 바랍니다."
      must_be_logged_in: "미디어를 녹음/녹화하려면 로그인해야 합니다."
      persistent_problem: "이 문제가 계속 발생하면 미디어를 로컬에서 녹음/녹화하고 저장된 파일을 업로드하는 방법을 대신 시도해 볼 수 있습니다."
      save_failed: "저장에 실패한 것 같습니다. 이 팝업을 닫고 다시 시도하시기 바랍니다."
      save_failed_try_again: "항목을 저장하는 데 실패했습니다. 다시 시도하시기 바랍니다."
      upload_failed: "다음 오류로 업로드 실패:"
    messages: 
      flash_required_record_audio: "음성을 녹음하려면 Flash가 필요합니다."
      flash_required_upload_audio: "음성을 업로드하려면 Flash가 필요합니다."
      flash_required_upload_video: "비디오를 업로드하려면 Flash가 필요합니다."
      loading: "로드하는 중..."
      submitted: "미디어 파일 제출함"
      submitting: "미디어 파일 제출 중..."
    titles: 
      media_contribution: "미디어 기여"
      record_upload_media_comment: "미디어 설명 녹음/녹화/업로드"
  media_comments_upload_view_manager: 
    errors: 
      media_comment_installation_broken: "미디어 의견 올리기가 올바르게 설정되지 않았습니다. 시스템 관리자에게 문의하시기 바랍니다."
    messages: 
      submitting: "미디어 파일 제출 중..."
  meets_expectations_bb179565: "기대를 만족함"
  members_af25c21d: 구성원
  membership_by_invitation_only_9bc27199: "초대에 의해서만 참여"
  menu: 
    current_groups: "현재 그룹"
    customize: "사용자 정의"
    managed_accounts: "관리하는 계정"
    my_courses: "내 과목"
  message: 
    default_subject: "Canvas 알림"
  message_groups_who_1ba736f: "다음 그룹에게 메시지 보내기"
  message_sent_5e328899: "메시지를 보냈습니다!"
  message_students: 
    buttons: 
      send_message: "메시지 보내기"
      send_message_failed: "메시지 보내기 실패"
      sending_message: "메시지 보내는 중..."
    message_student: "%{course_name}의 학생 관리"
    send_message: "메시지 보내기"
  message_students_37ba5dd5: "학생에게 메시지 보내기"
  message_students_dialog: 
    recipients: "수신인:"
  message_students_for_context_ee62ff92: "학생에게 %{context}에 대한 메시지 보내기"
  message_students_for_course_name_e55f8077: "%{course_name}의 학생 관리"
  message_students_who_369b8488: "다음 학생에게 메시지 보내기"
  message_students_who_b9f2bf20: "다음 학생에게 메시지 보내기"
  message_this_student_6d14043d: "이 학생에게 메시지 보내기"
  messages: 
    account_suspended: 
      email: 
        body: "%{institution}이(가) 일시 중단되었습니다. 중단 이유는 사이트 관리자에게 문의하시기 바랍니다."
        subject: "기관 일시 중단됨"
    account_user_notification: 
      email: 
        html: 
          subject: "계정 관리자 알림"
          url_info: "계정 페이지 방문하기"
        subject: "계정 관리자 알림"
        url_info: |-
            계정 페이지 방문하기:
            %{url}
    account_user_registration: 
      email: 
        added_message: "%{website}에 있는 %{account} 계정에 %{role_type}(으)로 추가되었습니다."
        email_info: "이메일: %{email}"
        html: 
          added_message: "%{website}에 있는 %{account} 계정에 %{role_type}(으)로 추가되었습니다."
          click_to_finish_registration: "등록 과정을 마치려면 여기를 클릭"
          email: 이메일
          name: 이름
          subject: "Canvas 계정 관리자 초대"
          url_info_label: "계정 관리자로 참여하기 전에 Canvas에 등록해야 합니다."
          username: "사용자 이름"
        name_info: "이름: %{name}"
        subject: "Canvas 계정 관리자 초대"
        url_info: |-
            계정 관리자로 참여하기 전에 Canvas에 등록해야 합니다. 다음 페이지에서 등록 절차를 마칠 수 있습니다:
            %{url}
        username_info: "사용자 이름: %{username}"
    added_to_conversation: 
      email: 
        body: "%{user_name}이(가) 귀하를 Canvas에 있는 대화에 추가했습니다. 대화를 보려면 아래 링크를 클릭하십시오:"
        html: 
          body: "%{user_name}이(가) 귀하를 Canvas에 있는 대화에 추가했습니다."
          link_text: "대화 보기"
          subject: "%{user_name}이(가) 귀하를 Canvas에 있는 대화에 추가했습니다."
          unknown_user: "알 수 없는 사용자"
        subject: "%{user_name}이(가) 귀하를 Canvas에 있는 대화에 추가했습니다."
        unknown_user: "알 수 없는 사용자"
      sms: 
        body: "%{user_name}이(가) 귀하를 Canvas에 있는 대화에 추가했습니다."
        more_info: "자세한 정보는 %{url} 참고"
        unknown_user: "알 수 없는 사용자"
      summary: 
        body: "%{user_name}이(가) 귀하를 Canvas에 있는 대화에 추가했습니다."
        subject: "%{user_name}이(가) 귀하를 Canvas에 있는 대화에 추가했습니다."
        unknown_user: "알 수 없는 사용자"
      twitter: 
        tweet: "Canvas 알림 - %{user_name}이(가) 대화에 초대했습니다."
        unknown_user: "알 수 없는 사용자"
    alert: 
      email: 
        body: 
          one: "다음 조건을 만족하여 %{student}에게 알림이 트리거되었습니다:"
          other: "다음 조건을 만족하여 %{student}에게 알림이 트리거되었습니다:"
        body_student: 
          one: "다음 조건을 만족하여 여러분에게 알림이 트리거되었습니다:"
          other: "다음 조건을 만족하여 여러분에게 알림이 트리거되었습니다:"
        html: 
          body: 
            one: "다음 조건을 만족하여 %{student}에게 알림이 트리거되었습니다:"
            other: "다음 조건을 만족하여 %{student}에게 알림이 트리거되었습니다:"
          body_student: 
            one: "다음 조건을 만족하여 여러분에게 알림이 트리거되었습니다:"
            other: "다음 조건을 만족하여 여러분에게 알림이 트리거되었습니다:"
          interaction_description: "%{count}일 동안 학생/교사간 상호 작용이 없음"
          subject: "알림: %{user_name}"
          ungraded_count_description: "%{count}개 이상의 제출물이 평가 안 됨"
          ungraded_timespan_description: "제출물이 %{count}일 동안 평가 안 됨"
          usernote_description: "%{count}일 동안 교원 일지 항목이 없음"
          view_here: "여기에서 볼 수 있음"
        interaction_description: "%{count}일 동안 학생/교사간 상호 작용이 없음"
        subject: "알림: %{user_name}"
        ungraded_count_description: "%{count}개 이상의 제출물이 평가 안 됨"
        ungraded_timespan_description: "제출물이 %{count}일 동안 평가 안 됨"
        usernote_description: "%{count}일 동안 교원 일지 항목이 없음"
      sms: 
        body: "%{student}에게 알림을 보냄"
        body_student: "귀하에게 알림을 보냄"
        more_info: "자세한 정보는 %{url} 참고"
      summary: 
        body: 
          one: "다음 조건을 만족하여 %{student}에게 알림이 트리거되었습니다:"
          other: "다음 조건을 만족하여 %{student}에게 알림이 트리거되었습니다:"
        body_student: 
          one: "다음 조건을 만족하여 여러분에게 알림이 트리거되었습니다:"
          other: "다음 조건을 만족하여 여러분에게 알림이 트리거되었습니다:"
        interaction_description: 
          one: "%{count}일 이상 학생/교사 상호 작용 없음"
          other: "%{count}일 이상 학생/교사 상호 작용 없음"
        subject: "알림: %{user_name}"
        ungraded_count_description: 
          one: "과제 %{count}개 이상 평가 안 됨"
          other: "과제 %{count}개 이상 평가 안 됨"
        ungraded_timespan_description: 
          one: "하나 이상의 과제가 %{count}일 이상 평가 안 됨"
          other: "하나 이상의 과제가 %{count}일 이상 평가 안 됨"
        usernote_description: 
          one: "%{count}일 이상 교원 일지 항목 없음"
          other: "%{count}일 이상 교원 일지 항목 없음"
      twitter: 
        body: "%{student}에게 알림을 보냄"
        body_student: "귀하에게 알림을 보냄"
    announcement_created_by_you: 
      email: 
        html: 
          attached_file: "첨부 파일"
          download: 다운로드
        labels: 
          file_included: "포함된 파일"
      sms: 
        details: "자세한 정보는 %{url}에서 확인"
      twitter: 
        body: "Canvas 알림 - 다음 공지를 생성했습니다: %{title}, %{course}."
    announcement_reply: 
      sms: 
        details: "자세한 정보는 %{url}에서 확인"
    appointment_canceled_by_user: 
      email: 
        html: 
          attendee: 참석자
          attendees: 참석자
          cancel_reason: "취소 사유"
          date_and_time: 날짜/시간
          details: "약속 세부 정보"
          group: 그룹
          message: "%{user}이(가) %{appointment_name}에 대한 예약을 취소했습니다."
          no_reason_given: 없음
          slots_remaining: "등록할 수 있는 시간 슬롯"
          subject: "%{appointment_name}에 대한 예약이 취소됨 (%{course})"
        instructions: "다음 링크에서 약속 보기 %{link}"
        labels: 
          attendee: 참석자
          attendees: 참석자
          cancel_reason: "취소 사유"
          course: 과목
          date_and_time: 날짜/시간
          details: "약속 세부 정보"
          group: 그룹
          slots_remaining: "등록할 수 있는 시간 슬롯"
        message: "%{user}이(가) \"%{appointment_name}\"에 대한 예약을 취소했습니다."
        no_reason_given: 없음
        subject: "\"%{appointment_name}\"에 대한 예약이 취소됨 (%{course})"
      sms: 
        message: "%{user}이(가) \"%{appointment_name}\"에 대한 예약을 취소했습니다."
        more_info: "자세한 정보는 %{url} 참고"
      twitter: 
        message: "Canvas 알림 - %{user}이(가) \"%{appointment_name}\"에 대한 예약을 취소했습니다."
    appointment_deleted_for_user: 
      email: 
        html: 
          attendee: 참석자
          attendees: 참석자
          cancel_reason: "취소 사유"
          course: 과목
          date_and_time: 날짜/시간
          details: "약속 세부 정보"
          group: 그룹
          link_text: "다른 시간 슬롯을 등록하려면 여기를 클릭"
          message: "%{user}이(가) %{appointment_name}에 대한 예약을 취소했습니다."
          no_reason_given: 없음
          subject: "%{appointment_name}에 대한 시간 슬롯이 취소됨 (%{course})"
        instructions: "다음 링크에서 다른 시간 슬롯에 등록: %{link}"
        labels: 
          attendee: 참석자
          attendees: 참석자
          cancel_reason: "취소 사유"
          course: 과목
          date_and_time: 날짜/시간
          details: "약속 세부 정보"
          group: 그룹
        message: "%{user}이(가) \"%{appointment_name}\"에 대한 예약을 취소했습니다."
        no_reason_given: 없음
        subject: "\"%{appointment_name}\"에 대한 시간 슬롯이 취소됨 (%{course})"
      sms: 
        more_info: "자세한 정보는 %{url} 참고"
      twitter: 
        message: "Canvas 알림 - \"%{appointment_name}\"에 대한 시간 슬롯이 취소되었습니다."
    appointment_group_deleted: 
      email: 
        html: 
          cancel_reason: "취소 사유"
          course: 과목
          dates: 날짜
          details: "약속 세부 정보"
          link_text: "약속 보기"
          message: "%{appointment_name}에 대한 모든 약속이 취소되었습니다."
          no_reason_given: 없음
          subject: "%{appointment_name}에 대한 약속이 취소됨 (%{course})"
        labels: 
          cancel_reason: "취소 사유"
          course: 과목
          dates: 날짜
          details: "약속 세부 정보"
        message: "\"%{appointment_name}\"에 대한 모든 약속이 취소되었습니다."
        no_reason_given: 없음
        subject: "\"%{appointment_name}\"에 대한 약속이 취소됨 (%{course})"
      sms: 
        message: "\"%{appointment_name}\"에 대한 모든 약속이 취소되었습니다."
        more_info: "자세한 정보는 %{url} 참고"
      twitter: 
        message: "Canvas 알림 - \"%{appointment_name}\"에 대한 모든 약속이 취소되었습니다."
    appointment_group_published: 
      email: 
        group_signup: "그룹 (%{group_category})"
        html: 
          course: 과목
          dates: 날짜
          details: "약속 세부 정보"
          group_signup: "그룹 (%{group_category})"
          individual_signup: 개별
          link_text: "시간 슬롯에 등록하기"
          message: "이제 \"%{appointment_name}\"에 대한 시간 슬롯에 등록할 수 있습니다."
          signup_type: "등록 유형"
          slots_remaining: "등록할 수 있는 시간 슬롯"
          subject: "\"%{appointment_name}\" 약속에 등록할 수 있음 (%{course})"
        individual_signup: 개별
        instructions: "다음 링크에서 시간 슬롯에 등록하기: %{link}"
        labels: 
          course: 과목
          dates: 날짜
          details: "약속 세부 정보"
          signup_type: "등록 유형"
          slots_remaining: "등록할 수 있는 시간 슬롯"
        message: "이제 \"%{appointment_name}\"에 대한 시간 슬롯에 등록할 수 있습니다."
        subject: "\"%{appointment_name}\" 약속에 등록할 수 있음 (%{course})"
      sms: 
        message: "\"%{appointment_name}\"에 대한 등록이 시작되었습니다."
        more_info: "자세한 정보는 %{url} 참고"
      summary: 
        message: "이제 \"%{appointment_name}\"에 대한 시간 슬롯에 등록할 수 있습니다 (%{dates})."
        subject: "\"%{appointment_name}\" 약속에 등록할 수 있음 (%{course})"
      twitter: 
        message: "Canvas 알림 - \"%{appointment_name}\"에 대한 등록이 시작되었습니다."
    appointment_group_updated: 
      email: 
        group_signup: "그룹 (%{group_category})"
        html: 
          course: 과목
          dates: 날짜
          details: "약속 세부 정보"
          group_signup: "그룹 (%{group_category})"
          individual_signup: 개별
          link_text: "시간 슬롯에 등록하기"
          message: "\"%{appointment_name}\"에 시간 슬롯이 추가되어 등록할 수 있습니다."
          slots_remaining: "등록할 수 있는 시간 슬롯"
          subject: "\"%{appointment_name}\" 약속이 업데이트됨 (%{course})"
        individual_signup: 개별
        instructions: "다음 링크에서 시간 슬롯에 등록하기: %{link}"
        labels: 
          course: 과목
          dates: 날짜
          details: "약속 세부 정보"
          signup_type: "등록 유형"
          slots_remaining: "등록할 수 있는 시간 슬롯"
        message: "\"%{appointment_name}\"에 시간 슬롯이 추가되어 등록할 수 있습니다."
        subject: "\"%{appointment_name}\" 약속이 업데이트됨 (%{course})"
      sms: 
        message: "\"%{appointment_name}\"에 대한 새 시간 슬롯에 등록할 수 있습니다."
        more_info: "자세한 정보는 %{url} 참고"
      summary: 
        message: "\"%{appointment_name}\"에 시간 슬롯이 추가되어 등록할 수 있습니다 (%{dates})."
        subject: "\"%{appointment_name}\" 약속이 업데이트됨 (%{course})"
      twitter: 
        message: "Canvas 알림 - \"%{appointment_name}\"에 대한 새 시간 슬롯에 등록할 수 있습니다."
    appointment_reserved_by_user: 
      email: 
        html: 
          attendee: 참석자
          attendees: 참석자
          course: 과목
          date_and_time: 날짜/시간
          details: "약속 세부 정보"
          group: 그룹
          link_text: "약속 보기"
          message: "%{user}이(가) \"%{appointment_name}\"에 등록했습니다."
          slots_remaining: "등록할 수 있는 시간 슬롯"
          subject: "사용자가 \"%{appointment_name}\"에 등록함 (%{course})"
        instructions: "다음 링크에서 약속 보기: %{link}"
        labels: 
          attendee: 참석자
          attendees: 참석자
          course: 과목
          date_and_time: 날짜/시간
          details: "약속 세부 정보"
          group: 그룹
          slots_remaining: "등록할 수 있는 시간 슬롯"
        message: "%{user}이(가) \"%{appointment_name}\"에 등록했습니다."
        subject: "사용자가 \"%{appointment_name}\"에 등록함 (%{course})"
      sms: 
        message: "%{user}이(가) \"%{appointment_name}\"에 등록했습니다."
        more_info: "자세한 정보는 %{url} 참고"
      twitter: 
        message: "Canvas 알림 - %{user}이(가) \"%{appointment_name}\"에 등록했습니다."
    appointment_reserved_for_user: 
      email: 
        html: 
          attendee: 참석자
          attendees: 참석자
          course: 과목
          date_and_time: 날짜/시간
          details: "약속 세부 정보"
          group: 그룹
          link_text: "다른 시간 슬롯 등록하기"
          message: "%{user}이(가) \"%{appointment_name}\"에 등록했습니다."
          slots_remaining: "등록할 수 있는 시간 슬롯"
          subject: "\"%{appointment_name}\"에 등록함"
        instructions: "다음 링크에서 다른 시간 슬롯에 등록하기: %{link}"
        labels: 
          attendee: 참석자
          attendees: 참석자
          course: 과목
          date_and_time: 날짜/시간
          details: "약속 세부 정보"
          group: 그룹
          slots_remaining: "등록할 수 있는 시간 슬롯"
        message: "%{user}이(가) \"%{appointment_name}\"에 등록했습니다."
        subject: "\"%{appointment_name}\"에 등록함"
      sms: 
        message: "\"%{appointment_name}\"에 등록했습니다."
        more_info: "자세한 정보는 %{url} 참고"
      summary: 
        message: "%{user}이(가) \"%{appointment_name}\"에 등록했습니다 (%{date_and_time})."
        subject: "\"%{appointment_name}\"에 등록함 (%{course})"
      twitter: 
        message: "Canvas 알림 - \"%{appointment_name}\"에 등록했습니다."
    assignment_changed: 
      email: 
        body: |-
            %{course}의 "%{title}" 과제가 변경되었습니다.  
            
            여기를 클릭하여 과제 보기: 
            %{url}
        html: 
          body: "%{course}의 \"%{title}\" 과제가 변경되었습니다."
          link: "과제를 보려면 여기를 클릭"
          subject: "과제 변경됨: %{title}, %{course}"
        subject: "과제 변경됨: %{title}, %{course}"
      sms: 
        body: |-
            %{title}, %{course} 이(가) 변경되었습니다.
            
            자세한 정보는 다음 웹사이트를 참고 %{website}
      summary: 
        subject: "과제 변경됨: %{title}, %{course}"
      twitter: 
        assignment_change: "Canvas 알림 - 변경: %{assignment_name}, %{course_name}"
    assignment_created: 
      email: 
        assignment_created: "알림 생성됨 - %{assignment_name}, %{course_name}"
        due_at: "기한: %{assignment_due_date_time}"
        html: 
          assignment_created: "과제 생성됨 - %{assignment_name}, %{course_name}"
          due_at: "기한: %{assignment_due_date_time}"
          link_text: "과제 보기"
          multiple_due_dates: "기한: 여러 날짜"
          new_assignment: "%{course_name} 과목에 대한 새 과제가 생성됨"
          no_due_date: "기한 없음"
        labels: 
          click_to_see_assignment: "과제를 보려면 여기를 클릭"
        multiple_due_dates: "기한: 여러 날짜"
        new_assignment: "%{course_name} 과목에 대한 새 과제가 생성됨"
        no_due_date: "기한: 기한 없음"
      sms: 
        due_at: "기한: %{assignment_due_date_time}"
        more_info: "자세한 정보는 %{course_name} 참고"
        multiple_due_dates: "기한: 여러 날짜"
        new_assignment: "%{course_name}의 새 과제"
        no_due_date: "기한: 기한 없음"
      summary: 
        assignment_created: "과제 생성됨 - %{assignment_name}, %{course_name}"
        due_at: "기한: %{assignment_due_date_time}"
        multiple_due_dates: "기한: 여러 날짜"
        no_due_date: "기한: 기한 없음"
      twitter: 
        assignment_change: "Canvas 알림 - 변경: %{assignment_name}, %{course_name}"
        due_at: "기한: %{assignment_due_date_time}"
        multiple_due_dates: "기한: 여러 날짜"
        no_due_date: "기한: 기한 없음"
    assignment_due_date_changed: 
      email: 
        assignment_due_date_changed: "과제 기한 변경: %{assignment_name}, %{course_name}"
        assignment_due_date_changed_sentence: "%{course_name} 과목 %{assignment_name} 과제의 변경된 기한:"
        html: 
          assignment_due_date_changed: "과제 기한 변경됨: %{assignment_name}, %{course_name}"
          assignment_due_date_changed_sentence: "%{course_name} 과목 %{assignment_name} 과제의 기한이 다음과 같이 변경됨:"
          link_text: "과제 보기"
          no_due_date: "기한 없음"
        labels: 
          click_to_see_assignment: "과제를 보려면 여기를 클릭"
        no_due_date: "기한 없음"
      sms: 
        assignment_due_date_changed: "%{assignment_name}, %{course_name} 의 변경된 기한:"
        more_info_at_url: "자세한 정보는 %{web_address} 참고"
        no_due_date: "기한 없음"
      summary: 
        assignment_due_date_changed: "과제 기한 변경: %{assignment_name}, %{course_name}"
        due_at: "기한: %{assignment_due_date_time}"
        no_due_date: "기한: 기한 없음"
      twitter: 
        assignment_change: "Canvas 알림 - 날짜 변경: %{assignment_name}, %{course_name}"
        due_at: "기한: %{assignment_due_date_time}"
        no_due_date: "기한: 기한 없음"
    assignment_due_date_override_changed: 
      email: 
        assignment_due_date_changed: "과제 기한 변경: %{assignment_name}, %{course_name} (%{override})"
        assignment_due_date_changed_sentence: "%{course_name} (%{override}) 과목 %{assignment_name} 과제의 변경된 기한:"
        html: 
          assignment_due_date_changed: "과제 기한 변경: %{assignment_name}, %{course_name} (%{override})"
          assignment_due_date_changed_sentence: "%{course_name} (%{override}) 과목 %{assignment_name} 과제의 변경된 기한:"
          link: "과제를 보려면 여기를 클릭"
          no_due_date: "기한 없음"
        labels: 
          click_to_see_assignment: "과제를 보려면 여기를 클릭"
        no_due_date: "기한 없음"
      sms: 
        assignment_due_date_changed: "%{assignment_name}, %{course_name} (%{override})의 새로운 기한:"
        more_info_at_url: "자세한 정보는 %{web_address} 참고"
        no_due_date: "기한 없음"
      summary: 
        assignment_due_date_changed: "과제 기한 변경: %{assignment_name}, %{course_name} (%{override})"
        due_at: "기한: %{assignment_due_date_time}"
        no_due_date: "기한: 기한 없음"
      twitter: 
        assignment_change: "Canvas 알림 - 날짜 변경: %{assignment_name}, %{course_name} (%{override})"
        due_at: "기한: %{assignment_due_date_time}"
        no_due_date: "기한: 기한 없음"
    assignment_graded: 
      email: 
        assignment_graded: "과제 평가됨: %{assignment_name}, %{course_name}"
        html: 
          assignment_graded: "과제 평가됨: %{assignment_name}, %{course_name}"
          link: "과제를 보려면 여기를 클릭"
          the_assignment_is_graded: "%{assignment_name} 과제가 평가되었습니다."
        labels: 
          view_here: "여기에서 볼 수 있음"
        the_assignment_is_graded: "%{assignment_name} 과제가 평가되었습니다."
      sms: 
        assignment_is_graded: "%{assignment_name}, %{course_name} 이(가) 평가되었습니다."
        more_info_at: "자세한 정보는 %{web_address} 참고"
      summary: 
        assignment_graded: "과제 평가됨: %{assignment_name}, %{course_name}"
        the_assignment_is_graded: "%{assignment_name} 과제가 평가되었습니다."
      twitter: 
        assignment_graded: "Canvas 알림 - 평가됨: %{assignment_name}, %{course_name}"
    assignment_locked: "이 과제는 현재 잠겨있습니다."
    assignment_locked_at: "이 과제는 %{at}에 잠겨있습니다."
    assignment_locked_module: "이 과제는 *%{module}* 모듈의 일부로서 아직 잠금이 해제되지 않았습니다."
    assignment_locked_until: "이 과제는 %{date}까지 잠겨있습니다."
    assignment_resubmitted: 
      email: 
        html: 
          user_resubmitted: "다시 제출: %{user_name}, %{assignment_name}"
          user_resubmitted_sentence: "%{user_name}이(가) %{course_name} 과목의 %{assignment_name}을(를) 다시 제출했음"
        labels: 
          view_submission: "여기에서 제출물을 볼 수 있음"
        user_resubmitted: "다시 제출: %{user_name}, %{assignment_name}"
        user_resubmitted_sentence: "%{user_name}이(가) %{course_name} 과목의 %{assignment_name}을(를) 다시 제출했음"
      sms: 
        more_info_at: "자세한 정보는 %{web_address} 참고"
        user_resubmitted: "%{user_name}이(가) 과제 %{assignment_name}을(를) (다시) 제출함"
      summary: 
        turned_in_at: "제출일: %{submission_date}"
        user_resubmitted: "다시 제출: %{user_name}, %{assignment_name}"
      twitter: 
        user_resubmitted: "Canvas 알림 - 다시 제출: %{user_name}, %{assignment_name}"
    assignment_submitted: 
      email: 
        html: 
          user_submitted: "제출물: %{user_name}, %{assignment_name}"
          user_submitted_sentence: "%{user_name}이(가) %{course_name} 과목의 %{assignment_name}에 대한 제출물을 제출함"
        labels: 
          view_submission: "여기에서 제출물을 볼 수 있음"
        user_submitted: "제출물: %{user_name}, %{assignment_name}"
        user_submitted_sentence: "%{user_name}이(가) %{course_name} 과목의 %{assignment_name}에 대한 제출물을 제출함"
      sms: 
        more_info_at: "자세한 정보는 %{web_address} 참고"
        user_submitted: "%{user_name}이(가) %{assignment_name} 과제를 제출함"
      summary: 
        turned_in_at: "제출일: %{submission_date}"
        user_submitted: "제출물: %{user_name}, %{assignment_name}"
      twitter: 
        user_submitted: "Canvas 알림 - 제출물: %{user_name}, %{assignment_name}"
    assignment_submitted_late: 
      email: 
        html: 
          user_resubmitted_sentence: "%{user_name}이(가) %{course_name} 과목의 %{assignment_name} 과제에 대한 제출물을 제출함"
          user_submitted: "지연된 과제: %{user_name}, %{assignment_name}"
        labels: 
          view_submission: "여기에서 제출물을 볼 수 있음"
        user_resubmitted_sentence: "%{user_name}이(가) %{course_name} 과목의 %{assignment_name} 과제에 대한 제출물을 제출함"
        user_submitted: "지연된 과제: %{user_name}, %{assignment_name}"
      sms: 
        more_info_at: "자세한 정보는 %{web_address} 참고"
        user_submitted: "%{user_name}이(가) %{assignment_name} 과제를 제출함(지연)"
      summary: 
        turned_in_at: "제출일: %{submission_date}"
        user_submitted: "지연된 과제: %{user_name}, %{assignment_name}"
      twitter: 
        user_submitted: "Canvas 알림 - 지연된 과제: %{user_name}, %{assignment_name}"
    assignment_unmuted: 
      email: 
        body: |-
            교사가 %{title}에 대한 평점 변경 사항과 새 의견을 배포했습니다. 이제 변경 사항을 볼 수 있습니다.
            
            여기에서 볼 수 있습니다:
            %{url}
        html: 
          body: "교사가 %{title}에 대한 평점 변경 사항과 새 의견을 배포했습니다. 이제 변경 사항을 볼 수 있습니다."
          link: "여기에서 볼 수 있음"
          subject: "과제 평점 숨김 해제: %{title}, %{course}"
        subject: "과제 평점 숨김 해제: %{title}, %{course}"
      sms: 
        body: |-
            교사가 %{title}, %{course}에 대한 평점과 의견을 배포했습니다.
            
            자세한 정보는 %{website} 참고
      summary: 
        subject: "다음에 대한 평점과 의견이 배포됨: %{title}, %{course}"
    assignment_unpublished_module: "이 과제는 게시 안 된 모듈의 일부로서 아직 사용할 수 없습니다."
    collaboration_invitation: 
      email: 
        body: |-
            %{course_or_group}의 %{document} 문서에 대해 협업하도록 초대받았습니다.
            문서는 %{service}에서 만들었으며 이메일 주소 %{email}을(를) 이용해서 초대했습니다.
            
            만약 이메일 주소가 이러한 유형의 협업을 위해 잘못된 것이라면
            프로필 설정을 바꾸거나 %{service}에 등록하시기 바랍니다.
            
            여기에서 세부 정보를 확인할 수 있습니다:
            %{link}
        body_with_user: |-
            %{course_or_group}의 %{document} 문서에 대해 협업하도록 초대받았습니다.
            문서는 %{user}이(가) %{service}에서 만들었으며 이메일 주소 %{email}을(를) 이용해서 초대했습니다.
            
            만약 이메일 주소가 이러한 유형의 협업을 위해 잘못된 것이라면
            프로필 설정을 바꾸거나 %{service}에 등록하시기 바랍니다.
            
            여기에서 세부 정보를 확인할 수 있습니다:
            %{link}
        html: 
          body: "%{course_or_group}의 %{document} 문서에 대해 협업하도록 초대받았습니다. 문서는 %{service}에서 만들었으며 이메일 주소 %{email}을(를) 이용해서 초대했습니다."
          body_with_user: "%{course_or_group}의 %{document} 문서에 대해 협업하도록 초대받았습니다. 문서는 %{user}이(가) %{service}에서 만들었으며 이메일 주소 %{email}을(를) 이용해서 초대했습니다."
          change_profile_settings: "이 유형의 협업에 대해 잘못된 이메일 주소인 경우에는 프로필 설정을 변경하거나 %{service}에 등록해야 합니다."
          link: "여기에서 세부 정보 보기"
          subject: "협업 초대: %{course_or_group}"
        subject: "협업 초대: %{course_or_group}"
      sms: 
        body: |-
            %{course_or_group}의 %{document} 문서에 대해 협업하도록 초대받았습니다.
            
            자세한 정보는 %{link}에서 확인
      summary: 
        body: |-
            %{course_or_group}의 %{document} 문서에 대해 협업하도록 초대받았습니다.
            문서는 %{service}에서 만들었으며 이메일 주소 %{email}을(를) 이용해서 초대했습니다.
        body_with_user: |-
            %{course_or_group}의 %{document} 문서에 대해 협업하도록 초대받았습니다.
            문서는 %{user}이(가) %{service}에서 만들었으며 이메일 주소 %{email}을(를) 이용해서 초대했습니다.
        subject: "협업 초대: %{course_or_group}"
      twitter: 
        body: "Canvas 알림 - 협업 초대: %{course_or_group}의 %{document} "
    confirm_email_communication_channel: 
      email: 
        body: "사용자 %{user}이(가) 이메일 주소 %{email}을(를) %{website}에 등록하고 있습니다."
        details: "이 등록을 확인하려면 다음 URL을 방문하십시오:"
        html: 
          body: "사용자 %{user}이(가) 이메일 주소 %{email}을(를) %{website}에 등록하고 있습니다."
          details: "등록을 확인하려면 여기를 클릭"
          subject: "이메일 확인: Canvas"
        subject: "이메일 확인: Canvas"
    confirm_registration: 
      email: 
        details: "등록 과정을 마치려면 다음 URL을 방문하십시오:"
        html: 
          link: "등록 과정을 마치려면 여기를 클릭"
    confirm_sms_communication_channel: 
      sms: 
        body: |-
            다음 코드와 함께:
            
            %{confirmation_code}
            
            %{website}에 방문하는 것으로 %{user}의 Canvas 등록을 확인하십시오.
    content_export_failed: 
      email: 
        body: |-
            "%{course}" 과목 내보내기에 문제가 있습니다.
            시스템 관리자에게 알리고 다음 내보내기 식별자를 알려주시기 바랍니다: %{id}.
        html: 
          link: "내보내기를 보려면 클릭"
          subject: "과목 내보내기 실패: %{course}"
        subject: "과목 내보내기 실패: %{course}"
    content_export_finished: 
      email: 
        html: 
          body2: "*%{course}* 과목 내보내기를 마쳤습니다."
          link: "내보내기를 보려면 클릭"
          subject: "과목 내보내기 마침: %{course}"
        subject: "과목 내보내기 마침: %{course}"
    content_locked: "퀴즈가 현재 잠겨있습니다."
    content_locked_at: "이 내용은 %{at}에 잠겼습니다."
    content_locked_module: "이 내용은 *%{module}*의 일부로 잠금이 해제되지 않았습니다."
    content_locked_until: "이 내용은 %{date}까지 잠겨있습니다."
    content_unpublished_module: "이 내용은 게시 안 된 모듈의 일부로서 아직 사용할 수 없습니다."
    conversation_created: 
      email: 
        attached_files: "첨부 파일:"
        audio_comment: "이 메시지는 미디어 설명을 포함하고 있습니다. 청취하거나 재생하려면 아래 링크를 클릭하십시오:"
        html: 
          attached_files: "첨부 파일:"
          audio_comment: "이 메시지는 미디어 설명을 포함하고 있습니다. 청취하거나 재생하려면 아래 링크를 클릭하십시오:"
          download: 다운로드
          unknown_user: "알 수 없는 사용자"
        unknown_user: "알 수 없는 사용자"
      sms: 
        more_info: "자세한 정보는 %{url}에서 확인"
        unknown_user: "알 수 없는 사용자"
      summary: 
        unknown_user: "알 수 없는 사용자"
      twitter: 
        tweet: "Canvas 알림 - %{user_name}에게 메시지가 왔습니다."
    conversation_message: 
      email: 
        attached_files: "첨부 파일:"
        audio_comment: "이 메시지는 미디어 설명을 포함하고 있습니다. 청취하거나 재생하려면 아래 링크를 클릭하십시오:"
        html: 
          attached_files: "첨부 파일:"
          audio_comment: "이 메시지는 미디어 설명을 포함하고 있습니다. 청취하거나 재생하려면 아래 링크를 클릭하십시오:"
          download: 다운로드
          subject: "%{user_name}이(가) 방금 Canvas에서 메시지를 보냈습니다."
          unknown_user: "알 수 없는 사용자"
        subject: "%{user_name}이(가) 방금 Canvas에서 메시지를 보냈습니다."
        unknown_user: "알 수 없는 사용자"
      sms: 
        body: "%{user_name}이(가) 방금 Canvas에서 메시지를 보냄:"
        more_info: "자세한 정보는 %{url} 참고"
        unknown_user: "알 수 없는 사용자"
      summary: 
        body: "%{user_name}이(가) 방금 Canvas에서 메시지를 보냄:"
        subject: "%{user_name}이(가) 방금 Canvas에서 메시지를 보냈습니다."
        unknown_user: "알 수 없는 사용자"
      twitter: 
        tweet: "Canvas 알림 - %{user_name}에게 메시지가 왔습니다."
    course_already_started: 
      email: 
        course_already_started: "과목이 이미 시작됨"
    course_required_materials: 
      email: 
        body: |-
            %{user}님,
            
            좋은 소식이 있습니다! Canvas Network에 등록하신 %{course} 과목이 곧 시작합니다.
            
            과목에서 최대한 많은 것을 얻을 수 있도록 강사가 나열한 특별한 지침이나 과목 자료를 꼭 확인하십시오. Canvas Network의 과목 세부 정보 페이지에서 찾아 보거나 아래 링크를 클릭하면 됩니다.
            
            %{url}
            
            계속해서 배우십시오.
            
            Canvas Network
        course_required_materials: "%{course}에 대한 자료와 지침"
    course_started: 
      email: 
        body: |-
            %{user}님,
            
            이것은 Canvas Network에서 등록하신 %{course} 과목이 오늘 시작한다는 알림입니다. %{site}에서 로그인하고 시작할 수 있습니다!
            
            과목에 참여하는 다른 사람이 여러분이 누구인지 알 수 있도록 Canvas Network 프로필을 설정하는 것을 잊지 마십시오. %{profile_url}에서 프로필을 업데이트할 수 있습니다.
            
            계속해서 배우십시오.
            
            Canvas Network
        course_starts_today: "과목이 오늘 시작함"
    course_starts_in_week: 
      email: 
        body: |-
            %{user}님,
            
            시간이 거의 다 되었습니다! Canvas Network에서 등록하신 %{course} 과목이 다음 주에 시작합니다. 얼마나 기대하고 계신지 알고 있으며 우리 또한 기대가 큽니다.
            
            준비를 갖추기 위해서 무엇을 할 수 있을까요?
            
            아직 Canvas Network 프로필을 만들지 않았다면 Canvas.net에서 로그인하고 설정할 수 있습니다. 프로필은 과목에 참여하는 다른 사람이 여러분이 누구인지 알 수 있도록 돕습니다. 거기에서 알림 기본 설정도 지정할 수 있습니다.
            
            끝으로 여기에서 필요한 자료와 과목에 대한 지침을 검토할 수 있습니다: %{url}
            
            계속해서 배우십시오.
            
            Canvas Network
        course_starts_next_week: "과목이 다음 주에 시작함"
    dialog: 
      title: "회신 메시지 보내기"
    email: 
      footer: |-
          Canvas를 이용해서 하나 이상의 수업에 참여하고 있기 때문에 이 메일을 받았습니다. 이메일 알림을 끄거나 바꾸려면 다음 URL을 방문하십시오:
          %{url}
    enrollment_accepted: 
      email: 
        body_designer: "%{user}이(가) %{course} 과목에 디자이너로 참여하기 위한 초대를 수락했습니다."
        body_observer: "%{user}이(가) %{course} 과목에 감독자로 참여하기 위한 초대를 수락했습니다."
        body_student: "%{user}이(가) %{course} 과목에 학생으로 참여하기 위한 초대를 수락했습니다."
        body_ta: "%{user}이(가) %{course} 과목에 조교로 참여하기 위한 초대를 수락했습니다."
        body_teacher: "%{user}이(가) %{course} 과목에 교사로 참여하기 위한 초대를 수락했습니다."
        details: "여기에서 현재 등록 목록을 보기:"
        html: 
          body_designer: "%{user}이(가) %{course} 과목에 디자이너로 참여하기 위한 초대를 수락했습니다."
          body_observer: "%{user}이(가) %{course} 과목에 감독자로 참여하기 위한 초대를 수락했습니다."
          body_student: "%{user}이(가) %{course} 과목에 학생으로 참여하기 위한 초대를 수락했습니다."
          body_ta: "%{user}이(가) %{course} 과목에 조교로 참여하기 위한 초대를 수락했습니다."
          body_teacher: "%{user}이(가) %{course} 과목에 교사로 참여하기 위한 초대를 수락했습니다."
          details: "현재 등록 목록 보기"
          subject: "%{user}이(가) 과목 초대를 수락함"
        subject: "%{user}이(가) 과목 초대를 수락함"
      sms: 
        body_designer: "%{user}이(가) %{course} 과목의 디자이너 초대를 수락함"
        body_observer: "%{user}이(가) %{course} 과목의 감독자 초대를 수락함"
        body_student: "%{user}이(가) %{course} 과목의 학생 초대를 수락함"
        body_ta: "%{user}이(가) %{course} 과목의 조교 초대를 수락함"
        body_teacher: "%{user}이(가) %{course} 과목의 교사 초대를 수락함"
        details: "자세한 정보는 %{url} 참고"
      summary: 
        body_designer: "%{user}이(가) %{course} 과목에 디자이너로 참여하기 위한 초대를 수락했습니다."
        body_observer: "%{user}이(가) %{course} 과목에 감독자로 참여하기 위한 초대를 수락했습니다."
        body_student: "%{user}이(가) %{course} 과목에 학생으로 참여하기 위한 초대를 수락했습니다."
        body_ta: "%{user}이(가) %{course} 과목에 조교로 참여하기 위한 초대를 수락했습니다."
        body_teacher: "%{user}이(가) %{course} 과목에 교사로 참여하기 위한 초대를 수락했습니다."
        subject: "%{user}이(가) 과목 초대를 수락함"
      twitter: 
        body: "Canvas 알림 - 수락: %{user}, %{enrollment_type}, 과목, %{course}"
    enrollment_invitation: 
      email: 
        body_designer: "%{course} 과목에 디자이너로 참여하기 위한 초대를 받았습니다."
        body_observer: "%{course} 과목에 감독자로 참여하기 위한 초대를 받았습니다."
        body_student: "%{course} 과목에 학생으로 참여하기 위한 초대를 받았습니다."
        body_ta: "%{course} 과목에 조교로 참여하기 위한 초대를 받았습니다."
        body_teacher: "%{course} 과목에 교사로 참여하기 위한 초대를 받았습니다."
        details: "여기에서 과목 페이지 방문하기:"
        html: 
          body_designer: "%{course} 과목에 디자이너로 참여하기 위한 초대를 받았습니다."
          body_observer: "%{course} 과목에 감독자로 참여하기 위한 초대를 받았습니다."
          body_student: "%{course} 과목에 학생으로 참여하기 위한 초대를 받았습니다."
          body_ta: "%{course} 과목에 조교로 참여하기 위한 초대를 받았습니다."
          body_teacher: "%{course} 과목에 교사로 참여하기 위한 초대를 받았습니다."
          email: 이메일
          link: "과목 페이지를 보려면 여기를 클릭"
          name: 이름
          none: 없음
          subject: "과목 초대"
          username: "사용자 이름"
        labels: 
          email: 이메일
          name: 이름
          username: "사용자 이름"
        none: 없음
        subject: "과목 초대"
      sms: 
        body_designer: "과목에 디자이너로 참여하기 위한 초대를 받았습니다."
        body_observer: "과목에 감독자로 참여하기 위한 초대를 받았습니다."
        body_student: "과목에 학생으로 참여하기 위한 초대를 받았습니다."
        body_ta: "과목에 조교로 참여하기 위한 초대를 받았습니다."
        body_teacher: "과목에 교사로 참여하기 위한 초대를 받았습니다."
        details: "자세한 정보는 %{url} 참고"
        labels: 
          email: 이메일
          name: 이름
          username: "사용자 이름"
        none: 없음
      summary: 
        body_designer: "%{course} 과목에 디자이너로 참여하기 위한 초대를 받았습니다."
        body_observer: "%{course} 과목에 감독자로 참여하기 위한 초대를 받았습니다."
        body_student: "%{course} 과목에 학생으로 참여하기 위한 초대를 받았습니다."
        body_ta: "%{course} 과목에 조교로 참여하기 위한 초대를 받았습니다."
        body_teacher: "%{course} 과목에 교사로 참여하기 위한 초대를 받았습니다."
        subject: "과목 초대"
      twitter: 
        body: "Canvas 알림 - 초대: 과목 %{enrollment_type}"
    enrollment_notification: 
      email: 
        body_designer: "%{course} 과목에 디자이너로 등록되었습니다."
        body_observer: "%{course} 과목에 감독자로 등록되었습니다."
        body_student: "%{course} 과목에 학생으로 등록되었습니다."
        body_ta: "%{course} 과목에 조교로 등록되었습니다."
        body_teacher: "%{course} 과목에 교사로 등록되었습니다."
        details: "과목 페이지 방문:"
        html: 
          body_designer: "%{course} 과목에 디자이너로 등록되었습니다."
          body_observer: "%{course} 과목에 감독자로 등록되었습니다."
          body_student: "%{course} 과목에 학생으로 등록되었습니다."
          body_ta: "%{course} 과목에 조교로 등록되었습니다."
          body_teacher: "%{course} 과목에 교사로 등록되었습니다."
          complete_registration_link: "등록을 완료하려면 여기를 클릭"
          email: 이메일
          name: 이름
          none: 없음
          subject: "과목 등록"
          username: "사용자 이름"
        labels: 
          email: 이메일
          name: 이름
          username: "사용자 이름"
        none: 없음
        register: "등록을 마치려면 %{link} 방문"
        subject: "과목 등록"
      sms: 
        body_designer: "과목에 디자이너로 등록되었습니다."
        body_observer: "과목에 감독자로 등록되었습니다."
        body_student: "과목에 학생으로 등록되었습니다."
        body_ta: "과목에 조교로 등록되었습니다."
        body_teacher: "과목에 교사로 등록되었습니다."
        details: "자세한 정보는 %{url} 참고"
        labels: 
          email: 이메일
          name: 이름
          username: "사용자 이름"
        none: 없음
      summary: 
        body_designer: "%{course} 과목에 디자이너로 등록되었습니다."
        body_observer: "%{course} 과목에 감독자로 등록되었습니다."
        body_student: "%{course} 과목에 학생으로 등록되었습니다."
        body_ta: "%{course} 과목에 조교로 등록되었습니다."
        body_teacher: "%{course} 과목에 교사로 등록되었습니다."
        subject: "과목 등록"
      twitter: 
        body: "Canvas 알림 - 등록: 과목 %{enrollment_type}"
    enrollment_registration: 
      email: 
        body_designer: "%{website}에 있는 수업에 참여하도록 초대받았습니다.  수업 이름은 %{course}(이)며 디자이너로 참여하도록 초대받았습니다."
        body_observer: "%{website}에 있는 수업에 참여하도록 초대받았습니다.  수업 이름은 %{course}(이)며 감독자로 참여하도록 초대받았습니다."
        body_student: "%{website}에 있는 수업에 참여하도록 초대받았습니다.  수업 이름은 %{course}(이)며 학생으로 참여하도록 초대받았습니다."
        body_ta: "%{website}에 있는 수업에 참여하도록 초대받았습니다.  수업 이름은 %{course}(이)며 조교로 참여하도록 초대받았습니다."
        body_teacher: "%{website}에 있는 수업에 참여하도록 초대받았습니다.  수업 이름은 %{course}(이)며 교사로 참여하도록 초대받았습니다."
        details: "수업에 참여하기 전에 Canvas에 등록해야 합니다. 시작하려면 여기에 있는 과목 페이지를 방문하십시오:"
        html: 
          body_designer: "수업 이름은 %{course}(이)며 디자이너로 참여하도록 초대받았습니다."
          body_observer: "수업 이름은 %{course}(이)며 감독자로 참여하도록 초대받았습니다."
          body_student: "수업 이름은 %{course}(이)며 학생으로 참여하도록 초대받았습니다."
          body_ta: "수업 이름은 %{course}(이)며 조교로 참여하도록 초대받았습니다."
          body_teacher: "수업 이름은 %{course}(이)며 교사로 참여하도록 초대받았습니다."
          details: "수업에 참여하기 전에 Canvas에 등록해야 합니다."
          email: 이메일
          name: 이름
          none: 없음
          participate_in_class: "%{website}에 있는 수업에 참여하기 위한 초대를 받았습니다."
          subject: "과목 초대"
          username: "사용자 이름"
        labels: 
          email: 이메일
          name: 이름
          username: "사용자 이름"
        none: 없음
        subject: "과목 초대"
      sms: 
        body_designer: "디자이너로 과목에 초대받았습니다."
        body_observer: "감독자로 과목에 초대받았습니다."
        body_student: "학생으로 과목에 초대받았습니다."
        body_ta: "조교로 과목에 초대받았습니다."
        body_teacher: "교사로 과목에 초대받았습니다."
        details: "자세한 정보는 %{url} 참고"
        labels: 
          email: 이메일
          name: 이름
          username: "사용자 이름"
        none: 없음
      summary: 
        body_designer: "%{website}에 있는 수업에 참여하도록 초대받았습니다.  수업 이름은 %{course}(이)며 디자이너로 참여하도록 초대받았습니다."
        body_observer: "%{website}에 있는 수업에 참여하도록 초대받았습니다.  수업 이름은 %{course}(이)며 감독자로 참여하도록 초대받았습니다."
        body_student: "%{website}에 있는 수업에 참여하도록 초대받았습니다.  수업 이름은 %{course}(이)며 학생으로 참여하도록 초대받았습니다."
        body_ta: "%{website}에 있는 수업에 참여하도록 초대받았습니다.  수업 이름은 %{course}(이)며 조교로 참여하도록 초대받았습니다."
        body_teacher: "%{website}에 있는 수업에 참여하도록 초대받았습니다.  수업 이름은 %{course}(이)며 교사로 참여하도록 초대받았습니다."
        subject: "과목 초대"
      twitter: 
        body: "Canvas 알림 - 초대: 과목 %{enrollment_type}"
    event_date_changed: 
      email: 
        email_body: "%{course_name} 과목의 %{event_title} 행사 시간이 변경되었습니다. 변경된 시간은:"
        from_to_time: "%{start_date_time}부터 %{end_date_time}까지"
        html: 
          email_body: "%{course_name} 과목의 %{event_title} 행사 시간이 변경되었습니다. 변경된 시간은:"
          from_to_time: "%{start_date_time}부터 %{end_date_time}까지"
          no_time_set: "시간 설정 안 됨"
          see_details: "여기에서 세부 정보 보기"
          subject: "행사 날짜 변경: %{course_name}의 %{event_title}"
        labels: 
          see_details: "여기에서 세부 정보를 확인할 수 있음"
        no_time_set: "시간 설정 안 됨"
        subject: "행사 날짜 변경: %{course_name}의 %{event_title}"
      sms: 
        from_to_time: "%{start_date_time}부터 %{end_date_time}까지"
        more_info: "자세한 정보는 %{web_link} 참고"
        no_time_set: "시간 설정 안 됨"
        subject: "%{course_name}의 %{event_title}이(가) 다음과 같이 변경됨:"
      summary: 
        from_to_time: "%{start_date_time}부터 %{end_date_time}까지"
        no_time_set: "시간 설정 안 됨"
        subject: "행사 날짜 변경: %{course_name}의 %{event_title}"
      twitter: 
        email_body: "%{course_name} 과목의 %{event_title} 행사 시간이 변경되었습니다. 변경된 시간은: %{new_time}"
        from_to_time: "%{start_date_time}부터 %{end_date_time}까지"
        no_time_set: "시간 설정 안 됨"
    file_locked: "현재 파일이 잠겨있습니다."
    file_locked_at: "파일이 %{at}에 잠겼습니다."
    file_locked_module: "이 파일은 *%{module}* 모듈의 일부로서 아직 잠금이 해제되지 않았습니다."
    file_locked_until: "이 파일은 %{date}까지 잠겨있습니다."
    file_unpublished_module: "이 파일은 게시 안 된 모듈의 일부로서 아직 사용할 수 없습니다."
    forgot_password: 
      email: 
        associated_login: "이 주소는 \"%{login_identifier}\" 로그인에 연결되어 있습니다."
        html: 
          associated_login: "이 주소는 \"%{login_identifier}\" 로그인에 연결되어 있습니다."
          click_to_reset: "새 암호를 설정하려면 여기를 클릭"
          labels: 
            associated_with_accounts: "이 주소는 다음 계정에 연결되어 있음"
            change_password_at: "이 로그인의 암호 변경"
          login_at_account: "%{account_name}의 %{login_email}"
          login_managed_by_account: "%{account_name}이(가) 이 로그인의 자격 증명을 관리"
          password_from_account: " 이 로그인의 암호는 %{account_name}의 시스템 관리자가 알려줘야 하며 Instructure는 암호에 대한 접근권이 없습니다. 암호가 동작하지 않는 경우에는 암호 변경이나 확인에 대해 시스템 관리자에게 문의하십시오."
          requested_password_reset: "Canvas에 로그인하기 위한 암호의 확인을 요청하셨습니다."
          subject: "암호 변경: Canvas"
        labels: 
          associated_with_accounts: "이 주소는 다음 계정에 연결되어 있음"
          change_password_at: "이 로그인의 암호 변경"
          click_to_reset: "새 암호를 설정하려면 다음 링크를 클릭"
        login_at_account: "%{account_name}의 %{login_email}"
        login_managed_by_account: "%{account_name}이(가) 이 로그인의 자격 증명을 관리"
        password_from_account: " 이 로그인의 암호는 %{account_name}의 시스템 관리자가 알려줘야 하며 Instructure는 암호에 대한 접근권이 없습니다. 암호가 동작하지 않는 경우에는 암호 변경이나 확인에 대해 시스템 관리자에게 문의하십시오."
        requested_password_reset: "Canvas에 로그인하기 위한 암호의 확인을 요청하셨습니다."
        subject: "암호 변경: Canvas"
    grade_weight_changed: 
      email: 
        grade_changed: "%{course_name} 과목의 평가 정책이 변경되었습니다."
        grading_based_on_points: "평가는 모든 과제에 대한 합계 점수를 바탕으로 합니다."
        html: 
          grade_changed: "%{course_name} 과목에 대한 평가 정책이 변경되었습니다."
          grading_based_on_points: "평가는 모든 과제에 대한 합계 점수를 바탕으로 합니다."
          labels: 
            grades_based_on_percent: "평가는 각 과제 그룹에 대한 가중 합계를 바탕으로 함"
            subject: "평점 가중치 변경됨"
          see_details: "여기에서 세부 정보 보기"
        labels: 
          grades_based_on_percent: "평가는 각 과제 그룹에 대한 가중 합계를 바탕으로 함"
          now_see_here: "여기에서 세부 정보 보기"
          subject: "평점 가중치 변경됨"
      sms: 
        grade_changed: "%{course_name}에 대한 평가 정책이 변경되었습니다."
        more_info_at: "자세한 정보는 %{course_url} 참고"
      summary: 
        grade_changed: "%{course_name} 과목에 대한 평가 정책이 변경되었습니다."
        grading_based_on_points: "평가는 모든 과제에 대한 합계 점수를 바탕으로 합니다."
        labels: 
          grades_based_on_percent: "평가는 각 과제 그룹에 대한 가중 합계를 바탕으로 함"
          subject: "평점 가중치 변경됨"
      twitter: 
        grade_changed: "Canvas 알림 - 평가 정책 변경: %{course_name}"
    group_assignment_submitted_late: 
      email: 
        body: "%{group_name} 그룹이 %{course_name} 과목에서 %{assignment_name}에 대한 지연된 제출물을 제출했습니다."
        html: 
          body: "%{group_name} 그룹이 %{course_name} 과목에서 %{assignment_name}에 대한 지연된 제출물을 제출했습니다."
          subject: "지연된 과제: %{group_name}, %{assignment_name}"
          view_submission_here: "여기에서 제출물을 볼 수 있음"
        labels: 
          view_submission_here: "여기에서 제출물 보기"
        subject: "지연된 과제: %{group_name}, %{assignment_name}"
      sms: 
        more_info: "자세한 정보는 %{web_address} 참고"
        subject: "%{group_name}이 %{assignment_name} 과제 제출(지연)"
      summary: 
        body: "%{group_name} 그룹이 %{course_name} 과목에서 %{assignment_name}에 대한 지연된 제출물을 제출했습니다."
        subject: "지연된 과제: %{group_name}, %{assignment_name}"
      twitter: 
        subject: "Canvas 알림 - 지연된 그룹 제출물: %{group_name}, %{assignment_name}"
    group_membership_accepted: 
      email: 
        account_group: "%{account_name} 계정에 대한 %{group_name} 그룹 참여 요청이 수락되었습니다."
        group_request_accepted: "그룹 요청 수락됨: %{group_name}"
        html: 
          account_group: "%{account_name} 계정에 대한 %{group_name} 그룹 참여 요청이 수락되었습니다."
          course_group: "%{course_name} 과목에 대한 %{group_name} 그룹 참여 요청이 수락되었습니다."
          group_request_accepted: "그룹 요청 수락됨: %{group_name}"
          link: "그룹을 확인하려면 클릭"
          subject: "그룹 멤버쉽 수락됨: %{group_name}"
        labels: 
          click_below: "아래 링크를 클릭해서 그룹 확인하기"
        subject: "그룹 멤버쉽 수락됨: %{group_name}"
      sms: 
        account_group: "%{account_name} 계정에 대한 %{group_name} 그룹 참여 요청이 수락되었습니다."
        course_group: "%{course_name} 과목에 대한 %{group_name} 그룹 참여 요청이 수락되었습니다."
        more_info: "자세한 정보는 %{web_address} 참고"
      summary: 
        account_group: "%{account_name} 계정에 대한 %{group_name} 그룹 참여 요청이 수락되었습니다."
        course_group: "%{course_name} 과목에 대한 %{group_name} 그룹 참여 요청이 수락되었습니다."
        subject: "그룹 멤버쉽 수락됨: %{group_name}"
      twitter: 
        account_group: "Canvas 알림 - 그룹 멤버쉽 수락됨: %{account_name} 계정의 %{group_name}"
        course_group: "Canvas 알림 - 그룹 멤버쉽 수락됨: %{course_name} 과목의 %{group_name}"
    group_membership_rejected: 
      email: 
        account_group: "%{account_name} 계정에 대한 %{group_name} 그룹 참여 요청이 거부되었습니다."
        course_group: "%{course_name} 계정에 대한 %{group_name} 그룹 참여 요청이 수락되었습니다."
        group_request_rejected: "그룹 요청 거부됨: %{group_name}"
        html: 
          account_group: "%{account_name} 계정에 대한 %{group_name} 그룹 참여 요청이 거부되었습니다."
          course_group: "%{course_name} 과목에 대한 %{group_name} 그룹 참여 요청이 거부되었습니다."
          group_request_rejected: "그룹 요청 거부됨: %{group_name}"
          link: "다른 그룹을 보려면 클릭"
          subject: "그룹 멤버쉽 거부됨: %{group_name}"
        labels: 
          click_below: "아래 링크를 클릭해서 다른 그룹 확인하기"
        subject: "그룹 멤버쉽 거부됨: %{group_name}"
      sms: 
        account_group: "%{account_name} 계정에 대한 %{group_name} 그룹 참여 요청이 거부되었습니다."
        course_group: "%{course_name} 과목에 대한 %{group_name} 그룹 참여 요청이 거부되었습니다."
        more_info: "자세한 정보는 %{web_address} 참고"
      summary: 
        account_group: "%{account_name} 계정에 대한 %{group_name} 그룹 참여 요청이 거부되었습니다."
        course_group: "%{course_name} 과목에 대한 %{group_name} 그룹 참여 요청이 거부되었습니다."
        subject: "%{group_name} 그룹에 대한 그룹 멤버쉽 거부됨"
      twitter: 
        account_group: "Canvas 알림 - 그룹 멤버쉽 거부됨: %{account_name} 계정의 %{group_name}"
        course_group: "Canvas 알림 - 그룹 멤버쉽 거부됨: %{course_name} 과목의 %{group_name}"
    html_message: 
      html_not_exist: "이 메시지의 HTML 버전을 보내지 않았거나 만들지 않음"
    index: 
      titles: 
        messages: "%{name}의 메시지"
    merge_email_communication_channel: 
      email: 
        body: "%{host}에 계정을 만들었지만 이미 Canvas 계정이 있습니다. 계정을 하나로 합하고 싶은 경우에는 다음 URL을 방문하시기 바랍니다:"
        html: 
          account_created: "%{host}에 계정을 만들었지만 이미 Canvas 계정이 있습니다."
          merge2: "하나로 병합하려면 *여기를 클릭*"
          subject: "새 Canvas 계정"
        subject: "새 Canvas 계정"
    message: 
      actions: 
        reply: "답변 작성..."
      meta_data: "메타 데이터"
      plain_text: "일반 텍스트"
      titles: 
        created_at: "작성 시각"
        delay_for: 지연
        from_name: "보낸 사람 이름"
        notification_name: "알림 이름"
        path_type: "경로 유형"
        reply_to: 회신
        sent_at: "발송:"
        subject: 제목
        to: "수신:"
    messages: 
      failure: "이메일을 보내는 데 오류가 발생했습니다. 페이지를 다시 로드하고 다시 시도하시기 바랍니다."
      success: "이메일을 배달 중입니다."
    new_account_user: 
      email: 
        body: "%{account}에 대한 새 계정 관리자"
        details: "새 관리자 %{user}이(가) %{account} 계정에 추가됨"
        html: 
          body: "%{account}의 새 계정 관리자"
          details: "새 관리자 %{user}이(가) %{account} 계정에 추가됨"
          subject: "새 계정 사용자"
        subject: "새 계정 사용자"
      sms: 
        body: "새 관리자 %{user}이(가) %{account} 계정에 추가됨"
        details: "자세한 정보는 %{website} 참고"
      summary: 
        body: "새 관리자 %{user}이(가) %{account} 계정에 추가됨"
        subject: "새 계정 사용자"
      twitter: 
        body: "Canvas 알림 - 새 관리자: %{user}, %{account}"
    new_announcement: 
      email: 
        html: 
          attached_file: "첨부 파일"
          link: "공지 보기"
        labels: 
          file_included: "포함된 파일"
      sms: 
        details: "자세한 정보는 %{url} 참고"
        subject: "새 공지: %{title}, %{course}"
      twitter: 
        body: "Canvas 알림 - 공지: %{title}, %{course}."
    new_context_group_membership: 
      email: 
        body_account: "%{account} 계정의 새 그룹에 추가되었습니다.  그룹 이름은 %{group_name}입니다."
        body_course: "%{course} 과목의 새 그룹에 추가되었습니다.  그룹 이름은 %{group_name}입니다."
        details_account: "아래 링크를 클릭해서 이 계정이 속한 그룹을 볼 수 있습니다:"
        html: 
          body_account: "%{account} 계정의 새 그룹에 추가되었습니다. 그룹 이름은 %{group_name}입니다."
          body_course: "%{course} 과목의 새 그룹에 추가되었습니다. 그룹 이름은 %{group_name}입니다."
          html_details_account2: "*여기를 클릭*해서 이 계정이 속한 그룹을 볼 수 있습니다."
          html_details_course2: "*여기를 클릭*해서 이 과목이 속한 그룹을 볼 수 있습니다."
          subject: "%{course_or_account}의 새 그룹 멤버쉽"
          title: "새 그룹 멤버쉽: %{group_name}"
        subject: "%{course_or_account}의 새 그룹 멤버쉽"
        title: "새 그룹 멤버쉽: %{group_name}"
      sms: 
        body_account: "%{account} 계정의 새 그룹에 추가되었습니다.  그룹 이름은 %{group_name}입니다."
        body_course: "%{course} 과목의 새 그룹에 추가되었습니다.  그룹 이름은 %{group_name}입니다."
        details: "자세한 정보는 %{url} 참고"
      summary: 
        body_account: "%{account} 계정의 새 그룹에 추가되었습니다.  그룹 이름은 %{group_name}입니다."
        body_course: "%{course} 과목의 새 그룹에 추가되었습니다.  그룹 이름은 %{group_name}입니다."
        subject: "%{course_or_account}의 새 그룹 멤버쉽"
      twitter: 
        body_account: "Canvas 알림 - 새 그룹: %{account}의 %{group}"
        body_course: "Canvas 알림 - 새 그룹:  %{course}의 %{group}"
    new_context_group_membership_invitation: 
      email: 
        body_account: "%{account} 계정의 %{group} 그룹에 참여하도록 초대를 받았습니다."
        body_course: "%{course} 과목의 %{group} 그룹에 참여하도록 초대를 받았습니다."
        details: "아래 링크를 클릭해서 그룹을 확인할 수 있습니다:"
        html: 
          body_account: "%{account} 계정의 %{group} 그룹에 참여하도록 초대를 받았습니다."
          body_course: "%{course} 과목의 %{group} 그룹에 참여하도록 초대를 받았습니다."
          details: "여기를 클릭해서 그룹을 확인할 수 있음"
          subject: "%{course_or_account}의 새 그룹 멤버쉽"
          title: "새 그룹 멤버쉽: %{group_name}"
        subject: "%{course_or_account}의 새 그룹 멤버쉽"
        title: "새 그룹 멤버쉽: %{group_name}"
      sms: 
        body_account: "%{account} 계정의 %{group} 그룹에 참여하도록 초대를 받았습니다."
        body_course: "%{course} 과목의 %{group} 그룹에 참여하도록 초대받았습니다."
        details: "자세한 정보는 %{url} 참고"
      summary: 
        body_account: "%{account} 계정의 %{group} 그룹에 참여하도록 초대를 받았습니다."
        body_course: "%{course} 과목의 %{group} 그룹에 참여하도록 초대를 받았습니다."
        subject: "%{course_or_account}의 새 그룹 멤버쉽"
      twitter: 
        body_account: "Canvas 알림 - 초대: %{account} 계정의 %{group}"
        body_course: "Canvas 알림 - 초대: %{course} 과목의 %{group}"
    new_course: 
      email: 
        body: "%{course} 과목이 %{account} 계정에 추가됨"
        html: 
          body: "%{course} 과목이 %{account} 계정에 추가됨"
          labels: 
            teachers: 교사
          link: "과목을 보려면 여기를 클릭"
          subject: "새 과목"
          title: "%{account}의 새 과목"
        labels: 
          teachers: 교사
        subject: "새 과목"
        title: "%{account}의 새 과목"
      sms: 
        body: "새 과목 %{course}이(가) %{account} 계정에 추가됨"
        details: "자세한 정보는 %{url} 참고"
        labels: 
          teachers: 교사
      summary: 
        body: "새 과목 %{course}이(가) %{account} 계정에 추가됨"
        labels: 
          teachers: 교사
        subject: "새 과목"
      twitter: 
        body: "Canvas 알림 - 새 과목: %{course}, %{account}"
    new_discussion_entry: 
      email: 
        body: "%{user}이(가) %{course}의 %{discussion_topic} 글타래에 새 의견을 게시함:"
        html: 
          body: "%{user}이(가) %{course}의 %{discussion_topic} 글타래에 새 의견을 게시함:"
          link: "대화에 참여하려면 여기를 클릭"
          subject: "%{discussion_topic}에 대한 새 의견: %{course}"
        subject: "%{discussion_topic}에 대한 새 의견: %{course}"
      sms: 
        body: "%{discussion_topic}에 대한 새 의견: %{course}"
        details: "자세한 정보는 %{url} 참고"
      summary: 
        subject: "%{discussion_topic}에 대한 새 의견: %{course}"
      twitter: 
        body: "Canvas 알림 - 의견: %{discussion_topic}, %{course}."
    new_discussion_topic: 
      email: 
        body: "관심있을 만한 새 토론이 시작되었습니다:"
        details: "여기에서 대화에 참여:"
        html: 
          attached_file: "첨부 파일"
          body: "관심있을 만한 새 토론이 시작되었습니다:"
          download: 다운로드
          link: "대화에 참여하려면 여기를 클릭"
          subject: "새 토론 - %{discussion_topic}: %{course}"
        labels: 
          file_included: "포함된 파일"
        subject: "새 토론 - %{discussion_topic}: %{course}"
      sms: 
        body: "%{course}의 새 주제:"
        details: "자세한 정보는 %{url} 참고"
      summary: 
        subject: "새 토론 - %{discussion_topic}: %{course}"
      twitter: 
        subject: "Canvas 알림 - 주제: %{discussion_topic}, %{course}"
    new_event_created: 
      email: 
        body: "알고 있어야 할 %{course_name}의 새로 예정된 행사가 있습니다:"
        from_to_time: "%{start_date_time}부터 %{end_date_time}까지"
        html: 
          body: "알고 있어야 할 %{course_name}의 새로 예정된 행사가 있습니다:"
          from_to_time: "%{start_date_time}부터 %{end_date_time}까지"
          no_time_set: "시간 설정 안 됨"
          see_details: "여기에서 세부 정보 보기"
          subject: "새 행사 - %{event_title}, %{course_name}"
        labels: 
          see_details: "여기에서 세부 정보 보기"
        no_time_set: "시간 설정 안 됨"
        subject: "새 행사 - %{event_title}, %{course_name}"
      sms: 
        from_to_time: "%{start_date_time}부터 %{end_date_time}까지"
        more_info: "자세한 정보는 %{web_address} 참고"
        no_time_set: "시간 설정 안 됨"
        subject: "%{course_name}의 새 행사:"
      summary: 
        from_to_time: "%{start_date_time}부터 %{end_date_time}까지"
        no_time_set: "시간 설정 안 됨"
        subject: "새 행사 - %{event_title}, %{course_name}"
      twitter: 
        from_to_time: "%{start_date_time}부터 %{end_date_time}까지"
        no_time_set: "시간 설정 안 됨"
        subject: "Canvas 알림 - 행사: %{event_title}, %{course_name}"
    new_file_added: 
      email: 
        body: "%{name} 과목에 새 파일이 추가됨:"
        html: 
          body: "%{name} 과목에 새 파일이 추가됨:"
          link: "보려면 클릭"
          subject: "새 파일 추가됨: %{title}, %{name}"
        subject: "새 파일 추가: %{title}, %{name}"
        view: "여기에서 볼 수 있음"
      sms: 
        body: "%{name}에 새 파일 추가됨:"
        link: "자세한 정보는 %{link} 참고"
      summary: 
        subject: "새 파일 추가: %{title}, %{name}"
      twitter: 
        body: "Canvas 알림 - 새 파일: %{name}에 %{title} (%{size}):"
    new_files_added: 
      email: 
        body: "%{name} 과목에 새 파일 %{count}개가 추가됨:"
        html: 
          body: "%{name} 과목에 새 파일 %{count}개가 추가됨:"
          see_details: "여기에서 볼 수 있음"
          subject: "%{name} 과목에 새 파일 %{count}개가 추가됨:"
        link: "여기에서 볼 수 있음"
        subject: "%{name} 과목에 새 파일 %{count}개가 추가됨:"
      sms: 
        body: "%{name} 과목에 새 파일 %{count}개가 추가되었습니다."
        link: "자세한 정보는 %{link} 참고"
      summary: 
        body: "%{name} 과목에 새 파일 %{count}개가 추가되었습니다."
        link: "여기에서 볼 수 있음"
        subject: "%{name} 과목에 새 파일 %{count}개가 추가됨:"
      twitter: 
        body: "Canvas 알림 - %{name}에 새 파일 %{count}개"
    new_student_organized_group: 
      email: 
        body_account: "%{account} 계정에 \"%{group_name}\"(이)라는 새 학생 구성 그룹이 생성되었습니다. 첫 번째 멤버는 %{user}입니다."
        body_course: "%{course} 과목에 \"%{group_name}\"(이)라는 새 학생 구성 그룹이 생성되었습니다. 첫 번째 멤버는 %{user}입니다."
        details: "아래 링크를 클릭해서 이 그룹에 대한 세부 정보를 볼 수 있습니다:"
        html: 
          body_account: "%{account} 계정에 \"%{group_name}\"(이)라는 새 학생 구성 그룹이 생성되었습니다. 첫 번째 멤버는 %{user}입니다."
          body_course: "%{course} 과목에 \"%{group_name}\"(이)라는 새 학생 구성 그룹이 생성되었습니다. 첫 번째 멤버는 %{user}입니다."
          details: "이 그룹에 대한 세부 정보를 보려면 여기를 클릭"
          subject: "%{course_or_account}의 새 학생 그룹"
          title: "새 학생 그룹: %{group_name}"
        subject: "%{course_or_account}의 새 학생 그룹"
        title: "새 학생 그룹: %{group_name}"
      sms: 
        body_account: "%{account} 계정에 \"%{group_name}\"(이)라는 새 학생 구성 그룹이 생성되었습니다. 첫 번째 멤버는 %{user}입니다."
        body_course: "%{course} 과목에 \"%{group_name}\"(이)라는 새 학생 구성 그룹이 생성되었습니다. 첫 번째 멤버는 %{user}입니다."
        detail: "자세한 정보는 %{url} 참고"
      summary: 
        body_account: "%{account} 계정에 \"%{group_name}\"(이)라는 새 학생 구성 그룹이 생성되었습니다. 첫 번째 멤버는 %{user}입니다."
        body_course: "%{course} 과목에 \"%{group_name}\"(이)라는 새 학생 구성 그룹이 생성되었습니다. 첫 번째 멤버는 %{user}입니다."
        subject: "%{course_or_account}의 새 학생 그룹"
      twitter: 
        body_account: "Canvas 알림 - 새 그룹: %{account} 계정의 %{group_name}"
        body_course: "Canvas 알림 - 새 그룹: %{course} 과목의 %{group_name}"
    new_user: 
      email: 
        body: "새 사용자 %{user}이(가) %{account} 계정에 등록했습니다."
        html: 
          body: "새 사용자 %{user}이(가) %{account} 계정에 등록했음"
          link: "사용자를 보려면 여기를 클릭"
          subject: "새 사용자"
        subject: "새 사용자"
        title: "%{account}의 새 사용자"
      sms: 
        body: "새 사용자 %{user}이(가) %{account} 계정에 등록했음"
        details: "자세한 정보는 %{url} 참고"
      summary: 
        body: "새 사용자 %{user}이(가) %{account} 계정에 등록했음"
        subject: "새 사용자"
      twitter: 
        body: "Canvas 알림 - 새 사용자: %{user}, %{account}"
    page_locked: "이 페이지는 현재 잠겨 있습니다."
    page_locked_at: "이 페이지는 %{at}에 잠겼습니다."
    page_locked_module: "이 페이지는 *%{module}* 모듈의 일부로 아직이 해제되지 않았습니다."
    page_locked_until: "이 페이지는 %{date}까지 잠겨 있습니다."
    page_unpublished_module: "이 페이지는 게시 안 된 모듈의 일부로서 아직 사용할 수 없습니다."
    peer_review_invitation: 
      sms: 
        more_info: "자세한 정보는 %{url}에서 확인"
    pseudonym_registration: 
      email: 
        body: "%{account}에서 Canvas 계정에 등록했습니다!  로그인해서 Canvas를 사용하기 전에 구성 과정을 마쳐야 합니다."
        html: 
          body: "%{account}에서 Canvas 계정에 등록했습니다!  로그인해서 Canvas를 사용하기 전에 구성 과정을 마쳐야 합니다."
          link: "등록 과정을 마치려면 여기를 클릭"
          subject: "등록 마침: Canvas"
        link_message: "등록 과정을 마치려면 다음 URL을 방문하시기 바랍니다:"
        subject: "등록 마침: Canvas"
    quiz_locked: "이 퀴즈는 현재 잠겨 있습니다."
    quiz_locked_at: "이 퀴즈는 %{at}에 잠겼습니다."
    quiz_locked_module: "이 퀴즈는 *%{module}* 모듈의 일부로 아직 잠금이 해제되지 않았습니다."
    quiz_locked_until: "이 퀴즈는 %{date}까지 잠겨 있습니다."
    quiz_regrade_finished: 
      email: 
        body: "퀴즈 %{quiz}에 대한 다시 평가를 마쳤습니다."
        html: 
          body: "퀴즈 %{quiz}에 대한 다시 평가를 마쳤습니다."
          link_message: "여기에서 퀴즈를 볼 수 있음:"
          subject: "퀴즈 다시 평가 마침: %{quiz}, %{context}"
        link_message: "여기에서 퀴즈를 볼 수 있음:"
        subject: "퀴즈 다시 평가 마침: %{quiz}, %{context}"
      sms: 
        body_sms: "%{context}의 %{title}에 대한 퀴즈 다시 평가를 마쳤습니다."
        more_info: "자세한 정보는 %{url}에서 확인"
      summary: 
        body: "퀴즈 %{title}에 대해 다시 평가를 마쳤습니다."
        subject: "퀴즈가 다시 평가됨: %{quiz}, %{context}"
      twitter: 
        body: "Canvas 알림 - 퀴즈가 다시 평가됨 : %{quiz}"
    quiz_unpublished_module: "이 퀴즈는 게시 안 된 모듈의 일부로서 아직 사용할 수 없습니다."
    report_generated: 
      email: 
        html: 
          link_message: "보고서를 다운로드하려면 여기를 클릭"
          subject: "보고서 생성"
        link_message: "보고서를 다운로드하려면 여기를 클릭하십시오:"
        subject: "보고서 생성"
    report_generation_failed: 
      email: 
        html: 
          subject: "보고서 생성 실패"
        subject: "보고서 생성 실패"
    rubric_assessment_submission_reminder: 
      email: 
        body: "평가 알림입니다: %{rubric}, %{context}:"
        html: 
          body: "평가 알림입니다: %{rubric}, %{context}:"
          link_message: "평가를 검토하고 항목을 제출하려면 여기를 클릭"
          subject: "평가 알림: %{rubric}, %{context}"
        link_message: "여기에서 평가를 검토하고 항목을 제출할 수 있습니다:"
        subject: "평가 알림: %{rubric}, %{context}"
      sms: 
        body: "평가 알림입니다: %{rubric}, %{context}."
        more_info: "자세한 정보는 %{url} 참고"
      summary: 
        body: "평가 알림입니다: %{rubric}, %{context}:"
        subject: "평가 알림: %{rubric}, %{context}"
      twitter: 
        tweet: "Canvas 알림 - 알림: 평가 %{rubric}, %{context}"
    rubric_association_created: 
      email: 
        body: "%{context}에 대한 새 평가가 생성되었습니다:"
        html: 
          body: "%{context}에 대한 새 평가가 생성되었습니다:"
          link_message: "평가를 검토하고 항목을 제출하려면 여기를 클릭"
          subject: "새 평가: %{title}, %{context}"
        link_message: "여기에서 평가를 검토하고 항목을 제출할 수 있습니다:"
        subject: "새 평가: %{title}, %{context}"
      sms: 
        body: "%{context}에 대한 새 평가가 생성되었습니다."
        more_info: "자세한 정보는 %{url} 참고"
      summary: 
        body: "%{context}에 대한 새 평가가 생성되었습니다:"
        subject: "새 평가: %{title}, %{context}"
      twitter: 
        tweet: "Canvas 알림 - 새 평가: %{title}, %{context}."
    send_form: 
      labels: 
        message_body: 메시지
        send_button: 보내기
    submission_comment: 
      email: 
        body: "%{author}이(가) %{assignment}에 대한 %{user}의 제출물에 관한 새 의견을 제출함"
        html: 
          body: "%{author}이(가) %{assignment}에 대한 %{user}의 제출물에 관한 새 의견을 제출함"
          someone: 아무개
          subject: "제출물 의견: %{user}, %{assignment}, %{context}"
        link_message: "여기에서 제출물 세부 정보를 검토할 수 있습니다:"
        someone: 아무개
        subject: "제출물 의견: %{user}, %{assignment}, %{context}"
      sms: 
        body: "%{assignment}, %{user}, %{context}에 대한 %{author}의 새 의견입니다."
        more_info: "자세한 정보는 %{url} 참고"
      summary: 
        body: "%{author}이(가) %{assignment}에 대한 %{user}의 제출물에 관한 새 의견을 제출했습니다."
        someone: 아무개
        subject: "제출물 의견: %{user}, %{assignment}, %{context}"
      twitter: 
        tweet: "Canvas 알림 - 의견: %{assignment}, %{user}, %{context}에 대해 %{author}이(가) 작성."
    submission_comment_for_teacher: 
      email: 
        body: "%{author}이(가) %{assignment}에 대한 %{user}의 제출물에 관한 새 의견을 제출함"
        html: 
          body: "%{author}이(가) %{assignment}에 대한 %{user}의 제출물에 관한 새 의견을 제출함"
          someone: 아무개
          subject: "제출물 의견: %{user}, %{assignment}, %{context}"
        someone: 아무개
        subject: "제출물 의견: %{user}, %{assignment}, %{context}"
      sms: 
        more_info: "자세한 정보는 %{url} 참고"
        sms_body: "%{assignment}, %{user}, %{context}에 대해 %{author}의 새 의견입니다."
      summary: 
        body: "%{author}이(가) %{assignment}에 대한 %{user}의 제출물에 관한 새 의견을 제출했습니다."
        someone: 아무개
        subject: "제출물 의견: %{user}, %{assignment}, %{context}"
      twitter: 
        tweet: "Canvas 알림 - 의견: %{assignment}, %{user}, %{context}에 대해 %{author}이(가) 작성."
    submission_grade_changed: 
      email: 
        body: "%{assignment_title} 과제의 평점이 변경되었습니다."
        html: 
          body: "%{assignment_title} 과제의 평점이 변경되었습니다."
          link_message: "여기에서 과제를 검토할 수 있음"
          no_date_set: "데이터 집합 없음"
          not_applicable: "해당 없음"
          regraded_date: "다시 평가됨: %{date}"
          score: "점수: %{score} / %{total}"
          score_pending: "점수가 교사의 검토 대기 중임"
          subject: "평점 변경됨: %{assignment}, %{context}"
        link_message: "여기에서 과제를 검토할 수 있습니다:"
        no_date_set: "날짜 설정 안 됨"
        not_applicable: N/A
        regraded_date: "다시 평가됨: %{date}"
        score: "점수:  %{score} / %{total}"
        score_pending: "점수가 교사의 검토 대기 중임"
        subject: "평점 변경됨: %{assignment}, %{context}"
      sms: 
        body_sms: "%{title}, %{context} 에 대한 평점이 변경되었습니다."
        more_info: "자세한 정보는 %{url} 참고"
        no_date_set: "날짜 설정 안 됨"
        not_applicable: N/A
        regraded_date: "다시 평가됨: %{date}"
        score: "점수:  %{score} / %{total}"
        score_pending: "점수가 교사의 검토 대기 중임"
      summary: 
        no_date_set: "날짜 설정 안 됨"
        not_applicable: N/A
        regraded_date: "다시 평가됨: %{date}"
        score: "점수:  %{score} / %{total}"
        score_pending: "점수가 교사의 검토 대기 중임"
        subject: "평점 변경됨: %{title}, %{context}"
      twitter: 
        no_date_set: "날짜 설정 안 됨"
        not_applicable: N/A
        score: "점수:  %{score} / %{total}"
        score_pending: "(검토 대기)"
        tweet: "Canvas 알림 - 평점 변경: %{date}"
    submission_graded: 
      email: 
        body: "%{assignment} 과제가 평가되었습니다."
        graded_date: "평가됨: %{date}"
        html: 
          body: "%{assignment} 과제가 평가되었습니다."
          graded_date: "평가됨: %{date}"
          link_message: "여기에서 과제를 검토할 수 있음"
          no_date_set: "데이터 집합 없음"
          not_applicable: "해당 없음"
          score: "점수: %{score} / %{total}"
          score_pending_review: "점수가 교사의 검토 대기 중임"
          subject: "과제 평가됨: %{assignment}, %{context}"
        link_message: "여기에서 과제를 검토할 수 있습니다:"
        no_date_set: "날짜 설정 안 됨"
        not_applicable: N/A
        score: "score:  %{score} / %{total}"
        score_pending_review: "점수가 교사의 검토 대기 중임"
        subject: "과제 평가됨: %{assignment}, %{context}"
      sms: 
        graded_date: "평가됨: %{date}"
        more_info: "자세한 정보는 %{url} 참고"
        no_date_set: "날짜 설정 안 됨"
        not_applicable: N/A
        score: "점수:  %{score} / %{total}"
        score_pending_review: "점수가 교사의 검토 대기 중임"
        sms_body: "%{assignment}, %{context}이(가) 평가되었습니다."
      summary: 
        graded_date: "평가됨: %{date}"
        no_date_set: "날짜 설정 안 됨"
        not_applicable: N/A
        score: "점수:  %{score} / %{total}"
        score_pending_review: "점수가 교사의 검토 대기 중임"
        subject: "과제 평가됨: %{assignment}, %{context}"
      twitter: 
        no_date_set: "날짜 설정 안 됨"
        not_applicable: N/A
        score: "점수:  %{score} / %{total}"
        score_pending_review: "(검토 대기 중)"
        tweet: "Canvas 알림 - 평가됨: %{assignment}, %{context}"
    submission_needs_grading: 
      email: 
        body: "%{user_name}이(가) %{quiz_title} 퀴즈를 마쳤으며, 수동으로 평가해야 합니다."
        html: 
          body: "%{user_name}이(가) %{quiz_title} 퀴즈를 마쳤으며, 수동으로 평가해야 합니다."
          link_message: "여기에서 제출물을 평가할 수 있음"
          subject: "퀴즈 제출: %{quiz}, %{context}"
          submitted_date: "제출: %{date}"
        link_message: "여기에서 제출물을 검토할 수 있음:"
        subject: "퀴즈 제출: %{quiz}, %{context}"
        submitted_date: "제출됨: %{date}"
      sms: 
        body_sms: "%{title}, %{context} 에 대한 평점이 변경되었습니다."
        more_info: "자세한 정보는 %{url}에서 확인"
        no_date_set: "데이터 집합 없음"
        not_applicable: "해당 없음"
        regraded_date: "다시 평가: %{date}"
        score: "점수:  %{score} / %{total}"
        score_pending: "점수가 교사의 검토 대기 중임"
      summary: 
        body: "*%{title}* 퀴즈에 대한 제출물이 제출되었으며, 수동으로 평가해야 합니다."
        subject: "퀴즈 제출: %{quiz}, %{context}"
        submitted_date: "제출: %{date}"
      twitter: 
        body: "Canvas 알림 - 퀴즈 제출: %{quiz}, %{user_name}"
    submission_posted: 
      email: 
        html: 
          body: "교사가 %{title}에 대한 평점 변경 사항과 새 의견을 배포했습니다. 이제 변경 사항을 볼 수 있습니다."
          link: "여기에서 볼 수 있음"
    summaries: 
      email: 
        daily_body: "Canvas 계정의 알림에 대한 일별 보고서를 받도록 등록했습니다. 아래는 %{date}의 보고서입니다:"
        html: 
          click_to_preferences: "알림 기본 설정을 편집하려면 여기를 클릭"
          daily_body: "Canvas 계정의 알림에 대한 일별 보고서를 받도록 등록했습니다. 아래는 %{date}의 보고서입니다:"
          subject: "최근 Canvas 알림"
          view: "보려면 클릭"
          weekly_body: "Canvas 계정의 알림에 대한 주별 보고서를 받도록 등록했습니다. 아래는 %{date}에 끝나는 주의 보고서입니다:"
        notifications_link: "다음 페이지를 방문하여 알림 설정을 바꿀 수 있습니다:"
        subject: "최근 Canvas 알림"
        weekly_body: "Canvas 계정의 알림에 대한 주별 보고서를 받도록 등록했습니다. 아래는 %{date}에 끝나는 주의 보고서입니다:"
      sms: 
        notifications_sms: "%{url}에서 새 알림 %{notifications_count}개"
      twitter: 
        tweet: "Canvas 알림 - 새 알림 %{notification_count}개"
    topic_locked: "이 주제는 현재 잠겨 있습니다."
    topic_locked_at: "이 주제는 %{at}에 잠겼습니다."
    topic_locked_module: "이 주제는 *%{module}* 모듈의 일부로서 아직 잠금 해제되지 않았습니다."
    topic_locked_until: "이 주제는 %{date}까지 잠겨 있습니다."
    topic_unpublished_module: "이 주제는 게시 안 된 모듈의 일부로서 아직 사용할 수 없습니다."
    updated_wiki_page: 
      email: 
        body: "%{title}에 대한 페이지가 위키에서 업데이트되었습니다."
        html: 
          body: "%{title}에 대한 페이지가 위키에서 업데이트되었습니다."
          link_message: "검토하려면 여기를 클릭"
          subject: "업데이트된 위키 페이지: %{title}, %{user}"
        link_message: "여기에서 검토할 수 있습니다: %{link}"
        subject: "업데이트된 위키 페이지: %{title}, %{user}"
      sms: 
        more_info: "자세한 정보는 %{url} 참고"
        updated_message: "%{title}, %{user} 업데이트됨:"
      summary: 
        subject: "업데이트된 위키 페이지: %{title}, %{user}"
      twitter: 
        tweet: "Canvas 알림 - 페이지가 업데이트됨: %{title}, %{user}."
    visit_modules_page: "*이 내용을 잠금 해제하는 방법에 대한 정보를 얻으려면 과목 모듈 페이지를 방문하십시오.*"
    web_conference_invitation: 
      email: 
        body: "%{name}의 %{title} 웹 회의에 참여하도록 초대받았습니다."
        details_link: "세부 정보는 여기에서 볼 수 있습니다: %{link}"
        html: 
          body: "%{name}의 %{title} 웹 회의에 참여하도록 초대받았습니다."
          details_link: "세부 정보를 보려면 여기를 클릭"
          subject: "웹 회의 초대: %{name}"
        subject: "웹 회의 초대: %{name}"
      sms: 
        body: "%{name}의 %{title} 웹 회의에 초대받았습니다."
        link_message: "자세한 정보는 %{url} 참고"
      summary: 
        body: "%{name}의 %{title} 웹 회의에 참여하도록 초대받았습니다."
        subject: "웹 회의 초대: %{name}"
      twitter: 
        tweet: "Canvas 알림 - 초대: %{title}, %{name}에 참여"
    web_conference_recording_ready: 
      email: 
        details_link: "세부 정보는 여기에서 볼 수 있습니다: %{link}"
        html: 
          details_link: "세부 정보를 보려면 여기를 클릭"
      sms: 
        link_message: "자세한 정보는 %{url}에서 확인"
  migration: 
    announcement_type: "공지 사항"
    assignment_group_type: "과제 그룹"
    assignment_type: 과제
    calendar_event_type: 행사
    discussion_topic_type: "토론 주제"
    ecollege: 
      course_not_found: "ECollege 과목을 찾지 못했습니다."
    external_feed_type: "외부 피드"
    external_tool_type: "외부 도구"
    file_type: 파일
    grading_standard_type: "평점 도출 기준"
    group_type: 그룹
    learning_outcome_type: "학습 성과"
    module_type: 모듈
    quiz_question_type: "퀴즈 문제"
    quiz_type: 퀴즈
    rubric_type: 루브릭
    webct: 
      course_not_found: "Blackboard 과목을 찾지 못했습니다."
    wiki_page_type: "위키 페이지"
  migration_issues: 
    errors: 
      valid_workflow_state: "올바른 워크플로 상태를 보내야 함"
  modelsOutcome: 
    criteria: 
      does_not_meet_expectations: "기대치에 미치지 못함"
      exceeds_expectations: "기대를 초과함"
      meets_expectations: "기대를 만족함"
  modelsPageView: 
    browsers: 
      unrecognized: "인식할 수 없는 브라우저"
  modelsQuiz: 
    cant_unpublish_when_students_submit: "확생 제출물이 있으면 게시를 취소할 수 없음"
  modelsSection: 
    overrides: 
      everyone: 모두
  models_DateGroup: 
    everyone_else: "다른 모든 사람"
  models_conversations: 
    cannot_be_empty: "메시지 내용이 있어야 함"
    no_recipients_choose_another_group: "이 그룹에 수신인이 없습니다. 다른 그룹을 선택하시기 바랍니다."
  modified_by_c1584b3c: "수정한 사람"
  modified_by_user_e6c8ade3: "수정한 사람: %{user}"
  module_item_types: 
    assignment: 과제
    disuccsion: 토론
    external_tool: "외부 도구"
    external_url: "외부 URL"
    file: 파일
    page: 페이지
    quiz: 퀴즈
    sub_header: "하위 머리글"
  modules: 
    add: 
      header: 
        cancel: 취소
      link: 
        cancel: 취소
      tool: 
        cancel: 취소
    add_item: 
      assignment: 과제
      content_page: "내용 페이지"
      discussion: 토론
      external_tool: "외부 도구"
      external_url: "외부 URL"
      file: 파일
      page: "내용 페이지"
      quiz: 퀴즈
      text_header: "텍스트 머리글"
    add_module_item_dialog: 
      item_type: "유형:"
    add_module_item_dialog_wrapper: 
      Save: 저장
      cancel: 취소
      creating: "만드는 중..."
    continue: 계속
    create: 
      assignment: 
        cancel: 취소
        create: 만들기
      discussion: 
        cancel: 취소
      file: 
        cancel: 취소
        upload: 업로드
      header: 
        cancel: 취소
      link: 
        cancel: 취소
      page: 
        cancel: 취소
      quiz: 
        cancel: 취소
      tool: 
        cancel: 취소
    dialog_title: "%{moduleName}에 항목 추가"
    item: 
      cancel: 취소
      points_possible: 점
      save: 저장
    module: 
      header: 
        delete: 삭제
        drag_to_reorder: "모듈을 다시 정렬하려면 끌기"
        edit: 편집
    module_collection_view: 
      button: 
        preview: "미리 보기"
      course_modules: "과목 모듈"
      header: 
        module: 모듈
    module_edit: 
      Create: 만들기
      cancel: 취소
      module_name: "모듈 이름"
    module_item_view: 
      button: 
        delete: 삭제
        edit: 편집
      manage: 관리
      module_item: 
        available: "사용 가능"
        due: 기한
        points_abbreviated: 점
    module_view: 
      module: 
        prerequisites: "필수 조건"
        published: 게시됨
    progression_module_collection: 
      module_progress_for_student: "%{student.name}의 모듈 진행률"
      no_modules_found: "모듈을 찾을 수 없음"
    progression_module_view: 
      items: "완료할 항목"
      items_below: "아래 완료할 항목"
    progression_student_view: 
      show_progressions_for_student: "%{name}의 진행률을 표시"
    progressions_index: 
      back_to_modules: "모듈 페이지로 돌아가기"
      no_students_found: "학생을 찾을 수 없음"
      student_progress: "학생 진행률"
  modules_c4325335: 모듈
  modules_item_controller: 
    must_contribute_complete: "페이지 내용에 참여함"
    must_contribute_incomplete: "페이지 내용에 참여해야 함"
    must_submit_complete: "과제를 제출함"
    must_submit_incomplete: "과제를 제출해야 함"
    must_view_complete: "페이지를 봄"
    must_view_incomplete: "페이지를 봐야 함"
  moodle_dropdown_warning_title: "다시 선다 문제를 올바르게 가져오지 못함"
  more_cf9cc661: "외부 도구"
  more_courses_5ebbe998: "다른 과목"
  more_info_at_web_address_dba7e187: "자세한 정보는 %{web_address} 참고"
  more_options_272b4953: "기타 옵션"
  move_abf00365: 이동
  move_dialog: 
    cancel: 취소
    save: 저장
    saving: "저장 중..."
    where_to_move: "*%{name}*을(를) 어디로 이동하시겠습니까?"
  move_dialog_select: 
    move_to_end: "-- 아래에 --"
  multi_factor_authentication_configured_865b1bde: "다단계 인증 구성"
  mute_dialog: 
    curving_assignments: "과제 상대 평가"
    grade_change_notifications: "평점 변경 알림"
    how_to_unmute: "이 과제를 평점 비공개로 하고 나면 \"과제 평점 공개\" 링크를 클릭해서 다시 알림을 보낼 수 있습니다."
    mute_assignment: "과제 평점 비공개"
    score_change_notifications: "점수 변경 알림"
    see_grade: "과제에 대한 평점"
    students_will_see: "학생이 이 과제가 평점 비공개라는 것을 볼 수 있습니다."
    submission_comments: "제출물 의견"
    sure_you_want_to_mute: "이 과제의 평점을 비공개하시겠습니까? 과제가 평점 비공개 상태인 동안에는 학생이 다음 경우에 대한 알림을 받거나 볼 수 없습니다:"
  my_dashboard_8983c283: "내 대시보드"
  my_dashboard_b724020: "내 대시보드"
  my_files_2f621040: "내 파일"
  my_settings_2ff35329: "내 설정"
  n_a_d6f6c42f: "해당 없음"
  name: "Academic Benchmark 가져오기 도구"
  name_1aed4a1b: 이름
  name_3806192d: "이름:"
  name_only_5f56718e: 이름만
  new_discussion_dae4fae3: "새 토론"
  new_file_135ae520: "[ 새 파일 ]"
  new_outcome_7fba8c7d: "새 성과"
  next_40e12421: 다음
  next_steps_ce0f0d0c: "다음 단계"
  no_content_5dbc9acf: "내용 없음"
  no_description_c2554c25: "설명 없음"
  no_details_1ee29870: "세부 정보 없음"
  no_due_date_44271c53: "기한 없음"
  no_due_date_6e6a23c1: "(기한 없음)"
  no_e16d9132: 아니요
  no_email_8585ad7e: "이메일 없음"
  no_marks_5e7d2b59: "표시 없음"
  no_migration_file: "내용 마이그레이션을 위해 필요한 파일입니다."
  no_password_was_given_472222e5: "암호가 없음"
  no_results_3cda4e72: "결과 없음"
  no_results_found_58717065: "결과 없음"
  no_students_have_taken_the_quiz_yet_e667644b: "어떤 학생도 이 퀴즈를 치르지 않음"
  no_students_have_taken_the_survey_yet_d378cd35: "어떤 학생도 이 설문을 치르지 않음"
  no_submission_fb131a40: "제출물 없음"
  not_installed_37a21a76: "설치 안 됨"
  notification: 
    added_to_conversation_description: "대화에 추가됨"
    added_to_conversation_display: "대화에 추가됨"
    all_submissions_description: |-
        *강사와 관리자에게만 해당:*
        
        과제 제출/다시 제출
    all_submissions_display: "모든 제출물"
    announcement_created_by_you_description: |-
        * 내가 생성한 공지
        * 내가 생성한 공지에 달린 답변
    announcement_created_by_you_display: "내가 생성한 공지"
    announcement_display: 공지
    appointment_availability_description: |-
        *강사와 관리자에게만 해당:*
        
        약속 시간 슬롯으로 변경
    appointment_availability_display: "약속 가능 여부"
    appointment_cancelations_description: "약속 취소"
    appointment_cancelations_display: "약속 취소"
    appointment_signups_description: "달력에 있는 새 약속"
    appointment_signups_display: "약속 등록"
    calendar_description: "과목 달력에 있는 새 항목과 변경된 항목"
    calendar_display: 달력
    categories: 
      all_submissions: "모든 제출물"
      announcement: 공지
      appointment_availability: "약속 가능 여부"
      appointment_cancelations: "약속 취소"
      appointment_signups: "약속 등록"
      calendar: 달력
      course_content: "과목 내용"
      discussion: 토론
      discussion_entry: "토론 항목"
      due_date: 기한
      files: 파일
      grading: 평가
      grading_policies: "평가 정책"
      invitiation: 초대
      late_grading: "지연된 평가"
      membership_update: "멤버쉽 업데이트"
      migration: 이전
      one: 기타
      other: 기타
      recording_ready: "녹화본 준비됨"
      registration: 등록
      reminder: 알리미
      student_appointment_signups: "학생 약속 등록"
      submission_comment: "제출물 의견"
    conversation_created_description: "대화를 생성했습니다"
    conversation_created_display: "내가 생성한 대화"
    conversation_message_description: "새 받은 편지함 메시지"
    conversation_message_display: "대화 메시지"
    course_content_description: |-
        과목 내용으로 변경:
        
        * 위키 페이지
        * 퀴즈 내용
        * 과제 내용
    course_content_display: "과목 내용"
    discussion_description: "과목의 새 토론 주제"
    discussion_display: 토론
    discussion_post_description: "구독 중인 주제의 새 토론 게시물"
    discussion_post_display: "토론 게시물"
    due_date_description: "과제 기한 변경됨"
    due_date_display: 기한
    files_description: "과목에 새 파일 추가됨"
    files_display: 파일
    grading_display: 평가
    grading_notify_include_grade: "평점 변경을 알릴 때 점수 포함"
    grading_policies_description: "과목 평가 정책 변경"
    grading_policies_display: "평가 정책"
    invitation_description: |-
        초대장:
        
        * 웹 회의
        * 그룹
        * 협업
        * 과목
        * 피어 리뷰 & 알리미
    invitation_display: 초대
    late_grading_description: |-
        *강사와 관리자에게만 해당:*
        
        지연된 과제 제출물
    late_grading_display: "지연된 평가"
    membership_update_description: |-
        *관리자에게만 해당: 보류 중인 등록 활성화*
        
        * 그룹 등록
        * 수락/거부
    membership_update_display: "멤버쉽 업데이트"
    missing_description_description: "%{category} 알림에 대한 설명"
    missing_display_display: "%{category} 알림"
    names: 
      account_user_notification: "계정 사용자 알림"
      account_user_registration: "계정 사용자 등록"
      added_to_conversation: "대화에 추가됨"
      alert: 알림
      announcement_created_by_you: "내가 생성한 공지"
      appointment_canceled_by_user: "사용자가 약속 취소함"
      appointment_deleted_for_user: "사용자를 위해 약속 삭제됨"
      appointment_group_deleted: "약속 그룹 삭제됨"
      appointment_group_published: "약속 그룹 게시됨"
      appointment_group_updated: "약속 그룹 업데이트됨"
      appointment_reserved_by_user: "사용자가 약속 예약함"
      appointment_reserved_for_user: "사용자를 위해 약속 예약함"
      assignment_changed: "과제 변경됨"
      assignment_created: "과제 생성됨"
      assignment_due_date_changed: "과제 기한 변경"
      assignment_due_date_override_changed: "과제 기한 재정의 변경"
      assignment_graded: "과제 평가됨"
      assignment_resubmitted: "과제 다시 제출됨"
      assignment_submitted: "과제 제출됨"
      assignment_submitted_late: "과제 지연 제출됨"
      collaboration_invitation: "협업 초대"
      confirm_email_communication_channel: "이메일 통신 채널 확인"
      confirm_registration: "등록 확인"
      confirm_sms_communication_channel: "SMS 통신 채널 확인"
      content_export_failed: "내용 내보내기 실패함"
      content_export_finished: "내용 내보내기 마침"
      conversation_message: "대화 메시지"
      enrollment_accepted: "등록 수락됨"
      enrollment_invitation: "등록 초대"
      enrollment_notification: "등록 알림"
      enrollment_registration: "등록 접수"
      event_date_changed: "행사 날짜 변경됨"
      forgot_password: "암호 잊음"
      grade_weight_changed: "평가 가중치 변경됨"
      group_assignment_submitted_late: "그룹 과제 지연 제출됨"
      group_membership_accepted: "그룹 멤버쉽 수락됨"
      group_membership_rejected: "그룹 멤버쉽 거부됨"
      merge_email_communication_channel: "이메일 통신 채널 병합"
      migration_import_failed: "마이그레이션 가져오기 실패함"
      migration_import_finished: "마이그레이션 가져오기 마침"
      new_account_user: "새 계정 사용자"
      new_announcement: "새 공지"
      new_context_group_membership: "새 콘텍스트 그룹 멤버쉽"
      new_context_group_membership_invitation: "새 콘텍스트 그룹 멤버쉽 초대"
      new_course: "새 과목"
      new_discussion_entry: "새 토론 항목"
      new_discussion_topic: "새 토론 주제"
      new_event_created: "새 행사 생성됨"
      new_file_added: "새 파일 추가됨"
      new_files_added: "새 파일 추가됨"
      new_student_organized_group: "새 학생 구성 그룹"
      new_user: "새 사용자"
      pseudonym_registration: "필명 등록"
      report_generated: "보고서 생성됨"
      report_generation_failed: "보고서 생성 실패함"
      rubric_assessment_invitation: "루브릭 평가 초대"
      rubric_assessment_submission_reminder: "루브릭 평가 제출 알리미"
      rubric_association_created: "루브릭 연결 만듦"
      submission_comment: "제출물 의견"
      submission_comment_for_teacher: "교사를 위한 제출물 의견"
      submission_grade_changed: "제출물 평점 변경됨"
      submission_graded: "제출물 평가됨"
      submission_needs_grading: "제출물 평가 필요"
      summaries: 요약
      updated_wiki_page: "변경된 위키 페이지"
      web_conference_invitation: "웹 회의 초대"
    no_subject: "제목 없음"
    other_display: "관리 알림"
    recording_ready_display: "녹화본 준비됨"
    reminder_display: 알리미
    student_appointment_description: |-
        *강사와 관리자에게만 해당:*
        
        학생 약속 등록
    student_appointment_display: "학생 약속 등록"
    submission_comment_display: "제출물 의견"
    web_conference_recording_ready: "회의 녹화본이 준비되었습니다"
  notification_preferences: 
    communication: 
      email: 
        display: "이메일 주소"
      errors: 
        saving_preferences_failed: "오류가 발생했습니다. 다시 시도하시기 바랍니다."
      push: 
        display: "푸시 알림"
      sms: 
        display: "휴대전화 번호"
      twitter: 
        display: Twitter
    frequencies: 
      daily: 매일
      immediately: 즉시
      never: 전혀
      title: 
        daily: "일별 요약 보내기"
        never: "아무것도 보내지 않기"
        right_away: "즉시 알리기"
        weekly: "주별 요약 보내기"
      weekly: 매주
    groups: 
      admin: 관리
      alerts: 알림
      communication: 대화
      conferences: 회의
      course: "과목 활동"
      discussions: 토론
      groups: 그룹
      one: 기타
      other: 기타
      parent: "부모 이메일"
      scheduling: 일정
  notifications_cbfa7704: 알림
  number: 
    currency: 
      format: 
        delimiter: ","
        format: "%u%n"
        precision: 2
        separator: "."
        significant: false
        strip_insignificant_zeros: false
        unit: ₩
    format: 
      delimiter: ","
      precision: 3
      separator: "."
      significant: false
      strip_insignificant_zeros: false
    human: 
      decimal_units: 
        format: "%n %u"
        units: 
          billion: 십억
          million: 백만
          quadrillion: 사치
          thousand: 천
          trillion: 일조
      format: 
        precision: 3
        significant: true
        strip_insignificant_zeros: true
      storage_units: 
        format: "%n %u"
        units: 
          byte: 
            one: 바이트
            other: 바이트
          eb: EB
          gb: GB
          kb: KB
          mb: MB
          pb: PB
          tb: TB
    percentage: 
      format: 
        format: "%n%"
  oauth2_provider: 
    auth: 
      oauth2_complete: "응용 프로그램이 로그인 워크플로를 마쳤으며 곧 다시 활성화됩니다."
    confirm: 
      cancel: 취소
      details: 
        allow_application: "%{app_name}이(가) 여러분의 계정에 액세스를 요청하고 있습니다."
        email: "이메일 주소가 %{email}입니다."
        login_name: "이 앱에 %{user_name}로 로그인 중입니다."
      labels: 
        remember_access: "이 서비스에 대한 인증을 저장"
      page_title: "앱 로그인"
    confirm_mobile: 
      cancel: 취소
      details: 
        allow_application: "%{app_name}이(가) 여러분의 계정에 액세스를 요청하고 있습니다."
        email: "이메일 주소가 %{email}입니다."
        login_name: "이 앱에 %{user_name}로 로그인 중입니다."
      login: 로그인
      page_title: "앱 로그인"
  observees: 
    new_observee_password: 암호
    new_observee_username: "사용자 이름"
  off_5385ef3f: 끄기
  ok_c47544a2: 확인
  ok_ff1b646a: 확인
  oldgradebookgradebookKeyboardNav: 
    keyboard_assignment_desc: "현재 과제의 세부 정보 페이지로 이동"
    keyboard_close_menu: "현재 활성인 과제 메뉴 닫기"
    keyboard_comment_desc: "활성 제출물에 대한 의견 달기"
    keyboard_sort_desc: "현재 활성인 열로 그리드 정렬"
    keycodes: 
      close_menu: ESC
      comment: c
      goto_assignment: g
      menu: M
      sort: S
  on_8f7190e5: 켜기
  once_you_ve_changed_an_answer_you_ll_need_to_choos_7071f728: "답변을 변경하고 나면 문제를 업데이트하기 전에 옵션을 선택해야 합니다."
  one_per_line_format_name_value_79647700: "한 줄에 한 개씩, 형식: 이름=값"
  only_add_posts_with_a_specific_phrase_in_the_title_b8b7b04e: "제목에 특정 구가 있는 게시물만 추가"
  options: 
    ? "no"
    : 아니오
    ? "yes"
    : 예
  orbis_report_header_points_possible: "가능한 점수"
  orbis_report_header_student_name: "학생 이름"
  ordered_by_recent_activity_112d33d5: "최근 활동으로 정렬"
  out_of_points_possible_8ab14f7: "%{points_possible} 점 중"
  outcome_groups: 
    invalid_file: "유효하지 않은 성과 그룹 파일"
  outcome_groups_api: 
    account_group_description: "계정 수준 성과 그룹입니다."
  outcome_results: 
    outcomes_filename: 성과
  outcomes: 
    account_standards: "계정 표준"
    account_standards_description: "왼쪽으로는 과목에서 사용할 수 있도록 여러분의 기관에서 만든 표준을 볼 수 있습니다."
    blank_error: "값이 있어야 함"
    browser: 
      links: 
        back: 뒤로
        find: 찾기
    common_core: "공통 핵심 표준"
    common_core_description: "왼쪽은 친숙한 각 공통 핵심 시/도 표준 그룹의 성과 폴더입니다. 이를 이용하면 과목에서 평가를 하는 데 공통 핵심 표준을 쉽게 포함할 수 있습니다."
    confirm: 
      delete: 삭제하시겠습니까?
      import_group: "\"%{group}\" 그룹을 \"%{target}\" 그룹으로 가져오시겠습니까?"
      import_outcome: "\"%{outcome}\" 성과를 \"%{target}\" 그룹으로 가져오시겠습니까?"
    criteria: 
      does_not_meet_expectations: "기대치에 미치지 못함"
      exceeds_expectations: "기대를 초과함"
      meets_expectations: "기대를 만족함"
    criterion: 
      close_rating: 확인
      criterion_rating_points: "기준 등급 점수"
      delete_criterion: 삭제
      edit_criterion_rating_title: "\"%{description}\" 기준 등급 편집"
      insert_criterion_rating: "기준 등급 삽입"
      insert_rating: 삽입
      points: 점수
      pts: 점
      rating_description: "기준 등급 설명"
    criterion_header: 
      insert_criterion_rating: "기준 등급 삽입"
      insert_rating: 삽입
    dont_import: "이 그룹은 가져올 수 없습니다."
    failed_outcome_creation: "성과 생성 실패함"
    failed_outcome_update: "성과 업데이트 실패함"
    find_instructions: 
      instructions: 
        find: 
          description: "*여기에서 여러분의 기관이나 시/도에서 만든 성과를 액세스할 수 있습니다. 과목에서와 마찬가지로 왼쪽의 패널을 이용하면 기존 성과 사이를 탐색할 수 있습니다. 사용하려는 성과나 성과 그룹을 찾은 다음 아래 가져오기 버튼을 클릭하면 과목에 추가할 수 있습니다.*"
          title: "성과 찾기"
    flash: 
      addSuccess: "성공적으로 만듦"
      deleteError: "오류가 발생했습니다. 이번에는 삭제할 수 없습니다."
      deleteSuccess: "성공적으로 삭제함"
      error: "오류가 발생했습니다. 페이지를 새로 고친 후에 다시 시도하시기 바랍니다."
      importError: "가져오는 중에 오류가 발생했습니다. 다시 시도하시기 바랍니다."
      importSuccess: "성공적으로 가져옴"
      updateSuccess: "성공적으로 업데이트함"
    length_error: "255글자보다 적어야 함"
    loading_more_results: "더 많은 결과 로드"
    main_instructions: 
      instructions: 
        main: 
          manage: 
            description: "*여기에서 성과는 숙달을 추적하기 위해서 만듭니다. 시작하려면 위쪽에 있는 메뉴 모음을 확인해 보십시오. 새 성과를 만드려면 새로 만들기 버튼을 클릭하고 성과를 구성할 새 그룹을 만드려면 새 그룹 버튼을 클릭합니다. 찾기 버튼을 이용하면 시/도나 기관에서 만든 성과를 이용할 수 있습니다. 성과를 만들고 사용할 때 성과를 탐색하려면 왼쪽에 있는 패널을 이용할 수 있습니다. 구조를 만드려면 다른 수준 사이에서 성과를 끌어다 놓을 수 있습니다.* *보다 중요한 것은 Canvas를 이용하면 평가 루브릭에 성과를 추가할 수 있어서 과제를 평가하면서 숙달을 평가할 수 있다는 것입니다. 성과를 설정하고 나서 평가에 성과를 이용하려면 루브릭 관리를 클릭하십시오.*"
            title: "성과 설정하기"
    mastery_error: "0보다 크거나 같아야 함"
    missing_outcome: "해당 학습 성과를 찾을 수 없음"
    new_outcome_group: "새 성과 그룹"
    outcome: 
      mastery_at_label: "다음 이상 점수에 대해 숙달 설정:"
      points: 
        rating: "%{points}점"
        total: "%{points_possible}점"
      total_points: 총점
      use_for_scoring: "점수 매기기에 이 기준을 사용"
    outcome_criterion: "학습 성과 기준"
    outcome_form: 
      criterion: "기준 등급"
      criterion_dialog: "특정 과제에 정렬된 성과 숙달도를 평가하는 손쉬운 방법으로 학습 성과를 과제 루브릭에 포함할 수 있습니다. 학습 성과를 정의할 때 과제 루브릭을 작성할 때 사용하는 기준도 정의해야 합니다. 필요한 만큼의 루브릭 열을 정의하고 이 성과의 숙달도를 정의하는 데 사용하는 점수 임계값을 지정하십시오."
      criterion_info_link: "기준 등급에 대해서 알아보려면 클릭"
      description: "이 성과의 설명"
      mastery: "숙달 점수"
      points: "%{points_possible}점"
      title: "성과 이름"
      total_points: 총점
    outcome_group_form: 
      group_description: "이 그룹의 설명"
      title: "이 그룹의 이름"
    outcome_result: 
      all_outcomes: "이 학생에 대한 모든 성과"
      attempt_info: "시도 #%{attempt_number}, %{attempt_date}"
      outcome_mastered: 숙달됨
      scoring: "%{points} / %{possible_points}"
    outcomes_for: "%{user_name}의 성과"
    show: 
      no_aligned_items: "정렬된 항목 없음"
      no_artifacts: "아티팩트 없음"
    state_standards: "전국 표준"
    state_standards_description: "왼쪽에서 업데이트된 시/도 표준과 함께 각 시/도에 대한 폴더를 볼 수 있습니다. 이를 이용하면 과목에서 평가를 하는 데 시/도 표준을 쉽게 포함할 수 있습니다."
    successful_outcome_creation: "성과가 성공적으로 생성됨!"
    successful_outcome_delete: "성과가 성공적으로 삭제됨"
    successful_outcome_removal: "성과가 성공적으로 제거됨"
    successful_outcome_update: "성과가 성공적으로 업데이트됨!"
    titles: 
      find_outcomes: "성과 찾기"
    top_level: "%{context} 최고 수준"
    user_outcome_results: 
      artifacts: 
        one: "아티팩트 %{count}개"
        other: "아티팩트 %{count}개"
      attempts: 
        one: "시도 %{count}번"
        other: "시도 %{count}번"
      attempts_from_artifacts: "*%{artifacts}*에서 %{attempts} "
      labels: 
        see_results: "다음에 대한 %{user_name}의 결과 보기"
      mastery: "최종 시도의 숙달"
      no_mastery: "최종 시도의 숙달 없음"
      outcomes_for: "%{user_name}의 성과"
      score_out_of_possible: "%{score}* / %{possible}*"
      short_title: 
        attempts: 시도
        average_percent: "평균 퍼센트"
        latest_score: "최종 점수"
        outcome: 성과
  outcomesFindDialog: 
    confirm: 
      import_group: "\"%{group}\" 그룹을 \"%{target}\" 그룹으로 가져오시겠습니까?"
      import_outcome: "\"%{outcome}\" 성과를 \"%{target}\" 그룹으로 가져오시겠습니까?"
    dont_import: "이 그룹은 가져올 수 없습니다."
    flash: 
      importError: "가져오는 중에 오류가 발생했습니다. 다시 시도하시기 바랍니다."
      importSuccess: "성공적으로 가져옴"
    top_level: "%{context} 최고 수준"
  outcomesFindDirectoryVew: 
    account_standards: "계정 표준"
    account_standards_description: "왼쪽으로는 과목에서 사용할 수 있도록 여러분의 기관에서 만든 표준을 볼 수 있습니다."
    common_core: "공통 핵심 표준"
    common_core_description: "왼쪽은 친숙한 각 공통 핵심 시/도 표준 그룹의 성과 폴더입니다. 이를 이용하면 과목에서 평가를 하는 데 공통 핵심 표준을 쉽게 포함할 수 있습니다."
    state_standards: "전국 표준"
    state_standards_description: "왼쪽에서 업데이트된 시/도 표준과 함께 각 시/도에 대한 폴더를 볼 수 있습니다. 이를 이용하면 과목에서 평가를 하는 데 시/도 표준을 쉽게 포함할 수 있습니다."
  outcomesSidebarView: 
    titles: 
      find_outcomes: "성과 찾기"
  outcomes_d1b18d33: 성과
  overrides: 
    everyone: 모두
    everyone_else: "다른 모든 사람"
    overrides: 
      everyone: 모두
  owner_email_4d02f795: "소유자 이메일:"
  page_comment: 
    default_user_name: 익명
  page_comments: 
    errors: 
      create_failed: "의견 생성 실패함"
  page_views: 
    download_filename: "%{user}의 페이지뷰"
    table: 
      headers: 
        date: 날짜
        participated: 참여
        time: 시간
        url: URL
        user_agent: "사용자 에이전트"
  page_views_eb64cf53: "페이지 뷰"
  pages: 
    cancel_button: 취소
    cannot_unpublish_front_page: "첫 페이지를 게시 취소할 수 없음"
    delete_button: 삭제
    delete_confirmation: "이 위키 페이지를 삭제하시겠습니까?"
    delete_dialog_title: "위키 페이지 삭제"
    deleting_button: "삭제 중..."
    edit_dialog_title: "위키 페이지 편집"
    errors: 
      require_title: "제목을 입력해야 함"
    headers: 
      sort_ascending: "%{title}, 오름차순 정렬"
      sort_descending: "%{title}, 내림차순 정렬"
    notices: 
      delete_failed: "\"%{title}\" 페이지를 삭제할 수 없습니다."
      page_deleted: "\"%{title}\" 페이지가 삭제되었습니다."
    reload_editing_page: "이 페이지는 여러분의 편집을 시작한 이후에 변경되었습니다. *다시 로드*하면 변경 사항을 모두 잃게 됩니다."
    reload_viewing_page: "이 페이지는 여러분이 페이지를 보기 시작한 이후에 변경되었습니다. *다시 로드*하십시오."
    restore_failed: "페이지 수정 복원 실패"
    save_button: 저장
    saving_button: "저장 중..."
    warnings: 
      unsaved_changes: "저장하지 않은 변경 사항이 있습니다. 해당 변경 사항을 저장하지 않고 계속 진행하시겠습니까?"
  pages_e5414c2c: 페이지
  paginated_collection: 
    no_items: "항목이 없습니다."
  paginated_list: 
    no_results_found: "결과 없음"
    view_more_link: "더 보기"
  paginated_view: 
    loading_more_results: "더 많은 결과 로드"
  password_8a271b1c: 암호
  paste_xml_cda3a64e: "XML 붙여넣기"
  paypal: 
    exception: "죄송합니다. 오류가 발생했습니다. 나중에 다시 시도하시기 바랍니다."
  peer_reviews_e3a55964: "피어 리뷰"
  people_b4ebb13c: 사용자
  percentused_of_bytesavailable_used_a859a40d: "%{bytesAvailable} 중 %{percentUsed} 사용 중"
  permissions_365c49e: 권한
  pinned_discussions_a55c0cea: "고정된 토론"
  play_media_comment_8614d30f: "미디어 설명 재생"
  plugins: 
    academic_benchmark_importer: 
      description: "이를 사용하면 Academic Benchmark 표준을 Canvas로 가져올 수 있습니다."
    account_reports: 
      description: "계정 보고서 선택"
      name: "계정 보고서"
    app_center: 
      description: "Canvas에 외부 도구를 설치/추적하기 위한 앱 센터"
      name: "앱 센터"
    app_center_settings: 
      labels: 
        app_reviews_endpoint: "앱 표시 끝점"
        apps_index_endpoint: "앱 색인 끝점"
        base_url: "기준 URL"
        token: "액세스 토큰"
    assignment_freezer: 
      description: "복사 시 과제 속성 동결"
      name: "과제 속성 동결기"
    assignment_freezer_settings: 
      description: "이 플러그 인은 관리자가 과제를 다른 과목으로 복사할 때 편집할 수 없도록 구성할 과제의 속성을 체크할 수 있도록 해줍니다."
      no_copying_frozen: "동결된 과제를 복사하도록 허용하지 않습니다."
    banner_grade_exchange_settings: 
      labels: 
        canvas_source_identifier: "Canvas 인스턴스 이름"
        sis_source_identifier: "Banner 인스턴스 이름"
    big_blue_button: 
      description: "BigBlueButton 웹 회의 지원"
      name: BigBlueButton
    big_blue_button_settings: 
      description: "[BigBlueButton](%{url}) 인스턴스에 대한 액세스가 필요합니다."
      domain_description: "설치된 BigBlueButton의 **hostname** 또는 **ip address** (e.g. bigbluebutton.mycompany.com)"
      labels: 
        domain: 도메인
        recording_enabled: "회의 녹음/녹화를 허용합니다."
        secret: 시크릿
      secret_description: "이는 %{filename} 구성 파일에서 찾을 수 있는 %{parameter_name} 매개 변수입니다."
    buttons: 
      saving: "저장 중..."
    canvadocs_settings: 
      labels: 
        api_key: "API 키"
        base_url: "기준 URL"
    crocodoc: 
      name: Crocodoc
    crocodoc_settings: 
      description: "이 플러그 인은 교사와 학생이 문서에 주석을 달 수 있는 HTML5 문서 미리보기를 제공하기 위해 Crocodoc을 통합합니다."
      labels: 
        api_key: "Crocodoc API 키"
    diigo: 
      name: Diigo
    diigo_settings: 
      labels: 
        api_key: "API 키"
    dim_dim_settings: 
      description: "Dim Dim 인스턴스에 대한 액세스가 필요합니다."
      labels: 
        domain: 도메인
    error_reporting: 
      description: "기본 오류 보고 체계"
      name: "오류 보고"
    error_reporting_settings: 
      description: "오류 보고는 콘솔에서 %{console_command}을(를) 호출하면 사용할 수 있습니다. 사용하도록 설정하고 나면 오류 메시지를 배달할 이메일 주소나 POST URL을 지정할 수 있습니다."
      hints: 
        body_param: "메시지 본문과 함께 발송할 키"
        subject_param: "메시지 제목과 함께 발송할 키"
      labels: 
        action: 동작
        body_parameter: "본문 매개 변수"
        email: "이메일 주소"
        subject_parameter: "제목 매개 변수"
        url: URL
      options: 
        email: "이메일 발송"
        nothing: "아무것도 하지 않음"
        post: "URL에 게시"
    errors: 
      plugin_doesnt_exist: "플러그 인 %{id}이(가) 없습니다."
      setting_update_failed: "플러그 인 설정을 저장하는 중에 오류가 발생했습니다."
    etherpad: 
      description: "EtherPad 문서 공유"
      name: EtherPad
    etherpad_settings: 
      description: "EtherPad는 이제 오픈 소스 프로젝트입니다. 원하는 경우에 사용할 수 있는 여러 개의 Etherpad 공개 호스팅 인스턴스가 있습니다. 여기에는 다음과 같은 것이 포함됩니다:"
      edupad: eduPad
      hints: 
        domain: "\"http://\" 부분이나 슬래시는 포함하지 않음"
      host_your_own: "또는 언제든지 [자신의 EtherPad 사이트를 설치](%{etherpad_url})할 수 있습니다."
      labels: 
        domain: 도메인
        name: 이름
      pirate_pad: "Pirate Pad"
      primary_pad: "Primary Pad"
      sketchpad: SketchPad
      typewithme: TypeWith.me
    google_docs: 
      description: "Google Docs 문서 공유"
      name: "Google Docs"
    google_docs_settings: 
      description: |-
          [Google에 도메인을 등록](%{google_url})해야 합니다.
          "OAuth 소비자 키"와 "OAuth 소비자 시크릿" 값을 기록해 두십시오.
      labels: 
        api_key: "OAuth 소비자 키"
        secret_key: "OAuth 소비자 시크릿"
    grade_export: 
      description: "SIS를 위한 평점 내보내기"
      name: "평점 내보내기"
    grade_export_settings: 
      labels: 
        format_type: "출력 형식 유형"
        publish_endpoint: "게시할 끝점"
        success_timeout: "성공 알림 시간 제한(초)"
        wait_for_success: "성공 알림 대기"
    ims_es_importer_settings: 
      labels: 
        course_long_name_selection: "과목 긴 이름 선택"
        course_short_name_selection: "과목 짧은 이름 선택"
        course_sourcedid_name_prefix: "과목 \"sourcedid\" 무시 접두어"
        default_email_domain: "기본 이메일 도메인"
        email_preference: "이메일 기본 설정"
        lms_delivery_name: "LMS 배달 이름"
        map_sections_to_courses: "IMS 섹션을 Canvas 과목에 매핑"
        section_end_days_adjustment: "섹션 종료일 조절"
        section_name_selection: "섹션 이름 선택"
        section_start_days_adjustment: "섹션 시작일 조절"
        term_end_days_adjustment: "학기 종료일 조절"
        term_start_days_adjustment: "학기 시작일 조절"
    index: 
      author: 작성자
      description: 설명
      name: 이름
      no_plugins: "설치된 Canvas 플러그 인이 없음"
      page_title: "Canvas 플러그 인"
      tag: 태그
      version: 버전
      website: 웹사이트
    kaltura: 
      description: "Kaltura 비디오/오디오 녹음과 재생"
      name: Kaltura
    kaltura_settings: 
      account_settings: "이 값은 Kaltura 관리 콘솔의 \"Settings -> Integration Settings\"에서 찾을 수 있습니다."
      cache_explanation: "공란은 무기한 캐시하는 것을 의미하고 0은 캐시를 안하는 것을 의미합니다."
      headers: 
        account_settings: "계정 설정"
        canvas_settings: "Canvas 설정"
        domain_settings: "도메일 설정"
        misc_settings: "기타 설정"
        ui_conf_ids: "UI 구성 ID"
      hints: 
        domain: "호스팅하는 계정에 대해서는 \"www.kaltura.com\" 사용"
        resource_domain: "호스팅하는 계정에 대해서는 \"cdn.kaltura.com\" 사용"
        rtmp_domain: "호스팅하는 계정에 대해서는 \"www.kaltura.com\" 사용"
      kaltura_sis_explanation: "체크하면 사용자와 과목 SIS 데이터를 Kaltura에 제공하게 됩니다."
      labels: 
        cache_play_list_seconds: "재생 목록 URL을 캐시하는 시간(초)"
        do_analytics: "분석 이벤트 전송"
        domain: 도메인
        kaltura_sis: "SIS 데이터를 Kaltura에 쓰기"
        kcw_ui_conf: "KCW UI 구성 ID"
        partner_id: "파트너 ID"
        player_ui_conf: "플레이어 UI 구성 ID"
        resource_domain: "리소스 도메인"
        rtmp_domain: "RTMP 도메인"
        secret_key: "관리자 시크릿"
        subpartner_id: "하위 파트너 ID"
        upload_ui_conf: "업로더 UI 구성 ID"
        user_secret_key: "사용자 시크릿"
      ui_conf_ids: "Kaltura 호스팅 고객은 이 ID를 Kaltura에 요청할 수 있습니다. 자체 호스팅 인스턴스는 ui_confs 테이블에서 이 값을 찾을 수 있습니다."
    linked_in: 
      description: "LinkedIn 통합"
    linked_in_settings: 
      domain_name: 도메인
    lockdown_browser: 
      labels: 
        download_url: "LockDown 브라우저 다운로드 URL"
        plugin_enabled: 사용함
    med_cornell_export: 
      labels: 
        password: "인증에 사용할 암호"
        username: "인증에 사용할 사용자 이름"
    notices: 
      settings_updated: "플러그 인 설정을 성공적으로 업데이트했습니다."
    panda_pub_settings: 
      labels: 
        base_url: "기준 URL"
    qti_converter_settings: 
      labels: 
        enabled: 사용함
    respondus_soap_endpoint: 
      description: "Respondus QTI 업로드를 위한 SOAP 끝점"
      name: "Respondus SOAP 끝점"
    scribd: 
      description: "Scribd 문서 미리 보기"
      name: Scribd
    sessions: 
      description: "세션 시간 만료 관리"
      name: 세션
    sessions_timeout: 
      labels: 
        session_timeout: "세션이 만료되기 전 시간(분) (최소 20)"
    settings_header: 
      prompt_change_for_all_line1: "이는 모든 계정에 대한 설정을 변경합니다!"
      prompt_change_for_all_line2: "정말로 이 작업을 실행하시겠습니까?"
      prompt_delete_account_setting: "계정 구성을 삭제하시겠습니까?"
      select_account_prompt: "(계정 선택)"
    show: 
      back_to_list: "플러그 인 목록으로 돌아가기"
      labels: 
        disabled: "이 플러그 인 사용 안 함"
      page_title: "플러그 인 설정"
    sis_import: 
      description: "SIS 자료 가져오기"
      name: "SIS 가져오기"
    sis_import_settings: 
      labels: 
        minimum_rows_for_parallel: "병렬 처리를 사용하기 전 SIS 가져오기의 최소 행 수"
        parallelism: "SIS 가져오기를 병렬로 처리하는 데 사용할 작업 처리기의 수"
        queue_for_parallel_jobs: "병렬 작업에 사용되는 작업 대기열  (기본 값은 공란)"
    twitter: 
      description: "Twitter 알림"
    unsplash_settings: 
      labels: 
        access_key: "액세스 키"
    webct_scraper_settings: 
      description: |-
          (모듈을 사용하지 않는 WebCT 4.0 이전 버전을 채택한 학교를 포함하여) 기관에서 WebCT의 "학습 모듈"을 사용하지 않는다면,
          "과목 내용"을 "학습 모듈"이 아닌 Canvas 모듈로 가져오는 것으로 과목 마이그레이션을 개선할 수 있습니다." 이 페이지에서는
          내용 모듈과 관련한 WebCT 마이그레이터의 기본 동작을 설정할 수 있습니다. 개별 과목 마이그레이션은 계속 선택할 수 있는 반면
          일괄 마이그레이터는 항상 여기에서 구성된 값을 사용하며 마이그레이션마다 값을 변경할 수 없다는 점을 꼭 기억해야 합니다.
      labels: 
        allow_outline_selection: "마이그레이션 마법사에 과목 내용을 모듈로 사용하기 위한 옵션을 표시"
        folders_as_outline: "모듈에 대한 WebCT \"과목 내용\"을 기본으로 사용"
    wimba: 
      description: "Wimba 웹 회의 지원"
      name: Wimba
    wimba_settings: 
      description: "[Wimba](%{url}) 계정에 대한 액세스가 필요합니다."
      domain_description: "(예: mycompany.wimba.com)"
      labels: 
        domain: 도메인
        password: 암호
        username: "사용자 이름"
<<<<<<< HEAD
  points_bb475533: 점
=======
  points_bb475533: 배점
>>>>>>> 36566452
  points_out_of_total_24f61148: "**%{total}** 점 중 *%{points}점*"
  posted_on_e1010e1e: "발행일:"
  practice_quiz_19a8505d: "퀴즈 연습"
  prerequisites_lookup: 
    headers: 
      completion_prerequisites: "완료 필수 구성 요소"
    labels: 
      requirements_must_be_completed: "이 페이지를 잠금 해제하기 전에 다음 요구 사항이 완료되어야 합니다."
  print_grades_9d5dd50f: "평점 인쇄"
  privacy_290109ea: "개인 정보"
  privacy_level_f0ec09a3: "개인 정보 보호 수준"
  private_3883d133: 비공개
  product_name: Canvas
  profile: 
    access_token: 
      default_app_name: "앱 없음"
      labels: 
        token_expires: 만료일
        token_last_used: "최종 사용일"
      links: 
        token_details: "세부 정보"
      profile: 
        token_never_expires: 없음
      titles: 
        delete_this_token: "이 토큰 삭제"
    buttons: 
      generate_token: "토큰 생성"
      generating_token: "토큰 생성 중..."
      regenerate_token: "토큰 다시 생성"
      regenerating_token: "토큰 다시 생성 중..."
      save: 저장
      select_profile_picture: "프로필 사진 선택"
      selecting_image: "이미지 선택 중..."
    communication: 
      confirm_email_instructions: "알림을 받으려면 전송된 이메일에 있는 링크를 클릭해서 이메일 주소(%{email})를 확인해야 합니다. 메일을 받지 않았다면 *클릭해서 이메일을 다시 전송*하거나 스팸 상자를 확인해 보시기 바랍니다."
      crumb_notification_preferences: "알림 기본 설정"
      headers: 
        notification_preferences: "알림 기본 설정"
      page_title: "알림 기본 설정"
      weekly_notification_range: "주별 알림은 %{weekday} %{start_time}부터 %{end_time} 사이에 전송됩니다."
    confirming_contact: "확인 중..."
    confirms: 
      delete_access_key: "이 액세스 키를 삭제하시겠습니까?"
      delete_login: "이 로그인을 삭제하시겠습니까?"
      regenerate_token: "이 토큰을 다시 생성하시겠습니까? 이 토큰을 사용하는 것도 업데이트해야 합니다."
      unregister_service: "이 서비스를 등록 해제하시겠습니까?"
    crumb: "%{user}의 설정"
    crumbs: 
      settings_frd: "%{user}의 설정"
    done_resending: "마쳤습니다. 메시지 전송은 수 분이 걸릴 수 있습니다."
    email_select: 
      default_email_option: "[이메일 선택]"
      new_email_option: "새 이메일 주소"
    errors: 
      confirmation_failed: "확인에 실패했습니다. 다시 시도하시기 바랍니다."
      generating_token_failed: "토큰 생성 실패"
      invalid_old_passowrd: "로그인 %{pseudonym}에 대해 잘못된 이전 암호"
      profile_update_failed: "로그인 업데이트 실패"
      regenerating_token_failed: "토큰 다시 생성 실패"
      registration_failed: "등록에 실패했습니다. 사용자 이름과 암호를 확인하고 다시 시도하시기 바랍니다."
    failed_resending: "요청이 실패했습니다. 다시 시도하시기 바랍니다."
    links: 
      resend_confirmation: "확인 다시 전송"
      resend_confirmation_failed: "요청이 실패했습니다. 다시 시도하시기 바랍니다."
      resending_confirmation: "다시 전송 중..."
      resent_confirmation: "마쳤습니다. 메시지는 수 분이 걸릴 수 있습니다."
    notices: 
      contact_confirmed: "연락처를 성공적으로 확인했습니다!"
      mfa_disabled: "다단계 인증 사용 안 함"
      updated_profile: "설정을 성공적으로 업데이트함"
    please_select_an_option: "옵션 선택"
    profile: 
      access_token_description: "액세스 토큰은 다른 응용 프로그램이 여러분을 대신해서 API 호출을 할 수 있도록 허용하는 데 사용됩니다. 자체 통합을 위해서 액세스 토큰을 생성하고 *Canvas 공개 API를 사용*할 수도 있습니다."
      approved_integrations: "다음은 여러분을 대신하여 Canvas 사이트에 액세스하는 것이 승인된 타사 응용 프로그램입니다:"
      buttons: 
        add_picture_file: "파일 추가"
        authorize_google_docs: "Google Docs 액세스 승인"
        authorize_twitter: "Twitter 액세스 승인"
        generate_token: "토큰 생성"
        new_access_token: "새 액세스 토큰"
        regenerate_token: "토큰 다시 생성"
        register_linkedin_account: "LinkedIn 계정 등록"
        save_login: "로그인 저장"
        save_skype_name: "Skype 이름 저장"
        select_image: "이미지 선택"
        update_settings: "설정 업데이트"
      confirm_email_instructions: "프로필을 편집하려면 전송된 이메일에 있는 링크를 클릭해서 이메일 주소(%{email})를 확인해야 합니다. 메일을 받지 않았다면 *클릭해서 이메일을 다시 전송*하거나 스팸 상자를 확인해 보시기 바랍니다."
      delicious_description: "Delicious는 북마크를 저장하고 다른 사람들과 공유할 수 있는 도구입니다. Canvas의 서식있는 내용 편집기에서는 Canvas에서 유용한 리소스로 쉽게 연결할 수 있도록 Delicious 태그를 검색할 수 있습니다."
      diigo_description: "Diigo는 연구와 교육에 특화된 소셜 북마크 도구입니다. Canvas의 서식있는 내용 편집기에서는 Canvas에서 유용한 리소스로 쉽게 연결할 수 있도록 Diigo 태그를 검색할 수 있습니다."
      error_loading_token_details: "토큰 세부 정보 로드 오류"
      feature_options: "기능 옵션"
      full_token_warning: |-
          **지금 이 토큰을 복사해 두십시오**. 이 페이지를 떠나면 더 이상 전체 토큰을 추출할 수 없으며
          새로운 값을 얻기 위해 토큰을 다시 생성해야 합니다.
      generate_access_token_description: |-
          액세스 토큰은 여러분을 대신하여 타사 응용 프로그램이 Canvas 리소스를 접근하도록 허용합니다.
          이 토큰은 보통 응응 프로그램에 대해 자동으로 생성되지만
          [새 프로젝트나 제한된 프로젝트를 개발](%{documentation_url})한다면
          여기에서 토큰을 생성할 수 있습니다.
      google_docs_description: "Google Docs를 볼 수 있도록 승인하고 나면 Google Docs에서 과제를 직접 제출할 수 있으며 문서를 만들고 수업 멤버와 함께 공유할 수 있습니다."
      headers: 
        application_abbrev: 앱
        dates: 날짜
        delicious_login: "Delicious 로그인"
        diigo_login: "Diigo 로그인"
        generate_access_token: "액세스 토큰 생성"
        google_docs_access: "Google Docs 액세스"
        linkedin_access: "LinkedIn 액세스"
        loading_images: "이미지 로드 중..."
        login: 로그인
        organization: 조직
        other_services: "다른 서비스"
        purpose: 목적
        registered_services: "등록된 서비스"
        share_skype_id: "Skype 아이디 공유"
        twitter_access: "Twitter 액세스"
        users_profile: "%{user}의 설정"
        ways_to_log_in: "로그인 방법"
        web_services: "웹 서비스"
      hints: 
        expires_at: "만료되지 않으면 공란으로 두십시오."
        language: "이는 브라우저나 계정 설정을 재정의합니다."
        name: "이 이름을 평가에 사용됩니다."
        short_name: "사용자가 토론, 메시지, 의견에서 이 이름을 보게 됩니다."
        sortable_name: "이 이름은 정렬된 목록에 표시됩니다."
      labels: 
        change_password: "암호 변경"
        confirm_password: "암호 확인"
        default_email: "기본 이메일"
        expires_at: 만료일
        headers: 
          approved_integrations: "승인된 통합"
        locale: 언어
        name: "전체 이름"
        new_password: "새 암호"
        old_password: "이전 암호"
        other_services: "아래에서 등록하려는 서비스를 클릭"
        password: 암호
        password_for: 암호
        purpose: 목적
        short_name: "표시 이름"
        show_user_services: "동료 과목/그룹 멤버가 내 프로필에 연결한 프로필을 볼 수 있도록 허용"
        skype_name: "Skype 이름"
        sortable_name: "정렬 가능 이름"
        time_zone: "표준 시간대"
        token: 토큰
        token_application: 앱
        token_created: 생성
        token_expires: 만료일
        token_last_used: "최종 사용일"
        token_purpose: 목적
        user_name: "사용자 이름"
      linkedin_description: "LinkedIn은 비지니스 네트워킹을 위한 훌륭한 리소스로서 학교를 졸업한 이후에도 계속 도움이 될 수 있습니다. LinkedIn 계정을 가지고 있으면 여기에서 등록할 수 있습니다. 그리고 나서 동료 과목/그룹 멤버가 등록된 서비스를 볼 수 있도록 허용하면 LinkedIn에서 프로필을 검색하지 않아도 링크로 초대할 수 있습니다."
      links: 
        add_account: "계정 추가"
        configure_mfa: "다단계 인증 설정"
        delete_account: "내 계정 삭제"
        delicious: Delicious
        diigo: Diigo
        disable_mfa: "다단계 인증 사용 안 함"
        edit_settings: "설정 편집"
        google_docs: "Google Docs"
        linkedin: LinkedIn
        more_options: "추가 옵션"
        reconfigure_mfa: "다단계 인증 다시 구성"
        skype: Skype
        twitter: Twitter
        upload_new_image: "새 이미지 업로드"
        view_your_profile: "프로필 보기"
      loading_token_details: "토큰 세부 정보 로드 중..."
      no_approved_integrations: "타사 응용 프로그램이 여러분을 대신해서 Canvas 사이트에 액세스하도록 허가를 요청할 수 있습니다. 응용 프로그램 승인을 시작하면 여기에서 목록을 볼 수 있습니다."
      no_language_preference: "시스템 기본 (%{language})"
      no_registered_services: "등록된 서비스 없음"
      none: 없음
      page_title: "사용자 설정"
      profile_pictures: "프로필 사진으로 사용하고 싶은 이미지를 선택하거나 새 이미지를 업드로하십시오:"
      skype_description: "Skype는 무료 온라인 음성 및 화상 통화를 제공합니다. 많은 학생이 Skype를 손쉬운 의사소통 방법으로 사용하고 있습니다. Skype 이름을 등록하고 표시하도록 설정하면 다른 학생이 연락처를 쉽게 찾아 Skype에 추가하거나 통화할 수 있습니다."
      subscribe_to_emails: "Instructure로부터 정보, 뉴스, 팁 받기"
      titles: 
        access_token_details: "액세스 토큰 세부 정보"
        authorize_google_docs: "Google Docs 승인"
        authorize_linkedin: "LinkedIn 승인"
        authorize_twitter: "Twitter 승인"
        click_to_change_profile_pic: "프로필 사진을 변경하려면 클릭"
        delicious_login: "Delicious 로그인"
        diigo_login: "Diigo 로그인"
        new_access_token: "새 액세스 토큰"
        register_skype: "Skype 등록"
        remove_account_from_profile: "이 프로필에서 계정 제거"
        unregister_service: "서비스 등록 해제"
      unknown_service: "알 수 없음"
      web_services: "Canvas는 여러분이 이미 사용하고 있는 웹 도구 안에서 직접 입력하므로 매우 편리합니다. \"기타 서비스\" 중 하나를 클릭하면 그 의미를 알 수 있습니다."
    purpose_required: "목적이 필요함"
    resending: "다시 전송 중..."
    secondary_nav: 
      links: 
        communication_preferences: "통신 기본 설정"
        user_settings: "사용자 설정"
    show: 
      administration: 관리자
      become: "이 사용자로 변경"
      cancel_editing: "편집 취소"
      edit_profile: "프로필 편집"
      links: 
        user_account_details: "계정 세부 정보"
    sms_select: 
      default_sms_option: "[휴대 전화 선택]"
      new_sms_option: "새 휴대 전화 번호"
    titles: 
      confirm_email_address: "이메일 주소 확인"
      confirm_sms_number: "SMS 번호 확인"
      contact_not_confirmed: "이 연락처는 확인되지 않았습니다. 세부 정보를 보려면 주소를 클릭하십시오."
      email_not_confirmed: "이 이메일은 확인되지 않았습니다. 세부 정보를 보려면 주소를 클릭하십시오."
      register_communication: "통신 등록"
      unconfirmed_click_to_confirm: "확인되지 않았습니다. 확인하러면 클릭하십시오."
    token_never_expires: "만료 안 됨"
    twitter_select: 
      twitter: Twitter
    ways_to_contact: 
      bouncing_channel: "Canvas에서 이 연락 방법으로 메시지를 보내는 것이 실패했습니다. Canvas로부터 메시지를 수신하고 싶으시다면 이 연락처가 정확한지 확인하십시오."
      buttons: 
        confirm: 확인
        ok_thanks: "네, 감사합니다."
        register_email: "이메일 등록"
        register_sms: "SMS 등록"
      carriers: 
        one: "다른 통신사"
        other: "다른 통신사"
      confirming_contact: "확인 중..."
      contact_types: 
        sms: SMS
      default_carrier_option: "[통신사 선택]"
      headers: 
        contact_type: 유형
        email_addresses: "이메일 주소"
        other_contact: "다른 연락처"
        ways_to_contact: "연락 방법"
      labels: 
        carrier: 통신사
        cell_number: "휴대 전화 번호"
        email_address: "이메일 주소"
        enable_login_for_email: "이 이메일 주소로 Canvas에 로그인하겠습니다."
        sms_email: "SMS 이메일"
      links: 
        add_contact_method: "연락 방법"
        add_email_address: "이메일 주소"
        email: 이메일
        resend_confirmation: "확인 다시 전송"
        text_sms: "텍스트 (SMS)"
      sent_confirmation_email: "확인 링크를 %{email_address}로 보냈습니다. 이메일에 포함된 링크를 클릭하면 등록이 끝납니다. 이메일이 걸러진 경우에 대비해서 스팸 상자를 확인해 보십시오."
      sent_confirmation_sms: "4글자로 된 인증 코드를 %{sms_number}로 보냈습니다. 이 SMS 번호를 활성화하려면 코드를 아래에 입력하십시오."
      titles: 
        confirm_email_address: "이메일 주소 확인"
        confirm_email_address_alt: "이메일 주소 확인"
        confirm_email_address_aria_label: "이메일 주소 확인"
        default_email_address: "기본 이메일 주소"
        default_email_address_alt: "기본 이메일 주소"
        default_email_address_aria_label: "기본 이메일 주소"
        merge_users: "다른 사용자가 같은 이메일 주소를 가지고 있습니다. 사용자 계정을 결합하려면 여기를 클릭하십시오."
        merge_users_alt: "다른 사용자가 같은 이메일 주소를 가지고 있습니다. 사용자 계정을 결합하려면 여기를 클릭하십시오."
        merge_users_aria_label: "다른 사용자가 같은 이메일 주소를 가지고 있습니다. 사용자 계정을 결합하려면 여기를 클릭하십시오."
        remove_email_address: "이메일 주소 제거"
        remove_email_address_alt: "이메일 주소 제거"
        remove_email_address_aria_label: "이메일 주소 제거"
      validations: 
        should_be_10_digits: "10자리 숫자이어야 함"
    ways_to_contact_me: 연락처
    you_have_no_services: "아직 등록한 서비스가 없으며 *설정* 페이지에서 추가할 수 있습니다."
  profile_6bd2baed: 프로필
  profiles: 
    gravatar_view: 
      button: 
        preview: "미리 보기"
      enter_gravatar_email_below: "*Gravatar* 이메일 주소를 입력하십시오"
    notification_preferences: 
      captions: 
        notification_preferences: "%{name} 알림 이벤트와 설정"
    notifications: 
      privacy_notice: 
        ok: 확인
        privacy_notice: "주의: 일부 알림은 기밀 정보를 포함할 수도 있습니다. 여러분의 기관에서 제공하는 것이 아닌 이메일로 알림을 받게 되면 민감한 Canvas 과목 및 그룹 정보를 기관 시스템 밖으로 보내는 결과를 낳을 수도 있습니다."
        privacy_notice_title: "개인 정보 보호 표시"
    take_picture_view: 
      take_picture: "사진 촬영"
    upload_file_view: 
      choose_a_picture: "사진 선택하기"
  progress_9de4af8f: 진행률
  pseudonym: 
    errors: 
      bad_credentials: "유효하지 않은 사용자 이름이나 암호"
      common: "일반적인 암호를 사용할 수 없음 (예: \"password\")"
      invalid: "문자, 숫자 및 다음 글자만 포함할 수 있음: %{characters}"
      mismatch: "일치하지 않음"
      not_email: "유효한 이메일 주소가 아님"
      repeated: "한 행에 같은 글자가 %{max}회 이상 나올 수 없음"
      required: 필수
      sequence: "연속된 %{max} 글자 이상을 포함할 수 없음 (예: abcdef)"
      taken: "이미 사용 중인 이메일"
      too_long: "%{max}글자를 초과할 수 없음"
      too_short: "%{min}글자 이상 되어야 함"
  pseudonym_sessions: 
    default_app_name: "타사 응용 프로그램"
  pseudonyms: 
    confirm_change_password: 
      buttons: 
        update_password: "암호 업데이트"
      labels: 
        new_password: "새 암호"
        password: 암호
        password_confirmation: "새 암호 확인"
        which_login_to_change: "변경하려는 로그인"
      page_title: "암호 변경"
      titles: 
        change_password: "%{user}의 로그인 암호 변경"
    errors: 
      cant_change_password: "해당 로그인의 암호를 변경할 수 없거나 로그인이 없음"
      login_required: "사용자는 적어도 하나 이상의 로그인을 가지고 있어야 함"
    login: 
      invalid_login: "유효하지 않은 로그인"
      invalid_password: "유효하지 않은 암호"
      parent_signup: "부모 등록"
      password_confirmation_sent: "암호 확인을 %{email_address}로 전송했습니다. 스팸 상자를 확인하는 것을 잊지 마십시오."
    notices: 
      account_registered: "계정을 등록했습니다!"
      account_updated: "계정을 업데이트했습니다!"
      email_sent: "확인 이메일을 %{email}로 전송했습니다. 스팸 상자를 확인하는 것을 잊지 마십시오."
      link_invalid: "사용한 링크가 더 이상 유효하지 않습니다. 로그인할 수 없는 경우에는 \"암호를 모릅니다\"를 클릭해서 암호를 다시 설정하십시오."
      password_changed: "암호 변경됨"
  pseudonyms_mobile_login: 
    parent_signup: "부모 등록"
  pts_51d69f4a: 점
  public_a749f507: 공개
  public_domain_112ed397: "공개 도메인"
  public_message_students: 
    send_message: "메시지 보내기"
  publish_btn_module: 
    buttons: 
      publish: 게시
      publish_desc: "게시가 취소되었습니다. 게시하려면 클릭하십시오."
      published: 게시됨
      published_desc: "게시되었습니다. 게시 취소하려면 클릭하십시오."
      publishing: "게시 중..."
      unpublish: "게시 취소"
      unpublishing: "게시 취소 중..."
  publish_icon_component: 
    publish: 게시
    publish_click: "게시되었습니다. 취소하려면 클릭하십시오."
    published: 게시됨
    publishing: "게시 중..."
    unpublish: "게시 취소"
    unpublish_click: "게시가 취소되었습니다. 게시하려면 클릭하십시오."
    unpublishing: "게시 취소 중..."
  publishable: 
    cant_unpublish: "게시 취소할 수 없음"
  publishableModuleItem: 
    disabled: "이 항목에 대해 게시를 사용하지 않음"
    disabled_assignment: "확생 제출물이 있으면 게시를 취소할 수 없음"
    disabled_discussion_topic: "확생 제출물이 있으면 게시를 취소할 수 없음"
    disabled_quiz: "확생 제출물이 있으면 게시를 취소할 수 없음"
  purchases: 
    new: 
      payment_info: "지불 정보"
  push_notification_a6532ff3: "푸시 알림"
  qti_display: QTI
  qti_file_description: "QTI .zip 파일"
  qti_name: "QTI 변환기"
  question_answered: 답변함
  question_bank: 
    align_outcomes: "성과 정렬"
    already_bookmarked: "이미 북마크됨"
    bookmark_failed: "북마크 실패"
    bookmarking: "북마크 중..."
    buttons: 
      submit_retry_copying: "문제 복사에 실패했습니다. 다시 시도하시기 바랍니다."
      submit_retry_moving: "문제 이동에 실패했습니다. 다시 시도하시기 바랍니다."
    default_name: "이름 없음"
    delete_are_you_sure: "이 문제 은행을 삭제하시겠습니까?"
    error_loading_banks: "은행 로드 오류"
    links: 
      more_questions: "더 많은 질문"
    load_questions: "문제 로드 중..."
    loading_banks: "은행 로드 중..."
    loading_more_fail: "더 많은 문제를 로드하는 데 실패했습니다. 다시 시도하시기 바랍니다."
    move_questions: "문제 이동"
    multiple_questions: "여러 문제"
    question_bank: "문제 은행"
    remove_outcome_from_bank: "이 성과를 은행에서 제거하시겠습니까?"
    title: 
      move_copy_questions: "문제 이동/복사"
    update_outcomes_fail: "성과 업데이트 실패"
    updating_outcomes: "성과 업데이트 중..."
  question_banks: 
    bank_fail: "문제 은행을 생성하는 데 실패했습니다."
    bank_success: "문제 은행을 성공적으로 생성했습니다!"
    delete_question_bank_prompt: "이 문제 은행을 삭제하시겠습니까?"
    index: 
      account_question_banks: "계정 문제 은행"
      add_bank: "문제 은행 추가"
      course_question_banks: "과목 문제 은행"
      labels: 
        title: "은행 이름"
      page_title: "문제 은행"
      see_bookmarked_banks: "북마크된 은행 보기"
      user_question_banks: "사용자 문제 은행"
    question_bank: 
      bookmark_bank: "이 문제 은행 북마크하기"
      delete_bank: "이 문제 은행 삭제"
      edit_bank: "이 문제 은행 편집"
      last_updated: "최종 업데이트: *%{datetime}*"
      no_name: "이름 없음"
      no_questions: "문제 없음"
      question_count: 
        one: "문제 %{count}개"
        other: "문제 %{count}개"
      unbookmark_bank: "이 문제 은행 북마크 해제하기"
    question_teaser: 
      full_details: "전체 문제 세부 정보를 표시하려면 클릭"
      links: 
        delete_question: "이 문제 삭제"
        edit_question: "이 문제 편집"
      move_bank: "다른 은행으로 문제 이동/복사"
    show: 
      button: 
        cancel: 취소
        move_copy_question: "문제 이동/복사"
      buttons: 
        add_a_question: "문제 추가"
        already_bookmarked: "이미 북마크됨"
        bookmark: "이 은행 북마크하기"
        delete: "은행 삭제"
        edit: "은행 세부 정보 편집"
        move_questions: "여러 문제 이동"
      edit_warning: "문제 템플릿을 변경하더라도 해당 문제를 사용한 퀴즈는 자동으로 업데이트되지 않는다는 것을 기억하십시오."
      headings: 
        aligned_outcomes: "정렬된 성과"
      labels: 
        keep_copy: "이 문제 은행에도 사본을 보관"
        new_bank_name: "새 은행 이름"
        new_question_bank: "새 문제 은행"
        title: "은행 이름"
      links: 
        align_outcome: "성과 정렬"
        more_questions: "더 많은 문제"
      loading_banks: "은행 로드 중..."
      mastery_threshold: "%{threshold_percentage}에서 숙달"
      move_copy: 이동/복사
      select_bank: "이 문제를 위한 대상 문제 은행을 선택하십시오:"
      show_details: "문제 세부 정보 표시"
  question_banks_45bdf347: "문제 은행"
  question_unanswered: "아직 답변하지 않음"
  quiz: 
    regrade: 
      no_scores_reduced: "정답과 이전 정답에 모두 점수 주기 (*낮아지는 점수가 없음*)"
      some_scores_reduced: "정답에만 점수 주기 (*일부 학생*의 점수가 낮아질 수도 있음)"
      update_question_without_regrading: "다시 평가하지 않고 문제를 업데이트"
  quiz_e0dcce8f: 퀴즈
  quiz_log_auditing: 
    inverted_table_view: 
      headers: 
        question: 문제
    loading: "로드하는 중..."
    navigation: 
      questions: 문제
    session_table_headers: 
      attempt: 시도
  quiz_question_1da5198e: "퀴즈 문제"
  quiz_questions_ecea3c40: "퀴즈 문제"
  quiz_reports: 
    cancel_generation: 취소
    item_analysis: "항목 분석"
    quiz_report_generator: 
      download_report_name: "%{report_name} 다운로드"
      generate_report_name: "%{report_name} 생성"
      generated_at_date_time: "%{dateAndTime}에 생성"
      generating_report_name: "%{report_name} 생성 중..."
    student_analysis: "학생 분석"
  quiz_statistics: 
    answer_bars_chart: 
      response_count: 
        one: "학생 %{count}명"
        other: "학생 %{count}명"
    download_submissions: "모든 파일 다운로드"
    duration_in_minutes: 
      one: "%{count}분"
      other: "%{count}분"
    no_answer: "답 없음"
    response_student_count: 
      one: "학생 %{count}명"
      other: "학생 %{count}명"
    summary: 
      avg_time: "평균 시간"
      high_score: "최고 점수"
      low_score: "최저 점수"
      mean: "평균 점수"
      not_available_abbrev: "해당 없음"
      stdev: 표준편차
    title: "퀴즈 통계"
  quiz_statistics_e57611c2: "퀴즈 통계"
  quiz_submissions_75eaf377: "퀴즈 제출물"
  quiz_title_quiz_type_report_type_report_9350daf7: "%{quiz_title} %{quiz_type} %{report_type} 보고서"
  quizzes: 
    alerts: 
      no_valid_combinations: "시스템에서 주어진 매개 변수에 대해 유효한 조합을 생성할 수 없음"
      only_n_valid_combinations: 
        one: "주어진 매개 변수에 대해 시스템에서 유효한 조합을 %{count}개 밖에 만들 수 없음"
        other: "주어진 매개 변수에 대해 시스템에서 유효한 조합을 %{count}개 밖에 만들 수 없음"
    answer_comments: "답변 의견"
    answer_text: "답변 내용"
    assignment_points_possible: 
      one: "%{count}점"
      other: "%{count}점"
    buttons: 
      add_selected_questions: "선택한 문제 추가"
      adding_questions: "문제 추가 중..."
      create_group: "그룹 만들기"
      create_question: "문제 만들기"
      creating_group: "그룹 만드는 중..."
      generating: "만드는 중..."
      generating_combinations_progress: "만드는 중... (%{done}/%{total})"
      save: 저장
      save_and_publish: "저장 & 게시"
      saved: 저장되었습니다!
      saving: "저장 중..."
      update_group: "그룹 업데이트"
      update_question: "문제 업데이트"
    cant_unpublish_when_students_submit: "확생 제출물이 있으면 게시를 취소할 수 없음"
    choose_option: "[ 선택 ]"
    confirms: 
      delete_question: "이 문제를 삭제하시겠습니까?"
      delete_quiz: "이 퀴즈를 삭제하시겠습니까?"
      scrap_and_restart: "이 퀴즈를 스크랩하고 처음부터 시작하시겠습니까?"
    default_answer_comments: "학생이 이 답변을 선택한 경우의 대답"
    default_answer_comments_on_match: "학생이 이 답변에 짝을 지은 경우의 대답"
    default_comments_on_wrong_match: "학생이 이 짝을 놓친 경우의 대답"
    default_quesiton_name: 문제
    default_question_name: 문제
    default_quiz_title: 퀴즈
    default_response_to_essay: "학생이 답변을 제출한 후에 표시할 대답"
    default_response_to_file_upload: "학생이 답변을 제출한 후에 표시할 대답"
    download_all_quiz_file_upload_submissions: "모든 퀴즈 파일 업로드 제출물 다운로드"
    enter_answer_variable_above: "[ 위 변수에 답변 입력 ]"
    errors: 
      adding_questions_failed: "문제 추가 실패. 다시 시도하시기 바랍니다."
      creating_group_failed: "그룹 만들기 실패. 다시 시도하시기 바랍니다."
      field_is_required: "이 필드가 필요함"
      invalid_show_correct_answers_range: "숨김 날짜는 표시 날짜 이전일 수 없습니다."
      loading_banks_failed: "문제 은행 로드 실패. 다시 시도하시기 바랍니다."
      loading_more_questions_failed: "문제 더 로드하기 실패"
      loading_question_failed: "문제 로드 실패..."
      loading_questions_failed: "문제 로드 실패. 다시 시도하시기 바랍니다."
      missing_access_code: "액세스 코드를 입력해야 함"
      missing_ip_filter: "올바른 IP 주소를 입력해야 함"
      no_answer: "적어도 하나 이상의 답변을 추가하십시오."
      no_correct_answer: "정답을 선택하십시오."
      no_possible_solution: "적어도 하나 이상의 가능한 해답을 만드십시오."
      quiz_score_not_a_number: "점수는 0과 2,000,000,000 사이의 숫자이어야 합니다."
      quiz_score_too_long: "점수는 2,000,000,000보다 작아야 합니다."
      quiz_score_too_short: "점수는 0보다 커야 합니다."
      retrieving_filters_failed: "필터 검색 실패"
    ? "false"
    : 틀림
    file_uploaded_or_removed: 
      quizzes: 
        file_successfully_uploaded: "파일을 성공적으로 업로드했습니다."
        files_removed: "%{display_name}을(를) 제거했습니다."
    final_answer: "최종 답변"
    headers: 
      assignment_quizzes: "과제 퀴즈"
      practice_quizzes: "연습 퀴즈"
      surveys: 설문
    index: 
      buttons: 
        publishing_quizzes: "퀴즈 게시 중..."
      confirms: 
        delete_quiz: "이 퀴즈를 삭제하시겠습니까?"
      default_title: "이름 없는 퀴즈"
      multiple_due_dates: "여러 날짜"
    index_view: 
      add_quiz: 퀴즈
      links: 
        manage_question_banks: "문제 은행 관리"
        publish_multiple_quizzes: "여러 퀴즈 게시"
        settings: 설정
      quizzes_title: 퀴즈
      search_for_quiz: "퀴즈 검색"
      title_add_quiz: "퀴즈 추가"
    label: 
      answer: 
        text: "답변 텍스트, 서식있는 텍스트 영역"
      question: 
        instructions: "문제 지시 사항, 서식있는 텍스트 영역"
      quiz: 
        instructions: "퀴즈 지시 사항, 서식있는 텍스트 영역"
    labels: 
      answer_text: "답변 내용"
      comments_on_answer: "사용자가 이 답변을 선택한 경우의 의견"
      comments_on_question: "이 문제에 대한 의견"
      comments_on_wrong_match: "사용자가 이 짝을 잘못 지은 경우의 의견"
      correct_answer: 정답
      message_text: "메시지 내용"
      other_incorrect_matches: "기타 잘못된 짝짓기 옵션"
      possible_answer: "가능한 답변"
    ldb_login_popup: 
      email: 이메일
      log_in: 로그인
      password: 암호
      titles: 
        log_in: "로그인 필요"
    loading_more_questions: "더 많은 문제 로드 중..."
    loading_question: "문제 로드 중..."
    loading_question_banks: "문제 은행 로드 중..."
    loading_questions: "문제 로드 중..."
    message_students: "학생에게 메시지 보내기"
    message_students_for_context: "학생에게 %{context}에 대한 메시지 보내기"
    moderate: 
      buttons: 
        extend_time: "시간 연장"
        extending_time: "시간 연장 중..."
        save: 저장
        save_failed: "저장에 실패했습니다. 다시 시도하시기 바랍니다."
        save_failed_n_updates_lost: "저장에 실패했습니다. 학생 %{n}명은 업데이트되지 않았습니다."
        saving: "저장 중..."
        time_extension_failed: "시간 연장에 실패했습니다. 다시 시도하시기 바랍니다."
      confirms: 
        taking_time_away: "학생이 지금 가지고 있는 시간보다 줄어들게 됩니다. 계속 진행하시겠습니까?"
      errors: 
        quiz_submission_extra_attempts_not_a_number: "추가 시도 회수는 숫자이어야 합니다."
        quiz_submission_extra_attempts_too_long: "추가 시도 회수는 1000보다 작어야 합니다."
        quiz_submission_extra_attempts_too_short: "추가 시도 회수는 0보다 커야 합니다."
        quiz_submission_extra_time_not_a_number: "추가 시간은 숫자이어야 합니다."
        quiz_submission_extra_time_too_long: "추가 시간은 10080보다 작아야 합니다."
        quiz_submission_extra_time_too_short: "츠가 시간은 0보다 커야 합니다."
        server_communication_failed: "서버와 통신하는 데 문제가 있습니다. 시스템이 5분 내에 다시 시도하거나 여러분이 페이지를 다시 로드할 수 있습니다."
      extensions_for_student: "%{student}에 대한 연장"
      extensions_for_students: 
        one: "학생 %{count}명에 대한 연장"
        other: "학생 %{count}명에 대한 연장"
      finished_in_duration: "%{duration} 안에 마침"
      time_up: "시간 종료!"
      titles: 
        extend_quiz_time: "퀴즈 시간 연장"
        student_extensions: "학생 연장"
    more_questions: "더 많은 질문"
    no_filters_found: "필터를 찾을 수 없음"
    no_quizzes_view: 
      headers: 
        course_quizzes: "과목 퀴즈"
      no_quizzes: "사용 가능한 퀴즈가 없음"
    notices: 
      message_sent: "메시지를 보냈습니다!"
    question_colon: "질문:"
    question_count: 
      one: "문제 %{count}개"
      other: "문제 %{count}개"
    quiz: 
      current_filter: "현재 필터"
      default_question_input: "[ 선택 ]"
      default_text_only_question_name: 공백
      default_title: "이름 없는 퀴즈"
      errors: 
        invalid_hide_results: "숨기기 결과가 유효하지 않음"
        invalid_ip_filter: "IP 필터가 유효하지 않음"
        invalid_quiz_type: "퀴즈 유형이 유효하지 않음"
      question_name_counter: "질문 %{question_number}"
      types: 
        quiz: 퀴즈
        survey: 설문
    quiz_attempts_length_error: "퀴즈 시도는 세 자리로 제한되므로 학생에게 제한없는 시도를 허용하려면 왼쪽에 있는 여러 시도 허용 상자를 체크하지 마십시오."
    quiz_attempts_nan_error: "퀴즈 시도는 숫자로만 지정할 수 있음"
    quiz_group: 
      errors: 
        no_bank: "%{group_name} 퀴즈 그룹을 위한 문제 은행을 찾을 수 없음"
        no_permissions: "사용자가 %{group_name} 퀴즈 그룹에 있는 문제 은행을 참조할 권한을 가지고 있지 않음"
      question_group: "문제 그룹"
    quiz_item_group_view: 
      no_quizzes: "퀴즈를 찾을 수 없음"
      no_surveys: "설문을 찾을 수 없음"
    quiz_item_view: 
      links: 
        delete: 삭제
        edit: 편집
      settings: 설정
      title_delete: "퀴즈 삭제"
      title_edit: "퀴즈 편집"
    quiz_question: 
      defaults: 
        question_name: 문제
    quiz_statistics: 
      statistics_filename: "%{quiz_title} %{quiz_type} %{report_type} 보고서"
      types: 
        item_analysis: "항목 분석"
        student_analysis: "학생 분석"
    quiz_submission: 
      titles: 
        this_is_an_external_element: "이는 텍스트가 아닌 외부 요소로서 학생이 제출한 이후에 바뀌었을 수도 있습니다."
        this_is_an_external_frame: "이는 텍스트가 아닌 외부 프레임으로서 학생이 제출한 이후에 바뀌었을 수도 있습니다."
        this_is_an_image: "이는 텍스트가 아닌 이미지로서 학생이 제출한 이후에 바뀌었을 수도 있습니다."
    quiz_submission_users: 
      created: "만든 날짜"
    quiz_submissions: 
      errors: 
        invalid_submissions: "이 퀴즈 제출물의 소유자를 확인할 수 없습니다. 다시 시도하시기 바랍니다."
        late_quiz: "이 퀴즈를 늦게 제출했으므로 답변이 기록되지 않았을 수도 있습니다."
        protected_quiz: "이 퀴즈는 보호된 것으로 특정 위치에서만 사용할 수 있습니다. 현재 이용 중인 컴퓨터는 이 퀴즈를 치르기에 유효한 위치에 있지 않은 것으로 보입니다."
      show: 
        score_out_of: "%{points_possible}점 중 %{score}점을 얻음"
      still_zipping: "파일 압축 진행 중..."
    quizzes: 
      access_code: 
        buttons: 
          submit: 제출
        labels: 
          access_code: "액세스 코드"
        quiz_restricted: "이 퀴즈는 액세스 코드로 제한하고 있습니다. 퀴즈는 치르려면 교사나 감독관에게 액세스 코드를 입력거나 알려달라고 요청해야 합니다."
        survey_restricted: "이 설문은 액세스 코드로 제한하고 있습니다. 설문에 답하려면 교사나 감독관에게 액세스 코드를 입력하거나 알려달라고 해야 합니다."
      default_history_crumb: 이력
      default_title: "새 퀴즈"
      display_answer: 
        labels: 
          answer_with_margin: "(오차 허용)"
          your_answer: 답변
        margin_of_error: "허용되는 오차"
        plus_or_minus: +/-
        range_answer: "%{lower_bound}와 %{upper_bound} 사이"
        you_left_this_blank: "(공란으로 둠)"
      display_question: 
        default_question_answer: "[ 선택 ]"
        flag_this_question: "이 문제에 플래그를 지정"
        headers: 
          formulas: 수식
          possible_solutions: "가능한 해답"
          solution_answer: 답변
          variable_maximum: 최대
          variable_minimum: 최소
          variable_name: 변수
          variable_precision: 소수점
          variables: 변수
        labels: 
          additional_comments: "추가 의견"
          for_answer_number: "답변 %{answer_number}개"
          warning_icon: 경고
        links: 
          delete_question: "문제 삭제하기"
          edit_question: "문제 편집하기"
          move_copy_question: "다른 은행으로 문제 이동/복사"
        not_yet_graded: "평가 안 됨"
        original_score: "원래 점수:"
        points_possible: "%{points_possible}점"
        regraded_score: "다시 평가된 점수:"
        show_ansers_for_variable: "%{variable}의 답변 표시"
        skip_question_text: "문제 텍스트로 건너뜁니다."
        submission_was_regraded: "이 문제는 다시 평가되었습니다."
        titles: 
          question_correct_comment: "학생이 문제를 맞히면 이 의견을 보게 됨"
          question_incorrect_comment: "학생이 문제를 틀리면 이 의견을 보게 됨"
          question_neutral_comment: "학생이 문제에 답변을 하면 이 의견을 보게 됨"
        unsupported_question_type: "이 문제는 외부 소스에서 가져온 것입니다. 이는 '%{question_type}' 문제로 이 퀴즈 도구에서는 지원하지 않습니다."
        you_left_this_blank: "(공란으로 둠)"
      download_file_upload_submissions: 
        links: 
          download_submissions: "모든 파일 다운로드"
      equations_help: 
        equation_functions: "변수와 더불어 여러분이 유용한 값을 생성하는 데 사용할 수 있는 도우미 함수 모음도 있습니다. 예: %{example} 주어진 도우미 함수의 설명을 보려면 아래 목록에서 선택하십시오:"
        equation_intro: "계산 문제는 순서가 있는 한 개 이상의 수식의 집합으로 이루어집니다. 이 수식에 중간 변수를 정의할 수 있지만 마지막 수식의 결과 값이 정답을 생성하는 데 사용됩니다. 예: %{example} 이 수식 집합에 대한 정답은 71입니다. 그러나 미리 정의된 변수가 없으므로 모든 학생에게 같은 답을 가진 같은 문제가 표시됩니다. 변수에 대해서는 \"변수\" 탭을 참고하십시오."
        equation_variables2: "대괄호를 사용해서 문제 텍스트에 변수를 정의할 수도 있습니다(\"[a] + [b]는 무엇입니까?\"). 모든 변수에 대해 여러분은 변수 설정에 따르는 \"보기 값\"을 보게 됩니다. 이는 계산을 확인하고 수식이 올바른 지 확인하기 위한 것입니다. 예를 들어, 문제가 \"[a] + 5는 무엇입니까?\"라면 변수 \"a\"를 정의해야 합니다. 만약 \"a\"의 보기 값이 5.2라면 다음과 같이 쓸 수 있습니다: %{example} 이 수식을 가지고 각 집합에서 a 값을 달리하는 해답 집합을 만들 수 있습니다. 어떤 학생은 \"5.2 + 5는 무엇입니까?\"라는 질문을 볼 수 있고 다른 학생은 \"9 + 5는 얼마입니까?\"라는 문제를 볼 수 있습니다."
        links: 
          functions: 함수
          intro: 소개
          variables: 변수
      errors: 
        no_more_attempts: "퀴즈 시도 회수가 남아있지 않습니다."
        quiz_deleted: "퀴즈가 삭제됨"
        quiz_update_failed: "퀴즈 업데이트 실패"
      fabulous_quizzes: 
        page_titles: 퀴즈
      find_question_from_bank: 
        already_added: "이 문제는 이미 퀴즈에 있음"
        bank_description: "%{bank_name}, 문제 %{n}개"
        buttons: 
          add_questions: "문제 추가"
          create_group: "그룹 만들기"
          select_bank: "은행 선택"
        group_pick_count: "문제 %{pick_count}개"
        group_points: "문제 당 %{points}점"
        headers: 
          bank_name: "은행 이름"
        hints: 
          group_pick_count: "현재까지 %{pick_count}개 선택함"
        labels: 
          group_name: "그룹 이름"
          group_pick_count: 선택
          group_points: 배점
        links: 
          clear_all_banks: "모두 지우기"
          manage_question_banks: "과목 문제 은행 관리"
          more_questions: "더 많은 질문"
          select_all_banks: "모두 선택"
        options: 
          new_group: "[ 새 그룹 ]"
          no_group: "[ 그룹 없음 ]"
        select_a_question_bank: "문제 그룹으로 이 퀴즈에 링크하려면 아래 목록에서 문제 은행을 선택하십시오."
        titles: 
          add_new_question_group: "새 문제 그룹 추가"
      form_answer: 
        answer_in_range_accessible: "*범위 시작*과 #범위 끝# 사이"
        answer_text: "답변 내용"
        answer_weight: "답변 가중치"
        exact_answer_with_error_margin_accessible: "오차 범위가 #error margin#인 *정답*"
        labels: 
          answer_comments: "이 답변을 선택한 경우의 의견"
          answer_in_range: "범위 내의 답변"
          exact_answer: "정확한 답변"
        matching_left: "왼쪽 일치"
        matching_right: "오른쪽 일치"
        numerical_answer: "숫자로 된 답변"
        possible_answer: "가능한 답변"
        titles: 
          click_to_enter_answer_comments: "이 답변을 선택한 경우의 의견을 입력하려면 클릭"
          click_to_set_as_correct: "이 답변을 정답으로 지정하려면 클릭"
          delete_answer: "이 답변 삭제"
          edit_as_html: "HTML 편집"
      form_question: 
        allow_tolerance: "오차 범위 +/- %{tolerance} 허용"
        buttons: 
          create_update_question: "문제 만들기/업데이트"
          generate: 생성
          recompute: "다시 계산"
        correct_answer_comments: "정답 의견"
        distractor_instructions: "정답 이외의 항목을 각 줄에 입력"
        equation_example: "즉 \"5 더하기 [x]는 무엇입니까\""
        explanation: 
          generate_possible_solutions: "결국 퀴즈에 필요한 만큼의 변수-해답 조합을 만듭니다."
        explanations: 
          calculated: "문제를 입력하고 수식을 만들어서 가능한 답변 조합을 생성합니다. 학생들은 임의로 선택되어 채워진 변수 집합을 가진 문제를 보게 되고 숫자로 된 정답을 입력해야 합니다. "
          equations: "대괄호로 둘러 싼 변수 이름을 입력하는 방법으로 변수를 정의할 수 있음"
          essay: "학생들에게 답변을 작성할 텍스트 필드가 표시됩니다."
          file_upload: "학생이 답변에 대한 파일을 업로드할 수 있습니다."
          fill_in_multiple_blanks: "문제를 입력하고 각 공란이 어디로 가야 하는 지 지정하십시오. 그리고 각 공란에 대해 가능한 정답을 정의하십시오. 학생들은 각 공란의 텍스트 상자에 정답을 입력해야 합니다."
          matching: "일치하는 값의 쌍을 만듭니다. 학생들은 왼쪽에 있는 값을 보고 오른쪽에 있는 드롭다운에서 일치하는 값을 골라야 합니다. 여러 줄에 같은 답이 있을 수 있고, 오른쪽에 정답 이외의 항목을 더 추가할 수 있습니다."
          missing_word: "드롭다운 이전과 이후에 들어갈 텍스트를 정의하십시오. 가능한 답변의 집합을 만들고 정답 하나를 고르십시오."
          multi_answer_sets: "아래 상자 안에서 답변 상자를 표시하려는 모든 곳에 대괄호로 둘러 싼 참조 단어(공백 없음)를 입력하십시오."
          multiple_answers: "이 문제는 체크 상자를 나란히 표시하게 되는데 학생들은 정답으로 지정된 모든 답변을 선택해야 합니다."
          multiple_choice: "문제와 함께 여러 개의 답변을 입력하고 나서 하나의 정답을 선택하십시오."
          multiple_dropdowns: "문제를 입력하고 각 드롭다운이 어디로 가야 하는지 지정하십시오. 그리고 각 드롭다운마다 하나의 정답과 함께 가능한 답변을 정의하십시오."
          numerical: "범위 내의 모든 값이나 숫자 더하기/빼기 오차 범위로 정답을 정의하십시오. 학생들은 빈 텍스트 상자에 숫자로 된 답변을 입력해야 합니다."
          short_answer: |-
              문제 내용을 입력하고 공란에 대한 가능한 정답을 모두 정의하십시오.
              학생들에게 문제 다음에 답변을 입력할 수 있는 작은 상자가 표시됩니다.
          text_only: "이 \"질문\"은 점수를 매기지는 않지만 관련된 질문을 소개하는 데 유용합니다."
          true_false: "문제 내용을 입력하고 참이나 거짓을 정답으로 선택합니다."
          variable_definitions: "위 변수를 입력하고 나면 여기에 나열되는 것을 볼 수 있습니다. 아래에세 각 변수에 대해 가능한 값의 범위를 지정할 수 있습니다."
        general_answer_comments: "일반 답변 의견"
        headers: 
          formula_definition: "수식 정의"
          generate_possible_solutions: "가능한 해답 생성"
          variable_definitions: "변수 정의"
          variable_example_value: "본보기 값"
          variable_maximum: 최대
          variable_minimum: 최소
          variable_name: 변수
          variable_precision: 소수점
        label: 
          question: 
            name: "문제 이름"
            points: "문제 점수 값"
            type: "문제 유형"
        labels: 
          answers: 답변
          distractors: "정답 이외의 항목"
          missing_word_after: "답변 다음에 나오는 내용"
          points: 점
          question: 문제
        links: 
          add_another_answer: "다른 답변 추가"
          need_help: 도움말
        multi_answer_sets_example: "즉 \"장미는 [color1], 바이올렛은 [color2]\""
        offer_combinations: "%{how_many}개의 가능한 값 조합 (최대 %{max_combinations})을 제공"
        options: 
          only_one_correct: "단 한 개의 정답"
          students_select_multiple: "학생이 여러 개의 답변을 선택"
        question_type: 
          calculated: "수식 문제"
          essay: "작문 문제"
          file_upload: "파일 업로드 문제"
          fill_in_multiple_blanks: "여러 공란 채우기"
          matching: 짝짓기
          missing_word: "빠진 단어"
          multiple_answers: "여러 답변"
          multiple_choice: "여러 선택"
          multiple_dropdowns: "여러 드롭다운"
          numerical: "숫자로 된 답변"
          short_answer: "공란 채우기"
          text_only: "내용(문제 없음)"
          true_false: 맞음/틀림
        show_possible_answers: "%{question}에 대한 가능한 답변 표시"
        show_possible_answers_no_question: "다음에 대한 가능한 답변을 표시"
        titles: 
          click_to_enter_correct_answer_comments: "정답에 대한 의견을 입력하려면 클릭"
          click_to_enter_general_answer_comments: "일반적인 의견을 입력하려면 클릭"
          click_to_enter_wrong_answer_comments: "오답에 대한 의견을 입력하려면 클릭"
        wrong_answer_comments: "오답 의견"
      history: 
        anonymous_username: 학생
        buttons: 
          allow_extra_attempt: "이 학생에게 추가 시도 허용"
        default_quiz_name: "%{course_name} 퀴즈"
        default_survey_name: "%{course_name} 설문"
        grade_by_question_warning: "문제에 따른 평가 기능은 그룹 안에서 순서가 섞이는 문제에 영향을 받습니다."
        headers: 
          quiz_submissions: "퀴즈 제출물"
          survey_submissions: "설문 제출물"
        latest_quiz_results: "여기에 %{user}의 최종 퀴즈 결과가 있습니다. 문제의 점수를 수정하거나 의견을 추가한 후에 페이지 아래에 있는 \"점수 업데이트\" 클릭하면 됩니다."
        latest_survey_results: "여기에 %{user}의 최종 설문 결과가 있습니다. 문제의 점수를 수정하거나 의견을 추가한 후에 페이지 아래에 있는 \"점수 업데이트\" 클릭하면 됩니다."
        links: 
          back_to_quiz: "퀴즈로 돌아가기"
          back_to_survey: "설문으로 돌아가기"
        logged_out_user: "사용자 %{index} 로그아웃"
        named_quiz_results: "%{user}의 %{quiz_name} 결과"
        next_questions_arrow_title: "다음 문제"
        no_more_attempts: "%{user}에게 남은 시도 회수가 없음"
        page_title_quiz: "%{user}의 퀴즈 이력"
        page_title_survey: "%{user}의 설문 이력"
        prev_questions_arrow_title: "이전 문제"
        quiz_not_yet_taken: "퀴즈를 아직 치르지 않았습니다."
        quiz_not_yet_taken_or_in_progress: "퀴즈를 치르지 않았거나 현재 치르는 중"
        quiz_unlimited_attempts: "이 퀴즈는 시도 회수에 제한이 없음"
        score_for_attempt: "%{attempt_number}차 시도: %{score}"
        survey_not_yet_taken: "설문을 아직 치르지 않았습니다."
        survey_not_yet_taken_or_in_progress: "설문을 치르지 않았거나 현재 치르는 중"
        survey_unlimited_attempts: "이 설문은 시도 회수에 제한이 없음"
        titles: 
          score_pending_review: "이 점수는 검토 대기 중이며 바뀔 수 있음"
          submission_needs_review: "이 제출물은 검토가 필요함"
        unnamed_quiz_results: "%{user}의 퀴즈 결과"
        unnamed_survey_results: "%{user}의 설문 결과"
      index: 
        page_titles: 퀴즈
      invalid_ip: 
        quiz_protected: "이 퀴즈는 보호된 것으로 특정 위치에서만 사용할 수 있습니다. 현재 이용 중인 컴퓨터는 이 퀴즈를 치르기에 유효한 위치에 있지 않은 것으로 보입니다."
        survey_protected: "이 설문은 보호된 것으로 특정 위치에서만 사용할 수 있습니다. 현재 이용 중인 컴퓨터는 이 퀴즈를 치르기에 유효한 위치에 있지 않은 것으로 보입니다."
      lockdown_browser_required: 
        headers: 
          requires_lockdown: "Respondus LockDown Browser 필요"
        labels: 
          download_lockdown: "아직 브라우저를 설치하지 않았다면 여기에서 다운로드하시기 바랍니다."
        links: 
          download_lockdown: "[Respondus LockDown Browser 다운로드]"
        requires_lockdown: "이 퀴즈는 Respondus LockDown Browser가 필요합니다. 이 퀴즈를 치르거나 퀴즈 결과를 보려면 Respondus LockDown Browser를 실행하십시오."
      managed_quiz_data: 
        anonymous_student: "학생 %{user_counter}"
        logged_out_user: "사용자 %{user_counter} 로그 아웃"
        titles: 
          submission_needs_review: "이 제출물은 검토가 필요함"
      moderate: 
        add_time: "시간 추가"
        buttons: 
          change_extensions_for_selected_students: "선택된 학생 %{n}명에 대한 연장 바꾸기"
          extend_time: "시간 연장"
          save: 저장
        end_quiz_reference_time_current_end: "현재 종료 시각"
        end_quiz_reference_time_now: 지금
        extended_quiz_time_explanation: "학생에게 현재 퀴즈 시도에 추가 시간을 줄 수 있습니다. 시간을 얼마나 주시겠습니까?"
        finished_in: "%{duration} 안에 마침"
        headers: 
          attempt: 시도
          attempts_left: "남은 시도"
          score: 점수
          student: 학생
          student_extensions: "학생 연장"
          time: 시간
        in_progress: "진행 중"
        labels: 
          ending: 마침
          extra_attempts: "추가 시도"
          manually_unlock: "다음 시도에 대해 수동으로 퀴즈 잠금 해제"
          started: 시작됨
        minutes: 분
        page_title: "퀴즈 살펴보기"
        student_n: "학생 %{n}"
        submitting: "제출 중..."
        titles: 
          change_user_extensions: "사용자 연장 바꾸기"
          manually_unlocked: "수동으로 잠금 해제함"
          minutes_to_add: "추가할 시간(분)"
          select_deselect_all: "모두 선택/해제"
          select_user: "%{user} 선택"
      move_handle: 
        move_to: "다음으로 이동..."
      move_question: 
        cancel: 취소
        save: 저장
        saving: "저장 중..."
      multi_answer: 
        choose_answer: 선택
      muted: 
        muted_quiz_description: "교사가 평가를 마치지 않았기 때문에 퀴즈 점수를 표시할 수 없습니다. 교사가 이 퀴즈의 평가를 마치면 이 페이지에 점수가 표시됩니다."
        muted_quiz_header: "퀴즈가 평점 비공개 상태임"
      new: 
        allowed_attempts: "허용된 시도 회수"
        anonymous_submissions: "제출물을 익명으로 유지"
        buttons: 
          not_published: "게시 안 됨"
          published: 게시됨
          save: 저장
          save_and_publish: "저장 & 게시"
        cant_go_back: "답변 후에 문제 잠금"
        default_page_title: "새 퀴즈"
        group: "과제 그룹"
        headers: 
          ip_filters: "퀴즈 IP 필터가 무엇입니까?"
        hide_correct_answers_at: "정답 숨김 시간"
        hints: 
          question_detail_disabled: "참고: %{question_count} 이상일 때는 문제 세부 정보를 이용할 수 없습니다."
          quiz_score: "학생이 설문을 치르면 자동으로 학점을 받게 됨"
        ip_filters: "퀴즈 IP 필터는 특정 IP 범위에 있는 컴퓨터로 퀴즈에 대한 액세스를 제한하는 방법입니다. 필터는 콤마로 구분된 주소 목록이나 주소 다음에 마스크를 붙인 것이 될 수 있습니다(\"192.168.217.1\", \"192.168.217.1/24\" 또는 \"192.168.217.1/255.255.255.0\")."
        label: 
          time_limit: "시간 제한"
        labels: 
          allow_multiple_attempts: "여러 번 시도 허용"
          ip_filter: "IP 주소 필터링"
          quiz_instructions: "퀴즈 지침"
          quiz_notify: "사용자에게 이 퀴즈가 바뀐 것을 알림"
          quiz_score: 점수
          require_access_code: "액세스 코드 필요"
          restrict_quiz: "퀴즈 제한"
          show_question_details: "퀴즈 세부 정보 표시"
        limited_attempts: "허용된 시도"
        links: 
          cancel: 취소
          find_questions: "문제 찾기"
          new_question: "새 문제"
          new_question_group: "새 문제 그룹"
          show_assignment_rubric: "루브릭 보기"
        manage: 관리
        minutes: 분
        new_assignment: "새 과제"
        new_discussion: "새 토론"
        one_question_at_a_time: "한 번에 문제 하나만 표시"
        quiz_title: "퀴즈 제목"
        quiz_type: "퀴즈 유형"
        require_lockdown_browser: "Respondus LockDown Browser 필요"
        require_lockdown_browser_for_results: "퀴즈 결과를 보려면 필요"
        retrieving_filters: "필터 가져오는 중..."
        score_to_keep: "유지할 퀴즈 점수"
        show_correct_answers: "학생이 정답을 보도록 허용"
        show_correct_answers_at: "정답 표시 시간"
        shuffle_answers: "답변 뒤섞기"
        students_cannot_view_responses_after_course_concludes: "학생은 과목 종결 이후에 퀴즈 답변을 볼 수 없음"
        time_limit: "허용된 시간(분)은 얼마입니까?"
        titles: 
          click_to_select_filter: "이 필터를 선택하려면 클릭"
          delete: 삭제
          find_ip_address_filter: "IP 주소 필터 찾기"
        warnings: 
          has_student_submissions: "학생들이 이 퀴즈를 이미 치렀거나 치르기 시작했으므로 편집에 주의하시기 바랍니다. 퀴즈 문제에 중요한 변경이 있으면, 이전 버전의 퀴즈를 치른 학생을 다시 평가하도록 고려해 보시기 바랍니다."
      notices: 
        cant_view_submission_while_muted: "퀴즈가 평점 비공개 상태인 동안에는 퀴즈 이력을 볼 수 없음"
        has_submissions_already: "어떤 학생이 이미 퀴즈를 치렀거나 시작했다는 점을 염두에 두십시오."
        less_than_allotted_time: "기한에 가까울 때 퀴즈를 시작했으므로 퀴즈를 치를 충분한 시간을 가지지 못합니다."
        no_submission_for_user: "사용자에 대한 이용 가능한 제출물이 없음"
        quiz_updated: "퀴즈를 성공적으로 업데이트함"
      question_group: 
        buttons: 
          update: 업데이트
        default_group_name: 그룹
        edit_questions_and_points: "*%{num_questions}*문제 선택, 문제 당 #%{num_points}#점"
        labels: 
          group_name: "그룹 이름"
          number_of_questions: "문제 수"
          points_per_question: "문제 당 점수"
          question_bank: "문제를 은행에서 꺼내옴"
        links: 
          link_to_a_question_bank: "문제 은행으로 링크"
        show_questions_and_points: "*%{num_questions}*문제 선택, 문제 당 #%{num_points}#점"
        titles: 
          add_question_to_group: "문제를 이 그룹에 추가"
          collapse_group: "그룹 축소"
          delete_group: "그룹 삭제"
          edit_group_details: "그룹 세부 정보 편집"
          expand_group: "그룹 확장"
      question_list_right_side: 
        headers: 
          questions: 문제
      question_statistic: 
        empty_response: "빈 응답"
        labels: 
          other_answers: "다른 답변"
        no_data: "자료 없음"
        no_responses: "이 문제에 대해 기록된 응답이 없음"
        percent_of_responses: "%{total} 중 %{percent}% 번의 시도가 이 답변을 선택함"
      question_teaser: 
        titles: 
          click_to_show_details: "전체 문제 세부 정보를 표시하려면 클릭"
          delete_this_question: "문제 삭제하기"
          edit_this_question: "문제 편집하기"
      quiz_details: 
        allowed_attempts: "허용된 시도"
        headers: 
          due: 기한
          points: 배점
          questions: 문제
          time_limit: "시간 제한"
        multiple_due_dates: "여러 기한"
        no_due_date: "기한 없음"
        none: 없음
        requires_lockdown: "Respondus LockDown Browser 필요"
        unlimited: 무제한
      quiz_right_side: 
        labels: 
          current_score: "현재 점수"
          kept_score: "보관된 점수"
          last_attempt_details: "마지막 시도 세부 정보"
          submission_details: "제출물 세부 정보"
          time: 시간
        links: 
          preview_quiz_again: "이 퀴즈 다시 미리 보기"
          preview_survey_again: "이 설문 다시 미리 보기"
        no_more_attempts: "남아 있는 시도가 없음"
        questions_not_graded: "어떤 문제는 아직 평가 안 됨"
        score_set_manually: "교사가 이 점수를 설정함"
        unlimited_attempts: "무제한 시도"
        view_previous_attempts: "이전 시도 보기"
      quiz_show_teacher: 
        anonymous_submissions: "익명 제출물"
        attempts: 시도
        available_from: "다음부터 사용 가능"
        cant_go_back: "답변 후에 문제 잠금"
        code: "액세스 코드"
        due: 기한
        filter: "IP 필터"
        for: 과제
        group: "과제 그룹"
        label: 
          time_limit: "시간 제한"
        multiple_attempts: "여러 번 시도"
        no_time_limit: "시간 제한 없음"
        one_question_at_a_time: "한 번에 문제 하나만"
        points: 배점
        quiz_type: "퀴즈 유형"
        require_lockdown_browser: "Respondus LockDown Browser 필요"
        require_lockdown_browser_for_results: "퀴즈 결과를 보려면 필요"
        score_to_keep: "유지할 점수"
        show_correct_answers: "정답 표시"
        shuffle_answers: "답변 뒤섞기"
        unlimited: 무제한
        until: "다음 시간까지"
        view_responses: "답변 보기"
      quiz_submission: 
        attempt_duration: "이 시도는 %{duration}이(가) 걸렸습니다."
        buttons: 
          update_scores: "점수 업데이트"
        labels: 
          final_score: "최종 점수"
          fudge_points: "점수 조정"
          fudge_points_changed_points_quiz: "%{user}이(가) 퀴즈를 치른 후에 이 퀴즈의 가능한 점수가 %{difference}점 변경되었습니다. 그러한 변경에 따라 이 상자를 이용하여 수동으로 점수를 더하거나 뺄 수 있습니다."
          fudge_points_changed_points_survey: "%{user}이(가) 설문을 치른 후에 이 설문의 가능한 점수가 %{difference}점 변경되었습니다. 그러한 변경에 따라 이 상자를 이용하여 수동으로 점수를 더하거나 뺄 수 있습니다."
          fudge_points_generic_explanation: "이 상자에 양수나 음수 점수를 추가함으로써 수동으로 점수를 조정할 수 있습니다."
          questions_need_review: "다음 문제는 검토 필요"
          quiz_score: "퀴즈 점수"
          score_for_attempt: "이 시도의 점수"
          score_for_quiz: "이 퀴즈의 점수"
          score_for_survey: "이 설문의 점수"
          survey_score: "설문 점수"
        links: 
          click_to_view_results: "결과를 보려면 클릭"
        questions_not_graded: "어떤 문제는 아직 평가 안 됨"
        quiz_fudged_negative: "이 퀴즈 점수는 수동으로 %{fudge}점 조정되었습니다."
        quiz_fudged_positive: "이 퀴즈 점수는 수동으로 +%{fudge}점 조정되었습니다."
        quiz_not_yet_taken: "아직 이 퀴즈를 치르지 않았습니다."
        quiz_submission_needs_review: "이 퀴즈는 제출 이후에 중대한 변경이 있었습니다. 제출물을 다시 평가해야 할 수도 있습니다."
        requires_lockdown: "퀴즈 결과를 보려면 Respondus LockDown Browser가 필요합니다."
        submitted_at: "%{when}에 제출됨"
        survey_fudged_negative: "이 설문 점수는 수동으로 %{fudge}점 조정되었습니다."
        survey_fudged_positive: "이 설문 점수는 수동으로 +%{fudge}점 조정되었습니다."
        survey_not_yet_taken: "아직 이 설문을 치르지 않았습니다."
      quiz_summary: 
        labels: 
          allowed_attempts: "허용된 시도"
          attempts_left: "남은 시도"
          attempts_so_far: "현재까지의 시도"
          latest_submission: "마지막 제출"
          quiz_details: "퀴즈 세부 정보"
          quiz_due: 기한
          quiz_time_limit: "시간 제한"
          survey_details: "설문 세부 정보"
        no_details: "세부 정보 없음"
        points_possible: "%{points_possible}점 가능"
        quiz_multiple_due_dates: "여러 날짜"
        quiz_no_points: "점수 없음"
        student_mute_notification: "교사가 평가 작업 중임"
        unlimited_attempts: "무제한 시도"
      read_only: 
        default_page_title: "새 퀴즈"
        headers: 
          quiz_details: "퀴즈 세부 정보"
        labels: 
          question_details: "퀴즈 세부 정보 표시"
          quiz_instructions: "퀴즈 지침"
        links: 
          back_to_quiz_page: "퀴즈 페이지로 돌아가기"
      refresh_quiz_after_popup: 
        headers: 
          loading_in_lockdown: "Respondus LockDown 브라우저에 퀴즈 로드 중"
      show: 
        buttons: 
          lock_quiz: "이 퀴즈를 지금 잠금"
          lock_survey: "이 설문을 지금 잠금"
          unlock_quiz: "지금 학생이 이 퀴즈를 치르도록 함"
          unlock_survey: "지금 학생이 이 설문을 치르도록 함"
        labels: 
          available_until: "다음 시간까지"
          no_time_limit: "시간 제한 없음"
          warning_icon: 경고
        links: 
          edit: 편집
          keep_editing_this_quiz: "이 퀴즈 계속 편집"
          keep_editing_this_survey: "이 설문 계속 편집"
          message_students_who: "다음 학생에게 메시지 보내기"
          moderate_this_quiz: "이 퀴즈 살펴보기"
          moderate_this_survey: "이 설문 살펴보기"
          preview: "미리 보기"
          quiz_statistics: "퀴즈 통계"
          see_full_quiz: "전체 퀴즈 보기"
          show_assignment_rubric: "루브릭 보기"
          show_student_quiz_results: "학생 퀴즈 결과 표시"
          show_student_survey_results: "학생 설문 결과 표시"
          survey_statistics: "설문 통계"
        manage: 관리
        only_registered_users: "등록한 학생만 평가되는 퀴즈를 치를 수 있습니다."
        quiz_regraded_your_score_not_affected: "이 퀴즈가 다시 평가되었으며, 여러분의 점수에 영향이 없습니다."
        speed_grader: SpeedGrader™
        titles: 
          delete: 삭제
          related_items: "관련 항목"
          unlock_for_how_long: "퀴즈를 얼마나 오래 잠금 해제하시겠습니까?"
        warnings: 
          draft_version: "이는 퀴즈 초안 미리 보기입니다."
      single_answer: 
        upload: 업로드
      statistics: 
        class_too_large: "이 과목은 통계를 표시하기에 너무 큽니다. 하지만 오른쪽 사이드바에서 다운로드하는 것은 가능합니다."
        headers: 
          for_question: "%{question_name}"
          quiz_statistics: "퀴즈 통계"
          survey_statistics: "설문 통계"
          users_have_taken_this_quiz: "사용자 %{count}명이 이 퀴즈를 치름"
          users_have_taken_this_survey: "사용자 %{count}명이 이 설문을 치름"
        labels: 
          average_correct: "평균 정답"
          average_incorrect: "평균 오답"
          average_time: "평균 시간"
          high_score: "최고 점수"
          low_score: "최저 점수"
          mean_score: "평균 점수"
          standard_deviation: 표준편차
          users_selected_the_answer: "다음 사용자가 답변 %{answer_text}을(를) 선택했습니다."
        links: 
          count_all_attempts: "**모든** 시도 계산"
          count_only_latest_attempts: "각 마지막 시도만 계산"
        page_title: 통계
        quiz_all_version_disclaimer: "이 보고서는 모든 사용자의 모든 시도를 바탕으로 한 퀴즈 통계를 표시하고 있습니다."
        quiz_latest_version_disclaimer: "이 보고서는 각 사용자의 마지막 시도를 바탕으로 한 퀴즈 통계를 표시하고 있습니다."
        student_n: "학생 %{student_counter}"
        survey_all_version_disclaimer: "이 보고서는 모든 사용자의 모든 시도를 바탕으로 한 설문 통계를 표시하고 있습니다."
        survey_latest_version_disclaimer: "이 보고서는 모든 사용자의 모든 시도를 바탕으로 한 설문 통계를 표시하고 있습니다."
      statistics_cqs: 
        page_title: 통계
      statistics_crumb: 통계
      submission_version: 
        attempt_number: "시도 %{att_no}"
        kept: 보관
        latest: 최신
      submission_versions: 
        attempt: 시도
        attempt_history: "시도 이력"
        questions_not_graded: "어떤 문제는 아직 평가 안 됨"
        quiz_attempt_history_description: "퀴즈 시도 이력을 표시하는 표입니다. 각 시도는 왼쪽에 있습니다. 시도, 시간, 점수는 위쪽에 있습니다."
        regraded: "다시 평가됨"
        score: 점수
        time: 시간
      take_quiz: 
        buttons: 
          next: 다음
          out_of_time_submit: "네, 좋습니다."
          previous: 이전
          submit_quiz: "퀴즈 제출"
        headers: 
          draft_preview: "이는 퀴즈 초안 미리 보기입니다."
        labels: 
          started: 시작됨
          times_up: "시간 종료! 결과 제출 중 - "
        logged_out_of_canvas: "*canvas에서 로그아웃했습니다.* 계속 하려면 로그인하시기 바랍니다."
        login_required: "로그인 필요"
        not_saved: "저장 안 됨"
        quiz_instructions: "퀴즈 지침"
      take_quiz_in_popup: 
        headers: 
          loading_in_lockdown: "Respondus LockDown 브라우저에 퀴즈 로드 중"
        links: 
          return_to_quiz_page: "퀴즈 페이지로 돌아가려며 [여기를 클릭](%{url})하십시오."
      take_quiz_right_side: 
        labels: 
          attempt_due: "시도 기한"
          score: 점수
          time_elapsed: "지난 시간"
          time_running: "남은 시간"
        links: 
          hide_time_running: 숨기기
          keep_editing_quiz: "이 퀴즈 계속 편집"
          keep_editing_survey: "이 설문 계속 편집"
    retrieving_filters: "필터 가져오는 중..."
    rubric: 
      loading: "로드 중..."
      titles: 
        details: "과제 루브릭 세부 정보"
    show: 
      answers: 
        correct: 정답입니다!
        correct_answers: 정답
        incorrect: 오답
        partial: 부분
        right: 정답
        unanswered: "답변 안 함"
        you_answered: "여러분의 답변은"
      buttons: 
        already_published: 게시되었습니다!
        publishing: "게시 중..."
      confirms: 
        delete_quiz: "이 퀴즈를 삭제하시겠습니까?"
        delete_quiz_submissions_warning: 
          one: "주의: 학생 %{count}명이 이미 이 퀴즈를 치렀습니다. 이를 삭제하면 완료된 제출물이 삭제되어 평가 기록부에 나타나지 않습니다."
          other: "주의: 학생 %{count}명이 이미 이 퀴즈를 치렀습니다. 이를 삭제하면 완료된 제출물이 삭제되어 평가 기록부에 나타나지 않습니다."
      links: 
        hide_student_quiz_results: "학생 퀴즈 결과를 숨기기"
        hide_student_survey_results: "학생 설문 결과를 숨기기"
        show_student_quiz_results: "학생 퀴즈 결과 표시"
        show_student_survey_results: "학생 설문 결과 표시"
      students_who_have_not_taken_the_quiz: "이 퀴즈를 치르지 않은 학생"
      students_who_have_taken_the_quiz: "이 퀴즈를 치른 학생"
    statistics: 
      count_attempts: 
        one: "시도 %{count}번"
        other: "시도 %{count}번"
      titles: 
        submitted_users_for_quesiton: "%{user}의 제출한 사용자"
      uncounted_submissions: 
        one: "다른 제출물 %{count}개"
        other: "다른 제출물 %{count}개"
    take_quiz: 
      confirms: 
        cant_go_back_blank: "다음을 클릭하면 이 문제로 돌아올 수 없습니다. 공란으로 두시겠습니까?"
        navigate_away: "이 페이지에서 나가려고 합니다. 계속 진행하시겠습니까?"
        unanswered_questions: 
          one: "답변하지 않은 문제가 %{count}개 있습니다(세부 정보는 오른쪽 사이드바 참고). 제출하시겠습니까?"
          other: "답변하지 않은 문제가 %{count}개 있습니다(세부 정보는 오른쪽 사이드바 참고). 제출하시겠습니까?"
        unfinished_quiz: "퀴즈를 마치지 않은 채로 나가려고 합니다. 계속 진행하시겠습니까?"
        unseen_questions: 
          one: "아직 문제 %{count}개를 보지 않았습니다.  제출하시겠습니까?"
          other: "아직 문제 %{count}개를 보지 않았습니다.  제출하시겠습니까?"
      days_count: 
        one: "%{count}일"
        other: "%{count}일"
      errors: 
        connection_lost: "%{host}와의 연결이 끊어졌습니다. 계속 진행하기 전에 인터넷에 연결되어 있는지 확인하시기 바랍니다."
        only_numerical_values: "숫자 값만 허용됨"
      hide_time_link: 숨기기
      hours_count: 
        one: "%{count}시간"
        other: "%{count}시간"
      labels: 
        time_elapsed: "지난 시간"
      minutes_count: 
        one: "%{count}분"
        other: "%{count}분"
      months_count: 
        one: "%{count}개월"
        other: "%{count}개월"
      notices: 
        extra_time: "이 시도에 대해 추가 시간이 주어짐"
        less_time: "이 퀴즈에 대한 시간이 줄어들었습니다."
      question_answered: 답변함
      question_unanswered: "아직 답변하지 않음"
      saved_at: "%{t}에 저장됨"
      saving: "저장 중..."
      saving_not_needed: "저장할 새 자료가 없습니다. %{t}에 마지막으로 확인했습니다."
      seconds_count: 
        one: "%{count}초"
        other: "%{count}초"
      show_time_link: 표시
      titles: 
        come_back_later: "나중에 돌아오기 위해 이 문제를 표시"
        times_up: "시간 종료!"
      years_count: 
        one: "%{count}년"
        other: "%{count}년"
    timing: 
      labels: 
        time_elapsed: "지난 시간"
        time_remaining: "남은 시간"
    titles: 
      add_questions_as_group: "그룹으로 질문 추가"
      click_to_enter_comments_on_answer: "학생이 이 답변을 선택한 경우에 대한 의견을 입력하려면 클릭"
      click_to_enter_comments_on_wrong_match: "학생이 이 짝짓기를 놓쳤을 경우에 대한 의견을 입력하려면 클릭"
      click_to_set_as_correct: "이 답변을 정답으로 지정하려면 클릭"
      click_to_unset_as_correct: "이 답변을 정답에서 지정 해제하려면 클릭"
      find_question_bank: "문제 은행 찾기"
      find_quiz_question: "퀴즈 문제 찾기"
      help_with_formulas: "퀴즈 문제 수식 도움말"
      ip_address_filtering: "IP 주소 필터링"
      set_as_correct: "이 답변을 정답으로 지정"
    toggle_message: "퀴즈 표시 토\x1d글"
    top_level: ""
    ? "true"
    : 맞음
  quizzes_7e598f57: 퀴즈
  quizzes_index: 
    headers: 
      assignment_quizzes: "과제 퀴즈"
      practice_quizzes: "연습 퀴즈"
      surveys: 설문
    toggle_message: "퀴즈 표시 토\x1d글"
  quizzes_public: 
    alerts: 
      no_valid_combinations: "시스템에서 주어진 매개 변수에 대해 유효한 조합을 생성할 수 없음"
    answer_comments: "답변 의견"
    answer_text: "답변 내용"
    buttons: 
      add_selected_questions: "선택한 문제 추가"
      adding_questions: "문제 추가 중..."
      create_group: "그룹 만들기"
      create_question: "문제 만들기"
      creating_group: "그룹 만드는 중..."
      generating: "만드는 중..."
      generating_combinations_progress: "만드는 중... (%{done}/%{total})"
      save: 저장
      save_and_publish: "저장 & 게시"
      saved: 저장되었습니다!
      saving: "저장 중..."
      update_group: "그룹 업데이트"
      update_question: "문제 업데이트"
    choose_option: "[ 선택 ]"
    confirms: 
      delete_question: "이 문제를 삭제하시겠습니까?"
      delete_quiz: "이 퀴즈를 삭제하시겠습니까?"
      scrap_and_restart: "이 퀴즈를 스크랩하고 처음부터 시작하시겠습니까?"
    default_answer_comments: "학생이 이 답변을 선택한 경우의 대답"
    default_answer_comments_on_match: "학생이 이 답변에 짝을 지은 경우의 대답"
    default_comments_on_wrong_match: "학생이 이 짝을 놓친 경우의 대답"
    default_quesiton_name: 문제
    default_question_name: 문제
    default_quiz_title: 퀴즈
    default_response_to_essay: "학생이 답변을 제출한 후에 표시할 대답"
    default_response_to_file_upload: "학생이 답변을 제출한 후에 표시할 대답"
    enter_answer_variable_above: "[ 위 변수에 답변 입력 ]"
    errors: 
      adding_questions_failed: "문제 추가 실패. 다시 시도하시기 바랍니다."
      creating_group_failed: "그룹 만들기 실패. 다시 시도하시기 바랍니다."
      field_is_required: "이 필드가 필요함"
      invalid_show_correct_answers_range: "숨김 날짜는 표시 날짜 이전일 수 없습니다."
      loading_banks_failed: "문제 은행 로드 실패. 다시 시도하시기 바랍니다."
      loading_more_questions_failed: "문제 더 로드하기 실패"
      loading_question_failed: "문제 로드 실패..."
      loading_questions_failed: "문제 로드 실패. 다시 시도하시기 바랍니다."
      missing_access_code: "액세스 코드를 입력해야 함"
      missing_ip_filter: "올바른 IP 주소를 입력해야 함"
      no_answer: "적어도 하나 이상의 답변을 추가하십시오."
      no_correct_answer: "정답을 선택하십시오."
      no_possible_solution: "적어도 하나 이상의 가능한 해답을 만드십시오."
      quiz_score_not_a_number: "점수는 0과 2,000,000,000 사이의 숫자이어야 합니다."
      quiz_score_too_long: "점수는 2,000,000,000보다 작아야 합니다."
      quiz_score_too_short: "점수는 0보다 커야 합니다."
      retrieving_filters_failed: "필터 검색 실패"
    ? "false"
    : 틀림
    final_answer: "최종 답변"
    label: 
      answer: 
        text: "답변 텍스트, 서식있는 텍스트 영역"
      question: 
        instructions: "문제 지시 사항, 서식있는 텍스트 영역"
      quiz: 
        instructions: "퀴즈 지시 사항, 서식있는 텍스트 영역"
    labels: 
      answer_text: "답변 내용"
      comments_on_answer: "사용자가 이 답변을 선택한 경우의 의견"
      comments_on_question: "이 문제에 대한 의견"
      comments_on_wrong_match: "사용자가 이 짝을 잘못 지은 경우의 의견"
      correct_answer: 정답
      message_text: "메시지 내용"
      other_incorrect_matches: "기타 잘못된 짝짓기 옵션"
      possible_answer: "가능한 답변"
    loading_more_questions: "더 많은 문제 로드 중..."
    loading_question: "문제 로드 중..."
    loading_question_banks: "문제 은행 로드 중..."
    loading_questions: "문제 로드 중..."
    more_questions: "더 많은 질문"
    no_filters_found: "필터를 찾을 수 없음"
    question_colon: "질문:"
    quiz_attempts_length_error: "퀴즈 시도는 세 자리로 제한되므로 학생에게 제한없는 시도를 허용하려면 왼쪽에 있는 여러 시도 허용 상자를 체크하지 마십시오."
    quiz_attempts_nan_error: "퀴즈 시도는 숫자로만 지정할 수 있음"
    retrieving_filters: "필터 가져오는 중..."
    titles: 
      add_questions_as_group: "그룹으로 질문 추가"
      click_to_enter_comments_on_answer: "학생이 이 답변을 선택한 경우에 대한 의견을 입력하려면 클릭"
      click_to_enter_comments_on_wrong_match: "학생이 이 짝짓기를 놓쳤을 경우에 대한 의견을 입력하려면 클릭"
      click_to_set_as_correct: "이 답변을 정답으로 지정하려면 클릭"
      click_to_unset_as_correct: "이 답변을 정답에서 지정 해제하려면 클릭"
      find_question_bank: "문제 은행 찾기"
      find_quiz_question: "퀴즈 문제 찾기"
      help_with_formulas: "퀴즈 문제 수식 도움말"
      ip_address_filtering: "IP 주소 필터링"
      set_as_correct: "이 답변을 정답으로 지정"
    ? "true"
    : 맞음
  ratings_2433172b: 등급
  re_upload_submissions_form: 
    buttons: 
      upload: "파일 업로드"
    reupload_submission_files: "제출물 파일 다시 업로드"
    upload_info: "이전에 다운로드한 학생의 제출물 파일을 바꿨다면 다시 압축해서 아래 양식에 압축 파일을 업로드하십시오. 학생이 제출물 파일에 대한 의견에서 변경된 파일을 볼 수 있습니다."
    upload_warning: "파일의 이름을 인식할 수 있도록 제출물 파일의 이름을 변경하지 마십시오."
  react_files: 
    add_folder: "폴더 추가"
    cancel: 취소
    created_at: 생성일
    created_at_short: 생성
    delete: 삭제
    errors: 
      no_match: 
        suggestions: "제안:"
    files: 파일
    files_heading: 파일
    modified_by: "수정한 사람"
    move: 이동
    name: 이름
    select_all: "모두 선택"
    size: 크기
    updated_at: 수정일
    view: 보기
  recent_announcements_8becc59c: "최신 공지"
  recent_student: 
    last_logged_in: "%{last_login}에 마지막으로 로그인"
  recipient_input: 
    context_search_placeholder: "이름, 과목, 그룹을 입력"
    context_search_title: "이름이나 과목이나 그룹"
    groups_count: 
      one: "그룹 %{count}개"
      other: "그룹 %{count}개"
    no_results: "결과가 없음"
    people_count: 
      one: "%{count}명"
      other: "%{count}명"
    sections_count: 
      one: "섹션 %{count}개"
      other: "섹션 %{count}개"
  recipients_a69b5e55: "수신인:"
  record_7c9448b: 녹음/녹화
  recording_98da6bda: 녹음/녹화
  register_email_efc06d59: "이메일 등록"
  registration: 
    get_started: 시작하기
    incomplete_registration_warning: 
      set_up_account: "계정을 거의 다 설정했습니다. 마치려면 암호를 설정하기 위해 *%{email}*에서 이메일을 확인하시기 바랍니다."
      start_participating: "이제 참여할 수 있지만 다시 로그인하기 전에 암호를 설정해야 합니다."
    login: 
      password: 암호
      remember_me: 기억하기
      sign_in: 로그인
    new_parent_dialog: 
      buttons: 
        cancel: 취소
        start_participating: "참여 시작"
      labels: 
        email: 이메일
        name: 이름
        password: 암호
    parent_dialog: 
      buttons: 
        start_participating: "참여 시작"
      labels: 
        email: 이메일
        name: 이름
        password: "자식의 암호"
        username: "자식의 사용자 이름"
    student_dialog: 
      buttons: 
        start_learning: "학습 시작"
      labels: 
        join_code: "참가 코드"
        name: "전체 이름"
        password: 암호
        password_confirmation: "암호 확인"
        username: "사용자 이름"
    teacher_dialog: 
      agree_to_terms_and_pp: "*사용 조건*에 동의하고 **개인 정보 보호 정책**을 승인합니다."
      buttons: 
        start_teaching: "교육 시작"
      labels: 
        email: 이메일
        name: 이름
    welcome_to_canvas: "Canvas에 오신 것을 환영합니다!"
  remove_attachment_ceae0973: "첨부 제거"
  remove_contact_method_ca890ba3: "연락 방법 제거하기"
  remove_email_address_b1820820: "이메일 주소 제거하기"
  remove_f47dc62a: 제거
  remove_row_c198da5a: "행 삭제"
  remove_these_dates_48453a81: "이 날짜 제거"
  remove_user_from_section_5556f465: "섹션에서 사용자 제거"
  rename_45608f54: "이름 바꾸기"
  renderDatepickerTime: 
    datepicker: 
      titles: 
        am_pm: 오전/오후
  reply_389d6fb9: "답변 작성..."
  reports_1b9ab7a7: 보고서
  request_id_1499afb0: "요청 ID"
  reset_this_contact_method_s_bounce_count_3845ecf4: "이 연락 방법의 응답 횟수 재설정하기"
  restrict_student_access: 
    button_text: 
      cancel: 취소
      update: 업데이트
    options: 
      publish: 
        description: 게시
      unpublish: 
        description: "게시 취소"
  result_8f971a09: 결과
  resume_quiz_afeceb87: "퀴즈 다시 시작"
  resume_survey_58dce775: "설문 다시 시작"
  retrieve_timeout: "구성을 찾아올 수 없음 - 서버 응답 시간 만료"
  role_override: 
    permission: 
      read_sis: "SIS 자료 읽기"
    permissions: 
      become_user: "다른 사용자로 로그인"
      change_course_state: "과목 상태 바꾸기"
      comment_on_others_submissions: "모든 학생의 제출물을 보고 의견 달기"
      create_accounts: "새 루트 계정 만들기"
      create_collaborations: "학생 협업 만들기"
      create_conferences: "웹 회의 만들기"
      manage_account_memberships: "계정에 대한 다른 관리자 추가/제거"
      manage_account_settings: "계정 수준 설정 관리"
      manage_admin_users: "다른 교사, 과목 디자이너, 조교를 과목에 추가/제거"
      manage_announcements: "전체 공지 관리"
      manage_assignments: "과제와 퀴즈 관리 (추가/편집/삭제)"
      manage_calendar: "과목 달력에 행사 추가, 편집, 삭제"
      manage_canvasnet_courses: "Canvas Network 과목 관리"
      manage_content: "모든 기타 과목 내용을 관리"
      manage_courses: "과목 관리 (추가/편집/삭제)"
      manage_demos: "데모 관리"
      manage_developer_keys: "개발자 키 관리"
      manage_files: "과목 파일 관리 (추가/편집/삭제)"
      manage_frozen_assignment: "동결된 과제 관리 (편집/삭제)"
      manage_global_outcomes: "전체 학습 성과 관리"
      manage_grades: "평점 편집 (루브릭 평가 포함)"
      manage_groups: "그룹 관리(만들기/편집/삭제)"
      manage_interaction_alerts: "알림 관리"
      manage_links: "역할과 트러스트 링크 관리"
      manage_outcomes: "학습 성과 관리"
      manage_role_overrides: "권한 관리"
      manage_rubrics: "루브릭 평가를 만들고 편집"
      manage_sections: "과목 섹션 관리 (만들기/편집/삭제)"
      manage_site_settings: "사이트와 플러그인 설정 관리"
      manage_storage_quotas: "저장소 할당량 관리"
      manage_students: "과목 학생 추가/제거"
      manage_user_logins: "사용자의 로그인 세부 정보 수정"
      manage_user_notes: "교원 일지 항목 관리"
      manage_wiki: "위키 관리 (페이지 추가/편집/삭제)"
      managed_jobs: "백그라운드 작업 관리"
      moderate_form: "토론 관리 (게시물 삭제/편집, 주제 잠그기)"
      post_to_forum: "토론에 게시"
      read_course_content: "과목 내용 보기"
      read_course_list: "과목 목록 보기"
      read_forum: "토론 보기"
      read_messages: "사용자에게 보낸 알림 보기"
      read_question_banks: "문제 은행 보기 및 링크"
      read_reports: "과목 사용 보고서 보기"
      read_roster: "사용자 목록 보기"
      send_messages: "과목 멤버에게 메시지 보내기"
      send_messages_all: "전체 학급에 메시지 보내기"
      suspend_accounts: "계정 일시 중단"
      undelete_courses: "과목 삭제 취소"
      view_all_grades: "모든 평점 보기"
      view_analytics: "분석 페이지 보기"
      view_error_reports: "오류 보고서 보기"
      view_group_pages: "모든 학생 그룹의 그룹 페이지 보기"
      view_jobs: "백그라운드 작업 보기"
      view_notifications: "알림 보기"
      view_statistics: "통계 보기"
    roles: 
      account_admin: "계정 관리자"
      designer: "과목 디자이너"
      designers: 디자이너
      observer: 감독자
      observers: 감독자
      student: 학생
      students: 학생
      ta: 조교
      tas: 조교
      teacher: 교사
      teachers: 교사
    tooltips: 
      readonly: "이것을 변경할 권한이 없습니다."
      toogle: "이 권한을 있음 또는 없음으로 토글하려면 클릭"
  role_overrides: 
    account_permissions: "계정 권한"
    admin_tools_permissions: "관리 도구"
    course_permissions: "과목 & 계정 권한"
    index: 
      crumbs: 
        permissions: 권한
      page_title: "%{account}에 대한 권한 관리"
    no_role_found: "역할을 찾을 수 없음"
    notices: 
      saved: "변경 사항을 성공적으로 저장했습니다."
    site_admin_permissions: "사이트 관리자 권한"
    update_failed_notice: "역할 만들기 실패"
  roles: 
    based_on_type: "%{base_type}을 바탕으로 함"
    new_role: 
      cancel: 취소
      save: 저장
      saving: "저장 중..."
    permission_button: 
      rolebutton: 
        disable: "사용 안 함"
        disable_and_lock: "사용 안 함 및 잠금"
        enable: 사용
        enable_and_lock: "사용 및 잠금"
        use_default: "기본값 사용"
    permissions: 권한
    role: 
      remove_role_confirmation: "이 역할을 가진 사용자가 있다면 현재 사용 권한을 유지하지만 이 역할로 새 사용자를 추가할 수 없습니다. 이 역할을 삭제하려면 확인을 클릭하십시오."
    roles_override_index: 
      page_header_title: "계정 권한"
  rootFoldersFinder: 
    course_files: "과목 파일"
    group_files: "그룹 파일"
    my_files: "내 파일"
  roster: 
    delete_confirm: "이 사용자를 제거하시겠습니까?"
    error_sending_invitations: "초대를 보내는 데 오류가 발생했습니다. 다시 시도하시기 바랍니다."
    filter_multiple_users_found: "사용자 %{userCount}명을 찾았습니다."
    filter_no_users_found: "일치하는 사용자가 없습니다."
    filter_one_user_found: "사용자 1명을 찾았습니다."
    flash: 
      removeError: "사용자를 제거할 수 없습니다. 다시 시도하시기 바랍니다."
      removed: "사용자를 성공적으로 제거했습니다."
    greater_than_three: "3자 이상으로 된 검색어를 입력하십시오."
    invitations_re_sent: "초대를 성공적으로 보냄"
    nobody: "아무도 없음"
    observing_user: "감독 중: %{user_name}"
    unknown_error: "검색에 오류가 발생했습니다. 다시 시도하시기 바랍니다."
    updating: "업데이트 중..."
  roster_publicjs: 
    filter_multiple_users_found: "사용자 %{userCount}명을 찾았습니다."
    filter_no_users_found: "일치하는 사용자가 없습니다."
    filter_one_user_found: "사용자 1명을 찾았습니다."
  rss_feed_cf6286b3: "RSS 피드"
  rubric: 
    context_name_rubric: "%{course_name} 루브릭"
    no_description: "설명 없음"
    unknown_details: "알 수 없는 세부 정보"
  rubric_assessment: 
    options: 
      select: "[ 선택 ]"
    titles: 
      additional_comments: "추가 의견"
      criterion_long_description: "기준 상세 설명"
    unknown_user: "알 수 없는 사용자"
  rubric_association: 
    no_details: "세부 정보 없음"
  rubrics: 
    index: 
      account_rubrics: "계정 루브릭"
      are_you_sure_prompt: "이 루브릭을 삭제하시겠습니까? 현재 이 루브릭과 연결된 과목에서는 계속 액세스할 수 있지만 새 과목은 사용할 수 없게 됩니다."
      course_rubrics: "과목 루브릭"
      delete_rubric: "루브릭 삭제"
      edit_rubric: "루브릭 편집"
      page_title: 루브릭
      points_possible: 
        one: "%{count}점 가능"
        other: "%{count}점 가능"
      user_rubrics: "사용자 루브릭"
    loading: "로드 중..."
    show: 
      buttons: 
        delete: "루브릭 삭제"
      prompts: 
        are_you_sure_delete: "이 루브릭을 삭제하시겠습니까? 현재 이 루브릭과 연결된 과목에서는 계속 액세스할 수 있지만 새 과목은 사용할 수 없게 됩니다."
      rubric_can_not_modify: "루브릭이 한 곳 이상에서 사용되면 수정할 수 없습니다."
      titles: 
        edit_rubric: "루브릭 편집"
    titles: 
      assignment_rubric_details: "과제 루브릭 세부 정보"
    user_index: 
      buttons: 
        add_rubric: "루브릭 추가"
      delete_rubric: "루브릭 삭제"
      headings: 
        user_rubrics: "사용자 루브릭"
      page_title: 루브릭
      points_possible: 
        one: "가능한 점수"
        other: "가능한 점수"
      prompts: 
        are_you_sure_delete: "이 루브릭을 삭제하시겠습니까? 현재 이 루브릭과 연결된 과목에서는 계속 액세스할 수 있지만 새 과목은 사용할 수 없게 됩니다."
        are_you_sure_remove: "목록에서 이 루브릭을 제거하시겠습니까?"
      remove_rubric: "목록에서 이 루브릭 제거"
  rubrics_b5ef369b: 루브릭
  save_11a80ec3: 저장
  save_key_b4dede06: "키 저장"
  save_settings_cafe79a5: "설정 저장"
  saving_d55dd90e: "저장 중..."
  scheduler_65b5ac91: "일정 관리"
  score_change_notifications_6b94f27f: "점수 변경 알림"
  score_out_of_points_possible_88f370fd: "%{score} / %{points_possible}"
  screenreader_gradebook: 
    assignment_information: 
      actions: 
        curve_grades: "상대 평가"
        message_students: "다음 학생에게 메시지 보내기"
      details: 
        avg_score: "평균 점수"
        high_score: "최고 점수"
        low_score: "최저 점수"
        points_possible: "가능한 점수"
      index: 
        warning: 경고
    grading: 
      grading: 평가
      submission_details: "제출물 세부 정보"
    learning_mastery: 
      hide_student_names_label: "학생 이름 숨기기"
      result: 결과
    outcome_information: 
      avg_score: "평균 점수"
      high_score: "최고 점수"
      low_score: "최저 점수"
    screenreader_gradebook: 
      assignments: 과제
    settings: 
      assignment_toggles_and_actions: 
        grading_history: "평가 기록 보기"
        hide_student_names_label: "학생 이름 숨기기"
        set_group_weights: "그룹 가중치 설정"
        show_concluded_enrollments_label: "종결된 등록 표시"
        sis_export: "SIS에 평점 게시"
      mastery_toggles_and_actions: 
        hide_student_names_label: "학생 이름 숨기기"
    student_information: 
      assignment_groups: 
        ag_group_grade: 평점
        ag_group_name: "과제 그룹"
        ag_letter_grade: "알파벳 평점"
      index: 
        grades: 평점
  search: 
    all_courses: 
      name: 이름
      search: 검색
      titles: 
        all_courses: "모든 과목"
    all_courses_inner: 
      join_course: "이 과목에 참여"
      next: 다음
      previous: 이전
    course_sections: "과목 섹션"
    enrollments_observers: 감독자
    enrollments_students: 학생
    enrollments_tas: 조교
    enrollments_teachers: 교사
    student_groups: "학생 그룹"
  search_280d00bd: 검색
  search_by_user_dd3ad189: "사용자 검색"
  search_entries_or_author_63fb0a86: "항목이나 작성자 검색"
  search_title_body_or_author_1d26711f: "제목, 내용, 작성자 검색"
  section: 
    confirms: 
      delete_enrollment: "이 등록을 영구적으로 삭제하시겠습니까?"
    default_course_name: "과목 ID \"%{course_id}\""
    enrolled_as_designer: "디자이너로 등록함"
    enrolled_as_limited_designer: "섹션만 액세스하는 디자이너로 등록함"
    enrolled_as_limited_observer: "섹션만 액세스하는 감독자로 등록함"
    enrolled_as_limited_student: "섹션만 액세스하는 학생으로 등록함"
    enrolled_as_limited_ta: "섹션만 액세스하는 조교로 등록함"
    enrolled_as_limited_teacher: "섹션만 액세스하는 교사로 등록함"
    enrolled_as_observer: "감독자로 등록함"
    enrolled_as_student: "학생으로 등록함"
    enrolled_as_ta: "조교로 등록함"
    enrolled_as_teacher: "교사로 등록함"
    errors: 
      confirmation_failed: "확인 실패"
      course_not_authorized_for_crosslist: "%{course_name}은(는) 교차 나열이 승인되지 않음"
    status: 
      confirming_course: "%{course_name} 확인 중..."
      removing_crosslisting_of_section: "섹션 교차 나열 해제 중..."
  section_name_edb51b2: 섹션명
  sections: 
    section_created: "섹션을 성공적으로 만들었습니다!"
    section_creation_failed: "섹션 만들기에 실패"
    section_crosslisted: "섹션을 성공적으로 교차 나열했습니다!"
    section_decrosslisted: "섹션을 성공적으로 교차 나열 해제했습니다."
    section_delete_not_allowed: "등록이 된 섹션을 삭제할 수 없습니다."
    section_deleted: "과목 섹션을 성공적으로 삭제했습니다!"
    section_update_error: "섹션 업데이트 실패"
    section_updated: "섹션을 성공적으로 업데이트했습니다!"
    show: 
      access_limit: "이 날짜 사이에만 과목에 참여할 수 있음"
      active_enrollment: 
        one: "활성 등록 %{count}건"
        other: "활성 등록 %{count}건"
      buttons: 
        back_to_course: "과목 설정으로 돌아가기"
        cancel: 취소
        crosslist_section: "섹션 교차 나열"
        crosslist_this_section: "섹션 교차 나열"
        decrosslit_section: "섹션 교차 나열 해제"
        edit_section: "섹션 편집"
        recrosslist_section: "섹션 다시 교차 나열"
        uncrosslist_section: "섹션 교차 나열 해제"
        update_section: "섹션 업데이트"
      completed_enrollment: 
        one: "완료된 등록 %{count}건"
        other: "완료된 등록 %{count}건"
      crosslist_description: "교차 나열을 이용하면 하나의 계정에서 섹션을 만들고 다른 계정의 과목으로 이동할 수 있습니다. 이 과목을 교차 나열하려면 검색 도구를 사용하거나 과목 ID를 입력하여 옮길 대상 과목을 찾아야 합니다."
      decrosslist_description: "섹션을 원래 과목인 **%{course_name}**으로 이동합니다."
      decrosslist_long_description: "이 과목에서 학생의 모든 평점은 더 이상 표시되지 않습니다. 나중에 과목 다시 교차 나열함으로써 평점을 찾아올 수 있으나 당분간 학생의 평점은 원래 과목에서 오게 됩니다."
      labels: 
        end_at: 끝
        enter_course_id: "또는 과목 ID 입력"
        labels: 
          account: 계정
          selected_course: "선택된 과목"
          sis_id: "SIS ID"
        name: "섹션 이름"
        search_for_course: "과목 검색"
        sis_id: "SIS ID"
        sis_source_id: "SIS ID"
        start_at: 시작
      override_settings: "과목 날짜나 학기 설정을 다시 정의합니다."
      pending_enrollment: 
        one: "대기 중인 등록 %{count}건"
        other: "대기 중인 등록 %{count}건"
      prompts: 
        are_you_sure_decrosslist: "이 섹션을 교차 나열 해제하시겠습니까?"
      run_dates: "%{start_date}부터 %{end_date}까지 실행"
      run_from: "%{start_date}부터 실행 (끝 날짜 없음)"
      runs_until: "%{end_date}까지 실행"
      student_access_dates: "학생은 이 날짜 사이에만 과목을 액세스할 수 있음"
      titles: 
        completed_enrollments: "완료된 등록"
        cross_listed_sections: "섹션 교차 나열"
        crosslist_this_section: "섹션 교차 나열"
        current_enrollments: "현재 등록"
        decrosslist_section: "섹션 교차 나열 해제"
  sections_94731e51: "모든 섹션"
  select_calendars_d5fa50b6: "달력 선택하기"
  select_content: "내용 선택"
  select_content_checkbox: ~
  select_content_dialog: 
    buttons: 
      add_item: "항목 추가"
    errors: 
      external_tool_url: "외부 도구는 URL이 없이 저장할 수 없습니다."
      failed_to_create_item: "새 항목 만들기 실패"
      loading_failed: "로드 실패"
    invalid_lti_resource_selection: "외부 도구에서 유효한 링크를 찾아오는 데 문제가 발생했습니다."
    link_from_external_tool: "외부 도구에서 리소스 링크"
    titles: 
      add_item_to_module: "모듈에 항목 추가"
      find_links_using_service: "%{service}을(를) 이용해서 링크 찾기"
  select_navigation_links_68e1e924: "탐색 링크 선택"
  select_one_8e0af564: "하나 선택"
  selected_answer: "이 답변을 선택했습니다."
  self_enrollments: 
    already_enrolled: 
      already_enrolled: "이미 **%{course}**에 등록했습니다."
      buttons: 
        go_to_course: "과목으로 가기"
        go_to_dashboard: "대시보드로 가기"
    authenticate: 
      buttons: 
        enroll_in_course: "과목에 등록"
        next: 다음
      getting_started: "**%{course}**에 등록하는 중입니다."
      labels: 
        password: 암호
    authenticate_or_register: 
      buttons: 
        enroll_in_course: "과목에 등록"
        next: 다음
      existing_user: "%{institution_name} 로그인을 가지고 있음"
      getting_started: "**%{course}**에 등록하는 중입니다."
      labels: 
        name: "전체 이름"
        password: 암호
      new_user: "새 사용자입니다."
    confirm_enrollments: 
      buttons: 
        enroll_in_course: "과목에 등록"
        next: 다음
      getting_started: "**%{course}**에 등록하는 중"
    course_full: 
      class_full: "**%{course}**의 등록이 만원입니다. 불편을 끼쳐드려서 죄송합니다."
    enrollment_closed: 
      enrollment_is_closed: "**%{course}**의 등록이 마감되었습니다."
    new: 
      titles: 
        course_enrollment: "%{course}에 등록"
    successfully_enrolled: 
      already_enrolled: "**%{course}**에 성공적으로 등록했습니다."
      buttons: 
        go_to_course: "과목으로 가기"
        go_to_dashboard: "대시보드로 가기"
      not_available_yet: "과목이 시작하기 직전에 이메일을 보냅니다."
  send_e3bd0ed0: 보내기
  sent_f4ee89ec: 전송했습니다!
  sent_fe0a1eb4: "보낸 메시지"
  sequence_footer: 
    next_module: "다음 모듈:"
    next_module_desc: "다음 모듈: *모듈*"
    next_module_item_desc: "다음: *항목*"
    prev_module: "이전 모듈:"
    prev_module_desc: "이전 모듈: *모듈*"
    prev_module_item_desc: "이전: *항목*"
  services_api: 
    must_be_logged_in: "Kaltura를 사용하려면 로그인해야 합니다."
  set_default_grade_dialog: 
    default_grades: "아래에 평점 값을 입력해서 모든 학생에게 *%{assignment.name}*에 대한 동일한 평점을 주십시오:"
    dialog_title: "%{assignment.name}의 기본 평점"
    overwrite: "이미 입력한 평점을 다시 정의"
    set_grades_button: "기본 평점 설정"
    set_grades_button_loading: "평점 설정 중..."
  settings: 
    recaptcha_settings: 
      labels: 
        recaptcha_private_key: "ReCAPTCHA 비공개 키"
        recaptcha_public_key: "ReCAPTCHA 공개 키"
  shared: 
    account_notification: 
      close: 닫기
    accounts_right_side_shared: 
      buttons: 
        go: 실행
      titles: 
        find_user: "사용자 찾기"
    add_assignment_group: 
      buttons: 
        add_group: "그룹 추가"
      labels: 
        group_weight: 가중치
        name: 이름
      percent_of_grade: "평점의 %{percent} %"
    assignment: 
      due_at: "%{date} %{time}"
      graded_count: "%{graded_count}건 평가됨"
      links: 
        delete_assignment: "과제 삭제"
        edit_assignment: "과제 편집"
        submission_comments: "제출물 의견"
        view_rubric_evaluation: "루브릭 평가 보기"
      points_out_of: "%{points} / %{possible}"
      student_mute_notification: "교사가 평가 작업 중임"
      submitted_and_graded_count: "%{submitted_count}건 제출, %{graded_count}건 평가"
      submitted_count: "%{submitted_count}건 제출"
      tiles: 
        sort_or_move: "과제 정렬 또는 다른 그룹으로 이동"
    assignment_group: 
      alts: 
        add_assignment: "과제 추가"
        delete_assignment_group: 삭제
        edit_group_details: 편집
        move: 이동
      defaults: 
        group_name: "과목 과제"
      group_weight: "전체 평점의 *%{percent}%"
      links: 
        add_an_assignment: "과제 추가"
        edit_group_details: "그룹 세부 정보 편집"
        hide_info: "정보 숨기기"
        more_info: "더 많은 정보..."
        reorder_groups: "그룹 다시 정렬"
      no_assignments: "아직 과제 없음"
      titles: 
        percent_of_final_grade: "최종 평점 퍼센트"
    assignment_rubric_dialog: 
      links: 
        add_rubric: "루브릭 추가"
        assign_rubric: "루브릭 할당"
    available_dates: 
      headers: 
        available: "사용 가능"
      quiz_available_after: "%{start_time} 이후"
      quiz_available_until: "%{end_time}까지"
    canvas-user-nav: 
      navigation: ~
    canvas_footer: 
      ? "User Research"
      : ""
      open_source_learning_management_system: "오픈 소스 LMS"
    components: 
      ic_submission-download-dialog: 
        click_to_download: "다운로드하려면 여기를 클릭"
    custom_search_results: 
      links: 
        search_for_resources: "이 페이지에 관련한 공개 리소스 검색"
      status: 
        loading: "로드 중"
    dashboard_invitation: 
      buttons: 
        accept: 수락
        decline: 거부
      invitation_text: "[%{course}](%{link_to_course})에 %{enrollment_type_with_indefinite_article}으로 참여하도록 초대를 받았습니다"
    enrollment: 
      enrolled_as_designer: "다지이너로 등록"
      enrolled_as_limited_designer: "섹션만 액세스하는 디자이너로 등록"
      enrolled_as_limited_observer: "섹션만 액세스하는 감독자로 등록"
      enrolled_as_limited_student: "섹션만 액세스하는 학생으로 등록"
      enrolled_as_limited_ta: "섹션만 액세스하는 조교만 등록"
      enrolled_as_limited_teacher: "섹션만 액세스하는 교사로 등록"
      enrolled_as_observer: "감독자로 등록"
      enrolled_as_student: "학생으로 등록"
      enrolled_as_ta: "조교로 등록"
      enrolled_as_teacher: "교사로 등록"
      labels: 
        linked_to: "링크 대상"
      links: 
        link_to_a_student: "학생에게 연결"
        unenroll_user_course: "과목에서 사용자 제거"
        unenroll_user_section: "섹션에서 사용자 제거"
      titles: 
        course_section: "과목 섹션"
    errors: 
      400_message: 
        description: "요청한 페이지를 로드하는 데 문제가 있는 것 같습니다."
        headings: 
          page: "페이지 오류"
        title: "페이지 오류"
      403_message: 
        headings: 
          page: "페이지 오류"
        title: "페이지 오류"
      404_message: 
        generic_description: "해당 페이지를 찾을 수 없습니다."
        headings: 
          page: "페이지를 찾을 수 없음"
        title: "페이지를 찾을 수 없음"
      500_message: 
        description: "예기치 않게 중단된 것 같습니다. 죄송합니다. 오류가 발생할 때 어떤 작업을 하고 계셨는지 알려주시면 고맙겠습니다."
        headings: 
          page: "페이지 오류"
        title: "페이지 오류"
      AUT_message: 
        description: "마지막 요청에 문제가 있습니다. 오랫동안 작업이 없다가 작업을 수행했을 지도 모릅니다. 이런 경우에는 뒤로 돌아가서 페이지를 다시 로드한 후에 다시 제출해 보십시오. 그런 경우가 아니라면 오류가 발생했을 때 어떤 작업을 하고 계셨는지 알려주시기 바랍니다."
        headings: 
          page: "페이지 오류"
        title: "세션 시간 만료"
      error_form: 
        buttons: 
          submit: "의견 보내기"
        labels: 
          email: "이메일 (선택 사항)"
    event_list: 
      at_least_more_events: "최소 %{count_of_events}건 이상"
      at_least_more_events_one_week_future: "다음 주에 최소 %{count_of_events}건 이상"
      at_least_more_events_two_weeks_future: "다음 두 주에 최소 %{count_of_events}건 이상"
      links: 
        view_calendar: "달력 보기"
      more_events: "%{count_of_events}건 이상"
      more_events_one_week_future: "다음 주에 %{count_of_events}건 이상"
      more_events_two_weeks_future: "다음 두 주에 %{count_of_events}건 이상"
      nothing_for_now: "현재 없음"
      nothing_one_week: "다음 주까지 없음"
      nothing_two_weeks: "다음 두 주까지 없음"
      titles: 
        events: 행사
    find_outcome: 
      buttons: 
        add_outcome: "성과 추가"
      labels: 
        criterion_ratings: "기준 등급"
        master_level: "다음 점수나 그 이상에 대해 숙달 설정"
        use_for_scoring: "점수 매기기에 이 기준을 사용"
      points: "%{points}점"
      points_threshold: "임계값: %{points}점"
      titles: 
        mastery_level: "숙달을 설정할 퍼센트"
        select_and_add_criterion: "기준 선택 및 추가"
    flash_notices: 
      close: 닫기
    footer_links: 
      facebook: Facebook
      privacy_policy: "개인 정보 보호 정책"
      terms_of_service: "서비스 약관"
      twitter: Twitter
    global_dialogs: 
      buttons: 
        install_video_plugin: "비디오 플러그 인 설치"
      dont_have_a_webcam: "웹캡이 없으십니까?"
      you_need_a_webcam: "비디오 녹화나 오디오 녹음을 하려면 웹캠을 사용할 수 있어야 합니다. 컴퓨터에 웹캠이 없는 경우에는 먼저 Google Video Chat 플러그 인을 설치해서 오디오 메시지를 녹음할 수 있습니다."
    grading_standard: 
      buttons: 
        done: 마침
        save: 저장
      delete_scheme: "평가 구성표 삭제"
      edit_scheme: "평가 구성표 편집"
      find: 찾기
      find_existing_scheme: "기존 평가 구성표 찾기"
      full_name: "전체 이름, 작은 텍스트"
      grading_standard_name_table_summary: "여러분의 평가 계획을 포함하는 편집 가능한 하나의 셀만 가진 표입니다."
      grading_standard_summary: "여러분의 평가 계획을 포함한 표입니다. 값의 이름과 범위가 위에 있습니다. 각 행은 백분률의 최소, 최대값을 포함하고 있습니다."
      insert_here: "여기에 삽입"
      labels: 
        name: 이름
        range: 범위
        scheme_name: "구성표 이름"
      loading_grading_standards: "평가 기준 로드 중..."
      managing_grading_standards: "평가 구성표 관리"
      range_lower: "범위의 하한"
      range_of_numbers: "%{lower_number} ~ %{higher_number}"
      range_upper: "범위의 상한"
      remove_row: "행 삭제"
      remove_scheme: "평가 구성표 제거"
      some_standard: "일부 표준"
      use_this_standard: "이 평가 기준 사용"
    home_menu: 
      links: 
        courses: 과목
        courses_and_groups: "과목 & 그룹"
    identity: 
      links: 
        inbox: "받은 편지함"
        log_in: 로그인
        logout: 로그아웃
        settings: 설정
        sign_up_as_teacher: "교사로 등록"
      masquerading: 
        as: "다음 사용자로: *%{user_name}*"
    inline_preview: 
      links: 
        course_home: "과목 홈"
        exit_frame: "프레임 종료"
        files: 파일
        hide_sidebar: "사이드바 숨김"
        modules: 모듈
    invitation: 
      accept_or_reject: "준비가 되면 초대를 수락하거나 거절할 수 있습니다."
      body_designer: "**%{email_address}** 사용자 계정으로 %{course}에 **디자이너**로 참여하도록 초대받았습니다."
      body_observer: "**%{email_address}** 사용자 계정으로 %{course}에 **감독자**로 참여하도록 초대받았습니다."
      body_student: "**%{email_address}** 사용자 계정으로 %{course}에 **학생**으로 참여하도록 초대받았습니다."
      body_ta: "**%{email_address}** 사용자 계정으로 %{course}에 **조교**로 참여하도록 초대받았습니다."
      body_teacher: "**%{email_address}** 사용자 계정으로 %{course}에 **교사**로 참여하도록 초대받았습니다."
      buttons: 
        accept: "초대 수락"
        reject: "초대 거절"
      wander_around_dont_get_lost: "자유롭게 [둘러보며](%{link_to_course}) 어떤 지 살펴보시기 바랍니다."
    keyboard_navigation_hint: 
      prompt: "이 페이지의 단축키 목록을 들으려면 쉼표를 누르십시오."
    locale_warning: 
      crowdsourced_warning_message: "선택하신 언어는 클라우드소싱을 통해 번역되었습니다. Instructure에서 검토하거나 번역의 정확성을 검증한 것이 아니며, 이 언어 설정을 사용하는 것에 대해 책임지지 않습니다. 신중하게 사용해 주시기 바랍니다."
      crowdsourced_warning_title: "클라우드소싱 언어"
    menu_assignment: 
      labels: 
        due: 기한
      needs_grading_count: 
        one: "%{count}개 평가 필요함"
        other: "%{count}개 평가 필요함"
    message_students: 
      buttons: 
        send_message: "메시지 보내기"
      for_title: "%{title}"
      labels: 
        body: 메시지
        subject: 제목
      message_students_who: "다음 학생에게 메시지 보내기"
      out_of_points: "/ %{points_possible}"
    mute_dialog: 
      gradebook: 
        mute_assignment: "과제 평점 비공개"
      mute_dialog: |-
          이 과제의 평점을 비공개로 하시겠습니까? 이 과제의 평점이
          비공개인 동안 학생은 새 알림을 받거나 볼 수 없습니다:
          
          * 평점 변경 알림
          * 제출물 의견
          * 과제 상대 평가
          * 점수 변경 알림
          
          학생은 이 과제가 평점 비공개 상태인 것을 볼 수 있습니다.
          
          이 과제의 평점을 비공개로 하고 나서 "과제 평점 비공개 해제"를
          클릭해서 알림을 다시 보낼 수 있습니다.
    new_course_form: 
      cancel: 취소
      course_cose_explanation: "공간이 부족한 곳에 표시됨"
      create_course: "과목 만들기"
      creating_course: "과목 만드는 중..."
      labels: 
        course_code: "짧은 이름"
        license: "내용 라이선스"
        name: "과목 이름"
      new_course_name_placeholder: "과목 이름"
      sample_course_code: 과목-101
      start_a_new_course: "새 과목 시작하기"
    new_nav_header: 
      default_page_title: "Canvas LMS"
      links: 
        dashboard: 대시보드
    no_recent_activity: 
      empty_stream_message: "아직 스트림에 표시할 메시지가 없습니다. 과목에 참여를 시작하면 토론에서 온 메시지, 평가 업데이트, 다른 사람과의 비공개 메시지 등으로 채워집니다. "
      no_recent_messages: "최근 메시지 없음"
    pending_enrollment: 
      designer: "%{course} 디자이너입니다."
      designer_title: "다지이너로 초대됨 - 과목을 보려면 클릭"
      observer: "%{course} 감독자입니다."
      observer_title: "감독자로 초대됨 - 과목을 보려면 클릭"
      student: "%{course} 학생입니다."
      student_title: "학생으로 초대됨 - 과목을 보려면 클릭"
      ta: "%{course} 조교입니다."
      ta_title: "조교로 초대됨 - 과목을 보려면 클릭"
      teacher: "%{course} 교사입니다."
      teacher_title: "교사로 초대됨 - 과목을 보려면 클릭"
    primary_header_navigation: 
      menu: 
        calendar: 달력
        grades: 평점
    profile: 
      add_link_field: "다른 링크 추가"
<<<<<<< HEAD
      bio: 약력
=======
      bio: 소개
>>>>>>> 36566452
      cancel: 취소
      know_this_person_as: "이 사람을 알고 있음"
      links: 링크
      links_title: 직함
      links_url: URL
      manage_settings: "등록된 서비스 관리"
      message_me: "Canvas에게 내게 메시지 보내기"
      message_title: 메시지
      message_user_canvas: "Canvas에서 %{user}에게 메시지 보내기"
      name: 이름
      no_links: "%{name}이(가) 추가한 링크 없음"
      nothing_in_common: "공통점이 없음"
      save_profile: "프로필 저장"
      service_contact: "%{service}(으)로 %{user}에게 연락"
      social_instructions: "프로필에서 다른 사람에게 표시되는 연락 방법을 표시하십시오."
      title: 직함
      titles: 
        click_to_change_profile_pic: "프로필 사진을 변경하려면 클릭"
<<<<<<< HEAD
      user_has_no_bio: "%{user}이(가) 추가한 약력 없음"
=======
      user_has_no_bio: "%{user}이/가 추가한 소개 없음"
>>>>>>> 36566452
      ways_to_contact_user: 연락처
    recent_activity: 
      date_column: 날짜
      message_column: 메시지
      recent_activity: "최근 활동"
      recent_activity_in_course: "%{course_or_group}의 최근 활동"
      unread_column: "읽지 않은 메시지"
      unread_count_badge: 
        one: "*안 읽은 항목* %{count}개"
        other: "*안 읽은 항목* %{count}개"
    recent_activity_item: 
      close: 닫기
      unread: "읽지 않은 메시지"
    registration_incomplete: 
      confirm_email_instructions: "이 페이지를 보기 전에 *이메일 주소를 확인* (%{email})해야 합니다. 계정 등록을 마치려면 이메일에 있는 링크를 클릭하십시오. 이메일을 보지 못했다면 **클릭해서 다시 보내거나** 스팸 상자를 확인해 보십시오."
      headings: 
        confirm_email: "이메일 주소 확인"
    right_side: 
      sidebar_content: "사이드바 내용"
    rubric: 
      buttons: 
        create: "루브릭 만들기"
      defaults: 
        rubric_title: 루브릭
      headers: 
        criteria: 기준
        points: 점
        ratings: 등급
      labels: 
        custom_rating: "학생을 평가할 때 자유 형식의 의견을 작성하겠음"
        grading_rubric: "과제 평가에 이 루브릭 사용"
        total_points: 총점
        totallying_rubric: "평가 결과에 대한 총점 숨기기"
      links: 
        add_criterion: "기준 추가"
        delete: "루브릭 삭제"
        edit: "루브릭 편집"
        find_a_rubric: "루브릭 찾기"
        find_another_rubric: "다른 루브릭 찾기"
        find_outcome: "성과 검색"
        find_rubric: "루브릭 찾기"
      messages: 
        locked: "일단 사용하기 시작하면 루브릭을 바꿀 수 없습니다."
        rubric_in_use: 
          one: "이 루브릭을 사용해서 학생 %{count}명을 이미 평가했다는 것을 염두에 두십시오. 이를 변경하면 평가에 영향을 미칩니다."
          other: "이 루브릭을 사용해서 학생 %{count}명을 이미 평가했다는 것을 염두에 두십시오. 이를 변경하면 평가에 영향을 미칩니다."
        rubric_in_use2: "이미 이 루브릭을 가지고 학생을 평가했습니다. 주요 변경은 평가 결과에 영향을 미칠 수도 있습니다."
      out_of: "%{points} */ %{total}*"
      rubric: 루브릭
      rubric_title: 제목
      title: "직함:"
      titles: 
        find_existing_rubric: "기존 루브릭 찾기"
    rubric_criterion: 
      defaults: 
        description: "기준에 대한 설명"
      description: 
        custom_comments_area: "이 영역은 평가자가 기준과 관련한 의견을 남기는 데 사용합니다."
      full_marks: "전체 표시"
      icons: 
        additional_comments: "추가 의견"
      instructor_comments: "교사 의견"
      labels: 
        save_criterion_for_reuse: "다시 사용하기 위해 의견 저장"
        threshold: 임계값
      links: 
        additional_comments: "추가 의견"
        view_longer_description: "자세한 설명 보기"
      no_marks: "표시 없음"
      options: 
        select: "[ 선택 ]"
      points: "%{points}점"
      points_label: 점
      points_out_of2: "%{points} / %{total}점"
      titles: 
        linked_to_learning_outcome: "이 기준은 학습 성과로 링크됨"
    rubric_criterion_dialog: 
      buttons: 
        update_comments: "의견 업데이트"
        update_description: "설명 업데이트"
      labels: 
        additional_comments: "추가 의견"
    rubric_dialog: 
      buttons: 
        use_this_rubric: "이 루브릭 사용"
      criterion_count: "기준 %{count}개"
      links: 
        manage_rubrics: "루브릭 관리"
      points_possible: "%{points}점 가능"
      titles: 
        find_a_rubric: "루브릭 찾기"
    rubric_forms: 
      criteria_description_label: "기준에 대한 설명"
      points: "%{points}점"
    rubric_summary: 
      buttons: 
        edit_assessment: "평가 편집"
      defaults: 
        title: 제목
      headers: 
        assessment: 평가
        criteria: 기준
      labels: 
        total_points: 총점
      points_out_of: "*%{points}* / **%{total}**"
      rubric: 루브릭
    rubric_summary_criterion: 
      defaults: 
        description: "기준에 대한 설명"
      full_marks: "전체 표시"
      links: 
        view_longer_description: "자세한 설명 보기"
      no_marks: "표시 없음"
      out_of_points: "%{points}/%{total}점"
      titles: 
        full_comments: "전체 의견을 보려면 클릭"
        linked_to_learning_outcome: "이 기준은 학습 성과로 링크됨"
    select_content_dialog: 
      add_to_module: "%{item}을(를) *모듈*에 추가"
      assignment_item: 과제
      assignment_notice: "이 *모듈*에 연결하려는 과제를 선택하거나 \"새 과제\"를 선택해서 과제를 추가하십시오."
      content_page_item: 페이지
      discussion_item: 토론
      domain_match_notice: "이 도구를 사용하려면 도메인이 %{domain}와(과) 일치해야 함"
      external_tool_item: "외부 도구"
      external_tool_notice: "아래 목록에서 도구를 선택하거나 이 *모듈*에 대한 링크를 추가하기 위해 기본 LTI로 구성된 알고 있는 외부 도구에 대한 URL을 입력하십시오."
      external_url_item: "외부 URL"
      external_url_notice: "이 *모듈*에 웹사이트 URL에 대한 링크를 추가하려면 URL과 페이지 이름을 입력하십시오."
      file_item: 파일
      file_notice: "이 *모듈*에 연결하려는 파일을 선택하거나 \"새 파일\"을 선택해서 파일을 추가하십시오."
      indent_level: 
        one: "*1수준 들여쓰기*"
        other: "*%{count}수준 들여쓰기*"
        zero: "*들여쓰지 않음*"
      labels: 
        assignment_name: "과제 이름"
        file: 파일
        folder: 폴더
        header: 머리글
        indentation: 들여쓰기
        page_name: "페이지 이름"
        quiz_group: 그룹
        quiz_name: "퀴즈 이름"
        topic_name: "주제 이름"
        url: URL
        wiki_page_name: "페이지 이름"
        wiki_page_namem: "과제 이름"
      loading: "로드 중..."
      new_assignment_option: "[ 새 과제 ]"
      new_page_option: "[ 새 페이지 ]"
      new_quiz_option: "[ 새 퀴즈 ]"
      new_topic_option: "[ 새 주제 ]"
      options: 
        assignments: 과제
      quiz_item: 퀴즈
      quiz_notice: "이 *모듈*에 연결하려는 퀴즈를 선택하거나 \"새 퀴즈\"를 선택해서 퀴즈를 추가하십시오."
      sub_header_notice: "*모듈* 하위 머리글로 추가하려는 텍스트를 입력하십시오."
      text_header_item: "텍스트 머리글"
      topic_notice: "이 *모듈*에 연결하려는 주제를 선택하거나 \"새 주제\"를 선택해서 주제를 추가하십시오."
      wiki_page_notice: "이 *모듈*에 연결하려는 위키 페이지를 선택하거나 \"새 페이지\"를 선택해서 페이지를 추가하십시오."
    static_notices: 
      bouncing_communication_channels: "연락 방법 중 하나에 문제가 있는 것으로 보입니다. *설정 페이지*에서 확인하십시오."
    submission_comment: 
      assignment: 과제
      grading_alt: 평가
      submission_comment: "제출물 의견"
    terms_required: 
      updated_terms_of_use: "업데이트된 사용 조건"
    unauthorized: 
      headings: 
        needs_cookies: "쿠키 필요"
        needs_login: "로그인 필요"
        unauthorized_action: "권한이 없음"
        unpublished: "아직 사용할 수 없음"
      needs_cookies: "브라우저에서 쿠키를 사용하지 않습니다. 계속 진행하시기 전에 보안 기본 설정에서 조정해 주시기 바랍니다."
      needs_login: "승인된 사용자만 이 페이지를 액세스할 수 있습니다. 현재 이 페이지를 볼 수 있는 권한이 없습니다."
      public_course: "이 페이지는 **%{course}** 과목 내용의 일부입니다."
      titles: 
        log_in: "로그인 필요"
        unauthorized_action: "권한이 없음"
      unauthorized_1: "이 페이지를 액세스할 수 있는 권한이 없습니다. 이 내용을 볼 수 있도록 승인 받았는지 확인하시기 바랍니다."
      unauthorized_2: "이 페이지를 볼 수 있어야 한다고 생각하시면 \"도움말\" 링크를 사용해서 문제를 알려주시기 바랍니다."
      unauthorized_user_is_other: "%{current_user}님, 이 페이지를 볼 권한이 없습니다. 방문한 링크는 **%{unauthorized_user} (%{unauthorized_user_email})**를 위한 것입니다.  여러분이 맞다면 로그아웃한 후 해당 이메일로 다시 로그인해서 이 페이지에 액세스하십시오."
    unauthorized_feed: 
      bad_params: "액세스하려는 피드에 대한 매개 변수가 유효하지 않습니다."
      feedback: "URL이 작동해야 한다고 생각하시는 경우에는 아래 링크를 클릭하고 어떻게 여기로 왔는지 알려주시면 살펴보도록 하겠습니다."
      links: 
        feedback: "찾고 있는 것을 알려주십시오."
      title: "잘못된 피드"
    user_lists: 
      copy_and_paste_notice_just_email: "사용자를 추가하려면 이메일 주소 목록을 복사해서 붙여 넣으십시오."
      labels: 
        alert: 알림
        notice: 알림
      no_valid_users: "*죄송합니다*. 유효한 이메일 주소나 로그인 ID가 아닌 것 같습니다. 되돌아가서 다시 시도하시기 바랍니다."
      titles: 
        new_user: "새 사용자"
      user_list_explanation: "샘플 형식: \"아무개\" <student@example.com>, \"홍길동\" <firstlast@example.com>, justAnEmailAddress@example.com"
    wiki_image: 
      titles: 
        click_to_embed: "%{image}을(를) 내장하려면 클릭"
        embed_image: "이미지를 내장하려면 클릭"
    wiki_sidebar: 
      aria: 
        file_label: "Select a file, Upload limit 50"
      aria_only: 
        folder: 폴더
      buttons: 
        insert_link: "링크 삽입"
        upload: 업로드
        upload_files: "폴더에 파일 업로드"
      click_links: "페이지에 링크를 삽입하려면 해당 페이지를 클릭하십시오."
      course_links: "과목에 있는 다른 내용으로 링크합니다."
      drop_files: "업로드할 파일을 여기에 놓기"
      drop_images: "업로드할 이미지를 여기에 놓기"
      file_size_limit: "파일 당 %{size}로 제한"
      files_remaining: "업로드할 파일 *0*개 남음"
      files_tab: "파일 다운로드 링크를 삽입하려면 해당 파일을 클릭하십시오."
      group_links: "그룹에 있는 다른 내용으로 링크합니다."
      headings: 
        insert_content: "페이지에 내용 삽입"
      images: 
        alt: 
          loading: "로드 중..."
      images_tab: "페이지에 이미지를 내장하려면 해당 이미지를 클릭하십시오."
      insert: 
        announcements: "이 공지를 가리키는 링크를 삽입하려면 클릭"
        announcements_page: "공지 페이지를 가리키는 링크를 삽입하려면 클릭"
        assignments: "이 과제를 가리키는 링크를 삽입하려면 클릭"
        assignments_page: "과제 페이지를 가리키는 링크를 삽입하려면 클릭"
        collaborations_page: "협업 페이지를 가리키는 링크를 삽입하려면 클릭"
        discussions: "이 주제를 가리키는 링크를 삽입하려면 클릭"
        discussions_page: "토론 페이지를 가리키는 링크를 삽입하려면 클릭"
        files_page: "파일 페이지를 가리키는 링크를 삽입하려면 클릭"
        grades_page: "평점 페이지를 가리키는 링크를 삽입하려면 클릭"
        modules: "이 모듈을 가리키는 링크를 삽입하려면 클릭"
        modules_page: "모듈 페이지를 가리키는 링크를 삽입하려면 클릭"
        quizzes: "이 퀴즈를 가리키는 링크를 삽입하려면 클릭"
        syllabus_page: "요강 페이지를 가리키는 링크를 삽입하려면 클릭"
        users_page: "사람 페이지를 가리키는 링크를 삽입하려면 클릭"
        wiki_pages: "이 페이지를 가리키는 링크를 삽입하려면 클릭"
        wiki_pages_index: "위키를 가리키는 링크를 삽입하려면 클릭"
      labels: 
        folder: 폴더
      links: 
        announcements: "공지 목록"
        announcements_page: "공지 목록"
        assignments: "과제 목록"
        assignments_page: "과제 목록"
        collaborations_page: 협업
        discussions: "토론 색인"
        discussions_page: "토론 색인"
        files_page: "파일 색인"
        find_on_flickr: "Flickr Creative Commons에서 이미지 찾기"
        grades_page: 평점
        modules: "모듈 목록"
        modules_page: 모듈
        new_page: "새 페이지"
        quizzes: "퀴즈 목록"
        syllabus: "과목 요강"
        upload_file: "새 파일 업로드"
        upload_image: "새 이미지 업로드"
        users_page: 사람
        wiki_pages_index: "위키 홈"
      links_to: 
        announcements: 공지
        assignments: 과제
        discussions: 토론
        modules: 모듈
        nav: 
          course: "과목 탐색"
          group: "그룹 탐색"
        quizzes: 퀴즈
        wiki_pages: "위키 페이지"
      messages: 
        loading: "로드 중..."
      new_page_name: "새 페이지의 이름은 무엇입니까?"
      select_destination: "파일 %{count}개에 대한 대상 폴더 선택:"
      tabs: 
        files: 파일
        images: 이미지
        links: 링크
      uploading_file: "*파일* 업로드 중..."
    zip_file_import_form: 
      buttons: 
        upload_file: "파일 업로드"
      labels: 
        upload_to: "업로드 위치"
      notices: 
        uploading_progress_info: "압축 파일에 포함된 파일이 많고 크기가 크면 압축 파일을 업로드하고 처리하는 데 다소 시간이 걸릴 수 있습니다."
      prompts: 
        select_file: "업로드하려면 압축 파일을 선택하십시오."
      titles: 
        uploading: "업로드 중입니다. 잠시 기다려 주십시오."
  sharedCurveGradesDialog: 
    errors: 
      none_to_update: "업데이트할 내용 없음"
  shared_secret_892c88f2: "공유 시크릿"
<<<<<<< HEAD
=======
  show_all_details_9879980c: "모든 세부 정보 표시하기"
>>>>>>> 36566452
  show_all_sections_190203e8: "모든 섹션 보기"
  show_by_709f525b: 정렬
  show_by_date_e3967761: "날짜순으로 정렬"
  show_by_type_c5d61732: "종류별로 정렬"
  show_calendar_events_in_the_month_view_on_multiple_e94c33ae: "달력 월별 보기에서 행사 제목이 한 줄에 들어가지 않는 경우 여러 줄로 나타내기"
  sis_batch: 
    errors: 
      too_many_errors: "오류 %{count}개가 더 있음"
      too_many_warnings: "경고 %{count}개가 더 있음"
      unrecorgnized_type: "인식할 수 없는 가져오기 유형"
    instructure_csv: "Instructure 서식 CSV 또는 CSV를 압축한 파일"
    upload_filename: "sis_upload_%{id}.zip"
  sis_import: 
    buttons: 
      process_data: "자료 처리"
    errors: 
      import_failed_code: "SIS 자료를 가져오는 데 오류가 있습니다. 가져온 자료가 없습니다.  시스템 관리자에게 알리고 다음 코드를 알려주십시오: \"%{code}\""
      import_failed_messages: "가져온 SIS 레코드가 없습니다. 다음 메시지와 함께 가져오기를 실패했습니다:"
    headers: 
      import_errors: "가져오기를 막은 오류"
      import_warnings: 경고
      imported_items: "가져온 항목"
    import_counts: 
      accounts: "계정: %{account_count}"
      courses: "과목: %{course_count}"
      crosslists: "교차 목록: %{crosslist_count}"
      enrollments: "등록: %{enrollment_count}"
      group_enrollments: "그룹 등록: %{group_enrollments_count}"
      groups: "그룹: %{group_count}"
      sections: "섹션: %{section_count}"
      terms: "학기: %{term_count}"
      users: "사용자: %{user_count}"
    messages: 
      import_complete_success: "가져오기를 마치고 모든 레코드를 성공적으로 가져왔습니다."
      import_complete_warnings: "SIS 자료를 가져왔으나 다음 메시지가 출력되었습니다:"
    notices: 
      processing_takes_awhile: "다소 시간이 걸립니다..."
    status: 
      processing: "처리 중"
  sis_import_14517892: "SIS 가져오기"
  sis_imports_api: 
    errors: 
      invalid_content_type: "유효하지 않은 내용 유형 - UTF-8 필요"
    sis_import_in_process_notice: "SIS 가져오기가 이미 진행 중입니다."
  site: 
    view_privacy_policy: "개인 정보 보호 정책 보기"
  site_admin: 
    columns: 
      date: 날짜
      value: 값
    institution_suspended: 
      body: "여러분 학교의 Canvas 계정이 일시 중단되었습니다. Canvas 관리자에게 문의하시기 바랍니다."
      links: 
        logout: 로그아웃
        stop_masquerading: "[가장 중지]"
      page_title: "기관 일시 중단됨"
    links: 
      over_time: "시간 외"
    status: 
      loading: "로드 중..."
    titles: 
      value_over_time: "%{value} 시간 외"
    user_search: 
      find_user_by: "로그인/이메일로 사용자 찾기"
      find_user_by_label: 로그인/이메일
    users: 
      user_search_label: "사용자 검색"
      users_matching_label: "일치하는 사용자"
  size_b30e1077: 크기
  size_size_a77bd760: "크기: %{size}"
  skype_18850ba7: Skype
  slideshow: 
    titles: 
      back: 뒤로
      close: 닫기
      forward: 앞으로
  smartbanner: 
    android_banner_view_button: 보기
  sms_f0ddceeb: SMS
  someone_bbbc538b: 아무개
  speed_grader: 
    alerts: 
      no_active_students: "죄송합니다. 과목에 활동 중인 학생이 없거나 평가할 수 있는 학생이 없습니다."
      no_students_in_groups_back: "할당된 사용자가 없기 때문에 이 과제에 대한 제출물은 Speedgrader에서 평가할 수 없습니다. 이 그룹 집합에 사용자를 할당하고 다시 시도하시기 바랍니다. 뒤로 돌아가려면 '확인'을 클릭하십시오."
      no_students_in_groups_close: "할당된 사용자가 없기 때문에 이 과제에 대한 제출물은 Speedgrader에서 평가할 수 없습니다. 이 그룹 집합에 사용자를 할당하고 다시 시도하시기 바랍니다. 이 창을 닫으려면 '확인'을 클릭하십시오."
      no_students_in_section: "해당 섹션에 학생이 없어서 모든 섹션 보기로 돌아갑니다."
    buttons: 
      dialog_buttons: 취소
      saving_settings: "설정 저장 중..."
      submitting: "제출 중..."
    cancel_button: 취소
    edit_view_rubric: "루브릭 보기"
    group: 그룹
    mute_assignment: "과제 평점 비공개"
    no_submission_time: "제출 시간 없음"
    student: 학생
    submissions_dropdown: 
      loud_late: 지연
    submit: 제출
    unmute_assignment: "과제 평점 공개"
    vericite: 
      resubmitting: "다시 제출 중..."
  speed_grader_helpers: 
    graded: 평가됨
    graded_then_resubmitted: "평가된 후 다시 제출됨 (%{when})"
    not_graded: "평가 안 됨"
    not_submitted: "제출 안 됨"
    turnitin: 
      resubmitting: "다시 제출 중..."
  speedgrader_tm_44688790: SpeedGrader™
  sr_gradebook: 
    all_sections: "모든 섹션"
    assignment_order_due_date: 기한으로
    no_assignment: "선택한 과제 없음"
    no_student: "선택한 학생 없음"
    none: 없음
  starred_5a9efa8a: "별표 표시된 메시지"
  start_date_e937be8a: "시작 날짜"
  state_66a67ba2: 상태
  statistics: 
    csv_columns: 
      attempt: 시도
      id: ID
      n_correct: "정답 수"
      n_incorrect: "오답 수"
      name: 이름
      score: 점수
      section: 섹션
      section_id: "섹션 ID"
      section_sis_id: "섹션 SIS ID"
      sis_id: "SIS ID"
      submitted: 제출됨
    exact_answer: "%{exact_value} +/- %{margin}"
    inexact_answer: "%{lower_bound} 부터 %{upper_bound} 까지"
    no_answer: "답 없음"
  statistics_4573b730: 통계
  status_e051bb30: 상태
  status_e7fdbe06: 상태
  step: 단계
  student_5da6bfd1: 학생
  student_groups_863201c1: "학생 그룹"
  student_id_7cc45fb5: "학생 ID"
  student_name_b446c661: "학생 이름"
  student_settings_354d9a7e: "학생 설정"
  student_view_ac9b672f: "학생 뷰"
  students_1b8cd07b: 학생
  students_who_have_taken_the_quiz_count_69dbbda0: 
    one: "이 퀴즈를 치른 학생 (%{count})"
    other: "이 퀴즈를 치른 학생 (%{count})"
    zero: "이 퀴즈를 치른 학생"
  students_who_have_taken_the_survey_count_ef9e6492: 
    one: "이 설문을 치른 학생 (%{count})"
    other: "이 설문을 치른 학생 (%{count})"
    zero: "이 설문을 치른 학생"
  students_who_haven_t_taken_the_quiz_count_9966e994: 
    one: "이 퀴즈를 치르지 않은 학생 (%{count})"
    other: "이 퀴즈를 치르지 않은 학생 (%{count})"
    zero: "이 퀴즈를 치르지 않은 학생"
  students_who_haven_t_taken_the_survey_count_c03f4d80: 
    one: "이 설문을 치르지 않은 학생 (%{count})"
    other: "이 설문을 치르지 않은 학생 (%{count})"
    zero: "이 설문을 치르지 않은 학생"
  sub_accounts: 
    alerts: 
      subaccount_has_courses: "과목을 포함한 하위 계정을 삭제할 수 없음"
      subaccount_has_subaccounts: "하위 계정을 포함한 하위 계정을 삭제할 수 없음"
    confirms: 
      delete_subaccount: "이 하위 계정을 삭제하시겠습니까?"
    courses_count: 
      one: "과목 %{count}개"
      other: "과목 %{count}개"
    index: 
      titles: 
        sub_accounts: "하위 계정"
    sub_accounts: 
      account_courses: 
        one: "과목 %{count}개"
        other: "과목 %{count}개"
      account_sub_accounts: 
        one: "하위 계정 %{count}개"
        other: "하위 계정 %{count}개"
      add_sub_accounts: "하위 계정 추가"
      can_not_delete: "과목을 포함한 하위 계정을 삭제할 수 없음"
      delete_sub_account: "하위 계정 삭제"
      edit_account_name: "계정 이름 편집"
      hide_sub_accounts: "하위 계정 숨김"
      show_sub_accounts: "하위 계정 표시"
    sub_accounts_count: 
      one: "하위 계정 %{count}개"
      other: "하위 계정 %{count}개"
  subject_reply_to: "Re: %{subject}"
  submission: 
    atom_no_author: "작성자 없음"
    attached_files_comment: "첨부한 파일을 보십시오."
    media_comment: "미디어 의견입니다."
    state: 
      graded: 평가됨
      submitted: 제출됨
      unsubmitted: "제출 안 됨"
  submission_comment: 
    unknown_author: 아무개
  submission_comments_4fa03a17: "제출물 의견"
  submission_comments_b6d65841: "제출물 의견"
  submission_detail: 
    go_to_submission_url: "제출물 URL로 가기"
    no_submission: "제출물 없음"
    submitted_files: "제출된 파일:"
  submission_details_dialog: 
    add_a_comment: "의견 추가"
    comments: 의견
    labels: 
      group_comment: "전체 그룹으로 의견 보내기"
    late: 지연
    links: 
      click_to_view: "보려면 여기를 클릭하십시오."
    loading_comments: "의견 로드 중..."
    more_details_in_the_speedgrader: "SpeedGrader에서 자세한 세부 정보"
    post_comment: "의견 게시"
    submitted: "제출:"
    this_was_submitted_multiple_times_choose_a_submission_to_view: "여러 번 제출되었습니다. 보려는 것을 선택하십시오:"
    view_rubric_assessment_in_the_speedgrader: "SpeedGrader에서 루브릭 평가 보기"
  submission_type_a925fc5f: "제출물 유형"
  submissions: 
    assignment_submit_success: "과제를 성공적으로 제출했습니다."
    assignment_submitted: "과제를 제출했습니다."
    click_to_download: "%{size_of_file} 다운로드하려면 여기를 클릭하십시오."
    creating_zip: "압축 파일을 만드는 중..."
    download_submissions: "과제 제출물 다운로드"
    download_submissions_title: "과제 제출물 다운로드"
    errors: 
      assignment_submit_fail: "과제 제출 실패"
      can_not_submit_locked_assignment: "과제가 잠겨있을 때 과제를 제출할 수 없음"
      invalid_file_type: "유효하지 않은 파일 유형"
      media_file_attached: "이 제출물에 미디어 녹음/녹화가 없음"
      no_attached_file: "이 과제에 적어도 하나의 파일을 첨부해야 함"
      no_report: "제출 항목에 대한 보고서를 찾을 수 없음"
      student_not_enrolled: "지정한 사용자는 이 과목의 학생이 아님"
      student_not_enrolled_id: "지정한 사용자(%{id})는 이 과목의 학생이 아님"
    errors_update_failed: "업데이트 실패"
    finished_redirecting: "완료됨! 파일로 리디렉트 중..."
    gathering_files: "파일 수집 중 (%{progress})..."
    gathering_files_progress: "파일 수집 중 (%{progress})..."
    resubmitted_to_turnitin: "성공적으로 Turnitin에 다시 제출했습니다."
    see_attached_files: "첨부 파일 보기"
    show: 
      allowed_attempts: "허용된 시도"
      attach_file: "첨부 파일"
      attempts: 시도
      buttons: 
        save: 저장
        save_comment: "의견 저장"
      crumbs: 
        assignments: 과제
      hide_rubric_button: "루브릭 숨기기"
      labels: 
        add_a_comment: "의견 추가"
        grade: 평점
        show_assessment_by: "평가 표시"
      late_submission: (지연)
      links: 
        resubmit: "과제 다시 제출"
        submit: "과제 제출"
      media_comment: "미디어 의견"
      media_comment_link: "미디어 의견입니다. *보려면 여기를 클릭하십시오*."
      only_see_your_own_comments_muted: "과제를 평가 중이므로 지금 모든 의견을 보지 못할 수도 있습니다."
      only_see_your_own_comments_peer: "피어 리뷰를 하는 학생으로서 직접 작성한 의견만 볼 수 있습니다."
      options: 
        new_assessment: "[새 평가]"
      out_of_points: "/ %{points_possible}"
      peer_review: "피어 리뷰"
      peer_review_not_done: "**피어 리뷰가 끝나지 않았습니다.**  끝난 것으로 간주하려면 적어도 하나의 의견을 남겨야 합니다."
      peer_review_not_done_rubric: "**피어 리뷰가 끝나지 않았습니다.**  끝난 것으로 간주하려면 적어도 하나의 의견을 남기고 오른쪽 루브릭 양식을 작성해야 합니다."
      peer_review_steps_complete: "이 피어 리뷰에 대해 필요한 단계를 마쳤습니다."
      sent_to_whole_group: "전체 그룹에 의견 보내기"
      show_rubric: "루브릭 보기"
      speedgrader: SpeedGrader™
      student_mute_notification: "교사가 작업 중이므로 평점을 볼 수 없습니다."
      submission_details: "제출물 세부 정보"
      submitted_at: "%{submit_date}에 제출됨"
      teachers_notified_of_comments: "교사와 제출자에게 모든 의견을 알립니다."
    show_preview: 
      discussion_submission_description: "이 과제의 제출물은 과제 토론의 게시글입니다. 아래는 %{user}의 토론 게시글이며 *전체 토론*을 볼 수도 있습니다."
      entry_no_image: "이 페이지가 제출 이후에 바뀌었다는 것을 염두에 두십시오."
      external_url_submission: "이 제출물을 외부 페이지를 가리키는 URL입니다."
      group_discussion_submission_description: "이 과제의 제출물은 그룹에 대한 과제 토론의 게시글입니다. 아래는 %{user}의 토론 게시글이며 *전체 그룹 토론*을 볼 수도 있습니다."
      media_comment_link: "이 제출물은 미디어 녹음/녹화입니다. *보려면 여기를 클릭하십시오*."
      no_files: "이 제출물에 대해 업로드한 파일 없음"
      no_preview_available: "미리 보기 없음"
      no_submission: "제출물 없음"
      paper_view: "문서 뷰"
      plain_view: "일반 텍스트 뷰"
      quiz_submission: "이 제출물은 퀴즈 제출물입니다. 퀴즈 페이지로 리디렉트합니다."
      show_entire_discussion: "전체 토론 표시"
      url_preview: "URL 미리 보기"
      view_original_submission: "%{user}의 원본 제출물 보기"
      view_preview_button: "미리 보기"
    still_zipping: "파일 압축 진행 중..."
    submission_download: 
      download_message: "**학생 제출물을 수집해서** ZIP 파일로 압축합니다. 이 작업은 제출물 파일의 크기와 수에 따라 다소 시간이 걸릴 수도 있습니다."
      gathering_files: "파일 수집 중..."
  submissions_11e96106: 제출물
  submissions_base: 
    assignment_submitted: "과제를 제출했습니다."
    crumbs: 
      assignments: 과제
    errors: 
      no_report: "제출 항목에 대한 보고서를 찾을 수 없음"
    errors_update_failed: "업데이트 실패"
  submit_a3cc6859: 제출
  submit_a_feature_idea_2d4baa3d: "새로운 기능에 대한 아이디어 제출하기"
  submit_assignment: 
    buttons: 
      submit_assignment: "과제 제출"
    file_retrieval_error: "파일 검색 실패"
    getting_file: "파일 검색 중..."
    invalid_file_retrieval: "이 도구에서 전송한 파일을 검색하는 데 문제가 발생했습니다."
    messages: 
      not_submitted_yet: "아직 과제 제출을 마치지 않았습니다. 제출을 마치려면 \"제출\" 버튼을 클릭해야 합니다. 그래도 이 페이지에서 나가시겠습니까?"
      now_overdue: "이 과제는 기한을 초과했습니다.  새로운 제출물은 지연으로 표시됩니다.  계속 진행하시겠습니까?"
      overdue: "이 과제는 기한을 초과했습니다. 제출하시겠습니까?"
      record_before_submitting: "제출 전에 녹음/녹화"
      submit_failed: "제출에 실패했습니다. 다시 시도하시기 바랍니다."
      submitting: "제출 중..."
    titles: 
      uploading: "제출물 업로드"
  submit_assignment_helper: 
    messages: 
      agree_to_pledge: "이 과제를 체출하기 전에 제출물 서약에 동의해야 합니다."
  submitted_318fad53: 제출됨
  support: 
    array: 
      last_word_connector: ", "
      or: 
        last_word_connector: " 또는 "
        two_words_connector: " 또는 "
      two_words_connector: " 와(과) "
      words_connector: ", "
    help_menu: 
      cisco_netacad_facebook: "지원 커뮤니티"
      cisco_netacad_facebook_description: "커뮤니티 지원에 대해서는 Networking Academy Facebook 페이지를 방문하거나 강사에게 문의하십시오."
      community_support_description: "동료와 교류하고 도움을 받을 수 있습니다."
      community_support_forums: "커뮤니티 사용자 지원 포럼"
      contact_support: "지원팀에 문의"
      contact_support_sub_text: "시간이 중요한 이슈에 대해 지원을 받습니다."
      curriculum_assessment_errata: "교과 과정/평가 정오표"
      curriculum_assessment_errata_description: "이미 보고된 평가와 교과 과정 오류를 봅니다. \"정오표\"를 검색하십시오."
      global_support_desk: "NetAcad 지원"
      global_support_desk_description: "우리의 ASC는 귀하의 첫 번째 지원 라인이며, 귀하를 글로벌 지원 데스크와 연결하여 추가 지원이 필요한 문제를 해결할 수 있습니다."
      networking_academy_description: "대부분의 자주 묻는 질문에 대해서는 Cisco의 답변을 보십시오."
      networking_academy_faqs: "Networking Academy FAQ"
      support_desk_livechat: "지원 데스크 라이브 채팅"
  syllabus: "과목 강의 계획"
  syllabus_f191f65b: "강의 계획"
  ta_8d966626: 조교
  table_headings: 
    name: 이름
    total: 전체
    type: 유형
  tabs: 
    announcements: 공지
    assignments: 과제
    collaborations: 협업
    conferences: 회의
    course_assignments: "과목 과제"
    course_settings: "과목 설정"
    discussions: 토론
    eportfolios: ePortfolios
    files: 파일
    grades: 평점
    home: 홈
    logout: 로그아웃
    modules: 모듈
    outcomes: 성과
    pages: 페이지
    people: 참여자
    profile: 프로필
    quizzes: 퀴즈
    settings: 설정
<<<<<<< HEAD
    syllabus: 요강
=======
    syllabus: "강의 계획"
>>>>>>> 36566452
  take_a_picture_d582acf1: "사진 촬영"
  take_the_quiz_87214d7e: "퀴즈 치르기"
  take_the_quiz_again_8ea51a6c: "퀴즈 다시 치르기"
  take_the_survey_ada59508: "설문 치르기"
  take_the_survey_again_24ce22c2: "설문 다시 치르기"
  teachers_52e2423f: 교사
  term_41f37cae: 학기
  term_42976f1c: "학기: "
  term_e1c1d390: 학기
  terms: 
    errors: 
      not_unique: "\"%{sis_source_id}\" SIS ID를 이미 사용 중임"
    index: 
      date: 
        term_end: "학기 끝"
        term_start: "학기 시작"
        unspecified: 항상
      errors: 
        submit: "제출 오류"
      links: 
        add_new_term: "새 학기 추가"
      messages: 
        classes_in_term: "학급을 포함하고 있는 학기를 삭제할 수 없습니다."
        submitting: "제출 중..."
      page_title: "%{account} 학기"
      prompts: 
        delete: "이 학기를 삭제하시겠습니까?"
      titles: 
        term_details: "학기 세부 정보"
      update_term: "학기 업데이트"
    term: 
      buttons: 
        add: "학기 추가"
        update: "학기 업데이트"
      course_count: 
        one: "과목 %{count}개"
        other: "과목 %{count}개"
      labels: 
        designers_can_access_from: "**디자이너**가 액세스할 수 있는 시점"
        sis_id: "SIS ID"
        students_can_access_from: "**학생**이 액세스할 수 있는 시점"
        tas_can_access_from: "**조교**가 액세스할 수 있는 시점"
        teachers_can_access_from: "**교사**가 액세스할 수 있는 시점"
      name: "학기 이름:"
      sis_source_id: "SIS ID:"
      term_runs_from: "**학기 운영** 시작 시점"
      titles: 
        term_ends: "학기 끝"
        term_starts: "학기 시작"
      tooltips: 
        term_ends_designers: "디자이너의 학기 끝"
        term_ends_students: "학생의 학기 끝"
        term_ends_tas: "조교의 학기 끝"
        term_ends_teachers: "교사의 학기 끝"
        term_starts_designers: "디자이너의 학기 시작"
        term_starts_students: "학생의 학기 시작"
        term_starts_tas: "조교의 학기 시작"
        term_starts_teachers: "교사의 학기 시작"
      user_count: 
        one: "사용자 %{count}명"
        other: "사용자 %{count}명"
    timespan: 
      date: 
        term_end: "학기 끝"
        term_start: "학기 시작"
        unspecified: 항상
      timespan: "%{start_at}*부터* %{end_at}까지"
  terms_4d979628: 학기
  testing_state_effd4a82: "테스트 상태"
  text_entry_e1808b2f: "텍스트 항목"
  that_user_account_has_been_deleted_please_contact__350e0e0: "해당 사용자 계정은 삭제되었습니다.  계정을 다시 활성화하려면 시스템 관리자에게 문의하시기 바랍니다."
  the_institution_you_logged_in_from_is_not_configur_5ceac41: "이 계정에 구성되어 있지 않은 기관에서 로그인했습니다."
  the_profile_picture_has_been_reported_d609d6dd: "프로필 사진이 신고되었습니다"
  their_grade_for_the_assignment_c36a60ef: "과제에 대한 평점"
  themes_89bfe9c4: 테마
  there_was_a_problem_logging_in_at_institution_5a298155: "%{institution}에 로그인하는 데 문제가 있습니다."
  there_was_an_error_in_processing_your_request_6513a49a: "요청을 처리하는 중 오류 발생"
  this_enables_users_to_generate_and_download_course_4c69c531: "사용자들에게 과목 ePub를 생성하고 내려받을 수 있게 허용합니다."
  this_field_is_required_fa58c4a: "이 필드가 필요함"
  this_is_a_media_comment_click_here_to_view_c297bf62: "미디어 의견입니다. *보려면 여기를 클릭하십시오*."
  this_message_includes_media_comments_to_listen_or__75ea03a1: "이 메시지는 미디어 설명을 포함하고 있습니다. 청취하거나 재생하려면 아래 링크를 클릭하십시오:"
  this_name_will_be_used_by_teachers_for_grading_9b6aa8a0: "교사들이 채점할 때 이 이름을 사용합니다."
  this_quiz_is_unpublished_only_teachers_can_see_the_51d281b1: "*이 퀴즈를 게시하지 않았습니다.* 게시하기 전까지 교사만 이 퀴즈를 볼 수 있습니다."
  time: 
    am: 오전
    count_hours_ago: 
      one: "%{count}시간 전"
      other: "%{count}시간 전"
    count_minutes_ago: 
      one: "%{count}분 전"
      other: "%{count}분 전"
    due_date: "%{date} %{time}까지"
    event: "%{date} %{time}"
    formats: 
      default: "%a, %d %b %Y %H:%M:%S %z"
      long: "%B %d, %Y %H:%M"
      short: "%d %b %H:%M"
      tiny: "%l:%M%P"
      tiny_on_the_hour: "%l%P"
    less_than_a_minute_ago: "1분 전 이내"
    pm: 오후
    ranges: 
      different_days: "%{start_date_and_time}부터 %{end_date_and_time}까지"
      same_day: "%{date} %{start_time}부터 %{end_time}까지"
      times: "%{start_time}부터 %{end_time}까지"
    with_ago: "%{time} 전"
  time_zones: 
    abu_dhabi: 아부다비
    adelaide: 애들레이드
    alaska: 알래스카
    almaty: 알마티
    american_samoa: "미국령 사모아"
    amsterdam: 암스테르담
    arizona: 애리조나
    astana: 아스타나
    asuncion: 아순시온
    athens: 아테네
    atlantic_time_canada: "대서양 시 (캐나다)"
    auckland: 오클랜드
    azores: 아조레스
    baghdad: 바그다드
    baku: 바쿠
    bangkok: 방콕
    beijing: 베이징
    belgrade: 베오그라드
    berlin: 베를린
    bern: 베른
    bogota: 보고타
    brasilia: 브라질리아
    bratislava: 브라티슬라바
    brisbane: 브리즈번
    brussels: 브뤼셀
    bucharest: 부쿠레슈티
    budapest: 부다페스트
    buenos_aires: 부에노스아이레스
    cairo: 카이로
    canberra: 캔버라
    cape_verde_is: "카보베르데 섬"
    caracas: 카라카스
    casablanca: 카사블랑카
    central_america: "중앙 아메리카"
    central_time_us_canada: "중부 시 (미국과 캐나다)"
    chatham_is: "채텀 제도"
    chennai: 첸나이
    chihuahua: 치와와
    chongqing: 충칭
    copenhagen: 코펜하겐
    cuiaba: 쿠이아바
    darwin: 다윈
    dhaka: 다카
    dublin: 더블린
    eastern_time_us_canada: "동부 시 (미국과 캐나다)"
    edinburgh: 에딘버러
    eirunepe: 에이루네페
    ekaterinburg: 예카테린부르크
    fiji: 피지
    fortaleza: 포르탈레사
    georgetown: 조지타운
    greenland: 그린란드
    guadalajara: 과달라하라
    guam: 괌
    hanoi: 하노이
    harare: 하라레
    hawaii: 하와이
    helsinki: 헬싱키
    hobart: 호바트
    hong_kong: 홍콩
    indiana_east: "인디애나 (동부)"
    international_date_line_west: "국제날짜변경선 서부표준시간대"
    irkutsk: 이르쿠츠크
    islamabad: 이슬라마바드
    istanbul: 이스탄불
    jakarta: 자카르타
    jerusalem: 예루살렘
    kabul: 카불
    kaliningrad: 칼리닌그라드
    kamchatka: 캄차카
    karachi: 카라치
    kathmandu: 카트만두
    kolkata: 캘커타
    krasnoyarsk: 크라스노야르스크
    kuala_lumpur: 쿠알라룸푸르
    kuwait: 쿠웨이트
    kyiv: 키예프
    la_paz: 라파스
    lima: 리마
    lisbon: 리스본
    ljubljana: 류블랴나
    london: 런던
    madrid: 마드리드
    magadan: 마가단
    manaus: 마나우스
    marshall_is: "마셜 제도"
    mazatlan: 마사틀란
    melbourne: 멜버른
    mexico_city: "멕시코 시티"
    mid_atlantic: "대서양 중앙"
    midway_island: "미드웨이 섬"
    minsk: 민스크
    monrovia: 몬로비아
    monterrey: 몬테레이
    montevideo: 몬테비데오
    moscow: 모스크바
    mountain_time_us_canada: "산악 시 (미국과 캐나다)"
    mumbai: 뭄바이
    muscat: 무스카트
    nairobi: 나이로비
    new_caledonia: 누벨칼레도니
    new_delhi: 뉴델리
    newfoundland: 뉴펀들랜드
    noronha: 노로냐
    novosibirsk: 노보시리비르스크
    nukualofa: 누쿠알로파
    osaka: 오사카
    pacific_time_us_canada: "태평양 시 (미국과 캐나다)"
    paris: 파리
    perth: 퍼스
    philippines: 필리핀
    port_moresby: 포트모르즈비
    prague: 프라하
    pretoria: 프리토리아
    quito: 키토
    rangoon: 랑곤
    riga: 리가
    riyadh: 리야드
    rome: 로마
    samara: 사마라
    samoa: 사모아
    santiago: 산티아고
    sapporo: 삿포로
    sarajevo: 사라예보
    saskatchewan: 서스캐처원
    seoul: 서울
    singapore: 싱가포르
    skopje: 스코페
    sofia: 소피아
    solomon_is: "솔로몬 제도"
    srednekolymsk: 스레드네콜림스크
    sri_jayawardenepura: 스리자야와르데네푸라코테
    st_petersburg: 상트페테르부르크
    stockholm: 스톡홀름
    sydney: 시드니
    taipei: 타이베이
    tallinn: 탈린
    tashkent: 타슈켄트
    tbilisi: 트빌리시
    tehran: 테헤란
    tijuana: 티후아나
    tokelau_is: "토켈라우 제도"
    tokyo: 도쿄
    ulaan_bataar: 울란바토르
    ulaanbaatar: 울란바토르
    urumqi: 우루무치
    utc: "협정 세계시"
    vienna: 빈
    vilnius: 빌니우스
    vladivostok: 블라디보스토크
    volgograd: 볼고그라드
    warsaw: 바르샤바
    wellington: 웰링턴
    west_central_africa: "서부 중앙 아프리카"
    yakutsk: 야쿠츠크
    yerevan: 예레반
    zagreb: 자그레브
    zurich: 취리히
  tinymce: 
    insert_update_image_view: 
      alt_help_text: "접근성 향상을 위해 이미지 설명"
      alt_text: "대체 텍스트"
      attributes: 속성
      canvas: Canvas
      dimension_help_text: "비율을 유지"
      dimensions: 치수
      flickr: Flickr
      image_height: "이미지 높이"
      image_source: "이미지 원본"
      image_width: "이미지 너비"
      url: URL
  title: 
    edit_topic: "토론 주제 편집"
    new_announcement: "새 공지"
    new_topic: "새 토론 주제"
  title_52b8638d: "직함:"
  title_ee03d132: 직함
  title_is_too_long_b192a46a: "제목이 너무 김"
  title_separator: ": "
  titles: 
    aligned_items: "정렬된 항목"
    announcement: 공지
    announcements: 공지
    assignments: 과제
    come_back_later: "나중에 돌아오기 위해 이 문제를 표시"
    discussion: 토론
    discussions: 토론
    error_reports: "오류 보고서"
    learning_outcomes: "학습 성과"
    messages: 메시지
    outcome_artifacts: "성과 아티팩트"
    people: 사용자
    view_in_separate_window: "별도 창에 보기"
  to_51406be9: "받는 사람"
  to_c4c44f4b: "다음 요일로"
  to_f0e90538: "수신:"
  too_many_failed_login_attempts_please_try_again_la_f8e0d7c8: "로그인을 너무 많이 실패했습니다. 다시 시도하시거나 시스템 관리자에게 문의하십시오."
  tooltips: 
    finished: 완료됨
    incomplete: "완료 안 됨"
    vdd: 
      more_message: "%{count}개 더…"
  total_points_44d76792: 총점
  tours: 
    quiz_regrade: 
      got_it: 확인
  truncated_56b1a661: 잘림
  turned_in_submission_date_e9180b8b: "제출일: %{submission_date}"
  turnitin: 
    error_1007: "업로드한 파일이 너무 큽니다."
    error_1009: "유효하지 않은 파일 유형입니다. (유효한 파일 유형은 MS Word, Acrobat PDF, Postscript, Text, HTML, WordPerfect, RTF 입니다.)"
    error_1013: "Turnitin으로 평가하려면 학생의 제출물은 20단어 이상의 텍스트가 되어야 합니다."
    error_1023: "PDF 파일을 읽을 수 없습니다. 파일이 암호로 보호된 것이 아닌지 확인하시기 바랍니다."
    error_216: "이 계정의 학생 제한에 도달했습니다. 계정 관리자에게 문의하시기 바랍니다."
    error_217: "이 계정의 Turnitin 제품이 만료되었습니다. Turnitin 제품을 갱신하려면 영업 담당자에게 문의하십시오."
    error_414: "이 제출물의 독창성 보고서를 아직 사용할 수 없습니다."
    error_415: "이 제출물의 독창성 점수를 아직 사용할 수 없습니다."
    error_default: "Turnitin으로 제출하는 중에 오류가 발생했습니다. 지원팀에 문의하기 전에 파일을 다시 제출해 보시기 바랍니다."
    tooltip: 
      score: "Turnitin 유사성 점수 - 자세한 보고서 보기"
  turnitin_info: 
    buttons: 
      resubmit_to_turnitin: "Turnitin에 다시 제출"
  twitter_fcef6b54: Twitter
  unauthorized: "권한이 없음"
  underline_all_links_description: "링크 밑줄 치기는 탐색 메뉴, 대시보드, 페이지 사이드바에 있는 링크들을 *밑줄 친* 문자열로 표시합니다. 이 기능은  사용자가 서식 있는 내용 편집기에서 생성한 항목 링크들에 적용되는 기능이 아닙니다. 그것들은 모든 사용자에게 항상 밑줄 친 문자열로 표시합니다."
  underline_links_e7cf9b4f: "링크 밑줄 치기"
  ungraded_survey_ad7de790: "평가 안 된 설문"
  unknown: "알 수 없음"
  unknown_47a3b725: "알 수 없음"
  unknown_question_bank: "알 수 없는 문제 은행"
  unknown_quiz: "알 수 없는 퀴즈"
  unknown_user_1113fcaa: "알 수 없는 사용자"
  unlimited_attempts_81a37d4: "무제한 시도"
  unlimited_ff19e96d: 무제한
  unlock_date_cannot_be_after_due_date_8829d9ca: "잠금 해제 날짜는 기한 이후일 수 없음"
  unlock_date_cannot_be_after_lock_date_591f7fda: "잠금 해제 날짜는 잠금 날짜 이후일 수 없음"
  unnamed_tool_961cb95b: "이름 없는 도구"
  unsupported_package: "지원하지 않는 내용 묶음"
  until_date_949017c4: "%{date} 까지"
  upload_8b403d05: 업로드
  upload_a_picture_9f5f6e3c: "사진 업로드"
  upload_button: 
    upload: 업로드
  upload_data_dc4fa4cb: "데이터 업로드"
  upload_file_fd2361b8: "파일 업로드"
  uploaded_285a2bfb: 업로드했음
  uploading_19e8a4e7: "업로드 중"
  uploading_submission_4c8d944b: "제출물 업로드"
  upper_limit_of_range_c454a8f2: "범위의 상한"
  url_22a5f3b8: URL
  url_preview_5d1f4a4e: "URL 미리 보기"
  user: 
    default_user_name: 사용자
    errors: 
      already_enrolled: "이 과목에 이미 등록함"
      course_full: "이 과목은 만원임"
      invalid_code: "유효하지 않은 코드"
      required: 필수
      terms: "조건에 동의해야 합니다."
      too_long: "%{max}글자를 초과할 수 없습니다."
    registration: 
      agree_to_terms_with_code_of_conduct: "*사용 조건*과 **준수 사항**에 동의합니다."
  user_c95de254: 사용자
  user_date_range_search: 
    cant_be_blank: "Canvas 사용자 ID는 공란일 수 없음"
    cant_come_before_from: "'끝 날짜'는 '시작 날짜' 이전일 수 없습니다."
  user_details_2613c079: "사용자 세부 정보"
  user_lists: 
    add_n_users: 
      one: "좋습니다. 이 사용자 %{count}명을 추가합니다."
      other: "좋습니다. 이 사용자 %{count}명을 추가합니다."
    adding_users: "사용자 추가 중..."
    buttons: 
      continue: "계속 진행..."
    cant_unenroll: "이 사용자는 캠퍼스 등록 시스템에서 자동으로 등록했기 때문에 수동으로 제거할 수 없습니다. 궁금한 점이 있으면 시스템 관리자에게 문의하시기 바랍니다."
    delete_confirm: "이 사용자를 제거하시겠습니까?"
    duplicate_users: 
      one: "중복된 사용자 %{count}명을 찾아 제거했습니다."
      other: "중복된 사용자 %{count}명을 찾아 제거했습니다."
    invalid_users_notice: "유효하지 않은 것이 있는 것 같습니다. 뒤로 돌아가서 오류를 수정하시기 바랍니다."
    just_now: "바로 지금"
    messages: 
      processing: "처리 중..."
    titles: 
      existing_user: "기존 사용자"
    user_parsing_errors: 
      one: "사용자 목록을 파싱하는 데 오류 %{count}개가 있습니다."
      other: "사용자 목록을 파싱하는 데 오류 %{count}개가 있습니다."
    users_added: 
      one: "사용자 %{count}명 추가됨"
      other: "사용자 %{count}명 추가됨"
    users_adding_failed: "사용자 등록 실패"
    users_existed: 
      one: "(사용자 %{count}명 있음)"
      other: "(사용자 %{count}명 있음)"
    users_to_add: 
      one: "이대로 진행하면 사용자 %{count}명이 추가됩니다."
      other: "이대로 진행하면 사용자 %{count}명이 추가됩니다."
  user_logins: 
    buttons: 
      add_login: "로그인 추가"
      update_login: "로그인 업데이트"
    confirms: 
      delete_login: "로그인 \"%{login}\"을(를) 삭제하시겠습니까?"
    notices: 
      cant_delete_last_login: "사용자의 마지막 로그인을 삭제할 수 없음"
      mfa_reset: "다단계 인증 다시 설정"
    save_succeeded: "성공적으로 저장함"
    titles: 
      add_login: "로그인 추가"
      update_login: "로그인 업데이트"
  user_name: 
    buttons: 
      update_user: "사용자 업데이트"
    confirms: 
      remove_profile_picture: "이 사용자의 프로필 사진을 제거하시겠습니까?"
    errors: 
      failed_to_remove_image: "이미지 제거에 실패했습니다. 다시 시도하시기 바랍니다."
      failed_to_report_image: "이미지 보고에 실패했습니다. 다시 시도하시기 바랍니다."
      updating_user_details_failed: "사용자 세부 정보 업데이트에 실패했습니다. 다시 시도하시기 바랍니다."
    messages: 
      removing_image: "이미지 제거 중..."
      reporting_image: "이미지 보고 중..."
      updating_user_details: "사용자 세부 정보 업데이트 중..."
    notices: 
      image_reported: "이미지가 보고되었습니다."
  user_name_has_just_turned_in_a_late_submission_for_874a9a31: "%{user_name}이(가) %{course_name} 과목의 %{assignment_name} 과제에 대한 제출물을 제출함"
  user_name_just_sent_you_a_message_in_canvas_a2cb3bf4: "%{user_name}이(가) 방금 Canvas에서 메시지를 보냈습니다."
  user_name_just_turned_in_their_assignment_late_ass_a54b128a: "%{user_name}이(가) %{assignment_name} 과제를 제출함(지연)"
  user_notes: 
    confirms: 
      delete_journal_entry: "이 일지 항목을 삭제하시겠습니까?"
    index: 
      buttons: 
        create: "항목 만들기"
      crumbs: 
        faculty_journal: "교원 일지"
      links: 
        create_new_entry: "새 항목 만들기"
      messages: 
        no_entries: "이 학생에 대한 일지 항목이 없습니다."
      page_title: "교원 일지"
      title: 제목
      titles: 
        journal_for: "%{user}의 교원 일지"
    messages: 
      loading_more: "더 많은 항목 로드 중"
    notices: 
      created: "일지 항목을 성공적으로 생성했습니다."
    show: 
      labels: 
        created_by: 작성자
        note: 메모
        title: 제목
        user: 사용자
    tooltips: 
      loading_more: "더 많은 결과 로드 중"
    user_note: 
      links: 
        delete: "이 항목 삭제"
      no_title: "제목 없음"
      subheader: "%{created_at}에 %{creator}이(가) 생성"
    user_notes: 
      crumbs: 
        faculty_journal: "교원 일지"
      details_a_course: "과목에 현재 등록한 학생에 대한 마지막 교원 일지 항목입니다."
      details_this_course: "과목에 현재 등록한 학생에 대한 마지막 교원 일지 항목입니다."
      headers: 
        current_courses: "현재 과목"
        last_entry: "마지막 교원 일지 항목"
        student: 학생
      journal_header: "교원 일지"
      page_title: "교원 일지"
  user_profile: 
    profile_title_too_long: "제목이 너무 김"
    tabs: 
      notifications: 알림
      profile: 프로필
      settings: 설정
  user_profile_picture_46bffbc7: "사용자 프로필 사진"
  user_s_settings_d65644b4: "%{user}의 설정"
  user_service: 
    descriptions: 
      delicious: "Delicious는 협업 링크 공유 도구입니다.  나중에 참조하기 위해서 인터넷에 있는 페이지를 태그할 수 있습니다. 또한 유사한 관심을 가진 다른 사용자의 Delicious 계정으로 링크할 수도 있습니다."
      diigo: "Diigo는 협업 링크 공유 도구입니다.  나중에 참조하기 위해서 인터넷에 있는 페이지를 태그할 수 있습니다.  또한 유사한 관심을 가진 다른 사용자의 Diigo 계정으로 링크할 수도 있습니다."
      google_docs: "학생들은 그룹 프로젝트에서 협업을 위해 Google Docs를 사용할 수 있습니다.  Google Docs를 이용하면 문서, 스프레드시트, 프레젠테이션을 실시간으로 협업해서 편집할 수 있습니다."
      linked_in: "LinkedIn은 비지니스 네트워킹을 위한 리소스입니다.  학교에서 맺은 관계가 회사에 들어가서도 도움이 될 수 있습니다."
      skype: "Skype는 온라인 음성 및 화상 전화를 위한 무료 도구입니다."
      twitter: "Twitter는 학급 밖 통신을 위한 훌륭한 리소스입니다."
  username_47bb5bbe: "사용자 이름"
  users: 
    admin_merge: 
      buttons: 
        go: 실행
        merge_user_account: "사용자 계정 병합"
      labels: 
        name: 이름
        user_id: "사용자 ID"
      links: 
        select: 선택
      merge_result_explanation: "%{source_user_name} (%{source_user_email}) 계정을 %{target_user_name} (%{target_user_email}) 계정으로 병합하시겠습니까? 이 과정의 최종 결과는 다음과 같습니다:"
      merge_result_explanation_again: "사용자 %{user_name} (%{user_email})을(를) %{pending_other_user_name} (%{pending_other_user_email}) 계정에 병합하도록 선택했습니다. 이 과정의 최종 결과는 다음과 같습니다:"
      merge_somone_else: "다른 사람을 %{user_name}와(과) 병합"
      merge_user_initial_instructions: "사용자 %{user_name} (%{user_email})을(를) 다른 계정에 병합하도록 선택했습니다. 아래 양식을 사용해서 이 사용자와 병합하려는 사용자를 찾으십시오. 이 사용자를 다른 사용자와 병합하려면 해당 사용자의 페이지를 탐색해서 \"사용자 병합\"을 다시 클릭하십시오."
      no_merge_undo: "이 과정은 취소할 수 없으므로 계속 진행하기 전에 확인하시기 바랍니다."
      no_permission: "계정을 검색할 권한이 없습니다."
      prepare_to_merge: "사용자 병합 준비"
      switch_user_positions: "사용자 위치 변경"
      titles: 
        enter_user_id: "또는 사용자 ID 입력"
        find_user: "사용자 찾기"
        merge_users: "사용자 계정 병합"
        really_merge: "사용자 계정을 병합하시겠습니까?"
    cant_self_merge: "같은 계정으로 병합할 수 없습니다."
    cc_prefs: 
      buttons: 
        configure: "통신 기본 설정 구성"
      comm_preferences_instructions: "이제 Canvas에 등록했으며 과목을 진행하면서 어떤 알림을 받을 것인지 구성할 수 있습니다. Canvas는 융통성이 있어서 어떤 행사에 대한 알림을 어떻게 받을 것인지 여러분이 선택할 수 있습니다. 과목에서 어떤 일이 발생할 때 이메일을 받을 것인지, 휴대폰으로 문자를 받을 것인지, 즉시, 매일, 매주 받을 것인지 결정할 수 있습니다."
      titles: 
        configure_com_prefs: "통신 기본 설정 구성"
    confirms: 
      unenroll_user: "이 사용자를 등록 취소하시겠습니까?"
    could_not_find_url: "다운로드 URL을 찾을 수 없음"
    crumbs: 
      grades: 평점
      profile: "%{user}의 프로필"
    current_conference: 
      current_conference_text: "**[%{conference}](%{link_to_conference})**에 참여하도록 초대를 받았습니다. 회의는 %{started_at}에 시작되었고 %{participant_count}명이 참여합니다."
      participant_count: 
        one: "참여자 %{count}명"
        other: "참여자 %{count}명"
    dashboard_sidebar: 
      coming_up: 예정
      recent_feedback: "최근 피드백"
      start_new_course: "새 과목 시작하기"
    delete: 
      are_you_sure: "이 사용자 계정을 삭제하시겠습니까?"
      buttons: 
        delete_user: "%{user_name} 삭제"
      titles: 
        confirm_delete: "사용자 삭제 확인"
        really_delete_user: "%{user_name} 삭제"
    enrollment: 
      course_not_published: "과목을 아직 게시하지 않았음"
      linked_to_user: "(%{user_name}로 링크)"
      links: 
        teacher_activity: "학생 상호 작용 보고서 보기"
      roles_designer: "디자이너로 등록했습니다."
      roles_observer: "감독자로 등록했습니다."
      roles_student: "학생으로 등록했습니다."
      roles_ta: "조교로 등록했습니다."
      roles_teacher: "교사로 등록했습니다."
      unpublished: "게시 안 됨"
    errors: 
      no_teacher_courses: "이 교사와 학생 사이에 공유된 과목이 없음"
      user_not_teacher: "해당 사용자는 이 과목에서 교사가 아님"
    google_docs_added: "Google Docs 액세스 승인됨!"
    google_docs_fail: "Google Docs 승인에 실패했습니다. 다시 시도하시기 바랍니다."
    grades: 
      average_grades: 
        one: "학생 %{count}명의 평균"
        other: "학생 %{count}명의 평균"
      course: 과목
      current_teacher_courses: "내가 가르치고 있는 과목"
      linked_student_accounts: "링크된 학생 계정"
      links: 
        teacher_activity: "학생 상호 작용 보고서"
      no_grade: "평점 없음"
      no_grades: "평점 없음"
      page_title: 평점
      percent: 퍼센트
      send_teacher_message: "교사에게 메시지 보내기"
      show_previous_courses: "이전 과목 표시"
      titles: 
        current_student_courses: "내가 배우는 과목"
        previous_courses: "이전 과목"
    group: 
      show_hide_activity_list: "최근 활동 목록에서 표시/숨김"
    index: 
      all_users: "모든 사용자"
      buttons: 
        manage_profile_pictures: "프로필 사진 관리"
        user_groups: "사용자 그룹 보기"
      crumbs: 
        users: 사용자
      labels: 
        show_users_for_term: "학기 등록과 함께 사용자 표시"
      no_results_found: "찾은 결과 없음"
      search_for_user: "%{user_name}의 사용자 검색 결과"
      titles: 
        all_users: "모든 사용자"
        choose_term: "학기 선택"
        search_results: "\"%{search_term}\"에 대한 검색 결과"
    linkedin_added: "LinkedIn 계정을 성공적으로 추가함!"
    linkedin_fail: "LinkedIn 승인에 실패했습니다. 다시 시도하시기 바랍니다."
    logins: 
      add_login: "로그인 추가"
      buttons: 
        update_login: "로그인 업데이트"
      labels: 
        account_id: 계정
        current_ip: "현재 로그인 IP"
        current_login: "현재 로그인"
        last_ip: "마지막 로그인 IP"
        last_login: "마지막 로그인"
        last_request: "마지막 요청"
        password: 암호
        sis_id: "SIS ID"
        sis_user_id: "SIS ID"
        unique_id: 로그인
      more: 더...
      never: "한 적 없음"
      none: 없음
      reset_mfa: "다단계 인증 다시 설정"
      titles: 
        logins: "로그인 정보"
    masquerade: 
      are_you_sure_start: "이 사용자로 가장하시겠습니까?"
      are_you_sure_stop: "가장을 중지하시겠습니까?"
      details: |-
          가장은 기본적으로 암호없이 이 사용자로 로그인하는 것입니다.
          이 사용자인 것처럼 동작을 할 수 있고 다른 사용자에게는
          이 사용자가 수행하는 것처럼 보입니다. 하지만 감사 로그에는
          이 사용자를 대신해서 **여러분**이 실제 동작을 수행했다는 사실이 기록됩니다.
      masquerade_as: "%{user_name}(으)로 가장"
    merge_results: 
      action: 동작
      emails: 이메일
      enrollments: 등록
      logins: 로그인
      no_emails: "이메일 없음"
      no_enrollments: "등록 없음"
      no_logins: "로그인 없음"
      user: 사용자
      will_be_deleted: "삭제될 것임"
      will_be_kept: "유지될 것임"
    name: 
      become: "이 사용자로 변경"
      buttons: 
        update_details: "세부 정보 업데이트"
      delete_from_account: "%{account}에서 삭제"
      edit: 편집
      labels: 
        default_email: "기본 이메일"
        display_name: "표시 이름"
        full_name: "전체 이름"
        name: "전체 이름"
        profile_picture: "프로필 사진"
        short_name: "표시 이름"
        sortable_name: "정렬 가능한 이름"
        time_zone: "표준 시간대"
      merge_with_another_user: "다른 사용자와 병합"
      none: 없음
      remove_avatar: "아바타 사진을 제거"
      report_naughtiness: "부적절한 사진 보고"
      titles: 
        edit_user_details: "사용자 세부 정보 편집"
        name_and_email: "이름과 이메일"
      update_instructions: "이 사용자의 정보를 업데이트할 수 있지만 사용자가 원래대로 바꿀 수 있습니다."
    new: 
      create_a_canvas_account: "Canvas 계정 만들기"
      privacy_policy: "개인 정보 보호 정책"
      terms_of_use: "사용 조건"
    no_self_registration: "이 계정은 직접 등록을 사용 안 함"
    oauth_fail: "OAuth 인증에 실패했습니다. 유효한 요청을 찾을 수 없습니다."
    page_title: 평점
    registered: 
      almost_there: "거의 마쳤습니다..."
      done_resending: "마쳤습니다! 메시지는 수 분이 걸릴 수도 있습니다."
      failed_resending: "요청에 실패했습니다. 다시 시도하시기 바랍니다."
      invite_to_read: "여러분을 Canvas 소개 비디오로 초대합니다. *Canvas가 어떻게* 27개국의 학생을 강의실, 교사, 급우들과 가깝게 만들도록 돕는지에 대해서도 읽을 수 있습니다."
      links: 
        download_pdf: "PDF로 다운로드"
      need_flash: "이 비디오를 보려면 Flash 플레이어 8 이상과 JavaScript를 사용하도록 해야 합니다."
      overview_video: "Canvas 개요 비디오"
      registration_complete: "등록 완료"
      resending: "다시 보내는 중..."
      sent_email_paragraph: "%{email_address}(으)로 이메일을 보냈습니다. *등록을 마치려면 이메일에 있는 링크를 클릭하십시오*. 메일을 볼 수 없다면 **이메일 다시 보내기를 클릭**하거나 스팸 상자를 확인해 보시기 바랍니다."
      while_you_wait: "기다리는 동안..."
    scheduled_conference: 
      current_conference_text: "%{conference}에 참여하도록 초대를 받았습니다. 회의는 %{starts_at}에 시작합니다."
    service_not_enabled: "해당 서비스를 사용 안 함"
    show: 
      accounts: 계정
      buttons: 
        faculty_journal_for: "%{user}의 교원 일지"
      courses: 과목
      enrollments: 등록
      groups: 그룹
      links: 
        message_user: "%{user}에게 메시지 보내기"
      none_yet: "아직 없습니다."
      page_views: "페이지 뷰"
      see_outcomes: "%{user}에 대한 성과 결과 보기"
    teacher_activity: 
      crumbs: 
        interaction_report: "학생 상호 작용 보고서"
      headings: 
        current_score: "현재 점수"
        final_score: "최종 점수"
        last_interaction: "마지막 학생 상호 작용"
        last_journal_entry: "마지막 교원 일지 항목"
        student_name: 학생
        teacher_activity: "%{teacher}에 대한 교사 활동 보고서"
        ungraded: "평가 안 된 과제"
      last_time: 
        one: "1일 전"
        other: "%{count}일 전"
        zero: "1일 전 이내"
      last_time_never: 없음
      links: 
        view_full_course: "%{course}의 전체 학생 상호 작용 보고서 보기"
      message_student: "이 학생에게 메시지 보내기"
      no_students: "보고할 학생이 없습니다."
      submitted_time: 
        one: "1일 전에 제출됨"
        other: "%{count}일 전에 제출됨"
        zero: "1일 전 이내에 제출됨"
      title: "교사 활동 보고서"
    twitter_added: "Twitter 액세스가 승인됨!"
    twitter_fail_whale: "Twitter 인증에 실패했습니다. 다시 시도하시기 바랍니다."
    user_atom_feed: "사용자 Atom 피드 (모든 과목)"
    user_dashboard: 
      user_atom_feed: "사용자 Atom 피드 (모든 과목)"
      user_dashboard: "사용자 대시보드"
    user_is_deleted: "%{user_name}이(가) 삭제됨"
    user_merge_fail: "사용자 병합에 실패했습니다. 필요한 권한을 가지고 있는지 확인하고 다시 시도하시기 바랍니다."
    user_merge_success: "사용자 병합에 성공했습니다! %{first_user}와(과) %{second_user}은(는) 이제 하나입니다."
    user_not_found: "해당 ID를 가진 활성 사용자를 찾을 수 없습니다."
    user_updated: "사용자를 성공적으로 업데이트했습니다."
    welcome: 
      no_courses_message: |-
          아직 과목이 없기 때문에 이 페이지가 별로 흥미롭지 않습니다.
          과목을 만들거나 등록하고 나면 해당 과목에서 오는 대화를
          볼 수 있게 됩니다.
      unpublished_courses_message: |-
          아직 시작하지 않은 하나 이상의 과목에 등록했습니다.
          과목이 사용 가능 상태가 되면 관련 정보를 여기와 위쪽
          탐색에서 볼 수 있습니다. 그 동안 다른 과목에 등록하거나
          프로필을 설정하십시오.
      welcome_to_happiness: "Canvas에 오신 것을 환영합니다!"
  validate: 
    is_required: "이 필드가 필요함"
  validation_error_3b943100: "유효성 검사 오류"
  view_app_center_6c89a3fe: "앱 센터 보기"
  view_app_configurations_52b52441: "앱 구성 보기"
  view_grades_8d3bae6c: "평점 보기"
  view_grades_for_name_45aeb2f2: "%{name} 평점 보기"
  viewsContextModules: 
    context_module: 
      unpublish: "게시 취소"
    context_modules: 
      publish: 게시
  waiting_for_attempted_login_6d00cb49: "로그인 대기 중"
  warnings: 
    test_install: 
      periodic_message: "이 Canvas 설치는 테스트를 위한 것이며 주기적으로 다시 설정됩니다."
      title: "Canvas 테스트 설치"
      weekly_message: 
        one: "이 Canvas 설치는 테스트를 위한 것이며 %{count}주마다 다시 설정됩니다."
        other: "이 Canvas 설치는 테스트를 위한 것이며 %{count}주마다 다시 설정됩니다."
  web_conference: 
    default_name_for_courses: "과목 웹 회의"
    default_name_for_groups: "그룹 웹 회의"
    settings: 
      boolean: 
        ? "false"
        : 끄기
        ? "true"
        : 켜기
  webct_credentials: 
    credential_not_found: "자격 증명이 없습니다."
  webct_display: "Blackboard Vista/CE (WebCT)"
  webct_file_description: "Blackboard Vista/CE, WebCT 6+ 과목"
  webct_name: "Blackboard Vista/CE (WebCT)"
  welcome_to_your_courses_to_customize_the_list_of_c_f95e4b2: "나의 과목에 오신 것을 환영합니다! 과목들의 목록을 편집하려면 \"모든 과목\"을 클릭하고 표시할 과목들에 별표 표시를 하십시오."
  what_should_the_csv_file_look_like_985a59ac: "CSV 파일은 어떻게 보입니까?"
  widget: 
    upload_media_track_form: 
      choose_a_language: "--언어 선택--"
      error_message: "*오류:* 유효한 트랙 파일과 언어를 선택해야 합니다."
      file: 파일
      language: 언어
      media_track_form_button: "자막 만들기 도구로 가기"
      upload_media_track_form_description: "SRT 또는 *WebVTT* 형식으로 자막을 가지고 있으면 여기에 업로드할 수 있습니다."
      upload_media_track_form_description_1: "이 비디오 URL을 복사:"
      upload_media_track_form_description_2: "이 링크를 클릭하고 지시 사항에 따라 자막 파일을 만듭니다."
      upload_media_track_form_description_3: "SRT 또는 *WebVTT* 형식으로 자막을 업로드하십시오."
      upload_media_track_form_step1_label: "1단계:"
      upload_media_track_form_step2_label: "2단계:"
      upload_media_track_form_step3_label: "3단계:"
      upload_media_track_info: "*지시 사항:* 다음 세 가지 단계에 따라 비디오에 대한 자막 파일을 만들고 여기에 업로드하십시오. SRT 자막 파일을 가지고 있으면 3단계를 건너 뛸 수 있습니다."
  wiki: 
    default_course_wiki_name: "%{course_name} 위키"
    default_group_wiki_name: "%{group_name} 위키"
    front_page_name: "첫 페이지"
    sidebar: 
      aria_tree: 
        file: 파일
        folder: 폴더
      buttons: 
        uploading: "업로드 중..."
      errors: 
        no_valid_files_selected: "유효한 파일이 선택되지 않음"
        no_valid_image_files_selected: "유효한 이미지 파일이 선택되지 않음"
        unexpected_upload_problem: "%{filename}을(를) 업로드하는 중에 예기치 않은 문제가 생겼습니다.  다시 시도하시기 바랍니다."
        upload_failed: "업로드에 실패했습니다. 다시 시도하시기 바랍니다."
      loading_more_results: "더 많은 결과 로드 중"
      no_title: "제목 없음"
      titles: 
        select_folder_for_uploads: "파일 업로드를 위한 폴더 선택"
    wiki_page: 
      buttons: 
        edit: 편집
        view_all_pages: "모든 페이지 보기"
      delete_wiki: 삭제
      labels: 
        front_page: "첫 페이지"
      published_indicator: 게시됨
      toolbar_menu: 
        settings: 설정
      unpublished_indicator: "게시 안 됨"
      view_page_history_wiki: "페이지 이력 보기"
    wiki_page_content: 
      page_locked: "이 페이지가 잠겨 있습니다."
      page_locked_by_modules: "다음 모듈을 완료하고 나면 이 페이지를 사용할 수 있습니다:"
      page_locked_by_modules_until: "다음 모듈을 완료하고 나면 %{lock_info.unlock_at}에 이 페이지를 이용할 수 있습니다:"
      page_locked_until: "이 페이지는 %{lock_info.unlock_at}에 이용할 수 있음"
    wiki_page_edit: 
      buttons: 
        cancel: 취소
        save: 저장
        save_and_publish: "저장 & 게시"
      course_editing_roles: 
        anyone: 모두
        only_teachers: 교사만
        teachers_and_students: "교사와 학생"
      editing_roles: 
        anyone: 모두
        can_edit_page: "은(는) 이 페이지를 편집할 수 있음"
        only_members: 멤버만
      notify_users_text: "이 내용이 바뀐 것을 사용자에게 알림"
      options_label: 옵션
      title_label: "페이지 제목"
    wiki_page_index: 
      add_page: 추가하기!
      buttons: 
        new_page: 페이지
        new_page_label: "페이지 "
      headers: 
        creation_date: "만든 날짜"
        last_edit: "마지막 편집"
        page_title: "페이지 제목"
      loading: "로드 중..."
      loading_more: "더 로드 중..."
      no_pages: "아직 페이지를 만들지 않았습니다."
      pages_title: 페이지
    wiki_page_index_edit_dialog: 
      page_title: 제목
    wiki_page_index_item: 
      labels: 
        front_page: "첫 페이지"
      menu: 
        delete: 삭제
        edit: 편집
        settings: 설정
        use_front_page: "첫 페이지로 사용"
    wiki_page_revision: 
      latest_revision: 최종본
      restore_revision: "이 수정본 복원"
      revision_summary: "%{edited_by}이(가) *%{updated_at}*에 업데이트함"
      same_as_latest: "*최종본*과 같음"
    wiki_page_revisions: 
      revision_history: "수정 이력"
  wiki_page: 
    atom_author: "위키 페이지"
    atom_entry_title: "위키 페이지, %{course_or_group_name}: %{page_title}"
    defaults: 
      no_content: "내용 없음"
    errors: 
      blank_title: "제목 값이 있어야 함"
      title_characters: "제목은 하나의 글자나 숫자를 포함해야 함"
      title_too_long: "제목은 %{max_characters} 글자를 넘을 수 없음"
    unknown_user_name: "알 수 없음"
  wiki_page_6c11ee20: "위키 페이지"
  wiki_pages: 
    index: 
      titles: 
        pages: 페이지
    notices: 
      cannot_edit: "\"%{title}\" 페이지를 편집할 수 없습니다."
      cannot_read_revisions: "\"%{title}\"의 수정 이력을 검토할 권한이 없습니다."
      create_non_existent_page: "\"%{title}\" 페이지가 존재하지 않지만, 아래에서 생성할 수 있음"
      page_deleted: "\"%{title}\" 페이지가 삭제되었습니다."
      page_does_not_exist: "\"%{title}\" 페이지가 존재하지 않습니다."
  wiki_pages_api: 
    cannot_delete_front_page: "첫 페이지는 삭제할 수 없음"
    cannot_have_unpublished_front_page: "첫 페이지를 게시 취소할 수 없음"
    cannot_update_editing_roles: "이 위키 페이지의 편집 역할을 업데이트할 수 없음"
    cannot_update_front_page: "위키 첫 페이지를 변경할 수 없음"
    cannot_update_published: "이 위키 페이지의 게시 상태를 업데이트할 수 없음"
    cannot_update_title: "이 위키 페이지의 제목을 업데이트할 수 없음"
    invalid_editing_roles: "제공된 편집 역할이 올바르지 않음"
  will_keep_the_highest_of_all_your_scores_6ae5bbd1: "가장 높은 점수를 보관"
  will_keep_the_latest_of_all_your_scores_431d23f9: "가장 마지막 점수를 보관"
  will_paginate: 
    next_label: "다음 &#8594;"
    page_entries_info: 
      multi_page: "전체 %{count}개 중 %{from} - %{to} %{model} 표시 중"
      multi_page_html: "전체 <b>%{count}</b>개 중 <b>%{from}&nbsp;-&nbsp;%{to}</b> %{model} 표시 중"
      single_page: 
        one: "%{model} 1개 표시 중"
        other: "%{model} %{count}개 모두 표시 중"
        zero: "%{model} 없음"
      single_page_html: 
        one: "%{model} <b>1개</b> 표시 중"
        other: "%{model} <b>%{count}개&nbsp;모두</b> 표시 중"
        zero: "%{model} 없음"
    page_gap: "&hellip;"
    previous_label: "&#8592; 이전"
  wimba_conference: 
    external_urls: 
      archive: 저장소
      archive_link: "저장소 보기"
  wrap_event_titles_in_calendar_month_view_cbb29fd8: "달력 월별 보기에서 행사 제목 줄바꿈하기"
  wrong_answer_comments_14963a24: "오답 의견"
  you_can_now_set_regrade_options_for_students_who_h_c1ceb1c4: "이제 이 퀴즈를 이미 치른 학생을 위한 다시 평가하기 옵션을 설정할 수 있습니다."
  you_created_an_announcement_in_course_c49e3d70: "%{course}에 공지를 생성했습니다"
  you_currently_have_no_pinned_discussions_6f0078b8: "고정한 토론이 없음"
  you_must_allow_at_least_one_group_to_attend_68531eab: "적어도 하나 이상의 참가할 그룹을 허용해야 합니다."
  you_must_attach_at_least_one_file_to_this_assignme_9f39ce12: "이 과제에 적어도 하나의 파일을 첨부해야 함"
  you_must_enter_a_date_f8eabfb1: "날짜를 입력해야 합니다."
  you_must_log_in_to_view_replies_9ccd4da0: "답변을 보기 위해서는 로그인해야 합니다."
  your_email_address_f881e583: "귀하의 이메일 주소"
  your_instructor_has_released_grade_changes_and_new_ffe458c8: |-
      교사가 %{title}에 대한 평점 변경 사항과 새 의견을 배포했습니다. 이제 변경 사항을 볼 수 있습니다.
      
      여기에서 볼 수 있습니다:
      %{url}
  your_message_was_sent_977f6583: "메세지가 전송되었습니다!"
  your_password_has_been_changed_df0e72aa: "비밀번호가 변경되었습니다."
  yyyy_mm_dd_hh_mm_a01b6081: "YYYY-MM-DD hh:mm"
  zip_argument_error: ".zip 업로드는 업로드할 대상 폴더가 필요합니다."
  zip_file_display: "파일 가져오기"
  zip_file_file_description: ".zip 파일을 폴더에 압축 해제"
  zip_file_imports: 
    errors: 
      extracting_file: "압축 파일을 해제하는 데 오류가 발생했습니다. 다시 시도하시기 바랍니다."
      server_status: "서버가 유효한 상태 반환을 중지함"
      server_stopped_responding: "서버가 상태 요청에 대한 응답을 중지함"
      uploading: "zip 파일을 업로드하는 중에 오류가 발생했습니다."
    notices: 
      uploading_complete: "업로드 완료!"
    zip_import_filename: "zip_import_%{id}.zip"
  zip_file_name: ".zip 파일"
  zip_no_folder_error: "이 과목에서 지정한 폴더를 찾을 수 없습니다."<|MERGE_RESOLUTION|>--- conflicted
+++ resolved
@@ -1260,17 +1260,12 @@
       recipients_required: "적어도 한 명의 수신인이 필요함"
       threshold_should_be_numeric: "양수이어야 함"
   all_4321c3a1: 전부
-<<<<<<< HEAD
-  all_courses_a7dbb853: "모든 과목"
-  all_sections_daf11554: "모든 섹션"
-=======
   all_assignment_groups_a65e9e46: "모든 과제 그룹"
   all_courses_a7dbb853: "모든 과목"
   all_groups_cea25817: "모든 그룹"
   all_my_files_a0213441: "모든 내 파일"
   all_sections_daf11554: "모든 섹션"
   all_student_groups_f74cd6c3: "모든 학생 그룹"
->>>>>>> 36566452
   all_students_have_taken_the_quiz_b558f8b4: "모든 학생이 이 퀴즈를 치름"
   all_students_have_taken_the_survey_494f9f42: "모든 학생이 이 설문을 치름"
   allow_bb7ce9b1: 허용
@@ -1416,10 +1411,7 @@
   are_you_sure_you_want_to_delete_this_grading_schem_df8b75f9: "이 평가 구성표를 삭제하시겠습니까?"
   are_you_sure_you_want_to_remove_this_tool_7363f90b: "이 도구를 제거하시겠습니까?"
   are_you_sure_you_want_to_report_this_profile_pictu_e22c2210: "이 프로필 사진을 신고하시겠습니까?"
-<<<<<<< HEAD
-=======
   arrange_by_a121617c: "정렬 기준"
->>>>>>> 36566452
   assessment_question: 
     default_question_name: 질문
   assessment_question_bank: 
@@ -2452,10 +2444,7 @@
         event: 행사
     edit_planner_note: 
       calendar: "달력:"
-<<<<<<< HEAD
-=======
       title: "직함:"
->>>>>>> 36566452
     edit_to_do_item: 
       date: "날짜:"
       links: 
@@ -2672,10 +2661,7 @@
       update_assignment_points: "이 과제는 %{assignmentPoints}점이 가능하지만 이 루브릭과 일치하도록 %{rubricPoints}점이 가능하도록 바꾸시겠습니까?"
   choose_a_course_home_page_8059c7b: "과목 홈 페이지 선택"
   choose_a_csv_file_to_upload_9644480c: "업로드할 CSV 파일 선택:"
-<<<<<<< HEAD
-=======
   choose_assignment_group_9e7de13c: "과제 그룹 선택"
->>>>>>> 36566452
   click_to_change_profile_picture_for_display_name_6a4b41db: "%{display_name}의 프로필 사진을 변경하려면 클릭"
   click_to_report_profile_picture_370f9625: "프로필 사진을 신고하려면 클릭"
   click_to_report_profile_picture_for_display_name_9ffbcc86: "%{display_name}의 프로필 사진을 신고하려면 클릭"
@@ -9708,11 +9694,7 @@
         domain: 도메인
         password: 암호
         username: "사용자 이름"
-<<<<<<< HEAD
-  points_bb475533: 점
-=======
   points_bb475533: 배점
->>>>>>> 36566452
   points_out_of_total_24f61148: "**%{total}** 점 중 *%{points}점*"
   posted_on_e1010e1e: "발행일:"
   practice_quiz_19a8505d: "퀴즈 연습"
@@ -12042,11 +12024,7 @@
         grades: 평점
     profile: 
       add_link_field: "다른 링크 추가"
-<<<<<<< HEAD
-      bio: 약력
-=======
       bio: 소개
->>>>>>> 36566452
       cancel: 취소
       know_this_person_as: "이 사람을 알고 있음"
       links: 링크
@@ -12065,11 +12043,7 @@
       title: 직함
       titles: 
         click_to_change_profile_pic: "프로필 사진을 변경하려면 클릭"
-<<<<<<< HEAD
-      user_has_no_bio: "%{user}이(가) 추가한 약력 없음"
-=======
       user_has_no_bio: "%{user}이/가 추가한 소개 없음"
->>>>>>> 36566452
       ways_to_contact_user: 연락처
     recent_activity: 
       date_column: 날짜
@@ -12368,10 +12342,7 @@
     errors: 
       none_to_update: "업데이트할 내용 없음"
   shared_secret_892c88f2: "공유 시크릿"
-<<<<<<< HEAD
-=======
   show_all_details_9879980c: "모든 세부 정보 표시하기"
->>>>>>> 36566452
   show_all_sections_190203e8: "모든 섹션 보기"
   show_by_709f525b: 정렬
   show_by_date_e3967761: "날짜순으로 정렬"
@@ -12750,11 +12721,7 @@
     profile: 프로필
     quizzes: 퀴즈
     settings: 설정
-<<<<<<< HEAD
-    syllabus: 요강
-=======
     syllabus: "강의 계획"
->>>>>>> 36566452
   take_a_picture_d582acf1: "사진 촬영"
   take_the_quiz_87214d7e: "퀴즈 치르기"
   take_the_quiz_again_8ea51a6c: "퀴즈 다시 치르기"
