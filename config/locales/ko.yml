# This YAML file is auto-generated from a Transifex import.
# Do not edit it by hand, your changes will be overwritten.
--- 
ko: 
  EditAppointmentGroupDetails: 
    affect_reservations: "이것이 예약에 미치는 영향은 무엇입니까?"
    and_n_contexts: "외 %{n}명"
    and_n_sectionCodes: "외 %{n}명"
    bad_max_appts: "참여자 당 하나 이상의 약속을 허용해야 합니다."
    bad_per_slot: "시간 슬롯 당 적어도 하나의 약속을 허용해야 함"
    context_required: "달력을 선택해야 합니다."
    select_calendars: "달력 선택"
  EditGroupAssignmentView: 
    move_to: "다음으로 이동"
  GroupDetailView: 
    delete_confirm: "이 그룹을 제거하시겠습니까?"
    flash: 
      removeError: "그룹을 제거할 수 없습니다. 다시 시도하시기 바랍니다."
      removed: "그룹을 성공적으로 제거했습니다."
    student_count: 
      one: "학생 %{count}명"
      other: "학생 %{count}명"
    user_count: 
      one: "사용자 %{count}명"
      other: "사용자 %{count}명"
  LongTextEditor: 
    cancel: 취소
    save: 저장
  academic_benchmark: 
    api_error: "기관 %{auth}에 대한 표준을 업데이트할 수 없습니다."
    bad_ab_file: "제공한 Academic Benchmark 파일에 오류가 있습니다."
    bad_response_all: "표준을 업데이트할 수 없습니다."
    no_api_key: "Academic Benchmarks를 이용하려면 API 키가 필요합니다."
    no_authority: "업데이트할 기관을 찾을 수 없음"
    no_file: "성과 파일이나 주어진 기관이 없음"
    no_permissions: "사용자가 전체 성과를 편집하도록 허용되지 않음"
    no_perms: "사용자가 전체 성과를 편집하도록 허용되지 않음"
    plugin_settings: 
      api_url_description: "(예: %{url})"
      common_core_guid: "(예: %{guid})"
      description: "[Academic Benchmark](%{url}) 계정이 필요합니다."
      labels: 
        api_key: "API 키"
        api_url: "API URL"
        common_core_guid: "공통 핵심 GUID (선택 사항)"
  account: 
    account_settings: 
      delicious: Delicious
      diigo: Diigo
      facebook: Facebook
      google_docs: "Google Docs"
      linked_in: LinkedIn
      skype: Skype
      twitter: Twitter
    ask_canvas_network: "Canvas Network 커뮤니티에 묻기"
    default_account_name: "기본 계정"
    default_site_administrator_account_name: "사이트 관리자"
    default_term_name: "기본 학기"
    errors: 
      invalid_discovery_url: "검색 URL이 유효하지 않음"
    feedback_coach: "커뮤니티에 묻기"
    feedback_coach_sub: "Canvas 전문가에게 도움 요청"
    feedback_feature_request: "기능 요청"
    feedback_feature_request_canvas_net: "Canvas Network에 기능 요청"
    feedback_feature_request_sub: "Canvas를 개선할 아이디어를 가지고 계십니까?"
    manually_created_courses: "수동으로 개설한 과목"
    root_account_cant_have_sis_id: "루트 계정에 SIS ID를 설정할 수 없음"
    sis_id_in_use: "SIS ID \"%{sis_id}\"이(가) 이미 사용 중임"
    tab_admin_tools: "관리 도구"
    tab_authentication: 인증
    tab_courses: 과목
    tab_developer_keys: "개발자 키"
    tab_faculty_journal: "교원 일지"
    tab_grading_standards: 평가
    tab_jobs: 작업
    tab_outcomes: 성과
    tab_permissions: 권한
    tab_plugins: "플러그 인"
    tab_question_banks: "문제 은행"
    tab_rubrics: 루브릭
    tab_settings: 설정
    tab_sis_import: "SIS 가져오기"
    tab_statistics: 통계
    tab_sub_accounts: "하위 계정"
    tab_terms: 학기
    tab_users: 사용자
    turnitin_pledge: "이 과제 제출물은 자신의 원작임"
  account_authorization_config: 
    debug: 
      wait_for_login: "로그인 대기 중"
    default_delegated_login_handle_name: 로그인
    default_login_handle_name: 이메일
    saml_eppn_domain_stripped: "%{eppn} (도메인 생략)"
    test_bind_failed: "다음 오류로 인해 바인딩 실패: %{error}"
    test_connection_timeout: "연결 시간 초과"
    test_host_unknown: "알 수 없는 호스트: %{host}"
    test_login_auth_exception: "로그인 예외: %{error}"
    test_login_auth_failed: "인증 실패"
    test_search_failed: "다음 오류로 인해 검색 실패: %{error}"
  account_authorization_configs: 
    account_required: "LDAP으로 인증되어야 함"
    cas_settings: 
      labels: 
        auth_base: "CAS URL"
        auth_type: 유형
        login_handle_name: "로그인 레이블"
      login_handle_name_description: "레이블은 고유한 로그인 식별자에 사용됩니다. 예: 로그인, 사용자 이름, 학생 ID 등."
      save_button: "인증 설정 저장"
    index: 
      add_auth_desc: "이 계정에 ID 공급자 추가:"
      canvas_login_tip: "구성한 설정 때문에 로그인을 할 수 없는 경우에는 로그인 URL 끝에 *%{url1}*를 추가할 수 있습니다. 그러면 일반적인 Canvas 로그인 절차에 따라 로그인할 수 있게 됩니다. 이 계정에 대한 해당 URL은 %{url2}입니다."
      choose_auth_type_option: "인증 서비스 선택"
      current_settings_title: "현재 통합"
      delete_auth_confirmation: "계속하시겠습니까? 삭제하면 사용자가 로그인을 할 수 없게 됩니다."
      delete_auth_link: "인증 제거"
      edit_auth_link: "세부 정보 편집"
      ip_address_list_description: "LDAP과 같이 Canvas 서버가 해당 서버에 직접 접속해야 하는 인증 서비스를 사용 중이라면 해당 서버가 아래 IP 주소에서 연결을 수락하는지 확인해야 합니다."
      no_auth_type_description: "현재 이 계정은 ID 공급자와 통합되어 있지 않습니다."
      page_title: "인증 설정"
      profile_page_link_example: "예를 들어, 여기에 프로필 페이지가 있습니다: [%{friendlyname}](%{url})"
      settings_description: "사용자가 외부 ID 공급자(IdP)를 통해서 인증하려면 사용자는 이 계정에 연결되어 있으면서 IdP가 반환하는 고유 식별자와 일치하는 로그인 식별자를 가지고 있어야 합니다. 사용자의 현재 로그인은 (\"사용자\" 탭에서 사용자 검색으로 찾을 수 있는) 사용자 프로필 페이지의 \"로그인 정보\" 섹션에서 확인할 수 있습니다."
      settings_title: "인증 설정"
      test_ldap_link: "테스트 인증"
    ldap_settings: 
      add_secondary_ldap_server_link: "보조 LDAP 서버 추가"
      auth_type_label: 유형
      change_password_url_help: "기본 Canvas 동작을 사용하려면 비워 둠"
      change_password_url_not_specified: "지정하지 않음"
      labels: 
        change_password_url: "암호 URL 잊음"
        login_handle_name: "로그인 레이블"
      login_handle_name_description: "레이블은 고유한 로그인 식별자에 사용됩니다. 예: 로그인, 사용자 이름, 학생 ID 등."
      remove_secondary_ldap_link: (제거)
      save_button: "LDAP 설정 저장"
      secondary_ldap_label: "보조 LDAP"
      setting_type_ldap: LDAP
    ldap_settings_fields: 
      auth_filter_description: "사용자가 제시한 사용자 이름에 대한 자리 표시자로 *%{placeholder}*를 사용하십시오. 예: *(sAMAccountName=%{placeholder})*"
      auth_password_description: "현재 암호를 사용해서 계속하려면 비워두시기 바랍니다."
      identifer_format_description: "Canvas 로그인을 찾기 위한 LDAP 속성입니다. 사용자가 입력한 사용자 이름을 사용하려면 공백으로 남겨 두십시오."
      labels: 
        auth_base: 기준
        auth_filter: 필터
        auth_host: 호스트
        auth_over_tls: "TLS 사용?"
        auth_over_tls_false: "TLS 사용 안 함"
        auth_over_tls_simple_tls: "단순 TLS"
        auth_over_tls_start_tls: StartTLS
        auth_password: 암호
        auth_port: 포트
        auth_username: "사용자 이름"
        identifier_format: "로그인 ID 속성"
        no_tls: "TLS 사용 안 함"
        simple_tls: "단순 TLS"
        start_tls: StartTLS
    ldap_settings_test: 
      labels: 
        pass: 암호
        user: "사용자 이름"
      ldap_test_login_button: "테스트 로그인"
      test_ldap_bind_help_body: "LDAP 서버가 바인딩 시도를 거부했습니다. 살펴볼 사항은:"
      test_ldap_bind_help_fixes_1: "제공한 필터 문자열을 확인하십시오('(sAMAccountName={{login}})')."
      test_ldap_bind_help_fixes_2: "사용자 이름에 더 많은 범위 정보가 필요합니까? ('cn=Canvas,ou=people,dc=example,dc=com')."
      test_ldap_bind_help_header: "Canvas가 LDAP 서버에 바인딩(로그인)할 수 없음"
      test_ldap_bind_label: "LDAP 바인딩 테스트..."
      test_ldap_connection_help_body: "연결 시간이 초과되었거나 연결이 거부되었습니다. 살펴볼 사항은:"
      test_ldap_connection_help_fixes_1: "Canvas가 %{ips}에 연결 중"
      test_ldap_connection_help_fixes_2: "이는 연결만 테스트한 것입니다. SSL 인증서의 유효성은 검사하지 않았습니다."
      test_ldap_connection_help_fixes_3: "방화벽 설정을 확인하십시오. 모든 Canvas IP 주소가 서버에 접속할 수 있습니까?"
      test_ldap_connection_help_header: "Canvas가 LDAP 서버에 접속할 수 없음"
      test_ldap_connection_label: "연결 테스트 중..."
      test_ldap_dialog_close: 닫기
      test_ldap_dialog_page_title: "LDAP 구성 테스트"
      test_ldap_login_form_header: "로그인 테스트를 위해 유효한 LDAP 사용자 이름/암호를 제공:"
      test_ldap_login_help_header: "LDAP 서버가 자격 증명을 거부"
      test_ldap_login_label: "사용자 로그인 테스트..."
      test_ldap_search_help_body: "검색에 실패했거나 반환된 결과가 없습니다. 살펴볼 사항은:"
      test_ldap_search_help_fixes_1: "제공된 필터 문자열을 확인하십시오('(sAMAccountName={{login}})')."
      test_ldap_search_help_fixes_2: "제공된 검색 기준을 확인하십시오('ou=people,dc=example,dc=com')."
      test_ldap_search_help_fixes_3: "제공된 검색 기준에 대해서 LDAP에 있는 사용자 개체가 검색 권한을 가지고 있는지 확인하십시오."
      test_ldap_search_help_header: "Canvas가 LDAP 인스턴스를 찾을 수 없음"
      test_ldap_search_label: "LDAP 검색 테스트 중..."
    ldap_timeout_error: 
      last_ldap_timeout_failure: "마지막 시간 초과 오류"
      ldap_timeout_failure_help2: "Canvas에서 LDAP 서버와 통신하는 데 너무 잦은 횟수의 시간 초과가 발생하면 %{time} 동안 해당 LDAP 서버를 이용하는 로그인 시도를 차단하게 됩니다."
    login_required: 필수임
    no_changing_auth_types: "인증 구성의 유형을 바꿀 수 없습니다. 삭제하고 새로운 구성을 만드시기 바랍니다."
    no_discovery_url: "설정 안 됨"
    password_required: 필수임
    saml_required: "SAML을 테스트하려면 SAML 구성이 필요"
    saml_settings: 
      auth_type: 유형
      auth_url: "이 구성의 로그인 URL"
      certificate_fingerprint: "인증서 지문"
      change_password_url: "암호 링크 변경"
      discovery_url: "검색 URL:"
      discovery_url_description: "검색 URL을 설정하면 Canvas가 인증이 필요할 때 모든 사용자를 해당 URL로 전달합니다. 그러면 해당 페이지는 사용자가 어디로 로그인해야 하는지 알 수있도록 도와야 합니다. 검색 URL을 구성하지 않으면 사용자를 인증하기 위해서 첫 번째 SAML 구성을 사용합니다."
      identifier_format: "식별자 형식"
      idp_entity_id: "IdP 항목 ID"
      labels: 
        certificate_fingerprint: "인증서 지문"
        change_password_url: "암호 링크 변경"
        identifier_format: "식별자 형식"
        idp_entity_id: "IdP 항목 ID"
        log_in_url: "로그온 URL"
        log_out_url: "로그아웃 URL"
        login_attribute: "로그인 속성"
        login_handle_name: "로그인 레이블"
        position: 위치
        requested_authn_context: "인증 컨텍스트"
      log_in_url: "로그온 URL"
      log_out_url: "로그아웃 URL"
      login_attribute: "로그인 속성"
      login_handle_name: "로그인 레이블"
      login_handle_name_description: "레이블은 고유한 로그인 식별자에 사용됩니다. 예: 로그인, 사용자 이름, 학생 ID 등."
      no_discovery_url: "설정 안 됨"
      position: 위치
      refresh_debugging: "새로 고침"
      requested_authn_context: "인증 컨텍스트"
      saml_debug_instructions: "디버깅을 시작하면 이후에 시도하는 모든 SAML 로그인에 대한 모든 정보를 수집합니다. 수집한 자료를 확인하기 위해 \"새로 고침\"을 클릭하거나 \"디버깅 중지\"를 클릭해서 수집한 자료를 지우고 현재의 디버깅을 시도를 중지할 수 있습니다."
      saml_debugging: 디버깅
      save_button: "인증 설정 저장"
      start_debugging: "디버깅 시작"
      stop_debugging: "디버깅 중지"
    saml_testing: 
      auth_request_to_idp: "IdP로 전송된 AuthnRequest"
      auth_response_from_idp: "IdP에서 반환된 AuthnResponse"
      labels: 
        canvas_login_fail_message: "Canvas 로그인 실패 메시지"
        fingerprint_from_idp: "IdP 인증서 지문"
        idp_in_response_to: "IdP inResponseTo"
        idp_login_destination: "IdP LoginResponse 대상"
        idp_logout_destination: "Idp LogoutResponse 대상"
        idp_logout_in_response_to: "IdP 로그아웃 inResponseTo"
        idp_logout_response_encoded: "IdP LogoutResponse 인코딩됨"
        idp_logout_response_xml_encrypted: "IdP LogoutResponse XML"
        idp_response_encoded: "IdP LoginResponse 인코딩됨"
        idp_response_xml_decrypted: "IdP LoginResponse 해독됨"
        idp_response_xml_encrypted: "IdP LoginResponse 암호화됨"
        is_valid_login_response: "Canvas가 응답이 유효하다고 간주"
        logged_in_user_id: "로그인한 사용자 ID"
        login_response_validation_error: "유효성 검사 오류"
        login_to_canvas_success: "사용자가 Canvas에 성공적으로 로그인 함"
        logout_request_id: "로그아웃 요청 ID"
        logout_to_idp_url: "LogoutRequest 인코딩된 URL"
        logout_to_idp_xml: "IdP로 전송된 LogoutRequest XML"
        request_id: "요청 ID"
        state_of_debug: "테스트 상태"
        to_idp_url: "LoginRequest 인코딩된 URL"
        to_idp_xml: "IdP로 전송된 LoginRequest XML"
      logout_request_to_idp: "IdP로 전송된 LogoutRequest "
      logout_response_from_idp: "IdP에서 반환된 LogoutResponse"
      saml_required: "SAML을 테스트하기 위해서 SAML 구성이 필요합니다."
  account_notifications: 
    announcement_created_notice: "공지 사항을 성공적으로 등록함"
    announcement_creation_failed_notice: "공지 사항 등록 실패함"
    announcement_deleted_notice: "공지 사항을 성공적으로 삭제함"
    permission_denied_notice: "해당 계정에 대해 공지 사항을 생성할 수 없음"
  account_reports: 
    default: 
      all_terms: "모든 학기"
      course_text: "해당 과목: %{course};"
      description: 
        header: 예
      end_text: "종료: %{end_at};"
      error_text: "실패했습니다. 다음 오류 코드를 시스템 관라지에게 알려주시기 바랍니다: ErrorReport:%{error};"
      extra_text_term: "학기: %{term_name};"
      message: "다음 설정으로 %{type} 보고서를 성공적으로 생성했습니다. Account: %{account}; %{options}"
      section_text: "해당 섹션: %{section};"
      start_text: "시작: %{start_at};"
      term_text: "학기: %{term_name};"
    grades: 
      deleted: "삭제된 개체 포함: 예;"
    outcomes: 
      order: "순서: %{order}"
    report_header_attempt: 시도
    report_header_course: 과목
    report_header_created_at: "생성 시각"
    report_header_email: 이메일
    report_header_id: ID
    report_header_name: 이름
    report_header_section: 섹션
    report_header_section__id: "섹션 ID"
    report_header_status: 상태
    sis_exporter: 
      reports: "보고서: %{files}"
  account_settings: 
    account: 계정
    account_name_too_long: "계정 이름이 너무 김"
    confirms: 
      delete_announcement: "이 공지 사항을 삭제하시겠습니까?"
      global_announcement: "전체 공지를 확인해야 함"
      remove_account_admin: "이 계정 관리자글 제거하시겠습니까?"
    course: 과목
    custom_text_blank: "[사용자 정의 텍스트]"
    links: 
      turnitin: 
        confirm_settings: "Turnitin 설정 확인"
    notices: 
      turnitin: 
        checking_settings: "Turnitin 설정 검사 중..."
        invalid_settings: "유효하지 않은 Turnitin 설정입니다. Turnitin에서 계정 ID와 공유 시크릿을 확인하시기 바랍니다."
        setings_confirmed: "Turnitin 설정을 확인했습니다."
    titles: 
      configure_report: "구성 보고서"
      open_registration_delegated_warning_dialog: "외부 ID 공급자를 사용함"
      what_are_quiz_ip_filters: "퀴즈 IP 필터가 무엇입니까?"
    user: 사용자
  account_user: 
    types: 
      account_admin: "계정 관리자"
  accounts: 
    account_name_required: "계정 이름이 있어야 함"
    account_quotas_not_updated: "계정 할당량을 업데이트하지 않았음"
    account_quotas_updated: "계정 할당량을 업데이트했음"
    account_user: 
      remove_admin_tooltip: "이 관리자를 제거"
    add_course_button: "과목 추가"
    add_course_dialog_title: "새 과목 추가"
    add_course_or_user: 
      add_course_button: "과목 추가"
      add_course_link: "새 과목 추가"
      add_user_button: "사용자 추가"
      add_user_link: "새 사용자 추가"
      display_name_help: "토론, 메세지, 댓글에서 해당 이름이 다른 사용자들에게 보여집니다."
      full_name_description: "채점시 선생님들이 사용할 이름입니다."
      labels: 
        account_id: 학부
        course_code: "참조 코드"
        enrollment_term_id: "등록 기간"
        full_name: "전체 이름"
        name: "과목 이름"
        path: 이메일
        send_confirmation: "계정 생성에 대해 이메일로 사용자에게 알림"
        short_name: "표시 이름"
        sis_user_id: "SIS ID"
        sortable_name: "정렬 가능한 이름"
      sortable_name_help: "이 이름은 정렬된 목록에 표시됩니다."
    add_user_button: "사용자 추가"
    add_user_dialog_title: "새 사용자 추가"
    adding_course_message: "과목 추가 중..."
    adding_user_message: "사용자 추가 중..."
    additional_settings: 
      license: 라이선스
    additional_settings_right_side: 
      links: 
        suspend: "계정 일시 중단"
        unsuspend: "계정 중단 해제"
      title: 
        suspend: "계정 일시 중단"
      titles: 
        unsuspend: "계정 중단 해제"
    admin_tools: 
      admin_tools: 
        tab_labels: 
          admin_tools_logging: 로깅
          restore_course: "과목 복원"
        view_messages: "알림 보기"
      admin_tools_cumb: "관리 도구"
      auth_logging_content_pane: 
        auth_logging: "사용자 로그인 / 로그아웃 활동"
      auth_logging_search_results: 
        activity: 활동
        date: 날짜
        no_item_found: "항목을 찾을 수 없음"
        time: 시간
      comm_message_item: 
        created_at: 생성일
        from_name: 시작
        reply_to: 회신
        sent_at: "발송:"
        to: 수신
      comm_messages_content_pane: 
        search_info2: "Canvas 사용자에게 전송된 모든 알림을 보려면 검색을 위한 사용자와 날짜 범위를 선택하십시오."
        view_notifications: "알림 보기"
      comm_messages_search_overview: 
        messages_viewed: "*%{start_date}*부터 *%{end_date}*까지 *%{user}*에게 전송된 알림입니다."
      comm_messages_search_results: 
        no_messages_found: "찾은 메시지 없음"
      course_logging_content: 
        find: 찾기
      course_logging_details: 
        From: 시작
        To: "받는 사람"
        Value: 값
        date: 날짜
        event_source_label: 원본
        event_type_label: 유형
        time: 시간
        user: 사용자
      course_logging_results: 
        date: 날짜
        event_details: "행사 세부 정보"
        event_source: 원본
        event_type: 유형
        no_item_found: "항목을 찾을 수 없음"
        time: 시간
        user: 사용자
      course_search_form: 
        select_default: "과목 선택"
        select_label: "과목 선택"
      course_search_results: 
        error_message: "해당 ID를 가진 삭제된 과목을 이 계정에서 찾을 수 없습니다."
        info_text: "이 과목의 등록은 수동으로 복원해야 합니다."
        labels: 
          account_id: "계정 ID:"
          account_id2: "계정 ID:"
          coures_id1: "과목 ID:"
          coures_id2: "과목 ID:"
          course_code1: "과목 코드:"
          course_code2: "과목 코드:"
          restore_btn: 복원
        notdeleted_restore: 
          add_enrollments: "등록 추가"
          header_subtext: "(삭제 안 됨)"
          view_course: "과목 보기"
        successful_restore: 
          view_course: "과목 보기"
        successfull_restore: 
          add_enrollments: "등록 추가"
          subtext: "다음에 어떤 작업을 하시겠습니까?"
      date_range_search: 
        message_date_from: "시작 날짜"
        message_date_to: "끝 날짜"
      grade_change_logging_content: 
        find: 찾기
      grade_change_logging_results: 
        Assignment: 과제
        Course: 과목
        Student: 학생
        To: "받는 사람"
        date: 날짜
        from: 시작
        no_item_found: "항목을 찾을 수 없음"
        time: 시간
      logging_content_pane: 
        authentication: "로그인 / 로그아웃 활동"
        select_default: "로그 유형 선택"
        select_label: "검색하려는 로그 유형을 선택하십시오."
      page_title: "%{account}의 관리 도구"
      user_date_range_search_form: 
        find: 찾기
        generate_activity_userid: "사용자 ID: *%{user_id}*"
        generate_activity_username: "*%{user}*의 일반 활동"
        message_date_from: "시작 날짜"
        message_date_to: "끝 날짜"
        search_people: "사람 검색"
    assignment_scheduling_csv_parameters: 
      account_reports: 
        newark: 
          assignment_groups: 
            label: "포함할 과제 그룹:"
          assignments: 
            check_box: 과제
          papers: 
            check_box: 보고서
          projects: 
            check_box: 프로젝트
          reports: 
            check_box: 보고서
          tests: 
            check_box: 테스트
    avatars: 
      all_link: 
        one: "모두(%{count})"
        other: "모두(%{count})"
        zero: 모두
      approve_link: 승인
      delete_link: 삭제
      labels: 
        show: 표시
      lock_link: 잠금
      no_avatars_message: "표시할 프로필 사진 없음"
      page_title: "프로필 사진"
      re_reported_link: 
        one: "승인됨, 다시 보고됨(%{count})"
        other: "승인됨, 다시 보고됨(%{count})"
        zero: "승인됨, 다시 보고됨"
      reported_link: 
        one: "보고됨(%{count})"
        other: "보고됨(%{count})"
        zero: 보고됨
      saving: "저장 중..."
      submitted_link: 
        one: "제출됨(%{count})"
        other: "제출됨(%{count})"
        zero: 제출됨
      title: "프로필 사진"
      unlock_link: "잠금 해제"
    cannot_manage_account: "계정 설정을 관리할 권한이 없음"
    cannot_manage_quotas: "할당량 설정을 관리할 권한이 없음"
    ccp_zero_activity_csv_parameters: 
      account_reports: 
        ccp: 
          filter_online: 
            check_box: "온라인 과목만"
    confirm_delete_user: 
      confirm_delete: "이 사용자를 계정 %{account}에서 삭제하시겠습니까? 그러면 모든 과목과 그룹에서 해당 사용자의 (성적을 포함한) 자료를 삭제합니다. 이 작업은 실행을 취소할 수 없습니다."
      delete_button: "%{user} 삭제"
      page_title: "삭제 확인"
      title: "%{account}에서 %{user} 삭제 확인"
    course: 
      course_unpublished_title: "이 과목은 아직 게시되지 않음"
      course_unpublished_tooltip: "게시되지 않음"
      homepage_link: "홈 페이지"
      more_count: 
        one: |-
            one: 하나 더 
            
            other: %{count} 만큼 더
        other: |-
            one: 하나 더 
            
            other: %{count} 만큼 더
      none: 없음
      settings_link: 설정
      sis_id_label: "SIS ID"
      statistics_link: 통계
      student_count: 
        one: "학생(%{count})"
        other: "학생(%{count})"
      teachers_label: 교사
    course_add_failed_message: "과목 추가에 실패했습니다. 다시 시도해 주십시오."
    course_added_message: "%{course}을(를) 성공적으로 추가했습니다!"
    course_type: 과목
    courses: 
      courses_crumb: 과목
      no_results_message: "검색 결과 없음"
      page_title: "\"%{query}\"에 대한 과목 검색 결과"
      search_results_crumb: "\"%{query}\"에 대한 검색 결과"
      title: "\"%{query}\"에 대한 코스 검색 결과"
    courses_right_side: 
      all_terms: "모든 기간"
      course_filtering: "과목 필터링"
      enrollment_term_label: "학기의 과목 표시"
      filter_label: "과목 찾기"
      go_button: 실행
      hide_enrollmentless_courses: "등록없는 과목 숨기기"
    crumb_statistics: 통계
    custom_grade_export_csv_parameters: 
      account_reports: 
        ross: 
          parameters: 
            note: " "
    custom_outcomes_csv_parameters: 
      account_reports: 
        edison: 
          outcome: 
            text: "성과 ID:"
    date_picker_parameter: 
      account_reports: 
        default: 
          end: 
            parameters: 
              header: "끝 날짜:"
          start: 
            parameters: 
              header: "시작 날짜:"
      custom_reports: 
        end: 
          parameters: 
            header: "끝 날짜:"
        start: 
          parameters: 
            header: "시작 날짜:"
    default_account_quotas_not_updated: "기본 계정 할당량을 업데이트하지 않았음"
    default_account_quotas_updated: "기본 계정 할당량을 업데이트했음"
    find_not_authorized: "%{type}을(를) 액세스할 권한이 없음"
    find_not_found: "해당 ID를 가진 %{type}을(를) 찾을 수 없음"
    grade_export_csv_description: 
      account_reports: 
        default: 
          description: 
            text: "이 보고서는 해당 학기의 모든 학생에 대한 최종 평가 결과를 표시합니다. 결과 csv 파일은 등록 학생 당 하나의 행을 가지며, 과목 평가 기록부에 표시된 현재 평가 및 최종 평가를 표시합니다."
    group_type: 그룹
    include_deleted_parameter: 
      account_reports: 
        default: 
          include_deleted: 
            check_box: "삭제된 개체 포함"
    index: 
      accounts_crumb: 계정
      no_accounts_message: "계정 없음"
      page_title: 계정
      title: "계정 | 관리"
    integer_required: "정수 값이 필요함"
    last_user_access_csv_description: 
      account_reports: 
        default: 
          last_user_access: 
            text: "이 보고서는 활성 사용자의 마지막 로그인을 표시합니다."
    learning_outcome_assignment_type_csv_parameters: 
      account_reports: 
        samuel_merrit_university: 
          course: 
            text: "과목 ID"
          parameters: 
            note1: "해당 학기의 모든 과목에 대해 보고서를 생성하려면 과목 ID가 공란일 수 없습니다."
    mississippi_sis_csv_parameters: 
      account_reports: 
        default: 
          enrollments: 
            check_box: "등록 CSV"
          sections: 
            check_box: "섹션 CSV"
          users: 
            check_box: "사용자 CSV"
    no_user_message: "해당 ID를 가진 사용자를 찾을 수 없음"
    outcome_results_csv_description: 
      account_reports: 
        outcomes: 
          description: 
            text: "이 보고서는 모든 학생에 대한 학습 성과를 표시합니다. 결과 csv 파일은 사용자-성과 쌍마다 하나의 행을 가지며, 관련 과제를 포함한 결과의 세부 정보를 표시합니다."
    outcome_results_csv_parameters: 
      account_reports: 
        outcomes: 
          course: 
            radio: 과목
          order: 
            label: 순서
          outcome: 
            radio: 성과
          user: 
            radio: 사용자
    ph_student_grades_csv_parameters: 
      account_reports: 
        penn_harris: 
          parameters: 
            note: " "
    provisioning_csv_description: 
      account_reports: 
        sis_export: 
          description: 
            text: "이 보고서는 관련 범주에 Canvas를 구축하는 데 필요한 모든 정보를 내보냅니다."
    quota_integer_required: "정수 값이 필요함"
    quota_must_be_positive: "값이 양수이어야 함"
    quota_not_updated: "할당량을 업데이트하지 않았음"
    quota_too_large: "값이 너무 큼"
    quota_updated: "할당량을 업데이트했음"
    recently_deleted_courses_csv_description: 
      account_reports: 
        default: 
          recently_deleted_courses: 
            text: "이 보고서는 지난 30일 동안 삭제된 해당 학기의 모든 과목을 표시합니다. 결과 csv 파일은 과목 당 하나의 행을 가지며, 과목 ID, 과목 SIS ID, 짧은 과목 이름, 과목 이름, 과목 시작 날짜와 끝 날짜를 표시합니다."
    retry_login: "로그인 다시 시도"
    root_accounts: 
      labels: 
        name: "계정 이름"
    safety_drill_csv_parameters: 
      account_reports: 
        newark: 
          assignment_groups: 
            label: "포함할 과제 그룹:"
          assignments: 
            check_box: 과제
          papers: 
            check_box: 보고서
          projects: 
            check_box: 프로젝트
          reports: 
            check_box: 보고서
          tests: 
            check_box: 테스트
    scantron_quiz_csv_parameters: 
      account_reports: 
        edison: 
          quiz_id: 
            field: "퀴즈 ID"
          section_id: 
            field: "섹션 ID"
    settings: 
      about_google_docs: |-
          구글 Docs 미리보기로 캔버스 안에서 문서를 열람할 수 있으며 다운로드를 따로 받아서 (워드 엑셀 같은) 해당 응용프로그램으로 열지 않아도 됩니다.
          
          이 계정에 Scribd 가 활성되었으며 이로써 캔버스는 미리보기 기능을 사용할 것입니다. 문서가 Scribd 로 미리보기 되지 않거나 사용자에게 플래시 재생기가 설치되어 있지 않은 경우에 (iPad 이거나 iPhone 인 경우) 캔버스는 구글 Docs 가 활성되어 있다면 거기로 돌아가서 미리보기 실행을 할 것입니다. 이 서비스를 이용하심으로써 귀하는 [구글 Docs 뷰어 서비스 약관](%{terms_url})에 읽고 동의한 것으로 인정하는 셈입니다.
      about_google_docs_tooltip: "구글 문서 미리보기에 대한 정보"
      account_admins_title: "계정 관리자"
      account_quotas: 
        file_quota: "파일 할당량"
        gigabytes: 기가바이트
        media_quota: "미디어 할당량"
        site_admin_quotas: "사이트 관리자 할당량"
        student_quota: "학생 할당량"
        update: 업데이트
      account_settings_title: "계정 설정"
      add_a_custom_help_link: "사용자 정의 도움말 링크 추가"
      add_admin_title: "계정 관리자 추가"
      add_announcement_button: "공지 사항 추가"
      add_announcement_link: "새 공지 사항 추가"
      add_ip_filter_link: "다른 필터 추가"
      alert_icon_calendar_option: 일정
      alert_icon_error_option: 오류
      alert_icon_information_option: 정보
      alert_icon_question_option: 문제
      alert_icon_warning_option: 경고
      alert_timespan: "%{start_at}부터 %{end_at}까지"
      alerts_title: 알림
      announcement_sent_to_subset: "매달 1 / %{denominator} 사용자에게 보냄"
      buttons: 
        add_users: "좋습니다. 이 사용자들을 추가합니다."
        continue: 계속...
        modify_users: "돌아가서 사용자 목록 편집"
      confirm_global_announcement: "이 공지는 *모든* Canvas 사용자에게 표시됩니다. 정말 공지할 것인지 확인하십시오."
      confirm_turnitin_settings_link: "Turnitin 설정 확인"
      create_courses_description: "(계정 관리자는 항상 과목을 개설할 수 있음)"
      create_courses_title: "새 과목을 개설할 수 있는 사용자"
      custom_links_to_include_in_the_help_dialog_popup: "도움말 대화 상자 팝업에 포함될 사용자 정의 링크"
      default_language_description: "이는 브라우저/OS 언어 설정을 재정의합니다. 기본 언어는 과목 및 사용자 수준에서도 설정할 수 있습니다."
      delete: 삭제
      delete_announcement_tooltip: "이 공지 사항 삭제"
      email_notification_from_description: "이 설정을 이용하면 관리자가 이 계정에 대해 Canvas에서 보내는 모든 알림의 \"보낸 사람\" 텍스트에 브랜드나 레이블을 넣을 수 있습니다."
      email_notification_from_settings: "이메일 알림 \"보낸 사람\" 설정"
      enabled_web_serices_title: "사용하는 웹 서비스"
      equall_endpoint_help: "Equella 서비스에 대한 URL입니다. URL은 \"%{sample_url}\"와(과) 비슷한 형식입니다."
      equella_settings_title: "Equella 설정"
      features_title: 기능
      global_announcements_description: "전체 공지는 계정에 포함된 모든 사용자의 대시보드에 고정된 메시지를 게시하는 방법입니다. 메시지는 각 사용자의 대시보드에 일정한 시간 동안 표시되거나 사용자가 알림을 무시하기 위해서 \"닫기(x)링크를 클릭할 때까지 표시됩니다. **이 공지는 아주 가끔 사용해야 합니다.**"
      global_announcements_title: "전체 공지"
      global_js_and_css_includes_description: "이 파일은 계정에 대해 로드되는 모든 페이지에 포함됩니다."
      global_js_and_css_includes_title: "전역 자바스크립트 및 CSS"
      google_docs_domain: "허용되는 Google Docs 도메인"
      headers: 
        report_last_run: "마지막 실행"
        report_name: 이름
      headings: 
        sections: 보고서
        settings: "계정 설정"
      help_link_available_to_all_admins: 관리자
      help_link_available_to_all_students: 학생
      help_link_available_to_all_teachers: 교사
      help_link_available_to_all_users: 사용자
      if_you_would_like_to_link_to_your_own_campus_support_website_in_the_help_dialog_you_can_do_that_here: "여기에서 도움말 대화 상자에 자신의 캠퍼스 지원 웹 사이트를 연결할 수 있음"
      ip_filter_filter_label: 필터
      ip_filter_name_label: 이름
      labels: 
        account_notification_icon: 아이콘
        admins_can_change_passwords: "관리자가 설정한 암호"
        admins_can_view_notifications: "관리자가 알림을 볼 수 있음"
        allow_invitation_previews: "초대 미리 보기"
        allow_sending_scores_in_emails: "학생이 이메일 알림에 점수를 받도록 옵트인할 수 있습니다."
        allow_sis_import: "SIS 가져오기"
        canvas_authentication: "Canvas 인증"
        default_language: "기본 언어"
        default_time_zone: "기본 표준 시간대"
        domain: "도메인:"
        edit_institution_email: "사용자가 기관에서 할당한 이메일 주소를 삭제할 수 있음"
        enable_alerts: 알림
        enable_eportfolios: ePortfolios
        enable_profiles: "프로필 사용"
        enable_user_notes: "교원 일지"
        end_at: 끝
        equella: Equella
        equella_endpoint: "Equella 끝점"
        equella_teaser: "Equella 설명"
        global_includes: "전역 자바스크립트 및 CSS"
        global_javascript: "전역 자바스크립트 URL"
        global_stylesheet: "전역 CSS URL"
        help_link_available_to: "사용 가능 대상"
        help_link_subtext: "하위 텍스트"
        help_link_text: "링크에 표시할 텍스트"
        help_link_url: URL
        message: 메시지
        mfa_settings: "다단계 인증"
        name: "계정 이름"
        no_enrollments_can_create_courses: "등록하지 않은 사용자"
        open_registration: "공개 등록"
        outgoing_email_default_name_option_custom: "사용자 정의 \"보낸 사람\" 이름"
        outgoing_email_default_name_option_default: "기본 Canvas 설정"
        prevent_course_renaming_by_teachers: "교사가 과목 이름을 변경하지 못하도록 함"
        restrict_student_future_view: "학생이 시작일 이전의 과목을 볼 수 없도록 제한"
        role_id: 추가
        self_enrollment: "직접 등록 허용"
        self_registration: "자동 등록"
        show_scheduler: "일정 관리 사용"
        sis_source_id: "SIS ID"
        start_at: 시작
        students_can_create_courses: 학생
        sub_account_includes: "하위 계정에서 추가 포함 파일을 정의하도록 허용"
        subject: 주제
        teachers_can_create_courses: 교사
        turnitin: Turnitin
        turnitin_account_id: "Turnitin 계정 ID"
        turnitin_comments: "제출물 설명"
        turnitin_host: "Turnitin 호스트"
        turnitin_pledge: "Turnitin 서약"
        turnitin_shared_secret: "Turnitin 공유 비밀"
        users_can_edit_name: "사용자가 표시 이름을 편집할 수 있음"
      links: 
        add_admins: "계정 관리자 추가"
        configure_report: 구성...
        run_report: "보고서 실행"
      manual_quotas: 
        find_button: 찾기
        manual_quotas_title: "수동으로 설정할 수 있는 할당량"
        megabytes: 메가바이트
        megabytes_tooltip: 메가바이트
        select_type_courses: "과목 ID"
        select_type_groups: "그룹 ID"
        select_type_label: "과목이나 그룹 찾기"
        update_button: "할당량 업데이트"
      never_allow_self_enrollment_option: "허용 안 함"
      no_language_preference: "설정 안 됨 (기본값은 %{language})"
      notifications: 
        custom_name_description: "이를 선택하면 Canvas 알림에서 보내는 모든 다른 브랜드를 바꿉니다."
        email_date: 날짜
        email_reply_to: 회신
        email_to: "수신:"
        example: "예:"
        external_services: "외부 서비스에 보낸 알림"
        external_services_label: "알림 기본 설정 페이지에 팝업 경고를 한 번 표시합니다."
        external_services_warning: "주의: 일부 알림은 기밀 정보를 포함할 수도 있습니다. 여러분의 기관에서 제공하는 것이 아닌 이메일로 알림을 받게 되면 민감한 Canvas 과목 및 그룹 정보를 기관 시스템 밖으로 보내는 결과를 낳을 수도 있습니다."
        external_services_warning_label: "팝업 메시지 내용:"
        from: 시작
        sample_subject: "평점 변경: 체크 인 설문, 시험 중인 과목"
        subject: 주제
      open_registration_delegated_warning_message: "외부 ID 공급자를 사용하는 경우에 개방형 등록을 통해서 생성된 사용자는 외부 공급자의 로그인 양식에 %{url}을(를) 가리키는 링크가 없으면 로그인을 할 수 없습니다."
      open_registration_delegated_warning_tooltip: "외부 ID 공급자를 사용"
      page_header_title: "계정 설정"
      page_title: "계정 설정"
      quiz_ip_filters_help_message: |-
          퀴즈 IP 필터는 퀴즈에 대한 액세스를 특정 IP 범위의 컴퓨터로 제한하는 방법입니다.
          
          교사가 퀴즈를 보호하는 데 사용할 수 있는 IP 주소 필터 집합을 지정하십시오. 필터는 쉼표로 구분된 주소 목록 또는 주소 뒤에 마스크를 붙인 것입니다("192.168.217.1/24" 또는 "192.168.217.1/255.255.255.0")."
      quiz_ip_filters_help_title: "퀴즈 IP 필터란?"
      quiz_ip_filters_help_tooltip: "퀴즈 IP 필터란?"
      quiz_ip_filters_title: "퀴즈 IP 주소 필터"
      quotas: 
        default_account_quota_title: "기본 계정 할당량"
        default_course_storage_quota: "과목 할당량"
        default_group_storage_quota: "그룹 할당량"
        default_user_storage_quota: "사용자 할당량"
        megabytes: 메가바이트
        megabytes_tooltip: 메가바이트
        update_button: 업데이트
      report_last_run_never: "실행한 적 없음"
      report_running: "보고서를 작성 중입니다.*작업을 마치면 이메일을 발송합니다.*"
      select: 
        mfa: 
          disabled: "사용 안 함"
          optional: "선택 사항"
          required: "필수 사항"
          required_for_admins: "관리자에게 필수"
      self_enroll_for_any_courses_option: "모든 과목"
      self_enroll_for_manually_created_courses_option: "수동으로 개설한 과목"
      settings_crumb: 설정
      survey_announcement: "이는 설문 공지입니다. 매달 사용 가능한 계정의 1 / %{denominator} 사용자에게 전송합니다."
      tab_admins: 관리자
      tab_alerts: 알림
      tab_announcements: "공지 사항"
      tab_external_tools: 앱
      tab_notifications: 알림
      tab_quotas: 할당량
      tab_reports: 보고서
      tab_settings: 설정
      transifex_message: "[Canvas 번역 커뮤니티](%{transifex_url})에 참여"
      turnitin_comments_help: "이 설명은 Turnitin을 사용하는 과제를 제출하는 학생에게 표시됨"
      turnitin_pledge_help: "학생이 이 서약에 동의하는 것을 인정하는 상자에 체크해야 함"
      turnitin_settings_title: "Turnitin 설정"
      update_settings_button: "업데이트 설정"
    show: 
      courses_crumb: 과목
      no_courses_account_message: "이 계정에 과목 없음"
      no_courses_term_message: "이 기간에 과목 없음"
      subtitle_term: "**%{term}** 학기"
      title: "이 계정에 포함된 과목"
      too_many_courses_message: "표시할 과목이 너무 많습니다(%{count}). 특정 과목을 찾으려면 오른쪽에 있는 찾기를 사용하시기 바랍니다."
    sis_batch_counts: 
      accounts_label: 계정
      courses_label: 과목
      crosslists_label: "교차 목록"
      enrollments_label: 등록
      group_enrollments: "그룹 등록"
      groups: 그룹
      imported_items_title: "가져온 항목"
      sections_label: 섹션
      terms_label: 학기
      users_label: 사용자
    sis_batch_messages: 
      sis_batch_errors_title: "가져오기 오류"
      sis_batch_warnings_title: 경고
    sis_export_csv_description: 
      account_reports: 
        sis_export: 
          description: 
            text: "SIS 내보내기 보고서: 이 보고서는 해당 범주에서 SIS 가져오기를 위해 사용자, 계정, 학기, 과목, 섹션, 등록, 그룹, 그룹 멤버쉽, 교차 나열에 대해 필요한 파일을 내보냅니다."
    sis_export_csv_parameters: 
      account_reports: 
        default: 
          accounts: 
            check_box: "계정 CSV"
          courses: 
            check_box: "과목 CSV"
          enrollments: 
            check_box: "등록 CSV"
          group_membership: 
            login: 
              check_box: "그룹 멤버 자격 CSV"
          groups: 
            check_box: "그룹 CSV"
          sections: 
            check_box: "섹션 CSV"
          terms: 
            check_box: "학기 CSV"
          users: 
            check_box: "사용자 CSV"
          xlist: 
            check_box: "X 목록 CSV"
        sis_default: 
          parameters: 
            note: "*학기 설정은 과목, 섹션, 등록, X 목록 CSV 파일에만 영향을 줍니다."
    sis_import: 
      add_sis_stickiness_instructions: "이 옵션을 선택하면 SIS 가져오기를 통해 변경된 내용이 UI 변경과 마찬가지로 처리되어 여기에서 변경한 필드를 추후의 재정의하지 않는 SIS 가져오기에서 변경할 수 없습니다."
      add_sis_stickiness_label: "UI 변경으로 처리"
      batch_import_instructions: |-
          이를 선택하면 위에서 선택한 가져오기 파일에 없는 모든 과목 및 등록을 포함하여 이 학기의 모든 자료를 삭제합니다.  
          자세한 내용은 설명서를 참고하십시오.
      batch_mode_label: "전체 일괄 처리임"
      clear_sis_stickiness_instructions: "이 옵션을 선택하면 SIS 가져오기가 변경한 모든 레코드의 모든 필드를 추후의 재정의하지 않는 SIS 가져오기에서 변경할 수 있습니다."
      clear_sis_stickiness_label: "UI 변경 상태 지우기"
      import_failed_message: "SIS 자료를 가져오는 데 오류가 발생했습니다. 가져온 레코드가 없습니다."
      import_failed_with_messages_message: "가져온 SIS 레코드가 없습니다. 다음 메시지를 남기고 가져오기에 실패했습니다:"
      import_log_title: "가져오기 처리 로그"
      import_started_message: "가져오기 작업을 시작했습니다! 가져올 내용이 많은 경우에는 다소 시간이 걸릴 수도 있습니다. 사용자는 페이지를 나갔다가 다시 돌아올 수 있습니다."
      import_type_label: "가져오기 유형"
      imported_message: "SIS 자료를 성공적으로 가져왔습니다."
      imported_with_messages_message: "SIS 자료를 가져왔으나 다음 메시지가 출력되었습니다:"
      last_batch_title: "마지막 일괄 처리"
      override_sis_stickiness_instructions: |-
          기본 값으로 UI 변경이 SIS 가져오기 변경에 대해 더 높은 우선 순위를 갖습니다. 필드 수의 경우, 관리자가 UI를 통해 해당 필드를 변경한 경우에 SIS 가져오기는 해당 필드의 자료를 변경하지 않습니다. 이 옵션을 선택하면 SIS 가져오기는 UI 변경을 재정의합니다.  
          자세한 내용은 설명서를 참고하십시오.
      override_sis_stickiness_label: "UI 변경 재정의"
      page_title: "SIS 가져오기"
      pending_batches_count: 
        one: "%{count}개의 배치 작업이 처리 대기 중입니다."
        other: "%{count}개의 배치 작업이 처리 대기 중입니다."
      pending_batches_title: "보류 중인 일괄 처리"
      process_data_button: "자료 처리"
      sis_import_crumb: "SIS 가져오기"
      started_at_message: "시작: %{started_at}"
      title: "SIS 가져오기"
      try_import_again_link: "다시 가져오기"
    site_admin_statistics: 
      page_title: "%{account}에 대한 통계"
    statistics: 
      concluded_at: "%{at}에 종결"
      created_at: "%{at}에 작성함"
      created_at_by: "[%{teacher}](%{url})이(가) %{at}에 작성함"
      download_csv_link: "CSV로 다운로드"
      file_storage_header: "파일 저장소"
      general_numbers_title: "일반적인 숫자"
      heading_date: 날짜
      heading_value: 값
      labels: 
        courses: 과목
        generated_at: "만든 시간"
        media_storage: 미디어
        students: 학생
        teachers: 교사
        uploaded_storage: 업로드했음
        users: 사용자
      last_logged_in_at: "%{at}에 마지막으로 로그인함"
      loading_error: 오류
      loading_text: "로드 중..."
      media_data: 
        one: "*파일 %{count} 개* %{file_size}"
        other: "*파일 %{count} 개* %{file_size}"
      media_file_storage_header: "미디어 파일 저장소"
      none_message: "표시할 내용 없음"
      over_time_link: "시간 외"
      page_title: "%{account}에 대한 통계"
      recently_created_courses_title: "최근 개설한 과목"
      recently_ended_courses_title: "최근 끝난 과목"
      recently_logged_in_users_title: "최근 로그인한 사용자"
      recently_started_courses_title: "최근 시작한 과목"
      started_at: "%{at}에 시작"
      uploaded_data: 
        one: "*파일 %{count}개* %{file_size} "
        other: "*파일 %{count}개* %{file_size} "
      uploaded_file_storage_header: "업로드한 파일 저장소"
    student_assessment_scores_csv_parameters: 
      account_reports: 
        orbis: 
          parameters: 
            note: " "
    student_assignment_outcome_map_csv_description: 
      account_reports: 
        student_assignment_map: 
          description: 
            text: "이 보고서는 모든 학생에 대한 학습 성과를 표시합니다. 결과 csv 파일은 사용자-성과 쌍마다 하나의 행을 가지며, 관련 과제를 포함한 결과의 세부 정보를 표시합니다. 이 보고서는 과제에 대한 성과만 표시하며 문제 은행과 관련한 성과는 포함하지 않습니다."
    tempe_grade_export_csv_parameters: 
      account_reports: 
        tempe: 
          course: 
            text: "과목 ID"
          parameters: 
            note1: "해당 학기의 모든 과목에 대해 보고서를 생성하려면 과목 ID가 공란일 수 없습니다."
            note2: " "
    terms_parameters: 
      account_reports: 
        default: 
          parameters: 
            header: 학기
      all_terms: "모든 학기"
    test_ldap_dialog_title: "LDAP 설정 테스트"
    test_ldap_result_canceled: 취소했음
    test_ldap_result_failed: "실패했음 "
    test_ldap_result_ok: 정상
    test_login: "테스트 로그인"
    testing: "테스트 중..."
    unpublished_courses_csv_description: 
      account_reports: 
        default: 
          unpublishd_courses: 
            text: "이 보고서는 해당 학기의 게시되지 않은 모든 과목을 표시합니다. 결과 csv 파일은 과목 당 하나의 행을 가지며, 과목 ID, 과목 SIS ID, 짧은 과목 이름, 과목 이름, 과목 시작 날짜와 끝 날짜를 표시합니다."
    unrecognized_time_zone: "'%{timezone}'을(를) 인식할 수 없음"
    unused_courses_csv_description: 
      account_reports: 
        unused_courses: 
          main: 
            text: "이는 다음 항목을 하나도 포함하지 않은 모든 과목에 대한 보고서입니다: 과제, 공지, 토론, 모듈, 페이지, 퀴즈."
    update_failed_notice: "계정 설정 업데이트 실패"
    user_access_csv_parameters: 
      account_reports: 
        usu: 
          enrollment_type: 
            header: "등록 유형"
    user_add_failed_message: "사용자 추가 실패"
    user_deleted_message: "%{username}을 성공적으로 삭제함"
    user_inactivity_csv_parameters: 
      account_reports: 
        webster: 
          login: 
            day_drop: "방문한 최소 과목 항목:"
    users_list: 
      login_name_or_sis_id: "로그인 / SIS ID"
      name: 이름
      no_people_found: "사람 없음"
      you_can_search_by: "다음 조건으로 검색 가능:"
    zero_activity_csv_description: 
      account_reports: 
        default: 
          zero_activity: 
            text: "이 보고서는 주어진 학기의 과목에 등록된 사용자를 모두 표시합니다. 결과 CSV 파일은 해당 날짜 이후에 과목을 방문하지 않은 사용자 등록 당 하나의 행을 가지고 있습니다."
  activerecord: 
    errors: 
      messages: 
        record_invalid: "유효성 검사 실패: %{errors}"
        taken: "이미 사용 중임"
      template: 
        body: "다음 필드에 문제가 있습니다:"
        header: 
          one: "%{count}개의 오류가 발생하여 %{model}을 저장할 수 없음"
          other: "%{count}개의 오류가 발생하여 %{model}을 저장할 수 없음"
  activity_13915493: 활동
  add_app_baf540f: "앱 추가"
  add_course_assignments_628ed6d0: "과목 과제 추가"
  add_course_calendar_events_146154a5: "과목 행사 추가"
  add_students_to_the_course_874be8fb: "과목에 학생 추가"
  add_tas_to_the_course_2aac6e02: "과목에 조교 추가"
  after_date_981cd41b: "%{date} 이후"
  after_last_attempt_c9168da2: "마지막 시도 이후"
  ajax_errors: 
    error_heading: "Ajax 오류: %{status_code}"
    errors: 
      connection_lost: "%{host}와의 연결이 끊어졌습니다. 인터넷에 연결되어 있는지 확인하고 다시 시도하시기 바랍니다."
      unhandled: "마지막 요청이 동작하지 않았습니다."
    links: 
      details: "세부 정보"
      login: 로그인
    no_text: "텍스트 없음"
  alerts: 
    alert: 
      buttons: 
        add_criterion: "트리거 추가"
        add_recipient: "수신인 추가"
        save_alert: "알림 저장"
      criteria: "알림을 보낼 때"
      labels: 
        criteria: "알림을 보낼 때"
        recipients: "알림을 보낼 대상"
        repetition: 반복
      links: 
        title: 
          delete_alert: "이 알림 삭제"
          edit_alert: "알림 편집"
      no_repetition_description: "알림을 다시 보내지 않음"
      recipients: "알림을 보낼 대상"
      repetition_description: "해결될 때까지 %{count}일마다 알림 다시 보내기"
    alerts: 
      alerts_description_account: "알림은 모든 기준을 만족하는 각 학생에게 생성됩니다. 알림은 매일 체크해서 트리거한 문제가 해결될 때까지 학생, 교사, 계정 관리자에게 보냅니다."
      alerts_description_course: "알림은 모든 기준을 만족하는 각 학생에게 생성됩니다. 알림은 매일 체크해서 트리거한 문제가 해결될 때까지 학생, 교사에게 보냅니다."
      buttons: 
        add_alert: "알림 추가"
      description: "교사가 %{count}일 동안 학생과 상호 작용이 없음"
      option: "교사 상호 작용 없음"
      remove: "이 항목 제거"
      the_student: 학생
      the_teacher: 교사
      title: "교사가 학생과 상호 작용한 이후의 일 수"
      ungraded_count_description: "%{count}개 이상의 제출물이 평가 안 됨"
      ungraded_count_option: "평가 안 된 제출물 (개수)"
      ungraded_count_title: "평가 안 된 제출물 수"
      ungraded_timespan_description: "제출물이 %{count}일 동안 평가 안된 상태로 남이 있음"
      ungraded_timespan_option: "평가 안 된 제출물 (시간)"
      ungraded_timespan_title: "제출물이 평가 안 된 채로 남아 있는 일 수 "
      usernote_description: "교원 일지 항목이 %{count}일 동안 추가 안 됨"
      usernote_option: "교원 일지 항목 없음"
      usernote_title: "교원 일지 항목이 추가된 이후의 일 수"
    errors: 
      criteria_required: "적어도 하나의 트리거가 필요함"
      recipients_required: "적어도 한 명의 수신인이 필요함"
      threshold_should_be_numeric: "양수이어야 함"
  all_4321c3a1: 전부
  all_students_have_taken_the_quiz_b558f8b4: "모든 학생이 이 퀴즈를 치름"
  all_students_have_taken_the_survey_494f9f42: "모든 학생이 이 설문을 치름"
  always_3a59e701: 항상
  analytics: 
    course: 
      analytics: 분석
      page_title: "분석: %{course}"
    crumb: 
      completed: "완료된 "
      current: "현재 "
    department: 
      analytics: 분석
    filters: 
      completed: "완료된 "
      current: "현재 "
    page_title: 
      completed: "분석: %{account} -- 완료된 과목"
      current: "분석: %{account} -- 현재 과목"
      term: "분석: %{account} -- %{term}"
    student_in_course: 
      analytics: 분석
      page_title: "분석: %{course} -- %{student}"
  analytics_c94ba601: 분석
  ange_name: "Angel 변환기"
  angel: 
    file_copy_fail: "\"%{base_path}\" 폴더를 복사할 수 없음"
    file_copy_fail_message: "\"%{path}\" 경로로 디렉토리 이름을 바꿀 수 없음"
    file_import_fail: "\"%{file_path}\" 파일을 가져올 수 없음"
  angel_display: "ANGEL 학습"
  angel_file_description: "Angel 내보내기 .zip 형식"
  announcement: 
    no_title: "제목 없음"
  announcement_fb4cb645: "공지 사항"
  announcements: 
    announcements_crumb: 공지
    error_draft_state: "이 주제는 공지 사항이므로 초안 상태로 설정할 수 없습니다."
    external_feed: 
      alts: 
        deleted_feed: "이 피드 삭제"
      labels: 
        keyword: 키워드
      messages: 
        external_feed_post_count: 
          one: "게시글 %{count}개 추가됨"
          other: "게시글 %{count}개 추가됨"
    feed_name: "%{course} 공지 피드"
    index: 
      feed_title_course: "과목 공지 Atom 피드"
      feed_title_group: "그룹 공지 Atom 피드"
      podcast_title_course: "과목 공지 Podcast 피드"
      podcast_title_group: "그룹 공지 Podcast 피드"
    index_view: 
      announcements_title: 공지
      delete: 삭제
      loading: "로드하는 중..."
      lock_for_comments: "의견 잠금"
      make_sure_all_search_terms_are_spelled_correctly: "모든 검색 용어의 철자가 올바른지 확인하십시오. "
      rss_feed: "RSS 피드"
      suggestions: "제안:"
      there_are_no_announcements_show: "표시할 공지가 없음"
      title_add_announcement: "공지 사항 추가"
      try_different_more_general_or_fewer_keywords: "다른 키워드나 보다 일반적인 키워드나 더 적은 키워드로 다시 시도해 보십시오."
      try_disabling_the_unread_filters: "\"읽지 않음\" 필터를 사용하지 말아 보십시오."
      unread: "읽지 않은 메시지"
      your_search_did_not_match_any_announcements: "검색과 일치하는 공지가 없습니다."
    podcast_feed_description_course: "\"%{course}\" 과목에 속한 공지에서 링크하거나 포함된 모든 미디어 파일이 이 피드에 표시됩니다."
    podcast_feed_name: "%{course} 공지 Podcast 피드"
  anonymous_e1b8ad27: 익명
  application: 
    errors: 
      feed_not_found: "피드를 찾을 수 없습니다."
      feed_private: "일치하는 콘텍스트가 비공개가 되었으므로 이와 같은 공개 피드는 더 이상 표시되지 않습니다."
      feed_private_course: "일치하는 과목이 비공개가 되었으므로 이와 같은 공개 피드는 더 이상 표시되지 않습니다."
      feed_private_group: "일치하는 그룹이 비공개가 되었으므로 이와 같은 공개 피드는 더 이상 표시되지 않습니다."
      feed_unpublished_course: "과목을 게시할 때까지 이 과목에 대한 피드를 액세스할 수 없습니다."
      feed_unpublished_group: "그룹을 게시할 때까지 이 그룹에 대한 피드를 액세스할 수 없습니다."
      invalid_external_tool: "이 링크에 대한 유효한 설정을 찾을 수 없음"
      invalid_external_tool_id: "이 도구에 대한 유효한 설정을 찾을 수 없음"
      invalid_feed_parameters: "잘못된 피드 매개변수입니다."
      invalid_oembed_url: "이 리소스를 찾아오는 데 문제가 있습니다. 외부 도구가 리소스에 대해 유효하지 않은 정보를 제공했습니다."
      invalid_tag_type: "이 태그에 대한 항목 유형을 인식하지 못함"
      invalid_verification_code: "확인 코드가 유효하지 않습니다."
      mismatched_verification_code: "현재 등록된 사용자와 일치하는 확인 코드가 없습니다."
      permission_denied: "해당 페이지를 액세스하기 위한 권한이 없음"
      quota_exceeded: "저장소 할당량 초과"
      quota_exceeded_account: "계정 저장소 할당량 초과"
      quota_exceeded_course: "과목 저장소 할당량 초과"
      quota_exceeded_group: "그룹 저장소 할당량 초과"
      quota_exceeded_user: "사용자 저장소 할당량 초과"
      student_view_unauthorized: "학생 뷰에서는 이 기능을 액세스할 수 없습니다."
      unauthorized: 
        not_started_yet: "액세스하려는 과목이 아직 시작되지 않았습니다.  해당 과목은 %{date}에 시작합니다."
        unpublished: "아직 강사가 이 과목을 게시하지 않았습니다."
    notices: 
      first_teacher: "이제 과목이 신청되었고 여러분은 첫 번째 교사로 등록되었습니다."
      first_teacher_with_email: "이제 과목이 신청되었고 여러분은 첫 번째 교사로 등록되었습니다. 곧 등록 과정을 마치기 위한 이메일을 받을 것입니다."
      need_to_accept_enrollment: "이 과목에 완전히 참여하기 전에 [등록 초대를 수락](%{url})해야 합니다."
      page_disabled: "해당 페이지를 사용 안 함"
      page_disabled_for_account: "이 계정에 대해 해당 페이지를 사용 안 함"
      page_disabled_for_course: "이 과목에 대해 해당 페이지를 사용 안 함"
      page_disabled_for_group: "이 그룹에 대해 해당 페이지를 사용 안 함"
    warnings: 
      details: 
        suspended: "이 기관의 Canvas 계정이 일시 중단되었습니다. 계정 관리자만 로그인해서 문제를 수정할 수 있습니다."
      please_log_in: "보안을 위해 계속 진행하려면 암호를 입력하십시오."
      titles: 
        suspended: "기관 일시 중단됨"
    wiki_front_page_default_content_course: "새 과목 위키에 오신 것을 환영합니다!"
    wiki_front_page_default_content_group: "새 그룹 위키에 오신 것을 환영합니다!"
  appointment_group: 
    errors: 
      invalid_end_at: "약속 끝 시간이 시작 시간보다 앞섬"
      needs_contexts: "적어도 하나의 콘텍스트를 가져야 함"
      overlapping_appointments: "약속 겹침"
  appointment_group_sub_context: 
    errors: 
      invalid_course_section: "유효하지 않은 과목 섹션"
      invalid_group_category: "유효하지 않은 그룹 범주"
      missing_group_category: "그룹 약속은 그룹 범주를 가지고 있어야 함"
  apps_are_an_easy_way_to_add_new_features_to_canvas_2cbc2531: "앱은 Canvas에 새 기능을 추가하는 쉬운 방법입니다. 개별 과목이나 계정에 있는 모든 과목에 추가할 수 있습니다. 구성을 마치면 과목 모듈을 통해 연결하거나고 평가 도구를 위한 과제를 만들 수 있습니다."
  appt_calendar_event_dialog: 
    invalid_participants: "한 명 이상의 참가자를 허용해야 함"
    title: "%{name} 편집"
    update: 업데이트
  archive_3f794d7e: 저장소
  are_you_sure_you_want_to_delete_this_announcement_293d51a8: "이 공지 사항을 삭제하시겠습니까?"
  are_you_sure_you_want_to_delete_this_grading_schem_df8b75f9: "이 평가 구성표를 삭제하시겠습니까?"
  are_you_sure_you_want_to_remove_this_tool_7363f90b: "이 도구를 제거하시겠습니까?"
  assessment_question: 
    default_question_name: 질문
  assessment_question_bank: 
    default_imported_title: "가져온 질문"
    default_title: "이름 없음 - %{course}"
    default_unfiled_title: "내용 없는 문제"
  assignment: 
    assignment_group_must_have_group: "이 과제에 대한 과제 그룹을 선택하시기 바랍니다."
    at_least_one_file_type: "적어도 하나의 허용되는 파일 유형을 지정하십시오."
    at_least_one_submission_type: "하나 이상의 온라인 제출물 유형을 선택하십시오."
    atom_no_author: "작성자 없음"
    buttons: 
      select_url: 선택
    comment_from_files: 
      one: "첨부 파일 보기"
      other: "첨부 파일 보기"
    errors: 
      cannot_save_att: "잠긴 속성 %{att_name}을(를) 편집할 권한이 없음"
      upload_as_zip: "파일을 .zip으로 업로드하십시오."
    feed_entry_title: "과제: %{assignment}"
    feed_entry_title_with_course: "과제, %{course}: %{assignment}"
    group_assignment_must_have_group_set: "이 과제의 그룹 집합을 선택하십시오."
    labels: 
      due: 마감
    name_is_required: "이름이 필요합니다!"
    points_possible_number: "가능한 점수는 숫자이어야 함"
    select_external_tool_dialog_title: "외부 도구 구성"
    submission_action_take_quiz: "%{title} 보기"
    submission_action_turn_in_assignment: "%{title} 제출"
    submission_types: 
      a_discussion_post: "토론 게시물"
      a_file_upload: "파일 업로드"
      a_media_recording: "미디어 녹음/녹화"
      a_quiz: 퀴즈
      a_text_entry_box: "텍스트 항목 상자"
      a_website_url: "웹사이트 URL"
    titles: 
      grading_scheme_info: "평가 구성표 보기/편집"
  assignment_details_dialog: 
    average_score: "평균 점수:"
    count_of_submissions: "제출물 %{cnt}개"
    grading_statistics_for_assignment: "다음 과제에 대한 평가 통계: %{assignment.name}"
    high_score: "최고 점수:"
    low_score: "최저 점수:"
    no_one_scored_higher: "%{max}점 이상 없음"
    no_one_scored_lower: "%{min}점 이하 없음"
    scores_higher_than_the_average: "평균(%{average}점) 이상"
    scores_lower_than_the_average: "평균(%{average}점) 이하"
  assignment_group: 
    default_name: 과제
    default_title: 과제
  assignment_group_weights_dialog: 
    buttons: 
      save: 저장
    titles: 
      assignment_group_weights: "과제 그룹 가중치 관리"
      total: 합계
    weight_final: "그룹을 바탕으로 최종 평가에 가중치 적용"
  assignment_groups: 
    errors: 
      cannot_delete_group: "잠긴 과제를 포함한 그룹을 삭제할 수 없습니다."
    notices: 
      created: "과제 그룹을 성공적으로 만들었습니다."
      deleted: "그룹이 삭제됨"
      updated: "과제 그룹을 성공적으로 업데이트했습니다."
  assignment_groups_api: 
    errors: 
      frozen_assignments_error: "잠긴 과제를 포함한 그룹을 삭제할 수 없습니다."
  assignment_muter: 
    mute_assignment: "과제 평점 비공개"
    muting_assignment: "과제 평점 비공개 중..."
    unmute_assignment: "과제 평점 공개"
    unmute_button: "과제 평점 공개"
    unmute_dialog: "이 과제는 현재 평점 비공개 상태입니다. 이는 학생이 평점과 피드백을 볼 수 없다는 것을 뜻합니다. 지금 평점을 공개하시겠습니까?"
    unmuting_assignment: "과제 평점 공개 중..."
  assignment_name_b2d87383: "과제 이름"
  assignments: 
    assignment_count: 
      one: "과제 %{count}개"
      other: "과제 %{count}개"
    assignment_group_create_dialog: 
      assignment_group: 
        labels: 
          name: 이름
      buttons: 
        add_group: "그룹 추가"
        cancel: 취소
      links: 
        add_assignment_group: "과제 그룹 추가"
    assignment_group_list: 
      no_assignment_groups: "과제 그룹을 찾을 수 없음"
    assignment_group_list_item: 
      add_assignment_to: "%{name}에 과제 추가"
      assignment_group_delete: "과제 그룹 삭제"
      assignment_group_edit: "과제 그룹 편집"
      assignment_group_move: "과제 그룹 이동"
      delete: 삭제
      edit: 편집
      group_weight: "전체 중 %{groupWeight}%"
      manage: 관리
    assignment_group_selector: 
      assignment_group: "과제 그룹"
      assignment_group_options: 
        new_group: "새 그룹"
    assignment_groups_count: 
      one: "그룹 %{count}개"
      other: "그룹 %{count}개"
    assignment_list_item: 
      assignment_delete: "과제 삭제"
      assignment_edit: "과제 편집"
      assignment_move: "과제 이동"
      delete: 삭제
      edit: 편집
      module: 모듈
      multiple_modules: "여러 모듈"
      no_points_possible: "가능한 점수 없음"
      points_possible: "%{pointsPossible}점"
      points_possible_screen_reader: "%{pointsPossible}점 가능"
      settings: 설정
    assignment_list_item_score: 
      assignment_grading_type_is_not_graded: "이 과제는 평점이 할당되지 않습니다."
      assignment_not_yet_graded_screenreader: "과제물을 아직 평가하지 않았습니다. %{pointsPossible}점이 가능합니다."
      empty_points_possible: "-/%{pointsPossible}점"
      no_submission: "제출물 없음"
      no_submission_for_assignment_screenreader: "이 과제에 대한 제출물이 없습니다. %{pointsPossible}점이 가능합니다."
      not_yet_graded: "*평가 안 됨*"
      score_with_points_possible: "*%{score}*/%{pointsPossible} pts"
      score_with_points_possible_screenreader: "점수: %{pointsPossible}점 중 %{score}"
    assignment_settings: 
      cancel: 취소
      save: 저장
      validating: "저장 중..."
      weight_groups: "과제 그룹을 바탕으로 최종 평가를 가중"
    assignment_sidebar: 
      links: 
        submit: "과제 제출"
    assignments_list_right_side: 
      links: 
        manage_assignments: "과제 관리"
        see_current_grades: "현재까지의 평가 보기"
      titles: 
        show_only_assignments_from: "다음에서 온 과제만 표시 - "
        upcoming_assignments: "예정된 과제"
    available_date_description: 
      closed: 닫힘
    buttons: 
      add_group: "그룹 추가"
      delete_group: "그룹 삭제"
      submit_assignment: "과제 제출"
    cannot_delete_group: "하나 이상의 과제 그룹이 있어야 합니다."
    cant_unpublish_when_students_submit: "확생 제출물이 있으면 게시를 취소할 수 없음"
    complete: 완료
    confirm: 
      delete_assignment: "이 과제를 삭제하시겠습니까?"
      delete_group: "이 그룹을 삭제하시겠습니까?"
    confirm_delete_group: "이 과제 그룹을 삭제하시겠습니까?"
    confirms: 
      delete_assignment: "이 과제를 삭제하시겠습니까?"
    create_assignment: 
      assignment: 과제
      assignment_due_at: "기한:"
      assignment_name: "이름:"
      assignment_points: "점수:"
      assignment_type: "유형:"
      cancel: 취소
      discussion_type: 토론
      external_tool_type: "외부 도구"
      more: "기타 옵션"
      multiple_due_dates: "기한: 여러 기한"
      not_graded_type: "평가 안 됨"
      quiz_type: 퀴즈
      save: 저장
      saving: "저장 중..."
    create_group: 
      cancel: 취소
      drop_highest: "최고 점수:"
      drop_lowest: "최저 점수:"
      example_group_name: "예) 에세이 그룹 1"
      group_name: "그룹 이름:"
      never_drop: "제외 안 함:"
      percent_of_total: "전체 평점의 %"
      save: 저장
      saving: "저장 중..."
    create_new_crumb: "새로 만들기"
    date_available_column_view: 
      available: "사용 가능"
      multiple_dates: "여러 날짜"
    date_due_column_view: 
      due: 기한
      due_date: 기한
      multiple_dates: "여러 날짜"
    delete_group: 
      cancel: 취소
      delete: "그룹 삭제"
      deleting: "삭제 중..."
      labels: 
        delete_assignments_in_group: "과제 삭제"
        move_assignments_to: "다음으로 과제 이동"
      options: 
        select_group: "그룹 선택"
      tooltips: 
        target_group: "이 과제를 이동할 그룹 선택"
      warnings: 
        delete_assignment_group: "**%{assignment_count}**개의 과제를 포함한 *%{name}*를 삭제하려고 합니다."
      would_you_like: "원하는 작업:"
    drop_highest_rule: 
      one: "최고 점수 %{count}개 제외"
      other: "최고 점수 %{count}개 제외"
    drop_highest_scores: "최고 점수 %{number}개 제외"
    drop_lowest_rule: 
      one: "최저 점수 %{count}개 제외"
      other: "최저 점수 %{count}개 제외"
    drop_lowest_scores: "최저 점수 %{number}개 제외"
    due_date_override: 
      overrides: 
        available_from: "다음부터 사용 가능"
        due_date: 기한
        for: 과제
      until: "다음 시간까지"
    due_date_view: 
      overrides: 
        remove_these_dates: "이 날짜 제거"
    edit: 
      edit_assignment: "과제 편집"
    edit_header_view: 
      buttons: 
        not_published: "게시 안 됨"
        published: 게시됨
      page_header_title: "새 과제"
      titles: 
        delete: 삭제
    edit_view: 
      assignment_name: "과제 이름"
      buttons: 
        update: "과제 업데이트"
      description: 설명
      freeze_properties: "복사할 때 과제 속성 잠금"
      notify_content_change: "이 내용이 바뀐 것을 사용자에게 알림"
      points_possible: 점
      warnings: 
        assignment_is_frozen: "일부 설정은 관리를 위해 잠겨있습니다."
    errors: 
      add_group_failed: "그룹 추가 실패"
      delete_reminder_failed: "삭제 실패"
      google_docs_masquerade_rejected: "Google Docs에 가장된 사용자로 연결할 수 없습니다."
      reminder_failed: "미리 알림 실패"
    everyone_else: "다른 모든 사람"
    external_content_homework_file_submission_view: 
      additional_comments: "추가 의견"
      buttons: 
        submit_assignment: "과제 제출"
      group_assignment_header: 의견...
    external_content_homework_url_submission_view: 
      additional_comments: "추가 의견"
      buttons: 
        submit_assignment: "과제 제출"
      group_assignment_header: 의견...
    external_grader_sidebar: 
      edit_assignment_settings: "과제 설정 편집"
      speed_grader: "Speed Grader"
    file_retrieval_error: "파일 검색 실패"
    getting_file: "파일 검색 중..."
    grade_assignment: 
      buttons: 
        upload_files: "파일 업로드"
      links: 
        download_submissions: "제출물 다운로드"
        peer_reviews: "피어 리뷰"
        reupload_submissions: "제출물 다시 업로드"
      resubmission_count: 
        one: "평가 안 된 (재)제출물 %{count}개"
        other: "평가 안 된 (재)제출물 %{count}개"
      reupload_instructions: |-
          이전에 다운로드한 학생의 제출물 파일을 바꿨다면
          다시 압축해서 아래 양식에 압축 파일을 업로드하십시오.
          학생이 제출물 파일에 대한 의견에서 변경된 파일을 볼 수 있습니다.
          
          *파일 이름을 인식할 수 있도록 제출물 파일의 이름을 바꾸지 마십시오.*
      speed_grader: SpeedGrader™
      titles: 
        related_items: "관련 항목"
    grade_gpa_scale_screenreader: "평점: %{grade}"
    grade_letter_grade_screenreader: "평점: %{grade}"
    grade_pass_fail_screenreader: "평점: %{grade}"
    grade_percent: "%{grade}%"
    grade_percent_screenreader: "평점: %{grade}%"
    grading_type_selector: 
      grading_type_options: 
        letter_grade: "알파벳 평점"
        not_graded: "평가 안 됨"
        pass_fail: 완료/미완료
        percent: 퍼센트
        points: 점
    group_category_selector: 
      grade_group_students_individually: "각 학생에게 개별적으로 평점 할당"
      group_category_options: "새 그룹 범주"
      group_set: "그룹 집합"
      is_group_assignment: "그룹 과제임"
    group_comment: 
      labels: 
        group_comment: "전체 그룹에 설명 전송"
    group_name: "그룹 이름"
    group_submission_reminder: 
      warnings: 
        group_submission: "이 제출물은 %{group_type} 그룹에 있는 모든 사람에게 적용된다는 것을 염두에 두십시오."
    group_weights: 
      headers: 
        assignment_group: "과제 그룹"
        group_weight: 가중치
        total: 합계
    higher_than_max: "과제 수 이상의 숫자를 사용할 수 없음"
    incomplete: "완료 안 됨"
    index_view: 
      add_assignment: 과제
      add_group: 그룹
      assignments: 과제
      assignments_settings: "과제 설정"
      assignments_settings_screenreader: "과제 설정"
      search_for_assignment: "과제 검색"
      title_add_assignment: "과제 추가"
      title_add_group: "과제 그룹 추가"
    invalid_file_retrieval: "이 도구에서 전송한 파일을 검색하는 데 문제가 발생했습니다."
    invalid_tool_return: "시작한 도구가 이 과제에 대해 잘못된 자원을 반환했습니다."
    keycodes: 
      add_item: a
      close_menu: ESC
      del_item: d
      edit_item: e
      next: j
      previous: k
      show_assign: f
    labels: 
      assignment_group_move_label: "과제 그룹"
    messages: 
      adding_group: "그룹 추가 중..."
      agree_to_pledge: "이 과제를 체출하기 전에 제출물 서약에 동의해야 합니다."
      not_submitted_yet: "아직 과제 제출을 마치지 않았습니다. 제출을 마치려면 \"제출\" 버튼을 클릭해야 합니다. 그래도 이 페이지에서 나가시겠습니까?"
      now_overdue: "이 과제는 기한을 초과했습니다.  새로운 제출물은 지연으로 표시됩니다.  계속 진행하시겠습니까?"
      overdue: "이 과제는 기한을 초과했습니다. 제출하시겠습니까?"
      record_before_submitting: "제출 전에 녹음/녹화"
      submit_failed: "제출에 실패했습니다. 다시 시도하시기 바랍니다."
      submitting: "제출 중..."
    multiple_due_dates: "여러 기한"
    name_is_required: "이름이 필요합니다!"
    name_too_long: "이름이 너무 김"
    name_too_long_error: "이름이 너무 김"
    never_drop_collection: 
      add_another_assignment: "다른 과제 추가"
      add_first_assignment: "과제 추가"
    never_drop_rule: "%{assignment_name}을(를) 드롭한 적 없음"
    never_drop_scores: "%{assignment_name}을(를) 드롭한 적 없음"
    no_assignments: "[과제 없음]"
    no_assignments_list_item: 
      no_assignments_in_this_group: "이 그룹에 과제가 없음"
    no_assignments_search: 
      aria_assignments: 과제
      assignments: 과제
      no_assignments_found: "과제를 찾을 수 없음"
    no_tools_found: "도구 없음"
    non_number: "숫자를 사용해야 함"
    notices: 
      assignment_delete: "과제가 삭제됨"
      created: "과제를 성공적으로 만들었습니다."
      updated: "과제를 성공적으로 업데이트했습니다."
    number_of_assignments: 
      one: "과제 %{count}개"
      other: "과제 %{count}개"
    other_assignments: "다른 과제"
    overdue_assignments: "지연된 과제"
    past_assignments: "지난 과제"
    peer_review_assignment: 
      titles: 
        remind_reviewer: "%{user}에게 평가에 대해서 알리기"
        remind_reviewier_with_last_notification: "%{user}에게 평가에 대해서 알리기, %{at}에 마지막 알림"
        user_default: 사용자
    peer_reviews: 
      buttons: 
        add: 추가
        assign_peer_reviews: "피어 리뷰 할당"
      descriptions: 
        automatically_assign_reviews: "아래 버튼을 클릭해서 제출했으나 리뷰가 할당 안 된 사용자에게 피어 리뷰를 할당할 수 있습니다."
      details: "왼쪽에서 이 과제에 대한 학생 목록과 어떤 학생의 제출물에 리뷰가 할당되었는 지 볼 수 있습니다."
      links: 
        assign_peer_review: "%{student}에게 평가할 다른 제출물 주기"
        back_to_assignment: "과제로 돌아가기"
      messages: 
        cancel_peer_review: "이 피어 리뷰를 취소하시겠습니까?"
        no_students_found: "학생을 찾을 수 없음"
      none_assigned: "할당 안 됨"
      not_yet_submitted: "아직 제출 안 됨"
      options: 
        select_student: "[ 학생 선택 ]"
      overview: "학생 피어 리뷰는 학생이 적어도 한 번 페이지에 의견을 남기면 완료한 것으로 간주합니다."
      overview_with_rubric: "학생 피어 리뷰는 학생이 적어도 한 번 페이지에 의견을 남기고 과제를 위한 루브릭 양식을 채우면 완료한 것으로 간주합니다."
      page_title: "피어 리뷰"
      reviews_per_user: "사용자 당 리뷰 %{count}개"
      submitted: 제출됨
      title: "%{assignment} 피어 리뷰"
      titles: 
        automatically_assign_reviews: "자동으로 리뷰 할당"
        remind: "%{assessor}에게 평가에 대해서 알리기, %{time}에 마지막 알림"
        reminder: "%{assessor}에게 평가에 대해서 알리기, %{time}에 마지막 알림"
    peer_reviews_selector: 
      labels: 
        automatically_assign_peer_reviews: "자동으로 피어 리뷰 할당"
        manually_assign_peer_reviews: "수동으로 피어 리뷰 할당"
        require_peer_reviews: "피어 리뷰 필요"
      locked_until: "검토 할당"
      peer_reviews_assign_at_explanation: "기한 이후의 날짜여야 합니다. 공란으로 두면 기한일을 사용합니다."
      peer_reviews_header: "피어 리뷰"
      reviews_per_user: "사용자별 검토"
    points_possible_number: "가능한 점수는 숫자이어야 함"
    positive_number: "양수를 사용해야 함"
    redirect_page: 
      redirect_message: |-
          이 제출물은 URL이며 지금 해당 URL 링크로 갈 수 있습니다.  
          [제출물로 가려면 여기를 클릭하십시오](%{url})
    rules_text: 
      one: "규칙 %{count}개"
      other: "규칙 %{count}개"
    select_assignment: "[과제 선택]"
    show: 
      assignment_locked: "현재 이 과제는 잠겨 있습니다."
      available_from: "다음부터 사용 가능"
      date_time_by: "%{date} %{time}까지"
      defaults: 
        no_content: "내용 없음"
      due: 기한
      due_at: 기한
      for: 과제
      links: 
        add_rubric: "루브릭 추가"
        assign_rubric: "루브릭 할당"
        edit: 편집
      manage: 관리
      messages: 
        locked: "이 과제는 지금 잠겨있습니다."
      new_assignment: "새 과제"
      no_due_date: "기한 없음"
      no_points: 없음
      no_submission: 없음
      points: 점
      submission_types: "파일 유형"
      submitting: "제출 중..."
      turnitin: Turnitin
      turnitin_enabled: "이 과제에 대해 Turnitin을 사용합니다."
      turnitin_enabled_short: "(Turnitin 사용)"
      until: "다음 시간까지"
    show_locked: 
      labels: 
        assignment: 과제
      locked: 잠김
    status: 
      deleting_group: "그룹 삭제 중..."
    submission_sidebar: 
      comment_signature: "%{created_at}에 %{author}이(가) 작성"
      labels: 
        grade: "평점: %{grade} *(%{points_possible}점 가능)*"
        none_assigned: "할당 안 됨"
      links: 
        resubmit: "과제 다시 제출"
        submission: 
          details: "제출물 세부 정보"
          download_attachment: "%{attachment_display_name} 다운로드"
          view_original_page: "원본 페이지 보기"
          view_quiz: "퀴즈 제출물 보기"
          view_survey: "설문 조사 제출물 보기"
        submit: "과제 제출"
        view_rubric_evaluation: "루브릭 평가 보기"
      messages: 
        no_comments: "설명 없음"
        submission_late_timestamp: "%{submitted_at} (지연)"
      titles: 
        assigned_peer_reviews: "할당된 피어 리뷰"
        comments: "설명:"
        submission: 제출물
        submission_not_turned_in: "제출 안 됨!"
        submission_turned_in: 제출됨!
    submission_type_icon: 
      tooltips: 
        submitted: 제출됨
    submission_types_form: 
      advanced_turnitin_settings: "고급 Turnitin 설정"
      descriptions: 
        allowed_extensions: "허용된 확장자의 목록을 입력하십시오. 예를 들면, doc,xls,txt 입니다."
      label: 
        external_tool_new_tab: "새 탭에 이 도구 로드하기"
        external_tool_url: "외부 도구 URL"
        turnitin_enabled: "Turnitin 제출물 사용"
      labels: 
        allow_text_entry: "텍스트 항목"
        allow_url: "웹 사이트 URL"
        allowed_extensions: "파일 확장자 허용"
        restrict_file_extensions: "업로드 파일 유형 제한"
      submission_type: "제출물 유형"
      submission_types: 
        external_tool: "외부 도구"
        no_submission: "제출물 없음"
        on_paper: 종이에
        online: 온라인
    submit_assignment: 
      additional_comments: "추가 의견"
      buttons: 
        record_media: "미디어 녹음/녹화 / 업로드"
        submit_assignment: "과제 제출"
      comments_placeholder: 의견...
      errors: 
        unacceptable_file_type: "이 파일 유형은 허용되지 않습니다. 허용되는 파일 유형은 다음과 같습니다: %{allowed_extensions_list}"
      gmail_restriction_description: "이 계정에서 Google Docs 제출물을 %{domain} 도메인에 있는 Google 계정으로 제한합니다. 이 과제를 Google Docs으로 제출하려면 사용자 설정 페이지에서 Google Docs 통합을 다시 구성해야 합니다."
      instructions: 
        from_external_tool: "아래 목록에서 로드할 도구를 선택하고 해당 도구가 제공하는 자원을 제출하십시오."
        google_docs: "아래 목록에서 파일을 선택하십시오."
        media_recording: "아래 링크를 이용하여 제출물을 녹음/녹화하십시오. 녹음/녹화를 마치고 제출할 준비가 되면 \"저장\"을 클릭하십시오."
        online_text_entry: "여기에 제출물을 복사해서 붙여넣거나 입력하십시오."
        online_url: "이 과제에 대해 제출하려는 웹사이트를 가리키는 링크를 복사해서 붙여넣으십시오."
      invalid_google_docs_domain: "올바르지 않은 도메인"
      labels: 
        uploaded_data: 파일
        url: "웹사이트 URL"
      links: 
        add_another_file: "다른 파일 추가"
        authorize_google_docs: "Google Docs 액세스 권한 부여"
        find_file: "이미 업로드한 파일을 찾으려면 여기를 클릭"
        submit: 
          external_tool: "외부 도구"
          file_upload: "파일 업로드"
          google_doc: "Google Doc"
          media: 미디어
          text_entry: "텍스트 항목"
          website: "웹사이트 URL"
      loading_tools: "도구 로드 중..."
      messages: 
        google_docs_auth_required: "Google Docs에서 과제를 직접 제출하기 전에 Canvas에서 Google Docs 계정을 액세스할 수 있도록 권한을 부여해야 합니다:"
        media_recording_ready: "제출할 준비가 되었습니다! 완료하려면 '과제 제출' 버튼을 클릭하십시오."
        media_recordings_disabled: "이 Canvas 사이트에서는 미디어 녹음/녹화를 사용하지 않으므로 이 유형의 과제를 제출할 수 없습니다. 이 과제에 대한 설정을 바꾸는 것에 관하여 강사에게 문의하거나 미디어 녹음/녹화를 사용하는 것에 관하여 시스템 관리자에게 문의하십시오."
        submitting: "제출 중..."
        uploading: "이 과제에 대해 제출하려는 Google Doc 사본을 찾아오는 중입니다. 파일 크기에 따라 다소 시간이 걸릴 수 있습니다."
      no_files: "파일 없음"
      no_submission: "선택된 제출물 없음"
      submission_url: "제출물:"
      titles: 
        media_recordings_disabled: "이 Canvas 사이트에서 미디어 녹음/녹화를 사용 안 함"
      upload_or_choose_file: "파일을 업로드하거나 이미 업로드한 파일을 선택하십시오."
    syllabus: 
      page_title: "%{course}에 대한 강의 계획"
    syllabus_content: 
      buttons: 
        update_syllabus: "강의 계획 업데이트"
      headers: 
        date: 날짜
        details: "세부 정보"
      instructions: 
        syllabus: |-
            이 요강 페이지는 표로 된 과목 일정과 과목 평가의 기본 사항을 표시합니다.
            과목 구성, 과목 정책 등에 대한 다른 의견, 메모, 생각이 있으면 추가할 수 있습니다.
            
            의견을 추가하려면 오른쪽에 있는 "요강 설명 편집" 링크를 클릭하십시오.
      labels: 
        syllabus_body: "강의 계획 설명"
      links: 
        jump_to_today: "오늘로 가기"
      titles: 
        course_syllabus: "과목 강의 계획"
    syllabus_right_side: 
      links: 
        edit_syllabus_description: "강의 계획 설명 편집"
    titles: 
      add_assignment_group: "과제 그룹 추가"
      uploading: "제출물 업로드"
    toggle_message: "과제 표시 토글"
    toggle_show_by: 
      date: 날짜
      show_by: "표시 기준:"
      type: 유형
    turnitin_settings_dialog: 
      assignments: 
        turnitin_settings: 
          labels: 
            exclude_small_matches: "작은 일치"
      buttons: 
        update_settings: "설정 업데이트"
      turnitin_settings: 
        labels: 
          compare_against: "비교 대상"
          do_not_consider: "고려하지 않음"
          exclude_biblio: "참고 문헌 자료"
          exclude_quoted: "인용된 자료"
          internet_check: "인터넷 데이터베이스"
          journal_check: "잡지, 정기 간행물, 출판물"
          student_paper_check: "다른 학생 보고서"
        originality_report_never: 전혀
        originality_report_visibility: "학생이 독창성 보고서를 볼 수 있음"
        originality_report_visible_after_due_date: "기한 이후"
        originality_report_visible_after_grading: "과제 평가 이후"
        originality_report_visible_immediately: 즉시
    undated_assignments: "날짜 없는 과제"
    upcoming_assignments: "예정된 과제"
  assignments_1e02582c: 과제
  attachment: 
    default_filename: 파일
    errors: 
      not_found: "파일 자료를 찾을 수 없음"
    feed_title: "파일: %{title}"
    feed_title_with_context: "파일, %{course_or_group}: %{title}"
    over_quota: "다운로드 파일이 할당량을 초과합니다."
    title: 
      migration_list: "연결된 파일"
    upload_error_invalid_response_code: "유효하지 않은 응답 코드입니다. 200이 정상이지만 %{code}을(를) 받았습니다."
    upload_error_invalid_url: "URL에 대한 구문 분석을 할 수 없음: %{url}"
    upload_error_over_quota: "파일 크기가 할당량 제한을 초과함: %{bytes} 바이트"
    upload_error_relative_uri: "URL에 제공된 호스트가 없음: %{url}"
    upload_error_timeout: "요청 시간 초과: %{url}"
    upload_error_too_many_redirects: "너무 많은 리디렉션"
    upload_error_unexpected: "%{url}에서 다운로드하는 중에 알 수 없는 오류 발생"
  attendance: 
    default_attendance_title: "%{date}의 출석"
    errors: 
      could_not_add_assignment: "과제 추가 실패"
    options: 
      clear_attendance_marks: "출석 표시 지우기"
      edit_assignment: "과제 편집"
      mark_all_as_absent: "모두 결석으로 표시"
      mark_all_as_present: "모두 출석으로 표시"
    status: 
      added_assignment: "추가된 과제"
      adding_assignment: "과제 추가 중..."
    titles: 
      attendance_help: "출석 도움말"
      new_attendance_column: "새 출석 열"
  auth_logging: 
    login: 로그인
    logout: 로그아웃
  available_from_587ce92f: "다음부터 사용 가능"
  back_to_app_center_95420d83: "앱 센터로 돌아가기"
  bb_display: "Blackboard 학습"
  bb_file_description: "Blackboard 6/7/8/9 내보내기 .zip 파일"
  bb_name: "Blackboard 변환기"
  big_blue_button_conference: 
    recording_setting: 녹음/녹화
    recording_setting_description: "이 회의를 녹음/녹화"
  blackboard: 
    no_manifest: "이 Blackboard .zip은 루트 디렉토리에 imsmanifest.xml 파일이 없습니다."
  bookmark_service: 
    default_title: "제목 없음"
  broccoli_cloud: 
    label: 
      published: 게시됨
      unpublished: "게시 안 됨"
    published_title: 게시됨
    unpublished_title: "게시 안 됨"
  bulk_course_migration: 
    export_failed: "Blackboard에서 bb_lcid가 %{id}인 과목을 내보내는 중에 오류가 발생했습니다."
    export_failed_no_id: "과목을 가져오는 중 오류 발생"
    export_failed_not_found: "%{user_name} 사용자로 Blackboard에서 bb_lcid가 %{id}인 과목을 찾을 수 없습니다."
    export_failed_with_id: "bb_lcid가 %{id}인 과목을 Canvas로 가져오는 중에 오류 발생"
    no_course_found: "%{id_type}이(가) %{id}인 과목을 찾을 수 없음"
    no_course_id_given: "bb_lcid %{id}로 식별되는 Canvas 과목이 없음"
    no_credentials_found: "사용자 이름 %{user_name} 에 대한 자격 증명을 찾을 수 없음"
    no_credentials_given: "%{course_identifier} 과목에 대해 주어진 사용자 이름이 없음"
    no_lcid_found: "행에 대해 bb_lcid가 지정되지 않음"
    queue_error: "마이그레이션을 큐에 넣는 중에 오류가 발생했습니다."
  bulk_course_migrations: 
    bulk_course_migration: 
      exporting: "Blackboard에서 내보내기"
      failed: 실패함
      finished: 완료됨
      importing: "Canvas로 가져오기"
      migration_cancelled_on: "%{date}에 취소됨"
      migration_failed_on: "%{date}에 실패함"
      migration_finished_on: "%{date}에 완료함"
      migration_queueing: "개별 과목 마이그레이션을 실행하기 위해 큐에 넣고 있습니다."
      migration_started_at: "%{time}에 일괄 마이그레이션을 시작함"
      migration_waiting: "일괄 마이그레이션이 실행 대기 중입니다."
      see_results: "결과 보기"
      show_warnings: "경고 표시"
      waiting_to_export: "Blackboard에서 내보내기 대기 중"
      waiting_to_import: "Canvas로 가져오기 대기 중"
    index: 
      available_courses: "사용 가능한 과목"
      bulk_description: "CSV에 예상되는 헤더는 다음과 같습니다:"
      buttons: 
        add_credentials: "자격 증명 추가"
        migrate_courses: "과목 마이그레이션"
      column_name: "열 이름"
      course_id_description: "가져올 과목의 Canvas ID입니다."
      credential_description: "이 도구는 Blackboard Vista/CE 시스템에서 여러 개의 도구를 한 번에 마이그레이션할 수 있도록 도와줍니다. 과목을 마이그레이션하려면 제공된 CSV 템플릿에 Blackboard 시스템에 대한 자격 증명 집합을 추가한 후에 Canvas 과목 식별자를 추가하십시오."
      csv_description: "다른 열도 추가할 수 있지만 무시하게 됩니다. 여기에 사용자 이름이 \"greg\"인 계정에 있는 과목 3개에 대한 간단한 CSV의 예가 있습니다:"
      csv_template: "CSV 템플릿"
      current_migration_batch: "현재 마이그레이션 일괄 작업"
      description: 설명
      errors: 
        choose_file: "업로드할 .csv 파일을 선택해야 함"
      labels: 
        only_use_one: "다음 두 열 중 하나만 사용"
        password: 암호
        school: 학교
        user_name: "사용자 이름"
      lcid_description: "Blackboard 시스템에서 과목이 lcid입니다."
      login_credentials: "Blackboard 로그인 자격 증명"
      page_title: "일괄 과목 마이그레이션"
      previous_migration_batches: "이전 마이그레이션 일괄 작업"
      school: 학교
      school_not_supported: "여러분의 학교를 지원하는 것을 도우려면 Instructure에 문의하도록 관리자에게 요청하시기 바랍니다."
      sis_id_description: "가져올 과목의 Canvas SIS ID입니다."
      upload_migration_csv: "마이그레이션 CSV 업로드"
      user_name: "사용자 이름"
      user_name_description: "행에 해당하는 과목에 대한 교사/디자이너 액세스를 가진 사용자의 사용자 이름입니다. 이는 위 Blackboard 로그인 자격 증명에 나열된 사용자 이름 중 하나와 일치해야 합니다."
    only_one_bulk_migration: "한번에 하나의 일괄 과목 마이그레이션만 실행할 수 있습니다."
  button: 
    submit_assignment: "과제 제출"
  buttons: 
    add_item: "항목 추가"
    apply: 적용
    authorize_google_docs: "Google Docs 액세스 권한 부여"
    back_to_outcomes: "성과로 돌아가기"
    cancel: 취소
    choose_a_file: "파일 선택"
    delete: 삭제
    done: 마침
    filter: 필터
    import: 가져오기
    login: 로그인
    manage_rubrics: "루브릭 관리"
    masquerade: "사용자로 가장"
    ok: 정상
    okay: OK
    publish: 게시
    published: 게시됨
    refresh: "새로 고침"
    save: 저장
    search: 검색
    send: 보내기
    send_message: "메시지 보내기"
    sending: "보내는 중..."
    sent: 전송했습니다!
    show_all_artifacts: "모든 아티팩트 표시"
    submit: 제출
    unmasquerade: "가장 중지"
    unpublish: "게시 취소"
    unpublished: "게시 안 됨"
    update: 업데이트
    view_account_roster: "계정 명부 보기"
    view_course_roster: "과목 명부 보기"
  by_url_a163275e: URL로
  c_modal_form: 
    close: 닫기
  calculator: 
    buttons: 
      save: 저장
    command: 
      abs: 
        description: "지정된 값의 절대값을 반환"
      acos: 
        description: "지정된 값의 아크코사인값을 반환"
      asin: 
        description: "지정된 값의 아크사인값을 반환"
      at: 
        description: "지정된 목록에서 색인에 대응하는 값을 반환"
      atan: 
        description: "지정된 값의 아크탄젠트값을 반환"
      ceil: 
        description: "지정된 값의 천장값을 반환"
      comb: 
        description: "지정된 값의 조합 결과를 반환"
      cos: 
        description: "지정된 값의 코사인값을 반환"
      count: 
        description: "목록의 항목 개수를 반환"
      default_description: "설명 없음"
      deg_to_rad: 
        description: "도에서 라디언으로 변환한 값을 반환"
      e: 
        description: "e값을 반환"
      fact: 
        description: "지정된 수의 팩토리얼값을 반환"
      first: 
        description: "목록의 첫 번째 값을 반환"
      floor: 
        description: "지정된 값의 바닥값을 반환"
      if: 
        description: "첫 번째 인수를 평가하여 0이 아닌 값이면 두 번째 인수를 반환하고, 그렇지 않으면 세 번째 인수를 반환"
      last: 
        description: "목록의 마지막 값을 반환"
      length: 
        description: "지정된 목록에서 인수의 개수를 반환"
      ln: 
        description: "지정된 값의 자연 로그값을 반환"
      log: 
        description: "지정된 수의 밑에 대한 로그값을 반환"
      max: 
        description: "목록의 최대값을 반환"
      mean: 
        description: "목록의 평균값을 반환"
      median: 
        description: "목록의 중앙값을 반환"
      min: 
        description: "목록의 최소값을 반환"
      no_description: "%{functionName} 함수에 대한 설명을 찾을 수 없음"
      perm: 
        description: "지정된 값의 순열 결과를 반환"
      pi: 
        description: "원주율값을 반환"
      rad_to_deg: 
        description: "라디언에서 도로 변환된 값을 반환"
      rand: 
        description: "0부터 1 또는 지정된 범위 사이의 난수를 반환"
      range: 
        description: "값의 목록에 대한 범위를 반환"
      reverse: 
        description: "값의 목록의 순서를 거꾸로 바꿈"
      round: 
        description: "지정된 값을 가장 가까운 정수로 반올림한 값을 반환"
      sin: 
        description: "지정된 값의 사인값을 반환"
      sort: 
        description: "가장 작은 값에서 큰 값으로 정렬된 값의 목록을 반환"
      sqrt: 
        description: "지정된 값의 제곱근을 반환"
      sum: 
        description: "값의 목록의 합을 반환"
      tan: 
        description: "지정된 값의 탄젠트값을 반환"
      unrecognized: "%{functionName}을 인식할 수 없음"
    decimal_places: 소수점
    delete_formula: "수식 삭제"
    drag_to_reorder: "끌어서 재정렬"
    headings: 
      formula: 수식
      result: 결과
    last_formula_row: "마지막 수식 줄은 최종 결과를 계산하는 데 사용됨"
    sample_final_answer: "이 값은 이 문제 유형에 대한 최종 답변의 예제임"
  calendar: 
    agenda_view: 
      due: 기한
      loading: "로드 중"
      starts_at: "시작 날짜"
    agenda_view_displaying_start_end: "이제 %{start}부터 %{end}까지 표시함"
    appointment_group_deletion_details: "이를 삭제하면 학생이 등록한 약속도 삭제됩니다."
    appointment_group_list: 
      delete: 삭제
      edit: 편집
      location: "위치:"
      manage: 관리
      message_groups: "다음 그룹에게 메시지 보내기"
      message_students: "다음 학생에게 메시지 보내기"
      scheduler_explanation_student_header: "등록할 약속 그룹이 없음"
      scheduler_explanation_student_paragraph_1: "교사는 이 일정 관리 도구를 이용하여 학생이 등록할 수 있는 일정을 배치할 수 있습니다. 예를 들어, \"근무 시간\", \"그룹 프레젠테이션 시간\", \"졸업생과 점심\" 등이 있습니다."
      scheduler_explanation_student_paragraph_2: "어떤 교사도 여러분이 등록할 수 있는 약속을 만들지 않아서 지금 할 일이 없습니다. 누군가 무엇을 만들면 여러분이 와서 등록할 수 있도록 알림을 보낼 것입니다."
      scheduler_explanation_teacher_header: "약속 그룹을 만들지 않아서 등록할 대상이 없음"
      scheduler_explanation_teacher_paragraph_1: "이것은 일정 관리 도구입니다. 이는 학생이 등록할 수 있는 약속 그룹을 만드는 데 사용할 수 있습니다."
      scheduler_explanation_teacher_paragraph_2: "예를 들어, 과목의 각 학생과 중간 학기 보고서 과제를 이야기한다고 해봅시다. 여러분은 새 약속 그룹을 만들고, 사용 가능한 날짜와 시간을 지정한 후, 해당 시간을 15분 블록으로 나누고, 시간 블록 당 한 명의 학생만 허용하도록 할 수 있습니다."
      scheduler_explanation_teacher_paragraph_3: "그러면 학생은 지정된 시간 블록 중 하나에 등록하라는 알림을 받게 됩니다. 표시되는 달력은 다른 항목 위에 사용 가능한 시간이 겹쳐서 나오므로 가능한 시간을 고를 수 있습니다."
      x_groups_have_signed_up: "%{participant_count} 그룹이 등록함"
      x_people_have_signed_up: "%{participant_count} 사용자가 등록함"
    buttons: 
      cancel: 취소
      send_message: 전송
      sending_message: "전송 중..."
    calendar_header: 
      create_event: "새 행사 만들기"
      done_go_back_to_list: "마침 - 목록으로 돌아가기"
      links: 
        calendar_agenda: 안건
        calendar_month: 월
        calendar_scheduler: "일정 관리"
        calendar_week: 주
      loading: "로드 중"
      my_appointment_groups: "내 약속 그룹"
    calendar_navigator: 
      enter_navigation_date: "탐색하려는 날짜를 입력하십시오."
      next: 다음
      previous: 이전
      today: 오늘
    calendar_title: "달력:"
    cancel_appointment: "%{name}와(과)의 약속을 취소하시겠습니까?"
    confirm_appointment_group_deletion: "이 약속 그룹을 삭제하시겠습니까?"
    confirm_deletion: "삭제 확인"
    confirm_removal: "제거 확인"
    confirm_unreserve: "예약 제거 확인"
    context_selector: 
      done: 마침
    delete_item: 
      deletion_reason: "삭제 이유:"
    do_nothing: "아무 것도 안 함"
    edit: 
      confirm_delete_calendar_event: "이 행사를 삭제하시겠습니까?"
      event_deleted: "%{event_title}을(를) 성공적으로 삭제함"
      event_saved: "행사를 성공적으로 저장함"
      missingDueDate: 
        one: "%{sections}에 할당된 기한이 없습니다."
        other: "%{sections}에 할당된 기한이 없습니다."
      titles: 
        warning: 주의
    edit_appointment_group: 
      affect_reservations: "이것이 예약에 미치는 영향은 무엇입니까?"
      appt_group_options_help1: "일부 기존 예약이 여러분이 추가한 한계를 넘었습니다. 기존 예약은 영향을 받지 않지만 이 변경 사항으로 인해 새로운 예약을 만들 수는 없습니다."
      appt_group_options_help2: "하지만 수동으로 기존 예약을 제거할 수 있습니다."
      calendar: 달력
      date: 날짜
      details: "세부 정보:"
      group_category: "그룹 범주"
      group_signup: "학생이 그룹에 등록하도록 합니다."
      location: 위치
      name: 이름
      time_range: "시간 범위"
    edit_appt_calendar_event: 
      description: "설명:"
      slot_limit: "이 슬롯을 다음으로 제한"
      users: 사용자입니다.
    edit_assignment: 
      calendar: "달력:"
      due: "기한:"
      group: "그룹:"
      links: 
        more_options: "추가 옵션"
      title: "제목:"
    edit_assignment_override: 
      calendar: "달력:"
      due: "기한:"
      links: 
        more_options: "추가 옵션"
    edit_calendar_event: 
      calendar: "달력:"
      date: "날짜:"
      from: "시작:"
      links: 
        more_options: "옵션 더 보기"
      location: "위치:"
      timespan_separator: 부터
      title: "제목:"
    edit_calendar_event_full: 
      buttons: 
        create: "행사 만들기"
        update: "행사 업데이트"
      date: 날짜
      delete: 삭제
      different_date_for_each_section: "각 섹션에 다른 날짜를 사용"
      edit_calendar_event_header: "달력 행사 편집"
      end_time: "끝 시각"
      event_description: "행사 설명"
      event_title: "행사 제목"
      location_name: "위치:"
      new_calendar_event_header: "새 행사"
      start_time: "시작 시각"
    edit_event: 
      tabs: 
        assignment: 과제
        event: 행사
    end_before_start_error: "시작 시각은 끝 시각 이전이어야 함"
    ends_in_past_error: "지난 시간에 끝나는 약속 슬롯을 만들 수 없음"
    errors: 
      send_message_failed: "메시지 전송 중 오류 발생"
    event_assignment_title: "과제 제목:"
    event_details: 
      attendees: 참석자
      calendar: 달력
      close: 닫기
      details: "세부 정보"
      links: 
        delete: 삭제
        edit: 편집
        reserve: 예약
        unreserve: "예약 취소"
      location: 위치
      message_students: "학생에게 메시지 보내기"
      slots_available: "사용 가능한 슬롯"
    event_event_title: "행사 제목:"
    event_on_this_day: "이 날에 행사가 있음"
    event_type: 
      assignment: 과제
      discussion: 토론
      event: 행사
      quiz: 퀴즈
    input_is_invalid_date: "입력값이 올바른 날짜가 아닙니다."
    loading_more_items: "더 많은 항목을 로드합니다."
    loading_undated_events: "날짜 없는 행사 로드 중"
    message_participants: 
      all_groups: "모든 그룹"
      all_users: "모든 사용자"
      message_groups: "그룹에 메시지 보내기"
      message_label: "메시지:"
      message_students: "학생에게 메시지 보내기"
      registered_groups: "이미 등록한 그룹"
      registered_users: "이미 등록한 사용자"
      send_message_to: "메시지를 보낼 대상"
      unregistered_groups: "아직 등록하지 않은 그룹"
      unregistered_users: "아직 등록하지 않은 사용자"
    messages_sent: "메시지 보냄"
    missing_due_date_dialog: 
      buttons: 
        continue: 계속
        goBack: "뒤로 가기"
        noDueDate: "기한 없음"
      modal: 
        chooseDueDate: "뒤로 가서 기한을 선택하시겠습니까?"
    no_groups: "그룹 없음"
    no_users: "사용자 없음"
    ok: 확인
    open_appointment_on_this_day: "이 날에 공개 약속이 있음"
    prompts: 
      delete_assignment: "이 과제를 삭제하시겠습니까?"
      delete_event: "이 행사를 삭제하시겠습니까?"
      delete_override: "이 과제 재정의를 삭제하시겠습니까?"
      unreserve_event: "이 행사에 대한 예약을 삭제하시겠습니까?"
    reschedule: "일정 변경"
    reservation_over_limit_dialog: 
      appointment_limit_reached: "약속 한도에 도달함"
      cancel_existing_reservation: "기존 예약을 취소하고 여기에 등록하시겠습니까?"
      cancel_some_appointments_and_try_again: "다른 예약을 취소하고 다시 시도하시기 바랍니다."
      would_you_like_to_cancel_that_and_sign_up_for_this: "취소하고 여기에 등록하시겠습니까?"
      you_are_already_signed_up_for: "다음을 이미 등록했음:"
    save: 저장
    save_and_publish: "저장 & 게시"
    save_changes: "변경 내용 저장"
    scheduler_right_side_admin_section: 
      create_a_new_set_of_appointments: "약속 그룹 만들기"
    screenreader_date_suggestion: "%{date}. 수락하려면 엔터를 누르십시오."
    time_block_errors: "시간 블록 선택에 오류가 있습니다."
    time_block_row: 
      date_label: 날짜
      delete_link: "시간 범위 삭제"
      end_time_label: "끝 시각"
      start_time_label: "시작 시각"
    titles: 
      edit_appointment_group: "약속 그룹 편집"
      edit_event: "행사 편집"
    today: 오늘
    undated_events: 
      loading_undated_events: "날짜 없는 항목 로드 중..."
      no_undated_events: "날짜 없는 항목이 없습니다."
      show_undated_events: "날짜 없는 항목 표시"
  calendar_event: 
    errors: 
      duplicate_child_event_contexts: "중복된 하위 행사 컨텍스트"
      invalid_child_event_context: "유효하지 않은 하위 행사 컨텍스트"
      no_updating_user: "updating_user를 설정하지 않으면 하위 행사를 업데이트할 수 없음"
    feed_item_title: "행사: %{event_title}"
    feed_item_title_with_context: "행사, %{course_or_account_name}: %{event_title}"
    see_assignment: "%{assignment_name} 보기"
    see_discussion_topic: "%{discussion_topic_name} 보기"
    see_file: "%{file_name} 보기"
    see_quiz: "%{quiz_name} 보기"
    see_related_link: "관련 링크 보기"
  calendar_events: 
    crumbs: 
      new: "새 행사"
    full_calendar_event: 
      buttons: 
        create: "행사 만들기"
        update: "행사 업데이트"
      labels: 
        date: 날짜
        event_description: "행사 설명"
        from: 시작
        location: 위치
        title: 제목
      no_content: "내용 없음"
      timespan: "%{start_time} *부터* %{end_time}"
    new: 
      links: 
        back_to_calendar: "달력으로 돌아가기"
        delete: "행사 삭제"
        edit: "행사 편집"
      page_title: "새 행사"
    no_content: "내용 없음"
    notices: 
      created: "행사를 성공적으로 만들었습니다."
      deleted: "행사를 삭제함"
      updated: "행사를 성공적으로 업데이트했습니다."
    show: 
      links: 
        back_to_calendar: "달력으로 돌아가기"
        delete: "행사 삭제"
        edit: "달력 행사 편집"
  calendar_events_api: 
    feed_title: "%{course_or_group_name} 달력 피드"
    ics_description: "%{context_name}의 행사"
    ics_description_course: "%{course_name} 코스의 행사"
    ics_description_group: "%{group_name} 그룹의 행사"
    ics_description_user: "%{user_name} 사용자의 행사"
    ics_title: "%{course_or_group_name} 달력 (Canvas)"
  calendars: 
    assignment_details: "과제 세부 정보"
    calendar: 
      alts: 
        next: 다음
        previous: 이전
      calendars_count: 
        one: "달력 %{count}개, 공개 %{open_count}개"
        other: "달력 %{count}개, 공개 %{open_count}개"
      feed_title: "달력 피드"
      instructions: 
        ics_link: "아래 링크를 복사하여 iCal 피드를 사용할 수 있는 달력 앱(Google Calendar, iCal, Outlook 등)에 붙여넣습니다."
      labels: 
        calendar: 달력
        date: 날짜
        details: "세부 정보"
        due: 기한
        from: 시작
        group: 그룹
        title: 제목
        undated_events: "업데이트된 행사"
      links: 
        add_event: "행사 추가"
        delete: 삭제
        edit: 편집
        feed: "피드를 보려면 여기를 클릭"
        full_details: "전체 세부 정보"
        how_do_i: 도움말
        jump_to_calendar: "달력으로 가기"
        more_options: "추가 옵션"
        show_undated_events: "%{count}개의 날짜 없는 행사 표시"
      messages: 
        max_visible: "한 번에 달력 %{count}개까지 표시할 수 있음"
      options: 
        new_group: "[ 새 그룹 ]"
      tabs: 
        assignment: 과제
        event: 행사
      timespan: "%{start_time} *부터* %{end_time}"
    default_title: 행사
    event: 
      due: 기한
      event_title: "기한: %{event_title}"
    event_details: "행사 세부 정보"
    feed_dialog_title: "달력 피드"
    keycodes: 
      delete: d
      edit: e
      new: "n"
      next_day: ctrl+오른쪽
      next_event: j
      next_week: ctrl+아래쪽
      open: o
      previous_day: ctrl+왼쪽
      previous_event: k
      previous_week: ctrl+위쪽
      refresh: r
    notices: 
      event_moved: "%{event}를 %{day}로 옮김"
    prompts: 
      delete_assignment: "이 과제를 삭제하시겠습니까?"
      delete_event: "이 행사를 삭제하시겠습니까?"
    show: 
      crumbs: 
        my_calendar: "내 달력"
      feed_title: "과목 달력 Atom 피드"
      keycode_descriptions: 
        delete: "현재 행사 삭제"
        edit: "현재 행사 편집"
        next_day: "다음 날"
        next_event: "다음 날/행사"
        next_week: "다음 주"
        open: "현재 행사 열기"
        previous_day: "이전 날"
        previous_event: "이전 날/행사"
        previous_week: "이전 주"
        refresh: "달력 새로 고침"
      keycode_descriptoins: 
        new: "오늘의 새 행사"
      keycodes: 
        delete: d
        edit: e
        new: "n"
        next_day: ctrl+오른쪽
        next_event: j
        next_week: ctrl+아래쪽
        open: o
        previous_day: ctrl+왼쪽
        previous_event: k
        previous_week: ctrl+위쪽
        refresh: r
      page_title: Calendar
    show2: 
      calendar_feed: "달력 피드"
      calendar_feed_instructions: "아래 링크를 복사하여 iCal 피드를 사용할 수 있는 달력 앱(Google Calendar, iCal, Outlook 등)에 붙여넣습니다."
      calendars: 달력
      feed_dialog_title: "달력 피드"
      feed_title: "과목 달력 Atom 피드"
      links: 
        feed: "피드를 보려면 여기를 클릭"
      page_title_header: 달력
      skip_to_calendar: "달력으로 건너뛰기"
      toggle_calendars: "달력 토글"
      toggle_undated_items: "날짜 없는 항목 토글"
      undated_items: "날짜 없는 항목"
    titles: 
      add_new_assignment: "새 과제 추가"
      add_new_event: "새 행사 추가"
      edit_assignment: "과제 편집"
      edit_event: "행사 편집"
    use_new_calendar: "새 달력 사용해 보기"
    wizard_box: 
      descriptions: 
        assignment: "좋습니다. 이제 대화 상자에서 \"과제\" 탭을 클릭하고 달력 행사 대신 과제를 만드십시오."
        assignment_done: "마쳤습니다! 과제를 만들었습니다! 세부 정보를 보거나 행사를 편집하거나 삭제하려면 클릭하십시오. 날짜를 바꾸려면 새 날짜로 끌어다 놓을 수도 있습니다."
        change_date: "쉽습니다. 행사를 새 날짜에 끌어다 놓으면 됩니다. 보다 구체적으로 지정하려면 행사를 클릭하고 \"편집\"을 클릭하십시오."
        create: "달력 행사 만들기를 시작하려면 달력에서 행사를 만드려는 날짜를 클릭하십시오."
        create_assignment: "달력 행사와 마찬가지로 과제를 추가하려는 날짜를 클릭하십시오. 기한이 없는 과제를 만드려면 \"날짜 없는 행사\" 상자를 클릭하십시오(*where?*)."
        delete: "삭제하려는 행사나 과제를 달력에서 클릭하십시오."
        delete2: "이제 \"삭제\"를 클릭하면 (*where?*) 행사가 삭제됩니다."
        delete_done: "완전히 마쳤습니다. 지금까지 신중하게 삭제하는 방법이었습니다."
        done: "마쳤습니다. 이제 행사를 만들었습니다. 세부 정보를 보거나 행사를 편집하거나 삭제하려면 클릭하십시오. 날짜를 바꾸려면 새 날로 끌어다 놓을 수도 있습니다."
        edit: "좋습니다! 이제 행사의 이름을 입력하십시오 (*where?*). 행사의 시작과 끝 시간을 입력할 수도 있습니다. 시작 시간만 입력해도 됩니다. 시간을 입력하지 않아도 괜찮습니다. 마치려면 \"제출\"을 클릭하십시오."
        edit_assignment: "과제의 이름과 (*where?*) 그것이 속한 그룹을 입력하십시오. 기한을 입력할 수도 있습니다. 마치려면 \"제출\"을 클릭합니다."
      labels: 
        i_would_like_to: "원하는 작업"
      links: 
        change_date: "행사/과제의 날짜 바꾸기"
        create_assignment: "새 과제 만들기"
        delete: "행사/과제 삭제"
        new: "새 행사 만들기"
  cancel_caeb1e68: 취소
  canvas: 
    migration: 
      errors: 
        file_does_not_exist: "파일 \"%{file_path}\"이(가) 콘텐츠 패키지에 없어서 가져올 수 없습니다."
      warning: 
        unzip_warning: "콘텐츠 패키지를 성공적으로 압축 해제했으나 경고가 발생"
    plugins: 
      errors: 
        all_fields_required: "모든 필드가 필요함"
        fields_required: "\"%{field}\" 필드가 필요함"
        invalid_url: "잘못된 URL"
        login_expiration_minimum: "세션 만료는 20분 이상이어야 함"
        need_integer: "재생 목록 캐시를 위한 정수를 입력하시기 바랍니다."
  canvas_cartridge_description: "Canvas 내보내기를 가져올 수 있는 중재 JSON 형식으로 변환"
  canvas_cartridge_display: "Canvas Common Cartridge"
  canvas_cartridge_file_description: "Canvas 과목 내보내기 패키지"
  canvas_cartridge_name: "Canvas Cartridge 가져오기"
  canvas_revision_unknown: "알 수 없음"
  canvas_will_regrade_all_your_submissions_after_you_2d68694a: "퀴즈를 저장한 후에 제출물을 다시 평가게 되며, 이 작업에는 수 분이 걸립니다."
  cc: 
    by: "CC 유형"
    by_nc: "CC 유형 비영리"
    by_nc_nd: "CC 유형 비영리 변경금지"
    by_nc_sa: "CC 유형 비영리 동일조건변경허락 "
    by_nd: "CC 유형 변경금지"
    by_sa: "CC 유형 동일조건변경허락"
    private: "비공개 (저작권 있음)"
    public_domain: "공개 도메인"
  change_points_possible_to_match_rubric_dialog: 
    prompts: 
      update_assignment_points: "이 과제는 %{assignmentPoints}점이 가능하지만 이 루브릭과 일치하도록 %{rubricPoints}점이 가능하도록 바꾸시겠습니까?"
    titles: 
      update_assignment_points: "루브릭과 일치하도록 가능 점수 변경?"
  choose_a_course_home_page_8059c7b: "과목 홈 페이지 선택"
  close_d634289d: 닫기
  collaboration: 
    default_title: "이름 없는 협업"
  collaborations: 
    collaboration: 
      delete: "이 대화를 삭제하시겠습니까?"
      links: 
        delete: "이 협업 삭제"
        edit: "이 협업 편집"
        show_participants: 
          one: "참여자 *%{count}*명"
          other: "참여자 *%{count}*명"
      titles: 
        collaboration: 협업
    collaborator_picker: 
      labels: 
        available_groups: "사용 가능한 그룹"
        available_users: "사용 가능한 사용자"
        collaborate_with: "협업 상대:"
        collaboration_members: "협업 멤버"
        groups: 그룹
        loading: "로드 중"
        people: 사용자
        remove_all: "모두 제거"
      member_instructions: "협업을 추가하려면 왼쪽 열에 있는 사용자나 그룹을 클릭하거나 두드리십시오."
    edit: 
      buttons: 
        cancel: 취소
        update: "협업 업데이트"
      labels: 
        description: 설명
        title: "협업 제목"
    errors: 
      cannot_load_collaboration: "협업을 로드할 수 없음"
      create_failed: "협업 만들기 실패"
      no_name: "이 문서의 이름 입력"
      not_enabled: "이 Canvas 사이트는 협업을 사용하지 않음"
      title_too_long: "이름은 %{maxLength} 글자 이내로 지어주시기 바랍니다. 추가 내용은 설명을 사용하십시오."
      update_failed: "협업 업데이트 실패"
    forms: 
      buttons: 
        delete_from_canvas: |-
            Canvas
            에서만 삭제
        delete_from_google_docs: |-
            Google Docs
            에서도 삭제
        start_collaborating: "협업 시작"
        update: "협업 업데이트"
      collaboration_name: "%{course_or_group_name} 협업"
      descriptions: 
        etherpad: |-
            EtherPad는 신속하게 공유 문서를 설정할 수 있는 오픈 소스 프로젝트입니다. 이는 다른 사람이 입력하는 동안에 무엇을 입력하는 지 볼 수 있을 정도로 충분히 빠릅니다. 반면 "패드"가 암호로 보호되지 않아서 링크를 가진 누구나 편집할 수 있습니다. EtherPad는 익명성을 보장하고 Google 계정이 없어도 참여할 수 있도록 하려면 Google Docs보다 적합합니다.
            
            **주의**: 여러분의 작업을 확실하게 보존하려면 [EtherPad 삭제 정책](%{etherpad_deletion_policy_url})을 숙지해야 합니다.
        google_docs: |-
            Google Docs는 그룹 프로젝트에서 협업하기에 좋은 곳입니다. Microsoft Word와 같으면서도 이메일을 주고 받지 않고 다른 사람들과 동시에 작업을 할 수 있게 해줍니다.  
              
            **주의**: Google Docs 협업에 참여하려면 여러분과 협업자 모두 Google 계정이 필요합니다.
      labels: 
        collaboration_type: "협업에 사용:"
        description: 설명
        document_name: "문서 이름"
      messages: 
        delete_google_doc_as_well: "이 협업은 Google Doc으로 저장됩니다. Canvas에서만 삭제하시겠습니까, Google Docs에서도 제거하시겠습니까?"
      titles: 
        new: "새 협업 시작"
    index: 
      description_rs: |-
          [Google Docs](%{google_url})나 [EtherPad](%{etherpad_url})와 같은 무료 온라인 웹 도구는
          학생이 그룹 프로젝트나 보고서, 공동 노트 작성 등을 하기에 좋은 훌륭한 공간입니다.
          교사 *또는* 학생은 그룹 협업을 설정할 수 있습니다.
      description_student: |-
          **협업은 무엇을 의미합니까?**  여기에서는 공유된 문서를 함께 작업하기 위한 웹 기반 도구에 대해
          이야기하고 있습니다. [Google Docs](%{google_url})와 [EtherPad](%{etherpad_url})같은 리소스를 이용하여
          그룹 보고서나 노트 작성 등의 작업을 함께 할 수 있습니다. 이 페이지는
          협업을 손쉽게 추적하고 이메일 교환 없이 설정할 수 있는 곳입니다.
      description_teacher: |-
          **협업은 무엇을 의미합니까?**  여기에서는 학생에게 친숙한 웹 기반 도구에 대해
          이야기하고 있습니다. [Google Docs](%{google_url})와 [EtherPad](%{etherpad_url})같은 리소스를 이용하여
          그룹 보고서나 노트 작성 등의 작업을 함께 할 수 있습니다. 이 페이지는
          학생과 교사가 협업을 손쉽게 추적하고 이메일 교환 없이 설정할 수 있는 곳입니다.
      how_to_start_a_new_collaboration: "특정 유형의 협업에 대한 자세한 정보를 찾으려면 \"새 협업 시작\"을 클릭하고 드롭다운 리스트에서 유형을 선택합니다."
      links: 
        delete: "이 협업 삭제"
        edit: "이 협업 편집"
        new: "새 협업 시작"
      page_title: 협업
      started_by: "*%{user}*가 %{at}에 시작함"
      titles: 
        current: "현재 협업"
    titles: 
      delete: "협업을 삭제하시겠습니까?"
  coming_up_4348b0bd: 예정
  comm_messages: 
    from_beginning: 시작
    to_now: 지금
  common_cartridge_description: "Common Cartridge 패키지를 가져올 중재 JSON 형식으로 변환"
  common_cartridge_display: "Common Cartridge"
  common_cartridge_name: "Common Cartridge 가져오기"
  communication_5255723c: 통신
  communication_channel: 
    body: "Canvas 확인 코드 %{verification_code}"
    default_facebook_account: "페이스북 계정"
    default_twitter_handle: "트워터 이름"
  communication_channels: 
    confirm: 
      buttons: 
        add_email_address: "이메일 주소 추가"
        back: 뒤로
        continue: 계속
        create_account: "내 계정 만들기"
        have_account: "Canvas 계정이 있음"
        login_as: "%{invited_user}로 로그인"
        merge: 결합
        new_account: 아니요
        ? "no"
        : 아니요
        register: 등록
        transfer_enrollment: "등록 전송"
        ? "yes"
        : 예
      details: 
        account_exists: |-
            %{email}와(과) 연결된 계정이 있습니다.
            
              **%{name}님이십니까?**
        account_needed: "**%{course}**에 참여하도록 초대되었습니다. 이 요청을 수락하려면 Canvas 계정이 필요합니다. Canvas 계정을 만드려면 아래 링크를 클릭하십시오."
        add_email: "현재 계정에 이메일 주소를 추가하시겠습니까?"
        choose_login: "어디에서 로그인하려는 지 선택하십시오."
        logged_in_other_user: "**%{email}**은(는) 새 계정이지만 현재 **%{user}**로 로그인하고 있습니다."
        logged_in_other_user_course: "%{course}에 대한 초대를 **%{email}**에게 보냈으나 **%{user}**로 로그인하고 있습니다."
        merge_multiple: "**%{current_user}**와(과) 합치려는 계정을 선택하십시오."
        merge_one: "**%{current_user}**와(과) **%{other_user}**을(를) 합치겠습니까?"
        multiple_accounts_course: |-
            이미 이 이메일 주소에 연결된 계정이 %{count}개 있습니다.
            
            어떤 계정을 사용하시겠습니까?
        none_of_these: "여기에 없습니다. 새 사용자입니다."
        register: "계정을 등록하려면 몇 가지 정보가 더 필요합니다."
        register_with_course: "**%{course}** 과목에 대한 등록을 마치려면 몇 가지 정보가 더 필요합니다."
        wrong_account: "%{course}에 대한 초대를 **%{invited_user}**에게 보냈으나 현재 **%{current_user}**로 로그인하고 있습니다."
      labels: 
        password: 암호
        subscribe_to_emails: "Instructure로부터 정보, 뉴스, 팁 받기"
        time_zone: 시간대
        unique_id: 로그인
      page_title: "%{email} 등록"
      titles: 
        welcome_aboard: 환영합니다!
    confirm_failed: 
      details: "등록을 이미 확인한 것으로 보입니다. 등록한 이메일 주소와 암호로 *로그인*해 보십시오. 암호를 기억할 수 없는 경우에는 \"암호 분실\" 링크를 클릭하고 로그인 및 암호 재설정에 사용할 수 있는 새 링크를 받아야 합니다."
      feedback: "계속 문제가 발생하면 아래 \"도움말\" 링크를 클릭하고 설명서를 검색하거나 어떤 일이 발생했는지 우리에게 알려주시기 바랍니다."
      page_title: "등록 확인 실패"
      titles: 
        problems_with_registration: "등록 문제"
    notices: 
      login_to_confirm: "이메일 주소를 확인하려면 로그인 하십시오."
      registration_confirmed: "등록 확인함"
    profile: 
      notices: 
        contact_registered: "연락 방법 등록함"
  conferences: 
    concluded_conference: 
      delete: 삭제
      no_recording: "녹음/녹화 없음"
      preparing_video: "비디오 준비"
      recording: "녹음/녹화 1개"
      recordings: "녹음/녹화 %{recordingCount}개"
      settings: 설정
      view: 보기
    confirm: 
      close: |-
          이 회의를 마치시겠습니까?
          
          다시 열 수 없습니다.
      delete: "이 회의를 삭제하시겠습니까?"
    disabled_error: "이 Canvas 사이트는 웹 회의를 사용하지 않음"
    edit_conference_form: 
      advanced_settings: "고급 설정 관리..."
      conference_type: 유형
      description: 설명
      duration: "지속 시간"
      duration_in_minutes: 분
      invite_all: "모든 과목 구성원 초대"
      long_running: "시간 제한 없음(장기 회의)"
      members: 구성원
      name: 이름
      options: 옵션
    general_error: "회의 참여 중 오류 발생"
    general_error_with_message: "회의에 참여하는 중에 오류가 발생했습니다. 메시지: '%{message}'"
    inactive_error: "활성된 회의가 아님"
    index: 
      concluded_conferences: "종결된 회의"
      conference_header: 회의
      new_conference: "새 회의"
      new_conferences: "새 회의"
      page_title: "웹 회의"
    loading_urls_message: "로드하는 중..."
    multiple_urls_message: "이 회의에서 사용할 수 있는 여러 %{type} 페이지가 있습니다. 하나를 선택하십시오:"
    new_conference: 
      delete: 삭제
      edit: 편집
      end_it_now: 끝
      in_progress: "진행 중"
      join: 참여
      recording: "녹음/녹화 1개"
      recordings: "녹음/녹화 %{recordingCount}개"
      settings: 설정
      start: 시작
      view: 보기
    no_concluded_conferences: "종결된 회의 없음"
    no_new_conferences: "새 회의 없음"
    no_settings_error: "이 회의에는 고급 설정 페이지가 없음"
    no_urls_error: "죄송합니다. 이 회의에는 아직 %{type} 페이지가 없습니다."
    notifications: 
      inaccessible: "주의: 이 페이지는 스크린 리더로 액세스할 수 없는 타사 내용을 포함하고 있습니다."
    show: 
      buttons: 
        close: "지금 마침"
        join: "지금 참여"
        restart: "지금 다시 시작"
        start: "지금 시작"
      minute: 
        one: "%{count}분"
        other: "%{count}분"
      status: 
        finished: "%{date_and_time}에 마침 (%{duration})"
        new: "아직 시작하지 않음"
        started: "%{time}에 시작함"
    type_disabled_error: "이 Canvas 사이트에서 더 이상 이 유형의 회의를 사용하지 않음"
  configuration_type_25a084a4: "구성 유형"
  confirm_dialog: 
    cancel: 취소
    submit: 제출
  confirm_dialog_component: 
    ok: 확인
  consumer_key_6f94ba11: "소비자 키"
  content_exports: 
    buttons: 
      process: "자료 처리"
    errors: 
      error: "내용을 내보내는 중 오류가 발생했습니다.  시스템 관리자에게 알리고 다음 내보내기 식별자를 제공하십시오: \"%{code}\""
      not_found: "내보내기가 없음"
    index: 
      buttons: 
        create: "내보내기 만들기"
      content_exports: "내용 내보내기"
      export_type: "내보내기 유형"
      labels: 
        course: 과목
        quiz: 퀴즈
      links: 
        download: "%{date}부터 과목 내보내기: *다운로드하려면 여기를 클릭*"
        download_qti: "%{date}부터 QTI 내보내기: *다운로드하려면 여기를 클릭*"
      message: 
        export_started: "내보내기 작업을 시작했습니다. 과목이 크면 시간이 오래 걸릴 수도 있습니다. *페이지에서 나가도 되며* 내보내기를 마치면 이메일을 받게 됩니다."
    labels: 
      new_export: "새 내보내기:"
    links: 
      download_plain: "다운로드하려면 여기를 클릭"
    messages: 
      processing: "처리 중"
      this_may_take_a_bit: "다소 시간이 걸림..."
    quiz_export_checklist: 
      labels: 
        all_quizzes: "모든 퀴즈"
      select_quizzes: "내보내기할 퀴즈 선택"
  content_imports: 
    errors: 
      import_failed: "마이그레이션 가져오기 중 오류가 발생했습니다.  시스템 관리자에게 알리고 다음 코드를 제공하십시오: \"%{code}\""
      no_only_and_except: "\"유일\"과 \"제외\" 옵션을 동시에 사용할 수 없습니다."
    files: 
      buttons: 
        cancel: 취소
        skip: "이 단계 건너뛰기"
      description: "파일 묶음을 압축해서 과목으로 올리면 압축이 해제됩니다. 이는 다른 시스템에서 Canvas로 파일을 옮기는 손쉬운 방법입니다."
      page_title: "파일 가져오기"
    messages: 
      import_complete: "가져오기 완료! 과목 페이지로 돌아가는 중..."
      importing_button: "가져오는 중… 이 작업은 시간이 걸릴 수 있음"
    titles: 
      home_page: "홈 페이지"
  content_locks: 
    buttons: 
      ok_thanks: 감사합니다.
    messages: 
      assignment_locked_at: "이 과제는 %{at}에 잠겼습니다."
      assignment_locked_module: "이 과제는 *%{module}* 모듈의 일부분이며 아직 잠금이 해제되지 않았습니다."
      assignment_locked_no_reason: "이 과제는 잠겨 있습니다.  다른 이유가 제공되지 않았습니다."
      assignment_locked_until: "이 과제는 %{date}까지 잠겨 있습니다."
      content_locked_at: "이 내용은 %{at}에 잠겼습니다."
      content_locked_module: "이 내용은 *%{module}* 모듈의 일부분이며 아직 잠금이 해제되지 않았습니다."
      content_locked_no_reason: "이 내용은 잠겨 있습니다. 다른 이유가 제공되지 않았습니다."
      content_locked_until: "이 내용은 %{date}까지 잠겨 있습니다."
      file_locked_at: "이 파일은 %{at}에 잠겼습니다."
      file_locked_module: "이 파일은 *%{module}* 모듈의 일부분이며 아직 잠금이 해제되지 않았습니다."
      file_locked_no_reason: "이 파일은 잠겨 있습니다.  다른 이유가 제공되지 않았습니다."
      file_locked_until: "이 파일은 %{date}까지 잠겨 있습니다."
      page_locked_at: "이 페이지는 %{at}에 잠겼습니다."
      page_locked_module: "이 페이지는 *%{module}* 모듈의 일부분이며 아직 잠금이 해제되지 않았습니다."
      page_locked_no_reason: "이 페이지는 잠겨 있습니다. 다른 이유가 제공되지 않았습니다."
      page_locked_until: "이 페이지는 %{date}까지 잠겨 있습니다."
      quiz_locked_at: "이 퀴즈는 %{at}에 잠겼습니다."
      quiz_locked_module: "이 퀴즈는 *%{module}* 모듈의 일부분이며 아직 잠금이 해제되지 않았습니다."
      quiz_locked_no_reason: "이 퀴즈는 잠겨 있습니다. 다른 이유가 제공되지 않았습니다."
      quiz_locked_until: "이 퀴즈는 %{date}까지 잠겨 있습니다."
      topic_locked_at: "이 주제는 %{at}에 잠겼습니다."
      topic_locked_module: "이 주제는 *%{module}* 모듈의 일부분이며 아직 잠금이 해제되지 않았습니다."
      topic_locked_no_reason: "이 주제는 잠겨 있습니다. 다른 이유가 제공되지 않았습니다."
      topic_locked_until: "이 주제는 %{date}까지 잠겨 있습니다."
      visit_modules_page_for_details: "이 내용의 잠금을 해제하는 방법에 대한 정보는 모듈 페이지를 방문하십시오."
    titles: 
      content_is_locked: "내용이 잠겨 있음"
  content_migration: 
    bad_attachment: "파일을 성공적으로 업로드하지 못했습니다."
    errors: 
      import_error: "가져오기 오류:"
    missing_content_links_message: "다음 참조를 확인할 수 없습니다:"
    missing_content_links_title: "가져온 내용에 누락된 링크가 있음"
    unexpected_error: "예기치 않은 오류가 발생했습니다. 사용자 지원팀에 문의하시기 바랍니다."
    unknown: "알 수 없음"
    upload_timeout_error: "파일 업로드 프로세스가 제한 시간을 초과했습니다."
  content_migrations: 
    angel_exporter: 
      content: 내용
      options: 옵션
    bad_migration_type: "유효하지 않은 마이그레이션 유형"
    blackboard_export: 
      content: 내용
      options: 옵션
    canvas_export: 
      content: 내용
      options: 옵션
    common_cartridge: 
      content: 내용
      options: 옵션
    content_migration: "내용 마이그레이션"
    content_migration_issue: 
      error_report: "오류 보고서"
    copy_course: 
      content: 내용
      options: 옵션
    course_list_error: "과목을 가져올 수 없습니다. 인터넷에 연결되어 있습니까?"
    d2_l_export: 
      content: 내용
      options: 옵션
    external_tool_content: 
      content: 내용
    file_required: "내용을 가져올 파일을 선택해야 함"
    file_too_large: "마이그레이션은 %{file_size}을(를) 초과할 수 없음"
    hide_issues: "이슈 숨기기"
    index: 
      page_title: "내용 가져오기"
    issues: 이슈
    loading: "로드하는 중..."
    migration_converter: 
      cancel_migration: 취소
      default_option: "하나 선택"
      header: "내용 가져오기"
      import_from_label: "내용 유형"
      import_migration: 가져오기
    moodle_zip: 
      content: 내용
      options: 옵션
    must_upload_file: "파일 업로드나 URL이 필요"
    no_content_selected: "가져올 내용을 선택하지 않았습니다."
    progressing_content_migration: 
      issues_text: 이슈
      select_content: "내용 선택"
      show_issues: "이슈 표시"
    progressing_content_migration_collection: 
      no_items: "대기 목록에 작업 없음"
      progress_label: "현재 작업"
    progressing_issues: 
      loading: "로드 중"
    qti_zip: 
      options: 옵션
    school_required: "학교를 선택해야 합니다."
    select_content: 
      cancel_btn: 취소
      select_content_btn: "내용 선택"
    select_course: "과목 선택"
    show_issues: "이슈 표시"
    subviews: 
      choose_migration_file: 
        migration_text: 원본
      course_find_select: 
        course_name: "과목 이름"
        include_completed_courses: "완료된 과목 포함"
        or: 또는
        search_label: "과목 검색"
        select_default: "과목 선택"
      date_shift: 
        add_day_sub_title: "요일 대체 추가"
        beginning_change_to: "다음으로 변경"
        beginning_date: "시작 날짜"
        checkbox_label: "행사와 기한 조정"
        ending_change_to: "다음으로 변경"
        ending_date: "끝 날짜"
        new_end_date_label: "끝 날짜를 다음으로 변경"
        new_end_date_title: "끝 날짜를 다음으로 변경"
        new_start_date_label: "시작 날짜를 다음으로 변경"
        new_start_date_title: "시작 날짜를 다음으로 변경"
        old_end_date_label: "끝 날짜"
        old_end_date_title: "끝 날짜"
        old_start_date_label: "시작 날짜"
        old_start_date_title: "시작 날짜"
        substitution: 대체
      day_substitution: 
        move_from: "다음 요일에서"
        move_from_select_label: "다음 요일에서"
        move_from_select_title: "다음 요일에서"
        move_to_select_label: "다음 요일로"
        move_to_select_title: "다음 요일로"
        remove_day_substitution_link: "요일 대체 제거"
        remove_day_substitution_link_label: "요일 대체 제거"
        to_happen_on: "다음 요일로"
      external_tool_launch: 
        course: 과목
        find_a_course: "과목 찾기"
      folder_picker: 
        default_select_folder: "폴더 선택"
        upload_to: "업로드 위치"
      overwrite_assessment_content: 
        assessment_help_label: "평가 덮어쓰기 도움말 아이콘"
        assessment_help_text: "어떤 시스템은 새로 내보내기를 할 때마다 ID를 재활용합니다. 그 결과, 내보낸 다른 문제 은행이 같은 ID를 갖게 됩니다. 평가 자료를 잃지 않으려면 ID를 무시하고 개체를 다른 것으로 처리해야 합니다. 이 옵션을 선택하면 이러한 안전 기능을 사용하지 않고 같은 ID를 가진 기존 평가 자료를 덮어쓰게 됩니다."
        assessment_help_title: "\"평가 덮어쓰기 도움말\""
        assessment_help_title_icon: "평가 덮어쓰기 도움말 아이콘"
        overwrite_assessment_content: "ID가 일치하는 평가 내용을 덮어쓰기"
      question_bank: 
        aria_new_label: "새 문제 은행 만들기"
        create_new_question: "-- 새 문제 은행 만들기 --"
        question_bank_placeholder: "\"문제 은행 이름\""
        question_bank_placeholder_aria: "\"새 문제 은행 이름을 입력하십시오\""
        question_bank_title: "새 문제 은행 이름"
        select_question_bank: "문제 은행 선택"
    upload_warning: "이 페이지를 벗어나면 업로드 과정이 취소됩니다."
    uploading: "업로드 중..."
    web_ct: 
      cancel: 취소
      get_courses: "과목 가져오기"
      password: 암호
      select_school: "학교 선택"
      username: "사용자 이름"
    web_ct_course_list: 
      course_list: 과목
      no_files_help_label: "'파일 다운로드 안 함' 옵션에 대한 자세한 정보"
      no_files_help_text: "WebCT 과목에서 파일을 다운로드하는 작업은 시간이 오래 걸리며, 마이그레이션 과정이 실패하는 원인이 될 수도 있습니다. 대신, 수동으로 파일을 복사한 후에 이 옵션을 선택해서 나머지 내용을 마이그레이션할 수 있습니다."
      no_files_help_title: "\"'파일 다운로드 안함'이 아닌 옵션에 대한 자세한 정보\""
      no_files_help_title_icon: "'파일 다운로드 안 함' 옵션에 대한 자세한 정보"
      options: 옵션
      skip_all_files: "과목에서 파일 다운로드 안 함"
  content_tag: 
    no_title: "제목 없음"
  content_tags: 
    defaults: 
      comments: 설명
      page_title: "페이지 제목"
    prompts: 
      delete_tag: "이 태그를 삭제하시겠습니까?"
    titles: 
      tag_external_web_page: "태그 외부 웹 페이지"
  context: 
    communication: 
      headings: 
        discussions: 토론
      links: 
        feeds: 
          course_discussions: "과목 토론 Atom 피드"
        start_collaboration: "협업 시작"
        start_conference: "웹 회의 시작"
        start_topic: "새 주제 시작"
      titles: 
        communication: 통신
    deleted_item: 
      created: "만든 날짜"
      last_updated: "마지막 업데이트"
      links: 
        restore: 복원
    media_object_inline: 
      titles: 
        media_playback: "미디어 재생"
    media_objects_not_configured: "미디어 개체가 구성되지 않음"
    new_roster_user: 
      completed_enrollment: "*%{completed_at}*에 완료됨"
      enrolled_as: "%{enrollment_type}로 등록됨"
      enrollment_linked_to: "*%{linked_user}*로 연결됨"
      labels: 
        user_privileges: 권한
      legends: 
        memberships: "멤버 자격"
      links: 
        access_report: "%{user}의 보고서 액세스"
        cant_delete: "삭제할 수 없음"
        conclude_enrollment: "이 등록 종결"
        delete_enrollment: "이 등록 삭제"
        faculty_journal: "%{user}의 교원 일지"
        link_enrollment: "이 등록 연결"
        restore_enrollment: "이 등록 복원"
        student_teacher_activity: "%{user}와의 상호 작용 보고서"
        teacher_activity: "%{user}의 학생 상호 작용 보고서"
        title: 
          enrollment_sis_defined: "이 등록은 대학에서 정의한 것이고 삭제할 수 없음"
        user_account_details: "사용자 계정 세부 정보"
        user_grades: "%{user}의 평점"
        user_only_view_section: "이 사용자가 동료 섹션 사용자만 보도록 제한"
        user_outcomes: "%{user}의 성과"
        user_view_all_sections: "이 사용자가 모든 과목 사용자를 보도록 허용"
      user_only_view_section: "이 사용자는 할당된 과목 섹션에 있는 사용자만 볼 수 있음"
      user_view_all_sections: "이 사용자는 모든 과목 섹션에 있는 사용자를 볼 수 있음"
    no_user: 
      course: "해당 사용자는 존재하지 않거나 현재 이 과목의 구성원이 아님"
      group: "해당 사용자는 존재하지 않거나 현재 이 그룹의 구성원이 아님"
    prior_users: 
      headings: 
        prior_users: "이전 사용자"
      links: 
        back_to_people: "사용자로 돌아가기"
      titles: 
        prior_users: "이전 사용자"
    roster: 
      group_members: "그룹 구성원"
      teachers_and_tas: "교사 & 조교"
      titles: 
        course_roster: "과목 명부"
        group_roster: "그룹 명부"
    roster_right_side: 
      links: 
        view_faculty_journals: "교원 일지 보기"
        view_prior_enrollments: "이전 등록 보기"
        view_services: "등록된 서비스 보기"
        view_user_groups: "사용자 그룹 보기"
    roster_user: 
      completed_enrollment: "*%{completed_at}*에 완료됨"
      confirm: 
        conclude_student: "이 학생의 등록을 종결하시겠습니까?"
        delete_enrollment: "이 학생의 등록을 삭제하시겠습니까?"
      enrolled_as: "%{enrollment_type}로 등록됨"
      enrollment_change_failed: "등록 권한 변경 실패"
      enrollment_linked_to: "*%{linked_user}*로 연결됨"
      headings: 
        recent_messages: "최근 메시지"
      help: 
        list_services: "등록된 서비스 목록을 아직 사용하지 않고 있습니다. 이 목록을 사용하면 동료 과목 및 그룹 구성원이 보다 손쉽게 과목 밖에서 여러분과 연결할 수 있습니다."
        services: "아직 사용자 프로필을 외부 서비스에 연결하지 않았습니다. Canvas 계정을 페이스북이나 트위터 같은 서비스에 연결할 수 있습니다. 이를 사용하면 동료 과목 및 그룹 구성원이 보다 손쉽게 과목 밖에서 여러분과 연결할 수 있습니다."
      labels: 
        public_list_services: "동료 과목/그룹 구성원이 내 프로필에 연결된 서비스를 보도록 허용"
        user_privileges: 권한
      legends: 
        memberships: "멤버 자격"
      links: 
        cant_delete: "삭제할 수 없음"
        conclude_enrollment: "이 등록 종결"
        delete_enrollment: "이 등록 삭제"
        link_enrollment: "이 등록 연결"
        link_services: "웹 서비스를 내 계정에 연결"
        more_about_this_user: "사용자에 대한 정보"
        more_user_details: "기타 사용자 세부 정보..."
        remove_avatar: "아바타 그림 제거"
        report_avatar: "부적절한 그림 보고"
        restore_enrollment: "이 등록 복원"
        student_teacher_activity: "여러분과의 상호 작용"
        teacher_activity: "학생 상호 작용 보고서"
        title: 
          enrollment_sis_defined: "이 등록은 대학에서 정의한 것이고 삭제할 수 없음"
        user_account_details: "사용자 계정 세부 정보"
        user_only_view_section: "이 사용자가 동료 섹션 사용자만 보도록 제한"
        user_view_all_sections: "이 사용자가 모든 과목 사용자를 보도록 허용"
      no_messages: "메시지 없음"
      no_services: "%{user}는 아직 계정에 외부 서비스를 연결하지 않았습니다."
      services_not_visible: "%{user}이(가) 등록한 서비스는 지금 여러분에게 보이지 않음"
      user_only_view_section: "이 사용자는 할당된 과목 섹션에 있는 사용자만 볼 수 있음"
      user_view_all_sections: "이 사용자는 모든 과목 섹션에 있는 사용자를 볼 수 있음"
    roster_user_services: 
      headings: 
        registered_services: "등록된 서비스"
        service_types: "서비스 유형"
      help: 
        no_services: "아직 사용자 프로필을 외부 서비스에 연결하지 않았습니다. Canvas 계정을 페이스북이나 트위터 같은 서비스에 연결할 수 있습니다."
        services_private: "등록된 서비스 목록을 아직 사용하지 않고 있습니다. 이 목록을 사용하면 동료 과목 및 그룹 구성원이 여러분의 Canvas 계정으로 연결한 서비스를 볼 수 있습니다."
        user_services: "다른 구성원이 Canvas 계정으로 연결한 외부 서비스를 볼 수 있도록 선택할 수 있습니다. 이는 그룹 프로젝트를 조율하고 교실 밖에서 연결하기 쉽게 합니다."
      labels: 
        allow_view_services: "동료 과목/그룹 구성원이 내 프로필에 연결한 서비스를 보도록 허용"
      links: 
        alt: 
          skype_status: "스카이프 사태"
        back_to_roster: "명부로 돌아가기"
        link_existing_service_account: "기존 계정 연결"
        link_service: "웹 서비스를 내 계정에 연결"
        sign_up_for_service: 등록
      titles: 
        registered_services: "등록된 서비스"
    roster_user_usage: 
      headings: 
        user_access_report: "%{user} 액세스 보고서"
      links: 
        back_to_user: "사용자 페이지로 돌아가기"
      loading_more_results: "더 많은 결과 로드 중"
      table_headings: 
        content: 내용
        last_viewed_time: "마지막 본 시간"
        num_times_participated: "참여 횟수"
        num_times_viewed: "본 횟수"
      titles: 
        access_report: "액세스 보고서"
    undelete_index: 
      headings: 
        restore__items: "삭제된 항목 복원"
      help: 
        restore_items: "어떤 항목은 삭제되었을 때 관련 자료를 잃어버렸을 수도 있다는 것을 염두에 두십시오. 수행한 복원 작업의 결과를 꼭 확인하시기 바랍니다."
  context_external_tool: 
    url_or_domain_required: "url이나 도메인을 설정해야 합니다."
  context_module: 
    requirements: 
      max_score: "%{score}점 이하를 받아야 함"
      min_score: "적어도 %{score}점을 받아야 함"
      must_contribute: "페이지에 기여해야 함"
      must_submit: "과제를 제출해야 함"
      must_view: "페이지를 봐야 함"
  context_module_items_api: 
    invalid_content: "내용을 찾을 수 없음"
    invalid_position: "유효하지 않은 위치"
    invalid_requirement_type: "유효하지 않은 완료 조건 유형"
  context_modules: 
    buttons: 
      add: "모듈 추가"
      add_item: "항목 추가"
      add_module: 모듈
      add_module_first: "새 모듈 추가"
      update: "모듈 업데이트"
    confirm: 
      delete: "이 모듈을 삭제하시겠습니까?"
      delete_item: "이 항목을 모듈에서 제거하시겠습니까?"
    content_next: 
      add_prerequisite: "*%{module}*에 필수 조건 추가"
      assignment_points_possible: "/ %{points_possible}"
      buttons: 
        add_module: "모듈 추가"
        add_prerequisite: "필수 조건 추가"
      criterion_for_assignment: "%{assignment}에서 사용자는 %{select_criterion}해야 함"
      headings: 
        add_prerequisite: "%{name}에 필수 조건 추가"
        course_modules: "과목 모듈"
      help: 
        create: |-
            과목 모듈을 이용하면 과제, 페이지, 파일 등을 보다 작은 섹션이나 단위로 구성할 수 있습니다. 모듈은 테마를 중심으로 하거나 특정 주제에 촛점을 맞추거나 단순히 연대순으로 묶을 수도 있습니다.
            
            또한 각 모듈에 대한 기준과 선행 작업을 정의함으로써 일정한 순서로 배열할 수 있습니다. 학생은 모든 선행 작업의 잠금을 해제하기 전까지 모듈에 액세스할 수 없습니다. 이러한 방식으로 예컨대 학생이 복습 퀴즈에서 적어도 75% 이상 받을 때까지 어떤 내용이나 파일에 액세스하는 것을 막을 수 있습니다.
            
            코스를 모듈로 구성하려면 오른쪽의 "%{button}" 버튼을 클릭하십시오.
        no_modules: "이 과목에 정의된 모듈이 없습니다."
      images: 
        alt: 
          min_score: "최저 점수"
          must_contribute: "참여해야 함"
          must_submit: "제출해야 함"
          must_view: "봐야 함"
        title: 
          min_score: "모듈을 마치려면 학생이 이 항목에서 적어도 %{min_score}점을 받아야 함"
          must_contribute: "모듈을 마치려면 학생이 이 항목에 참여해야 함"
          must_submit: "모듈을 마치려면 학생이 이 과제를 제출해야 함"
          must_view: "모듈을 마치려면 학생이 이 항목을 봐야 함"
      indent: 
        ? "n"
        : 
          one: "한 수준 들여쓰기"
          other: "%{count} 수준 들여쓰기"
          zero: "들여쓰지 않음"
      key: 
        description: 
          delete: "현재 모듈/항목 삭제"
          edit: "모듈/항목 편집"
          new: "새 모듈"
          next: "다음 모듈/항목"
          previous: "이전 모듈/항목"
      keycode_descriptions: 
        next_module_item: "다음 모듈이나 모듈 항목 선택"
        previous_module_item: "이전 모듈이나 모듈 항목 선택"
        toggle_module_dragging: "끌기를 시작할 항목을 선택하거나 이전에 선택한 항목을 놓기"
      keycodes: 
        delete: d
        edit: e
        indent: i
        new: "n"
        next: j
        next_module_item: 위로
        outdent: o
        previous: k
        previous_module_item: 아래로
        toggle_module_dragging: 공백
      labels: 
        indent: 들여쓰기
        module_complete_when: "다음 경우에 모듈을 마침"
        modules: 
          before_students_view: "학생이 이 모듈을 보기 전에"
        title: 제목
        unlock_at: "잠금 해제 시각"
        url: URL
      links: 
        add_prerequisite: "필수 조건 추가"
        add_requirement: "요구 조건 추가"
        student_progress: "진행 상황 보기"
        title: 
          remove_prerequisite: "필수 조건 제거"
      module: 모듈
      module_details: "모듈은 순서대로 표시되므로 %{name} 위에 있는 모듈만 필수 조건으로 추가할 수 있습니다."
      module_name: "모듈 이름"
      must_complete_prerequisites: "다음을 마쳐야 함"
      no_preprequisites: "정의된 필수 조건 없음"
      no_requirements: "정의된 요구 조건 없음"
      prerequisites: 
        another_module: "다른 모듈"
      prerequisites_need_item: "사용자가 이 모듈을 마치는 방법을 지정하기 전에 항목을 추가해야 함"
      requirements: 
        must_contribute: "페이지에 참여"
        must_score_at_least: "최저 점수를 얻기"
        must_submit: "과제를 제출"
        must_view: "항목을 보기"
      select_module: 
        instructions: "모듈 선택"
        name: "%{module} 모듈"
      select_prerequisite: "필수 조건의 유형을 선택하십시오. 모든 필수 조건이 만족될 때까지 학생은  모듈을 볼 수 없습니다."
    context_module: 
      unpublish: "게시 취소"
    context_module_next: 
      aria_labels: 
        add_item: "내용 추가"
      images: 
        alt: 
          incomplete: "완료 안 됨"
        title: 
          complete: "모듈이 완료됨"
          incomplete: "모듈이 완료 안 됨"
          locked: "모듈이 잠김"
      links: 
        add_item: "내용 추가"
        text: 
          delete_module: 삭제
          edit_module: 편집
          move_module: "다음으로 이동..."
        title: 
          delete_module: "이 모듈 삭제"
          edit_module: 편집
          student_progress: "이 모듈에 대한 학생 진행률 보기"
      manager_module: "모듈 관리"
      progression_complete_count: "*%{count}*개 완료"
      progression_started_count: "*%{count}*개 진행 중"
      reorder_modules: "모듈을 다시 정렬하려면 끌기"
    context_modules: 
      publish: 게시
    errors: 
      reorder: "재정렬에 실패했습니다. 다시 시도하시기 바랍니다."
    index: 
      titles: 
        course_modules: "과목 모듈"
    module_complete: 완료
    module_empty: "\"%{module}\" 모듈에 항목이 없음"
    module_item_next: 
      drag_to_reorder: "항목을 다시 정렬하거나 다른 모듈로 옮기려면 끌기"
      images: 
        alt: 
          max_score: "최고 점수"
          min_score: "최저 점수"
          must_contribute: "참여해야 함"
          must_submit: "제출해야 함"
          must_view: "봐야 함"
        title: 
          max_score: "모듈을 마치려면 학생이 이 항목에서 최고 점수를 넘으면 안 됨"
          min_score: "모듈을 마치려면 학생이 이 항목에서 최저 점수에 도달해야 함"
          must_contribute: "모듈을 마치려면 학생이 이 항목에 참여해야 함"
          must_submit: "모듈을 마치려면 학생이 이 과제를 제출해야 함"
          must_view: "모듈을 마치려면 학생이 이 항목을 봐야 함"
      links: 
        edit_item: 편집
        edit_item_details: "항목 세부 정보 편집"
        indent: "들여쓰기 확대"
        indent_item: "들여쓰기 확대"
        outdent: "들여쓰기 축소"
        outdent_item: "들여쓰기 축소"
        remove_item: 제거
        remove_item_from_module: "모듈에서 이 항목 제거"
      max_score: 
        fulfilled: "%{score}점 이하 받음"
        unfulfilled: "%{score}점 이하 받아야 함"
      min_score: 
        fulfilled: "%{score}점 이상 받음"
        unfulfilled: "%{score}점 이상 받아야 함"
      must_contribute: 
        fulfilled: "페이지 내용에 참여함"
        unfulfilled: "페이지 내용에 참여해야 함"
      must_submit: 
        fulfilled: "과제를 제출함"
        unfulfilled: "과제를 제출해야 함"
      must_view: 
        fulfilled: "페이지를 봄"
        unfulfilled: "페이지를 봐야 함"
      settings: 설정
    module_locked: 잠김
    module_started: "진행 중"
    module_unlocked: "잠금 해제됨"
    optgroup: 
      assignments: 과제
      discussion_topics: 토론
      external_tools: "외부 도구"
      external_urls: "외부 URL"
      files: 파일
      quizzes: 퀴즈
      wiki_pages: "위키 페이지"
    points_possible_short: "%{points}점"
    prerequisites_footer: 
      default_module_name: 모듈
      labels: 
        prerequisites: "필수 조건"
      links: 
        title: 
          remove_prerequisite: "필수 조건 제거"
    progressions: 
      titles: 
        student_progress: "학생 진행률"
        student_progression: "학생별 모듈 진행률"
    titles: 
      add: "모듈 추가"
      add_item: "%{module}에 항목 추가"
      add_prerequisite: "%{module}에 필수 조건 추가"
      edit: "모듈 설정 편집"
      edit_item: "항목 세부 정보 편집"
  context_modules_api: 
    invalid_position: "유효하지 않은 위치"
  continue_ac067716: 계속
  conversation_dialog: 
    errors: 
      field_is_required: "이 필드가 필요함"
    message_sent: "메시지를 보냈습니다!"
    no_course: "과목 없음"
    select_course: "과목 선택"
  conversation_message: 
    users_added: 
      one: "%{current_user}가 %{list_of_users}을(를) 대화에 추가함"
      other: "%{current_user}가 %{list_of_users}을(를) 대화에 추가함"
  conversation_participant: 
    batch_update_message: 
      one: "대화 %{count}건이 처리됨"
      other: "대화 %{count}건이 처리됨"
    not_participating: "사용자가 이 대화에 참여하지 않음"
  conversations: 
    add_attachment: 
      titles: 
        attachment: "첨부할 파일"
        remove_attachment: "첨부 제거"
    all_courses: "모든 과목"
    all_in_context: "%{context}에 속한 모두"
    archive: 저장소
    archive_conversation: "대화 저장"
    autocomplete_result: 
      group_people: "사용자: %{people}"
      no_results: "결과 없음"
    autocomplete_token: 
      remove_recipient: "수신인 제거"
    back: 뒤로
    cannot_add_to_private: "사적인 대화에 참여자를 추가할 수 없습니다."
    cannot_be_empty: "메시지 내용이 있어야 함"
    compose_button_bar: 
      titles: 
        add_attachment: "첨부 추가"
        record_media_comment: "오디오나 비디오 설명을 녹음/녹화"
    compose_title_bar: 
      buttons: 
        close: 닫기
    confirm: 
      delete_conversation: "이 대화의 사본을 삭제하시겠습니까? 이 작업은 실행을 취소할 수 없습니다."
      delete_message: "이 메시지의 사본을 삭제하시겠습니까? 이 작업은 실행을 취소할 수 없습니다."
    context_message: 
      delete_message: "메시지 삭제"
      labels: 
        less: 간단히...
        more: "더 보기..."
    conversation_context: "다음 사용자와의 대화에서"
    conversation_item: 
      has_attachments: "이 대화에 하나 이상의 첨부가 있음"
      has_media: "이 대화에 하나 이상의 미디어 설명이 있음"
      inbox_actions: 
        action_star: "별표 표시"
        action_unstar: "별표 해제"
        archive: 보관
        delete: 삭제
        mark_as_read: "읽음으로 표시"
        mark_as_unread: "읽지 않음으로 표시"
        subscribe: 구독
        unarchive: "보관 해제"
        unstar: "별표 표시"
        unsubscribe: "구독 해제"
      inbox_actions_description: "메시지 동작 메뉴"
      read_more: "더 보기..."
    course_options: 
      course_options: 
        concluded: 종결됨
        groups: 그룹
        more_courses: "다른 과목"
    hide: 숨기기
    index_new: 
      archive: 저장소
      archive_conversation: "대화 저장"
      archived: "보관된 메시지"
      clear_search: "검색 결과 삭제"
      compose_new_message: "새 메시지 작성"
      delete: 삭제
      delete_conversation: "대화 삭제"
      filter_messages_by_course: "과목으로 메시지 필터링"
      filter_messages_by_type: "유형으로 메시지 필터링"
      forward: 전달
      inbox: "받은 편지함"
      mark_as_read: "읽음으로 표시"
      mark_as_unread: "읽지 않음으로 표시"
      more_options: "기타 옵션"
      page_title_header: 대화
      reply: "답변 작성..."
      reply_all: "전체 회신"
      search_for_recipients: "수신인 검색"
      search_names_groups_courses: "이름이나 그룹이나 과목을 검색"
      sending: "전송 중..."
      sent: "보낸 메시지"
      settings: 설정
      starred: "별표 표시된 메시지"
      submission_comments: "제출물 의견"
      titles: 
        conversations: 대화
      unread: "읽지 않은 메시지"
    mark_as_read: "읽음으로 표시"
    mark_as_unread: "읽지 않음으로 표시"
    message: 
      mark_as_read: "읽음으로 표시"
      mark_as_unread: "읽지 않음으로 표시"
      no_subject: "주제 없음"
      open_message: "메시지 열기"
      star_conversation: "대화에 별표하기"
      starred: "별표 표시된 메시지"
      total_messages: "총 메시지 수"
      unread: "읽지 않은 메시지"
      unstar_conversation: "대화 별표 취소"
    message_detail: 
      delete: 삭제
      forward: 전달
      message_actions: "메시지 동작"
      more_options: "기타 옵션"
      no_subject: "주제 없음"
      reply: "답변 작성..."
      reply_all: "전체 회신"
    message_form_dialog: 
      body: 본문
      headings: 
        new_message: "새 메시지"
      inbox_actions: 
        add_people: "사람 추가"
      individual_message_explanation: "이는 각 수신인에게 개별 메시지를 보냄"
      labels: 
        add_to_faculty_journal: "교원 일지 항목으로 추가"
        attachments: 첨부
        course: 과목
        select_course: "과목 선택"
        subject: 제목
        to: "받는 사람"
      links: 
        media_comment: 녹음/녹화
      media_comment: "미디어 설명"
      no_course: "과목 없음"
      no_subject: "주제 없음"
      search_names_groups_courses: "이름, 그룹, 과목 검색"
      send_individual_messages: "개별 메시지 보내기"
      titles: 
        media_comment: "녹음/녹화된 미디어 설명"
        record_media_comment: "오디오나 비디오 설명을 녹음/녹화"
        remove_media_comment: "미디어 설명 제거"
    message_item: 
      delete: 삭제
      forward: 전달
      message_actions: "메시지 동작"
      more_options: "기타 옵션"
      reply: "답변 작성..."
      reply_all: "전체 회신"
    message_list: 
      messages: 메시지
    message_progress_bar_text: 
      done_sending_message: "*%{message_preview}*를 *%{num_people}*명에게 보냄"
      error_sending_message: "메시지 보내기 오류:"
      sending_message: "*%{message_preview}*를 *%{num_people}*명에게 보내는 중"
    more_participants: "+%{total}개 더"
    no_message: 
      batch_selected: "여러 대화를 선택함"
      no_conversations_selected: "선택한 대화 없음"
    no_recipients_choose_another_group: "이 그룹에 수신인이 없습니다. 다른 그룹을 선택하시기 바랍니다."
    no_results_found: "결과 없음"
    other: 
      one: "외 %{count}명"
      other: "외 %{count}명"
    star: "별표 표시"
    star_conversation: "대화 별표하기"
    submission_comment_form_dialog: 
      body: 본문
    titles: 
      rss_feed: "대화 피드"
    unarchive: "보관 해제"
    unarchive_conversation: "대화 저장 해제"
    unstar: "별표 해제"
    unstar_conversation: "대화 별표 취소"
  correct_answer: 정답입니다.
  correct_answers_are_available_until_date_df01cc5f: "정답은 %{date}까지 사용할 수 있습니다."
  correct_answers_are_hidden_5d0a0009: "정답은 보이지 않습니다."
  correct_answers_are_no_longer_available_c67dfc28: "정답을 더 이상 사용할 수 없습니다."
  correct_answers_will_be_available_from_to_5762e8c6: "정답은 %{from}부터 %{to}까지 사용할 수 있습니다."
  correct_answers_will_be_available_on_date_48137: "정답은 %{date}에 사용할 수 있습니다."
  count_minutes_a6eeeacb: 
    one: 1분
    other: "%{count}분"
    zero: "1분 이내"
  course: 
    access_denied: "액세스가 거부됨"
    batch_update_message: 
      one: "과목 %{count}개 처리됨"
      other: "과목 %{count}개 처리됨"
    course_format: 
      not_set: "설정 안 됨"
      online: 온라인
    course_not_found: "과목을 찾을 수 없음"
    csv: 
      comments: 설명
      current_score: "현재 점수"
      final_grade: "최종 평점"
      final_score: "최종 점수"
      id: ID
      points_possible: "가능한 점수"
      read_only_field: "(읽기 전용)"
      root_account: "루트 계정"
      section: 섹션
      sis_login_id: "SIS 로그인 ID"
      sis_user_id: "SIS 사용자 ID"
      student: 학생
    default_grading_scheme_name: "기본 평가 구성표"
    default_name: "내 과목"
    default_short_name: 과목-101
    errors: 
      sis_in_use: "SIS ID \"%{sis_id}\"이(가) 이미 사용 중임"
    file_copy_error: "\"%{name}\" 파일을 복사할 수 없음"
    grade_export_types: 
      instructure_csv: "Instructure 형식 CSV"
    grade_publishing_status: 
      error: 오류
      error_with_message: "오류: %{message}"
      pending: "보류 중"
      pending_with_message: "보류 중: %{message}"
      published: 게시됨
      published_with_message: "게시됨: %{message}"
      publishing: "게시 중"
      publishing_with_message: "게시 중: %{message}"
      unknown: "알 수 없는 상태, %{status}"
      unknown_with_message: "알 수 없는 상태, %{status}: %{message}"
      unpublishable: "게시할 수 없음"
      unpublishable_with_message: "게시할 수 없음: %{message}"
      unpublished: "게시되지 않음"
      unpublished_with_message: "게시되지 않음: %{message}"
    missing_name: "이름 없는 과목"
    student_view_student_name: "테스트 학생"
    wiki_permissions: 
      all: 모두
      only_teachers: 교사만
      teachers_students: "교사와 학생"
  course_copy_argument_error: "과목 복사에는 원본 과목이 필요합니다."
  course_copy_description: "Canvas 과목 복사를 위한 마이그레이션 플러그 인"
  course_copy_display: "과목 복사"
  course_copy_file_description: "Canvas 과목 복사"
  course_copy_name: "Canvas 과목 복사"
  course_copy_no_course_error: "원본 과목을 찾을 수 없습니다."
  course_copy_not_allowed_error: "원본 과목 복사를 허용하지 않습니다."
  course_exports: 
    errors: 
      assignment: "\"%{title}\" 과제 내보내기 실패"
      assignment_groups: "과제 그룹 내보내기 실패"
      assignment_is_locked: "\"%{title}\" 과제가 잠겨 있기 때문에 복사할 수 없습니다."
      assignments: "일부 과제 내보내기 실패"
      canvas_meta: "canvas 고유 메타 데이터 내보내기 실패"
      course_export: "과목 내보내기 실행 중 오류가 발생해습니다."
      course_settings: "과목 설정 내보내기 실패"
      events: "행사 내보내기 실패"
      external_feeds: "외부 피드 내보내기 실패"
      file: "\"%{file_name}\" 파일 내보내기 실패"
      file_meta: "파일 메타 데이터 내보내기 실패"
      files: "일부 파일 내보내기 실패"
      grading_standards: "평가 기준 내보내기 실패"
      learning_outcomes: "학습 성과 내보내기 실패"
      lti_links: "일부 웹 링크 내보내기 실패"
      media_file: "미디어 파일 내보내기 실패"
      media_files: "일부 미디어 파일 내보내기 실패"
      media_files_too_large: "전체 파일 크기가 너무 크기 때문에 미디어 파일을 내보내지 않았습니다."
      module_meta: "모듈 메타 데이터 내보내기 실패"
      organization: "조직 구조 생성에 실패했습니다."
      question_bank: "\"%{title}\" 문제 은행 내보내기 실패"
      quiz: "\"%{title}\" 퀴즈 내보내기 실패"
      quiz_is_locked: "\"%{title}\" 퀴즈가 잠겨 있기 때문에 복사할 수 없습니다."
      quizzes: "일부 퀴즈 내보내기 실패"
      resources: "일부 리소스 연결에 실패했습니다."
      rubrics: "루브릭 내보내기 실패"
      topic: "\"%{title}\" 토론 주제 내보내기 실패"
      topic_is_locked: "\"%{title}\" 주제가 잠겨 있기 때문에 복사할 수 없습니다."
      topics: "일부 주제 내보내기 실패"
      web_links: "일부 웹 링크 내보내기 실패"
      wiki_page: "\"%{title}\" 위키 페이지 내보내기 실패"
      wiki_pages: "위키 페이지 내보내기 실패"
    errors_list_message: "내보내기 %{export_id}에 대한 내보내기 오류:"
    unknown_titles: 
      assignment: "알 수 없는 과제"
      file: "알 수 없는 파일"
      topic: "알 수 없는 주제"
      wiki_page: "알 수 없는 위키 페이지"
  course_list: 
    wrapper: 
      close_course_menu_title: 닫기
      reset_course_menu: 원래대로
  course_logging: 
    event_type: 
      concluded: 종결됨
      created: 생성
      deleted: 삭제됨
      published: 게시됨
    field_label: 
      course_code: "과목 코드"
      license: 라이선스
      name: 이름
      turnitin_comments: "Turnitin 설명"
  course_members_are_free_to_join_9b2603d4: "과목 구성원은 자유롭게 참여"
  course_restore: 
    restore_error: "과목 복원을 시도하는 중에 오류가 발생했습니다. 과목이 복원되지 않았습니다."
  course_search: 
    cant_be_blank: "값이 있어야 함"
  course_section: 
    sis_id_taken: "SIS ID \"%{sis_id}\"이(가) 이미 사용 중임"
  course_settings: 
    buttons: 
      add_section: "섹션 추가"
      adding_section: "섹션 추가 중..."
      re_sending_all: "수락하지 않은 초대를 다시 보내는 중..."
      re_sent_all: "수락하지 않은 초대를 모두 다시 보냈습니다!"
    cancel: 취소
    confirm: 
      delete_section: "이 섹션을 삭제하시겠습니까?"
      publish_grades: "이 평점을 학생 정보 시스템에 게시하시겠습니까? 모든 평점이 완료된 후에 이 작업을 해야 합니다."
      re_publish_grades: "이 평점을 학생 정보 시스템에 다시 게시하시겠습니까?"
    edit_sections_placeholder: "섹션 이름 입력"
    edit_sections_title: "이름 선택"
    errors: 
      invalid_sis_status: "유효하지 않은 SIS 게시 상태"
      invitation: "초대에 실패했습니다. 다시 시도하십시오."
      publish_grades: "학생 정보 시스템에 평점을 게시하는 중에 오류가 발생했습니다. 다시 시도해 주시기 바랍니다."
      re_send_all: "보내기 실패"
      section: "섹션 추가 실패"
    flash: 
      invitation: "초대장을 보냈습니다."
      linkError: "사용자의 학생 링크 업데이트 중에 오류가 발생했습니다. 다시 시도해 주시기 바랍니다."
      links: "학생 링크를 성공적으로 업데이트"
      sectionError: "사용자 섹션을 업데이트하는 중 오류가 발생했습니다. 다시 시도하시기 바랍니다."
      sections: "섹션 등록을 성공적으로 업데이트"
    invitation_sent: "초대를 보냈습니다!"
    invitation_sent_now: "바로 지금"
    link_students_placeholder: "학생 이름 입력"
    links: 
      more_options: "추가 옵션"
      publish: "SIS에 평점 게시"
      publishing: "SIS에 평점 게시 중..."
      re_send_all: "수락하지 않은 초대를 모두 다시 보내기"
      re_sending_invitation: "초대 다시 보내는 중..."
      republish: "SIS에 평점 다시 게시"
    re_send_invitation: "초대 다시 보내기"
    remove_user_from_course_section: "%{course_section}에서 사용자 제거"
    titles: 
      link_to_students: "학생에게 연결"
      move_course: "과목 이동"
      reset_course_content_dialog_help: "과목 내용 다시 설정"
      section_enrollments: "섹션 등록"
  course_statistics: 
    unknown: "알 수 없음"
  course_users: 
    greater_than_three: "3자 이상으로 된 검색어를 입력하시기 바랍니다."
    unknown_error: "검색에 오류가 발생했습니다. 다시 시도하시기 바랍니다."
  courses: 
    assignments_needing_grading: 
      headings: 
        grade: "%{assignment} 평가"
        to_do: "할 일"
      images: 
        alt: 
          ignore: 무시
      links: 
        show_more: "%{count}개 더..."
        title: 
          ignore: "이 과제 무시"
      need_grading_count: 
        one: "%{count}개 평가 필요함"
        other: "%{count}개 평가 필요함"
      no_peer_review_due_date: "기한: 기한 없음"
      points_possible: "/ %{points_possible}"
    canvasnet_instructor: 
      avatar_url: 아바타
      biography: 약력
      instructor_name: 이름
      job_title: 제목
      remove_instructor: "교사 삭제"
    confirm_action: 
      buttons: 
        conclude_course: "과목 종결"
        delete_course: "과목 삭제"
      details: 
        conclude_alt_text: "학생이 과목에 액세스하는 것을 제한하면서 평점을 변경할 수 있도록 하려면 과목 날짜 설정을 이용하시기 바랍니다. 과목 날짜 설정에 대해서는 *여기*에 있는 가이드에서 알아볼 수 있습니다."
        confirm_delete: "이 과목을 삭제하시겠습니까? 삭제하고 나면 학생과 교사는 더 이상 과목에 액세스할 수 없습니다. 이를 과목 드롭다운에서만 제거하려면 *과목을 종결해야 합니다*."
        confirm_delete_addendum: "과목을 종결할 권한이 없는 경우에는 *과목 종료 날짜를 바꾸거나* 관리자에게 과목 종결을 요청할 수 있습니다."
      headings: 
        confirm_conclude: "과목 종결 확인"
        confirm_delete: "과목 삭제 확인"
      titles: 
        confirm: "작업 확인"
    confirm_reject_invitation: "이 과목 참여 초대를 거절하시겠습니까?"
    copy: 
      buttons: 
        create_course: "과목 만들기"
      conclude_at: "끝 날짜"
      content_label: 내용
      course_code: "과목 코드"
      details: "새 과목에 대한 세부 정보를 입력하시기 바랍니다."
      enrollment_term_id: 학기
      headings: 
        copy_course: "%{course} 복사"
      name: 이름
      start_at: "시작 날짜"
      titles: 
        copy_course: "과목 복사"
    description: 
      links: 
        join_course: "이 과목에 참여"
    edit_profile: 
      about: 정보
      about_related_id: "관련된 과목/섹션을 함께 링크하는 데 사용하는 공유 식별자"
      add_instructor: "교사 추가"
      basic_info: "기본 정보"
      disabled: 닫힘
      enabled: 열림
      institution: 기관
      institution_name: 이름
      instructor_led: Instructor-led
      instructors: 교사
      labels: 
        description: 설명
        enrollment_fee: "등록 비용"
        format: 형식
        image: 이미지
        path: "과목 경로"
        portal_path: "포털 경로"
        position: 위치
        related_id: "링크 ID"
        self_enrollment: 등록
        self_enrollment_limit: "등록 상한"
        tags: 태그
        tentative_start: "잠정적인 시작"
        title: 제목
        visibility: "표시 여부"
      leave_blank_if_free: "무료 과목인 경우에 공란으로 둠"
      logo: 로고
      page_title: "과목 프로필"
      path_syntax: "소문자, 숫자, 대시"
      portal_path_syntax: "소문자, 숫자, 대시와 슬래시 (예: harvard/chemistry)"
      private: 비공개
      public: "canvas.net에 공개"
      save_changes: "변경 내용 저장"
      self_paced: "자기 진도에 따른"
      unlisted: "canvas.net에 나열되지 않음 (URL로 접근 가능)"
      when_to_set_tentative_start: "예를 들어, 과목에 확실한 시작 날짜가 없으면 \"2013년 가을\"과 같습니다."
    enrollment_reminders: 
      buttons: 
        accept: "초대 수락"
        reject: "초대 거절"
      headings: 
        invitation: 초대
      invitation: 
        designer: "*%{user}* 사용자 계정이 이 과목에 *디자이너*로 참여하도록 초대받았습니다."
        observer: "*%{user}* 사용자 계정이 이 과목에 *감독자*로 참여하도록 초대받았습니다."
        one: "*%{user}* 사용자 계정이 이 과목에 참여하도록 초대받았습니다."
        other: "*%{user}* 사용자 계정이 이 과목에 참여하도록 초대받았습니다."
        student: "*%{user}* 사용자 계정이 이 과목에 *학생*으로 참여하도록 초대받았습니다."
        ta: "*%{user}* 사용자 계정이 이 과목에 *조교*로 참여하도록 초대받았습니다."
        teacher: "*%{user}* 사용자 계정이 이 과목에 *교사*로 참여하도록 초대받았습니다."
      invitiation: 
        look_around: "자유롭게 과목을 살펴보십시오. 준비가 되면 초대를 수락하거나 거절할 수 있습니다."
    errors: 
      create_failed: "과목 만들기 실패"
      role_not_active: "비활성 역할로 사용자를 추가할 수 없음: '%{role}'"
    group_list: 
      headings: 
        groups: "과목 그룹"
    index: 
      headings: 
        future_enrollments: "향후 등록"
        my_courses: "내 과목"
        my_groups: "내 그룹"
        past_enrollments: "지난 등록"
      start_new_course: "새 과목 시작하기"
      titles: 
        courses: 과목
        rss: 
          course_announcements: "과목 공지 Atom 피드"
    link_enrollment: 
      buttons: 
        link: "학생에게 연결"
      details: |-
          감독자를 학생에게 연결하면 학생의 평점과 과목 상호 작용을 액세스할 수 있습니다. *현재 이 감독자는 %{student} 학생에게 연결되어 있습니다.*
          
          %{user} 과목 감독자를 학생에게 연결하려면 아래 목록에서 학생의 이름을 선택하십시오.
      labels: 
        student: 학생
      loading: "학생 로딩 중..."
      select_student: "학생 선택"
    notices: 
      backup_restored: "백업을 성공적으로 복원함"
      concluded: "과목을 성공적으로 종결함"
      deleted: "과목을 성공적으로 삭제함"
      enrollment_not_active: "%{course} 과목의 멤버 자격이 아직 할성화되지 않았습니다."
      failed_conclude: "과목 종결 실패"
      invitation_accepted: "초대를 수락하셨습니다!  %{course}에 오신 것을 환영합니다!"
      invitation_cancelled: "초대를 취소하셨습니다."
      login_to_accept: "등록을 수락하기 전에 로그인을 해야 합니다."
      preview_course: "이 과목에 참여하도록 초대받았습니다. 과목을 살펴볼 수 있으나 참여하기 전에 등록 초대를 수락해야 합니다."
      reset_test_student: "테스트 학생을 성공적으로 다시 설정했습니다."
      unconcluded: "과목 종결 해제"
      updated: "과목이 성공적으로 업데이트되었습니다."
    recent_event: 
      all_graded: "모두 평가됨"
      due: 기한
      needs_grading: "평가 필요함"
      no_new_submissions: "새 제출물 없음"
      no_submissions: "제출물 없음"
      not_submitted: "제출 안 됨"
      submission_score: "%{score} * / %{points_possible}*"
    recent_feedback: 
      comments: "설명: %{count}"
      not_graded: "평가 안 됨"
      submission_points: 
        with_score: "점수: %{score} * / %{points_possible}*"
        without_score: "/ %{points_possible}"
    roster: 
      create_users: 
        add_more_users: "다른 사용자 추가"
        add_these_users: "사용자 추가"
        adding: "추가 중..."
        adding_n_users: "사용자 %{users.length}명을 확인하고 추가할 준비가 되었습니다:"
        can_only_grade_students_in_section: "자신의 섹션에 있는 학생만 평가할 수 있음"
        close: 마침
        duplicates_removed: "일부 중복된 사용자를 삭제했습니다."
        email: 이메일
        form_instructions: "아래에 이메일 주소 목록을 입력하거나 붙여넣으십시오:"
        go_back: "새로 시작"
        have_been_enrolled: "다음 사용자가 등록됨"
        name: 이름
        next: 다음
        section: 섹션
        user_role: "역할:"
        validating: "확인 중..."
        will_not_be_added: "다음 사용자에게 오류가 있어서 추가하지 않게 됩니다. 올바른 형식으로 되어 있는지 확인하시기 바랍니다."
      edit_sections_view: 
        edit_sections_desc: "섹션은 사용자를 구성하는 추가적인 방법입니다. 이를 이용하면 같은 과목으로부터 여러 학급을 가르칠 수 있어서 과목 내용을 모두 한 곳에 둘 수 있습니다. 아래에서 사용자를 다른 섹션으로 옮기거나 섹션 등록을 추가/제거할 수 있습니다. 사용자는 항상 적어도 하나 이상의 섹션에 속해야 합니다."
      index: 
        cannot_add_users: "이 과목이 종료되어 새 사용자를 추가할 수 없음"
        group_set: "그룹 집합"
        people: 사용자
        role_to_search: "역할으로 검색을 제한"
        search_people: "사람 검색"
        title_add_people: "사람 추가"
      invitations_view: 
        accepted_invitation: "%{name}이(가) 이미 과목 참여 초대를 받고 수락했지만 필요하다면 초대를 다시 보낼 수 있습니다."
        admin_invitation_unaccepted: "%{name}이(가) 아직 과목 참여 초대를 수락하지 않았습니다. 초대 발송 시각: %{time}"
        invitations_pending_publish: "초대는 과목을 *게시*하기 전까지 보내지 않습니다."
        student_invitation_unaccepted_available: "%{name}이(가) 아직 과목 참여 초대를 수락하지 않았습니다. 초대 발송 시각: %{time}"
        student_invitation_unaccepted_unavailable: "%{name}을(를) 과목에 추가했습니다: %{time}"
      link_to_students_view: 
        link_student_action: "*%{name}* 과목 감독자를 학생에게 연결하려면 아래 목록에서 학생 이름을 선택하십시오."
        link_student_desc: "감독자를 학생에게 연결하면 학생의 평점과 과목 상호 작용을 액세스할 수 있습니다."
      resend_invitations: 
        pending_invitations: "초대 %{pendingInvitationsCount}건이 수락되지 않음"
        re_send_invitations: "다시 보내기"
        re_sending_invitations: "다시 보내는 중..."
      role_select: 
        all_roles: "모든 역할"
      roster_tabs: 
        everyone_tab: 모두
        groups: 그룹
      roster_user: 
        links: 
          edit_sections: "섹션 편집"
          link_to_students: "학생에게 연결"
          remove_from_course: "과목에서 제거"
          resend_invitation: "초대 다시 보내기"
          user_details: "사용자 세부 정보"
        manage_user: "%{name} 관리"
        pending_acceptance_explanation: "이 사용자는 아직 과목 초대를 수락하지 않음"
        pending_acceptance_of_invitation: "보류 중"
      roster_users: 
        canvas_user_id: "Canvas 사용자 ID"
        login_name_or_sis_id: "로그인 / SIS ID"
        name: 이름
        no_people_found: "사람 없음"
        role: 역할
        section: 섹션
        you_can_search_by: "다음 조건으로 검색 가능:"
      section: 
        remove_user_from_course_section: "%{name}에서 사용자 제거"
    section: 
      enrollment: 
        links: 
          unenroll_user: "과목에서 사용자 제거"
    settings: 
      alerts_title: 알림
      buttons: 
        add_section: "섹션 추가"
        move_course: "과목 이동"
        update_course: "과목 세부 정보 업데이트"
      course_open_enrollment: "이 과목은 열린 등록을 사용합니다. 다음 URL을 공유하면 학생이 직접 등록할 수 있습니다: *%{url}*. 또한 *%{url2}*에서 다음 참여 코드를 이용하여 등록할 수도 있습니다: *%{code}*"
      course_open_enrollment_without_code: "이 과목은 열린 등록을 사용합니다. 다음 URL을 공유하면 학생이 직접 등록할 수 있습니다: *%{url}*"
      course_overrides_term: "이는 학기 사용 가능 여부를 재정의합니다."
      course_settings_title: "과목 설정"
      deatils: 
        move_course: "이 과목에 대한 새 루트 계정을 선택하십시오. 과목을 이동한 후에 과목에 대한 새 학부를 지정할 수도 있습니다."
      drag_details: "대부분의 페이지를 비활성화하면 해당 페이지를 방문하는 학생이 과목 홈페이지로 리디렉트됩니다."
      drag_to_hide: "학생에게 항목을 숨기려면 여기에 끌어다 놓으십시오."
      enrollment_count: 
        one: "사용자 %{count}명"
        other: "사용자 %{count}명"
      headings: 
        details: "과목 세부 정보"
        grade_publishing: "평점 게시"
        move_course: "과목을 다른 루트 계정으로 이동"
        navigation: "과목 탐색"
        sections: "과목 섹션"
      help: 
        edit_navigation: "과목 탐색에 순서를 다시 매기려면 항목을 끌어다 놓으십시오."
      images: 
        alt: 
          delete: 삭제
          edit: 편집
      keycode_descriptions: 
        next_navigation_link: "다음 탐색 링크 선택"
        previous_navigation_link: "이전 탐색 링크 선택"
        toggle_navigation_dragging: "끌기를 시작할 링크를 선택하거나 이미 선택한 링크를 놓기"
      keycodes: 
        next_navigation_link: 위로
        previous_navigation_link: 아래로
        toggle_navigation_dragging: 공백
      labels: 
        account_id: 학부
        allow_student_discussion_editing: "학생이 자신의 토론 게시물을 편집하거나 삭제하도록 허용"
        allow_student_discussion_topics: "학생이 토론 주제를 만들도록 허용"
        allow_student_forum_attachments: "학생이 토론 게시물에 파일을 추가하도록 허용"
        allow_student_organized_groups: "학생이 자신의 그룹을 구성하도록 허용"
        conclude_at: 끝
        course_code: "과목 코드"
        course_description: 설명
        course_format: 형식
        course_lock_all_announcements: "공지 사항에 의견 사용 안 함"
        course_name: 이름
        course_section_name: "새 섹션 추가"
        course_visibility: "표시 여부"
        enrollment_term_id: 학기
        grading_scheme: "평가 구성표"
        grading_standard_enabled: "과목 평가 구성표 사용"
        hide_distribution_graphs: "학생에게 평점 분포 그래프 숨기기"
        hide_final_grades: "학생 평점 요약에서 총점 숨기기"
        indexed: "이 과목을 공개 과목 색인에 포함"
        language: 언어
        license: 라이선스
        open_enrollment: "과목 홈 페이지에 \"이 과목에 참여\" 링크 추가"
        public_syllabus: "이 과목의 요강을 공개적으로 표시"
        restrict_enrollments_to_course_dates: "사용자가 이 날짜 사이의 과목에만 참여할 수 있음"
        root_account: "루트 계정"
        root_account_id: "루트 계정"
        sis_source_id: "SIS ID"
        start_at: 시작
        storage_quota: "파일 저장소"
        time_zone: "표준 시간대"
        turnitin_comments: "Turnitin 설명"
      language_overrides_preferences: "이는 사용자/시스템 언어 기본 설정을 다시 정의합니다. 이는 외국어 과목에 대해서만 권합니다."
      links: 
        more_options: "추가 옵션"
        move_course: "다른 계정으로 이동"
        title: 
          cant_delete: "사용자가 등록한 섹션을 삭제할 수 없음"
          delete_section: "섹션 삭제"
          edit_section: "섹션 편집"
      megabytes: 메가바이트
      no_language_preference: "설정 안 됨 (사용자가 구성할 수 있음, 기본 값은 %{language})"
      none: 없음
      page_title: "과목 세부 정보"
      section_sis_id: "SIS ID: %{section_sis}"
      self_enrollment: "비밀 URL이나 코드를 공유하여 학생이 직접 등록할 수 있도록 허용"
      self_enrollment_without_code: "비밀 URL을 공유하여 학생이 직접 등록할 수 있도록 허용"
      set_grading_scheme: "평가 구성표 설정"
      sis_source_id: "SIS ID"
      tab_cant_disable: "이 페이지는 사용 안 할 수 없고 숨기기만 가능"
      tab_disabled: "페이지가 비활성이므로 과목 홈페이지로 리디렉트함"
      tab_hidden_if_disabled: "페이지가 비활성이므로 탐색에 표시되지 않음"
      tabs: 
        alerts: 알림
        details: "과목 세부 정보"
        grade_publishing: "평점 게시"
        navigation: 탐색
        sections: 섹션
        tools: 앱
      titles: 
        edit_navigation: "과목 탐색 편집"
      transifex_message: "[Canvas 번역 커뮤니티](%{transifex_url})에 참여"
      turnitin: "이 설명은 학생이 Turnitin 사용 과제를 제출할 때 표시됨"
      view_grading_scheme: "평가 구성표 보기"
      wiki_editing_roles: "기본 값으로 과목 위키 페이지를 만들고, 이름을 바꾸거나 편집할 수 있음"
      wiki_editing_roles_change_existing: "현재 \"%{current_setting}\"이(가) 편집할 수 있는 페이지를 \"%{new_setting}\"이(가) 편집할 수 있도록 변경합니다."
    settings_sidebar: 
      buttons: 
        reset: "과목 내용 다시 설정"
        unconclude: "과목 종결 해제"
      headings: 
        current_users: "현재 사용자"
      help: 
        reset_course_content: "과목 내용을 다시 설정하면 연결된 과제, 토론, 퀴즈, 모듈, 루브릭, 페이지, 파일, 학습 성과, 문제 은행, 협업, 회의 등의 모든 내용을 완전히 삭제하게 됩니다. 이 동작은 되돌릴 수 없으며 자료는 복구가 *불가능*합니다. 계속 진행하시겠습니까?"
      links: 
        calendar: "과목 달력"
        conclude: "이 과목 끝냄"
        copy: "이 과목 복사"
        delete: "이 과목을 영구적으로 삭제"
        export_content: "과목 내용 내보내기"
        import: "과목에 내용 가져오기"
        new_badge: "새 항목"
        reset: "과목 내용 다시 설정"
        stats: "과목 통계"
        student_view: "학생 뷰"
    show: 
      details: 
        confirm_unenroll: "이 과목에서 등록을 해제하시겠습니까? 더 이상 과목 명부를 볼 수 없고, 교사와 직접 통신할 수 없으며, 스트림에서 과목 행사를 볼 수 없고 알림을 받을 수도 없습니다."
      draft_state: 
        buttons: 
          cancel: 취소
          update_layout: 저장
        headings: 
          set_layout: "홈 페이지 레이아웃 설정"
        options: 
          assignments: "과제 목록"
          modules: "과목 모듈"
          syllabus: 요강
      empty_body: "내용 없음"
      headings: 
        confirm_unenroll: "등록 취소 확인"
        importing: "이 과목을 가져오는 중임"
        unpublished: "이 과목은 게시되지 않음"
      importing: "과목 복사/마이그레이션을 진행 중입니다. 따라서 일부 내용을 잠시 사용하지 못할 수도 있습니다."
      license_notice: "이 과목 내용은 %{license_type} 라이선스에 따라 제공됩니다. 별도의 언급이 없으면 이 과목의 내용은 해당 라이선스를 따르는 것으로 간주합니다."
      links: 
        course_setup: "과목 설정 검사 목록"
        drop_course: "이 과목 드롭"
        join_course: "이 과목에 참여"
        new_announcement: "새 공지"
        view_course_stream: "과목 스트림 보기"
      period_name: "마지막 2주"
      re_sending: "다시 보내는 중..."
      send_done: "마쳤습니다. 메시지는 수 분이 걸릴 수 있습니다."
      send_failed: "요청이 실패했습니다. 다시 시도하십시오."
      teachers_only: "*게시*되기 전까지 교사만 이 과목을 볼 수 있음"
      titles: 
        drop_course: "이 과목 드롭"
        recent_feedback: "최근 피드백"
    sidebar_weighting: 
      default_name: 그룹
      headings: 
        group: 그룹
        total: 합계
        weight: 가중치
      labels: 
        assignments_weighting: "그룹에 따라 과제에 가중치 부여"
      no_groups: "설정된 그룹 없음"
      not_weighted: "과목 과제에 가중치를 부여하지 않습니다."
    statistics: 
      active_students: "활동 중인 학생"
      all_rubrics: "모든 루브릭"
      any: 모두
      assignment_groups: "과제 그룹"
      assignments: 과제
      course_rubrics: "과목 루브릭"
      discussion_posts: "토론 게시물"
      discussion_topic: "토론 주제"
      discussions: 토론
      file_count: 
        one: "파일 %{count}개"
        other: "파일 %{count}개"
      file_upload: "파일 업로드"
      headings: 
        assignments: "과제 이용 보고서"
        files: "파일 저장소"
        stats: "%{course} 통계"
        students: "최근에 로그인한 사용자"
        totals: "누적 합계"
      labels: 
        allotted_storage: "할당된 저장소"
        media_files: "미디어 파일"
        uploaded_files: "업로드된 파일"
      new: "새 항목"
      new_discussion_entries: "새 토론 항목"
      new_discussions: "새 토론"
      number_of_assignments: "과제 수"
      number_of_submissions: "제출물 수"
      page_title: "과목 통계"
      quiz: 퀴즈
      quiz_questions: "퀴즈 문제"
      quiz_submissions: "퀴즈 제출물"
      quizzes: 퀴즈
      submission_type: "제출물 유형"
      tabs: 
        assignments: 과제
        files: "파일 저장소"
        students: 학생
        totals: 합계
      text_entry: "텍스트 항목"
      unaccepted_students: "수락하지 않은 학생"
      website_url: "웹 사이트 URL"
    syllabus: 
      headers: 
        date: 날짜
        details: "세부 정보"
      syllabus: 
        hide_specific_dates: "섹션, 그룹, 사람에 특정한 날짜 숨기기"
        show_specific_dates: "섹션, 그룹, 사람에 특정한 날짜 표시하기"
    titles: 
      rss_feed: "%{course} 피드"
    unauthorized: 
      invalid_link: "사용한 등록 링크가 더 이상 유효하지 않은 것으로 보입니다. 과목 강사에게 문의하여 올바르게 등록되었는지 확인하시기 바랍니다."
  courses_43204aae: 과목
  create_module_item: 
    assignment_name: "과제 이름"
  create_module_item_quiz: 
    graded_quiz: "평가된 퀴즈"
    graded_survey: "평가된 설문"
    page_name: "페이지 이름"
    practice_quiz: "퀴즈 연습"
    quiz_name: "퀴즈 이름"
    ungrded_survey: "평가 안 된 설문"
    url: URL
  create_users_view: 
    required: "이메일 주소 입력"
  crowdsourced: true
  crumbs: 
    access_report: "액세스 보고서"
    announcements: 공지
    assignments: 과제
    calendar_events: 행사
    collaborations: 협업
    conferences: 회의
    confirmation: 확인
    copy_course: "과목 복사"
    developer_keys: "개발자 키"
    discussions: 토론
    eportfolio_welcome: "ePortfolio에 오신 것을 환영합니다."
    error_reports: "오류 보고서"
    files: 파일
    grades: 평점
    grading_standards: 평가
    groups: 그룹
    jobs: 작업
    media: 미디어
    messages: 메시지
    modules: 모듈
    outcomes: 성과
    people: 사용자
    plugins: "플러그 인"
    prior_users: "이전 사용자"
    question_banks: "문제 은행"
    quizzes: 퀴즈
    registered_services: "등륵된 서비스"
    revisions: 수정
    rubrics: 루브릭
    settings: 설정
    site_admin: "사이트 관리자"
    stats: 통계
    syllabus: "강의 계획"
    users: 사용자
    wiki_pages: 페이지
  csv: 
    alpha: 알파
    answered: 
      student: 
        count: "답변한 학생 수"
    bottom: 
      student: 
        count: "하위 학생 수"
    correct: 
      bottom: 
        student: 
          count: "정답 하위 학생 수"
      middle: 
        student: 
          count: "정답 중위 학생 수"
      student: 
        count: "정답 학생 수"
        ratio: "정답 학생 비율"
      top: 
        student: 
          count: "정답 상위 학생 수"
    difficulty: 
      index: "난이도 색인"
    middle: 
      student: 
        count: "중위 학생 수"
    point: 
      biserial: "정답의 점수 이계열"
      distractor: "오답 %{num}의 점수 이계열"
    question: 
      id: "문제 ID"
      title: "문제 제목"
    quiz: 
      question: 
        count: "퀴즈 문제 수"
    standard: 
      deviation: 표준편차
    top: 
      student: 
        count: "상위 학생 수"
    variance: 분산
    wrong: 
      student: 
        count: "오답 학생 수"
        ratio: "오답 학생 비율"
  current_score_6c81792: "현재 점수"
  curve_grades_dialog: 
    average_score: "평균 점수"
    buttons: 
      curve_grades: "상대 평가"
      curving_grades: "상대 평가 중..."
    curve_average: "*%{assignment.name}*의 상대 평가를 위한 평균 평점을 입력하십시오. 차트는 현재 학생의 점수를 바탕으로 상대 평가에서 최선의 시도를 표시합니다."
    curve_grade_for_assignment: "%{assignment.name}에 대해 상대 평가"
    labels: 
      assign_blanks: "제출하지 않은 학생에게 0점 할당"
    out_of_points_possible: "/ %{assignment.points_possible}"
    this_is_permanent: "상대 평가를 실행 취소할 수 없습니다. 상대 평가 이전의 평점 이력은 사용할 수 있으나 상대 평가 동작은 되돌릴 수 없습니다."
  custom_fields_fc3e55af: "사용자 정의 필드"
  d2l_display: Desire2Learn
  d2l_file_description: "D2L 내보내기 .zip 형식"
  d2l_name: "D2L 변환기"
  dashboard: 
    announcements_collapse: 
      one: "공지 %{count}개 축소"
      other: "공지 %{count}개 축소"
    announcements_expand: 
      one: "공지 %{count}개 확장"
      other: "공지 %{count}개 확장"
    assignments_collapse: 
      one: "과제 공지 %{count}개 축소"
      other: "과제 공지 %{count}개 축소"
    assignments_expand: 
      one: "과제 공지 %{count}개 확장"
      other: "과제 공지 %{count}개 확장"
    conversations_collapse: 
      one: "대화 메시지 %{count}개 축소"
      other: "대화 메시지 %{count}개 축소"
    conversations_expand: 
      one: "대화 메시지 %{count}개 확장"
      other: "대화 메시지 %{count}개 확장"
    disable_dashboard: "이전 대시보드로 돌아가기"
    discussions_collapse: 
      one: "토론 %{count}개 축소"
      other: "토론 %{count}개 축소"
    discussions_expand: 
      one: "토론 %{count}개 확장"
      other: "토론 %{count}개 확장"
    enable_dashboard: "새 대시보드 사용해 보기"
    show_more_link: 
      show_less: "간단히 표시"
      show_more: "자세히 표시"
  date: 
    abbr_day_names: 
      - 일
      - 월
      - 화
      - 수
      - 목
      - 금
      - 토
    abbr_month_names: 
      - ~
      - 1월
      - 2월
      - 3월
      - 4월
      - 5월
      - 6월
      - 7월
      - 8월
      - 9월
      - 10월
      - 11월
      - 12월
    day_names: 
      - 일요일
      - 월요일
      - 화요일
      - 수요일
      - 목요일
      - 금요일
      - 토요일
    days: 
      today: 오늘
      today_lower: 오늘
      tomorrow: 내일
      yesterday: 어제
    formats: 
      date_at_time: "%b %-d at %l:%M%P"
      default: "%Y-%m-%d"
      medium: "%b %-d, %Y"
      medium_month: "%b %Y"
      medium_with_weekday: "%a %b %-d, %Y"
      short: "%b %-d"
      short_month: "%b"
      short_weekday: "%a"
      weekday: "%A"
    month_names: 
      - ~
      - 1월
      - 2월
      - 3월
      - 4월
      - 5월
      - 6월
      - 7월
      - 8월
      - 9월
      - 10월
      - 11월
      - 12월
  dates: 
    no_date: "날짜 없음"
  datetime: 
    distance_in_words: 
      about_x_hours: 
        one: "약 %{count}시간"
        other: "약 %{count}시간"
      about_x_months: 
        one: "약 %{count}개월"
        other: "약 %{count}개월"
      about_x_years: 
        one: "약 %{count}년"
        other: "약 %{count}년"
      almost_x_years: 
        one: "거의 %{count}년"
        other: "거의 %{count}년"
      half_a_minute: 30초
      less_than_x_minutes: 
        one: "%{count}분 이내"
        other: "%{count}분 이내"
      less_than_x_seconds: 
        one: "%{count}초 이내"
        other: "%{count}초 이내"
      over_x_years: 
        one: "%{count}년 이상"
        other: "%{count}년 이상"
      x_days: 
        one: "%{count}일"
        other: "%{count}일"
      x_minutes: 
        one: "%{count}분"
        other: "%{count}분"
      x_months: 
        one: "%{count}개월"
        other: "%{count}개월"
      x_seconds: 
        one: "%{count}초"
        other: "%{count}초"
    prompts: 
      day: 일
      hour: 시
      minute: 분
      month: 월
      second: 초
      year: 년
  default_conference_title: "%{course_name} 회의"
  default_question_name: 문제
  default_question_text: "질문 텍스트"
  delete_a6efa79d: 삭제
  delete_grading_scheme_6b308832: "평가 구성표 삭제"
  delete_quiz_142b8099: "퀴즈 삭제"
  delete_survey_56fddbbd: "설문 삭제"
  demos: 
    _register: 
      add_site: "사이트 추가"
      invalid_email: "유효하지 않은 이메일 주소"
      personalizing: "개인 설정 중..."
      ready: 준비되었습니다!
      try_again: "다시 시도"
      you_must_agree_to_terms: "사용 조건에 동의해야 합니다."
    demos_add: 
      labels: 
        school_name: "학교 이름"
        username: "이메일 주소"
    register: 
      agree_to_terms: "*사용 조건*에 동의하고 **개인 정보 보호 정책**을 승인합니다."
      begin_trial: "체험 시작"
      cio: CIO
      corporate: 기업
      dean: 학장
      director: 감독관
      higher_education: "고등 교육"
      incorrect: "올바르지 않습니다. 다시 시도하시기 바랍니다."
      instructional_designer: "교육 설계자"
      k12: K12
      labels: 
        location: 위치
        name: 이름
        phone: "전화 번호"
        school_position: 제목
        type_what_you_hear: "들은 사항을 입력"
        type_what_you_see: "본 사항을 입력"
        username: 이메일
      lms_administrator: "LMS 관리자"
      one: 기타
      other: 기타
      personalize_demo: "데모 개인 설정"
      provost: 교무처장
      school_administrator: "학교 관리자"
      sign_up_to_canvas: "Canvas 체험 등록"
      student: 학생
      subscribe: "Instructure로부터 뉴스, 정보, 팁 받기"
      support: "사용자 지원"
      teacher_instructor: 교사/강사
      technologist: 기술자
      vp: VP
  description_436c48d7: 설명
  developer_key: 
    api_key: "키: *%{api_key}*"
    created: "작성:"
    delete_key: "이 키 삭제"
    edit_key: "이 키 편집"
    identifier: "ID: %{id}"
    redirect_uri: "URI: %{redirect_uri}"
  developer_key_form: 
    cancel: 취소
    icon_url: "아이콘 URL:"
    key_name: "키 이름:"
    owner_email: "소유자 이메일:"
    redirect_uri: "리디렉트 URI:"
    save_key: "키 저장"
    tool_id: "도구 ID:"
  developer_keys: 
    button: 
      saving: "키 저장 중..."
      saving_failed: "키 저장 실패"
    index: 
      details: "세부 정보"
      developer_keys: "개발자 키"
      key_settings: "키 설정"
      name: 이름
      show_all: "키 %{count}개 모두 표시"
      title: "개발자 키"
      user: 사용자
    messages: 
      confirm_delete: "이 개발자 키를 삭제하시겠습니까?"
    no_user: "사용자 없음"
    unnamed_tool: "이름 없는 도구"
  dialog_form_wrapper: 
    cancel: 취소
    save_settings: "설정 저장"
    saving: "저장 중..."
  disable_a5c05db3: "사용 안 함"
  discussion_entries: 
    created_entry_notice: "항목을 성공적으로 만들었습니다."
    deleted_entry_notice: "해당 항목이 삭제됨"
    disabled_podcasts_notice: "이 주제에 대해 Podcast 사용하지 않습니다."
    podcast_description: "\"%{title}\" 주제의 항목에서 링크하거나 포함된 모든 미디어 파일이 이 피드에 표시됩니다."
    podcast_feed_title: "%{title} 게시물 Podcast 피드"
    posts_feed_title: "%{title} 게시물 피드"
    updated_entry_notice: "항목이 성공적으로 업데이트되었습니다."
  discussion_entry: 
    atom_no_author: "작성자 없음"
    default_user_name: "사용자 이름"
  discussion_topic: 
    atom_no_author: "작성자 없음"
    default_title: "제목 없음"
    empty_message: "메시지 없음"
  discussion_topics: 
    assignment_details: 
      available_from: "다음부터 사용 가능"
      due: 기한
      due_date: "기한 %{date}"
      for: 과제
      graded_discussion_and_points: 
        one: "이는 평가하는 토론입니다: *%{count}점 가능*"
        other: "이는 평가하는 토론입니다: *%{count}점 가능*"
      show_due_dates: "기한 표시"
      until: "다음 시간까지"
    confirm_delete_announcement: 
      one: "이 알림 %{count}개를 삭제하시겠습니까?"
      other: "이 알림 %{count}개를 삭제하시겠습니까?"
    confirm_delete_discussion_topic: 
      one: "이 토론 주제 %{count}개를 삭제하시겠습니까?"
      other: "이 토론 주제 %{count}개를 삭제하시겠습니까?"
    create_new_crumb: "새로 만들기"
    default_discussion_title: "제목 없음"
    deleted_topic_notice: "해당 주제가 삭제됨"
    discussion: 
      close_for_comments: "의견 닫기"
      delete: 삭제
      due: 기한
      last_post_date: "마지막 게시 %{display_last_reply_at}"
      manage: 관리
      no_due_date: "기한 없음"
      pin: 고정
      unpin: "고정 해제"
      user_subscribed: "이 주제를 구독하고 있습니다. 구독을 해제하려면 클릭합니다."
      user_unsubscribed: "이 주제를 구독하고 있지 않습니다. 구독하려면 클릭합니다."
    discussion_feed_title: "%{title} 토론 피드"
    discussion_list: 
      no_pinned_discussions: "고정한 토론이 없음"
    discussions_settings_view: 
      allow_student_discussion_editing: "자신의 게시물을 편집하거나 삭제"
      allow_student_topics: "토론 주제 만들기"
      attach_files: "토론에 파일 첨부하기"
      manually_mark_as_read: "게시물을 읽은 것으로 표시"
      my_settings: "내 설정"
      student_settings: "학생 설정"
    edit: 
      new_assignment: "새 과제"
      new_quiz: "새 퀴즈"
    edit_crumb: 편집
    edit_view: 
      allow_threaded_replies: "계층 구조 답변 허용"
      attachment: 첨부
      available_from: "다음부터 사용 가능"
      buttons: 
        not_published: "게시 안 됨"
        published: 게시됨
      delay_posting: "지연 게시"
      enable_podcast_feed: "Podcast 피드 사용"
      include_replies_in_podcast_feed: "Podcast 피드에 답변 포함"
      options: 옵션
      page_header_title: "새 토론"
      points_possible: "가능한 점수"
      post_at: "게시 시각"
      save: 저장
      saving: "저장 중..."
      topic_title: "주제 제목"
      until: "다음 시간까지"
      use_for_grading: 평가됨
      users_must_post_before_seeing_replies: "답변을 보기 전에 게시해야 함"
    entry: 
      authors_name: "작성자 이름"
      delete_message: "이 메시지 삭제"
      edit_message: "이 메시지 편집"
      edited_comment: "이 의견은 %{user}이(가) 편집했습니다."
      labels: 
        attached_file: "첨부 파일"
      make_side_comment: "기타 의견 남기기..."
      reply_to_message: "기타 의견 남기기"
      show_more_entries: 
        one: "추가 항목 %{count}개 표시"
        other: "추가 항목 %{count}개 표시"
    error_draft_state_unauthorized: "이 주제를 초안 상태로 변경할 권한이 없습니다."
    error_draft_state_with_posts: "이 주제는 게시물을 포함하고 있으므로 초안 상태로 설정할 수 없습니다."
    group_assignment_discussion_entry: 
      posts: 
        one: "게시글 %{count}개"
        other: "게시글 %{count}개"
      separated_conversation_notice: "이 주제의 대화는 별도의 그룹으로 분리되었습니다. 아래는 액세스할 수 있는 모든 그룹 주제입니다."
    index: 
      course_discussions_atom_feed_title: "과목 토론 Atom 피드"
    index_view: 
      assignments: 과제
      delete: 삭제
      discussion_topics: "토론 주제"
      edit_settings: "토론 설정 편집"
      loading: "로드 중..."
      lock_for_comments: "의견 잠금"
      make_sure_all_search_terms_are_spelled_correctly: "모든 검색 용어의 철자가 올바른지 확인하십시오. "
      new_discussion: "토론 *시작하기*"
      rss_feed: "RSS 피드"
      start_one_now: "지금 하나 시작"
      suggestions: "제안:"
      there_are_no_discussion_topics_to_show: "표시할 토론 주제가 없음"
      try_different_more_general_or_fewer_keywords: "다른 키워드나 보다 일반적인 키워드나 더 적은 키워드로 다시 시도해 보십시오."
      try_disabling_the_unread_or_assignments_filters: "\"읽지 않음\"이나 \"과제\" 필터를 사용하지 말아 보십시오."
      unread: "읽지 않은 메시지"
      your_search_did_not_match_any_discussion_topics: "검색과 일치하는 토론 주제가 없습니다."
    page_nav: 
      Page: 페이지
      current_page: 현재
      first_page: 처음
      last_page: 마지막
    peer_reviews: 
      due_date: "기한 %{date}"
    points_possible_number: "가능한 점수는 숫자이어야 함"
    show: 
      add_rubric: "루브릭 추가"
      announcement_closed: "이 공지 사항은 의견을 받지 않음"
      authors_name: "작성자 이름"
      collapse_replies: "답변 축소"
      confirm_delete_discussion: "이 토론을 삭제하시겠습니까?"
      delete: 삭제
      delete_current_message: "현재 메시지 삭제"
      discussion_atom_feed_title: "토론 Atom 피드"
      discussion_podcast_feed_title: "토론 Podcast 피드"
      edit: 편집
      edit_current_message: "현재 메시지 편집"
      edited_by: "이 주제를 %{user}이(가) 편집함"
      expand_replies: "답변 확장"
      from_context: "*%{context_name}*에서"
      initial_post_required: "답변은 하나 이상의 답변을 게시한 사용자에게만 보입니다."
      links: 
        peer_reviews: "피어 리뷰"
      loading_replies: "답변 로드 중..."
      lock_topic: "의견 닫기"
      locked: "이 주제는 의견이 닫혔음"
      manage_discussion: "토론 관리"
      mark_all_as_read: "모두 읽음으로 표시"
      mark_all_as_unread: "모두 읽지 않음으로 표시"
      next_message: "다음 메시지"
      previous_message: "이전 메시지"
      reply_to_message: "현재 메시지에 대해 답변"
      reply_to_topic: "주제에 대해 답변"
      retrieved_from_feed: "%{feed}에서 추출됨"
      show_rubric: "루브릭 표시"
      speed_grader: "Speed Grader"
      topic: 주제
      topic_podcast_feed_link: "주제 Podcast 피드"
      topic_subscribe: 구독
      topic_subscribe_tooltip: "구독 해제 상태가 되어 새 의견에 대한 알림을 받지 않음"
      topic_subscribed_tooltip: "구독 상태가 되어 새 의견에 대한 알림을 받음"
      topic_unsubscribe: 구독함
      unlock_topic: "의견 다시 열기"
      unread: "읽지 않은 메시지"
    sub_entry: 
      authors_name: "작성자 이름"
      post_message: "메시지 게시"
    summary_view: 
      attached_file_name: "첨부: %{display_name}"
      close_for_comments: "의견 닫기"
      delete: 삭제
      drag_up_or_down_to_reorder: "다시 순서를 매기려면 끌어서 올리거나 내리기"
      locked: "이 주제는 의견이 닫힘"
      manage: 관리
      open_to_comments: "의견 열기"
      this_topic_is_used_for_grading: "이 주제는 평가에 사용됨"
      topic_podcast_feed: "주제 Podcast 피드"
    topic_deleted_notice: "%{topic_title}를 성공적으로 삭제함"
    user_settings_view: 
      manually_mark_as_read: "게시물을 읽은 것으로 표시"
      my_settings: "내 설정"
  discussion_topics_b35ac745: "토론 주제"
  discussions: 
    are_your_sure_delete: "이 항목을 삭제하시겠습니까?"
    cant_subscribe_not_in_group: "구독하려면 이 그룹에 속해야 함"
    cant_subscribe_not_in_group_set: "구독하려면 이 관련 그룹에 속해 있어야 함"
    closed_for_comments: "의견 닫힘"
    confirm_delete_discussion_topic: "이 토론 주제를 삭제하시겠습니까?"
    delete: 삭제
    discussions: 토론
    edit_settings: "토론 설정 편집"
    entry_collection_view: 
      add_reply_to_topic: "주제에 답변 추가"
    entry_content: 
      authors_name: "작성자 이름"
      delete: 삭제
      edit: 편집
      edited_comment: "*%{editor.display_name}*이(가) %{edited_at}에 편집"
      go_to_parent: "상위로 가기"
      go_to_topic: "주제로 가기"
      manage_discussion_entry: "토론 항목 관리"
      open_in_speedgrader: "SpeedGrader에서 열기"
      write_a_reply: "답변 작성..."
    entry_stats: 
      show_more: "자세히 표시"
    hide_due_dates: "기한 숨기기"
    initial_post_required_to_subscribe: "구독 전에 답변을 게시해야 함"
    mark_as_read: "읽음으로 표시"
    mark_as_unread: "읽지 않음으로 표시"
    no_content: "내용 없음"
    no_results: 
      make_sure_all_search_terms_are_spelled_correctly: "모든 검색 용어의 철자가 올바른지 확인하십시오. "
      suggestions: "제안:"
      try_different_more_general_or_fewer_keywords: "다른 키워드나 보다 일반적인 키워드나 더 적은 키워드로 다시 시도해 보십시오."
      try_disabling_the_unread_filter: "\"읽지 않음\" 필터를 사용하지 말아 보십시오."
      your_search_did_not_match_any_entries: "검색과 일치하는 항목이 없습니다."
    ordered_by_recent_activity: "최근 활동으로 정렬"
    participant: 
      anonymous_user: 익명
    pinned_discussions: "고정된 토론"
    reply: 
      error_saving_reply: "*오류가 발생했습니다*. 나중에 다시 답변을 게시하시기 바랍니다."
      saving_reply: "답변 저장 중..."
    reply_attachment: 
      attachment_label: 첨부
      remove_attachment: 제거
    reply_form: 
      attach_file: 첨부
      cancel: 취소
      post_reply: "답변 게시"
      write_a_reply: "답변 작성..."
    results_entry: 
      authors_name: "작성자 이름"
      unknown_author: "알 수 없는 작성자"
      view_in_discussion: "토론에서 보기"
    show_all_n_replies: 
      one: "답변 %{count}개 모두 표시"
      other: "답변 %{count}개 모두 표시"
    show_due_dates: "기한 표시"
    subscribe: "이 주제를 구독"
    subscribed: 구독함
    subscribed_hint: "이 주제를 구독합니다. 구독 해제하려면 클릭합니다."
    uknown_author: "알 수 없는 작성자"
    unknown: "알 수 없음"
    unknown_author: "알 수 없는 작성자"
    unsubscribe: "이 주제를 구독 해제"
    unsubscribed: "구독 해제함"
    unsubscribed_hint: "이 주제를 구독하고 있지 않습니다. 구독하려면 클릭합니다."
  domain_3b54c511: 도메인
  due_date_822625d8: 기한
  due_dates: 
    due_at: "기한: %{assignment_due_date_time}"
    multiple_due_dates: "기한: 여러 기한"
    no_due_date: "기한: 기한 없음"
  e_mail_only_2cc5e513: 이메일만
  ecollege_file_description: Ecollege
  ecollege_name: "Ecollege 변환기"
  edit_grading_scheme_53091236: "평가 구성표 편집"
  edit_quiz_ededddd8: "퀴즈 편집"
  edit_rubric: 
    buttons: 
      create_rubric: "루브릭 만들기"
      update_rubric: "루브릭 업데이트"
    errors: 
      load_rubrics_failed: "루브릭 로드 실패. 다시 시도하시기 바랍니다."
    messages: 
      loading_rubric_groups: "루브릭 그룹 로드 중..."
      loading_rubrics: "루브릭 로드 중..."
    prompts: 
      confirm_delete: "이 루브릭을 삭제하시겠습니까?"
      read_only_rubric: "권한이 없거나 한 곳 이상의 장소에서 사용하고 있으므로 이 루브릭을 편집할 수 없습니다. 변경한 내용은 기존 루브릭을 바탕으로 한 새 루브릭이 됩니다. 계속 진행하시겠습니까?"
    titles: 
      criterion_long_description: "기준 상세 설명"
      find_existing_rubric: "기존 루브릭 찾기"
  edit_survey_b0d6890d: "설문 편집"
  editor: 
    alt_text: "대체 텍스트:"
    button: 
      insert_equation: "수식 삽입"
    cancel: 취소
    cannot_render_equation: "이 수식은 기본 뷰에 렌더링할 수 없습니다."
    click_to_embed: "이미지를 포함하려면 클릭"
    done: 
      title: "클릭하면 서식 있는 텍스트 영역의 편집을 마침"
    done_as_in_finished: 마침
    embed_external: "외부 이미지 포함"
    embed_from_external_tool: "\"외부 도구로부터 내용 삽입\""
    embed_image: "이미지 포함"
    equation_editor_title: "수식을 삽입하려면 도구 모음을 사용하거나 LaTeX 형식을 입력/붙여넣기"
    image_not_found: "이미지를 찾을 수 없음"
    instructions: "포함하려는 이미지의 URL을 입력하거나 붙이기:"
    keyboard_shortcuts: 
      dialog_title: "키보드 단축키"
    loading: "로드 중..."
    more_external_tools: "더 많은 외부 도구"
    save_failed: "저장 실패"
    saving: "저장 중..."
    search_flickr: "Flickr creative commons 검색"
    switch_to_mathjax: "기본 뷰로 전환"
    switch_to_mathquill: "고급 뷰로 전환"
    tabs: 
      arrows: 화살표
      basic: 기본
      delimiters: 구분자
      greek: "그리스 문자"
      misc: 기타
      operators: 연산자
      relationships: 관계
    titles: 
      insert_edit_image: "이미지 삽입 / 편집"
    url: "URL:"
  editor_accessibility: 
    accessibles: 
      background_color: "배경색, 선택하려면 누름"
      forecolor: "텍스트 색, 선택하려면 누름"
      record: "이 기능은 스크린 리더에서 액세스할 수 없습니다."
    titles: 
      font_size: "글자 크기, 선택하려면 누름"
      formatting: "서식, 선택하려면 누름"
  either_the_url_or_domain_should_be_set_c29cf8c1: "url이나 도메인을 설정해야 합니다."
  email: 
    default_from_name: "Instructure Canvas"
  enable_6f5d1328: 사용
  end_date_e0093ed7: "끝 날짜"
  enrollment: 
    default_course_name: 과목
    default_email: "이메일 없음"
    default_user_name: "알 수 없는 사용자"
    roles: 
      designer: 디자이너
      designer_with_indefinite_article: 디자이너
      observer: 감독자
      observer_with_indefinite_article: 감독자
      student: 학생
      student_with_indefinite_article: 학생
      ta: 조교
      ta_with_indefinite_article: 조교
      teacher: 교사
      teacher_with_indefinite_article: 교사
    title: "%{course_name}의 %{user_name}"
    with_section: "%{course_name}, %{section_name}"
    workflow: 
      active: 활성
      completed: 완료됨
      deleted: 삭제됨
      inactive: 비활성
      invited: 초대됨
      pending: "보류 중"
      rejected: 거부됨
  enrollmentNames: 
    course_designer: "과목 디자이너"
    observer: 감독자
    student: 학생
    teacher: 교사
    teacher_assistant: 조교
  enrollment_term: 
    errors: 
      not_unique: "\"%{sis_source_id}\" SIS ID를 이미 사용 중임"
  eportfolio: 
    buttons: 
      done_editing: "편집 마침"
      manage_sections: "섹션 관리"
    confirm_delete_message: "이 메시지를 삭제하시겠습니까?"
    confirm_delete_page: "이 페이지와 모든 내용을 삭제하시겠습니까?"
    confirm_delete_section: "이 섹션과 모든 내용을 삭제하시겠습니까?"
    default_description: "이는 %{course}에 대한 %{assignment} 제출물입니다."
    eportfolio_settings: "ePortfolio 설정"
    errors: 
      compiling: "ePortfolio를 모으는 중에 오류가 발생했습니다. 잠시 후에 다시 시도하시기 바랍니다."
      missing_file: "파일 선택"
      name_required: "이름이 필요함"
      name_too_long: "이름이 너무 김"
      section_name_invalid: "섹션 이름이 올바르지 않음"
      section_name_too_long: "섹션 이름이 너무 김"
      upload_failed: "업로드를 실패했습니다."
    first_category: 홈
    first_entry: 
      content: "아직 입력된 내용이 없음"
      title: 환영합니다.
    links: 
      manage_pages: "편집하려면 클릭, 순서를 다시 매기려면 끌기"
    titles: 
      add_submission: "제출물 페이지 추가"
      download_eportfolio: "ePortfolio 다운로드"
      section_list: "배치하려면 끌기, 편집하려면 클릭"
  eportfolio_categories: 
    default_name: "새 페이지"
    errors: 
      missing_page: "해당 페이지를 찾을 수 없음"
  eportfolio_category: 
    default_section: "섹션 이름"
  eportfolio_entries: 
    errors: 
      not_found: "찾을 수 없음"
    notices: 
      missing_page: "해당 페이지를 찾을 수 없음"
  eportfolio_entry: 
    atom_author: "ePortfolio 항목"
    click_through: "페이지 내용을 보려면 클릭"
    default_content: "추가된 내용 없음"
    default_name: "페이지 이름"
  eportfolios: 
    _page_section: 
      section_types: 
        attachment: "이미지/파일 업로드"
        html: "HTML/포함된 내용"
        rich_text: "서식있는 텍스트 내용"
        submission: "과목 제출물"
    crumb: ePortfolios
    edit_link_text: "%{edit_icon} 페이지 편집"
    eportfolio: 
      entry_count: 
        one: "*%{count}*페이지"
        other: "*%{count}*페이지"
      updated_at: "%{updated_at}에 마지막으로 업데이트됨"
    help_link_text: "%{help_icon} 도움말"
    manage_pages_link_text: "페이지 구성/관리"
    manage_sections_link_text: "섹션 구성"
    notices: 
      created: "포트폴리오를 성공적으로 만듦"
      deleted: "포트폴리오를 성공적으로 삭제함"
      updated: "포트폴리오를 성공적으로 업데이트함"
      zipping: "파일 압축 진행 중..."
    page_list: 
      buttons: 
        done_editing: "편집 마침"
      default_page_name: "페이지 이름"
      edit_instructions: "이름을 바꾸려면 페이지 이름을 클릭하고 순서를 다시 매기려면 클릭해서 끌어다 놓으십시오,"
      headers: 
        page_list: "이 섹션의 페이지"
      links: 
        add_page: "다른 페이지 추가"
      titles: 
        delete_page: "이 페이지 삭제"
        manage_pages: "이 섹션의 페이지를 추가, 제거, 다시 정렬"
        rename_page: "페이지 이름 바꾸기"
    page_section: 
      links: 
        download_attachment: "*%{attachment}*을 다운로드하려면 여기를 클릭"
      rich_text: 
        default_content: "입력된 내용 없음"
      section_types: 
        attachment: "이미지/파일 업로드"
        html: "HTML/포함된 내용"
        rich_text: "서식 있는 텍스트 내용"
        submission: "과목 제출물"
      titles: 
        delete_section: "이 섹션 삭제"
        move_section: "섹션을 다시 정렬하려면 끌기"
    page_section_static: 
      headers: 
        submission: "%{assignment}에 대한 학생 제출물, %{created_date}에 작성"
      links: 
        download_attachment: "*%{attachment}*를 다운로드하려면 여기를 클릭"
        submission_url: "이 과제에 대해 제출된 URL 보기"
      not_rendered: "여기에 제출물이 있었으나 더 이상 찾을 수 없거나 내보내기 위한 제출물 유형을 지원하지 않습니다."
      rich_text: 
        default_content: "입력된 내용 없음"
    private_portfolio: 
      content: "이 ePortfolio는 공개적으로 표시되지 않습니다. 포트폴리오의 소유자를 알고 있다면 포트폴리오에 대한 액세스를 요청할 수 있습니다. 그렇지 않은 경우에는 액세스할 수 없습니다."
    section_list: 
      buttons: 
        done_editing: "편집 마침"
      default_section_name: "섹션 이름"
      links: 
        add_section: "섹션 추가"
        settings: "ePortfolio 설정"
      titles: 
        manage_sections: "이 포트폴리오의 섹션을 추가, 제거, 다시 배열 "
        rename_section: "섹션 이름 바꾸기"
    show: 
      add_submission: "이 제출물에 대한 새 페이지를 만드려면 섹션을 선택하고 새 페이지의 이름을 입력하십시오."
      attachment_count: 
        one: "첨부 %{count}개"
        other: "첨부 %{count}개"
      buttons: 
        add_comment: "설명 추가"
        add_page: "페이지 추가"
        delete: "ePortfolio 삭제"
        keep_editing: "계속 편집"
        preview: "미리 보기"
        save_page: "페이지 저장"
        select_submission: "제출물 선택"
        update_eportfolio: "ePortfolio 업데이트"
        upload_file: "파일 선택/업로드"
      current_pages: "현재 페이지"
      delete_confirm: 
        one: "현재 이 ePortfolio에 %{count}페이지가 있습니다. 전체 ePortfolio를 삭제하시겠습니까?"
        other: "현재 이 ePortfolio에 %{count}페이지가 있습니다. 전체 ePortfolio를 삭제하시겠습니까?"
      headers: 
        add_content: "내용 추가"
        export_progress: "ePortfolio 리소스를 수집 중입니다. ePortfolio에 파일이 많은 경우에는 다소 시간이 걸릴 수 있습니다."
        private_eportfolio: "ePortfolio가 비공개임"
        public_eportfolio: "ePortfolio가 공개임"
        recent_submissions: "최근 제출물"
        welcome: "ePortfolio에 오신 것을 환영합니다."
      headings: 
        page_comments: "페이지 내용"
      labels: 
        add_comment: "새 설명 추가"
        allow_comments: "이 페이지에 설명 허용"
        choose_submission: "이 페이지에 포함할 과제 제출물 선택"
        eportfolio_name: "ePortfolio 이름"
        file_select: "이 페이지에 포함할 파일 선택"
        file_upload: "새 파일 업로드"
        html_content: "아래 상자에 HTML 코드를 복사해서 붙여넣기"
        loading_submission: "제출물 로드 중"
        make_public: 공개하기
        page_name: "페이지 이름"
        section: 섹션
        show_comments: "설명 공개하기"
        uploading_file: "업로드 중"
      links: 
        back: "Portfolio 대시보드로 돌아가기"
        choose_submission: "과목 제출물"
        delete: "이 ePortfolio 삭제"
        download_eportfolio: "이 ePortfolio의 내용을 zip 파일로 다운로드"
        download_file: "%{filename}을 다운로드하려면 여기를 클릭"
        file_uload: "이미지/파일 업로드"
        html_content: "HTML/포함된 내용"
        portfolio: "실제 ePortfolio로 가기"
        rich_content: "서식 있는 텍스트 내용"
        view_original: "원본 파일 보기"
        wizard: "시작하기 마법사"
      login_required: "이 페이지에 설명을 추가하려면 *로그인*해야 합니다."
      new_section: "새 섹션"
      no_comments: "설명 없음"
      no_files: "업로드한 파일 없음"
      no_submissions: "제출물 없음"
      private_comments: "지금은 여러분만 이 페이지의 설명을 볼 수 있습니다. 원하는 경우에는 *이 페이지의 설정을 변경*함으로써 설명을 공개할 수 있습니다."
      private_eportfolio: "따라서 사용 권한이 없으면 찾거나 볼 수 없습니다. 여러분은 자신의 포트폴리오이기 때문에 볼 수 있으며, 다른 사람이 보도록 허용하려면 포트폴리오에 액세스할 수 있도록 다음 특수 링크를 복사해서 공유하십시오:"
      public_eportfolio: "따라서 포트폴리오의 주소를 알고 있는 사람은 누구나 볼 수 있습니다. *포트폴리오 설정을 변경*함으로써 포트폴리오를 비공개할 수 있습니다."
      recent_submissions: "ePortfolio에 있는 새 페이지에 추가하려면 제출물을 클릭하십시오."
      titles: 
        already_used: "이 제출물은 이미 포트폴리오에 포함됨"
        feed: "Eportfolio Atom 피드"
        view_submission: "제출물 보기"
      upload_limit: "파일 당 50MB로 제한"
      welcome: "여기에 처음 오신 경우에는 마법사를 띄우고 시작할 수 있는 최선의 방법을 볼 수 있습니다. 그렇지 않다면 신속하게 최근 제출물을 추가하거나 포트폴리오로 바로 갈 수 있습니다."
      write_only_comments: "이 페이지의 설명은 비공개입니다. 설명을 추가할 수 있으나 포트폴리오 소유자만 볼 수 있게 됩니다."
    show_me: 표시하기
    static_page: 
      created_with_canvas: "Canvas로 만듦"
      headers: 
        page_comments: "페이지 설명"
      links: 
        skip_navigation: "탐색 건너뛰기"
      logo: 로고
    title: "%{portfolio_name} 피드"
    user_index: 
      buttons: 
        add_eportfolio: "ePortfolio 만들기"
      defaults: 
        eportfolio_name: "내 포트폴리오"
      headers: 
        add_eportfolio: "ePortfolio 만들기"
        eportfolios: ePortfolios
        my_eportfolios: "내 ePortfolios"
        what: "ePortfolio가 무엇입니까?"
      labels: 
        eportfolio_name: "ePortfolio 이름"
        make_public: 공개하기
      links: 
        create: "ePortfolio 만들기"
      page_title: "내 ePortfolio"
      what: 
        details1: |-
            ePortfolios는 중요한 제출물과 학습 과정에서 겪은 경험에 대해
            표시하고 토론하는 곳입니다. ePortfolio는 다음과 같은 일을 위해
            사용할 수 있습니다:
            
            * 교사만 보기에는 자랑스러운 보고서를 표시
            * 학급 제출물에 들어간 모든 생각과 작업에 대한 이야기
            * 전체적인 학습 경험에 대한 개요를 수집
            * 급우나 미래의 상사와 작업을 공유
            
            ePortfolios는 모든 사람이 볼 수 있도록 공개할 수도 있고
            허용한 사람만 볼 수 있도록 비공개로 할 수 있으며, 언제든지
            이 설정을 변경할 수 있습니다.
            
            시작할 준비가 되셨습니까? 버튼을 클릭하십시오.
    wizard_box: 
      finish: 
        body: "시작할 준비가 되셨습니까? 어떤 페이지에서든지 \"%{help_link_text}\" 링크를 클릭하면 이 마법사 페이지로 돌아올 수 있습니다."
      headers: 
        finish: 시작합시다
        getting_started: 시작하기
        instructions: "ePortfolio 사용하기"
        introduction: 소개
        page_content: "페이지 내용"
        pages: "섹션 페이지"
        sections: "포트폴리오 섹션"
        settings: "ePortfolio 설정"
        submissions: "제출물 추가"
      introduction: 
        body: "ePortfolios는 여러분의 작업을 보여주는 장소입니다. 이는 섹션과 페이지로 구성되어 있습니다. 섹션의 목록은 창 왼쪽에 있습니다(%{showme1}). 각 섹션은 여러 개의 페이지를 가질 수 있으며 오른쪽 창에 표시됩니다(%{showme2})."
      links: 
        portfolio: "포트폴리오 보기"
      page_content: 
        body1: "페이지에서 보는 내용은 다른 방문자가 보는 것과 같은 내용입니다. 내용 편집을 위해서 \"%{edit_link_text}\" 링크(%{showme})를 클릭하면 페이지가 편집 모드로 바뀝니다."
        body2: "이제 편집 중입니다! 원한다면 페이지 이름을 바꾸거나 의견 달기 옵션을 변경하십시오(%{showme1}). 오른쪽에 있는 버튼을 클릭하면 언제든지 변경 사항을 저장하고, 미리 보고, 취소할 수 있습니다(%{showme2})."
        body3: "내용은 테두리가 점선으로 된 하위 섹션으로 나누어집니다. 하위 섹션의 오른쪽 위에 있는 %{edit_icon} 아이콘이나 %{delete_icon} 아이콘을 클릭하면 하위 섹션의 내용을 편집하거나 삭제할 수 있습니다."
        body4: "새 하위 섹션을 추가하려면 페이지 오른쪽에 있는 옵션 목록에서 추가하려는 내용 유형을 찾아 클릭하십시오(%{showme})."
      pages: 
        body1: "섹션은 여러 개의 페이지를 가지고 있습니다. 창 오른쪽에서 현재 섹션의 페이지 목록을 볼 수 있습니다(%{showme1}). 페이지를 구성하거나 추가하려면 \"%{manage_pages}\" 링크를 클릭하십시오(%{showme2})."
        body2: "%{edit_icon} 아이콘을 클릭하면 페이지 이름을 바꿀 수 있고 %{delete_icon} 아이콘을 클릭하면 페이지를 삭제할 수 있으며, 클릭해서 끌어다 놓으면 페이지 순서를 바꿀 수 있습니다."
      sections: 
        body1: "섹션은 창 왼쪽에 나열됩니다(%{showme1}). 각 섹션은 안에 여러 개의 페이지를 가질 수 있습니다. 섹션을 구성하거나 추가하려면 \"%{manage_sections}\" 링크를 클릭하십시오(%{showme2})."
        body2: "%{edit_icon} 아이콘을 클릭하면 페이지 이름을 바꿀 수 있고 클릭해서 끌어다 놓으면 페이지 순서를 바꿀 수 있으며 %{delete_icon} 아이콘을 클릭하면 페이지를 삭제할 수 있습니다. "
      settings: 
        body: "여러분의 ePortfolio 설정을 바꾸려면 \"ePortfolio 설정\" 링크를 클릭하십시오(%{showme}). 포트폴리오 이름을 바꿀 수 있고 공개인지 비공개인지 바꿀 수도 있습니다. 비공개 포트폴리오는 액세스를 허용한 사람만 볼 수 있습니다."
      submissions: 
        body1: "이 페이지의 아래는 과목의 최근 제출물 목록이라는 것을 알 수 있습니다(%{showme}). 이 페이지에서 포트폴리오에 있는 페이지에 신속하게 제출물을 추가할 수 있습니다. 추가하려는 제출물을 클릭하면 간단한 대화 상자가 나타납니다."
        body2: "좋습니다! 이제 제출물 추가를 마쳤으므로 어떤 섹션에 추가할 것인지 선택하고 페이지에 이름을 붙여야 합니다. \"페이지 추가\"를 클릭하고 나면 새 페이지로 이동하는데 원하는 경우에 세부 정보를 편집할 수 있습니다."
  error_message_2b9d12ee: "오류: %{message}"
  errors: 
    bad_navigation_config: "유효하지 않은 과목 탭 구성"
    blank: "필수 사항"
    failed: 실패함
    format: "%{attribute} %{message}"
    index: 
      all_categories: "- 모든 범주 -"
      default_category: 기본
      labels: 
        account: 계정
        category: 범주
        comments: 설명
        created_at: "생성 시각"
        request_context_id: "요청 컨텍스트 id"
        url: url
        user: 사용자
      message_contains: "메시지에 포함"
    max_attempts: "로그인을 너무 많이 실패했습니다. 다시 시도하시거나 시스템 관리자에게 문의하십시오."
    messages: 
      accepted: "동의해야 함"
      blank: "값이 있어야 함"
      confirmation: "확인과 일치하지 않음"
      empty: "값이 있어야 함"
      equal_to: "%{count}와(과) 같아야 함"
      even: "짝수여야 함"
      exclusion: 예약됨
      greater_than: "%{count}보다 커야 함"
      greater_than_or_equal_to: "%{count}보다 크거나 같아야 함"
      inclusion: "목록에 포함되지 않음"
      invalid: "올바르지 않음"
      less_than: "%{count}보다 작아야 함"
      less_than_or_equal_to: "%{count}보다 작거나 같아야 함"
      not_a_number: "숫자가 아님"
      odd: "홀수여야 함"
      too_long: "너무 긺 (최대 %{count} 글자)"
      too_short: "너무 짧음 (최소 %{count} 글자)"
      wrong_length: "길이가 잘못됨 (%{count} 글자여야 함)"
    no_attached_file: "이 과제에 하나 이상의 파일을 첨부해야 함"
    registration_incomplete: "이 페이지를 보기 전에 이메일 주소를 확인해야 함"
    required: "필수 사항"
    sis_id_in_use: "SIS ID \"%{sis_id}\"이(가) 이미 사용 중임"
  everyone_854554dd: 모두
<<<<<<< HEAD
=======
  example_84698b7d: 예
>>>>>>> 90c09c7f
  external_apps_f5490181: "외부 앱"
  external_content: 
    cancel: 
      canceling: "취소 중..."
      popup_failure: "부모 창을 찾을 수 없으므로 이 팝업을 수동으로 닫아야 합니다."
      popup_success: "취소되었습니다. 이 팝업은 스스로 닫힙니다..."
    success: 
      content_failure: "내용 찾아오기를 실패했습니다. 다시 시도하시거나 시스템 관리자에게 오류를 알리시기 바랍니다."
      oembed_failure: "내용 찾아오기를 실패했습니다. 다시 시도하시거나 시스템 관리자에게 오류를 알리시기 바랍니다."
      popup_success: "성공입니다! 이 팝업은 스스로 닫힙니다..."
      retrieving_content: "내용 찾아오기..."
  external_feed: 
    original_article: "원본 기사"
    short_feed_title: "%{short_url} 피드"
  external_feeds: 
    index_view: 
      add_a_new_feed: "새 피드 추가"
      buttons: 
        add_feed: "피드 추가"
        adding_feed: "피드 추가 중..."
      descriptions: 
        add_new_feed: "RSS나 Atom 피드의 게시물을 이 과목의 공지로 자동으로 추가할 수 있습니다. 아래에 피드 URL을 붙여넣기만 하면 새 항목이 추가될 것입니다."
      keyword: "키워드:"
      labels: 
        match_phrase_checkbox: "제목에 특정 구가 있는 게시물만 추가"
      links: 
        add_external_feed: "외부 피드 추가"
      options: 
        full_article: "전체 기사"
        link_only: 링크만
        truncated: 잘림
      phrase_to_look_for: "검색할 구"
      posts_added: "게시물 추가됨"
  external_tools: 
    account_navigation_configured: "계정 탐색이 구성됨"
    app_full_view: 
      add_tool: "도구 추가"
      app_already_installed: "이 앱은 이미 설치됨"
      average_rating: "평균 등급"
      back_to_app_center: "앱 센터로 돌아가기"
      education_levels: "교육 수준"
      extensions: 확장
      help_link: "도움말 링크"
      rate_tool: "이 도구를 평가"
    app_review_view: 
      posted_by_on: "*%{user.name}*이(가) *%{created_at}*에 게시함"
    app_saved_message: "%{app}을(를) 성공적으로 저장했습니다!"
    buttons: 
      cancel: 취소
      delete: 삭제
    cannot_locate_launch_request: "시작 요청을 찾을 수 없습니다. 다시 시도하시기 바랍니다."
    consumer_key: "소비자 키"
    course_navigation_configured: "과목 탐색이 구성됨"
    delete: 삭제
    dialog_title_add_app: "앱 추가"
    dialog_title_add_tool: "새 앱 추가"
    dialog_title_edit_tool: "외부 도구 편집"
    dialog_title_rate_tool: "이 도구를 어떻게 평가하시겠습니까?"
    edit_view: 
      anonymous: 익명
      by_url: URL로
      by_xml: "XML 붙여넣기"
      config_url: "구성 URL"
      configuration_type: "구성 유형"
      consumer_key: "소비자 키"
      custom_feilds_explanation: "한 줄에 한 개씩, 형식: 이름=값"
      custom_fields: "사용자 정의 필드"
      description: 설명
      email_only: 이메일만
      manual: "수동 항목"
      name: 이름
      name_only: 이름만
      paste_xml: "여기에 XML 붙여넣기"
      privacy: "개인 정보"
      public: 공개
      shared_secret: "공유 시크릿"
      shared_secret_note: "바꿀 새 값을 입력"
      tool_domain: 도메인
      tool_url: URL
    editor_button_configured: "편집기 버튼이 구성됨"
    external_tool: 
      account_navigation_configured: "계정 탐색이 구성됨"
      course_navigation_configured: "과목 탐색이 구성됨"
      delete_tool: "도구 삭제"
      edit_tool: "도구 편집"
      editor_button_configured: "편집기 버튼이 구성됨"
      homework_submission_configured: "과제 제출물 구성됨"
      labels: 
        consumer_key: "소비자 키"
        description: 설명
        domain: 도메인
        extras: 기타
        privacy: "개인 정보"
        url: URL
        vendor_help_link: "공급업체 도움말 링크"
      resource_selection_configured: "리소스 선택이 구성됨"
      user_navigation_configured: "사용자 탐색이 구성됨"
    external_tool_view: 
      delete_tool: "도구 삭제"
      edit_tool: "도구 편집"
    external_tools_collection_view: 
      app_headder: "외부 앱"
    finished: 
      load_failure_message: "지정한 도구를 로드하는 데 문제가 있습니다. 문제가 지속되면 관리자에게 문의하시기 바랍니다."
      load_failure_title: "도구 로드 실패"
      load_success_message: "이 페이지에서 나가도 무방합니다."
      load_success_title: "도구 사용 완료됨"
    generic_error: "요청을 처리하는 중 오류 발생"
    homework_submission_configured: "과제 제출물 구성됨"
    index_view: 
      add_new_tool: "새 앱 추가"
      all: 전부
      app_headder: "외부 앱"
      external_tools_note: "앱은 Canvas에 새 기능을 추가하는 쉬운 방법입니다. 개별 과목이나 계정에 있는 모든 과목에 추가할 수 있습니다. 구성을 마치면 과목 모듈을 통해 연결하거나고 평가 도구를 위한 과제를 만들 수 있습니다."
      installed: 설치됨
      not_installed: "설치 안 됨"
      search_filter: "이름으로 필터링"
      view_app_center: "앱 센터 보기"
      view_installed_tools: "앱 구성 보기"
    missing_stars: "별점을 선택해야 함"
    rate_tool_view: 
      rate_tool: "이 도구를 어떻게 평가하시겠습니까?"
    remove_tool: "이 도구를 제거하시겠습니까?"
    resource_selection_configured: "리소스 선택이 구성됨"
    save_failed: "검토를 저장할 수 없음: %{message}"
    saving: "저장 중..."
    shared_secret: "공유 시크릿"
    submit: 제출
    user_navigation_configured: "사용자 탐색이 구성됨"
  facebook: 
    authorization_required: "승인된 사용자만 해당 페이지를 액세스할 수 있음"
    authorization_success: "인증이 성공했습니다! 이제 Canvas와 Facebook은 친구입니다."
    deleted: 삭제됨
    index: 
      all_set: "설정을 마쳤습니다!"
      bookmark_notice: "이 응용 프로그램을 북마크하면 페이스북 홈 페이지에서 새 Canvas 알림의 숫자를 볼 수 있습니다. "
      canvas_messages: "Canvas 메시지"
      configure_notification_preferences_notice: "*알림 기본 설정을 구성*하고 나면 Canvas 계정에서 일어나는 일을 알려주기 위해 알림이 여기에 표시되는 것을 볼 수 있습니다."
      installation_about: "Canvas Facebook 앱을 설치하려면 Canvas에 있는 프로필 페이지로 가서 Facebook 버튼을 클릭하여 계정을 Facebook으로 연결하십시오."
      learn_more: "instructure.com 에서 자세히 알아보기"
      more_information: "자세한 정보는 %{domain_list}에서 확인"
      no_messages_notice: "과목에서 일이 발생하면 Canvas 계정에서 일어나는 일을 알려주기 위해 알림이 여기에 표시되는 것을 볼 수 있습니다."
      notification_about: "Canvas Facebook 앱은 과목 안에서 벌어지는 상호 작용에 대해 더 쉬운 액세스를 부여합니다. 과제가 평가되거나 기한이 바뀌는 경우 등에 알림을 보내도록 설정할 수 있습니다. 여러분의 비공개 자료는 Canvas에 비공개로 유지됩니다."
      notification_settings: "알림 설정"
      notifications_notice: "아래에서 Canvas에서 온 최근 알림의 목록을 볼 수 있습니다. 이 응용 프로그램을 북마크하면 Facebook 홈페이지에서 새 Canvas 알림을 볼 수 있습니다."
      welcome: "%{name}님, 돌아오신 것을 환영합니다!"
      welcome_message: "Instructure가 제공하는 완전히 새로운 온라인 학습 소프트웨어에 오신 것을 환영합니다. 우리는 학습을 개선하기 위해 웹을 사용하는 것을 쉽게 만들기 위해 여기에 있습니다. 우리의 인터페이스는 간단하고 깔끔하고 개방적이며, 보다 개방적인 협업 학습 경험을 제공하기 위해 여러분과 여러분의 학생이 이미 사용하고 있는 - Facebook과 같은 - 도구와 함께 동작합니다. 우리는 그 모두를 합하여 단순히 과제를 추적하는 일 이상을 하는 하나의 강력하고 개방된 패키지로 만들었습니다. 그것은 상호 작용을 촉진하고 학습을 강화합니다."
      welcome_title: "Instructure Canvas에 오신 것을 환영합니다."
    index_disabled: 
      disabled_notice: "이 Canvas 사이트는 Facebook과 의사 소통하도록 구성되지 않았습니다."
      get_help: "support.instructure.com에서 도움 받기"
      instructure_canvas: "Instructure Canvas"
    invalid_signature: "유효하지 않은 Facebook 서명"
    message: 
      hide: 숨기기
    notification_policies: 
      alerts: 알림
      cancel: 취소
      change_settings: "설정 바꾸기"
      daily: 일별
      labels: 
        alerts_for_category: "%{category_name} 알림"
      loading: "로드 중..."
      never: "허용 안 함"
      notification_type: "알림 유형"
      right_away: 지금
      send_to_facebook: "Facebook으로 보내기?"
      update_preferences: "기본 설정 업데이트"
      updating_preferences: "기본 설정 업데이트 중..."
      weekly: 주별
    settings: 
      back_to_messages: "메시지로 돌아가기"
      link_needed: "Canvas Facebook 앱을 구성하기 전에 Canvas 로그인에 연결해야 합니다. 자세한 정보를 보려면 \"환영\"을 클릭하십시오."
      notifications_config_notice: "Canvas의 알림을 자동으로 Facebook 계정에 보낼 수 있습니다. 아래에서 보낼 수 있는 알림 유형을 볼 수 있습니다. 알림 기본 설정은 여기 또는 Canvas에서 언제든지 바꿀 수 있습니다."
      settings_title: "Canvas 알림 설정"
      updating_preferences: "기본 설정 업데이트 중..."
  feature_flags: 
    feature_flag: 
      allow: 허용
      disabled: "사용 안 함"
      enabled: 사용함
      no_description: "설명 없음"
      ? "off"
      : 끄기
      ? "on"
      : 켜기
      release_notes: "배포 노트"
    feature_flag_admin_view: 
      no_features_available: "현재 사용할 수 있는 기능이 없음"
  features: 
    google_docs_domain_restriction: "Google Docs 도메인 제한"
  file_preview: 
    file_preview_headerbutton_close: 닫기
    file_preview_infotable_name: 이름
    file_preview_infotable_status: 상태
  file_preview_eedb43f2: "파일 미리 보기"
  file_previews: 
    lock_explanation: 
      messages: 
        file_locked: "파일의 잠금을 아직 해제하지 않았습니다."
        folder_locked: "이 파일을 포함한 \"%{folder},\" 폴더가 잠겼습니다."
  file_rename_form: 
    name: 이름
  file_status: 
    published_status: 게시됨
    unpublished_status: "게시 안 됨"
  files: 
    alts: 
      file: 파일
      folder: 폴더
      folder_locked: "잠긴 폴더"
      locked_file: "잠긴 파일"
    buttons: 
      update_file: "파일 업데이트"
    cancel: 취소
    content_folder: 
      titles: 
        edit_and_move_instructions: "편집하려면 클릭, 다른 폴더로 이동하려면 끌기"
    errors: 
      empty_file: "파일이 비어 있습니다. 다른 파일을 업로드하시기 바랍니다."
      extracting: "zip 파일의 압축을 해제하는 데 오류가 있습니다.  다시 시도하시기 바랍니다."
      failed_uploading: "업로드 실패: %{error_info}"
      loading_file: "파일 내용 업로드 오류입니다. 다시 시도하시기 바랍니다."
      missing_field: "업로드 실패, 필요한 양식 필드 누락"
      not_found: "이 파일을 업로드할 때 무엇인가 잘못되었으며 실제 파일을 찾을 수 없습니다. 파일 소유자에게 알려서 다시 업로드하도록 하십시오."
      server_error: "업로드 실패, 서버 오류. 다시 시도하시기 바랍니다."
      server_returned_invalid_status: "서버가 유효한 상태 반환을 멈춤"
      server_unresponsive: "서버가 상태 요청에 응답을 멈춤"
      too_large: "파일이 편집하기에 너무 큼"
      unexpected_response: "필요한 응답을 받지 못함"
      update_file_failed: "파일 업데이트 실패. 다시 시도하시기 바랍니다."
      upload_failed: "업로드에 실패했습니다. 다시 시도하시기 바랍니다."
      uploading: "업로드 오류"
      uploading_zip: "zip 파일을 업로드하는 중에 오류가 발생했습니다."
    fields: 
      file: 파일
    files_page_title: 파일
    full_index: 
      alts: 
        file_locked: 잠김
        file_preview: "미리 보기"
        folder_locked: 잠김
      buttons: 
        add_a_file: "파일 추가"
        lock_file: "이 파일 잠그기"
        lock_folder: "이 폴더 잠그기"
        overwrite_duplicate_attachment: 덮어쓰기
        rename_duplicate_attachment: "새 파일 이름 바꾸기"
      descriptions: 
        file_locked_after: "%{lock_at} 이후에 잠기게 됩니다."
        file_locked_until: "%{unlock_at}까지 잠겨 있습니다."
        folder_locked: "이 폴더는 잠겨 있어서 학생이 볼 수 없습니다."
        folder_locked_after: "%{lock_at} 이후에 잠기게 됩니다."
        folder_locked_until: "%{unlock_at}까지 잠겨 있습니다."
        lock_file: "파일이 잠겨 있으면 교사와 조교만 액세스할 수 있습니다."
        lock_folder: "폴더가 잠겨 있으면 교사와 조교만 액세스할 수 있습니다."
      drop_here: "이 폴더에 파일을 추가하려면 여기에 끌어다 놓으십시오."
      drop_zip_files: "zip 파일을 끌어다 놓고 이 폴더에 압축을 해제하도록 선택할 수 있습니다."
      edit_html_warning: "HTML 편집기가 여러분의 HTML을 변경하므로 변경 사항을 저장하기 전에 백업을 다운로드해야 합니다."
      file_details: "파일 세부 정보"
      file_list: "파일 목록"
      files_title: 파일
      labels: 
        just_hide_file: "파일을 링크한 경우에 학생이 다운로드하거나 보는 것을 허용하지만 학생의 파일 목록에 표시하지 않음"
        just_hide_folder: "폴더에 있는 파일을 링크한 경우에 학생이 다운로드하거나 보는 것을 허용하지만 학생의 파일 목록에 표시하지 않음"
        lock_after: "이 시각 이후 잠금"
        lock_until: "이 시각까지 잠금"
        locked: "수동으로 해제할 때까지 잠금"
      links: 
        add_file: "파일 추가"
        add_folder: "폴더 추가"
        delete_file: "이 파일 삭제"
        delete_folder: "이 폴더 삭제"
        download_as_zip: "이 폴더의 파일을 zip으로 다운로드"
        download_file: "이 파일을 다운로드"
        download_with_size: "파일을 다운로드 (%{size})"
        download_zip: "%{size}을(를) 다운로드하려면 여기를 클릭"
        edit_content: "내용 편집"
        import_zip: "zip 파일 가져오기"
        lock_file: "이 파일 잠금"
        lock_folder: "이 폴더 잠금"
        preview: "미리 보기"
        rename_file: "이 파일 이름 바꾸기"
        rename_folder: "이 폴더 이름 바꾸기"
        show_all_files: "모든 과목/그룹의 파일 보기"
        show_personal_files: "내 개인 파일만 보기"
        unlock_file: "이 파일 잠금 해제"
        unlock_folder: "이 폴더 잠금 해제"
      locked: "이 파일은 아직 잠금이 해제되지 않아서 다운로드할 수 없습니다."
      locked2: "이 파일은 잠겨 있어서 학생이 다운로드할 수 없습니다."
      messages: 
        creating_zip: "압축 파일을 만드는 중..."
        gathering_and_zipping: |-
            **이 폴더의 내용을 모아서** zip 파일로 압축합니다.
            이 작업은 파일의 크기와 개수에 따라 다소 시간이 걸릴 수도 있습니다.
        gathering_data: "데이터 모으는 중..."
        gathering_files: "파일을 모으는 중..."
        gathering_files_with_progress: "파일 모으는 중 (%{progress}%)..."
        no_preview_avaialble: "미리 보기 없음"
        uploading: "5개 파일 업로드 중..."
        zip_finished: "완료됨! 파일로 리디렉트 중..."
      page_title: 파일
      storage_used: "사용된 저장소: %{size2} 중 %{size1}"
      switch_views: "뷰 전환"
      titles: 
        download_folder_contents: "폴더 내용 다운로드"
        edit_file: "%{file} 편집"
        edit_file_contents: "파일 내용 편집"
        file_locked: 잠김
        folder_locked: 잠김
        lock_file: "%{file_name} 잠금"
        lock_folder: "%{folder_name} 잠금"
      warnings: 
        too_many: "과목/그룹이 너무 많아 한 번에 표시할 수 없습니다. 아래는 처음 15개의 결과입니다."
    links: 
      add_files: "파일 추가"
    messages: 
      access_denied: "이 폴더의 내용을 읽을 수 없습니다."
      done_uploading: "업로드 마침"
      error_count: 
        one: "오류 %{count}개"
        other: "오류 %{count}개"
      extraction_complete: "추출이 완료되었습니다! 업데이트 중..."
      finalizing: "마무리 중"
      folder_empty: "이 폴더에 내용 없음"
      loading_files: "파일 로드 중..."
      no_files_selected: "유효한 파일이 선택되지 않음"
      queued: 대기
      updating_file: "파일 업데이트 중..."
      upload_complete: "업로드 마침"
      uploading: "업로드 중"
      uploading_files: 
        one: "파일 %{count}개 업로드 중..."
        other: "파일 %{count}개 업로드 중..."
    new: 
      buttons: 
        create: 만들기
      titles: 
        upload: "파일 업로드"
    notices: 
      deleted: "%{display_name} 파일이 삭제됨"
      updated: "파일을 성공적으로 업데이트했습니다."
    prompts: 
      delete_file: "이 파일을 삭제하시겠습니까?"
      delete_folder: "이 폴더와 폴더의 모든 내용을 삭제하시겠습니까?"
      duplicate_filenames: "다음 이름을 가진 파일이 이 폴더에 이미 존재합니다. 파일을 대체하시겠습니까, 아니면 새 파일을 고유한 이름으로 바꾸시겠습니까?"
      extract_zip: "이 파일은 zip 파일입니다. 이 폴더에 압축을 해제하시겠습니까?"
    show: 
      messages: 
        file_locked: "파일의 잠금을 아직 해제하지 않았습니다."
        folder_locked: "이 파일을 포함한 \"%{folder},\" 폴더가 잠겼습니다."
    text_show: 
      page_title: "파일 미리 보기"
    titles: 
      click_and_drag: "폴더를 다른 폴더로 옮기려면 클릭해서 끌기"
      drag_to_move: "다른 폴더로 옮기려면 끌기"
      extracting: "폴더에 파일 압축 해제"
      file_uplaods_queue: "파일 업로드 큐"
      lock_file: "파일 잠금"
      lock_folder: "폴더 잠금"
    update_file: "파일 업데이트"
    upload_error: "파일 업로드 중 오류 발생"
    warnings: 
      file_uploaded_without_response: "파일을 업로드했으나 서버가 응답에 실패했습니다. 확인하려면 페이지를 다시 로드하십시오."
  filter_by_name_34cbe139: "이름으로 필터링"
  find_flickr_image_view: 
    find_cc_on_flickr: "Flickr에서 크리에이티브 커먼즈 이미지 찾기"
    search: 검색
  find_outcome: 
    errors: 
      outcome_retrieval_failed: "성과 찾아오기를 실패했습니다. 다시 시도하시기 바랍니다."
    messages: 
      loading_outcomes: "성과 로드 중..."
      no_outcomes_found: "성과를 찾을 수 없음"
      no_rubric_outcomes_found: "루브릭이 구성된 성과를 찾을 수 없음"
    titles: 
      find_outcome: "성과 검색"
  folder: 
    course_content_folder_name: "과목 내용"
    errors: 
      invalid_recursion: "폴더는 자신의 부모가 될 수 없음"
    folder_created: "\"%{name}\" 폴더 만듦"
  folders: 
    event_updated: "행사를 성공적으로 업데이트했습니다."
    file_zip_in_process: "파일 압축 진행 중..."
    folder_created: "폴더를 성공적으로 만들었습니다."
    folder_filename: 폴더
    no_deleting_folders_with_content: "내용이 있는 폴더를 삭제할 수 없음"
    no_deleting_root: "루트 폴더를 삭제할 수 없음"
    only_one_folder: "폴더 경로와 폴더 ID를 설정할 수 없음"
  from_from_to_to_e31f6422: "%{from}부터 %{to}까지"
  global_message_icons: 
    announcement: "공지 사항"
    calendar: 일정
    error: 오류
    information: 정보
    invitation: 초대
    question: 문제
    warning: 경고
  google_docs_domain_restriction_description: "Google Docs 도메인 제한을 이용하면 Google Docs 제출물과 협업을 단일 도메인으로 제한할 수 있습니다. 승인되지 않은 도메인에서 과제를 제출하거나 협업에 참여하려는 학생은 Google Docs 통합을 업데이트할 필요가 있다는 것을 알리는 오류 메시지를 받게 됩니다."
  grade_display_warning_dialog: 
    grade_display_warning: 
      warning: 경고
  grade_export_title: "평점 내보내기"
  gradebook: 
    alerts: 
      no_active_students: "죄송합니다. 과목에 활동 중인 학생이 없거나 평가할 수 있는 학생이 없습니다."
      no_students_in_groups_back: "할당된 사용자가 없기 때문에 이 과제에 대한 제출물은 Speedgrader에서 평가할 수 없습니다. 이 그룹 집합에 사용자를 할당하고 다시 시도하시기 바랍니다. 뒤로 돌아가려면 '확인'을 클릭하십시오."
      no_students_in_groups_close: "할당된 사용자가 없기 때문에 이 과제에 대한 제출물은 Speedgrader에서 평가할 수 없습니다. 이 그룹 집합에 사용자를 할당하고 다시 시도하시기 바랍니다. 이 창을 닫으려면 '확인'을 클릭하십시오."
      no_students_in_section: "해당 섹션에 학생이 없어서 모든 섹션 보기로 돌아갑니다."
    buttons: 
      dialog_buttons: 취소
      saving_settings: "설정 저장 중..."
      submit_comment: "의견 제출"
      submitting: "제출 중..."
    cancel_button: 취소
    click_to_change: "다른 점수를 테스트하려면 클릭"
    confirms: 
      delete_comment: "이 의견을 삭제하시겠습니까?"
      unsaved_changes: |-
          다음 학생의 퀴즈 제출물에 저장되지 않은 변경 내용이 있습니다: 
          
           %{users}
          계속 진행하시겠습니까?
    edit_view_rubric: "루브릭 보기"
    errors: 
      select_an_option: "옵션을 선택하시기 바랍니다."
    graded: 평가됨
    graded_by_me: "%{graded_time}에 내가 평가"
    graded_then_resubmitted: "평가된 후 다시 제출됨 (%{when})"
    gradee_index_of_total: "%{gradee} %{x} / %{y}"
    group: 그룹
    mute_assignment: "과제 평점 비공개"
    new_assessment: "[새 과제]"
    no_submission_time: "제출 시간 없음"
    not_graded: "평가 안 됨"
    not_submitted: "제출 안 됨"
    nth_student: "%{n}번째 학생"
    portion_graded: "%{x} / %{y} 평가됨"
    show_all_details_button: "모든 세부 정보 보기"
    student: 학생
    student_mute_notification: "교사가 평가 작업 중"
    titles: 
      dropped_assignment_no_total: "이 과제는 합계 계산에 고려하지 않음"
      hypothetical_score: "이는 What-If 점수임"
    turnitin: 
      error_message: "Turnitin에 제출하는 중에 오류가 발생했습니다. 지원팀에 문의하기 전에 다시 제출해 보시기 바랍니다."
      info_message: "이 파일은 아직 Turnitin에서 처리 중입니다. 점수를 보려면 나중에 다시 확인하시기 바랍니다."
      resubmitting: "다시 제출 중..."
      tooltip: 
        error: "Turnitin 유사성 점수 - 제출물 오류 세부 정보 보기"
        pending: "Turnitin 유사성 점수 - 제출물 대기"
        score: "Turnitin 유사성 점수 - 자세한 보고서 보기"
    unmute_assignment: "과제 평점 공개"
  gradebook2: 
    alerts: 
      scores_updated: 
        one: "학생 %{count}명 점수 업데이트됨"
        other: "학생 %{count}명 점수 업데이트됨"
    all_sections: "모든 섹션"
    assignment_muted: "과제 평가 비공개"
    column_header: 
      assignment_options: "과제 옵션"
      points_out_of: "/ %{assignment.points_possible}"
      this_assignment_is_muted: "이 과제는 평점 비공개 상태임"
      zero_point_assignment: "이 그룹의 과제는 가능한 점수가 없으므로 평가 계산에 포함될 수 없음"
    concluded_course_error_message: "이는 종결된 과목이므로 종결된 등록만 사용할 수 있습니다."
    dropped_for_grading: "평가 목적에서 탈락"
    error: 
      update: "이 과제를 업데이트하는 데 오류가 있습니다. 페이지를 새로 고친 후에 다시 시도하시기 바랍니다."
    errors: 
      none_to_update: "업데이트할 내용 없음"
      upload_as_zip: "zip 파일로 업로드하시기 바랍니다."
    grade_display_warning: 
      cancel: 취소
      continue: 계속
    gradebook_header_menu: 
      assignment_details: "과제 세부 정보"
      curve_grades: "상대 평가"
      download_submissions: "제출물 다운로드"
      message_students_who: "다음 학생에게 메시지 보내기"
      re_upload_submissions: "제출물 다시 업로드"
      set_default_grade: "기본 평점 설정"
      speedgrader: SpeedGrader
    hide_student_names: "학생 이름 숨기기"
    invalid_assignment_groups_warning: 
      one: "%{groups}에 가능한 점수가 없어서 점수에 포함되지 않음"
      other: "%{groups}에 가능한 점수가 없어서 점수에 포함되지 않음"
    keyboard_assignment_desc: "현재 과제의 세부 정보 페이지로 이동"
    keyboard_close_menu: "현재 활성인 과제 메뉴 닫기"
    keyboard_comment_desc: "활성 제출물에 대한 의견 달기"
    keyboard_menu_desc: "활성 열 과제에 대한 메뉴 열기"
    keyboard_sort_desc: "현재 활성인 열로 그리드 정렬"
    keycodes: 
      close_menu: ESC
      comment: c
      goto_assignment: g
      menu: M
      sort: S
    learning_outcome: "학습 성과"
    no_assignments_have_points_warning: "과제가 가능한 점수를 갖기 전까지 점수를 계산할 수 없음"
    percent_of_grade: "평점의 %{percentage}"
    points_out_of: "/ %{points_possible}"
    resubmitted: "마지막 평가 이후 다시 제출됨"
    row_student_name: 
      student_placeholder: 학생
    secondary_id: "보조 ID"
    section_to_show_menu: 
      choose_a_section_to_show: "표시할 섹션 선택"
    show_student_names: "학생 이름 보기"
    student_name: "학생 이름"
    students_who: 
      havent_been_graded: "평가되지 않음"
      havent_submitted_yet: "제출되지 않음"
      no_grade_for: "%{assignment}에 대한 평점 없음"
      no_submission_for: "%{assignment}에 대한 제출물 없음"
      not_submitted_yet: "제출되지 않음"
      scored_less_than: "다음 이하 점수"
      scored_less_than_on: "%{assignment}에서 %{cutoff} 미만의 점수를 기록함"
      scored_more_than: "다음 이상 점수"
      scored_more_than_on: "%{assignment}에서 %{cutoff} 이상의 점수를 기록함"
    submitted_late: "늦게 제출됨"
    title: 
      quiz: "퀴즈 제출물"
      turnitin: "Turnitin 점수 있음"
    titles: 
      discussion: "토론 제출물"
      media: "미디어 설명 제출물"
      quiz_review: "이 퀴즈는 검토가 필요함"
      text: "텍스트 항목 제출물"
      upload: "파일 업로드 제출물"
      url: "URL 제출물"
    total: 합계
    total_column_header: 
      options: 옵션
      switch_to_percent: "백분률로 전환"
      switch_to_points: "점수로 전환"
    ungraded: "평가 요인이 아님"
  gradebook_uploads: 
    errors: 
      invalid_file: "유효하지 않은 csv 파일, 평점을 업데이트 할 수 없음"
      upload_failed: "파일을 업로드할 수 없습니다."
    form: 
      labels: 
        upload: "업로드할 CSV 파일을 선택"
      titles: 
        upload_form: "업로드할 CSV 파일을 선택"
    new: 
      titles: 
        new_upload: "평점 기록부 업로드"
    notices: 
      updated: 
        one: "제출물 %{count}개를 성공적으로 업데이트했습니다."
        other: "제출물 %{count}개를 성공적으로 업데이트했습니다."
    show: 
      assignment_answer: "이 과제는"
      assignment_example: "주식 지수 퀴즈"
      assignment_question: "문제의 과제"
      buttons: 
        continue: "계속 %{icon}"
        save_changes: "변경 내용 저장"
      choose_option: "-- 선택 --"
      headers: 
        import_error: "업로드한 데이터에 인식할 수 없는 부분이 있습니다:"
        missing_assignment: "평가 기록부에 나타나지 않은 과제를 업로드했습니다. 새 과제인지 기존 과제를 나타내는지 알려주시기 바랍니다."
        missing_student: "다음 학생에 대한 행이 업로드되었으나 학급의 어떤 학생인지 결정할 수 없습니다. 어떤 학생인지 알려주시기 바랍니다."
        no_changes: "업로드한 평점 기록부에서 변경된 내용을 발견할 수 없습니다."
      ignore_assignment_option: 무시하십시오.
      ignore_student_option: "학급에 없습니다. 이 행을 무시하십시오."
      labels: 
        points_possible: "가능한 점수"
      links: 
        back: "평점 기록부로 돌아가기"
      new_assignment_option: "새 과제"
      notices: 
        unchanged: "참고: 평점 변경이 없는 과제를 업로드했습니다. 그것은 표시되지 않습니다."
      page_title: "평점 기록부"
      student_answer: "이 사람은 실제"
      student_example: 아무개
      student_question: "문제의 학생"
  gradebook_uploads_form: 
    buttons: 
      upload_data: "데이터 업로드"
    labels: 
      upload: "업로드할 CSV 파일 선택:"
    titles: 
      upload_form: "업로드할 CSV 파일 선택"
    what_should_csv_look_like: "CSV 파일은 어떻게 보입니까?"
  gradebooks: 
    attendance: 
      attendance_info: "출석 과제를 만들지 않았습니다."
      buttons: 
        add_assignment: "과제 추가"
      edit_attendance_info: "출석 과제의 세부 정보를 편집하려면 과제 이름 바로 아래에 있는 드롭다운 아이콘을 클릭하고 \"과제 편집\"을 클릭하십시오."
      headers: 
        attendance: 출석
        edit_attendance: "출석 세부 정보 편집"
        loading_attendance: "출석표 로드 중..."
        mark_attendance: "출석 표시"
        new_column: "새 출석 열"
      how_do_i: 도움말
      labels: 
        date: 날짜
        group: 그룹
        possible: 가능
        title: 제목
      links: 
        add_column: "열 추가"
      mark_attendance_info: "출석 뷰는 왼쪽에 세로로 나열된 학생과 위쪽에 가로로 나열된 과제를 표시합니다. 학생을 출석이나 결석으로 표시하려면 올바른 표시(출석은 %{present_icon}, 결석은 %{absent_icon})가 나타날 때까지 해당 상자를 클릭하십시오. 각 과제에 대한 드롭다운을 사용해서 모든 학생을 출석이나 결석으로 표시할 수 있습니다."
      new_group: "새 그룹"
      page_title: 출석
      points_abbrev: 점
      titles: 
        click_to_change: "변경하려면 클릭"
    blank_submission: 
      no_submission: "제출물 없음"
    crumb: 출석
    errors: 
      missing_file: "업로드할 파일을 찾을 수 없음"
      not_allowed: "이 과목은 점수 업로드를 허용하지 않습니다."
      submission_failed: "제출에 성공하지 못함: %{error}"
      submission_failed_default: "제출 실패"
    grade: 
      muted: "평점 비공개"
    grade_summary: 
      assessment_by: "%{name}이(가) 평가"
      assignments: 과제
      buttons: 
        show_what_if: "저장된 \"What-If\" 점수 표시"
      change_score_instructions: "변경 내용이 합계에 미치는 영향을 보려면 점수를 클릭하고 새 값을 입력하십시오."
      click_to_change: "다른 점수를 테스트하려면 클릭"
      close_comments: 닫기
      close_comments_label: "의견 받지 않기"
      close_rubric: "루브릭 마감"
      close_score: 닫기
      close_score_screenreader: "점수 세부 정보 마감"
      comment_count: 
        one: "의견 %{count}개"
        other: "의견 %{count}개"
      comment_count_screenreader: "의견 읽기"
      comments: 의견
      for_course: "과목에 대해"
      grading_in_progress: "교사가 평가 작업 중임"
      headers: 
        details: "세부 정보"
        due: 기한
        grades: "%{student}의 평점"
        name: 이름
        out_of: 총점
        score: 점수
      icons: 
        turnitin_results: "Turnitin 결과 보기"
      labels: 
        final_grade_hidden: "합계 계산을 사용하지 않음"
        high: 최고
        low: 최저
        mean: 평균
        only_graded: "평가된 과제에만 근거한 계산"
        total: 합계
        your_score: 점수
      links: 
        click_to_view: "보려면 여기를 클릭"
        download: "%{attachment} 다운로드"
        revert_score: "실제 점수로 되돌리기"
        show_details: "모든 세부 정보 보기"
      media_comment: "이는 미디어 의견으로서"
      not_official: "*참고*: 이는 공식적인 점수가 아닙니다."
      page_title: "%{student}의 평점"
      print_grades: "평점 인쇄"
      see_rubric_results: "루브릭 결과 보기"
      see_rubric_results_screenreader: "루브릭 결과 보기"
      see_scoring_details: "점수 세부 정보 보기"
      see_scoring_details_screenreader: "점수 세부 정보 보기"
      see_turnitin_results: "Turnitin 결과 보기"
      student_mute_legend: "교사가 평가 중입니다. 교사가 평가하는 중에는 평점과 의견 정보를 알 수 없습니다."
      student_mute_notification: "교사가 평가 중"
      submission_score: "*%{score}* / %{possible}"
      titles: 
        revert_score: "원래 점수로 되돌리기"
        turnitin_score: "Turnitin 유사성 점수 -- 자세한 정보"
        view_rubric_evaluation: "루브릭 평가 보기"
        view_scoring_details: "점수 세부 정보 보기"
      total: 합계
    gradebook2: 
      arrange_columns_by_due_date: "기한으로 열 정렬"
      arrange_columns_by_group: "과제 그룹으로 열 정렬"
      filter_by_student: "학생 이름이나 보조 ID로 학생 필터링"
      grades: 평점
      hide_student_names: "학생 이름 숨기기"
      page_header_title: "평점 기록부"
      publish_to_sis: "SIS에 평점 게시"
      set_group_weights: "그룹 가중치 설정"
      show_attendance_columns: "출석 열 표시"
      show_concluded_enrollments: "종결된 등록 표시"
      upload_scores: 가져오기
      view_grading_history: "평가 기록 보기"
    grades: 
      complete: 완료
      incomplete: "완료 안 됨"
    grades_filename: 평점
    history: 
      graded_on_submission: "제출물로 평가됨"
      grades_for_date: "해당 날짜의 평점"
      headers: 
        after: 이후
        before: 이전
        current: 현재
        student: 학생
      page_title: "평점 기록부 기록"
      revert: "이 평점으로 되돌리기"
      submission_count: 
        one: "변경 사항 %{count}개"
        other: "변경 사항 %{count}개"
      temporary_disabled: "이 크기의 과목에 대해서 현재 평가 기록부 이력 페이지를 사용할 수 없습니다."
      titles: 
        submission_graded: "%{grader}이(가) %{graded_date}에 평가"
    invalid_assignment_groups_warning: 
      one: "%{groups}에 가능한 점수가 없어서 점수에 포함되지 않음"
      other: "%{groups}에 가능한 점수가 없어서 점수에 포함되지 않음"
    no_assignments_have_points_warning: "과제가 가능한 점수를 갖기 전까지 점수를 계산할 수 없음"
    notices: 
      unauthorized: "이 과목의 출석을 볼 권한이 없음"
      updated: "참석 과제를 성공적으로 업데이트했습니다."
      uploaded: 
        one: "%{count} 개의 제출물에 대한 파일과 의견"
        other: "%{count} 개의 제출물에 대한 파일과 의견"
    out_of_final: "최종 평가의 %{weight}"
    out_of_points_possible: "/ %{points_possible}"
    speed_grader: 
      all_sections: "모든 섹션"
      attach: 첨부
      buttons: 
        save: 저장
        save_settings: "설정 저장"
        submit_comment: "설명 제출"
      gradebook: 
        mute_assignment: "과제 평점 비공개"
        unmute_assignment: "과제 평점 공개"
      headers: 
        anonymous_submission: "과제가 익명이므로 이 학생의 답변이 표시되지 않습니다."
        assessment: 평가
        grading: "평점 매기기"
        no_group_submission: "이 그룹은 이 과제에 대한 제출물이 없음"
        no_submission: "이 학생은 이 과제에 대한 제출물이 없음"
        submission: "이 학생은 과제를 제출했음"
      icons: 
        delete_comment: "의견 삭제"
        file_attachment: "파일 첨부"
        media_comment: "미디어 설명"
        speech_recognition: "음성 인식"
      keycode_descriptions: 
        change_grade: "평점 바꾸기"
        leave_comment: "의견 남기기"
        next_student: "다음 학생"
        previous_student: "이전 학생"
        use_rubric: "루브릭 사용"
      keycodes: 
        change_grade: g
        leave_comment: c
        next_student: j
        previous_student: k
        use_rubric: r
      labels: 
        add_comment: "의견 추가"
        average: 평균
        grade: 평점
        grade_by_question_beta: "질문에 따라 평가 (베타)"
        group_comment: "전체 그룹에 의견 보내기"
        hide_names: "SpeedGrader에서 학생 이름 숨기기"
        show_assessment_by: "평가 표시 기준"
        showing: "표시 중"
        sort_by: "학생 목록 정렬"
      late_notice: "참고: 이 제출물은 늦음"
      links: 
        click_to_view: "보려면 여기를 클릭"
        course_home: "과목 홈"
        download_file: "파일 다운로드"
        gradebook: "평점 기록부"
        next: 다음
        previous: 이전
        remove_attachment: "첨부 제거"
        settings: 설정
        show_all_sections: "모든 섹션 보기"
        submit_same_score: "다시 제출한 것에 대해 같은 평점 사용"
      loading: "로드 중..."
      new_assessment_option: "[새 평가]"
      no_annotation: "이 문서에 주석을 사용할 수 없음"
      not_newest_notice: "참고: 이는 가장 최근 제출물이 아님"
      page_header_title: SpeedGrader
      page_title: "%{assignment_name}, SpeedGrader, %{course_name}"
      sort_by: 
        status: "제출물 상태로 (평가 필요, 제출 안 됨 등)"
        student_name: "학생 이름으로 (철자순)"
        submitted_at: "과제를 제출한 날짜"
      submitted_files: "제출한 파일: (로드하려면 클릭)"
      titles: 
        download_file: "이 파일 다운로드"
        not_newest: "살펴 볼 제출물을 바꾸려면 위의 드롭다운 사용"
        preview_file: "이 파일 미리 보기"
      tooltips: 
        file_attachment: "파일 첨부"
        media_comment: "미디어 설명"
        speech_recognition: "음성 인식"
    speed_grader_disabled: "이 과목은 SpeedGrader를 사용 안 함"
    student_attendance: 
      headers: 
        assignment: 과제
        mark: 표시
        no_attendance: 출석
        student_attendance: "%{user}의 출석"
      links: 
        grades: "%{user}의 평점"
        message_user: "%{user}에게 메시지 보내기"
      no_attendance_assignments: "출석 과제를 만들지 않았습니다."
      page_title: "%{user}의 출석"
      titles: 
        absent: "부재로 표시됨, 세부 정보를 보려면 클릭"
        click_for_details: "세부 정보를 보려면 클릭"
        present: "참석으로 표시, 세부 정보를 보려면 클릭"
    submissions_zip_upload: 
      comments_made: 
        one: "작성한 의견 %{count}개"
        other: "작성한 의견 %{count}개"
      done: "마쳤습니다. 업로드한 파일을 받아 간단한 의견과 함께 각 사용자의 이 과제에 대한 제출물 페이지에 첨부했습니다. 학생은 새 의견이 추가되었다는 알림을 받게 됩니다."
      failures: "어떤 작업을 해야 하는지 알 수 없는 파일이 있습니다. 이 파일은 누구의 제출물 페이지에도 추가되지 않았습니다. 왼쪽에서 목록을 볼 수 있습니다."
      files_ignored: 
        one: "무시한 파일 %{count}개"
        other: "무시한 파일 %{count}개"
      header: 
        ignored_files: "다음 파일을 무시"
      headers: 
        attached_files: "다음 사용자 제출물에 파일을 첨부"
      links: 
        back_to_assignment: "과제 페이지로 돌아가기"
        back_to_gradebook: "평점 기록부로 돌아가기"
      no_comments_added: "추가된 의견 없음"
      renamed_file: "%{filename}에서 이름이 바뀜"
      submissions_upload: "%{assignment} 제출물 업로드"
    titles: 
      total: 합계
  graded_quiz_7fabdf1f: "평가된 퀴즈"
  graded_survey_c0f0c395: "평가된 설문"
  grades_a61eba0a: 평점
  grading_box: 
    out_of_points_possible: "/ %{assignment.points_possible}"
  grading_cell: 
    grade_complete: 완료
    grade_incomplete: "완료 안 됨"
  grading_schemes_1c3c3252: "평가 구성표"
  grading_standard: 
    unknown_grading_details: "알 수 없는 세부 정보"
  grading_standards: 
    buttons: 
      save: 저장
    confirm: 
      delete_grading_scheme: "이 평가 구성표를 삭제하시겠습니까?"
      unlink_grading_scheme: "이 평가 구성표를 연결 해제하시겠습니까?"
    errors: 
      cannot_delete_grading_scheme: "평가 구성표 삭제 중 문제 발생"
      cannot_load_grading_standards: "평가 기준을 로드하는 데 실패했습니다. 다시 시도하시기 바랍니다."
      cannot_remove_grading_scheme: "이 평가 구성표를 제거하는 데 문제가 발생했습니다. 페이지를 새로 고치고 다시 시도하시기 바랍니다."
      save_failed: "저장 실패"
    grading_scheme_currently_set: 설정됨
    grading_scheme_not_set: "설정 안 됨"
    index: 
      title: "평가 기준"
    no_grading_standards: "평가 기준을 찾을 수 없음"
    status: 
      loading_grading_standards: "평가 기준을 로드하는 중..."
      saving: "저장 중..."
    titles: 
      grading_scheme_info: "평가 구성표 보기/편집"
  group: 
    greater_than_1: "1보다 커야 함"
    memeber: 구성원
    name_required: "이름이 필요함"
    name_too_long: "짧은 그룹 이름 입력"
    tabs: 
      discussions: 토론
      files: 파일
      home: 홈
      pages: 페이지
      people: 사용자
  group_a8f5ed9c: 그룹
  group_categories: 
    notices: 
      create_category_success: "범주를 성공적으로 만들었습니다."
      delete_category_success: "범주를 성공적으로 삭제함"
      update_category_success: "범주를 성공적으로 업데이트했습니다."
  group_category: 
    cant_restrict_self_signup: "범주에 혼합 섹션 그룹이 있으면 자동 등록을 제한할 수 없음"
    greater_than_1: "1보다 커야 함"
    group_categories: 
      communities: 커뮤니티
      imported: "가져온 그룹"
      student_organized: "학생 그룹"
    invalid_self_signup: "자동 등록은 다음 값 중 하나가 필요함: %{values}"
    name_required: "이름이 필요함"
    name_reserved: "%{name}은(는) 예약된 이름입니다."
    name_too_long: "더 짧은 범주 이름을 입력"
    name_unavailable: "%{name}은(는) 이미 사용 중입니다."
    self_signup_for_courses: "자동 등록은 과목 그룹이나 커뮤니티를 대상으로만 사용할 수 있음"
  group_membership: 
    errors: 
      group_full: "그룹이 꽉 찼습니다."
      not_in_group_section: "%{student}는 %{group}의 다른 구성원과 섹션을 공유하지 않습니다."
  group_name_b69c144: "그룹 이름"
  group_settings: 
    invitation_sent: "초대 보냄"
  groups: 
    add_group: "그룹 추가"
    add_group_category: 
      allow_self_signup: "직접 등록 허용"
      buttons: 
        create_category: "범주 만들기"
      default_name_for_groups: "프로젝트 그룹"
      group_limit_blank: "(제한이 없으면 공란으로 두십시오)"
      group_structure_group_limit: "그룹을 %{group_limit}명으로 *제한*"
      group_structure_self_signup: "*지금 그룹* %{number_of_groups}개 *만들기*"
      group_structure_standard: "*학생을 동일한 그룹* %{number_of_groups}개로 *나누기*"
      labels: 
        group_structure: "그룹 구조"
        manually_create_groups: "그룹을 수동을 만들겠습니다."
        name_for_groups: "그룹 이름"
        self_signup: "직접 등록"
      restricted_self_signup: "그룹 구성원이 같은 섹션에 있어야 함"
      self_signup_help_message: |-
          학생이 직접 등록할 수 있는 그룹의 집합을 만들 수 있습니다.
          여전히 집합에 있는 그룹에 속하는 것으로 제한되지만
          이러한 방식으로 교사 대신 학생들이 스스로 그룹을 구성할 수 있습니다.
          그룹 멤버는 같은 과목 섹션에 속하도록 할 수도 있습니다.
          
          학생이 다른 그룹으로 옮길 수 있으므로 학생들이 그룹 구성을 마치면
          직접 등록하는 기능을 사용 안하도록 설정할 수도 있다는 것을
          염두에 두십시오.
      self_signup_help_tooltip: "직접 등록 그룹이 무엇입니까?"
    button: 
      create_category: "범주 만들기"
    buttons: 
      create_group: "그룹 만들기"
    category: 
      actions: 
        collapse_all: "모두 축소"
        expand_all: "모두 확장"
        load_all: "전체 학생 목록 로드"
        load_more: "더 로드"
      buttons: 
        add_group: "다른 그룹 추가"
        collapse_group: "그룹 축소"
        delete_category: "이 그룹 집합 제거"
        delete_group: "그룹 삭제"
        edit_category: "이 그룹 집합 편집"
        edit_group: "그룹 편집"
        expand_group: "그룹 확장"
      group_category_all: 모두
      group_category_unassigned: "할당 안 됨"
      group_limit_blurb: "그룹이 *%{count}*명으로 제한됨"
      group_name: 이름
      instructions: 
        group_assignment: "그룹을 할당하려면 학생을 끌기"
      message_students: "학생에게 메시지 보내기..."
      random_distribution_explanation: "할당 안 된 학생을 그룹에 고르게 배분"
      randomly_distribute_students: "임의로 학생 할당"
      restricted_self_signup_blurb: "하나의 그룹에 속한 모든 학생은 같은 섹션에 포함되어야 합니다."
      self_signup_blurb: "이 그룹은 직접 등록을 사용합니다."
      self_signup_help_tooltip: "직접 등록 그룹이 무엇입니까?"
      status: 
        loading: "로드 중..."
      student: 
        one: "학생 %{count}명"
        other: "학생 %{count}명"
      warnings: 
        studend_groups: "이 그룹은 학생이 직접 구성한 것입니다. 다른 그룹 유형과 달리 학생이 하나 이상의 이 그룹에 속할 수 있으므로 평가 과제에 사용할 수 없습니다."
    confirm: 
      assign_students: "이는 할당되지 않은 학생을 기존 학생 그룹에 가능한 한 고르게 임의로 할당함"
      delete_group: "이 그룹을 삭제하시겠습니까?"
      remove_category: "이 그룹 집합을 제거하시겠습니까?"
    context_groups: 
      account_groups: "계정 그룹"
      actions: 
        add: "새 그룹 시작하기"
      buttons: 
        create: "그룹 만들기"
      course_groups: "과목 그룹"
      group_explanation: "그룹은 프로젝트에서 협업하거나 학습 세션 등의 일정을 파악하기에 좋은 곳입니다. 모든 그룹에는 달력이 있고 위키, 토론, 파일을 저장할 공간이 있습니다. 그룹은 문서를 협업하고 웹 회의를 예약할 수도 있습니다. 이는 실제로 소수의 학생이 보다 집중된 프로젝트에서 작업할 수 있는 작은 과목과 같습니다."
      groups_disabled: "이 과목에 대해서 학생 구성 그룹을 사용하지 않으므로 교사가 만들어준 그룹에 참여해야 합니다."
      headings: 
        available_groups: "사용 가능한 그룹"
        new_group: "새 그룹 만들기"
      labels: 
        name: "그룹 이름"
        restrictions_for_joining_groups: 참여하기
        users_to_invite: 초대
      options: 
        invite_only: "초대에 의해서만 참여"
        open_to_course_members: "과목 구성원은 자유롭게 참여"
      page_title: "과목 그룹"
      student_group_warning: "만약 교사가 여러분을 과제의 일부인 그룹에 넣는 것에 대해서 언급했다면 이는 올바른 방식이 아닙니다. 스스로 구성한 그룹은 평가에 사용할 수 없습니다… 여러분은 여전히 자신의 그룹을 만들 수 있지만 교사가 여러분을 위해 만든 그룹이 아니라면 과제의 전자 사본을 제출할 수 없습니다."
      student_groups_tabs_everyone: 모두
      student_groups_tabs_groups: 그룹
    context_manage_groups: 
      account_group_explanation: "계정 수준 학생 그룹은 특정 과목에 묶이지 않은 학생을 묶는 좋은 방법입니다. 모든 학생 그룹은 자신의 달력, 토론장, 협업 도구를 가지고 있어서 스스로 구성하고 보다 효율적으로 함께 작업할 수 있습니다."
      actions: 
        add_students: "과목에 학생 추가"
      buttons: 
        add_group: "새 그룹 집합 만들기"
      course_group_explanation: "학생 그룹은 그룹 프로젝트나 보고서를 위해 학생을 구성하는 유용한 방법입니다. 모든 학생 그룹은 별도의 달력과 토론 보드와 협업 도구가 있어서 스스로 조직하고 더 효과적으로 함께 일할 수 있습니다."
      drag_and_drop_instructions: "학생을 다른 그룹으로 옮기려면 클릭해서 끌어다 놓으십시오."
      get_started_info: "시작하려면 오른쪽에 있는 \"새 그룹 집합 만들기\"를 클릭하십시오."
      group_assignment_instructions: "학생을 임의로 정해진 크기의 그룹에 할당하거나 수동으로 그룹을 만들고 구성할 수 있습니다. 그룹을 만들면 과제를 \"그룹 제출\" 과제로 만들 수 있는데, 그러면 각 그룹은 그룹의 모든 사용자에 대한 하나의 제출물을 갖게 됩니다."
      group_pages: "그룹 페이지"
      headings: 
        account_groups: "계정 수준 학생 그룹"
        course_groups: "학생 그룹"
      messages: 
        no_students: "이 과목에 추가된 학생이 없음"
      page_title: "과목 그룹"
      page_title_accounts: "계정 그룹"
    create_group_set: "그룹 집합 만들기"
    delete_confirm: "이 그룹 집합을 삭제하시겠습니까?"
    edit: 
      buttons: 
        update: "그룹 업데이트"
      group_settings_title: "%{group_name} 설정"
      is_public: "이는 공개 그룹임"
      labels: 
        description: 설명
        join_level: "참여 권한"
        name: 제목
    edit_group: "그룹 편집"
    edit_group_category: 
      allow_self_signup: "직접 등록 허용"
      group_limit_blank: "(제한이 없으면 공란으로 두십시오)"
      group_structure_group_limit: "그룹을 %{group_limit}명으로 *제한*"
      restricted_self_signup: "그룹 구성원이 같은 섹션에 있어야 함"
      self_signup_help_tooltip: "직접 등록 그룹이 무엇입니까?"
    edit_group_set: "그룹 집합 편집하기"
    errors: 
      category_in_use: "\"%{category_name}\"은(는) 이미 사용 중임"
      creating_category_failed: "범주 만들기 실패. 다시 시도하시기 바랍니다."
      creating_group_failed: "그룹 만들기 실패"
      group_full: "그룹이 꽉 찼습니다."
      group_limit: "그룹 제한은 공란이거나 1보다 커야 함"
      unknown: "예기치 않은 오류가 발생했습니다."
      update_failed: "업데이트 실패. 다시 시도하시기 바랍니다."
    everyone: "모두 (%{count}명)"
    feed_title: "%{course_or_account_name} 피드"
    flash: 
      removeError: "그룹 집합을 삭제할 수 없습니다. 나중에 다시 시도하시기 바랍니다."
      removed: "그룹 집합을 성공적으로 제거했습니다."
    group: 
      actions: 
        ask_to_join_group: "이 그룹에 참여 요청"
        join_group: "이 그룹에 참여하기"
        leave_group: "이 그룹에서 나가기"
        switch_group: "이 그룹으로 전환"
      group_full: "그룹 꽉 찼음"
      member: 
        one: "멤버 %{count}명"
        other: "멤버 %{count}명"
      member_tooltip_show: "그룹 명부 보기"
      no_members: "구성원 없음"
      one: "그룹 1개"
      other: "그룹 %{count}개"
    group_name: "그룹 이름"
    groups_count: "그룹 (%{count}개)"
    index: 
      heading_current_groups: "현재 그룹"
      no_groups: "그룹 없음"
    loading: "그룹 명부 로드 중..."
    manage: 
      add_unassigned_menu: 
        add_unassigned_student: "할당 안 된 학생 추가"
        add_unassigned_user: "할당 안 된 사용자 추가"
        search_people: "사람 검색"
      add_unassigned_user: 
        add_to_group: "사용자를 그룹에 추가"
        add_user_to_group: "사용자 %{name}을(를) 그룹에 추가"
      add_unassigned_users: 
        no_users_found: "사용자 없음"
        too_short: "3자 이상으로 된 검색어를 입력하십시오."
      assign_to_group_menu: 
        add_to_group: "그룹에 추가"
        all_groups_full_suggestion: "그룹 제한을 변경하거나 그룹을 추가하십시오."
        assign_user_to_group: "사용자를 이 그룹에 할당"
        assign_user_to_group_name: "사용자를 그룹 %{name}에 추가"
        no_groups_created: "사용자를 추가하기 전에 그룹을 만들어야 합니다."
      edit_group_assignment: 
        all_available_groups_full: "사용할 수 있는 그룹이 꽉 찼습니다."
        all_groups_full_suggestion: "그룹 제한을 변경하거나 그룹을 추가하십시오."
        move_to_group_label: "그룹으로 이동"
        saving: "저장 중..."
        where_to_move: "*%{userName}*를 어디로 이동하시겠습니까?"
      group_categories: 
        account_group_explanation: "계정 수준 학생 그룹은 특정 과목에 묶이지 않은 학생을 묶는 좋은 방법입니다. 모든 학생 그룹은 자신의 달력, 토론장, 협업 도구를 가지고 있어서 스스로 구성하고 보다 효율적으로 함께 작업할 수 있습니다."
        add_group_set: "그룹 집합 추가"
        course_group_explanation: "학생 그룹은 그룹 프로젝트나 보고서를 위해 학생을 구성하는 유용한 방법입니다. 모든 학생 그룹은 별도의 달력과 토론 보드와 협업 도구가 있어서 스스로 조직하고 더 효과적으로 함께 일할 수 있습니다."
        group_assignment_instructions: "학생을 임의로 정해진 크기의 그룹에 할당하거나 수동으로 그룹을 만들고 구성할 수 있습니다. 그룹을 만들면 과제를 \"그룹 제출\" 과제로 만들 수 있는데, 그러면 각 그룹은 그룹의 모든 사용자에 대한 하나의 제출물을 갖게 됩니다."
        group_set: "그룹 집합"
        headings: 
          account_groups: "계정 수준 학생 그룹"
          course_groups: "학생 그룹"
          groups: 그룹
        tabs: 
          everyone: 모두
      group_category: 
        randomly_assigning_students: "임의로 학생 할당 중"
        search_groups: "그룹 검색"
        search_users: "사용자 검색"
      group_category_create: 
        allow_self_signup: "직접 등록 허용"
        cancel: 취소
        create_groups_manually: "그룹을 수동을 만들겠습니다."
        group_set_name: "그룹 집합 이름"
        group_structure: "그룹 구조"
        leave_group_limit_blank: "(제한이 없으면 공란으로 둠)"
        require_same_section: "그룹 구성원이 같은 섹션에 있어야 함"
        save: 저장
        saving: "저장 중..."
        self_signup: "직접 등록"
      group_category_detail: 
        add_group: "그룹 추가"
        category_settings: 설정
        delete_category_option: 삭제
        edit_category_option: 편집
        group: 그룹
        group_limit_blurb: "그룹은 *%{group_limit}*명으로 제한됩니다."
        message_all_unassigned_option: "모든 할당 안 된 학생을 관리"
        randomly_assign_students_option: "임의로 학생 할당"
        restricted_self_signup_blurb: "하나의 그룹에 속한 모든 학생은 같은 섹션에 포함되어야 합니다."
        self_organized_warning: "이 그룹은 학생이 직접 구성한 것입니다. 다른 그룹 유형과 달리 학생이 하나 이상의 이 그룹에 속할 수 있으므로 평가 과제에 사용할 수 없습니다."
        self_signup_blurb: "이 그룹은 직접 등록을 사용합니다."
        settings: 설정
      group_category_edit: 
        allow_self_signup: "직접 등록 허용"
        cancel: 취소
        group_set_name: "그룹 집합 이름"
        leave_group_limit_blank: "(제한이 없으면 공란으로 둠)"
        require_same_section: "그룹 구성원이 같은 섹션에 있어야 함"
        save: 저장
        saving: "저장 중..."
      group_detail: 
        add_user_to_group: "사용자를 그룹에 할당"
        group_delete: 삭제
        group_edit: 편집
        group_full: "꽉 참"
        group_settings: 설정
        show_group_details: "그룹 %{name}에 대한 세부 정보 표시"
        visit_group_homepage: "그룹 홈페이지 방문"
      group_edit: 
        cancel: 취소
        group_join_level: 참여하기
        group_name: "그룹 이름"
        invitation_only: "초대 전용"
        open: "구성원이 자유롭게 참여"
        save: 저장
        saving: "저장 중..."
      group_user: 
        assign_user_to_group: "%{name}을(를) 그룹에 할당"
        move: "다음으로 이동..."
        move_to_new_group: "%{name}을(를) 새 그룹으로 이동"
        remove: 제거
        remove_from_group: "%{name}을(를) 그룹에서 제거"
      group_users: 
        greater_than_three: "3자 이상으로 된 검색어를 입력하십시오."
        no_matching_students: "일치하는 학생이 없습니다."
        no_matching_users: "일치하는 사용자가 없습니다."
      groups: 
        no_groups: "현재 이 그룹 집합에 그룹이 없습니다. 시작하려면 그룹을 추가하십시오."
        no_matching_groups: "현재 검색 조건에 일치하는 그룹이 없습니다."
      randomly_assign_members: 
        cancel: 취소
        okay: OK
        randomly_assign_students_dialog: "이는 할당되지 않은 학생을 기존 학생 그룹에 가능한 한 고르게 임의로 할당합니다."
      self_signup_help: 
        about_self_signup_groups: "직접 등록 그룹에 대한 정보"
        self_signup_description: "학생이 직접 등록할 수 있는 그룹의 집합을 만들 수 있습니다. 학생은 집합에 있는 하나의 그룹에만 속할 수 있지만, 이러한 방식으로 교사 대신 학생들이 스스로 그룹을 구성할 수 있습니다. 이 옵션을 사용하면 학생이 하나의 그룹에서 다른 그룹으로 직접 이동할 수 있습니다."
    member: 
      one: "멤버 %{count}명"
      other: "멤버 %{count}명"
    member_tooltip_hide: "그룹 명부 숨김"
    member_tooltip_show: "그룹 명부 보기"
    membership_pending: 
      group_join_request: "그룹 참여 요청"
      group_join_request_info: "이 그룹에 참여 요청을 했습니다. 요청이 수락되거나 거부되면 알림을 받게 됩니다."
    messages: 
      creating_group: "그룹 만드는 중..."
    name_too_long: "이름이 너무 김"
    notices: 
      already_deleted: "해당 그룹이 삭제됨"
      create_success: "그룹을 성공적으로 만들었습니다."
      delete_success: "그룹을 성공적으로 삭제함"
      goodbye: "%{group_name} 그룹에서 직접 탈퇴했습니다."
      no_students_assigned: "할 일이 없습니다."
      students_assigned: "학생을 그룹에 할당했습니다."
      update_success: "그룹을 성공적으로 업데이트했습니다."
      welcome: "%{group_name} 그룹에 오신 것을 환영합니다!"
    randomly_assigning_members: "임의로 학생 할당 중"
    show: 
      coming_up: 예정
      edit_group: "그룹 편집"
      group_atom_feed: "그룹 Atom 피드"
      new_announcement: "새 공지"
      next_week: "다음 주"
    status: 
      assigning_students: "학생 할당 중..."
      creating_groups: "범주 만드는 중..."
      updating: "업데이트 중..."
    student: 
      drag_drop_instructions: "학생을 다른 그룹으로 옮기려면 클릭해서 끌기"
    students_who_have_not_joined_a_group: "그룹에 참여하지 않은 학생"
    titles: 
      add_group_category: "그룹 집합 추가"
      self_signup_help: "직접 등록 그룹"
    unassigned_students: "할당 안 된 학생 (%{count}명)"
    unassigned_users: "할당 안 된 사용자 (%{count}명)"
  groups_6c90e26a: 그룹
  help_dialog: 
    Back: 뒤로
    Help: 도움말
    Submitting_Ticket: "티켓 제출 중..."
    canvas_help_sub: "일반적인 질문에 대한 답변 찾기"
    description: 설명
    extreme_critical_emergency: "매우 급한 상황입니다!!"
    file_a_ticket_for_a_personal_response_from_our_support_team: "지원팀에게 답변을 받기 위해서는 티켓을 등록하십시오."
    for_an_instant_answer: "빠른 답변을 위해서:"
    how_is_this_affecting_you: "이것이 여러분에게 미치는 영향은 무엇입니까?"
    i_cant_get_things_done_until_i_hear_back_from_you: "이야기를 듣기 전에 작업을 마칠 수 없음"
    i_need_some_help_but_its_not_urgent: "도움이 필요하지만 급한 것은 아님"
    include_a_link_to_a_screencast_or_screenshot_using_something_like_jing: "*Jing*과 같은 것을 이용해서 스크린캐스트/스크린샷에 대한 링크를 포합합니다."
    instructor_question: "교사에게 질문 하기"
    instructor_question_sub: "교사에게 질문을 제출함"
    just_a_casual_question_comment_idea_suggestion: "일반적인 질문, 의견, 아이디어, 제안"
    message: 메시지
    message_will_be_sent_to_all_the_teachers_tas_in_the_course: "과목에 있는 모든 교사와 조교에게 메시지를 보냅니다."
    please_select_one: "하나를 선택하십시오..."
    report_problem: "문제 보고"
    report_problem_sub: "만약 Canvas가 잘못 동작하면 우리에게 알려주십시오."
    search_the_canvas_guides: "Canvas 가이드 검색"
    see_if_your_issue_is_addressed_in_the_canvas_guides: "*Canvas 가이드*에서 이슈를 언급하고 있는지 확인하십시오."
    send_message: "메시지 보내기"
    sending: "보내는 중..."
    somethings_broken_but_i_can_work_around_it_for_now: "무엇인가 잘못되었지만 임시 해결책이 있음"
    subject: 제목
    submit_this_support_request: "티켓 제출"
    which_course_is_this_question_about: "이 질문은 어떤 과목에 대한 것입니까?"
    your_email_address: "이메일 주소"
  helpers: 
    course: 과목
    dashboard_helper: 
      announcement_details: "공지 사항 세부 정보"
      assignment_details: "과제 세부 정보"
      conversation_details: "대화 세부 정보"
      discussion_details: "토론 세부 정보"
      x_more: "%{x} 더..."
      x_new_in_announcements: 
        one: "공지 사항 *%{count}*개"
        other: "공지 사항 *%{count}*개"
      x_new_in_assignments: 
        one: "과제 알림 *%{count}*개"
        other: "과제 알림 *%{count}*개"
      x_new_in_conversations: 
        one: "대화 메시지 *%{count}*개"
        other: "대화 메시지 *%{count}*개"
      x_new_in_discussions: 
        one: "토론 *%{count}*개"
        other: "토론 *%{count}*개"
    select: 
      prompt: "선택해 주십시오."
  highest_28ad71e6: 최고
  ic_actions: 
    manage: 관리
  icons: 
    discussion_submission: "토론 제출물"
    file_upload_submission: "파일 업로드 제출물"
    online_url_submission: "온라인 URL 제출물"
    quiz_submission: "퀴즈 제출물"
    text_entry_submission: "텍스트 항목 제출물"
  if_you_ve_been_using_another_course_management_sys_67edfab1: "다른 과목 관리 시스템을 사용했다면 Canvas로 옮기고 싶은 자료가 있을 지도 모릅니다. 여러분의 자료를 Canvas로 손쉽게 이전할 수 있는 과정을 안내해 드리겠습니다."
  image_8ad06: 이미지
  images: 
    error_checking_color: "이미지 색상 확인 오류"
    invalid_background_color: "배경색은 %{color}이어야 함"
    invalid_dimensions: "올바르지 않은 이미지 크기 (현재 %{actual}, 예상: %{expected})"
    invalid_file_size: "이미지 파일이 너무 큼 (최대 %{max} 바이트, 현재 %{actual})"
    invalid_file_type: "유효하지 않은 파일 유형 %{type}. 허용되는 유형 목록: %{type_list}"
    not_an_image: "선택한 파일은 이미지가 아닙니다."
  immediately_c128ede6: 즉시
  import_content_b2fd6620: "내용 가져오기"
  importers/assignment_importer: 
    errors: 
      import: 
        external_tool_url: "외부 도구 과제 \"%{assignment_name}\"에 대한 url이 유효하지 않습니다."
    imported_assignments_group: "가져온 과제"
  importers/context_external_tool_importer: 
    external_tool_attention_needed: "\"%{tool_name}\" 외부 도구의 보안 매개 변수를 과목 설정에서 설정해야 합니다."
  importers/context_module_importer: 
    migration_module_item_type: "모듈 항목"
  importers/learning_outcome_group_importer: 
    no_global_permission: "전체 성과를 관리하도록 허용되지 않아서 \"%{title}\"을 추가할 수 없음"
  importers/learning_outcome_importer: 
    no_context_found: "\"%{title}\"에 대한 외부 학습 성과를 찾을 수 없어서 사본을 만듭니다."
    no_global_permission: "전체 성과를 관리하도록 허용되지 않아서 \"%{title}\"을 추가할 수 없음"
  importers/rubric_importer: 
    no_context_found: "\"%{title}\"에 대한 외부 루브릭을 찾을 수 없어서 사본을 만듭니다."
  importers/wiki_page_importer: 
    title_for_topics_category: "%{category} 주제"
    warnings: 
      truncated_wiki_title: "다음 위키 페이지의 제목이 잘렸습니다: %{title}"
  info: 
    notices: 
      error_reported: "도와주셔서 감사합니다. 곧바로 확인하겠습니다."
    old_styleguide: 
      create_collection: "컬렉션 만들기"
      start_a_group: "그룹 시작하기"
    styleguide: 
      manage: 관리
  installed_7b284a91: 설치됨
  instructions: 
    authorize_google_docs: "문서에 대해 협업하기 전에 Canvas가 Google Docs 계정을 접근할 수 있도록 권한을 부여해야 합니다."
  instructure: 
    alerts: 
      file_previews_disabled: "이 Canvas 사이트에는 파일 미리 보기 사용 안 함"
    browsers: 
      unrecognized: "인식할 수 없는 브라우저"
    buttons: 
      next_module: "다음 모듈"
      previous_module: "이전 모듈"
      search: 검색
      search_by_tag: "태그로 검색"
    confirms: 
      default_delete_thing: 삭제하시겠습니까?
    datepicker: 
      titles: 
        am_pm: 오전/오후
    draft: 초안
    errors: 
      document_preview_processing: "문서 미리 보기를 처리 중입니다. 나중에 다시 시도하시기 바랍니다."
      field_is_required: "이 필드가 필요함"
      invalid_datetime: "유효하지 않은 날짜/시간값"
      invalid_entry_for_field: "유효하지 않은 항목: %{field}"
      invalid_number: "숫자가 필요합니다."
      not_a_date: "날짜가 아닙니다!"
      posting_message_failed: "게시 실패. 다시 시도하시기 바랍니다."
      required: "필수 필드"
      search_failed: "검색에 실패했습니다. 다시 시도하시기 바랍니다."
    ignore_forever: "계속 무시"
    ignore_until_new_submission: "새로 제출할 때까지 무시"
    labels: 
      datepicker: 
        time: 시간
    links: 
      minimize_file_preview: "파일 미리 보기 최소화"
      minimize_youtube_video: "비디오 최소화"
      view_equella_content_in_new_window: "새 창에서 내용 보기"
    loading: "로드하는 중..."
    no_description: "설명 없음"
    no_items: "항목이 없습니다."
    no_results_found: "결과를 찾을 수 없음"
    status: 
      diigo_search_throttling: "Diigo는 매 10초마다 한 번의 검색만 허용합니다. 기다려 주십시오..."
      posting_message: "메시지 게시 중..."
      searching: "검색 중..."
    switched_roles_message: 
      designer: "이 과목에 대해 임시로 역할을 전환하여 지금 디자이너로서 과목을 보고 있습니다. 과목 홈 페이지에서 역할과 권한을 복원할 수 있습니다."
      observer: "이 과목에 대해 임시로 역할을 전환하여 지금 감독자로서 과목을 보고 있습니다. 과목 홈 페이지에서 역할과 권한을 복원할 수 있습니다."
      student: "이 과목에 대해 임시로 역할을 전환하여 지금 학생으로서 과목을 보고 있습니다. 과목 홈 페이지에서 역할과 권한을 복원할 수 있습니다."
      ta: "이 과목에 대해 임시로 역할을 전환하여 지금 조교로서 과목을 보고 있습니다. 과목 홈 페이지에서 역할과 권한을 복원할 수 있습니다."
      teacher: "이 과목에 대해 임시로 역할을 전환하여 지금 교사로서 과목을 보고 있습니다. 과목 홈 페이지에서 역할과 권한을 복원할 수 있습니다."
    titles: 
      bookmark_search: "북마크 검색: %{service_name}"
      cant_create_recordings: "녹음/녹화를 할 수 없습니까?"
      equella_content_preview: "Equella 내용 미리 보기"
      external_link: "외부 사이트로 연결합니다."
      image_search: "이미지 검색: %{service_name}"
      keyboard_shortcuts: "키보드 단축키"
      preview_document: "문서 미리 보기"
      search_for_open_resources: "공개 리소스 검색"
      view_in_new_window: "새 창에서 보기"
    tooltips: 
      enter_search_terms: "검색 용어 입력"
  invalid_url_in_xml: "XML에 잘못된 URL이 있습니다. 앰퍼샌드는 이스케이프 처리를 해야 합니다."
  invalid_xml_syntax: "유효하지 않은 XML 구문"
  invite_5b1fcbcd: 초대
  jobs: 
    columns: 
      attempt: 시도
      count: 회수
      id: ID
      priority: "우선 순위"
      run_at: "실행 시각"
      runtime: "실행 시간"
      strand: 고립
      tag: 태그
      worker: 작업자
    confirm: 
      destroy_all: "이 쿼리와 일치하는 이 유형의 *모든* 작업을 제거하시겠습니까?"
      hold_all: "이 쿼리와 일치하는 이 유형의 *모든* 작업을 보류하시겠습니까?"
      unhold_all: "이 쿼리와 일치하는 이 유형의 *모든* 작업을 보류 해제하시겠습니까?"
    index: 
      actions: 
        show: 표시
      buttons: 
        delete: 삭제
        hold: 보류
        select_all: "모두 선택"
        un_hold: "보류 해제"
      headings: 
        jobs_list: "작업 목록"
        popular_tags: "자주 사용하는 태그"
        running_jobs: "실행 중인 작업"
        selected_job: "선택된 작업"
      job_options: 
        all: 모두
        current: 현재
        failed: 실패
        future: 미래
        id: ID
        strand: 고립
        tag: 태그
      labels: 
        failed_at: "실패 시각"
        handler: 처리기
        id: ID
        last_error: "마지막 오류"
        locked_at: "잠긴 시각"
        locked_by: "잠근 사용자"
        max_attempts: "최대 시도"
        num_attempts: 시도
        priority: "우선 순위"
        run_at: "실행 시각"
        strand: 고립
        tag: 태그
        total_jobs: 합계
        with_selection: "선택한 항목"
      search_jobs: "작업 검색"
      title: "작업 CP"
    titles: 
      job_handler: "작업 처리기"
      last_error: "마지막 오류"
  join_6cafecca: 참여
  joining_81f8b6c9: 참여하기
  jquery: 
    module_sequence_footer: 
      next: 다음
      previous: 이전
  latest_f604a75: 최신
  latest_score_905aa87b: "최종 점수"
  layouts: 
    application: 
      keyboard_navigation: 
        close: "대화 상자를 닫으려면 콤마를 누름"
      links: 
        close: 닫기
        dashboard: "내 대시보드"
        skip_to_content: "내용으로 건너 뛰기"
      open_source_learning_management_system: "오픈 소스 LMS"
    facebook: 
      title: "Facebook 페이지"
    fixed_bottom: 
      masquerading: 
        stop: "가장 중지"
        warning_title: "현재 %{user_name}(으)로 가장하고 있음"
      student_view: 
        leave: "학생 뷰 나가기"
        reset: "학생 초기화"
        warning_title: "현재 학생 뷰로 로그인함"
    head: 
      default_page_title: "Canvas LMS"
    menu: 
      view_all_accounts: "모든 계정 보기"
      view_all_groups: "모든 그룹 보기"
    mobile_auth: 
      log_in_to_canvas: "Canvas에 로그인"
    styleguide: 
      default_page_title: "Canvas LMS"
  learning_outcome: 
    no_comment: "의견 없음"
    no_description: "설명 없음"
  lib: 
    angel: 
      failed_import_link: "링크 가져오기 실패"
      failed_import_link_body: "이 링크는 Canvas에서 연결할 수 없거나 내보내기에서 제외된 Angel 기능을 참조했습니다."
    api: 
      attachments: 
        only_one_folder: "폴더 경로와 폴더 ID를 설정할 수 없음"
      over_quota: "파일 크기가 할당량을 초과"
    auth: 
      authentication_required: "사용자 인증 필요"
      errors: 
        not_authenticated: "이 페이지에 액세스하려면 로그인해야 함"
        student_not_found: "학생을 찾을 수 없음"
        teacher_not_found: "교사를 찾을 수 없음"
      lti: 
        api: 
          status_unauthorized: "권한이 없음"
      not_authorized: "사용자에게 이 동작을 수행할 권한이 없음"
      status_unauthenticated: "인증되지 않음"
      status_unauthorized: "권한이 없음"
    basic_lti: 
      bad_score: "점수가 0과 1사이가 아님"
      no_points_comment: |-
          외부 도구에서 이 과제를 %{grade}로 평가하려고 시도했으나
          과제에 가능한 점수가 없기 때문에 그렇게 하지 못했습니다.
      no_points_possible: "과제에 가능한 점수가 없습니다."
      no_score: "점수가 없음"
    canvas: 
      migration: 
        announcements: 공지
        assessment_question_banks: "문제 은행"
        assignments: 과제
        attachments: 파일
        calendar_events: 행사
        context_modules: 모듈
        course_settings: "과목 설정"
        discussion_topics: "토론 주제"
        external_tools: 외부도구
        groups: "학생 그룹"
        learning_outcomes: "학습 성과"
        quizzes: 퀴즈
        rubrics: 루브릭
        syllabus_body: "강의 계획 내용"
        wikis: "위키 페이지"
    cc: 
      standard: 
        failed_to_convert_qti: "평가 %{file_identifier} 가져오기 실패"
    google_docs: 
      default_document_name: "Instructure 문서"
    incoming_message_processor: 
      failure_message: 
        body: |-
            "%{subject}"라는 제목의 메시지를 배달할 수 없습니다.  메시지를 알 수 없는 메일 주소로 보냈습니다. Canvas를 통해 누군가와 연락을 시도하려면 여러분의 계정으로 로그인한 뒤 받은 편지함 도구를 사용해서 메시지를 보낼 수 있습니다.
            
            감사합니다.
            Canvas 지원팀
        subject: "메시지 응답 실패: %{subject}"
      locked_topic: 
        body: |-
            주제가 잠겨있어서 "%{subject}"(이)라는 제목의 메시지를 배달할 수 없습니다. Canvas를 통해 누군가에게 연락을 시도하는 것이라면 여러분의 계정으로 로그인하고 받은 편지함 도구를 이용하여 메시지를 보낼 수 있습니다.
            
            감사합니다.
            Canvas 사용자 지원팀
        subject: "메시지 응답 실패: %{subject}"
    progress_runner: 
      completed_message: 
        one: "항목 %{count}개 처리됨"
        other: "항목 %{count}개 처리됨"
      error_message: "%{error}: %{ids}"
    send_to_inbox: 
      default_subject: "제목 없음"
    text_helper: 
      ellipsis: "..."
      quoted_text_toggle: "인용된 텍스트 표시"
      word_separator: " "
  license_help: 
    content_license_help: "내용 라이선싱 도움말"
  link_enrollment: 
    buttons: 
      link: "학생에게 연결"
    errors: 
      link_failed: "연결 실패. 다시 시도하시기 바랍니다."
      load_failed: "학생 로드하기 실패"
    messages: 
      linking_to_student: "학생에게 연결 중..."
      loading_students: "학생 로드 중..."
    options: 
      no_link: "[ 연결 없음 ]"
    titles: 
      link_to_student: "학생에게 연결"
  linked_assignment_message: "과제 '%{title}'와(과) 연결됨"
  linked_discussion_topic_message: "토론 주제'%{title}'와(과) 연결됨"
  linked_quiz_message: "퀴즈 '%{title}'와(과) 연결됨"
  links: 
    dashboard: "내 대시보드"
    errors: 
      4xx_feedback: "여기를 클릭하고 찾고 계신 것을 알려주십시오."
      feedback: "여기를 클릭하고 어떤 일이 발생했는지 알려주십시오."
    help: 도움말
    show_me_where: "위치 표시"
  links_14b70841: 링크
  locales: 
    ko: "한국말 (crowd-sourced)"
  lock_date_cannot_be_before_due_date_ac30f54: "잠금 해제 날짜는 기한 이전일 수 없음"
  logged_out_user: "사용자 %{user_counter} 로그 아웃"
  logo_a040ae0e: 로고
  lower_limit_of_range_6ddd4983: "범위의 하한"
  lti: 
    lti_message: 
      load_tool_new_tab_button: "새 창에 %{tool} 로드"
      new_tab: "이 도구는 새 브라우저 창에 로드해야 함"
      new_tab_expired: "이 도구의 세션이 만료되었습니다. 도구를 다시 액세스하려면 페이지를 다시 로드하십시오."
      new_tab_loaded: "이 도구를 새 브라우저 창에 성공적으로 로드했습니다. 도구를 다시 액세스하려면 페이지를 다시 로드하십시오."
  m2c_name: "Moodle 가져오기"
  make_sure_you_choose_the_most_appropiate_option_as_93079937: "학생의 점수에 영향을 미치므로 가장 적절한 옵션을 선택하십시오."
  manage_avatars: 
    errors: 
      update_failed: "업데이트 실패. 다시 시도하시기 바랍니다."
    messages: 
      updating: "업데이트 중..."
    prompts: 
      delete_avatar: "이 사용자 프로필 그림을 삭제하시겠습니까?"
      lock_avatar: "이 사진을 잠그면 그것을 승인하고 사용자가 업데이트하는 것을 방지합니다. 계속 진행하시겠습니까?"
  manual_entry_e4a4f99a: "수동 항목"
  mathquill: 
    tabs: 
      arrows: 화살표
      basic: 기본
      delimiters: 구분자
      greek: "그리스 문자"
      miscellaneous: 기타
      operators: 연산자
      relationships: 관계
  media_comments: 
    alerts: 
      kaltura_disabled: "이 Canvas 사이트에는 Kaltura 사용 안 함"
    buttons: 
      submit: "미디어 파일 제출"
    cancel: 취소
    click_to_view: "보려면 클릭"
    errors: 
      file_too_large: "*파일이 너무 큽니다.* 최대 크기는 %{size}MB입니다."
      load_failed: "미디어 설명 응용 프로그램을 로드하는 데 실패했습니다. 다시 시도하시기 바랍니다."
      media_comment_installation_broken: "미디어 의견 올리기가 올바르게 설정되지 않았습니다. 시스템 관리자에게 문의하시기 바랍니다."
      must_be_logged_in: "미디어를 녹음/녹화하려면 로그인해야 합니다."
      persistent_problem: "이 문제가 계속 발생하면 미디어를 로컬에서 녹음/녹화하고 저장된 파일을 업로드하는 방법을 대신 시도해 볼 수 있습니다."
      save_failed: "저장에 실패한 것 같습니다. 이 팝업을 닫고 다시 시도하시기 바랍니다."
      save_failed_try_again: "항목을 저장하는 데 실패했습니다. 다시 시도하시기 바랍니다."
      upload_failed: "다음 오류로 업로드 실패:"
    links: 
      minimize_embedded_kaltura_content: "포함된 내용 최소화"
    loading: "미디어 로드 중..."
    media_still_converting: "현재 미디어를 변환 중입니다. 잠시 후에 다시 시도하시기 바랍니다."
    messages: 
      file_failed_to_load: "미디어 파일 로드 실패"
      flash_required_record_audio: "음성을 녹음하려면 Flash가 필요합니다."
      flash_required_upload_audio: "음성을 업로드하려면 Flash가 필요합니다."
      flash_required_upload_video: "비디오를 업로드하려면 Flash가 필요합니다."
      loading: "로드 중..."
      submitted: "미디어 파일 제출함"
      submitting: "미디어 파일 제출 중..."
    titles: 
      media_contribution: "미디어 기여"
      play_comment: "미디어 설명 재생"
      record_upload_media_comment: "미디어 설명 녹음/녹화/업로드"
    upload: 업로드
    uploading: "업로드 중..."
  members_af25c21d: 구성원
  membership_by_invitation_only_9bc27199: "초대에 의해서만 참여"
  menu: 
    current_groups: "현재 그룹"
    customize: "사용자 정의"
    managed_accounts: "관리하는 계정"
    my_courses: "내 과목"
  message: 
    default_subject: "Canvas 알림"
  message_students: 
    buttons: 
      send_message: "메시지 보내기"
      send_message_failed: "메시지 보내기 실패"
      sending_message: "메시지 보내는 중..."
    message_student: "%{course_name}의 학생 관리"
    send_message: "메시지 보내기"
  message_students_dialog: 
    recipients: "수신인:"
  message_this_student_6d14043d: "이 학생에게 메시지 보내기"
  messages: 
    account_suspended: 
      email: 
        body: "%{institution}이(가) 일시 중단되었습니다. 중단 이유는 사이트 관리자에게 문의하시기 바랍니다."
        subject: "기관 일시 중단됨"
    account_user_notification: 
      email: 
        html: 
          subject: "계정 관리자 알림"
          url_info: "계정 페이지 방문하기"
        subject: "계정 관리자 알림"
        url_info: |-
            계정 페이지 방문하기:
            %{url}
    account_user_registration: 
      email: 
        added_message: "%{website}에 있는 %{account} 계정에 %{role_type}(으)로 추가되었습니다."
        email_info: "이메일: %{email}"
        html: 
          added_message: "%{website}에 있는 %{account} 계정에 %{role_type}(으)로 추가되었습니다."
          click_to_finish_registration: "등록 과정을 마치려면 여기를 클릭"
          email: 이메일
          name: 이름
          subject: "Canvas 계정 관리자 초대"
          url_info_label: "계정 관리자로 참여하기 전에 Canvas에 등록해야 합니다."
          username: "사용자 이름"
        name_info: "이름: %{name}"
        subject: "Canvas 계정 관리자 초대"
        url_info: |-
            계정 관리자로 참여하기 전에 Canvas에 등록해야 합니다. 다음 페이지에서 등록 절차를 마칠 수 있습니다:
            %{url}
        username_info: "사용자 이름: %{username}"
    added_to_conversation: 
      email: 
        body: "%{user_name}이(가) 귀하를 Canvas에 있는 대화에 추가했습니다. 대화를 보려면 아래 링크를 클릭하십시오:"
        html: 
          body: "%{user_name}이(가) 귀하를 Canvas에 있는 대화에 추가했습니다."
          link_text: "대화 보기"
          subject: "%{user_name}이(가) 귀하를 Canvas에 있는 대화에 추가했습니다."
          unknown_user: "알 수 없는 사용자"
        subject: "%{user_name}이(가) 귀하를 Canvas에 있는 대화에 추가했습니다."
        unknown_user: "알 수 없는 사용자"
      facebook: 
        body: "%{user_name}이(가) 귀하를 Canvas에 있는 대화에 추가했습니다."
        link_text: "대화 보기"
        unknown_user: "알 수 없는 사용자"
      sms: 
        body: "%{user_name}이(가) 귀하를 Canvas에 있는 대화에 추가했습니다."
        more_info: "자세한 정보는 %{url} 참고"
        unknown_user: "알 수 없는 사용자"
      summary: 
        body: "%{user_name}이(가) 귀하를 Canvas에 있는 대화에 추가했습니다."
        subject: "%{user_name}이(가) 귀하를 Canvas에 있는 대화에 추가했습니다."
        unknown_user: "알 수 없는 사용자"
      twitter: 
        tweet: "Canvas 알림 - %{user_name}이(가) 대화에 초대했습니다."
        unknown_user: "알 수 없는 사용자"
    alert: 
      email: 
        body: 
          one: "다음 조건을 만족하여 %{student}에게 알림이 트리거되었습니다:"
          other: "다음 조건을 만족하여 %{student}에게 알림이 트리거되었습니다:"
        body_student: 
          one: "다음 조건을 만족하여 여러분에게 알림이 트리거되었습니다:"
          other: "다음 조건을 만족하여 여러분에게 알림이 트리거되었습니다:"
        html: 
          body: 
            one: "다음 조건을 만족하여 %{student}에게 알림이 트리거되었습니다:"
            other: "다음 조건을 만족하여 %{student}에게 알림이 트리거되었습니다:"
          body_student: 
            one: "다음 조건을 만족하여 여러분에게 알림이 트리거되었습니다:"
            other: "다음 조건을 만족하여 여러분에게 알림이 트리거되었습니다:"
          interaction_description: "%{count}일 동안 학생/교사간 상호 작용이 없음"
          subject: "알림: %{user_name}"
          ungraded_count_description: "%{count}개 이상의 제출물이 평가 안 됨"
          ungraded_timespan_description: "제출물이 %{count}일 동안 평가 안 됨"
          usernote_description: "%{count}일 동안 교원 일지 항목이 없음"
          view_here: "여기에서 볼 수 있음"
        interaction_description: "%{count}일 동안 학생/교사간 상호 작용이 없음"
        subject: "알림: %{user_name}"
        ungraded_count_description: "%{count}개 이상의 제출물이 평가 안 됨"
        ungraded_timespan_description: "제출물이 %{count}일 동안 평가 안 됨"
        usernote_description: "%{count}일 동안 교원 일지 항목이 없음"
      facebook: 
        body: 
          one: "다음 조건을 만족하여 %{student}에게 알림이 트리거되었습니다:"
          other: "다음 조건을 만족하여 %{student}에게 알림이 트리거되었습니다:"
        body_student: 
          one: "다음 조건을 만족하여 여러분에게 알림이 트리거되었습니다:"
          other: "다음 조건을 만족하여 여러분에게 알림이 트리거되었습니다:"
        interaction_description: 
          one: "%{count}일 이상 학생/교사 상호 작용이 없음"
          other: "%{count}일 이상 학생/교사 상호 작용이 없음"
        ungraded_count_description: 
          one: "과제 %{count}개 이상 평가 안 됨"
          other: "과제 %{count}개 이상 평가 안 됨"
        ungraded_timespan_description: 
          one: "하나 이상의 과제가 %{count}일 이상 평가 안 됨"
          other: "하나 이상의 과제가 %{count}일 이상 평가 안 됨"
        usernote_description: 
          one: "%{count}일 이상 교원 일지 항목이 없음"
          other: "%{count}일 이상 교원 일지 항목이 없음"
      sms: 
        body: "%{student}에게 알림을 보냄"
        body_student: "귀하에게 알림을 보냄"
        more_info: "자세한 정보는 %{url} 참고"
      summary: 
        body: 
          one: "다음 조건을 만족하여 %{student}에게 알림이 트리거되었습니다:"
          other: "다음 조건을 만족하여 %{student}에게 알림이 트리거되었습니다:"
        body_student: 
          one: "다음 조건을 만족하여 여러분에게 알림이 트리거되었습니다:"
          other: "다음 조건을 만족하여 여러분에게 알림이 트리거되었습니다:"
        interaction_description: 
          one: "%{count}일 이상 학생/교사 상호 작용 없음"
          other: "%{count}일 이상 학생/교사 상호 작용 없음"
        subject: "알림: %{user_name}"
        ungraded_count_description: 
          one: "과제 %{count}개 이상 평가 안 됨"
          other: "과제 %{count}개 이상 평가 안 됨"
        ungraded_timespan_description: 
          one: "하나 이상의 과제가 %{count}일 이상 평가 안 됨"
          other: "하나 이상의 과제가 %{count}일 이상 평가 안 됨"
        usernote_description: 
          one: "%{count}일 이상 교원 일지 항목 없음"
          other: "%{count}일 이상 교원 일지 항목 없음"
      twitter: 
        body: "%{student}에게 알림을 보냄"
        body_student: "귀하에게 알림을 보냄"
    announcement_created_by_you: 
      email: 
        html: 
          attached_file: "첨부 파일"
          download: 다운로드
        labels: 
          file_included: "포함된 파일"
      sms: 
        details: "자세한 정보는 %{url}에서 확인"
    announcement_reply: 
      sms: 
        details: "자세한 정보는 %{url}에서 확인"
    appointment_canceled_by_user: 
      email: 
        html: 
          attendee: 참석자
          attendees: 참석자
          cancel_reason: "취소 사유"
          date_and_time: 날짜/시간
          details: "약속 세부 정보"
          group: 그룹
          message: "%{user}이(가) %{appointment_name}에 대한 예약을 취소했습니다."
          no_reason_given: 없음
          slots_remaining: "등록할 수 있는 시간 슬롯"
          subject: "%{appointment_name}에 대한 예약이 취소됨 (%{course})"
        instructions: "다음 링크에서 약속 보기 %{link}"
        labels: 
          attendee: 참석자
          attendees: 참석자
          cancel_reason: "취소 사유"
          course: 과목
          date_and_time: 날짜/시간
          details: "약속 세부 정보"
          group: 그룹
          slots_remaining: "등록할 수 있는 시간 슬롯"
        message: "%{user}이(가) \"%{appointment_name}\"에 대한 예약을 취소했습니다."
        no_reason_given: 없음
        subject: "\"%{appointment_name}\"에 대한 예약이 취소됨 (%{course})"
      facebook: 
        instructions: "약속 보기"
        labels: 
          attendee: 참석자
          attendees: 참석자
          cancel_reason: "취소 사유"
          course: 과목
          date_and_time: 날짜/시간
          details: "약속 세부 정보"
          group: 그룹
          slots_remaining: "등록할 수 있는 시간 슬롯"
        message: "%{user}이(가) \"%{appointment_name}\"에 대한 예약을 취소했습니다."
        no_reason_given: 없음
      sms: 
        message: "%{user}이(가) \"%{appointment_name}\"에 대한 예약을 취소했습니다."
        more_info: "자세한 정보는 %{url} 참고"
      twitter: 
        message: "Canvas 알림 - %{user}이(가) \"%{appointment_name}\"에 대한 예약을 취소했습니다."
    appointment_deleted_for_user: 
      email: 
        html: 
          attendee: 참석자
          attendees: 참석자
          cancel_reason: "취소 사유"
          course: 과목
          date_and_time: 날짜/시간
          details: "약속 세부 정보"
          group: 그룹
          link_text: "다른 시간 슬롯을 등록하려면 여기를 클릭"
          message: "%{user}이(가) %{appointment_name}에 대한 예약을 취소했습니다."
          no_reason_given: 없음
          subject: "%{appointment_name}에 대한 시간 슬롯이 취소됨 (%{course})"
        instructions: "다음 링크에서 다른 시간 슬롯에 등록: %{link}"
        labels: 
          attendee: 참석자
          attendees: 참석자
          cancel_reason: "취소 사유"
          course: 과목
          date_and_time: 날짜/시간
          details: "약속 세부 정보"
          group: 그룹
        message: "%{user}이(가) \"%{appointment_name}\"에 대한 예약을 취소했습니다."
        no_reason_given: 없음
        subject: "\"%{appointment_name}\"에 대한 시간 슬롯이 취소됨 (%{course})"
      facebook: 
        instructions: "다른 시간 슬롯 등록하기"
        labels: 
          attendee: 참석자
          attendees: 참석자
          cancel_reason: "취소 사유"
          course: 과목
          date_and_time: 날짜/시간
          details: "약속 세부 정보"
          group: 그룹
        message: "%{user}이(가) \"%{appointment_name}\"에 대한 예약을 취소했습니다."
        no_reason_given: 없음
      sms: 
        more_info: "자세한 정보는 %{url} 참고"
      twitter: 
        message: "Canvas 알림 - \"%{appointment_name}\"에 대한 시간 슬롯이 취소되었습니다."
    appointment_group_deleted: 
      email: 
        html: 
          cancel_reason: "취소 사유"
          course: 과목
          dates: 날짜
          details: "약속 세부 정보"
          link_text: "약속 보기"
          message: "%{appointment_name}에 대한 모든 약속이 취소되었습니다."
          no_reason_given: 없음
          subject: "%{appointment_name}에 대한 약속이 취소됨 (%{course})"
        labels: 
          cancel_reason: "취소 사유"
          course: 과목
          dates: 날짜
          details: "약속 세부 정보"
        message: "\"%{appointment_name}\"에 대한 모든 약속이 취소되었습니다."
        no_reason_given: 없음
        subject: "\"%{appointment_name}\"에 대한 약속이 취소됨 (%{course})"
      facebook: 
        labels: 
          cancel_reason: "취소 사유"
          course: 과목
          dates: 날짜
          details: "약속 세부 정보"
        message: "\"%{appointment_name}\"에 대한 모든 약속이 취소되었습니다."
        no_reason_given: 없음
      sms: 
        message: "\"%{appointment_name}\"에 대한 모든 약속이 취소되었습니다."
        more_info: "자세한 정보는 %{url} 참고"
      twitter: 
        message: "Canvas 알림 - \"%{appointment_name}\"에 대한 모든 약속이 취소되었습니다."
    appointment_group_published: 
      email: 
        group_signup: "그룹 (%{group_category})"
        html: 
          course: 과목
          dates: 날짜
          details: "약속 세부 정보"
          group_signup: "그룹 (%{group_category})"
          individual_signup: 개별
          link_text: "시간 슬롯에 등록하기"
          message: "이제 \"%{appointment_name}\"에 대한 시간 슬롯에 등록할 수 있습니다."
          signup_type: "등록 유형"
          slots_remaining: "등록할 수 있는 시간 슬롯"
          subject: "\"%{appointment_name}\" 약속에 등록할 수 있음 (%{course})"
        individual_signup: 개별
        instructions: "다음 링크에서 시간 슬롯에 등록하기: %{link}"
        labels: 
          course: 과목
          dates: 날짜
          details: "약속 세부 정보"
          signup_type: "등록 유형"
          slots_remaining: "등록할 수 있는 시간 슬롯"
        message: "이제 \"%{appointment_name}\"에 대한 시간 슬롯에 등록할 수 있습니다."
        subject: "\"%{appointment_name}\" 약속에 등록할 수 있음 (%{course})"
      facebook: 
        group_signup: "그룹 (%{group_category})"
        individual_signup: 개별
        instructions: "시간 슬롯에 등록하기"
        labels: 
          course: 과목
          dates: 날짜
          details: "약속 세부 정보"
          signup_type: "등록 유형"
          slots_remaining: "등록할 수 있는 시간 슬롯"
        message: "이제 \"%{appointment_name}\"에 대한 시간 슬롯에 등록할 수 있습니다."
      sms: 
        message: "\"%{appointment_name}\"에 대한 등록이 시작되었습니다."
        more_info: "자세한 정보는 %{url} 참고"
      summary: 
        message: "이제 \"%{appointment_name}\"에 대한 시간 슬롯에 등록할 수 있습니다 (%{dates})."
        subject: "\"%{appointment_name}\" 약속에 등록할 수 있음 (%{course})"
      twitter: 
        message: "Canvas 알림 - \"%{appointment_name}\"에 대한 등록이 시작되었습니다."
    appointment_group_updated: 
      email: 
        group_signup: "그룹 (%{group_category})"
        html: 
          course: 과목
          dates: 날짜
          details: "약속 세부 정보"
          group_signup: "그룹 (%{group_category})"
          individual_signup: 개별
          link_text: "시간 슬롯에 등록하기"
          message: "\"%{appointment_name}\"에 시간 슬롯이 추가되어 등록할 수 있습니다."
          slots_remaining: "등록할 수 있는 시간 슬롯"
          subject: "\"%{appointment_name}\" 약속이 업데이트됨 (%{course})"
        individual_signup: 개별
        instructions: "다음 링크에서 시간 슬롯에 등록하기: %{link}"
        labels: 
          course: 과목
          dates: 날짜
          details: "약속 세부 정보"
          signup_type: "등록 유형"
          slots_remaining: "등록할 수 있는 시간 슬롯"
        message: "\"%{appointment_name}\"에 시간 슬롯이 추가되어 등록할 수 있습니다."
        subject: "\"%{appointment_name}\" 약속이 업데이트됨 (%{course})"
      facebook: 
        group_signup: "그룹 (%{group_category})"
        individual_signup: 개별
        instructions: "시간 슬롯에 등록하기"
        labels: 
          course: 과목
          dates: 날짜
          details: "약속 세부 정보"
          signup_type: "등록 유형"
          slots_remaining: "등록할 수 있는 시간 슬롯"
        message: "\"%{appointment_name}\"에 시간 슬롯이 추가되어 등록할 수 있습니다."
      sms: 
        message: "\"%{appointment_name}\"에 대한 새 시간 슬롯에 등록할 수 있습니다."
        more_info: "자세한 정보는 %{url} 참고"
      summary: 
        message: "\"%{appointment_name}\"에 시간 슬롯이 추가되어 등록할 수 있습니다 (%{dates})."
        subject: "\"%{appointment_name}\" 약속이 업데이트됨 (%{course})"
      twitter: 
        message: "Canvas 알림 - \"%{appointment_name}\"에 대한 새 시간 슬롯에 등록할 수 있습니다."
    appointment_reserved_by_user: 
      email: 
        html: 
          attendee: 참석자
          attendees: 참석자
          course: 과목
          date_and_time: 날짜/시간
          details: "약속 세부 정보"
          group: 그룹
          link_text: "약속 보기"
          message: "%{user}이(가) \"%{appointment_name}\"에 등록했습니다."
          slots_remaining: "등록할 수 있는 시간 슬롯"
          subject: "사용자가 \"%{appointment_name}\"에 등록함 (%{course})"
        instructions: "다음 링크에서 약속 보기: %{link}"
        labels: 
          attendee: 참석자
          attendees: 참석자
          course: 과목
          date_and_time: 날짜/시간
          details: "약속 세부 정보"
          group: 그룹
          slots_remaining: "등록할 수 있는 시간 슬롯"
        message: "%{user}이(가) \"%{appointment_name}\"에 등록했습니다."
        subject: "사용자가 \"%{appointment_name}\"에 등록함 (%{course})"
      facebook: 
        instructions: "약속 보기"
        labels: 
          attendee: 참석자
          attendees: 참석자
          course: 과목
          date_and_time: 날짜/시간
          details: "약속 세부 정보"
          group: 그룹
          slots_remaining: "등록할 수 있는 시간 슬롯"
        message: "%{user}이(가) \"%{appointment_name}\"에 등록했습니다."
      sms: 
        message: "%{user}이(가) \"%{appointment_name}\"에 등록했습니다."
        more_info: "자세한 정보는 %{url} 참고"
      twitter: 
        message: "Canvas 알림 - %{user}이(가) \"%{appointment_name}\"에 등록했습니다."
    appointment_reserved_for_user: 
      email: 
        html: 
          attendee: 참석자
          attendees: 참석자
          course: 과목
          date_and_time: 날짜/시간
          details: "약속 세부 정보"
          group: 그룹
          link_text: "다른 시간 슬롯 등록하기"
          message: "%{user}이(가) \"%{appointment_name}\"에 등록했습니다."
          slots_remaining: "등록할 수 있는 시간 슬롯"
          subject: "\"%{appointment_name}\"에 등록함"
        instructions: "다음 링크에서 다른 시간 슬롯에 등록하기: %{link}"
        labels: 
          attendee: 참석자
          attendees: 참석자
          course: 과목
          date_and_time: 날짜/시간
          details: "약속 세부 정보"
          group: 그룹
          slots_remaining: "등록할 수 있는 시간 슬롯"
        message: "%{user}이(가) \"%{appointment_name}\"에 등록했습니다."
        subject: "\"%{appointment_name}\"에 등록함"
      facebook: 
        instructions: "다른 시간 슬롯에 등록하기"
        labels: 
          attendee: 참석자
          attendees: "참석자  "
          course: 과목
          date_and_time: 날짜/시간
          details: "약속 세부 정보"
          group: 그룹
          slots_remaining: "등록할 수 있는 시간 슬롯"
        message: "%{user}이(가) \"%{appointment_name}\"에 등록했습니다."
      sms: 
        message: "\"%{appointment_name}\"에 등록했습니다."
        more_info: "자세한 정보는 %{url} 참고"
      summary: 
        message: "%{user}이(가) \"%{appointment_name}\"에 등록했습니다 (%{date_and_time})."
        subject: "\"%{appointment_name}\"에 등록함 (%{course})"
      twitter: 
        message: "Canvas 알림 - \"%{appointment_name}\"에 등록했습니다."
    assignment_changed: 
      email: 
        body: |-
            %{course}의 "%{title}" 과제가 변경되었습니다.  
            
            여기를 클릭하여 과제 보기: 
            %{url}
        html: 
          body: "%{course}의 \"%{title}\" 과제가 변경되었습니다."
          link: "과제를 보려면 여기를 클릭"
          subject: "과제 변경됨: %{title}, %{course}"
        subject: "과제 변경됨: %{title}, %{course}"
      facebook: 
        body: "%{course}의 %{title_link} 과제가 변경되었습니다."
      sms: 
        body: |-
            %{title}, %{course} 이(가) 변경되었습니다.
            
            자세한 정보는 다음 웹사이트를 참고 %{website}
      summary: 
        subject: "과제 변경됨: %{title}, %{course}"
      twitter: 
        assignment_change: "Canvas 알림 - 변경: %{assignment_name}, %{course_name}"
    assignment_created: 
      email: 
        assignment_created: "알림 생성됨 - %{assignment_name}, %{course_name}"
        due_at: "기한: %{assignment_due_date_time}"
        html: 
          assignment_created: "과제 생성됨 - %{assignment_name}, %{course_name}"
          due_at: "기한: %{assignment_due_date_time}"
          link_text: "과제 보기"
          multiple_due_dates: "기한: 여러 날짜"
          new_assignment: "%{course_name} 과목에 대한 새 과제가 생성됨"
          no_due_date: "기한 없음"
        labels: 
          click_to_see_assignment: "과제를 보려면 여기를 클릭"
        multiple_due_dates: "기한: 여러 날짜"
        new_assignment: "%{course_name} 과목에 대한 새 과제가 생성됨"
        no_due_date: "기한: 기한 없음"
      facebook: 
        due_at: "기한: %{assignment_due_date_time}"
        multiple_due_dates: "기한: 여러 날짜"
        new_assignment: "%{course_name} 과목에 대한 새 과제가 생성됨"
        no_due_date: "기한: 기한 없음"
      sms: 
        due_at: "기한: %{assignment_due_date_time}"
        more_info: "자세한 정보는 %{course_name} 참고"
        multiple_due_dates: "기한: 여러 날짜"
        new_assignment: "%{course_name}의 새 과제"
        no_due_date: "기한: 기한 없음"
      summary: 
        assignment_created: "과제 생성됨 - %{assignment_name}, %{course_name}"
        due_at: "기한: %{assignment_due_date_time}"
        multiple_due_dates: "기한: 여러 날짜"
        no_due_date: "기한: 기한 없음"
      twitter: 
        assignment_change: "Canvas 알림 - 변경: %{assignment_name}, %{course_name}"
        due_at: "기한: %{assignment_due_date_time}"
        multiple_due_dates: "기한: 여러 날짜"
        no_due_date: "기한: 기한 없음"
    assignment_due_date_changed: 
      email: 
        assignment_due_date_changed: "과제 기한 변경: %{assignment_name}, %{course_name}"
        assignment_due_date_changed_sentence: "%{course_name} 과목 %{assignment_name} 과제의 변경된 기한:"
        html: 
          assignment_due_date_changed: "과제 기한 변경됨: %{assignment_name}, %{course_name}"
          assignment_due_date_changed_sentence: "%{course_name} 과목 %{assignment_name} 과제의 기한이 다음과 같이 변경됨:"
          link_text: "과제 보기"
          no_due_date: "기한 없음"
        labels: 
          click_to_see_assignment: "과제를 보려면 여기를 클릭"
        no_due_date: "기한 없음"
      facebook: 
        assignment_due_date_changed_sentence: "%{course_name} 과목 *%{assignment_name}* 과제의 변경된 기한:"
        no_due_date: "기한 없음"
      sms: 
        assignment_due_date_changed: "%{assignment_name}, %{course_name} 의 변경된 기한:"
        more_info_at_url: "자세한 정보는 %{web_address} 참고"
        no_due_date: "기한 없음"
      summary: 
        assignment_due_date_changed: "과제 기한 변경: %{assignment_name}, %{course_name}"
        due_at: "기한: %{assignment_due_date_time}"
        no_due_date: "기한: 기한 없음"
      twitter: 
        assignment_change: "Canvas 알림 - 날짜 변경: %{assignment_name}, %{course_name}"
        due_at: "기한: %{assignment_due_date_time}"
        no_due_date: "기한: 기한 없음"
    assignment_due_date_override_changed: 
      email: 
        assignment_due_date_changed: "과제 기한 변경: %{assignment_name}, %{course_name} (%{override})"
        assignment_due_date_changed_sentence: "%{course_name} (%{override}) 과목 %{assignment_name} 과제의 변경된 기한:"
        html: 
          assignment_due_date_changed: "과제 기한 변경: %{assignment_name}, %{course_name} (%{override})"
          assignment_due_date_changed_sentence: "%{course_name} (%{override}) 과목 %{assignment_name} 과제의 변경된 기한:"
          link: "과제를 보려면 여기를 클릭"
          no_due_date: "기한 없음"
        labels: 
          click_to_see_assignment: "과제를 보려면 여기를 클릭"
        no_due_date: "기한 없음"
      facebook: 
        assignment_due_date_changed_sentence: "%{course_name} (%{override}) 과목 *%{assignment_name}* 과제의 변경된 기한:"
        no_due_date: "기한 없음"
      sms: 
        assignment_due_date_changed: "%{assignment_name}, %{course_name} (%{override})의 새로운 기한:"
        more_info_at_url: "자세한 정보는 %{web_address} 참고"
        no_due_date: "기한 없음"
      summary: 
        assignment_due_date_changed: "과제 기한 변경: %{assignment_name}, %{course_name} (%{override})"
        due_at: "기한: %{assignment_due_date_time}"
        no_due_date: "기한: 기한 없음"
      twitter: 
        assignment_change: "Canvas 알림 - 날짜 변경: %{assignment_name}, %{course_name} (%{override})"
        due_at: "기한: %{assignment_due_date_time}"
        no_due_date: "기한: 기한 없음"
    assignment_graded: 
      email: 
        assignment_graded: "과제 평가됨: %{assignment_name}, %{course_name}"
        html: 
          assignment_graded: "과제 평가됨: %{assignment_name}, %{course_name}"
          link: "과제를 보려면 여기를 클릭"
          the_assignment_is_graded: "%{assignment_name} 과제가 평가되었습니다."
        labels: 
          view_here: "여기에서 볼 수 있음"
        the_assignment_is_graded: "%{assignment_name} 과제가 평가되었습니다."
      facebook: 
        the_assignment_is_graded: "%{assignment_name} 과제가 평가되었습니다."
      sms: 
        assignment_is_graded: "%{assignment_name}, %{course_name} 이(가) 평가되었습니다."
        more_info_at: "자세한 정보는 %{web_address} 참고"
      summary: 
        assignment_graded: "과제 평가됨: %{assignment_name}, %{course_name}"
        the_assignment_is_graded: "%{assignment_name} 과제가 평가되었습니다."
      twitter: 
        assignment_graded: "Canvas 알림 - 평가됨: %{assignment_name}, %{course_name}"
    assignment_locked: "이 과제는 현재 잠겨있습니다."
    assignment_locked_at: "이 과제는 %{at}에 잠겨있습니다."
    assignment_locked_module: "이 과제는 *%{module}* 모듈의 일부로서 아직 잠금이 해제되지 않았습니다."
    assignment_locked_until: "이 과제는 %{date}까지 잠겨있습니다."
    assignment_resubmitted: 
      email: 
        html: 
          user_resubmitted: "다시 제출: %{user_name}, %{assignment_name}"
          user_resubmitted_sentence: "%{user_name}이(가) %{course_name} 과목의 %{assignment_name}을(를) 다시 제출했음"
        labels: 
          view_submission: "여기에서 제출물을 볼 수 있음"
        user_resubmitted: "다시 제출: %{user_name}, %{assignment_name}"
        user_resubmitted_sentence: "%{user_name}이(가) %{course_name} 과목의 %{assignment_name}을(를) 다시 제출했음"
      facebook: 
        click_to_view: "제출물을 보려면 여기를 클릭하십시오."
        user_resubmitted: "**%{user_name}**이(가) %{course_name} 과목의 **%{assignment_name}**을(를) 다시 제출했음"
      sms: 
        more_info_at: "자세한 정보는 %{web_address} 참고"
        user_resubmitted: "%{user_name}이(가) 과제 %{assignment_name}을(를) (다시) 제출함"
      summary: 
        turned_in_at: "제출일: %{submission_date}"
        user_resubmitted: "다시 제출: %{user_name}, %{assignment_name}"
      twitter: 
        user_resubmitted: "Canvas 알림 - 다시 제출: %{user_name}, %{assignment_name}"
    assignment_submitted: 
      email: 
        html: 
          user_submitted: "제출물: %{user_name}, %{assignment_name}"
          user_submitted_sentence: "%{user_name}이(가) %{course_name} 과목의 %{assignment_name}에 대한 제출물을 제출함"
        labels: 
          view_submission: "여기에서 제출물을 볼 수 있음"
        user_submitted: "제출물: %{user_name}, %{assignment_name}"
        user_submitted_sentence: "%{user_name}이(가) %{course_name} 과목의 %{assignment_name}에 대한 제출물을 제출함"
      facebook: 
        click_to_view: "제출물을 보려면 여기를 클릭하십시오."
        user_submitted: "**%{user_name}**이(가) %{course_name} 과목의 **%{assignment_name}** 과제에 대한 제출물을 제출함"
      sms: 
        more_info_at: "자세한 정보는 %{web_address} 참고"
        user_submitted: "%{user_name}이(가) %{assignment_name} 과제를 제출함"
      summary: 
        turned_in_at: "제출일: %{submission_date}"
        user_submitted: "제출물: %{user_name}, %{assignment_name}"
      twitter: 
        user_submitted: "Canvas 알림 - 제출물: %{user_name}, %{assignment_name}"
    assignment_submitted_late: 
      email: 
        html: 
          user_resubmitted_sentence: "%{user_name}이(가) %{course_name} 과목의 %{assignment_name} 과제에 대한 제출물을 제출함"
          user_submitted: "지연된 과제: %{user_name}, %{assignment_name}"
        labels: 
          view_submission: "여기에서 제출물을 볼 수 있음"
        user_resubmitted_sentence: "%{user_name}이(가) %{course_name} 과목의 %{assignment_name} 과제에 대한 제출물을 제출함"
        user_submitted: "지연된 과제: %{user_name}, %{assignment_name}"
      facebook: 
        click_to_view: "제출물을 보려면 여기를 클릭하십시오."
        user_resubmitted_sentence: "**%{user_name}**이(가) %{course_name}의 **%{assignment_name}**에 대한 지연된 제출물을 제출했습니다."
      sms: 
        more_info_at: "자세한 정보는 %{web_address} 참고"
        user_submitted: "%{user_name}이(가) %{assignment_name} 과제를 제출함(지연)"
      summary: 
        turned_in_at: "제출일: %{submission_date}"
        user_submitted: "지연된 과제: %{user_name}, %{assignment_name}"
      twitter: 
        user_submitted: "Canvas 알림 - 지연된 과제: %{user_name}, %{assignment_name}"
    assignment_unmuted: 
      email: 
        body: |-
            교사가 %{title}에 대한 평점 변경 사항과 새 의견을 배포했습니다. 이제 변경 사항을 볼 수 있습니다.
            
            여기에서 볼 수 있습니다:
            %{url}
        html: 
          body: "교사가 %{title}에 대한 평점 변경 사항과 새 의견을 배포했습니다. 이제 변경 사항을 볼 수 있습니다."
          link: "여기에서 볼 수 있음"
          subject: "과제 평점 숨김 해제: %{title}, %{course}"
        subject: "과제 평점 숨김 해제: %{title}, %{course}"
      sms: 
        body: |-
            교사가 %{title}, %{course}에 대한 평점과 의견을 배포했습니다.
            
            자세한 정보는 %{website} 참고
      summary: 
        subject: "다음에 대한 평점과 의견이 배포됨: %{title}, %{course}"
    assignment_unpublished_module: "이 과제는 게시 안 된 모듈의 일부로서 아직 사용할 수 없습니다."
    collaboration_invitation: 
      email: 
        body: |-
            %{course_or_group}의 %{document} 문서에 대해 협업하도록 초대받았습니다.
            문서는 %{service}에서 만들었으며 이메일 주소 %{email}을(를) 이용해서 초대했습니다.
            
            만약 이메일 주소가 이러한 유형의 협업을 위해 잘못된 것이라면
            프로필 설정을 바꾸거나 %{service}에 등록하시기 바랍니다.
            
            여기에서 세부 정보를 확인할 수 있습니다:
            %{link}
        body_with_user: |-
            %{course_or_group}의 %{document} 문서에 대해 협업하도록 초대받았습니다.
            문서는 %{user}이(가) %{service}에서 만들었으며 이메일 주소 %{email}을(를) 이용해서 초대했습니다.
            
            만약 이메일 주소가 이러한 유형의 협업을 위해 잘못된 것이라면
            프로필 설정을 바꾸거나 %{service}에 등록하시기 바랍니다.
            
            여기에서 세부 정보를 확인할 수 있습니다:
            %{link}
        html: 
          body: "%{course_or_group}의 %{document} 문서에 대해 협업하도록 초대받았습니다. 문서는 %{service}에서 만들었으며 이메일 주소 %{email}을(를) 이용해서 초대했습니다."
          body_with_user: "%{course_or_group}의 %{document} 문서에 대해 협업하도록 초대받았습니다. 문서는 %{user}이(가) %{service}에서 만들었으며 이메일 주소 %{email}을(를) 이용해서 초대했습니다."
          change_profile_settings: "이 유형의 협업에 대해 잘못된 이메일 주소인 경우에는 프로필 설정을 변경하거나 %{service}에 등록해야 합니다."
          link: "여기에서 세부 정보 보기"
          subject: "협업 초대: %{course_or_group}"
        subject: "협업 초대: %{course_or_group}"
      facebook: 
        body: "%{course_or_group}의 %{document} 문서에 대해 협업하도록 초대받았습니다. 문서는 %{service}에서 만들었습니다.\n"
        body_with_user: "%{course_or_group}의 %{document} 문서에 대해 협업하도록 초대받았습니다. 문서는 %{user}이(가) %{service}에서 만들었습니다.\n"
      sms: 
        body: |-
            %{course_or_group}의 %{document} 문서에 대해 협업하도록 초대받았습니다.
            
            자세한 정보는 %{link}에서 확인
      summary: 
        body: |-
            %{course_or_group}의 %{document} 문서에 대해 협업하도록 초대받았습니다.
            문서는 %{service}에서 만들었으며 이메일 주소 %{email}을(를) 이용해서 초대했습니다.
        body_with_user: |-
            %{course_or_group}의 %{document} 문서에 대해 협업하도록 초대받았습니다.
            문서는 %{user}이(가) %{service}에서 만들었으며 이메일 주소 %{email}을(를) 이용해서 초대했습니다.
        subject: "협업 초대: %{course_or_group}"
      twitter: 
        body: "Canvas 알림 - 협업 초대: %{course_or_group}의 %{document} "
    confirm_email_communication_channel: 
      email: 
        body: "사용자 %{user}이(가) 이메일 주소 %{email}을(를) %{website}에 등록하고 있습니다."
        details: "이 등록을 확인하려면 다음 URL을 방문하십시오:"
        html: 
          body: "사용자 %{user}이(가) 이메일 주소 %{email}을(를) %{website}에 등록하고 있습니다."
          details: "등록을 확인하려면 여기를 클릭"
          subject: "이메일 확인: Canvas"
        subject: "이메일 확인: Canvas"
    confirm_registration: 
      email: 
        details: "등록 과정을 마치려면 다음 URL을 방문하십시오:"
        html: 
          details: "등록 과정을 마치려면 여기를 클릭"
    confirm_sms_communication_channel: 
      sms: 
        body: |-
            다음 코드와 함께:
            
            %{confirmation_code}
            
            %{website}에 방문하는 것으로 %{user}의 Canvas 등록을 확인하십시오.
    content_export_failed: 
      email: 
        body: |-
            "%{course}" 과목 내보내기에 문제가 있습니다.
            시스템 관리자에게 알리고 다음 내보내기 식별자를 알려주시기 바랍니다: %{id}.
        html: 
          link: "내보내기를 보려면 클릭"
          subject: "과목 내보내기 실패: %{course}"
        subject: "과목 내보내기 실패: %{course}"
    content_export_finished: 
      email: 
        html: 
          body2: "*%{course}* 과목 내보내기를 마쳤습니다."
          link: "내보내기를 보려면 클릭"
          subject: "과목 내보내기 마침: %{course}"
        subject: "과목 내보내기 마침: %{course}"
    content_locked: "퀴즈가 현재 잠겨있습니다."
    content_locked_at: "이 내용은 %{at}에 잠겼습니다."
    content_locked_module: "이 내용은 *%{module}*의 일부로 잠금이 해제되지 않았습니다."
    content_locked_until: "이 내용은 %{date}까지 잠겨있습니다."
    content_unpublished_module: "이 내용은 게시 안 된 모듈의 일부로서 아직 사용할 수 없습니다."
    conversation_created: 
      email: 
        attached_files: "첨부 파일:"
        audio_comment: "이 메시지는 미디어 설명을 포함하고 있습니다. 청취하거나 재생하려면 아래 링크를 클릭하십시오:"
        html: 
          attached_files: "첨부 파일:"
          audio_comment: "이 메시지는 미디어 설명을 포함하고 있습니다. 청취하거나 재생하려면 아래 링크를 클릭하십시오:"
          download: 다운로드
          unknown_user: "알 수 없는 사용자"
        unknown_user: "알 수 없는 사용자"
      facebook: 
        link_text: "메시지 보기"
        unknown_user: "알 수 없는 사용자"
      sms: 
        more_info: "자세한 정보는 %{url}에서 확인"
        unknown_user: "알 수 없는 사용자"
      summary: 
        unknown_user: "알 수 없는 사용자"
      twitter: 
        tweet: "Canvas 알림 - %{user_name}에게 메시지가 왔습니다."
    conversation_message: 
      email: 
        attached_files: "첨부 파일:"
        audio_comment: "이 메시지는 미디어 설명을 포함하고 있습니다. 청취하거나 재생하려면 아래 링크를 클릭하십시오:"
        html: 
          attached_files: "첨부 파일:"
          audio_comment: "이 메시지는 미디어 설명을 포함하고 있습니다. 청취하거나 재생하려면 아래 링크를 클릭하십시오:"
          download: 다운로드
          subject: "%{user_name}이(가) 방금 Canvas에서 메시지를 보냈습니다."
          unknown_user: "알 수 없는 사용자"
        subject: "%{user_name}이(가) 방금 Canvas에서 메시지를 보냈습니다."
        unknown_user: "알 수 없는 사용자"
      facebook: 
        body: "%{user_name}이(가) 방금 Canvas에서 메시지를 보냈습니다."
        link_text: "메시지 보기"
        unknown_user: "알 수 없는 사용자"
      sms: 
        body: "%{user_name}이(가) 방금 Canvas에서 메시지를 보냄:"
        more_info: "자세한 정보는 %{url} 참고"
        unknown_user: "알 수 없는 사용자"
      summary: 
        body: "%{user_name}이(가) 방금 Canvas에서 메시지를 보냄:"
        subject: "%{user_name}이(가) 방금 Canvas에서 메시지를 보냈습니다."
        unknown_user: "알 수 없는 사용자"
      twitter: 
        tweet: "Canvas 알림 - %{user_name}에게 메시지가 왔습니다."
    course_already_started: 
      email: 
        course_already_started: "과목이 이미 시작됨"
    course_required_materials: 
      email: 
        body: |-
            %{user}님,
            
            좋은 소식이 있습니다! Canvas Network에 등록하신 %{course} 과목이 곧 시작합니다.
            
            과목에서 최대한 많은 것을 얻을 수 있도록 강사가 나열한 특별한 지침이나 과목 자료를 꼭 확인하십시오. Canvas Network의 과목 세부 정보 페이지에서 찾아 보거나 아래 링크를 클릭하면 됩니다.
            
            %{url}
            
            계속해서 배우십시오.
            
            Canvas Network
        course_required_materials: "%{course}에 대한 자료와 지침"
    course_started: 
      email: 
        body: |-
            %{user}님,
            
            이것은 Canvas Network에서 등록하신 %{course} 과목이 오늘 시작한다는 알림입니다. %{site}에서 로그인하고 시작할 수 있습니다!
            
            과목에 참여하는 다른 사람이 여러분이 누구인지 알 수 있도록 Canvas Network 프로필을 설정하는 것을 잊지 마십시오. %{profile_url}에서 프로필을 업데이트할 수 있습니다.
            
            계속해서 배우십시오.
            
            Canvas Network
        course_starts_today: "과목이 오늘 시작함"
    course_starts_in_week: 
      email: 
        body: |-
            %{user}님,
            
            시간이 거의 다 되었습니다! Canvas Network에서 등록하신 %{course} 과목이 다음 주에 시작합니다. 얼마나 기대하고 계신지 알고 있으며 우리 또한 기대가 큽니다.
            
            준비를 갖추기 위해서 무엇을 할 수 있을까요?
            
            아직 Canvas Network 프로필을 만들지 않았다면 Canvas.net에서 로그인하고 설정할 수 있습니다. 프로필은 과목에 참여하는 다른 사람이 여러분이 누구인지 알 수 있도록 돕습니다. 거기에서 알림 기본 설정도 지정할 수 있습니다.
            
            끝으로 여기에서 필요한 자료와 과목에 대한 지침을 검토할 수 있습니다: %{url}
            
            계속해서 배우십시오.
            
            Canvas Network
        course_starts_next_week: "과목이 다음 주에 시작함"
    dialog: 
      title: "회신 메시지 보내기"
    email: 
      footer: |-
          Canvas를 이용해서 하나 이상의 수업에 참여하고 있기 때문에 이 메일을 받았습니다. 이메일 알림을 끄거나 바꾸려면 다음 URL을 방문하십시오: 
          %{url}
    enrollment_accepted: 
      email: 
        body_designer: "%{user}이(가) %{course} 과목에 디자이너로 참여하기 위한 초대를 수락했습니다."
        body_observer: "%{user}이(가) %{course} 과목에 감독자로 참여하기 위한 초대를 수락했습니다."
        body_student: "%{user}이(가) %{course} 과목에 학생으로 참여하기 위한 초대를 수락했습니다."
        body_ta: "%{user}이(가) %{course} 과목에 조교로 참여하기 위한 초대를 수락했습니다."
        body_teacher: "%{user}이(가) %{course} 과목에 교사로 참여하기 위한 초대를 수락했습니다."
        details: "여기에서 현재 등록 목록을 보기:"
        html: 
          body_designer: "%{user}이(가) %{course} 과목에 디자이너로 참여하기 위한 초대를 수락했습니다."
          body_observer: "%{user}이(가) %{course} 과목에 감독자로 참여하기 위한 초대를 수락했습니다."
          body_student: "%{user}이(가) %{course} 과목에 학생으로 참여하기 위한 초대를 수락했습니다."
          body_ta: "%{user}이(가) %{course} 과목에 조교로 참여하기 위한 초대를 수락했습니다."
          body_teacher: "%{user}이(가) %{course} 과목에 교사로 참여하기 위한 초대를 수락했습니다."
          details: "현재 등록 목록 보기"
          subject: "%{user}이(가) 과목 초대를 수락함"
        subject: "%{user}이(가) 과목 초대를 수락함"
      facebook: 
        body_designer: "%{user}이(가) %{course} 과목에 디자이너로 참여하기 위한 초대를 수락했습니다."
        body_observer: "%{user}이(가) %{course} 과목에 감독자로 참여하기 위한 초대를 수락했습니다."
        body_student: "%{user}이(가) %{course} 과목에 학생으로 참여하기 위한 초대를 수락했습니다."
        body_ta: "%{user}이(가) %{course} 과목에 조교로 참여하기 위한 초대를 수락했습니다."
        body_teacher: "%{user}이(가) %{course} 과목에 교사로 참여하기 위한 초대를 수락했습니다."
      sms: 
        body_designer: "%{user}이(가) %{course} 과목의 디자이너 초대를 수락함"
        body_observer: "%{user}이(가) %{course} 과목의 감독자 초대를 수락함"
        body_student: "%{user}이(가) %{course} 과목의 학생 초대를 수락함"
        body_ta: "%{user}이(가) %{course} 과목의 조교 초대를 수락함"
        body_teacher: "%{user}이(가) %{course} 과목의 교사 초대를 수락함"
        details: "자세한 정보는 %{url} 참고"
      summary: 
        body_designer: "%{user}이(가) %{course} 과목에 디자이너로 참여하기 위한 초대를 수락했습니다."
        body_observer: "%{user}이(가) %{course} 과목에 감독자로 참여하기 위한 초대를 수락했습니다."
        body_student: "%{user}이(가) %{course} 과목에 학생으로 참여하기 위한 초대를 수락했습니다."
        body_ta: "%{user}이(가) %{course} 과목에 조교로 참여하기 위한 초대를 수락했습니다."
        body_teacher: "%{user}이(가) %{course} 과목에 교사로 참여하기 위한 초대를 수락했습니다."
        subject: "%{user}이(가) 과목 초대를 수락함"
      twitter: 
        body: "Canvas 알림 - 수락: %{user}, %{enrollment_type}, 과목, %{course}"
    enrollment_invitation: 
      email: 
        body_designer: "%{course} 과목에 디자이너로 참여하기 위한 초대를 받았습니다."
        body_observer: "%{course} 과목에 감독자로 참여하기 위한 초대를 받았습니다."
        body_student: "%{course} 과목에 학생으로 참여하기 위한 초대를 받았습니다."
        body_ta: "%{course} 과목에 조교로 참여하기 위한 초대를 받았습니다."
        body_teacher: "%{course} 과목에 교사로 참여하기 위한 초대를 받았습니다."
        details: "여기에서 과목 페이지 방문하기:"
        html: 
          body_designer: "%{course} 과목에 디자이너로 참여하기 위한 초대를 받았습니다."
          body_observer: "%{course} 과목에 감독자로 참여하기 위한 초대를 받았습니다."
          body_student: "%{course} 과목에 학생으로 참여하기 위한 초대를 받았습니다."
          body_ta: "%{course} 과목에 조교로 참여하기 위한 초대를 받았습니다."
          body_teacher: "%{course} 과목에 교사로 참여하기 위한 초대를 받았습니다."
          email: 이메일
          link: "과목 페이지를 보려면 여기를 클릭"
          name: 이름
          none: 없음
          subject: "과목 초대"
          username: "사용자 이름"
        labels: 
          email: 이메일
          name: 이름
          username: "사용자 이름"
        none: 없음
        subject: "과목 초대"
      facebook: 
        body_designer: "%{course} 과목에 디자이너로 참여하기 위한 초대를 받았습니다."
        body_observer: "%{course} 과목에 감독자로 참여하기 위한 초대를 받았습니다."
        body_student: "%{course} 과목에 학생으로 참여하기 위한 초대를 받았습니다."
        body_ta: "%{course} 과목에 조교로 참여하기 위한 초대를 받았습니다."
        body_teacher: "%{course} 과목에 교사로 참여하기 위한 초대를 받았습니다."
        labels: 
          email: 이메일
          name: 이름
          username: "사용자 이름"
        none: 없음
      sms: 
        body_designer: "과목에 디자이너로 참여하기 위한 초대를 받았습니다."
        body_observer: "과목에 감독자로 참여하기 위한 초대를 받았습니다."
        body_student: "과목에 학생으로 참여하기 위한 초대를 받았습니다."
        body_ta: "과목에 조교로 참여하기 위한 초대를 받았습니다."
        body_teacher: "과목에 교사로 참여하기 위한 초대를 받았습니다."
        details: "자세한 정보는 %{url} 참고"
        labels: 
          email: 이메일
          name: 이름
          username: "사용자 이름"
        none: 없음
      summary: 
        body_designer: "%{course} 과목에 디자이너로 참여하기 위한 초대를 받았습니다."
        body_observer: "%{course} 과목에 감독자로 참여하기 위한 초대를 받았습니다."
        body_student: "%{course} 과목에 학생으로 참여하기 위한 초대를 받았습니다."
        body_ta: "%{course} 과목에 조교로 참여하기 위한 초대를 받았습니다."
        body_teacher: "%{course} 과목에 교사로 참여하기 위한 초대를 받았습니다."
        subject: "과목 초대"
      twitter: 
        body: "Canvas 알림 - 초대: 과목 %{enrollment_type}"
    enrollment_notification: 
      email: 
        body_designer: "%{course} 과목에 디자이너로 등록되었습니다."
        body_observer: "%{course} 과목에 감독자로 등록되었습니다."
        body_student: "%{course} 과목에 학생으로 등록되었습니다."
        body_ta: "%{course} 과목에 조교로 등록되었습니다."
        body_teacher: "%{course} 과목에 교사로 등록되었습니다."
        details: "과목 페이지 방문:"
        html: 
          body_designer: "%{course} 과목에 디자이너로 등록되었습니다."
          body_observer: "%{course} 과목에 감독자로 등록되었습니다."
          body_student: "%{course} 과목에 학생으로 등록되었습니다."
          body_ta: "%{course} 과목에 조교로 등록되었습니다."
          body_teacher: "%{course} 과목에 교사로 등록되었습니다."
          complete_registration_link: "등록을 완료하려면 여기를 클릭"
          email: 이메일
          name: 이름
          none: 없음
          subject: "과목 등록"
          username: "사용자 이름"
        labels: 
          email: 이메일
          name: 이름
          username: "사용자 이름"
        none: 없음
        register: "등록을 마치려면 %{link} 방문"
        subject: "과목 등록"
      facebook: 
        body_designer: "%{course} 과목에 디자이너로 등록되었습니다."
        body_observer: "%{course} 과목에 감독자로 등록되었습니다."
        body_student: "%{course} 과목에 학생으로 등록되었습니다."
        body_ta: "%{course} 과목에 조교로 등록되었습니다."
        body_teacher: "%{course} 과목에 교사로 등록되었습니다."
        labels: 
          email: 이메일
          name: 이름
          username: "사용자 이름"
        none: 없음
      sms: 
        body_designer: "과목에 디자이너로 등록되었습니다."
        body_observer: "과목에 감독자로 등록되었습니다."
        body_student: "과목에 학생으로 등록되었습니다."
        body_ta: "과목에 조교로 등록되었습니다."
        body_teacher: "과목에 교사로 등록되었습니다."
        details: "자세한 정보는 %{url} 참고"
        labels: 
          email: 이메일
          name: 이름
          username: "사용자 이름"
        none: 없음
      summary: 
        body_designer: "%{course} 과목에 디자이너로 등록되었습니다."
        body_observer: "%{course} 과목에 감독자로 등록되었습니다."
        body_student: "%{course} 과목에 학생으로 등록되었습니다."
        body_ta: "%{course} 과목에 조교로 등록되었습니다."
        body_teacher: "%{course} 과목에 교사로 등록되었습니다."
        subject: "과목 등록"
      twitter: 
        body: "Canvas 알림 - 등록: 과목 %{enrollment_type}"
    enrollment_registration: 
      email: 
        body_designer: "%{website}에 있는 수업에 참여하도록 초대받았습니다.  수업 이름은 %{course}(이)며 디자이너로 참여하도록 초대받았습니다."
        body_observer: "%{website}에 있는 수업에 참여하도록 초대받았습니다.  수업 이름은 %{course}(이)며 감독자로 참여하도록 초대받았습니다."
        body_student: "%{website}에 있는 수업에 참여하도록 초대받았습니다.  수업 이름은 %{course}(이)며 학생으로 참여하도록 초대받았습니다."
        body_ta: "%{website}에 있는 수업에 참여하도록 초대받았습니다.  수업 이름은 %{course}(이)며 조교로 참여하도록 초대받았습니다."
        body_teacher: "%{website}에 있는 수업에 참여하도록 초대받았습니다.  수업 이름은 %{course}(이)며 교사로 참여하도록 초대받았습니다."
        details: "수업에 참여하기 전에 Canvas에 등록해야 합니다. 시작하려면 여기에 있는 과목 페이지를 방문하십시오:"
        html: 
          body_designer: "수업 이름은 %{course}(이)며 디자이너로 참여하도록 초대받았습니다."
          body_observer: "수업 이름은 %{course}(이)며 감독자로 참여하도록 초대받았습니다."
          body_student: "수업 이름은 %{course}(이)며 학생으로 참여하도록 초대받았습니다."
          body_ta: "수업 이름은 %{course}(이)며 조교로 참여하도록 초대받았습니다."
          body_teacher: "수업 이름은 %{course}(이)며 교사로 참여하도록 초대받았습니다."
          details: "수업에 참여하기 전에 Canvas에 등록해야 합니다."
          email: 이메일
          link: "시작하려면 여기를 클릭"
          name: 이름
          none: 없음
          participate_in_class: "%{website}에 있는 수업에 참여하기 위한 초대를 받았습니다."
          subject: "과목 초대"
          username: "사용자 이름"
        labels: 
          email: 이메일
          name: 이름
          username: "사용자 이름"
        none: 없음
        subject: "과목 초대"
      sms: 
        body_designer: "디자이너로 과목에 초대받았습니다."
        body_observer: "감독자로 과목에 초대받았습니다."
        body_student: "학생으로 과목에 초대받았습니다."
        body_ta: "조교로 과목에 초대받았습니다."
        body_teacher: "교사로 과목에 초대받았습니다."
        details: "자세한 정보는 %{url} 참고"
        labels: 
          email: 이메일
          name: 이름
          username: "사용자 이름"
        none: 없음
      summary: 
        body_designer: "%{website}에 있는 수업에 참여하도록 초대받았습니다.  수업 이름은 %{course}(이)며 디자이너로 참여하도록 초대받았습니다."
        body_observer: "%{website}에 있는 수업에 참여하도록 초대받았습니다.  수업 이름은 %{course}(이)며 감독자로 참여하도록 초대받았습니다."
        body_student: "%{website}에 있는 수업에 참여하도록 초대받았습니다.  수업 이름은 %{course}(이)며 학생으로 참여하도록 초대받았습니다."
        body_ta: "%{website}에 있는 수업에 참여하도록 초대받았습니다.  수업 이름은 %{course}(이)며 조교로 참여하도록 초대받았습니다."
        body_teacher: "%{website}에 있는 수업에 참여하도록 초대받았습니다.  수업 이름은 %{course}(이)며 교사로 참여하도록 초대받았습니다."
        subject: "과목 초대"
      twitter: 
        body: "Canvas 알림 - 초대: 과목 %{enrollment_type}"
    event_date_changed: 
      email: 
        email_body: "%{course_name} 과목의 %{event_title} 행사 시간이 변경되었습니다. 변경된 시간은:"
        from_to_time: "%{start_date_time}부터 %{end_date_time}까지"
        html: 
          email_body: "%{course_name} 과목의 %{event_title} 행사 시간이 변경되었습니다. 변경된 시간은:"
          from_to_time: "%{start_date_time}부터 %{end_date_time}까지"
          no_time_set: "시간 설정 안 됨"
          see_details: "여기에서 세부 정보 보기"
          subject: "행사 날짜 변경: %{course_name}의 %{event_title}"
        labels: 
          see_details: "여기에서 세부 정보를 확인할 수 있음"
        no_time_set: "시간 설정 안 됨"
        subject: "행사 날짜 변경: %{course_name}의 %{event_title}"
      facebook: 
        from_to_time: "%{start_date_time}부터 %{end_date_time}까지"
        no_time_set: "시간 설정 안 됨"
        subject: "%{course_name} 과목의 [%{event_title}](%{link_to_event}) 행사 시간이 변경되었습니다. 변경된 시간은:"
      sms: 
        from_to_time: "%{start_date_time}부터 %{end_date_time}까지"
        more_info: "자세한 정보는 %{web_link} 참고"
        no_time_set: "시간 설정 안 됨"
        subject: "%{course_name}의 %{event_title}이(가) 다음과 같이 변경됨:"
      summary: 
        from_to_time: "%{start_date_time}부터 %{end_date_time}까지"
        no_time_set: "시간 설정 안 됨"
        subject: "행사 날짜 변경: %{course_name}의 %{event_title}"
      twitter: 
        email_body: "%{course_name} 과목의 %{event_title} 행사 시간이 변경되었습니다. 변경된 시간은: %{new_time}"
        from_to_time: "%{start_date_time}부터 %{end_date_time}까지"
        no_time_set: "시간 설정 안 됨"
    file_locked: "현재 파일이 잠겨있습니다."
    file_locked_at: "파일이 %{at}에 잠겼습니다."
    file_locked_module: "이 파일은 *%{module}* 모듈의 일부로서 아직 잠금이 해제되지 않았습니다."
    file_locked_until: "이 파일은 %{date}까지 잠겨있습니다."
    file_unpublished_module: "이 파일은 게시 안 된 모듈의 일부로서 아직 사용할 수 없습니다."
    forgot_password: 
      email: 
        associated_login: "이 주소는 \"%{login_identifier}\" 로그인에 연결되어 있습니다."
        html: 
          associated_login: "이 주소는 \"%{login_identifier}\" 로그인에 연결되어 있습니다."
          click_to_reset: "새 암호를 설정하려면 여기를 클릭"
          labels: 
            associated_with_accounts: "이 주소는 다음 계정에 연결되어 있음"
            change_password_at: "이 로그인의 암호 변경"
          login_at_account: "%{account_name}의 %{login_email}"
          login_managed_by_account: "%{account_name}이(가) 이 로그인의 자격 증명을 관리"
          password_from_account: " 이 로그인의 암호는 %{account_name}의 시스템 관리자가 알려줘야 하며 Instructure는 암호에 대한 접근권이 없습니다. 암호가 동작하지 않는 경우에는 암호 변경이나 확인에 대해 시스템 관리자에게 문의하십시오."
          requested_password_reset: "Canvas에 로그인하기 위한 암호의 확인을 요청하셨습니다."
          subject: "암호 변경: Canvas"
        labels: 
          associated_with_accounts: "이 주소는 다음 계정에 연결되어 있음"
          change_password_at: "이 로그인의 암호 변경"
          click_to_reset: "새 암호를 설정하려면 다음 링크를 클릭"
        login_at_account: "%{account_name}의 %{login_email}"
        login_managed_by_account: "%{account_name}이(가) 이 로그인의 자격 증명을 관리"
        password_from_account: " 이 로그인의 암호는 %{account_name}의 시스템 관리자가 알려줘야 하며 Instructure는 암호에 대한 접근권이 없습니다. 암호가 동작하지 않는 경우에는 암호 변경이나 확인에 대해 시스템 관리자에게 문의하십시오."
        requested_password_reset: "Canvas에 로그인하기 위한 암호의 확인을 요청하셨습니다."
        subject: "암호 변경: Canvas"
    grade_weight_changed: 
      email: 
        grade_changed: "%{course_name} 과목의 평가 정책이 변경되었습니다."
        grading_based_on_points: "평가는 모든 과제에 대한 합계 점수를 바탕으로 합니다."
        html: 
          grade_changed: "%{course_name} 과목에 대한 평가 정책이 변경되었습니다."
          grading_based_on_points: "평가는 모든 과제에 대한 합계 점수를 바탕으로 합니다."
          labels: 
            grades_based_on_percent: "평가는 각 과제 그룹에 대한 가중 합계를 바탕으로 함"
            subject: "평점 가중치 변경됨"
          see_details: "여기에서 세부 정보 보기"
        labels: 
          grades_based_on_percent: "평가는 각 과제 그룹에 대한 가중 합계를 바탕으로 함"
          now_see_here: "여기에서 세부 정보 보기"
          subject: "평점 가중치 변경됨"
      facebook: 
        grading_based_on_points: "평가는 모든 과제에 대한 합계 점수를 바탕으로 합니다."
        grading_policy_changed: "**[%{course_name}](%{course_url})**의 평가 정책이 변경되었습니다."
        labels: 
          grades_based_on_percent: "평가는 각 과제 그룹에 대한 가중 합계를 바탕으로 함"
      sms: 
        grade_changed: "%{course_name}에 대한 평가 정책이 변경되었습니다."
        more_info_at: "자세한 정보는 %{course_url} 참고"
      summary: 
        grade_changed: "%{course_name} 과목에 대한 평가 정책이 변경되었습니다."
        grading_based_on_points: "평가는 모든 과제에 대한 합계 점수를 바탕으로 합니다."
        labels: 
          grades_based_on_percent: "평가는 각 과제 그룹에 대한 가중 합계를 바탕으로 함"
          subject: "평점 가중치 변경됨"
      twitter: 
        grade_changed: "Canvas 알림 - 평가 정책 변경: %{course_name}"
    group_assignment_submitted_late: 
      email: 
        body: "%{group_name} 그룹이 %{course_name} 과목에서 %{assignment_name}에 대한 지연된 제출물을 제출했습니다."
        html: 
          body: "%{group_name} 그룹이 %{course_name} 과목에서 %{assignment_name}에 대한 지연된 제출물을 제출했습니다."
          subject: "지연된 과제: %{group_name}, %{assignment_name}"
          view_submission_here: "여기에서 제출물을 볼 수 있음"
        labels: 
          view_submission_here: "여기에서 제출물 보기"
        subject: "지연된 과제: %{group_name}, %{assignment_name}"
      facebook: 
        body: "%{group_name} 그룹이 %{course_name}에서 **[%{assignment_name}](%{assignment_url})**에 대한 지연된 제출물을 제출했습니다."
      sms: 
        more_info: "자세한 정보는 %{web_address} 참고"
        subject: "%{group_name}이 %{assignment_name} 과제 제출(지연)"
      summary: 
        body: "%{group_name} 그룹이 %{course_name} 과목에서 %{assignment_name}에 대한 지연된 제출물을 제출했습니다."
        subject: "지연된 과제: %{group_name}, %{assignment_name}"
      twitter: 
        subject: "Canvas 알림 - 지연된 그룹 제출물: %{group_name}, %{assignment_name}"
    group_membership_accepted: 
      email: 
        account_group: "%{account_name} 계정에 대한 %{group_name} 그룹 참여 요청이 수락되었습니다."
        group_request_accepted: "그룹 요청 수락됨: %{group_name}"
        html: 
          account_group: "%{account_name} 계정에 대한 %{group_name} 그룹 참여 요청이 수락되었습니다."
          course_group: "%{course_name} 과목에 대한 %{group_name} 그룹 참여 요청이 수락되었습니다."
          group_request_accepted: "그룹 요청 수락됨: %{group_name}"
          link: "그룹을 확인하려면 클릭"
          subject: "그룹 멤버쉽 수락됨: %{group_name}"
        labels: 
          click_below: "아래 링크를 클릭해서 그룹 확인하기"
        subject: "그룹 멤버쉽 수락됨: %{group_name}"
      facebook: 
        account_group: "%{account_name} 계정에 대한 **[%{group_name}](%{group_url})** 그룹 참여 요청이 수락되었습니다."
        course_group: "%{course_name} 과목에 대한 **[%{group_name}](%{group_url})** 그룹 참여 요청이 수락되었습니다."
        group_request_accepted: "그룹 요청 수락됨: %{group_name}"
      sms: 
        account_group: "%{account_name} 계정에 대한 %{group_name} 그룹 참여 요청이 수락되었습니다."
        course_group: "%{course_name} 과목에 대한 %{group_name} 그룹 참여 요청이 수락되었습니다."
        more_info: "자세한 정보는 %{web_address} 참고"
      summary: 
        account_group: "%{account_name} 계정에 대한 %{group_name} 그룹 참여 요청이 수락되었습니다."
        course_group: "%{course_name} 과목에 대한 %{group_name} 그룹 참여 요청이 수락되었습니다."
        subject: "그룹 멤버쉽 수락됨: %{group_name}"
      twitter: 
        account_group: "Canvas 알림 - 그룹 멤버쉽 수락됨: %{account_name} 계정의 %{group_name}"
        course_group: "Canvas 알림 - 그룹 멤버쉽 수락됨: %{course_name} 과목의 %{group_name}"
    group_membership_rejected: 
      email: 
        account_group: "%{account_name} 계정에 대한 %{group_name} 그룹 참여 요청이 거부되었습니다."
        course_group: "%{course_name} 계정에 대한 %{group_name} 그룹 참여 요청이 수락되었습니다."
        group_request_rejected: "그룹 요청 거부됨: %{group_name}"
        html: 
          account_group: "%{account_name} 계정에 대한 %{group_name} 그룹 참여 요청이 거부되었습니다."
          course_group: "%{course_name} 과목에 대한 %{group_name} 그룹 참여 요청이 거부되었습니다."
          group_request_rejected: "그룹 요청 거부됨: %{group_name}"
          link: "다른 그룹을 보려면 클릭"
          subject: "그룹 멤버쉽 거부됨: %{group_name}"
        labels: 
          click_below: "아래 링크를 클릭해서 다른 그룹 확인하기"
        subject: "그룹 멤버쉽 거부됨: %{group_name}"
      facebook: 
        account_group: "%{account_name} 계정에 대한 **[%{group_name}](%{group_url})** 그룹 참여 요청이 거부되었습니다."
        course_group: "%{course_name} 과목에 대한 **[%{group_name}](%{group_url})** 그룹 참여 요청이 거부되었습니다."
      sms: 
        account_group: "%{account_name} 계정에 대한 %{group_name} 그룹 참여 요청이 거부되었습니다."
        course_group: "%{course_name} 과목에 대한 %{group_name} 그룹 참여 요청이 거부되었습니다."
        more_info: "자세한 정보는 %{web_address} 참고"
      summary: 
        account_group: "%{account_name} 계정에 대한 %{group_name} 그룹 참여 요청이 거부되었습니다."
        course_group: "%{course_name} 과목에 대한 %{group_name} 그룹 참여 요청이 거부되었습니다."
        subject: "%{group_name} 그룹에 대한 그룹 멤버쉽 거부됨"
      twitter: 
        account_group: "Canvas 알림 - 그룹 멤버쉽 거부됨: %{account_name} 계정의 %{group_name}"
        course_group: "Canvas 알림 - 그룹 멤버쉽 거부됨: %{course_name} 과목의 %{group_name}"
    html_message: 
      html_not_exist: "이 메시지의 HTML 버전을 보내지 않았거나 만들지 않음"
    index: 
      titles: 
        messages: "%{name}의 메시지"
    merge_email_communication_channel: 
      email: 
        body: "%{host}에 계정을 만들었지만 이미 Canvas 계정이 있습니다. 계정을 하나로 합하고 싶은 경우에는 다음 URL을 방문하시기 바랍니다:"
        html: 
          account_created: "%{host}에 계정을 만들었지만 이미 Canvas 계정이 있습니다."
          merge2: "하나로 병합하려면 *여기를 클릭*"
          subject: "새 Canvas 계정"
        subject: "새 Canvas 계정"
    message: 
      actions: 
        reply: "답변 작성..."
      meta_data: "메타 데이터"
      plain_text: "일반 텍스트"
      titles: 
        created_at: "작성 시각"
        delay_for: 지연
        from_name: "보낸 사람 이름"
        notification_name: "알림 이름"
        path_type: "경로 유형"
        reply_to: 회신
        sent_at: "발송:"
        subject: 제목
        to: "수신:"
    messages: 
      failure: "이메일을 보내는 데 오류가 발생했습니다. 페이지를 다시 로드하고 다시 시도하시기 바랍니다."
      success: "이메일을 배달 중입니다."
    new_account_user: 
      email: 
        body: "%{account}에 대한 새 계정 관리자"
        details: "새 관리자 %{user}이(가) %{account} 계정에 추가됨"
        html: 
          body: "%{account}의 새 계정 관리자"
          details: "새 관리자 %{user}이(가) %{account} 계정에 추가됨"
          subject: "새 계정 사용자"
        subject: "새 계정 사용자"
      facebook: 
        body: "새 관리자 **%{user}**이(가) **%{account}** 계정에 추가되었습니다."
        subject: "%{account}의 새 계정 관리자"
      sms: 
        body: "새 관리자 %{user}이(가) %{account} 계정에 추가됨"
        details: "자세한 정보는 %{website} 참고"
      summary: 
        body: "새 관리자 %{user}이(가) %{account} 계정에 추가됨"
        subject: "새 계정 사용자"
      twitter: 
        body: "Canvas 알림 - 새 관리자: %{user}, %{account}"
    new_announcement: 
      email: 
        html: 
          attached_file: "첨부 파일"
          link: "공지 보기"
        labels: 
          file_included: "포함된 파일"
      facebook: 
        body: "새 공지: %{title}, %{course}"
      sms: 
        details: "자세한 정보는 %{url} 참고"
        subject: "새 공지: %{title}, %{course}"
      twitter: 
        body: "Canvas 알림 - 공지: %{title}, %{course}."
    new_context_group_membership: 
      email: 
        body_account: "%{account} 계정의 새 그룹에 추가되었습니다.  그룹 이름은 %{group_name}입니다."
        body_course: "%{course} 과목의 새 그룹에 추가되었습니다.  그룹 이름은 %{group_name}입니다."
        details_account: "아래 링크를 클릭해서 이 계정이 속한 그룹을 볼 수 있습니다:"
        html: 
          body_account: "%{account} 계정의 새 그룹에 추가되었습니다. 그룹 이름은 %{group_name}입니다."
          body_course: "%{course} 과목의 새 그룹에 추가되었습니다. 그룹 이름은 %{group_name}입니다."
          html_details_account2: "*여기를 클릭*해서 이 계정이 속한 그룹을 볼 수 있습니다."
          html_details_course2: "*여기를 클릭*해서 이 과목이 속한 그룹을 볼 수 있습니다."
          subject: "%{course_or_account}의 새 그룹 멤버쉽"
          title: "새 그룹 멤버쉽: %{group_name}"
        subject: "%{course_or_account}의 새 그룹 멤버쉽"
        title: "새 그룹 멤버쉽: %{group_name}"
      facebook: 
        body_account: "%{account} 계정의 새 그룹에 추가되었습니다. 그룹 이름은 %{group_name}입니다."
        body_course: "%{course} 과목의 새 그룹에 추가되었습니다. 그룹 이름은 %{group_name}입니다."
      sms: 
        body_account: "%{account} 계정의 새 그룹에 추가되었습니다.  그룹 이름은 %{group_name}입니다."
        body_course: "%{course} 과목의 새 그룹에 추가되었습니다.  그룹 이름은 %{group_name}입니다."
        details: "자세한 정보는 %{url} 참고"
      summary: 
        body_account: "%{account} 계정의 새 그룹에 추가되었습니다.  그룹 이름은 %{group_name}입니다."
        body_course: "%{course} 과목의 새 그룹에 추가되었습니다.  그룹 이름은 %{group_name}입니다."
        subject: "%{course_or_account}의 새 그룹 멤버쉽"
      twitter: 
        body_account: "Canvas 알림 - 새 그룹: %{account}의 %{group}"
        body_course: "Canvas 알림 - 새 그룹:  %{course}의 %{group}"
    new_context_group_membership_invitation: 
      email: 
        body_account: "%{account} 계정의 %{group} 그룹에 참여하도록 초대를 받았습니다."
        body_course: "%{course} 과목의 %{group} 그룹에 참여하도록 초대를 받았습니다."
        details: "아래 링크를 클릭해서 그룹을 확인할 수 있습니다:"
        html: 
          body_account: "%{account} 계정의 %{group} 그룹에 참여하도록 초대를 받았습니다."
          body_course: "%{course} 과목의 %{group} 그룹에 참여하도록 초대를 받았습니다."
          details: "여기를 클릭해서 그룹을 확인할 수 있음"
          subject: "%{course_or_account}의 새 그룹 멤버쉽"
          title: "새 그룹 멤버쉽: %{group_name}"
        subject: "%{course_or_account}의 새 그룹 멤버쉽"
        title: "새 그룹 멤버쉽: %{group_name}"
      facebook: 
        body_account: "%{account} 계정의 %{group} 그룹에 참여하도록 초대를 받았습니다."
        body_course: "%{course} 과목의 %{group} 그룹에 참여하도록 초대를 받았습니다."
      sms: 
        body_account: "%{account} 계정의 %{group} 그룹에 참여하도록 초대를 받았습니다."
        body_course: "%{course} 과목의 %{group} 그룹에 참여하도록 초대받았습니다."
        details: "자세한 정보는 %{url} 참고"
      summary: 
        body_account: "%{account} 계정의 %{group} 그룹에 참여하도록 초대를 받았습니다."
        body_course: "%{course} 과목의 %{group} 그룹에 참여하도록 초대를 받았습니다."
        subject: "%{course_or_account}의 새 그룹 멤버쉽"
      twitter: 
        body_account: "Canvas 알림 - 초대: %{account} 계정의 %{group}"
        body_course: "Canvas 알림 - 초대: %{course} 과목의 %{group}"
    new_course: 
      email: 
        body: "%{course} 과목이 %{account} 계정에 추가됨"
        html: 
          body: "%{course} 과목이 %{account} 계정에 추가됨"
          labels: 
            teachers: 교사
          link: "과목을 보려면 여기를 클릭"
          subject: "새 과목"
          title: "%{account}의 새 과목"
        labels: 
          teachers: 교사
        subject: "새 과목"
        title: "%{account}의 새 과목"
      facebook: 
        body: "새 과목 **%{course}**이(가) **%{account}** 계정에 추가되었습니다."
        labels: 
          teachers: 교사
        subject: "%{account}의 새 과목"
      sms: 
        body: "새 과목 %{course}이(가) %{account} 계정에 추가됨"
        details: "자세한 정보는 %{url} 참고"
        labels: 
          teachers: 교사
      summary: 
        body: "새 과목 %{course}이(가) %{account} 계정에 추가됨"
        labels: 
          teachers: 교사
        subject: "새 과목"
      twitter: 
        body: "Canvas 알림 - 새 과목: %{course}, %{account}"
    new_discussion_entry: 
      email: 
        body: "%{user}이(가) %{course}의 %{discussion_topic} 글타래에 새 의견을 게시함:"
        html: 
          body: "%{user}이(가) %{course}의 %{discussion_topic} 글타래에 새 의견을 게시함:"
          link: "대화에 참여하려면 여기를 클릭"
          subject: "%{discussion_topic}에 대한 새 의견: %{course}"
        subject: "%{discussion_topic}에 대한 새 의견: %{course}"
      facebook: 
        body: "%{course}의 %{discussion_topic}에 대한 새 의견"
      sms: 
        body: "%{discussion_topic}에 대한 새 의견: %{course}"
        details: "자세한 정보는 %{url} 참고"
      summary: 
        subject: "%{discussion_topic}에 대한 새 의견: %{course}"
      twitter: 
        body: "Canvas 알림 - 의견: %{discussion_topic}, %{course}."
    new_discussion_topic: 
      email: 
        body: "관심있을 만한 새 토론이 시작되었습니다:"
        details: "여기에서 대화에 참여:"
        html: 
          attached_file: "첨부 파일"
          body: "관심있을 만한 새 토론이 시작되었습니다:"
          download: 다운로드
          link: "대화에 참여하려면 여기를 클릭"
          subject: "새 토론 - %{discussion_topic}: %{course}"
        labels: 
          file_included: "포함된 파일"
        subject: "새 토론 - %{discussion_topic}: %{course}"
      facebook: 
        body: "새 포럼 주제: %{discussion_topic}, %{course}"
      sms: 
        body: "%{course}의 새 주제:"
        details: "자세한 정보는 %{url} 참고"
      summary: 
        subject: "새 토론 - %{discussion_topic}: %{course}"
      twitter: 
        subject: "Canvas 알림 - 주제: %{discussion_topic}, %{course}"
    new_event_created: 
      email: 
        body: "알고 있어야 할 %{course_name}의 새로 예정된 행사가 있습니다:"
        from_to_time: "%{start_date_time}부터 %{end_date_time}까지"
        html: 
          body: "알고 있어야 할 %{course_name}의 새로 예정된 행사가 있습니다:"
          from_to_time: "%{start_date_time}부터 %{end_date_time}까지"
          no_time_set: "시간 설정 안 됨"
          see_details: "여기에서 세부 정보 보기"
          subject: "새 행사 - %{event_title}, %{course_name}"
        labels: 
          see_details: "여기에서 세부 정보 보기"
        no_time_set: "시간 설정 안 됨"
        subject: "새 행사 - %{event_title}, %{course_name}"
      facebook: 
        body: "%{course_name}의 새로 예정된 행사가 있음:"
        from_to_time: "%{start_date_time}부터 %{end_date_time}까지"
        no_time_set: "시간 설정 안 됨"
      sms: 
        from_to_time: "%{start_date_time}부터 %{end_date_time}까지"
        more_info: "자세한 정보는 %{web_address} 참고"
        no_time_set: "시간 설정 안 됨"
        subject: "%{course_name}의 새 행사:"
      summary: 
        from_to_time: "%{start_date_time}부터 %{end_date_time}까지"
        no_time_set: "시간 설정 안 됨"
        subject: "새 행사 - %{event_title}, %{course_name}"
      twitter: 
        from_to_time: "%{start_date_time}부터 %{end_date_time}까지"
        no_time_set: "시간 설정 안 됨"
        subject: "Canvas 알림 - 행사: %{event_title}, %{course_name}"
    new_file_added: 
      email: 
        body: "%{name} 과목에 새 파일이 추가됨:"
        html: 
          body: "%{name} 과목에 새 파일이 추가됨:"
          link: "보려면 클릭"
          subject: "새 파일 추가됨: %{title}, %{name}"
        subject: "새 파일 추가: %{title}, %{name}"
        view: "여기에서 볼 수 있음"
      facebook: 
        body: "%{name} 과목에 새 파일이 추가됨:"
      sms: 
        body: "%{name}에 새 파일 추가됨:"
        link: "자세한 정보는 %{link} 참고"
      summary: 
        subject: "새 파일 추가: %{title}, %{name}"
      twitter: 
        body: "Canvas 알림 - 새 파일: %{name}에 %{title} (%{size}):"
    new_files_added: 
      email: 
        body: "%{name} 과목에 새 파일 %{count}개가 추가됨:"
        html: 
          body: "%{name} 과목에 새 파일 %{count}개가 추가됨:"
          see_details: "여기에서 볼 수 있음"
          subject: "%{name} 과목에 새 파일 %{count}개가 추가됨:"
        link: "여기에서 볼 수 있음"
        subject: "%{name} 과목에 새 파일 %{count}개가 추가됨:"
      facebook: 
        body: "%{name} 과목에 새 파일 %{count}개가 추가됨:"
        link: "여기에서 볼 수 있음"
      sms: 
        body: "%{name} 과목에 새 파일 %{count}개가 추가되었습니다."
        link: "자세한 정보는 %{link} 참고"
      summary: 
        body: "%{name} 과목에 새 파일 %{count}개가 추가되었습니다."
        link: "여기에서 볼 수 있음"
        subject: "%{name} 과목에 새 파일 %{count}개가 추가됨:"
      twitter: 
        body: "Canvas 알림 - %{name}에 새 파일 %{count}개"
    new_student_organized_group: 
      email: 
        body_account: "%{account} 계정에 \"%{group_name}\"(이)라는 새 학생 구성 그룹이 생성되었습니다. 첫 번째 멤버는 %{user}입니다."
        body_course: "%{course} 과목에 \"%{group_name}\"(이)라는 새 학생 구성 그룹이 생성되었습니다. 첫 번째 멤버는 %{user}입니다."
        details: "아래 링크를 클릭해서 이 그룹에 대한 세부 정보를 볼 수 있습니다:"
        html: 
          body_account: "%{account} 계정에 \"%{group_name}\"(이)라는 새 학생 구성 그룹이 생성되었습니다. 첫 번째 멤버는 %{user}입니다."
          body_course: "%{course} 과목에 \"%{group_name}\"(이)라는 새 학생 구성 그룹이 생성되었습니다. 첫 번째 멤버는 %{user}입니다."
          details: "이 그룹에 대한 세부 정보를 보려면 여기를 클릭"
          subject: "%{course_or_account}의 새 학생 그룹"
          title: "새 학생 그룹: %{group_name}"
        subject: "%{course_or_account}의 새 학생 그룹"
        title: "새 학생 그룹: %{group_name}"
      facebook: 
        body_account: "%{account} 계정에 \"%{group_name}\"(이)라는 새 학생 구성 그룹이 생성되었습니다. 첫 번째 멤버는 %{user}입니다."
        body_course: "%{course} 과목에 \"%{group_name}\"(이)라는 새 학생 구성 그룹이 생성되었습니다. 첫 번째 멤버는 %{user}입니다."
      sms: 
        body_account: "%{account} 계정에 \"%{group_name}\"(이)라는 새 학생 구성 그룹이 생성되었습니다. 첫 번째 멤버는 %{user}입니다."
        body_course: "%{course} 과목에 \"%{group_name}\"(이)라는 새 학생 구성 그룹이 생성되었습니다. 첫 번째 멤버는 %{user}입니다."
        detail: "자세한 정보는 %{url} 참고"
      summary: 
        body_account: "%{account} 계정에 \"%{group_name}\"(이)라는 새 학생 구성 그룹이 생성되었습니다. 첫 번째 멤버는 %{user}입니다."
        body_course: "%{course} 과목에 \"%{group_name}\"(이)라는 새 학생 구성 그룹이 생성되었습니다. 첫 번째 멤버는 %{user}입니다."
        subject: "%{course_or_account}의 새 학생 그룹"
      twitter: 
        body_account: "Canvas 알림 - 새 그룹: %{account} 계정의 %{group_name}"
        body_course: "Canvas 알림 - 새 그룹: %{course} 과목의 %{group_name}"
    new_user: 
      email: 
        body: "새 사용자 %{user}이(가) %{account} 계정에 등록했습니다."
        html: 
          body: "새 사용자 %{user}이(가) %{account} 계정에 등록했음"
          link: "사용자를 보려면 여기를 클릭"
          subject: "새 사용자"
        subject: "새 사용자"
        title: "%{account}의 새 사용자"
      facebook: 
        body: "새 사용자 **%{user}**이(가) **%{account}** 계정에 등록했습니다."
        title: "%{account}의 새 사용자"
      sms: 
        body: "새 사용자 %{user}이(가) %{account} 계정에 등록했음"
        details: "자세한 정보는 %{url} 참고"
      summary: 
        body: "새 사용자 %{user}이(가) %{account} 계정에 등록했음"
        subject: "새 사용자"
      twitter: 
        body: "Canvas 알림 - 새 사용자: %{user}, %{account}"
    page_locked: "이 페이지는 현재 잠겨 있습니다."
    page_locked_at: "이 페이지는 %{at}에 잠겼습니다."
    page_locked_module: "이 페이지는 *%{module}* 모듈의 일부로 아직이 해제되지 않았습니다."
    page_locked_until: "이 페이지는 %{date}까지 잠겨 있습니다."
    page_unpublished_module: "이 페이지는 게시 안 된 모듈의 일부로서 아직 사용할 수 없습니다."
    peer_review_invitation: 
      sms: 
        more_info: "자세한 정보는 %{url}에서 확인"
    pseudonym_registration: 
      email: 
        body: "%{account}에서 Canvas 계정에 등록했습니다!  로그인해서 Canvas를 사용하기 전에 구성 과정을 마쳐야 합니다."
        html: 
          body: "%{account}에서 Canvas 계정에 등록했습니다!  로그인해서 Canvas를 사용하기 전에 구성 과정을 마쳐야 합니다."
          link: "등록 과정을 마치려면 여기를 클릭"
          subject: "등록 마침: Canvas"
        link_message: "등록 과정을 마치려면 다음 URL을 방문하시기 바랍니다:"
        subject: "등록 마침: Canvas"
    quiz_locked: "이 퀴즈는 현재 잠겨 있습니다."
    quiz_locked_at: "이 퀴즈는 %{at}에 잠겼습니다."
    quiz_locked_module: "이 퀴즈는 *%{module}* 모듈의 일부로 아직 잠금이 해제되지 않았습니다."
    quiz_locked_until: "이 퀴즈는 %{date}까지 잠겨 있습니다."
    quiz_regrade_finished: 
      email: 
        body: "퀴즈 %{quiz}에 대한 다시 평가를 마쳤습니다."
        html: 
          body: "퀴즈 %{quiz}에 대한 다시 평가를 마쳤습니다."
          link_message: "여기에서 퀴즈를 볼 수 있음:"
          subject: "퀴즈 다시 평가 마침: %{quiz}, %{context}"
        link_message: "여기에서 퀴즈를 볼 수 있음:"
        subject: "퀴즈 다시 평가 마침: %{quiz}, %{context}"
      facebook: 
        body: "퀴즈 다시 평가 마침: %{title}"
      sms: 
        body_sms: "%{context}의 %{title}에 대한 퀴즈 다시 평가를 마쳤습니다."
        more_info: "자세한 정보는 %{url}에서 확인"
      summary: 
        body: "퀴즈 %{title}에 대해 다시 평가를 마쳤습니다."
        subject: "퀴즈가 다시 평가됨: %{quiz}, %{context}"
      twitter: 
        body: "Canvas 알림 - 퀴즈가 다시 평가됨 : %{quiz}"
    quiz_unpublished_module: "이 퀴즈는 게시 안 된 모듈의 일부로서 아직 사용할 수 없습니다."
    report_generated: 
      email: 
        html: 
          link_message: "보고서를 다운로드하려면 여기를 클릭"
          subject: "보고서 생성"
        link_message: "보고서를 다운로드하려면 여기를 클릭하십시오:"
        subject: "보고서 생성"
    report_generation_failed: 
      email: 
        html: 
          subject: "보고서 생성 실패"
        subject: "보고서 생성 실패"
    rubric_assessment_submission_reminder: 
      email: 
        body: "평가 알림입니다: %{rubric}, %{context}:"
        html: 
          body: "평가 알림입니다: %{rubric}, %{context}:"
          link_message: "평가를 검토하고 항목을 제출하려면 여기를 클릭"
          subject: "평가 알림: %{rubric}, %{context}"
        link_message: "여기에서 평가를 검토하고 항목을 제출할 수 있습니다:"
        subject: "평가 알림: %{rubric}, %{context}"
      facebook: 
        body: "평가 알림입니다: %{context}의 *%{title}*."
      sms: 
        body: "평가 알림입니다: %{rubric}, %{context}."
        more_info: "자세한 정보는 %{url} 참고"
      summary: 
        body: "평가 알림입니다: %{rubric}, %{context}:"
        subject: "평가 알림: %{rubric}, %{context}"
      twitter: 
        tweet: "Canvas 알림 - 알림: 평가 %{rubric}, %{context}"
    rubric_association_created: 
      email: 
        body: "%{context}에 대한 새 평가가 생성되었습니다:"
        html: 
          body: "%{context}에 대한 새 평가가 생성되었습니다:"
          link_message: "평가를 검토하고 항목을 제출하려면 여기를 클릭"
          subject: "새 평가: %{title}, %{context}"
        link_message: "여기에서 평가를 검토하고 항목을 제출할 수 있습니다:"
        subject: "새 평가: %{title}, %{context}"
      facebook: 
        body: "%{context}에 대한 새 평가가 생성되었습니다:"
      sms: 
        body: "%{context}에 대한 새 평가가 생성되었습니다."
        more_info: "자세한 정보는 %{url} 참고"
      summary: 
        body: "%{context}에 대한 새 평가가 생성되었습니다:"
        subject: "새 평가: %{title}, %{context}"
      twitter: 
        tweet: "Canvas 알림 - 새 평가: %{title}, %{context}."
    send_form: 
      labels: 
        message_body: 메시지
        send_button: 보내기
    submission_comment: 
      email: 
        body: "%{author}이(가) %{assignment}에 대한 %{user}의 제출물에 관한 새 의견을 제출함"
        html: 
          body: "%{author}이(가) %{assignment}에 대한 %{user}의 제출물에 관한 새 의견을 제출함"
          someone: 아무개
          subject: "제출물 의견: %{user}, %{assignment}, %{context}"
        link_message: "여기에서 제출물 세부 정보를 검토할 수 있습니다:"
        someone: 아무개
        subject: "제출물 의견: %{user}, %{assignment}, %{context}"
      facebook: 
        someone: 아무개
      sms: 
        body: "%{assignment}, %{user}, %{context}에 대한 %{author}의 새 의견입니다."
        more_info: "자세한 정보는 %{url} 참고"
      summary: 
        body: "%{author}이(가) %{assignment}에 대한 %{user}의 제출물에 관한 새 의견을 제출했습니다."
        someone: 아무개
        subject: "제출물 의견: %{user}, %{assignment}, %{context}"
      twitter: 
        tweet: "Canvas 알림 - 의견: %{assignment}, %{user}, %{context}에 대해 %{author}이(가) 작성."
    submission_comment_for_teacher: 
      email: 
        body: "%{author}이(가) %{assignment}에 대한 %{user}의 제출물에 관한 새 의견을 제출함"
        html: 
          body: "%{author}이(가) %{assignment}에 대한 %{user}의 제출물에 관한 새 의견을 제출함"
          someone: 아무개
          subject: "제출물 의견: %{user}, %{assignment}, %{context}"
        someone: 아무개
        subject: "제출물 의견: %{user}, %{assignment}, %{context}"
      facebook: 
        someone: 아무개
      sms: 
        more_info: "자세한 정보는 %{url} 참고"
        sms_body: "%{assignment}, %{user}, %{context}에 대해 %{author}의 새 의견입니다."
      summary: 
        body: "%{author}이(가) %{assignment}에 대한 %{user}의 제출물에 관한 새 의견을 제출했습니다."
        someone: 아무개
        subject: "제출물 의견: %{user}, %{assignment}, %{context}"
      twitter: 
        tweet: "Canvas 알림 - 의견: %{assignment}, %{user}, %{context}에 대해 %{author}이(가) 작성."
    submission_grade_changed: 
      email: 
        body: "%{assignment_title} 과제의 평점이 변경되었습니다."
        html: 
          body: "%{assignment_title} 과제의 평점이 변경되었습니다."
          link_message: "여기에서 과제를 검토할 수 있음"
          no_date_set: "데이터 집합 없음"
          not_applicable: "해당 없음"
          regraded_date: "다시 평가됨: %{date}"
          score: "점수: %{score} / %{total}"
          score_pending: "점수가 교사의 검토 대기 중임"
          subject: "평점 변경됨: %{assignment}, %{context}"
        link_message: "여기에서 과제를 검토할 수 있습니다:"
        no_date_set: "날짜 설정 안 됨"
        not_applicable: N/A
        regraded_date: "다시 평가됨: %{date}"
        score: "점수:  %{score} / %{total}"
        score_pending: "점수가 교사의 검토 대기 중임"
        subject: "평점 변경됨: %{assignment}, %{context}"
      facebook: 
        body: "*%{title}* 과제의 평점이 변경되었습니다."
        no_date_set: "날짜 설정 안 됨"
        not_applicable: N/A
        regraded_date: "다시 평가됨: %{date}"
        score: "점수: %{score} / %{total}"
        score_pending: "점수가 교사의 검토 대기 중임"
      sms: 
        body_sms: "%{title}, %{context} 에 대한 평점이 변경되었습니다."
        more_info: "자세한 정보는 %{url} 참고"
        no_date_set: "날짜 설정 안 됨"
        not_applicable: N/A
        regraded_date: "다시 평가됨: %{date}"
        score: "점수:  %{score} / %{total}"
        score_pending: "점수가 교사의 검토 대기 중임"
      summary: 
        no_date_set: "날짜 설정 안 됨"
        not_applicable: N/A
        regraded_date: "다시 평가됨: %{date}"
        score: "점수:  %{score} / %{total}"
        score_pending: "점수가 교사의 검토 대기 중임"
        subject: "평점 변경됨: %{title}, %{context}"
      twitter: 
        no_date_set: "날짜 설정 안 됨"
        not_applicable: N/A
        score: "점수:  %{score} / %{total}"
        score_pending: "(검토 대기)"
        tweet: "Canvas 알림 - 평점 변경: %{date}"
    submission_graded: 
      email: 
        body: "%{assignment} 과제가 평가되었습니다."
        graded_date: "평가됨: %{date}"
        html: 
          body: "%{assignment} 과제가 평가되었습니다."
          graded_date: "평가됨: %{date}"
          link_message: "여기에서 과제를 검토할 수 있음"
          no_date_set: "데이터 집합 없음"
          not_applicable: "해당 없음"
          score: "점수: %{score} / %{total}"
          score_pending_review: "점수가 교사의 검토 대기 중임"
          subject: "과제 평가됨: %{assignment}, %{context}"
        link_message: "여기에서 과제를 검토할 수 있습니다:"
        no_date_set: "날짜 설정 안 됨"
        not_applicable: N/A
        score: "score:  %{score} / %{total}"
        score_pending_review: "점수가 교사의 검토 대기 중임"
        subject: "과제 평가됨: %{assignment}, %{context}"
      facebook: 
        body: "*%{title}* 과제가 평가되었습니다."
        graded_date: "평가됨: %{date}"
        no_date_set: "날짜 설정 안 됨"
        not_applicable: N/A
        score: "점수: %{score} / %{total}"
        score_pending_review: "점수가 교사의 검토 대기 중임"
      sms: 
        graded_date: "평가됨: %{date}"
        more_info: "자세한 정보는 %{url} 참고"
        no_date_set: "날짜 설정 안 됨"
        not_applicable: N/A
        score: "점수:  %{score} / %{total}"
        score_pending_review: "점수가 교사의 검토 대기 중임"
        sms_body: "%{assignment}, %{context}이(가) 평가되었습니다."
      summary: 
        graded_date: "평가됨: %{date}"
        no_date_set: "날짜 설정 안 됨"
        not_applicable: N/A
        score: "점수:  %{score} / %{total}"
        score_pending_review: "점수가 교사의 검토 대기 중임"
        subject: "과제 평가됨: %{assignment}, %{context}"
      twitter: 
        no_date_set: "날짜 설정 안 됨"
        not_applicable: N/A
        score: "점수:  %{score} / %{total}"
        score_pending_review: "(검토 대기 중)"
        tweet: "Canvas 알림 - 평가됨: %{assignment}, %{context}"
    submission_needs_grading: 
      email: 
        body: "%{user_name}이(가) %{quiz_title} 퀴즈를 마쳤으며, 수동으로 평가해야 합니다."
        html: 
          body: "%{user_name}이(가) %{quiz_title} 퀴즈를 마쳤으며, 수동으로 평가해야 합니다."
          link_message: "여기에서 제출물을 평가할 수 있음"
          subject: "퀴즈 제출: %{quiz}, %{context}"
          submitted_date: "제출: %{date}"
        link_message: "여기에서 제출물을 검토할 수 있음:"
        subject: "퀴즈 제출: %{quiz}, %{context}"
        submitted_date: "제출됨: %{date}"
      facebook: 
        body: "%{user_name}이(가) %{quiz_title} 퀴즈를 마쳤으며, 수동으로 평가해야 합니다."
        submitted_date: "제출: %{date}"
      sms: 
        body_sms: "%{title}, %{context} 에 대한 평점이 변경되었습니다."
        more_info: "자세한 정보는 %{url}에서 확인"
        no_date_set: "데이터 집합 없음"
        not_applicable: "해당 없음"
        regraded_date: "다시 평가: %{date}"
        score: "점수:  %{score} / %{total}"
        score_pending: "점수가 교사의 검토 대기 중임"
      summary: 
        body: "*%{title}* 퀴즈에 대한 제출물이 제출되었으며, 수동으로 평가해야 합니다."
        subject: "퀴즈 제출: %{quiz}, %{context}"
        submitted_date: "제출: %{date}"
      twitter: 
        body: "Canvas 알림 - 퀴즈 제출: %{quiz}, %{user_name}"
    summaries: 
      email: 
        daily_body: "Canvas 계정의 알림에 대한 일별 보고서를 받도록 등록했습니다. 아래는 %{date}의 보고서입니다:"
        html: 
          click_to_preferences: "알림 기본 설정을 편집하려면 여기를 클릭"
          daily_body: "Canvas 계정의 알림에 대한 일별 보고서를 받도록 등록했습니다. 아래는 %{date}의 보고서입니다:"
          subject: "최근 Canvas 알림"
          view: "보려면 클릭"
          weekly_body: "Canvas 계정의 알림에 대한 주별 보고서를 받도록 등록했습니다. 아래는 %{date}에 끝나는 주의 보고서입니다:"
        notifications_link: "다음 페이지를 방문하여 알림 설정을 바꿀 수 있습니다:"
        subject: "최근 Canvas 알림"
        weekly_body: "Canvas 계정의 알림에 대한 주별 보고서를 받도록 등록했습니다. 아래는 %{date}에 끝나는 주의 보고서입니다:"
      facebook: 
        new_notifications: "#Canvas#에서 *새 알림 %{notification_count}개를 *을 받았습니다 ."
      sms: 
        notifications_sms: "%{url}에서 새 알림 %{notifications_count}개"
      twitter: 
        tweet: "Canvas 알림 - 새 알림 %{notification_count}개"
    topic_locked: "이 주제는 현재 잠겨 있습니다."
    topic_locked_at: "이 주제는 %{at}에 잠겼습니다."
    topic_locked_module: "이 주제는 *%{module}* 모듈의 일부로서 아직 잠금 해제되지 않았습니다."
    topic_locked_until: "이 주제는 %{date}까지 잠겨 있습니다."
    topic_unpublished_module: "이 주제는 게시 안 된 모듈의 일부로서 아직 사용할 수 없습니다."
    updated_wiki_page: 
      email: 
        body: "%{title}에 대한 페이지가 위키에서 업데이트되었습니다."
        html: 
          body: "%{title}에 대한 페이지가 위키에서 업데이트되었습니다."
          link_message: "검토하려면 여기를 클릭"
          subject: "업데이트된 위키 페이지: %{title}, %{user}"
        link_message: "여기에서 검토할 수 있습니다: %{link}"
        subject: "업데이트된 위키 페이지: %{title}, %{user}"
      facebook: 
        body: "%{title}에 대한 페이지가 위키에서 업데이트되었습니다."
      sms: 
        more_info: "자세한 정보는 %{url} 참고"
        updated_message: "%{title}, %{user} 업데이트됨:"
      summary: 
        subject: "업데이트된 위키 페이지: %{title}, %{user}"
      twitter: 
        tweet: "Canvas 알림 - 페이지가 업데이트됨: %{title}, %{user}."
    visit_modules_page: "*이 내용을 잠금 해제하는 방법에 대한 정보를 얻으려면 과목 모듈 페이지를 방문하십시오.*"
    web_conference_invitation: 
      email: 
        body: "%{name}의 %{title} 웹 회의에 참여하도록 초대받았습니다."
        details_link: "세부 정보는 여기에서 볼 수 있습니다: %{link}"
        html: 
          body: "%{name}의 %{title} 웹 회의에 참여하도록 초대받았습니다."
          details_link: "세부 정보를 보려면 여기를 클릭"
          subject: "웹 회의 초대: %{name}"
        subject: "웹 회의 초대: %{name}"
      facebook: 
        body: "#%{name}#의 *%{title}* 웹 회의에 참여하도록 초대받았습니다."
      sms: 
        body: "%{name}의 %{title} 웹 회의에 초대받았습니다."
        link_message: "자세한 정보는 %{url} 참고"
      summary: 
        body: "%{name}의 %{title} 웹 회의에 참여하도록 초대받았습니다."
        subject: "웹 회의 초대: %{name}"
      twitter: 
        tweet: "Canvas 알림 - 초대: %{title}, %{name}에 참여"
  migration: 
    announcement_type: "공지 사항"
    assignment_group_type: "과제 그룹"
    assignment_type: 과제
    calendar_event_type: 행사
    discussion_topic_type: "토론 주제"
    ecollege: 
      course_not_found: "ECollege 과목을 찾지 못했습니다."
    external_feed_type: "외부 피드"
    external_tool_type: "외부 도구"
    file_type: 파일
    grading_standard_type: "평점 도출 기준"
    group_type: 그룹
    learning_outcome_type: "학습 성과"
    module_type: 모듈
    quiz_question_type: "퀴즈 문제"
    quiz_type: 퀴즈
    rubric_type: 루브릭
    webct: 
      course_not_found: "Blackboard 과목을 찾지 못했습니다."
    wiki_page_type: "위키 페이지"
  migration_issues: 
    errors: 
      valid_workflow_state: "올바른 워크플로 상태를 보내야 함"
  module_item_types: 
    assignment: 과제
    disuccsion: 토론
    external_tool: "외부 도구"
    external_url: "외부 URL"
    file: 파일
    page: 페이지
    quiz: 퀴즈
    sub_header: "하위 머리글"
  modules: 
    add: 
      header: 
        cancel: 취소
      link: 
        cancel: 취소
      tool: 
        cancel: 취소
    add_item: 
      assignment: 과제
      content_page: "내용 페이지"
      discussion: 토론
      external_tool: "외부 도구"
      external_url: "외부 URL"
      file: 파일
      page: "내용 페이지"
      quiz: 퀴즈
      text_header: "텍스트 머리글"
    add_module_item_dialog: 
      item_type: "유형:"
    add_module_item_dialog_wrapper: 
      Save: 저장
      cancel: 취소
      creating: "만드는 중..."
    continue: 계속
    create: 
      assignment: 
        cancel: 취소
        create: 만들기
      discussion: 
        cancel: 취소
      file: 
        cancel: 취소
        upload: 업로드
      header: 
        cancel: 취소
      link: 
        cancel: 취소
      page: 
        cancel: 취소
      quiz: 
        cancel: 취소
      tool: 
        cancel: 취소
    dialog_title: "%{moduleName}에 항목 추가"
    item: 
      cancel: 취소
      points_possible: 점
      save: 저장
    module: 
      header: 
        delete: 삭제
        drag_to_reorder: "모듈을 다시 정렬하려면 끌기"
        edit: 편집
    module_collection_view: 
      button: 
        preview: "미리 보기"
      course_modules: "과목 모듈"
      header: 
        module: 모듈
    module_edit: 
      Create: 만들기
      cancel: 취소
      module_name: "모듈 이름"
    module_item_view: 
      button: 
        delete: 삭제
        edit: 편집
      manage: 관리
      module_item: 
        available: "사용 가능"
        due: 기한
        points_abbreviated: 점
    module_view: 
      module: 
        prerequisites: "필수 조건"
        published: 게시됨
    progression_module_collection: 
      module_progress_for_student: "%{student.name}의 모듈 진행률"
      no_modules_found: "모듈을 찾을 수 없음"
    progression_module_view: 
      items: "완료할 항목"
      items_below: "아래 완료할 항목"
    progression_student_view: 
      show_progressions_for_student: "%{name}의 진행률을 표시"
    progressions_index: 
      back_to_modules: "모듈 페이지로 돌아가기"
      no_students_found: "학생을 찾을 수 없음"
      student_progress: "학생 진행률"
  modules_item_controller: 
    must_contribute_complete: "페이지 내용에 참여함"
    must_contribute_incomplete: "페이지 내용에 참여해야 함"
    must_submit_complete: "과제를 제출함"
    must_submit_incomplete: "과제를 제출해야 함"
    must_view_complete: "페이지를 봄"
    must_view_incomplete: "페이지를 봐야 함"
  moodle_dropdown_warning_title: "다시 선다 문제를 올바르게 가져오지 못함"
  more_courses_5ebbe998: "다른 과목"
  move_dialog: 
    cancel: 취소
    save: 저장
    saving: "저장 중..."
    where_to_move: "*%{name}*을(를) 어디로 이동하시겠습니까?"
  move_dialog_select: 
    move_to_end: "-- 아래에 --"
  mute_dialog: 
    curving_assignments: "과제 상대 평가"
    grade_change_notifications: "평점 변경 알림"
    how_to_unmute: "이 과제를 평점 비공개로 하고 나면 \"과제 평점 공개\" 링크를 클릭해서 다시 알림을 보낼 수 있습니다."
    mute_assignment: "과제 평점 비공개"
    score_change_notifications: "점수 변경 알림"
    see_grade: "과제에 대한 평점"
    students_will_see: "학생이 이 과제가 평점 비공개라는 것을 볼 수 있습니다."
    submission_comments: "제출물 의견"
    sure_you_want_to_mute: "이 과제의 평점을 비공개하시겠습니까? 과제가 평점 비공개 상태인 동안에는 학생이 다음 경우에 대한 알림을 받거나 볼 수 없습니다:"
  n_a_d6f6c42f: "해당 없음"
  name: "Academic Benchmark 가져오기 도구"
  name_1aed4a1b: 이름
  name_3806192d: "이름:"
  name_only_5f56718e: 이름만
  new_facebook_message: "Canvas에서 온 새로운 메시지가 있음"
  new_outcome_7fba8c7d: "새 성과"
  next_40e12421: 다음
  next_steps_ce0f0d0c: "다음 단계"
  no_due_date_44271c53: "기한 없음"
  no_e16d9132: 아니요
  no_migration_file: "내용 마이그레이션을 위해 필요한 파일입니다."
  no_students_have_taken_the_quiz_yet_e667644b: "어떤 학생도 이 퀴즈를 치르지 않음"
  no_students_have_taken_the_survey_yet_d378cd35: "어떤 학생도 이 설문을 치르지 않음"
  not_installed_37a21a76: "설치 안 됨"
  notification: 
    added_to_conversation_description: "대화에 추가됨"
    added_to_conversation_display: "대화에 추가됨"
    all_submissions_description: |-
        *강사와 관리자에게만 해당:*
        
        과제 제출/다시 제출
    all_submissions_display: "모든 제출물"
    announcement_display: 공지
    appointment_availability_description: |-
        *강사와 관리자에게만 해당:*
        
        약속 시간 슬롯으로 변경
    appointment_availability_display: "약속 가능 여부"
    appointment_cancelations_description: "약속 취소"
    appointment_cancelations_display: "약속 취소"
    appointment_signups_description: "달력에 있는 새 약속"
    appointment_signups_display: "약속 등록"
    calendar_description: "과목 달력에 있는 새 항목과 변경된 항목"
    calendar_display: 달력
    categories: 
      all_submissions: "모든 제출물"
      announcement: 공지
      appointment_availability: "약속 가능 여부"
      appointment_cancelations: "약속 취소"
      appointment_signups: "약속 등록"
      calendar: 달력
      course_content: "과목 내용"
      discussion: 토론
      discussion_entry: "토론 항목"
      due_date: 기한
      files: 파일
      grading: 평가
      grading_policies: "평가 정책"
      invitiation: 초대
      late_grading: "지연된 평가"
      membership_update: "멤버쉽 업데이트"
      migration: 이전
      one: 기타
      other: 기타
      registration: 등록
      reminder: 알리미
      student_appointment_signups: "학생 약속 등록"
      submission_comment: "제출물 의견"
    conversation_message_description: "새 받은 편지함 메시지"
    conversation_message_display: "대화 메시지"
    course_content_description: |-
        과목 내용으로 변경:
        
        * 위키 페이지
        * 퀴즈 내용
        * 과제 내용
    course_content_display: "과목 내용"
    discussion_description: "과목의 새 토론 주제"
    discussion_display: 토론
    discussion_post_description: "구독 중인 주제의 새 토론 게시물"
    discussion_post_display: "토론 게시물"
    due_date_description: "과제 기한 변경됨"
    due_date_display: 기한
    files_description: "과목에 새 파일 추가됨"
    files_display: 파일
    grading_display: 평가
    grading_notify_include_grade: "평점 변경을 알릴 때 점수 포함"
    grading_policies_description: "과목 평가 정책 변경"
    grading_policies_display: "평가 정책"
    invitation_description: |-
        초대장:
        
        * 웹 회의
        * 그룹
        * 협업
        * 과목
        * 피어 리뷰 & 알리미
    invitation_display: 초대
    late_grading_description: |-
        *강사와 관리자에게만 해당:*
        
        지연된 과제 제출물
    late_grading_display: "지연된 평가"
    membership_update_description: |-
        *관리자에게만 해당: 보류 중인 등록 활성화*
        
        * 그룹 등록
        * 수락/거부
    membership_update_display: "멤버쉽 업데이트"
    missing_description_description: "%{category} 알림에 대한 설명"
    missing_display_display: "%{category} 알림"
    names: 
      account_user_notification: "계정 사용자 알림"
      account_user_registration: "계정 사용자 등록"
      added_to_conversation: "대화에 추가됨"
      alert: 알림
      appointment_canceled_by_user: "사용자가 약속 취소함"
      appointment_deleted_for_user: "사용자를 위해 약속 삭제됨"
      appointment_group_deleted: "약속 그룹 삭제됨"
      appointment_group_published: "약속 그룹 게시됨"
      appointment_group_updated: "약속 그룹 업데이트됨"
      appointment_reserved_by_user: "사용자가 약속 예약함"
      appointment_reserved_for_user: "사용자를 위해 약속 예약함"
      assignment_changed: "과제 변경됨"
      assignment_created: "과제 생성됨"
      assignment_due_date_changed: "과제 기한 변경"
      assignment_due_date_override_changed: "과제 기한 재정의 변경"
      assignment_graded: "과제 평가됨"
      assignment_resubmitted: "과제 다시 제출됨"
      assignment_submitted: "과제 제출됨"
      assignment_submitted_late: "과제 지연 제출됨"
      collaboration_invitation: "협업 초대"
      confirm_email_communication_channel: "이메일 통신 채널 확인"
      confirm_registration: "등록 확인"
      confirm_sms_communication_channel: "SMS 통신 채널 확인"
      content_export_failed: "내용 내보내기 실패함"
      content_export_finished: "내용 내보내기 마침"
      conversation_message: "대화 메시지"
      enrollment_accepted: "등록 수락됨"
      enrollment_invitation: "등록 초대"
      enrollment_notification: "등록 알림"
      enrollment_registration: "등록 접수"
      event_date_changed: "행사 날짜 변경됨"
      forgot_password: "암호 잊음"
      grade_weight_changed: "평가 가중치 변경됨"
      group_assignment_submitted_late: "그룹 과제 지연 제출됨"
      group_membership_accepted: "그룹 멤버쉽 수락됨"
      group_membership_rejected: "그룹 멤버쉽 거부됨"
      merge_email_communication_channel: "이메일 통신 채널 병합"
      migration_import_failed: "마이그레이션 가져오기 실패함"
      migration_import_finished: "마이그레이션 가져오기 마침"
      new_account_user: "새 계정 사용자"
      new_announcement: "새 공지"
      new_context_group_membership: "새 콘텍스트 그룹 멤버쉽"
      new_context_group_membership_invitation: "새 콘텍스트 그룹 멤버쉽 초대"
      new_course: "새 과목"
      new_discussion_entry: "새 토론 항목"
      new_discussion_topic: "새 토론 주제"
      new_event_created: "새 행사 생성됨"
      new_file_added: "새 파일 추가됨"
      new_files_added: "새 파일 추가됨"
      new_student_organized_group: "새 학생 구성 그룹"
      new_user: "새 사용자"
      pseudonym_registration: "필명 등록"
      report_generated: "보고서 생성됨"
      report_generation_failed: "보고서 생성 실패함"
      rubric_assessment_invitation: "루브릭 평가 초대"
      rubric_assessment_submission_reminder: "루브릭 평가 제출 알리미"
      rubric_association_created: "루브릭 연결 만듦"
      submission_comment: "제출물 의견"
      submission_comment_for_teacher: "교사를 위한 제출물 의견"
      submission_grade_changed: "제출물 평점 변경됨"
      submission_graded: "제출물 평가됨"
      submission_needs_grading: "제출물 평가 필요"
      summaries: 요약
      updated_wiki_page: "변경된 위키 페이지"
      web_conference_invitation: "웹 회의 초대"
    no_subject: "제목 없음"
    other_display: "관리 알림"
    reminder_display: 알리미
    student_appointment_description: |-
        *강사와 관리자에게만 해당:*
        
        학생 약속 등록
    student_appointment_display: "학생 약속 등록"
    submission_comment_display: "제출물 의견"
  notification_preferences: 
    communication: 
      email: 
        display: "이메일 주소"
      errors: 
        saving_preferences_failed: "오류가 발생했습니다. 다시 시도하시기 바랍니다."
      facebook: 
        display: Facebook
      push: 
        display: "푸시 알림"
      sms: 
        display: "휴대전화 번호"
      twitter: 
        display: Twitter
    frequencies: 
      daily: 매일
      immediately: 즉시
      never: 전혀
      title: 
        daily: "일별 요약 보내기"
        never: "아무것도 보내지 않기"
        right_away: "즉시 알리기"
        weekly: "주별 요약 보내기"
      weekly: 매주
    groups: 
      admin: 관리
      alerts: 알림
      communication: 대화
      course: "과목 활동"
      discussions: 토론
      groups: 그룹
      one: 기타
      other: 기타
      parent: "부모 이메일"
      scheduling: 일정
  number: 
    currency: 
      format: 
        delimiter: ","
        format: "%u%n"
        separator: "."
        unit: ₩
    format: 
      delimiter: ","
      separator: "."
    human: 
      decimal_units: 
        format: "%n %u"
      storage_units: 
        format: "%n %u"
        units: 
          byte: 
            one: 바이트
            other: 바이트
          gb: GB
          kb: KB
          mb: MB
          tb: TB
  observees: 
    new_observee_password: 암호
    new_observee_username: "사용자 이름"
  ok_c47544a2: 확인
  once_you_ve_changed_an_answer_you_ll_need_to_choos_7071f728: "답변을 변경하고 나면 문제를 업데이트하기 전에 옵션을 선택해야 합니다."
  one_per_line_format_name_value_79647700: "한 줄에 한 개씩, 형식: 이름=값"
  options: 
    ? "no"
    : 아니오
    ? "yes"
    : 예
  orbis_report_header_points_possible: "가능한 점수"
  outcome_groups: 
    invalid_file: "유효하지 않은 성과 그룹 파일"
  outcome_groups_api: 
    account_group_description: "계정 수준 성과 그룹입니다."
  outcome_results: 
    outcomes_filename: 성과
  outcomes: 
    account_standards: "계정 표준"
    account_standards_description: "왼쪽으로는 과목에서 사용할 수 있도록 여러분의 기관에서 만든 표준을 볼 수 있습니다."
    blank_error: "값이 있어야 함"
    browser: 
      links: 
        back: 뒤로
        find: 찾기
        new_group: "새 그룹"
        new_outcome: "새 성과"
    common_core: "공통 핵심 표준"
    common_core_description: "왼쪽은 친숙한 각 공통 핵심 시/도 표준 그룹의 성과 폴더입니다. 이를 이용하면 과목에서 평가를 하는 데 공통 핵심 표준을 쉽게 포함할 수 있습니다."
    confirm: 
      delete: 삭제하시겠습니까?
      import_group: "\"%{group}\" 그룹을 \"%{target}\" 그룹으로 가져오시겠습니까?"
      import_outcome: "\"%{outcome}\" 성과를 \"%{target}\" 그룹으로 가져오시겠습니까?"
    criteria: 
      does_not_meet_expectations: "기대치에 미치지 못함"
      exceeds_expectations: "기대를 초과함"
      meets_expectations: "기대를 만족함"
    criterion: 
      close_rating: 확인
      criterion_rating_points: "기준 등급 점수"
      delete_criterion: 삭제
      edit_criterion_rating_title: "\"%{description}\" 기준 등급 편집"
      insert_criterion_rating: "기준 등급 삽입"
      insert_rating: 삽입
      points: 점수
      pts: 점
      rating_description: "기준 등급 설명"
    dont_import: "이 그룹은 가져올 수 없습니다."
    failed_outcome_creation: "성과 생성 실패함"
    failed_outcome_update: "성과 업데이트 실패함"
    find_instructions: 
      instructions: 
        find: 
          description: "*여기에서 여러분의 기관이나 시/도에서 만든 성과를 액세스할 수 있습니다. 과목에서와 마찬가지로 왼쪽의 패널을 이용하면 기존 성과 사이를 탐색할 수 있습니다. 사용하려는 성과나 성과 그룹을 찾은 다음 아래 가져오기 버튼을 클릭하면 과목에 추가할 수 있습니다.*"
          title: "성과 찾기"
    flash: 
      addSuccess: "성공적으로 만듦"
      deleteError: "오류가 발생했습니다. 이번에는 삭제할 수 없습니다."
      deleteSuccess: "성공적으로 삭제함"
      error: "오류가 발생했습니다. 페이지를 새로 고친 후에 다시 시도하시기 바랍니다."
      importError: "가져오는 중에 오류가 발생했습니다. 다시 시도하시기 바랍니다."
      importSuccess: "성공적으로 가져옴"
      updateSuccess: "성공적으로 업데이트함"
    length_error: "255글자보다 적어야 함"
    loading_more_results: "더 많은 결과 로드"
    main_instructions: 
      instructions: 
        main: 
          manage: 
            description: "*여기에서 성과는 숙달을 추적하기 위해서 만듭니다. 시작하려면 위쪽에 있는 메뉴 모음을 확인해 보십시오. 새 성과를 만드려면 새로 만들기 버튼을 클릭하고 성과를 구성할 새 그룹을 만드려면 새 그룹 버튼을 클릭합니다. 찾기 버튼을 이용하면 시/도나 기관에서 만든 성과를 이용할 수 있습니다. 성과를 만들고 사용할 때 성과를 탐색하려면 왼쪽에 있는 패널을 이용할 수 있습니다. 구조를 만드려면 다른 수준 사이에서 성과를 끌어다 놓을 수 있습니다.* *보다 중요한 것은 Canvas를 이용하면 평가 루브릭에 성과를 추가할 수 있어서 과제를 평가하면서 숙달을 평가할 수 있다는 것입니다. 성과를 설정하고 나서 평가에 성과를 이용하려면 루브릭 관리를 클릭하십시오.*"
            title: "성과 설정하기"
    mastery_error: "0보다 크거나 같아야 함"
    missing_outcome: "해당 학습 성과를 찾을 수 없음"
    new_outcome_group: "새 성과 그룹"
    outcome: 
      links: 
        delete_outcome: "성과 삭제"
        edit_outcome: "성과 편집"
      mastery_at_label: "다음 이상 점수에 대해 숙달 설정:"
      point_mastery: "%{mastery_points}점에서 숙달"
      points: 
        rating: "%{points}점"
        total: "%{points_possible}점"
      total_points: 총점
      use_for_scoring: "점수 매기기에 이 기준을 사용"
    outcome_criterion: "학습 성과 기준"
    outcome_form: 
      criterion: "기준 등급"
      criterion_dialog: "특정 과제에 정렬된 성과 숙달도를 평가하는 손쉬운 방법으로 학습 성과를 과제 루브릭에 포함할 수 있습니다. 학습 성과를 정의할 때 과제 루브릭을 작성할 때 사용하는 기준도 정의해야 합니다. 필요한 만큼의 루브릭 열을 정의하고 이 성과의 숙달도를 정의하는 데 사용하는 점수 임계값을 지정하십시오."
      criterion_info_link: "기준 등급에 대해서 알아보려면 클릭"
      description: "이 성과의 설명"
      mastery: "숙달 점수"
      points: "%{points_possible}점"
      title: "성과 이름"
      total_points: 총점
    outcome_group: 
      links: 
        delete_outcome_group: "성과 그룹 삭제"
        edit_outcome_group: "성과 그룹 편집"
    outcome_group_form: 
      group_description: "이 그룹의 설명"
      title: "이 그룹의 이름"
    outcome_result: 
      all_outcomes: "이 학생에 대한 모든 성과"
      attempt_info: "시도 #%{attempt_number}, %{attempt_date}"
      outcome_mastered: 숙달됨
      scoring: "%{points} / %{possible_points}"
    show: 
      no_aligned_items: "정렬된 항목 없음"
      no_artifacts: "아티팩트 없음"
    state_standards: "전국 표준"
    state_standards_description: "왼쪽에서 업데이트된 시/도 표준과 함께 각 시/도에 대한 폴더를 볼 수 있습니다. 이를 이용하면 과목에서 평가를 하는 데 시/도 표준을 쉽게 포함할 수 있습니다."
    successful_outcome_creation: "성과가 성공적으로 생성됨!"
    successful_outcome_delete: "성과가 성공적으로 삭제됨"
    successful_outcome_removal: "성과가 성공적으로 제거됨"
    successful_outcome_update: "성과가 성공적으로 업데이트됨!"
    titles: 
      find_outcomes: "성과 찾기"
    top_level: "%{context} 최고 수준"
    user_outcome_results: 
      artifacts: 
        one: "아티팩트 %{count}개"
        other: "아티팩트 %{count}개"
      attempts: 
        one: "시도 %{count}번"
        other: "시도 %{count}번"
      attempts_from_artifacts: "*%{artifacts}*에서 %{attempts} "
      labels: 
        see_results: "다음에 대한 %{user_name}의 결과 보기"
      mastery: "최종 시도의 숙달"
      no_mastery: "최종 시도의 숙달 없음"
      outcomes_for: "%{user_name}의 성과"
      score_out_of_possible: "%{score}* / %{possible}*"
      short_title: 
        attempts: 시도
        average_percent: "평균 퍼센트"
        latest_score: "최종 점수"
        outcome: 성과
  overrides: 
    everyone: 모두
    everyone_else: "다른 모든 사람"
    overrides: 
      everyone: 모두
      everyone_else: "나머지 모든 사람"
  page_comment: 
    default_user_name: 익명
  page_comments: 
    errors: 
      create_failed: "의견 생성 실패함"
  page_views: 
    download_filename: "%{user}의 페이지뷰"
    table: 
      headers: 
        date: 날짜
        participated: 참여
        time: 시간
        url: URL
        user_agent: "사용자 에이전트"
  page_views_eb64cf53: "페이지 뷰"
  pages: 
    cancel_button: 취소
    cannot_unpublish_front_page: "첫 페이지를 게시 취소할 수 없음"
    delete_button: 삭제
    delete_confirmation: "이 위키 페이지를 삭제하시겠습니까?"
    delete_dialog_title: "위키 페이지 삭제"
    deleting_button: "삭제 중..."
    edit_dialog_title: "위키 페이지 편집"
    errors: 
      require_title: "제목을 입력해야 함"
    headers: 
      sort_ascending: "%{title}, 오름차순 정렬"
      sort_descending: "%{title}, 내림차순 정렬"
    notices: 
      delete_failed: "\"%{title}\" 페이지를 삭제할 수 없습니다."
      page_deleted: "\"%{title}\" 페이지가 삭제되었습니다."
    reload_editing_page: "이 페이지는 여러분의 편집을 시작한 이후에 변경되었습니다. *다시 로드*하면 변경 사항을 모두 잃게 됩니다."
    reload_viewing_page: "이 페이지는 여러분이 페이지를 보기 시작한 이후에 변경되었습니다. *다시 로드*하십시오."
    restore_failed: "페이지 수정 복원 실패"
    save_button: 저장
    saving_button: "저장 중..."
    warnings: 
      unsaved_changes: "저장하지 않은 변경 사항이 있습니다. 해당 변경 사항을 저장하지 않고 계속 진행하시겠습니까?"
  paginated_collection: 
    no_items: "항목이 없습니다."
  paginated_list: 
    no_results_found: "결과 없음"
    view_more_link: "더 보기"
  paginated_view: 
    loading_more_results: "더 많은 결과 로드"
  paste_xml_cda3a64e: "XML 붙여넣기"
  paypal: 
    exception: "죄송합니다. 오류가 발생했습니다. 나중에 다시 시도하시기 바랍니다."
  plugins: 
    academic_benchmark_importer: 
      description: "이를 사용하면 Academic Benchmark 표준을 Canvas로 가져올 수 있습니다."
    account_reports: 
      description: "계정 보고서 선택"
      name: "계정 보고서"
    app_center: 
      description: "Canvas에 외부 도구를 설치/추적하기 위한 앱 센터"
      name: "앱 센터"
    app_center_settings: 
      labels: 
        app_reviews_endpoint: "앱 표시 끝점"
        apps_index_endpoint: "앱 색인 끝점"
        base_url: "기준 URL"
        token: "액세스 토큰"
    assignment_freezer: 
      description: "복사 시 과제 속성 동결"
      name: "과제 속성 동결기"
    assignment_freezer_settings: 
      description: "이 플러그 인은 관리자가 과제를 다른 과목으로 복사할 때 편집할 수 없도록 구성할 과제의 속성을 체크할 수 있도록 해줍니다."
      no_copying_frozen: "동결된 과제를 복사하도록 허용하지 않습니다."
    banner_grade_exchange_settings: 
      labels: 
        canvas_source_identifier: "Canvas 인스턴스 이름"
        sis_source_identifier: "Banner 인스턴스 이름"
    big_blue_button: 
      description: "BigBlueButton 웹 회의 지원"
      name: BigBlueButton
    big_blue_button_settings: 
      description: "[BigBlueButton](%{url}) 인스턴스에 대한 액세스가 필요합니다."
      domain_description: "설치된 BigBlueButton의 **hostname** 또는 **ip address** (e.g. bigbluebutton.mycompany.com)"
      labels: 
        domain: 도메인
        recording_enabled: "회의 녹음/녹화를 허용합니다."
        secret: 시크릿
      secret_description: "이는 %{filename} 구성 파일에서 찾을 수 있는 %{parameter_name} 매개 변수입니다."
    buttons: 
      saving: "저장 중..."
    canvadocs_settings: 
      labels: 
        api_key: "API 키"
        base_url: "기준 URL"
    crocodoc: 
      name: Crocodoc
    crocodoc_settings: 
      description: "이 플러그 인은 교사와 학생이 문서에 주석을 달 수 있는 HTML5 문서 미리보기를 제공하기 위해 Crocodoc을 통합합니다."
      labels: 
        api_key: "Crocodoc API 키"
    diigo: 
      name: Diigo
    diigo_settings: 
      labels: 
        api_key: "API 키"
    dim_dim_settings: 
      description: "Dim Dim 인스턴스에 대한 액세스가 필요합니다."
      labels: 
        domain: 도메인
    error_reporting: 
      description: "기본 오류 보고 체계"
      name: "오류 보고"
    error_reporting_settings: 
      description: "오류 보고는 콘솔에서 %{console_command}을(를) 호출하면 사용할 수 있습니다. 사용하도록 설정하고 나면 오류 메시지를 배달할 이메일 주소나 POST URL을 지정할 수 있습니다."
      hints: 
        body_param: "메시지 본문과 함께 발송할 키"
        subject_param: "메시지 제목과 함께 발송할 키"
      labels: 
        action: 동작
        body_parameter: "본문 매개 변수"
        email: "이메일 주소"
        subject_parameter: "제목 매개 변수"
        url: URL
      options: 
        email: "이메일 발송"
        nothing: "아무것도 하지 않음"
        post: "URL에 게시"
    errors: 
      plugin_doesnt_exist: "플러그 인 %{id}이(가) 없습니다."
      setting_update_failed: "플러그 인 설정을 저장하는 중에 오류가 발생했습니다."
    etherpad: 
      description: "EtherPad 문서 공유"
      name: EtherPad
    etherpad_settings: 
      description: "EtherPad는 이제 오픈 소스 프로젝트입니다. 원하는 경우에 사용할 수 있는 여러 개의 Etherpad 공개 호스팅 인스턴스가 있습니다. 여기에는 다음과 같은 것이 포함됩니다:"
      edupad: eduPad
      hints: 
        domain: "\"http://\" 부분이나 슬래시는 포함하지 않음"
      host_your_own: "또는 언제든지 [자신의 EtherPad 사이트를 설치](%{etherpad_url})할 수 있습니다."
      labels: 
        domain: 도메인
        name: 이름
      pirate_pad: "Pirate Pad"
      primary_pad: "Primary Pad"
      sketchpad: SketchPad
      typewithme: TypeWith.me
    facebook: 
      description: "Canvas Facebook 응용 프로그램"
      name: Facebook
    facebook_settings: 
      domain_name: 도메인
      headers: 
        domain_settings: "도메인 설정"
      hints: 
        canvas_domain: "\"Canvas URL\"에 저징된 도메인"
        canvas_name: "\"Canvas 페이지\"에 지정된 경로"
        disable_ssl: "로컬 테스팅에만 사용됨"
      labels: 
        api_key: "API 키"
        app_id: "앱 ID"
        canvas_domain: "Canvas 도메인"
        canvas_name: "Canvas 이름"
        disable_ssl: "SSL 사용 안 함"
        secret: "앱 시크릿"
    google_docs: 
      description: "Google Docs 문서 공유"
      name: "Google Docs"
    google_docs_settings: 
      description: |-
          [Google에 도메인을 등록](%{google_url})해야 합니다.
          "OAuth 소비자 키"와 "OAuth 소비자 시크릿" 값을 기록해 두십시오.
      labels: 
        api_key: "OAuth 소비자 키"
        secret_key: "OAuth 소비자 시크릿"
    grade_export: 
      description: "SIS를 위한 평점 내보내기"
      name: "평점 내보내기"
    grade_export_settings: 
      labels: 
        format_type: "출력 형식 유형"
        publish_endpoint: "게시할 끝점"
        success_timeout: "성공 알림 시간 제한(초)"
        wait_for_success: "성공 알림 대기"
    ims_es_importer_settings: 
      labels: 
        course_long_name_selection: "과목 긴 이름 선택"
        course_short_name_selection: "과목 짧은 이름 선택"
        course_sourcedid_name_prefix: "과목 \"sourcedid\" 무시 접두어"
        default_email_domain: "기본 이메일 도메인"
        email_preference: "이메일 기본 설정"
        lms_delivery_name: "LMS 배달 이름"
        map_sections_to_courses: "IMS 섹션을 Canvas 과목에 매핑"
        section_end_days_adjustment: "섹션 종료일 조절"
        section_name_selection: "섹션 이름 선택"
        section_start_days_adjustment: "섹션 시작일 조절"
        term_end_days_adjustment: "학기 종료일 조절"
        term_start_days_adjustment: "학기 시작일 조절"
    index: 
      author: 작성자
      description: 설명
      name: 이름
      no_plugins: "설치된 Canvas 플러그 인이 없음"
      page_title: "Canvas 플러그 인"
      tag: 태그
      version: 버전
      website: 웹사이트
    kaltura: 
      description: "Kaltura 비디오/오디오 녹음과 재생"
      name: Kaltura
    kaltura_settings: 
      account_settings: "이 값은 Kaltura 관리 콘솔의 \"Settings -> Integration Settings\"에서 찾을 수 있습니다."
      cache_explanation: "공란은 무기한 캐시하는 것을 의미하고 0은 캐시를 안하는 것을 의미합니다."
      description: |-
          [Kaltura.com](%{kaltura_url})에 있는 계정이나
          직접 호스팅한 Kaltura 인스턴스가 필요합니다.
          
          **참고:** Canvas에서 Kaltura를 구성하고 나면
          Kaltura 관리 콘솔에서 "Settings -> Integration Settings"으로 가서
          다음 알림 URL로 서버 알림을 사용하도록 해야 합니다:
          
          %{notification_url}
          
          그리고 나서 "Sent by Server" 열에 있는 "Add Entry"와 "Delete Entry" 상자를 체크해야 합니다.
      headers: 
        account_settings: "계정 설정"
        canvas_settings: "Canvas 설정"
        domain_settings: "도메일 설정"
        misc_settings: "기타 설정"
        ui_conf_ids: "UI 구성 ID"
      hints: 
        domain: "호스팅하는 계정에 대해서는 \"www.kaltura.com\" 사용"
        resource_domain: "호스팅하는 계정에 대해서는 \"cdn.kaltura.com\" 사용"
        rtmp_domain: "호스팅하는 계정에 대해서는 \"www.kaltura.com\" 사용"
      kaltura_sis_explanation: "체크하면 사용자와 과목 SIS 데이터를 Kaltura에 제공하게 됩니다."
      labels: 
        cache_play_list_seconds: "재생 목록 URL을 캐시하는 시간(초)"
        do_analytics: "분석 이벤트 전송"
        domain: 도메인
        kaltura_sis: "SIS 데이터를 Kaltura에 쓰기"
        kcw_ui_conf: "KCW UI 구성 ID"
        partner_id: "파트너 ID"
        player_ui_conf: "플레이어 UI 구성 ID"
        resource_domain: "리소스 도메인"
        rtmp_domain: "RTMP 도메인"
        secret_key: "관리자 시크릿"
        subpartner_id: "하위 파트너 ID"
        upload_ui_conf: "업로더 UI 구성 ID"
        user_secret_key: "사용자 시크릿"
      ui_conf_ids: "Kaltura 호스팅 고객은 이 ID를 Kaltura에 요청할 수 있습니다. 자체 호스팅 인스턴스는 ui_confs 테이블에서 이 값을 찾을 수 있습니다."
    linked_in: 
      description: "LinkedIn 통합"
      name: LinkedIn
    linked_in_settings: 
      description: |-
          [LinkedIn에 새 앱](%{linkedin_url})을 등록해야 합니다.
          LinkedIn 통합이 올바르게 동작하도록 하려면
          다음 구성 옵션을 설정하십시오:
          
          * **응용 프로그램 유형:** "웹 응용 프로그램"으로 지정
          * **라이브 상태:** "라이브"로 지정
          * **OAuth 리디렉션 URL:** %{oauth_url}로 지정
          * 앱을 저장한 후에 API 키와 시크릿 키를 기록해 두십시오.
      domain_name: 도메인
      labels: 
        api_key: "API 키"
        secret_key: "시크릿 키"
    lockdown_browser: 
      labels: 
        download_url: "LockDown 브라우저 다운로드 URL"
        plugin_enabled: 사용함
    med_cornell_export: 
      labels: 
        password: "인증에 사용할 암호"
        username: "인증에 사용할 사용자 이름"
    notices: 
      settings_updated: "플러그 인 설정을 성공적으로 업데이트했습니다."
    panda_pub_settings: 
      labels: 
        base_url: "기준 URL"
    qti_converter_settings: 
      labels: 
        enabled: 사용함
    respondus_soap_endpoint: 
      description: "Respondus QTI 업로드를 위한 SOAP 끝점"
      name: "Respondus SOAP 끝점"
    scribd: 
      description: "Scribd 문서 미리 보기"
      name: Scribd
    sessions: 
      description: "세션 시간 만료 관리"
      name: 세션
    sessions_timeout: 
      labels: 
        session_timeout: "세션이 만료되기 전 시간(분) (최소 20)"
    settings_header: 
      prompt_change_for_all_line1: "이는 모든 계정에 대한 설정을 변경합니다!"
      prompt_change_for_all_line2: "정말로 이 작업을 실행하시겠습니까?"
      prompt_delete_account_setting: "계정 구성을 삭제하시겠습니까?"
      select_account_prompt: "(계정 선택)"
    show: 
      back_to_list: "플러그 인 목록으로 돌아가기"
      labels: 
        disabled: "이 플러그 인 사용 안 함"
      page_title: "플러그 인 설정"
    sis_import: 
      description: "SIS 자료 가져오기"
      name: "SIS 가져오기"
    sis_import_settings: 
      labels: 
        minimum_rows_for_parallel: "병렬 처리를 사용하기 전 SIS 가져오기의 최소 행 수"
        parallelism: "SIS 가져오기를 병렬로 처리하는 데 사용할 작업 처리기의 수"
        queue_for_parallel_jobs: "병렬 작업에 사용되는 작업 대기열  (기본 값은 공란)"
    twitter: 
      description: "Twitter 알림"
      name: Twitter
    twitter_settings: 
      description: |-
          [Twitter에 새로운 앱](%{twitter_url})을 만들어야 합니다.
          Twitter 앱이 올바르게 작동하도록 다음 구성 옵션을 설정하십시오:
          
          * **응용 프로그램 유형:** "Browser"로 지정
          * **콜백 URL:** %{callback_url}로 지정
          * **기본 액세스 유형:** "Read, Write & Private Message"로 지정
          * 앱을 저장한 후에 소비자 키와 소비자 시크릿을 기록해 두십시오.
      domain_name: 도메인
      labels: 
        api_key: "소비자 키"
        secret_key: "소비자 시크릿"
    webct_scraper_settings: 
      description: |-
          (모듈을 사용하지 않는 WebCT 4.0 이전 버전을 채택한 학교를 포함하여) 기관에서 WebCT의 "학습 모듈"을 사용하지 않는다면,
          "과목 내용"을 "학습 모듈"이 아닌 Canvas 모듈로 가져오는 것으로 과목 마이그레이션을 개선할 수 있습니다." 이 페이지에서는
          내용 모듈과 관련한 WebCT 마이그레이터의 기본 동작을 설정할 수 있습니다. 개별 과목 마이그레이션은 계속 선택할 수 있는 반면
          일괄 마이그레이터는 항상 여기에서 구성된 값을 사용하며 마이그레이션마다 값을 변경할 수 없다는 점을 꼭 기억해야 합니다.
      labels: 
        allow_outline_selection: "마이그레이션 마법사에 과목 내용을 모듈로 사용하기 위한 옵션을 표시"
        folders_as_outline: "모듈에 대한 WebCT \"과목 내용\"을 기본으로 사용"
    wimba: 
      description: "Wimba 웹 회의 지원"
      name: Wimba
    wimba_settings: 
      description: "[Wimba](%{url}) 계정에 대한 액세스가 필요합니다."
      domain_description: "(예: mycompany.wimba.com)"
      labels: 
        domain: 도메인
        password: 암호
        username: "사용자 이름"
  points_bb475533: 점
  practice_quiz_19a8505d: "퀴즈 연습"
  prerequisites_lookup: 
    headers: 
      completion_prerequisites: "완료 필수 구성 요소"
    labels: 
      requirements_must_be_completed: "이 페이지를 잠금 해제하기 전에 다음 요구 사항이 완료되어야 합니다."
  privacy_290109ea: "개인 정보"
  product_name: Canvas
  profile: 
    access_token: 
      default_app_name: "앱 없음"
      labels: 
        token_expires: 만료일
        token_last_used: "최종 사용일"
      links: 
        token_details: "세부 정보"
      profile: 
        token_never_expires: 없음
      titles: 
        delete_this_token: "이 토큰 삭제"
    buttons: 
      generate_token: "토큰 생성"
      generating_token: "토큰 생성 중..."
      regenerate_token: "토큰 다시 생성"
      regenerating_token: "토큰 다시 생성 중..."
      save: 저장
      selecting_image: "이미지 선택 중..."
    communication: 
      confirm_email_instructions: "알림을 받으려면 전송된 이메일에 있는 링크를 클릭해서 이메일 주소(%{email})를 확인해야 합니다. 메일을 받지 않았다면 *클릭해서 이메일을 다시 전송*하거나 스팸 상자를 확인해 보시기 바랍니다."
      crumb_notification_preferences: "알림 기본 설정"
      headers: 
        notification_preferences: "알림 기본 설정"
      page_title: "알림 기본 설정"
      weekly_notification_range: "주별 알림은 %{weekday} %{start_time}부터 %{end_time} 사이에 전송됩니다."
    confirming_contact: "확인 중..."
    confirms: 
      delete_access_key: "이 액세스 키를 삭제하시겠습니까?"
      delete_login: "이 로그인을 삭제하시겠습니까?"
      regenerate_token: "이 토큰을 다시 생성하시겠습니까? 이 토큰을 사용하는 것도 업데이트해야 합니다."
      unregister_service: "이 서비스를 등록 해제하시겠습니까?"
    crumb: "%{user}의 설정"
    crumbs: 
      settings_frd: "%{user}의 설정"
    done_resending: "마쳤습니다. 메시지 전송은 수 분이 걸릴 수 있습니다."
    email_select: 
      default_email_option: "[이메일 선택]"
      new_email_option: "새 이메일 주소"
    errors: 
      confirmation_failed: "확인에 실패했습니다. 다시 시도하시기 바랍니다."
      generating_token_failed: "토큰 생성 실패"
      invalid_old_passowrd: "로그인 %{pseudonym}에 대해 잘못된 이전 암호"
      profile_update_failed: "로그인 업데이트 실패"
      regenerating_token_failed: "토큰 다시 생성 실패"
      registration_failed: "등록에 실패했습니다. 사용자 이름과 암호를 확인하고 다시 시도하시기 바랍니다."
    facebook_select: 
      facebook: Facebook
    failed_resending: "요청이 실패했습니다. 다시 시도하시기 바랍니다."
    links: 
      resend_confirmation: "확인 다시 전송"
      resend_confirmation_failed: "요청이 실패했습니다. 다시 시도하시기 바랍니다."
      resending_confirmation: "다시 전송 중..."
      resent_confirmation: "마쳤습니다. 메시지는 수 분이 걸릴 수 있습니다."
    notices: 
      contact_confirmed: "연락처를 성공적으로 확인했습니다!"
      mfa_disabled: "다단계 인증 사용 안 함"
      updated_profile: "설정을 성공적으로 업데이트함"
    please_select_an_option: "옵션 선택"
    profile: 
      access_token_description: "액세스 토큰은 다른 응용 프로그램이 여러분을 대신해서 API 호출을 할 수 있도록 허용하는 데 사용됩니다. 자체 통합을 위해서 액세스 토큰을 생성하고 *Canvas 공개 API를 사용*할 수도 있습니다."
      approved_integrations: "다음은 여러분을 대신하여 Canvas 사이트에 액세스하는 것이 승인된 타사 응용 프로그램입니다:"
      buttons: 
        add_picture_file: "파일 추가"
        authorize_google_docs: "Google Docs 액세스 승인"
        authorize_twitter: "Twitter 액세스 승인"
        generate_token: "토큰 생성"
        new_access_token: "새 액세스 토큰"
        regenerate_token: "토큰 다시 생성"
        register_facebook_account: "Facebook 계정 등록"
        register_linkedin_account: "LinkedIn 계정 등록"
        save_login: "로그인 저장"
        save_skype_name: "Skype 이름 저장"
        select_image: "이미지 선택"
        update_settings: "설정 업데이트"
      confirm_email_instructions: "프로필을 편집하려면 전송된 이메일에 있는 링크를 클릭해서 이메일 주소(%{email})를 확인해야 합니다. 메일을 받지 않았다면 *클릭해서 이메일을 다시 전송*하거나 스팸 상자를 확인해 보시기 바랍니다."
      delicious_description: "Delicious는 북마크를 저장하고 다른 사람들과 공유할 수 있는 도구입니다. Canvas의 서식있는 내용 편집기에서는 Canvas에서 유용한 리소스로 쉽게 연결할 수 있도록 Delicious 태그를 검색할 수 있습니다."
      diigo_description: "Diigo는 연구와 교육에 특화된 소셜 북마크 도구입니다. Canvas의 서식있는 내용 편집기에서는 Canvas에서 유용한 리소스로 쉽게 연결할 수 있도록 Diigo 태그를 검색할 수 있습니다."
      error_loading_token_details: "토큰 세부 정보 로드 오류"
      facebook_description: "Facebook 계정을 가지고 있으면 프로필에서 Canvas 앱을 설치하고 과목 알림을 받을 수 있습니다. 또한 받고 싶은 알림 유형과 빈도를 지정할 수 있습니다."
      full_token_warning: |-
          **지금 이 토큰을 복사해 두십시오**. 이 페이지를 떠나면 더 이상 전체 토큰을 추출할 수 없으며
          새로운 값을 얻기 위해 토큰을 다시 생성해야 합니다.
      generate_access_token_description: |-
          액세스 토큰은 여러분을 대신하여 타사 응용 프로그램이 Canvas 리소스를 접근하도록 허용합니다.
          이 토큰은 보통 응응 프로그램에 대해 자동으로 생성되지만
          [새 프로젝트나 제한된 프로젝트를 개발](%{documentation_url})한다면
          여기에서 토큰을 생성할 수 있습니다.
      google_docs_description: "Google Docs를 볼 수 있도록 승인하고 나면 Google Docs에서 과제를 직접 제출할 수 있으며 문서를 만들고 수업 멤버와 함께 공유할 수 있습니다."
      headers: 
        application_abbrev: 앱
        dates: 날짜
        delicious_login: "Delicious 로그인"
        diigo_login: "Diigo 로그인"
        facebook_access: "Facebook 액세스"
        generate_access_token: "액세스 토큰 생성"
        google_docs_access: "Google Docs 액세스"
        linkedin_access: "LinkedIn 액세스"
        loading_images: "이미지 로드 중..."
        login: 로그인
        organization: 조직
        other_services: "다른 서비스"
        purpose: 목적
        registered_services: "등록된 서비스"
        share_skype_id: "Skype 아이디 공유"
        twitter_access: "Twitter 액세스"
        users_profile: "%{user}의 설정"
        ways_to_log_in: "로그인 방법"
        web_services: "웹 서비스"
      hints: 
        expires_at: "만료되지 않으면 공란으로 두십시오."
        language: "이는 브라우저나 계정 설정을 재정의합니다."
        name: "이 이름을 평가에 사용됩니다."
        short_name: "사용자가 토론, 메시지, 의견에서 이 이름을 보게 됩니다."
        sortable_name: "이 이름은 정렬된 목록에 표시됩니다."
      labels: 
        change_password: "암호 변경"
        confirm_password: "암호 확인"
        default_email: "기본 이메일"
        expires_at: 만료일
        headers: 
          approved_integrations: "승인된 통합"
        locale: 언어
        name: "전체 이름"
        new_password: "새 암호"
        old_password: "이전 암호"
        other_services: "아래에서 등록하려는 서비스를 클릭"
        password: 암호
        password_for: 암호
        purpose: 목적
        short_name: "표시 이름"
        show_user_services: "동료 과목/그룹 멤버가 내 프로필에 연결한 프로필을 볼 수 있도록 허용"
        skype_name: "Skype 이름"
        sortable_name: "정렬 가능 이름"
        time_zone: "표준 시간대"
        token: 토큰
        token_application: 앱
        token_created: 생성
        token_expires: 만료일
        token_last_used: "최종 사용일"
        token_purpose: 목적
        user_name: "사용자 이름"
      linkedin_description: "LinkedIn은 비지니스 네트워킹을 위한 훌륭한 리소스로서 학교를 졸업한 이후에도 계속 도움이 될 수 있습니다. LinkedIn 계정을 가지고 있으면 여기에서 등록할 수 있습니다. 그리고 나서 동료 과목/그룹 멤버가 등록된 서비스를 볼 수 있도록 허용하면 LinkedIn에서 프로필을 검색하지 않아도 링크로 초대할 수 있습니다."
      links: 
        add_account: "계정 추가"
        configure_mfa: "다단계 인증 설정"
        delete_account: "내 계정 삭제"
        delicious: Delicious
        diigo: Diigo
        disable_mfa: "다단계 인증 사용 안 함"
        edit_settings: "설정 편집"
        facebook: Facebook
        google_docs: "Google Docs"
        linkedin: LinkedIn
        more_options: "추가 옵션"
        reconfigure_mfa: "다단계 인증 다시 구성"
        skype: Skype
        twitter: Twitter
        upload_new_image: "새 이미지 업로드"
        view_facebook_app: "Facebook 앱 보기"
        view_your_profile: "프로필 보기"
      loading_token_details: "토큰 세부 정보 로드 중..."
      no_approved_integrations: "타사 응용 프로그램이 여러분을 대신해서 Canvas 사이트에 액세스하도록 허가를 요청할 수 있습니다. 응용 프로그램 승인을 시작하면 여기에서 목록을 볼 수 있습니다."
      no_language_preference: "시스템 기본 (%{language})"
      no_registered_services: "등록된 서비스 없음"
      none: 없음
      page_title: "사용자 설정"
      profile_pictures: "프로필 사진으로 사용하고 싶은 이미지를 선택하거나 새 이미지를 업드로하십시오:"
      skype_description: "Skype는 무료 온라인 음성 및 화상 통화를 제공합니다. 많은 학생이 Skype를 손쉬운 의사소통 방법으로 사용하고 있습니다. Skype 이름을 등록하고 표시하도록 설정하면 다른 학생이 연락처를 쉽게 찾아 Skype에 추가하거나 통화할 수 있습니다."
      subscribe_to_emails: "Instructure로부터 정보, 뉴스, 팁 받기"
      titles: 
        access_token_details: "액세스 토큰 세부 정보"
        authorize_facebook: "Facebook 승인"
        authorize_google_docs: "Google Docs 승인"
        authorize_linkedin: "LinkedIn 승인"
        authorize_twitter: "Twitter 승인"
        click_to_change_profile_pic: "프로필 사진을 변경하려면 클릭"
        delicious_login: "Delicious 로그인"
        diigo_login: "Diigo 로그인"
        new_access_token: "새 액세스 토큰"
        register_skype: "Skype 등록"
        remove_account_from_profile: "이 프로필에서 계정 제거"
        unregister_service: "서비스 등록 해제"
      unknown_service: "알 수 없음"
      web_services: "Canvas는 여러분이 이미 사용하고 있는 웹 도구 안에서 직접 입력하므로 매우 편리합니다. \"기타 서비스\" 중 하나를 클릭하면 그 의미를 알 수 있습니다."
    purpose_required: "목적이 필요함"
    resending: "다시 전송 중..."
    secondary_nav: 
      links: 
        communication_preferences: "통신 기본 설정"
        user_settings: "사용자 설정"
    show: 
      administration: 관리자
      become: "이 사용자로 변경"
      cancel_editing: "편집 취소"
      edit_profile: "프로필 편집"
      links: 
        user_account_details: "계정 세부 정보"
    sms_select: 
      default_sms_option: "[휴대 전화 선택]"
      new_sms_option: "새 휴대 전화 번호"
    titles: 
      confirm_email_address: "이메일 주소 확인"
      confirm_sms_number: "SMS 번호 확인"
      contact_not_confirmed: "이 연락처는 확인되지 않았습니다. 세부 정보를 보려면 주소를 클릭하십시오."
      email_not_confirmed: "이 이메일은 확인되지 않았습니다. 세부 정보를 보려면 주소를 클릭하십시오."
      register_communication: "통신 등록"
      unconfirmed_click_to_confirm: "확인되지 않았습니다. 확인하러면 클릭하십시오."
    token_never_expires: "만료 안 됨"
    twitter_select: 
      twitter: Twitter
    ways_to_contact: 
      buttons: 
        confirm: 확인
        ok_thanks: "네, 감사합니다."
        register_email: "이메일 등록"
        register_sms: "SMS 등록"
      carriers: 
        one: "다른 통신사"
        other: "다른 통신사"
      confirming_contact: "확인 중..."
      contact_types: 
        sms: SMS
      default_carrier_option: "[통신사 선택]"
      headers: 
        contact_type: 유형
        email_addresses: "이메일 주소"
        other_contact: "다른 연락처"
        ways_to_contact: "연락 방법"
      labels: 
        carrier: 통신사
        cell_number: "휴대 전화 번호"
        email_address: "이메일 주소"
        enable_login_for_email: "이 이메일 주소로 Canvas에 로그인하겠습니다."
        sms_email: "SMS 이메일"
      links: 
        add_contact_method: "연락 방법 추가"
        add_email_address: "이메일 주소 추가"
        email: 이메일
        resend_confirmation: "확인 다시 전송"
        text_sms: "텍스트 (SMS)"
      sent_confirmation_email: "확인 링크를 %{email_address}로 보냈습니다. 이메일에 포함된 링크를 클릭하면 등록이 끝납니다. 이메일이 걸러진 경우에 대비해서 스팸 상자를 확인해 보십시오."
      sent_confirmation_sms: "4글자로 된 인증 코드를 %{sms_number}로 보냈습니다. 이 SMS 번호를 활성화하려면 코드를 아래에 입력하십시오."
      titles: 
        confirm_email_address: "이메일 주소 확인"
        confirm_email_address_alt: "이메일 주소 확인"
        confirm_email_address_aria_label: "이메일 주소 확인"
        default_email_address: "기본 이메일 주소"
        default_email_address_alt: "기본 이메일 주소"
        default_email_address_aria_label: "기본 이메일 주소"
        merge_users: "다른 사용자가 같은 이메일 주소를 가지고 있습니다. 사용자 계정을 결합하려면 여기를 클릭하십시오."
        merge_users_alt: "다른 사용자가 같은 이메일 주소를 가지고 있습니다. 사용자 계정을 결합하려면 여기를 클릭하십시오."
        merge_users_aria_label: "다른 사용자가 같은 이메일 주소를 가지고 있습니다. 사용자 계정을 결합하려면 여기를 클릭하십시오."
        remove_email_address: "이메일 주소 제거"
        remove_email_address_alt: "이메일 주소 제거"
        remove_email_address_aria_label: "이메일 주소 제거"
      validations: 
        should_be_10_digits: "10자리 숫자이어야 함"
    ways_to_contact_me: "연락 방법"
    you_have_no_services: "아직 등록한 서비스가 없으며 *설정* 페이지에서 추가할 수 있습니다."
  profiles: 
    gravatar_view: 
      button: 
        preview: "미리 보기"
    notification_preferences: 
      captions: 
        notification_preferences: "%{name} 알림 이벤트와 설정"
    notifications: 
      privacy_notice: 
        ok: 확인
        privacy_notice: "주의: 일부 알림은 기밀 정보를 포함할 수도 있습니다. 여러분의 기관에서 제공하는 것이 아닌 이메일로 알림을 받게 되면 민감한 Canvas 과목 및 그룹 정보를 기관 시스템 밖으로 보내는 결과를 낳을 수도 있습니다."
        privacy_notice_title: "개인 정보 보호 표시"
  pseudonym: 
    errors: 
      bad_credentials: "유효하지 않은 사용자 이름이나 암호"
      common: "일반적인 암호를 사용할 수 없음 (예: \"password\")"
      invalid: "문자, 숫자 및 다음 글자만 포함할 수 있음: %{characters}"
      mismatch: "일치하지 않음"
      not_email: "유효한 이메일 주소가 아님"
      repeated: "한 행에 같은 글자가 %{max}회 이상 나올 수 없음"
      required: 필수
      sequence: "연속된 %{max} 글자 이상을 포함할 수 없음 (예: abcdef)"
      taken: "이미 사용 중인 이메일"
      too_long: "%{max}글자를 초과할 수 없음"
      too_short: "%{min}글자 이상 되어야 함"
  pseudonym_sessions: 
    debug: 
      logout_redirect: "IdP로 전송한 LogoutRequest"
      logout_response_redirect_from_idp: "IdP에서 받은 LogoutResponse"
      redirect_from_idp: "IdP에서 받은 LoginResponse"
    default_app_name: "타사 응용 프로그램"
    errors: 
      blank_password: "암호가 없음"
      invalid_credentials: "유효하지 않은 사용자 이름이나 암호"
      invalid_otp: "유효하지 않은 인증코드입니다. 다시 시도하시기 바랍니다."
      login_error: "%{institution}에 로그인하는 데 문제가 있습니다."
      login_errors: 
        no_config_for_id: "Canvas 계정에 해당 ID에 해당하는 인증 구성이 없음"
        no_idp_set: "이 계정에 구성되어 있지 않은 기관에서 로그인했습니다."
        unrecognized_idp: "Canvas에서 ID 공급자를 인식할 수 없음"
      logout_errors: 
        no_idp_found: "Canvas가 ID 공급자에서 로그아웃할 수 없음"
      max_attempts: "로그인을 너무 많이 실패했습니다. 다시 시도하시거나 시스템 관리자에게 문의하십시오."
      no_matching_user: "Canvas에 다음 사용자를 위한 계정이 없습니다: %{user}"
      user_deleted: "해당 사용자 계정은 삭제되었습니다.  계정을 다시 활성화하려면 시스템 관리자에게 문의하시기 바랍니다."
    logout_confirm: 
      cancel: 취소
    mobile_login: 
      back_to_login: "로그인으로 돌아가기"
      buttons: 
        request_password: "암호 요청"
      dont_know_password: "암호를 잊어버렸습니다."
      log_in: 로그인
      login_handle: "%{login_handle_name}을(를) 입력하면 암호를 변경할 수 있는 링크를 보냅니다."
      password: 암호
      sending: "전송 중..."
    new: 
      page_title: "Canvas에 로그인"
    notices: 
      mfa_complete: "다단계 인증 구성"
    oauth2_auth: 
      oauth2_complete: "응용 프로그램이 로그인 워크플로를 마쳤으며 곧 다시 활성화됩니다."
    oauth2_confirm: 
      cancel: 취소
      details: 
        allow_application: "%{app_name}이(가) 여러분의 계정에 액세스를 요청하고 있습니다."
        email: "이메일 주소는 %{email}입니다."
        login_name: "이 앱에 %{user_name}로 로그인 중입니다."
      labels: 
        remember_access: "이 서비스에 대한 인증을 저장"
      page_title: "앱 로그인"
    oauth2_confirm_mobile: 
      cancel: 취소
      details: 
        allow_application: "%{app_name}이(가) 여러분의 계정에 액세스를 요청하고 있습니다."
        email: "이메일 주소가 %{email}입니다."
        login_name: "이 앱에 %{user_name}로 로그인 중입니다."
      login: 로그인
      page_title: "앱 로그인"
      remember_auth: "이 서비스에 대한 인증을 저장"
    otp_login: 
      buttons: 
        send: 전송
        verify: 확인
      details: 
        mfa_enrollment: |-
            다단계 인증은 Canvas에 로그인하기 위해서 암호를 아는 것 이외에 물리적으로 소유하고 있는 어떤 것을 요구함으로써 보안을 강화합니다.
            이는 인증 코드를 생성하는 장치나 문자 메시지를 받는 전화일 수 있습니다. 아래 QR 코드를 스캔하면
            [iPhone](%{iphone_url})이나 [Android](%{android_url})를 위한 Google 인증 앱을 구성할 수 있습니다. 
            다른 토큰은 시크릿 키 **%{secret_key}**을(를) 입력해서 구성할 수 있습니다.
        mfa_required: "다단계 인증을 설정해야 합니다."
        otp_on_device: "토큰에 의해 표시되는 인증 코드를 입력하시기 바랍니다."
        otp_sent_to_phone: "인증코드를 전화로 전송했습니다. 전송된 코드를 여기에 입력하시기 바랍니다."
        send_to_sms: "%{phone_number}로 문자 메시지 전송"
      labels: 
        carrier: 통신사
        phone_number: 전화번호
        remember_me: "이 컴퓨터 기억하기"
        verification_code: "인증 코드"
      links: 
        choose_number: "기존 전화 선택"
      page_title: "다단계 인증"
      select: 
        new_number: "새 전화"
      titles: 
        mfa: "다단계 인증"
    password_confirmation_error: "요청 전송 중 오류입니다."
    password_confirmation_sent: "암호 확인을 전송했습니다. 스팸 상자를 확인하는 것을 잊지 마십시오."
  pseudonyms: 
    confirm_change_password: 
      buttons: 
        update_password: "암호 업데이트"
      labels: 
        new_password: "새 암호"
        password: 암호
        password_confirmation: "새 암호 확인"
        which_login_to_change: "변경하려는 로그인"
      page_title: "암호 변경"
      titles: 
        change_password: "%{user}의 로그인 암호 변경"
    errors: 
      cant_change_password: "해당 로그인의 암호를 변경할 수 없거나 로그인이 없음"
      login_required: "사용자는 적어도 하나 이상의 로그인을 가지고 있어야 함"
    login: 
      invalid_login: "유효하지 않은 로그인"
      invalid_password: "유효하지 않은 암호"
      parent_signup: "부모 등록"
      password_confirmation_sent: "암호 확인을 %{email_address}로 전송했습니다. 스팸 상자를 확인하는 것을 잊지 마십시오."
    notices: 
      account_registered: "계정을 등록했습니다!"
      account_updated: "계정을 업데이트했습니다!"
      email_sent: "확인 이메일을 %{email}로 전송했습니다. 스팸 상자를 확인하는 것을 잊지 마십시오."
      link_invalid: "사용한 링크가 더 이상 유효하지 않습니다. 로그인할 수 없는 경우에는 \"암호를 모릅니다\"를 클릭해서 암호를 다시 설정하십시오."
      password_changed: "암호 변경됨"
  public_a749f507: 공개
  public_domain_112ed397: "공개 도메인"
  publish_btn_module: 
    buttons: 
      publish: 게시
      publish_desc: "게시가 취소되었습니다. 게시하려면 클릭하십시오."
      published: 게시됨
      published_desc: "게시되었습니다. 게시 취소하려면 클릭하십시오."
      publishing: "게시 중..."
      unpublish: "게시 취소"
      unpublishing: "게시 취소 중..."
  publish_icon_component: 
    publish: 게시
    publish_click: "게시되었습니다. 취소하려면 클릭하십시오."
    published: 게시됨
    publishing: "게시 중..."
    unpublish: "게시 취소"
    unpublish_click: "게시가 취소되었습니다. 게시하려면 클릭하십시오."
    unpublishing: "게시 취소 중..."
  publishable: 
    cant_unpublish: "게시 취소할 수 없음"
  publishableModuleItem: 
    disabled: "이 항목에 대해 게시를 사용하지 않음"
    disabled_assignment: "확생 제출물이 있으면 게시를 취소할 수 없음"
    disabled_discussion_topic: "확생 제출물이 있으면 게시를 취소할 수 없음"
    disabled_quiz: "확생 제출물이 있으면 게시를 취소할 수 없음"
  purchases: 
    new: 
      payment_info: "지불 정보"
  qti_display: QTI
  qti_file_description: "QTI .zip 파일"
  qti_name: "QTI 변환기"
  qualified_locale: ko-KR
  question_answered: 답변함
  question_bank: 
    align_outcomes: "성과 정렬"
    already_bookmarked: "이미 북마크됨"
    bookmark_failed: "북마크 실패"
    bookmarking: "북마크 중..."
    buttons: 
      submit_retry_copying: "문제 복사에 실패했습니다. 다시 시도하시기 바랍니다."
      submit_retry_moving: "문제 이동에 실패했습니다. 다시 시도하시기 바랍니다."
    default_name: "이름 없음"
    delete_are_you_sure: "이 문제 은행을 삭제하시겠습니까?"
    error_loading_banks: "은행 로드 오류"
    links: 
      more_questions: "더 많은 질문"
    load_questions: "문제 로드 중..."
    loading_banks: "은행 로드 중..."
    loading_more_fail: "더 많은 문제를 로드하는 데 실패했습니다. 다시 시도하시기 바랍니다."
    move_questions: "문제 이동"
    multiple_questions: "여러 문제"
    question_bank: "문제 은행"
    remove_outcome_from_bank: "이 성과를 은행에서 제거하시겠습니까?"
    title: 
      move_copy_questions: "문제 이동/복사"
    update_outcomes_fail: "성과 업데이트 실패"
    updating_outcomes: "성과 업데이트 중..."
  question_banks: 
    bank_fail: "문제 은행을 생성하는 데 실패했습니다."
    bank_success: "문제 은행을 성공적으로 생성했습니다!"
    delete_question_bank_prompt: "이 문제 은행을 삭제하시겠습니까?"
    index: 
      account_question_banks: "계정 문제 은행"
      add_bank: "문제 은행 추가"
      course_question_banks: "과목 문제 은행"
      labels: 
        title: "은행 이름"
      page_title: "문제 은행"
      see_bookmarked_banks: "북마크된 은행 보기"
      user_question_banks: "사용자 문제 은행"
    question_bank: 
      bookmark_bank: "이 문제 은행 북마크하기"
      delete_bank: "이 문제 은행 삭제"
      edit_bank: "이 문제 은행 편집"
      last_updated: "최종 업데이트: *%{datetime}*"
      no_name: "이름 없음"
      no_questions: "문제 없음"
      question_count: 
        one: "문제 %{count}개"
        other: "문제 %{count}개"
      unbookmark_bank: "이 문제 은행 북마크 해제하기"
    question_teaser: 
      full_details: "전체 문제 세부 정보를 표시하려면 클릭"
      links: 
        delete_question: "이 문제 삭제"
        edit_question: "이 문제 편집"
      move_bank: "다른 은행으로 문제 이동/복사"
    show: 
      button: 
        cancel: 취소
        move_copy_question: "문제 이동/복사"
      buttons: 
        add_a_question: "문제 추가"
        already_bookmarked: "이미 북마크됨"
        bookmark: "이 은행 북마크하기"
        delete: "은행 삭제"
        edit: "은행 세부 정보 편집"
        move_questions: "여러 문제 이동"
      edit_warning: "문제 템플릿을 변경하더라도 해당 문제를 사용한 퀴즈는 자동으로 업데이트되지 않는다는 것을 기억하십시오."
      headings: 
        aligned_outcomes: "정렬된 성과"
      labels: 
        keep_copy: "이 문제 은행에도 사본을 보관"
        new_bank_name: "새 은행 이름"
        new_question_bank: "새 문제 은행"
        title: "은행 이름"
      links: 
        align_outcome: "성과 정렬"
        more_questions: "더 많은 문제"
      loading_banks: "은행 로드 중..."
      mastery_threshold: "%{threshold_percentage}에서 숙달"
      move_copy: 이동/복사
      select_bank: "이 문제를 위한 대상 문제 은행을 선택하십시오:"
      show_details: "문제 세부 정보 표시"
  question_unanswered: "아직 답변하지 않음"
  quiz: 
    regrade: 
      give_everyone_full_credit: "이 문제에 대해 모든 학생에게 만점을 줍니다."
      no_scores_reduced: "정답과 이전 정답에 모두 점수 주기 (*낮아지는 점수가 없음*)"
      regrade_options: "*(이 문제를 이미 답변한 학생을 위한)* 다시 평가하기 옵션:"
      some_scores_reduced: "정답에만 점수 주기 (*일부 학생*의 점수가 낮아질 수도 있음)"
      update_question_without_regrading: "다시 평가하지 않고 문제를 업데이트"
  quiz_log_auditing: 
    inverted_table_view: 
      headers: 
        question: 문제
    loading: "로드하는 중..."
    navigation: 
      questions: 문제
    session_table_headers: 
      attempt: 시도
  quiz_reports: 
    cancel_generation: 취소
    item_analysis: "항목 분석"
    quiz_report_generator: 
      download_report_name: "%{report_name} 다운로드"
      generate_report_name: "%{report_name} 생성"
      generated_at_date_time: "%{dateAndTime}에 생성"
      generating_report_name: "%{report_name} 생성 중..."
    student_analysis: "학생 분석"
  quiz_statistics: 
    answer_bars_chart: 
      response_count: 
        one: "학생 %{count}명"
        other: "학생 %{count}명"
    download_submissions: "모든 파일 다운로드"
    duration_in_minutes: 
      one: "%{count}분"
      other: "%{count}분"
    no_answer: "답 없음"
    response_student_count: 
      one: "학생 %{count}명"
      other: "학생 %{count}명"
    summary: 
      avg_time: "평균 시간"
      high_score: "최고 점수"
      low_score: "최저 점수"
      mean: "평균 점수"
      not_available_abbrev: "해당 없음"
      stdev: 표준편차
    title: "퀴즈 통계"
  quizzes: 
    alerts: 
      no_valid_combinations: "시스템에서 주어진 매개 변수에 대해 유효한 조합을 생성할 수 없음"
      only_n_valid_combinations: 
        one: "주어진 매개 변수에 대해 시스템에서 유효한 조합을 %{count}개 밖에 만들 수 없음"
        other: "주어진 매개 변수에 대해 시스템에서 유효한 조합을 %{count}개 밖에 만들 수 없음"
    answer_comments: "답변 의견"
    answer_text: "답변 내용"
    assignment_points_possible: 
      one: "%{count}점"
      other: "%{count}점"
    buttons: 
      add_selected_questions: "선택한 문제 추가"
      adding_questions: "문제 추가 중..."
      create_group: "그룹 만들기"
      create_question: "문제 만들기"
      creating_group: "그룹 만드는 중..."
      generating: "만드는 중..."
      generating_combinations_progress: "만드는 중... (%{done}/%{total})"
      save: 저장
      saved: 저장되었습니다!
      saving: "저장 중..."
      update_group: "그룹 업데이트"
      update_question: "문제 업데이트"
    cant_unpublish_when_students_submit: "확생 제출물이 있으면 게시를 취소할 수 없음"
    choose_option: "[ 선택 ]"
    confirms: 
      delete_question: "이 문제를 삭제하시겠습니까?"
      delete_quiz: "이 퀴즈를 삭제하시겠습니까?"
      scrap_and_restart: "이 퀴즈를 스크랩하고 처음부터 시작하시겠습니까?"
    default_answer_comments: "학생이 이 답변을 선택한 경우의 대답"
    default_answer_comments_on_match: "학생이 이 답변에 짝을 지은 경우의 대답"
    default_comments_on_wrong_match: "학생이 이 짝을 놓친 경우의 대답"
    default_quesiton_name: 문제
    default_question_name: 문제
    default_quiz_title: 퀴즈
    default_response_to_essay: "학생이 답변을 제출한 후에 표시할 대답"
    default_response_to_file_upload: "학생이 답변을 제출한 후에 표시할 대답"
    download_all_quiz_file_upload_submissions: "모든 퀴즈 파일 업로드 제출물 다운로드"
    enter_answer_variable_above: "[ 위 변수에 답변 입력 ]"
    errors: 
      adding_questions_failed: "문제 추가 실패. 다시 시도하시기 바랍니다."
      creating_group_failed: "그룹 만들기 실패. 다시 시도하시기 바랍니다."
      field_is_required: "이 필드가 필요함"
      invalid_show_correct_answers_range: "숨김 날짜는 표시 날짜 이전일 수 없습니다."
      loading_banks_failed: "문제 은행 로드 실패. 다시 시도하시기 바랍니다."
      loading_more_questions_failed: "문제 더 로드하기 실패"
      loading_question_failed: "문제 로드 실패..."
      loading_questions_failed: "문제 로드 실패. 다시 시도하시기 바랍니다."
      missing_access_code: "액세스 코드를 입력해야 함"
      missing_ip_filter: "올바른 IP 주소를 입력해야 함"
      no_answer: "적어도 하나 이상의 답변을 추가하십시오."
      no_correct_answer: "정답을 선택하십시오."
      no_possible_solution: "적어도 하나 이상의 가능한 해답을 만드십시오."
      quiz_score_not_a_number: "점수는 0과 2,000,000,000 사이의 숫자이어야 합니다."
      quiz_score_too_long: "점수는 2,000,000,000보다 작아야 합니다."
      quiz_score_too_short: "점수는 0보다 커야 합니다."
      retrieving_filters_failed: "필터 검색 실패"
    ? "false"
    : 오답
    file_uploaded_or_removed: 
      quizzes: 
        file_successfully_uploaded: "파일을 성공적으로 업로드했습니다."
        files_removed: "%{display_name}을(를) 제거했습니다."
    final_answer: "최종 답변"
    headers: 
      assignment_quizzes: "과제 퀴즈"
      practice_quizzes: "연습 퀴즈"
      surveys: 설문
    index: 
      buttons: 
        publishing_quizzes: "퀴즈 게시 중..."
      confirms: 
        delete_quiz: "이 퀴즈를 삭제하시겠습니까?"
      default_title: "이름 없는 퀴즈"
      multiple_due_dates: "여러 날짜"
    index_view: 
      add_quiz: 퀴즈
      links: 
        manage_question_banks: "문제 은행 관리"
        publish_multiple_quizzes: "여러 퀴즈 게시"
        settings: 설정
      quizzes_title: 퀴즈
      search_for_quiz: "퀴즈 검색"
      title_add_quiz: "퀴즈 추가"
    label: 
      answer: 
        text: "답변 텍스트, 서식있는 텍스트 영역"
      question: 
        instructions: "문제 지시 사항, 서식있는 텍스트 영역"
      quiz: 
        instructions: "퀴즈 지시 사항, 서식있는 텍스트 영역"
    labels: 
      answer_text: "답변 내용"
      comments_on_answer: "사용자가 이 답변을 선택한 경우의 의견"
      comments_on_question: "이 문제에 대한 의견"
      comments_on_wrong_match: "사용자가 이 짝을 잘못 지은 경우의 의견"
      correct_answer: 정답
      message_text: "메시지 내용"
      other_incorrect_matches: "기타 잘못된 짝짓기 옵션"
      possible_answer: "가능한 답변"
    ldb_login_popup: 
      email: 이메일
      log_in: 로그인
      password: 암호
      titles: 
        log_in: "로그인 필요"
    loading_more_questions: "더 많은 문제 로드 중..."
    loading_question: "문제 로드 중..."
    loading_question_banks: "문제 은행 로드 중..."
    loading_questions: "문제 로드 중..."
    message_students: "학생에게 메시지 보내기"
    message_students_for_context: "학생에게 %{context}에 대한 메시지 보내기"
    moderate: 
      buttons: 
        extend_time: "시간 연장"
        extending_time: "시간 연장 중..."
        save: 저장
        save_failed: "저장에 실패했습니다. 다시 시도하시기 바랍니다."
        save_failed_n_updates_lost: "저장에 실패했습니다. 학생 %{n}명은 업데이트되지 않았습니다."
        saving: "저장 중..."
        time_extension_failed: "시간 연장에 실패했습니다. 다시 시도하시기 바랍니다."
      confirms: 
        taking_time_away: "학생이 지금 가지고 있는 시간보다 줄어들게 됩니다. 계속 진행하시겠습니까?"
      errors: 
        quiz_submission_extra_attempts_not_a_number: "추가 시도 회수는 숫자이어야 합니다."
        quiz_submission_extra_attempts_too_long: "추가 시도 회수는 1000보다 작어야 합니다."
        quiz_submission_extra_attempts_too_short: "추가 시도 회수는 0보다 커야 합니다."
        quiz_submission_extra_time_not_a_number: "추가 시간은 숫자이어야 합니다."
        quiz_submission_extra_time_too_long: "추가 시간은 10080보다 작아야 합니다."
        quiz_submission_extra_time_too_short: "츠가 시간은 0보다 커야 합니다."
        server_communication_failed: "서버와 통신하는 데 문제가 있습니다. 시스템이 5분 내에 다시 시도하거나 여러분이 페이지를 다시 로드할 수 있습니다."
      extensions_for_student: "%{student}에 대한 연장"
      extensions_for_students: 
        one: "학생 %{count}명에 대한 연장"
        other: "학생 %{count}명에 대한 연장"
      finished_in_duration: "%{duration} 안에 마침"
      time_up: "시간 종료!"
      titles: 
        extend_quiz_time: "퀴즈 시간 연장"
        student_extensions: "학생 연장"
    more_questions: "더 많은 질문"
    no_filters_found: "필터를 찾을 수 없음"
    no_quizzes_view: 
      headers: 
        course_quizzes: "과목 퀴즈"
      no_quizzes: "사용 가능한 퀴즈가 없음"
    notices: 
      message_sent: "메시지를 보냈습니다!"
    question_colon: "질문:"
    question_count: 
      one: "문제 %{count}개"
      other: "문제 %{count}개"
    quiz: 
      current_filter: "현재 필터"
      default_question_input: "[ 선택 ]"
      default_text_only_question_name: 공백
      default_title: "이름 없는 퀴즈"
      errors: 
        invalid_hide_results: "숨기기 결과가 유효하지 않음"
        invalid_ip_filter: "IP 필터가 유효하지 않음"
        invalid_quiz_type: "퀴즈 유형이 유효하지 않음"
      question_name_counter: "질문 %{question_number}"
      types: 
        quiz: 퀴즈
        survey: 설문
    quiz_attempts_length_error: "퀴즈 시도는 세 자리로 제한되므로 학생에게 제한없는 시도를 허용하려면 왼쪽에 있는 여러 시도 허용 상자를 체크하지 마십시오."
    quiz_attempts_nan_error: "퀴즈 시도는 숫자로만 지정할 수 있음"
    quiz_group: 
      errors: 
        no_bank: "%{group_name} 퀴즈 그룹을 위한 문제 은행을 찾을 수 없음"
        no_permissions: "사용자가 %{group_name} 퀴즈 그룹에 있는 문제 은행을 참조할 권한을 가지고 있지 않음"
      question_group: "문제 그룹"
    quiz_item_group_view: 
      no_quizzes: "퀴즈를 찾을 수 없음"
      no_surveys: "설문을 찾을 수 없음"
    quiz_item_view: 
      links: 
        delete: 삭제
        edit: 편집
      settings: 설정
      title_delete: "퀴즈 삭제"
      title_edit: "퀴즈 편집"
    quiz_question: 
      defaults: 
        question_name: 문제
    quiz_statistics: 
      statistics_filename: "%{quiz_title} %{quiz_type} %{report_type} 보고서"
      types: 
        item_analysis: "항목 분석"
        student_analysis: "학생 분석"
    quiz_submission: 
      titles: 
        this_is_an_external_element: "이는 텍스트가 아닌 외부 요소로서 학생이 제출한 이후에 바뀌었을 수도 있습니다."
        this_is_an_external_frame: "이는 텍스트가 아닌 외부 프레임으로서 학생이 제출한 이후에 바뀌었을 수도 있습니다."
        this_is_an_image: "이는 텍스트가 아닌 이미지로서 학생이 제출한 이후에 바뀌었을 수도 있습니다."
    quiz_submission_users: 
      created: "만든 날짜"
    quiz_submissions: 
      errors: 
        invalid_submissions: "이 퀴즈 제출물의 소유자를 확인할 수 없습니다. 다시 시도하시기 바랍니다."
        late_quiz: "이 퀴즈를 늦게 제출했으므로 답변이 기록되지 않았을 수도 있습니다."
        protected_quiz: "이 퀴즈는 보호된 것으로 특정 위치에서만 사용할 수 있습니다. 현재 이용 중인 컴퓨터는 이 퀴즈를 치르기에 유효한 위치에 있지 않은 것으로 보입니다."
      show: 
        score_out_of: "%{points_possible}점 중 %{score}점을 얻음"
      still_zipping: "파일 압축 진행 중..."
    quizzes: 
      access_code: 
        buttons: 
          submit: 제출
        labels: 
          access_code: "액세스 코드"
        quiz_restricted: "이 퀴즈는 액세스 코드로 제한하고 있습니다. 퀴즈는 치르려면 교사나 감독관에게 액세스 코드를 입력거나 알려달라고 요청해야 합니다."
        survey_restricted: "이 설문은 액세스 코드로 제한하고 있습니다. 설문에 답하려면 교사나 감독관에게 액세스 코드를 입력하거나 알려달라고 해야 합니다."
      default_history_crumb: 이력
      default_title: "새 퀴즈"
      display_answer: 
        labels: 
          answer_with_margin: "(오차 허용)"
          your_answer: 답변
        margin_of_error: "허용되는 오차"
        plus_or_minus: +/-
        range_answer: "%{lower_bound}와 %{upper_bound} 사이"
        you_left_this_blank: "(공란으로 둠)"
      display_question: 
        default_question_answer: "[ 선택 ]"
        flag_this_question: "이 문제에 플래그를 지정"
        headers: 
          formulas: 수식
          possible_solutions: "가능한 해답"
          solution_answer: 답변
          variable_maximum: 최대
          variable_minimum: 최소
          variable_name: 변수
          variable_precision: 소수점
          variables: 변수
        labels: 
          additional_comments: "추가 의견"
          for_answer_number: "답변 %{answer_number}개"
          warning_icon: 경고
        links: 
          delete_question: "문제 삭제하기"
          edit_question: "문제 편집하기"
          move_copy_question: "다른 은행으로 문제 이동/복사"
        not_yet_graded: "평가 안 됨"
        original_score: "원래 점수:"
        points_possible: "%{points_possible}점"
        regraded_score: "다시 평가된 점수:"
        show_ansers_for_variable: "%{variable}의 답변 표시"
        skip_question_text: "문제 텍스트로 건너뜁니다."
        submission_was_regraded: "이 문제는 다시 평가되었습니다."
        titles: 
          question_correct_comment: "학생이 문제를 맞히면 이 의견을 보게 됨"
          question_incorrect_comment: "학생이 문제를 틀리면 이 의견을 보게 됨"
          question_neutral_comment: "학생이 문제에 답변을 하면 이 의견을 보게 됨"
        unsupported_question_type: "이 문제는 외부 소스에서 가져온 것입니다. 이는 '%{question_type}' 문제로 이 퀴즈 도구에서는 지원하지 않습니다."
        you_left_this_blank: "(공란으로 둠)"
      download_file_upload_submissions: 
        links: 
          download_submissions: "모든 파일 다운로드"
      equations_help: 
        equation_functions: "변수와 더불어 여러분이 유용한 값을 생성하는 데 사용할 수 있는 도우미 함수 모음도 있습니다. 예: %{example} 주어진 도우미 함수의 설명을 보려면 아래 목록에서 선택하십시오:"
        equation_intro: "계산 문제는 순서가 있는 한 개 이상의 수식의 집합으로 이루어집니다. 이 수식에 중간 변수를 정의할 수 있지만 마지막 수식의 결과 값이 정답을 생성하는 데 사용됩니다. 예: %{example} 이 수식 집합에 대한 정답은 71입니다. 그러나 미리 정의된 변수가 없으므로 모든 학생에게 같은 답을 가진 같은 문제가 표시됩니다. 변수에 대해서는 \"변수\" 탭을 참고하십시오."
        equation_variables2: "대괄호를 사용해서 문제 텍스트에 변수를 정의할 수도 있습니다(\"[a] + [b]는 무엇입니까?\"). 모든 변수에 대해 여러분은 변수 설정에 따르는 \"보기 값\"을 보게 됩니다. 이는 계산을 확인하고 수식이 올바른 지 확인하기 위한 것입니다. 예를 들어, 문제가 \"[a] + 5는 무엇입니까?\"라면 변수 \"a\"를 정의해야 합니다. 만약 \"a\"의 보기 값이 5.2라면 다음과 같이 쓸 수 있습니다: %{example} 이 수식을 가지고 각 집합에서 a 값을 달리하는 해답 집합을 만들 수 있습니다. 어떤 학생은 \"5.2 + 5는 무엇입니까?\"라는 질문을 볼 수 있고 다른 학생은 \"9 + 5는 얼마입니까?\"라는 문제를 볼 수 있습니다."
        links: 
          functions: 함수
          intro: 소개
          variables: 변수
      errors: 
        no_more_attempts: "퀴즈 시도 회수가 남아있지 않습니다."
        quiz_deleted: "퀴즈가 삭제됨"
        quiz_update_failed: "퀴즈 업데이트 실패"
      fabulous_quizzes: 
        page_titles: 퀴즈
      find_question_from_bank: 
        already_added: "이 문제는 이미 퀴즈에 있음"
        bank_description: "%{bank_name}, 문제 %{n}개"
        buttons: 
          add_questions: "문제 추가"
          create_group: "그룹 만들기"
          select_bank: "은행 선택"
        group_pick_count: "문제 %{pick_count}개"
        group_points: "문제 당 %{points}점"
        headers: 
          bank_name: "은행 이름"
        hints: 
          group_pick_count: "현재까지 %{pick_count}개 선택함"
        labels: 
          group_name: "그룹 이름"
          group_pick_count: 선택
          group_points: 점
        links: 
          clear_all_banks: "모두 지우기"
          manage_question_banks: "과목 문제 은행 관리"
          more_questions: "더 많은 질문"
          select_all_banks: "모두 선택"
        options: 
          new_group: "[ 새 그룹 ]"
          no_group: "[ 그룹 없음 ]"
        select_a_question_bank: "문제 그룹으로 이 퀴즈에 링크하려면 아래 목록에서 문제 은행을 선택하십시오."
        titles: 
          add_new_question_group: "새 문제 그룹 추가"
      form_answer: 
        answer_in_range_accessible: "*범위 시작*과 #범위 끝# 사이"
        answer_text: "답변 내용"
        answer_weight: "답변 가중치"
        exact_answer_with_error_margin_accessible: "오차 범위가 #error margin#인 *정답*"
        labels: 
          answer_comments: "이 답변을 선택한 경우의 의견"
          answer_in_range: "범위 내의 답변"
          exact_answer: "정확한 답변"
        matching_left: "왼쪽 일치"
        matching_right: "오른쪽 일치"
        numerical_answer: "숫자로 된 답변"
        possible_answer: "가능한 답변"
        titles: 
          click_to_enter_answer_comments: "이 답변을 선택한 경우의 의견을 입력하려면 클릭"
          click_to_set_as_correct: "이 답변을 정답으로 지정하려면 클릭"
          delete_answer: "이 답변 삭제"
          edit_as_html: "HTML 편집"
      form_question: 
        allow_tolerance: "오차 범위 +/- %{tolerance} 허용"
        buttons: 
          create_update_question: "문제 만들기/업데이트"
          generate: 생성
          recompute: "다시 계산"
        correct_answer_comments: "정답 의견"
        distractor_instructions: "정답 이외의 항목을 각 줄에 입력"
        equation_example: "즉 \"5 더하기 [x]는 무엇입니까\""
        explanation: 
          generate_possible_solutions: "결국 퀴즈에 필요한 만큼의 변수-해답 조합을 만듭니다."
        explanations: 
          calculated: "문제를 입력하고 수식을 만들어서 가능한 답변 조합을 생성합니다. 학생들은 임의로 선택되어 채워진 변수 집합을 가진 문제를 보게 되고 숫자로 된 정답을 입력해야 합니다. "
          equations: "대괄호로 둘러 싼 변수 이름을 입력하는 방법으로 변수를 정의할 수 있음"
          essay: "학생들에게 답변을 작성할 텍스트 필드가 표시됩니다."
          file_upload: "학생이 답변에 대한 파일을 업로드할 수 있습니다."
          fill_in_multiple_blanks: "문제를 입력하고 각 공란이 어디로 가야 하는 지 지정하십시오. 그리고 각 공란에 대해 가능한 정답을 정의하십시오. 학생들은 각 공란의 텍스트 상자에 정답을 입력해야 합니다."
          matching: "일치하는 값의 쌍을 만듭니다. 학생들은 왼쪽에 있는 값을 보고 오른쪽에 있는 드롭다운에서 일치하는 값을 골라야 합니다. 여러 줄에 같은 답이 있을 수 있고, 오른쪽에 정답 이외의 항목을 더 추가할 수 있습니다."
          missing_word: "드롭다운 이전과 이후에 들어갈 텍스트를 정의하십시오. 가능한 답변의 집합을 만들고 정답 하나를 고르십시오."
          multi_answer_sets: "아래 상자 안에서 답변 상자를 표시하려는 모든 곳에 대괄호로 둘러 싼 참조 단어(공백 없음)를 입력하십시오."
          multiple_answers: "이 문제는 체크 상자를 나란히 표시하게 되는데 학생들은 정답으로 지정된 모든 답변을 선택해야 합니다."
          multiple_choice: "문제와 함께 여러 개의 답변을 입력하고 나서 하나의 정답을 선택하십시오."
          multiple_dropdowns: "문제를 입력하고 각 드롭다운이 어디로 가야 하는지 지정하십시오. 그리고 각 드롭다운마다 하나의 정답과 함께 가능한 답변을 정의하십시오."
          numerical: "범위 내의 모든 값이나 숫자 더하기/빼기 오차 범위로 정답을 정의하십시오. 학생들은 빈 텍스트 상자에 숫자로 된 답변을 입력해야 합니다."
          short_answer: |-
              문제 내용을 입력하고 공란에 대한 가능한 정답을 모두 정의하십시오.
              학생들에게 문제 다음에 답변을 입력할 수 있는 작은 상자가 표시됩니다.
          text_only: "이 \"질문\"은 점수를 매기지는 않지만 관련된 질문을 소개하는 데 유용합니다."
          true_false: "문제 내용을 입력하고 참이나 거짓을 정답으로 선택합니다."
          variable_definitions: "위 변수를 입력하고 나면 여기에 나열되는 것을 볼 수 있습니다. 아래에세 각 변수에 대해 가능한 값의 범위를 지정할 수 있습니다."
        general_answer_comments: "일반 답변 의견"
        headers: 
          formula_definition: "수식 정의"
          generate_possible_solutions: "가능한 해답 생성"
          variable_definitions: "변수 정의"
          variable_example_value: "본보기 값"
          variable_maximum: 최대
          variable_minimum: 최소
          variable_name: 변수
          variable_precision: 소수점
        label: 
          question: 
            name: "문제 이름"
            points: "문제 점수 값"
            type: "문제 유형"
        labels: 
          answers: 답변
          distractors: "정답 이외의 항목"
          missing_word_after: "답변 다음에 나오는 내용"
          points: 점
          question: 문제
        links: 
          add_another_answer: "다른 답변 추가"
          need_help: 도움말
        multi_answer_sets_example: "즉 \"장미는 [color1], 바이올렛은 [color2]\""
        offer_combinations: "%{how_many}개의 가능한 값 조합 (최대 %{max_combinations})을 제공"
        options: 
          only_one_correct: "단 한 개의 정답"
          students_select_multiple: "학생이 여러 개의 답변을 선택"
        question_type: 
          calculated: "수식 문제"
          essay: "작문 문제"
          file_upload: "파일 업로드 문제"
          fill_in_multiple_blanks: "여러 공란 채우기"
          matching: 짝짓기
          missing_word: "빠진 단어"
          multiple_answers: "여러 답변"
          multiple_choice: "여러 선택"
          multiple_dropdowns: "여러 드롭다운"
          numerical: "숫자로 된 답변"
          short_answer: "공란 채우기"
          text_only: "내용(문제 없음)"
          true_false: 참/거짓
        show_possible_answers: "%{question}에 대한 가능한 답변 표시"
        show_possible_answers_no_question: "다음에 대한 가능한 답변을 표시"
        titles: 
          click_to_enter_correct_answer_comments: "정답에 대한 의견을 입력하려면 클릭"
          click_to_enter_general_answer_comments: "일반적인 의견을 입력하려면 클릭"
          click_to_enter_wrong_answer_comments: "오답에 대한 의견을 입력하려면 클릭"
        wrong_answer_comments: "오답 의견"
      history: 
        anonymous_username: 학생
        buttons: 
          allow_extra_attempt: "이 학생에게 추가 시도 허용"
        default_quiz_name: "%{course_name} 퀴즈"
        default_survey_name: "%{course_name} 설문"
        grade_by_question_warning: "문제에 따른 평가 기능은 그룹 안에서 순서가 섞이는 문제에 영향을 받습니다."
        headers: 
          quiz_submissions: "퀴즈 제출물"
          survey_submissions: "설문 제출물"
        latest_quiz_results: "여기에 %{user}의 최종 퀴즈 결과가 있습니다. 문제의 점수를 수정하거나 의견을 추가한 후에 페이지 아래에 있는 \"점수 업데이트\" 클릭하면 됩니다."
        latest_survey_results: "여기에 %{user}의 최종 설문 결과가 있습니다. 문제의 점수를 수정하거나 의견을 추가한 후에 페이지 아래에 있는 \"점수 업데이트\" 클릭하면 됩니다."
        links: 
          back_to_quiz: "퀴즈로 돌아가기"
          back_to_survey: "설문으로 돌아가기"
        logged_out_user: "사용자 %{index} 로그아웃"
        named_quiz_results: "%{user}의 %{quiz_name} 결과"
        next_questions_arrow_title: "다음 문제"
        no_more_attempts: "%{user}에게 남은 시도 회수가 없음"
        page_title_quiz: "%{user}의 퀴즈 이력"
        page_title_survey: "%{user}의 설문 이력"
        prev_questions_arrow_title: "이전 문제"
        quiz_not_yet_taken: "퀴즈를 아직 치르지 않았습니다."
        quiz_not_yet_taken_or_in_progress: "퀴즈를 치르지 않았거나 현재 치르는 중"
        quiz_unlimited_attempts: "이 퀴즈는 시도 회수에 제한이 없음"
        score_for_attempt: "%{attempt_number}차 시도: %{score}"
        survey_not_yet_taken: "설문을 아직 치르지 않았습니다."
        survey_not_yet_taken_or_in_progress: "설문을 치르지 않았거나 현재 치르는 중"
        survey_unlimited_attempts: "이 설문은 시도 회수에 제한이 없음"
        titles: 
          score_pending_review: "이 점수는 검토 대기 중이며 바뀔 수 있음"
          submission_needs_review: "이 제출물은 검토가 필요함"
        unnamed_quiz_results: "%{user}의 퀴즈 결과"
        unnamed_survey_results: "%{user}의 설문 결과"
      index: 
        page_titles: 퀴즈
      invalid_ip: 
        quiz_protected: "이 퀴즈는 보호된 것으로 특정 위치에서만 사용할 수 있습니다. 현재 이용 중인 컴퓨터는 이 퀴즈를 치르기에 유효한 위치에 있지 않은 것으로 보입니다."
        survey_protected: "이 설문은 보호된 것으로 특정 위치에서만 사용할 수 있습니다. 현재 이용 중인 컴퓨터는 이 퀴즈를 치르기에 유효한 위치에 있지 않은 것으로 보입니다."
      lockdown_browser_required: 
        headers: 
          requires_lockdown: "Respondus LockDown Browser 필요"
        labels: 
          download_lockdown: "아직 브라우저를 설치하지 않았다면 여기에서 다운로드하시기 바랍니다."
        links: 
          download_lockdown: "[Respondus LockDown Browser 다운로드]"
        requires_lockdown: "이 퀴즈는 Respondus LockDown Browser가 필요합니다. 이 퀴즈를 치르거나 퀴즈 결과를 보려면 Respondus LockDown Browser를 실행하십시오."
      managed_quiz_data: 
        anonymous_student: "학생 %{user_counter}"
        logged_out_user: "사용자 %{user_counter} 로그 아웃"
        titles: 
          submission_needs_review: "이 제출물은 검토가 필요함"
      moderate: 
        add_time: "시간 추가"
        buttons: 
          change_extensions_for_selected_students: "선택된 학생 %{n}명에 대한 연장 바꾸기"
          extend_time: "시간 연장"
          save: 저장
        end_quiz_reference_time_current_end: "현재 종료 시각"
        end_quiz_reference_time_now: 지금
        extended_quiz_time_explanation: "학생에게 현재 퀴즈 시도에 추가 시간을 줄 수 있습니다. 시간을 얼마나 주시겠습니까?"
        finished_in: "%{duration} 안에 마침"
        headers: 
          attempt: 시도
          attempts_left: "남은 시도"
          score: 점수
          student: 학생
          student_extensions: "학생 연장"
          time: 시간
        in_progress: "진행 중"
        labels: 
          ending: 마침
          extra_attempts: "추가 시도"
          manually_unlock: "다음 시도에 대해 수동으로 퀴즈 잠금 해제"
          started: 시작됨
        minutes: 분
        page_title: "퀴즈 살펴보기"
        student_n: "학생 %{n}"
        submitting: "제출 중..."
        titles: 
          change_user_extensions: "사용자 연장 바꾸기"
          manually_unlocked: "수동으로 잠금 해제함"
          minutes_to_add: "추가할 시간(분)"
          select_deselect_all: "모두 선택/해제"
          select_user: "%{user} 선택"
      move_handle: 
        move_to: "다음으로 이동..."
      move_question: 
        cancel: 취소
        save: 저장
        saving: "저장 중..."
      multi_answer: 
        choose_answer: 선택
      muted: 
        muted_quiz_description: "교사가 평가를 마치지 않았기 때문에 퀴즈 점수를 표시할 수 없습니다. 교사가 이 퀴즈의 평가를 마치면 이 페이지에 점수가 표시됩니다."
        muted_quiz_header: "퀴즈가 평점 비공개 상태임"
      new: 
        allowed_attempts: "허용된 시도 회수"
        anonymous_submissions: "제출물을 익명으로 유지"
        buttons: 
          not_published: "게시 안 됨"
          published: 게시됨
          save: 저장
        cant_go_back: "답변 후에 문제 잠금"
        default_page_title: "새 퀴즈"
        group: "과제 그룹"
        headers: 
          ip_filters: "퀴즈 IP 필터가 무엇입니까?"
        hide_correct_answers_at: "정답 숨김 시간"
        hints: 
          question_detail_disabled: "참고: %{question_count} 이상일 때는 문제 세부 정보를 이용할 수 없습니다."
          quiz_score: "학생이 설문을 치르면 자동으로 학점을 받게 됨"
        ip_filters: "퀴즈 IP 필터는 특정 IP 범위에 있는 컴퓨터로 퀴즈에 대한 액세스를 제한하는 방법입니다. 필터는 콤마로 구분된 주소 목록이나 주소 다음에 마스크를 붙인 것이 될 수 있습니다(\"192.168.217.1\", \"192.168.217.1/24\" 또는 \"192.168.217.1/255.255.255.0\")."
        label: 
          time_limit: "시간 제한"
        labels: 
          allow_multiple_attempts: "여러 번 시도 허용"
          ip_filter: "IP 주소 필터링"
          quiz_instructions: "퀴즈 지침"
          quiz_notify: "사용자에게 이 퀴즈가 바뀐 것을 알림"
          quiz_score: 점수
          require_access_code: "액세스 코드 필요"
          restrict_quiz: "퀴즈 제한"
          show_question_details: "퀴즈 세부 정보 표시"
        limited_attempts: "허용된 시도"
        links: 
          cancel: 취소
          find_questions: "문제 찾기"
          new_question: "새 문제"
          new_question_group: "새 문제 그룹"
          show_assignment_rubric: "루브릭 보기"
        manage: 관리
        minutes: 분
        new_assignment: "새 과제"
        new_discussion: "새 토론"
        one_question_at_a_time: "한 번에 문제 하나만 표시"
        quiz_title: "퀴즈 제목"
        quiz_type: "퀴즈 유형"
        require_lockdown_browser: "Respondus LockDown Browser 필요"
        require_lockdown_browser_for_results: "퀴즈 결과를 보려면 필요"
        retrieving_filters: "필터 가져오는 중..."
        score_to_keep: "유지할 퀴즈 점수"
        show_correct_answers: "학생이 정답을 보도록 허용"
        show_correct_answers_at: "정답 표시 시간"
        shuffle_answers: "답변 뒤섞기"
        students_cannot_view_responses_after_course_concludes: "학생은 과목 종결 이후에 퀴즈 답변을 볼 수 없음"
        time_limit: "허용된 시간(분)은 얼마입니까?"
        titles: 
          click_to_select_filter: "이 필터를 선택하려면 클릭"
          delete: 삭제
          find_ip_address_filter: "IP 주소 필터 찾기"
        warnings: 
          has_student_submissions: "학생들이 이 퀴즈를 이미 치렀거나 치르기 시작했으므로 편집에 주의하시기 바랍니다. 퀴즈 문제에 중요한 변경이 있으면, 이전 버전의 퀴즈를 치른 학생을 다시 평가하도록 고려해 보시기 바랍니다."
      notices: 
        cant_view_submission_while_muted: "퀴즈가 평점 비공개 상태인 동안에는 퀴즈 이력을 볼 수 없음"
        has_submissions_already: "어떤 학생이 이미 퀴즈를 치렀거나 시작했다는 점을 염두에 두십시오."
        less_than_allotted_time: "기한에 가까울 때 퀴즈를 시작했으므로 퀴즈를 치를 충분한 시간을 가지지 못합니다."
        no_submission_for_user: "사용자에 대한 이용 가능한 제출물이 없음"
        quiz_updated: "퀴즈를 성공적으로 업데이트함"
      question_group: 
        buttons: 
          update: 업데이트
        default_group_name: 그룹
        edit_questions_and_points: "*%{num_questions}*문제 선택, 문제 당 #%{num_points}#점"
        labels: 
          group_name: "그룹 이름"
          number_of_questions: "문제 수"
          points_per_question: "문제 당 점수"
          question_bank: "문제를 은행에서 꺼내옴"
        links: 
          link_to_a_question_bank: "문제 은행으로 링크"
        show_questions_and_points: "*%{num_questions}*문제 선택, 문제 당 #%{num_points}#점"
        titles: 
          add_question_to_group: "문제를 이 그룹에 추가"
          collapse_group: "그룹 축소"
          delete_group: "그룹 삭제"
          edit_group_details: "그룹 세부 정보 편집"
          expand_group: "그룹 확장"
      question_list_right_side: 
        headers: 
          questions: 문제
      question_statistic: 
        empty_response: "빈 응답"
        labels: 
          other_answers: "다른 답변"
        no_data: "자료 없음"
        no_responses: "이 문제에 대해 기록된 응답이 없음"
        percent_of_responses: "%{total} 중 %{percent}% 번의 시도가 이 답변을 선택함"
      question_teaser: 
        titles: 
          click_to_show_details: "전체 문제 세부 정보를 표시하려면 클릭"
          delete_this_question: "문제 삭제하기"
          edit_this_question: "문제 편집하기"
      quiz_details: 
        allowed_attempts: "허용된 시도"
        headers: 
          due: 기한
          points: 점
          questions: 문제
          time_limit: "시간 제한"
        multiple_due_dates: "여러 기한"
        none: 없음
        requires_lockdown: "Respondus LockDown Browser 필요"
        unlimited: 무제한
      quiz_right_side: 
        labels: 
          current_score: "현재 점수"
          kept_score: "보관된 점수"
          last_attempt_details: "마지막 시도 세부 정보"
          submission_details: "제출물 세부 정보"
          time: 시간
        links: 
          preview_quiz_again: "이 퀴즈 다시 미리 보기"
          preview_survey_again: "이 설문 다시 미리 보기"
        no_more_attempts: "남아 있는 시도가 없음"
        questions_not_graded: "어떤 문제는 아직 평가 안 됨"
        score_set_manually: "교사가 이 점수를 설정함"
        unlimited_attempts: "무제한 시도"
        view_previous_attempts: "이전 시도 보기"
      quiz_show_teacher: 
        anonymous_submissions: "익명 제출물"
        attempts: 시도
        available_from: "다음부터 사용 가능"
        cant_go_back: "답변 후에 문제 잠금"
        code: "액세스 코드"
        due: 기한
        filter: "IP 필터"
        for: 과제
        group: "과제 그룹"
        label: 
          time_limit: "시간 제한"
        multiple_attempts: "여러 번 시도"
        no_time_limit: "시간 제한 없음"
        one_question_at_a_time: "한 번에 문제 하나만"
        points: 점
        quiz_type: "퀴즈 유형"
        require_lockdown_browser: "Respondus LockDown Browser 필요"
        require_lockdown_browser_for_results: "퀴즈 결과를 보려면 필요"
        score_to_keep: "유지할 점수"
        show_correct_answers: "정답 표시"
        shuffle_answers: "답변 뒤섞기"
        until: "다음 시간까지"
        view_responses: "답변 보기"
      quiz_submission: 
        attempt_duration: "이 시도는 %{duration}이(가) 걸렸습니다."
        buttons: 
          update_scores: "점수 업데이트"
        labels: 
          final_score: "최종 점수"
          fudge_points: "점수 조정"
          fudge_points_changed_points_quiz: "%{user}이(가) 퀴즈를 치른 후에 이 퀴즈의 가능한 점수가 %{difference}점 변경되었습니다. 그러한 변경에 따라 이 상자를 이용하여 수동으로 점수를 더하거나 뺄 수 있습니다."
          fudge_points_changed_points_survey: "%{user}이(가) 설문을 치른 후에 이 설문의 가능한 점수가 %{difference}점 변경되었습니다. 그러한 변경에 따라 이 상자를 이용하여 수동으로 점수를 더하거나 뺄 수 있습니다."
          fudge_points_generic_explanation: "이 상자에 양수나 음수 점수를 추가함으로써 수동으로 점수를 조정할 수 있습니다."
          questions_need_review: "다음 문제는 검토 필요"
          quiz_score: "퀴즈 점수"
          score_for_attempt: "이 시도의 점수"
          score_for_quiz: "이 퀴즈의 점수"
          score_for_survey: "이 설문의 점수"
          survey_score: "설문 점수"
        links: 
          click_to_view_results: "결과를 보려면 클릭"
        questions_not_graded: "어떤 문제는 아직 평가 안 됨"
        quiz_fudged_negative: "이 퀴즈 점수는 수동으로 %{fudge}점 조정되었습니다."
        quiz_fudged_positive: "이 퀴즈 점수는 수동으로 +%{fudge}점 조정되었습니다."
        quiz_not_yet_taken: "아직 이 퀴즈를 치르지 않았습니다."
        quiz_submission_needs_review: "이 퀴즈는 제출 이후에 중대한 변경이 있었습니다. 제출물을 다시 평가해야 할 수도 있습니다."
        requires_lockdown: "퀴즈 결과를 보려면 Respondus LockDown Browser가 필요합니다."
        submitted_at: "%{when}에 제출됨"
        survey_fudged_negative: "이 설문 점수는 수동으로 %{fudge}점 조정되었습니다."
        survey_fudged_positive: "이 설문 점수는 수동으로 +%{fudge}점 조정되었습니다."
        survey_not_yet_taken: "아직 이 설문을 치르지 않았습니다."
      quiz_summary: 
        labels: 
          allowed_attempts: "허용된 시도"
          attempts_left: "남은 시도"
          attempts_so_far: "현재까지의 시도"
          latest_submission: "마지막 제출"
          quiz_details: "퀴즈 세부 정보"
          quiz_due: 기한
          quiz_time_limit: "시간 제한"
          survey_details: "설문 세부 정보"
        no_details: "세부 정보 없음"
        points_possible: "%{points_possible}점 가능"
        quiz_multiple_due_dates: "여러 날짜"
        quiz_no_points: "점수 없음"
        student_mute_notification: "교사가 평가 작업 중임"
        unlimited_attempts: "무제한 시도"
      read_only: 
        default_page_title: "새 퀴즈"
        headers: 
          quiz_details: "퀴즈 세부 정보"
        labels: 
          question_details: "퀴즈 세부 정보 표시"
          quiz_instructions: "퀴즈 지침"
        links: 
          back_to_quiz_page: "퀴즈 페이지로 돌아가기"
      refresh_quiz_after_popup: 
        headers: 
          loading_in_lockdown: "Respondus LockDown 브라우저에 퀴즈 로드 중"
      show: 
        buttons: 
          lock_quiz: "이 퀴즈를 지금 잠금"
          lock_survey: "이 설문을 지금 잠금"
          unlock_quiz: "지금 학생이 이 퀴즈를 치르도록 함"
          unlock_survey: "지금 학생이 이 설문을 치르도록 함"
        labels: 
          available_until: "다음 시간까지"
          no_time_limit: "시간 제한 없음"
          warning_icon: 경고
        links: 
          edit: 편집
          keep_editing_this_quiz: "이 퀴즈 계속 편집"
          keep_editing_this_survey: "이 설문 계속 편집"
          message_students_who: "다음 학생에게 메시지 보내기"
          moderate_this_quiz: "이 퀴즈 살펴보기"
          moderate_this_survey: "이 설문 살펴보기"
          preview: "미리 보기"
          quiz_statistics: "퀴즈 통계"
          see_full_quiz: "전체 퀴즈 보기"
          show_assignment_rubric: "루브릭 보기"
          show_student_quiz_results: "학생 퀴즈 결과 표시"
          show_student_survey_results: "학생 설문 결과 표시"
          survey_statistics: "설문 통계"
        manage: 관리
        only_registered_users: "등록한 학생만 평가되는 퀴즈를 치를 수 있습니다."
        quiz_regraded_your_score_not_affected: "이 퀴즈가 다시 평가되었으며, 여러분의 점수에 영향이 없습니다."
        speed_grader: SpeedGrader™
        titles: 
          delete: 삭제
          related_items: "관련 항목"
          unlock_for_how_long: "퀴즈를 얼마나 오래 잠금 해제하시겠습니까?"
        warnings: 
          draft_version: "이는 퀴즈 초안 미리 보기입니다."
      single_answer: 
        upload: 업로드
      statistics: 
        class_too_large: "이 과목은 통계를 표시하기에 너무 큽니다. 하지만 오른쪽 사이드바에서 다운로드하는 것은 가능합니다."
        headers: 
          for_question: "%{question_name}"
          quiz_statistics: "퀴즈 통계"
          survey_statistics: "설문 통계"
          users_have_taken_this_quiz: "사용자 %{count}명이 이 퀴즈를 치름"
          users_have_taken_this_survey: "사용자 %{count}명이 이 설문을 치름"
        labels: 
          average_correct: "평균 정답"
          average_incorrect: "평균 오답"
          average_time: "평균 시간"
          high_score: "최고 점수"
          low_score: "최저 점수"
          mean_score: "평균 점수"
          standard_deviation: 표준편차
          users_selected_the_answer: "다음 사용자가 답변 %{answer_text}을(를) 선택했습니다."
        links: 
          count_all_attempts: "**모든** 시도 계산"
          count_only_latest_attempts: "각 마지막 시도만 계산"
        page_title: 통계
        quiz_all_version_disclaimer: "이 보고서는 모든 사용자의 모든 시도를 바탕으로 한 퀴즈 통계를 표시하고 있습니다."
        quiz_latest_version_disclaimer: "이 보고서는 각 사용자의 마지막 시도를 바탕으로 한 퀴즈 통계를 표시하고 있습니다."
        student_n: "학생 %{student_counter}"
        survey_all_version_disclaimer: "이 보고서는 모든 사용자의 모든 시도를 바탕으로 한 설문 통계를 표시하고 있습니다."
        survey_latest_version_disclaimer: "이 보고서는 모든 사용자의 모든 시도를 바탕으로 한 설문 통계를 표시하고 있습니다."
      statistics_cqs: 
        page_title: 통계
      statistics_crumb: 통계
      submission_version: 
        attempt_number: "시도 %{att_no}"
        kept: 보관
        latest: 최신
      submission_versions: 
        attempt: 시도
        attempt_history: "시도 이력"
        questions_not_graded: "어떤 문제는 아직 평가 안 됨"
        quiz_attempt_history_description: "퀴즈 시도 이력을 표시하는 표입니다. 각 시도는 왼쪽에 있습니다. 시도, 시간, 점수는 위쪽에 있습니다."
        regraded: "다시 평가됨"
        score: 점수
        time: 시간
      take_quiz: 
        buttons: 
          next: 다음
          out_of_time_submit: "네, 좋습니다."
          previous: 이전
          submit_quiz: "퀴즈 제출"
        headers: 
          draft_preview: "이는 퀴즈 초안 미리 보기입니다."
        labels: 
          started: 시작됨
          times_up: "시간 종료! 결과 제출 중 - "
        logged_out_of_canvas: "*canvas에서 로그아웃했습니다.* 계속 하려면 로그인하시기 바랍니다."
        login_required: "로그인 필요"
        not_saved: "저장 안 됨"
        quiz_instructions: "퀴즈 지침"
      take_quiz_in_popup: 
        headers: 
          loading_in_lockdown: "Respondus LockDown 브라우저에 퀴즈 로드 중"
        links: 
          return_to_quiz_page: "퀴즈 페이지로 돌아가려며 [여기를 클릭](%{url})하십시오."
      take_quiz_right_side: 
        labels: 
          attempt_due: "시도 기한"
          score: 점수
          time_elapsed: "지난 시간"
          time_running: "남은 시간"
        links: 
          hide_time_running: 숨기기
          keep_editing_quiz: "이 퀴즈 계속 편집"
          keep_editing_survey: "이 설문 계속 편집"
    retrieving_filters: "필터 가져오는 중..."
    rubric: 
      loading: "로드 중..."
      titles: 
        details: "과제 루브릭 세부 정보"
    show: 
      answers: 
        correct: 정답입니다!
        correct_answers: 정답
        incorrect: 오답
        partial: 부분
        right: 정답
        unanswered: "답변 안 함"
        you_answered: "여러분의 답변은"
      buttons: 
        already_published: 게시되었습니다!
        publishing: "게시 중..."
      confirms: 
        delete_quiz: "이 퀴즈를 삭제하시겠습니까?"
        delete_quiz_submissions_warning: 
          one: "주의: 학생 %{count}명이 이미 이 퀴즈를 치렀습니다. 이를 삭제하면 완료된 제출물이 삭제되어 평가 기록부에 나타나지 않습니다."
          other: "주의: 학생 %{count}명이 이미 이 퀴즈를 치렀습니다. 이를 삭제하면 완료된 제출물이 삭제되어 평가 기록부에 나타나지 않습니다."
      links: 
        hide_student_quiz_results: "학생 퀴즈 결과를 숨기기"
        hide_student_survey_results: "학생 설문 결과를 숨기기"
        show_student_quiz_results: "학생 퀴즈 결과 표시"
        show_student_survey_results: "학생 설문 결과 표시"
      students_who_have_not_taken_the_quiz: "이 퀴즈를 치르지 않은 학생"
      students_who_have_taken_the_quiz: "이 퀴즈를 치른 학생"
    statistics: 
      count_attempts: 
        one: "시도 %{count}번"
        other: "시도 %{count}번"
      titles: 
        submitted_users_for_quesiton: "%{user}의 제출한 사용자"
      uncounted_submissions: 
        one: "다른 제출물 %{count}개"
        other: "다른 제출물 %{count}개"
    take_quiz: 
      confirms: 
        cant_go_back_blank: "다음을 클릭하면 이 문제로 돌아올 수 없습니다. 공란으로 두시겠습니까?"
        navigate_away: "이 페이지에서 나가려고 합니다. 계속 진행하시겠습니까?"
        unanswered_questions: 
          one: "답변하지 않은 문제가 %{count}개 있습니다(세부 정보는 오른쪽 사이드바 참고). 제출하시겠습니까?"
          other: "답변하지 않은 문제가 %{count}개 있습니다(세부 정보는 오른쪽 사이드바 참고). 제출하시겠습니까?"
        unfinished_quiz: "퀴즈를 마치지 않은 채로 나가려고 합니다. 계속 진행하시겠습니까?"
        unseen_questions: 
          one: "아직 문제 %{count}개를 보지 않았습니다.  제출하시겠습니까?"
          other: "아직 문제 %{count}개를 보지 않았습니다.  제출하시겠습니까?"
      days_count: 
        one: "%{count}일"
        other: "%{count}일"
      errors: 
        connection_lost: "%{host}와의 연결이 끊어졌습니다. 계속 진행하기 전에 인터넷에 연결되어 있는지 확인하시기 바랍니다."
        only_numerical_values: "숫자 값만 허용됨"
      hide_time_link: 숨기기
      hours_count: 
        one: "%{count}시간"
        other: "%{count}시간"
      labels: 
        time_elapsed: "지난 시간"
      minutes_count: 
        one: "%{count}분"
        other: "%{count}분"
      months_count: 
        one: "%{count}개월"
        other: "%{count}개월"
      notices: 
        extra_time: "이 시도에 대해 추가 시간이 주어짐"
        less_time: "이 퀴즈에 대한 시간이 줄어들었습니다."
      question_answered: 답변함
      question_unanswered: "아직 답변하지 않음"
      saved_at: "%{t}에 저장됨"
      saving: "저장 중..."
      saving_not_needed: "저장할 새 자료가 없습니다. %{t}에 마지막으로 확인했습니다."
      seconds_count: 
        one: "%{count}초"
        other: "%{count}초"
      show_time_link: 표시
      titles: 
        come_back_later: "나중에 돌아오기 위해 이 문제를 표시"
        times_up: "시간 종료!"
      years_count: 
        one: "%{count}년"
        other: "%{count}년"
    timing: 
      labels: 
        time_elapsed: "지난 시간"
        time_remaining: "남은 시간"
    titles: 
      add_questions_as_group: "그룹으로 질문 추가"
      click_to_enter_comments_on_answer: "학생이 이 답변을 선택한 경우에 대한 의견을 입력하려면 클릭"
      click_to_enter_comments_on_wrong_match: "학생이 이 짝짓기를 놓쳤을 경우에 대한 의견을 입력하려면 클릭"
      click_to_set_as_correct: "이 답변을 정답으로 지정하려면 클릭"
      click_to_unset_as_correct: "이 답변을 정답에서 지정 해제하려면 클릭"
      find_question_bank: "문제 은행 찾기"
      find_quiz_question: "퀴즈 문제 찾기"
      help_with_formulas: "퀴즈 문제 수식 도움말"
      ip_address_filtering: "IP 주소 필터링"
      set_as_correct: "이 답변을 정답으로 지정"
    toggle_message: "퀴즈 표시 토\x1d글"
    ? "true"
    : 참
  re_upload_submissions_form: 
    buttons: 
      upload: "파일 업로드"
    reupload_submission_files: "제출물 파일 다시 업로드"
    upload_info: "이전에 다운로드한 학생의 제출물 파일을 바꿨다면 다시 압축해서 아래 양식에 압축 파일을 업로드하십시오. 학생이 제출물 파일에 대한 의견에서 변경된 파일을 볼 수 있습니다."
    upload_warning: "파일의 이름을 인식할 수 있도록 제출물 파일의 이름을 변경하지 마십시오."
  react_files: 
    add_folder: "폴더 추가"
    cancel: 취소
    created_at_short: 생성
    delete: 삭제
    errors: 
      no_match: 
        suggestions: "제안:"
    files: 파일
    files_heading: 파일
    name: 이름
    select_all: "모두 선택"
    view: 보기
  recent_student: 
    last_logged_in: "%{last_login}에 마지막으로 로그인"
  recipient_input: 
    context_search_placeholder: "이름, 과목, 그룹을 입력"
    context_search_title: "이름이나 과목이나 그룹"
    groups_count: 
      one: "그룹 %{count}개"
      other: "그룹 %{count}개"
    no_results: "결과가 없음"
    people_count: 
      one: "%{count}명"
      other: "%{count}명"
    sections_count: 
      one: "섹션 %{count}개"
      other: "섹션 %{count}개"
  registration: 
    get_started: 시작하기
    incomplete_registration_warning: 
      set_up_account: "계정을 거의 다 설정했습니다. 마치려면 암호를 설정하기 위해 *%{email}*에서 이메일을 확인하시기 바랍니다."
      start_participating: "이제 참여할 수 있지만 다시 로그인하기 전에 암호를 설정해야 합니다."
    login: 
      password: 암호
      remember_me: 기억하기
      sign_in: 로그인
    parent_dialog: 
      buttons: 
        start_participating: "참여 시작"
      labels: 
        email: 이메일
        name: 이름
        password: "자식의 암호"
        username: "자식의 사용자 이름"
    student_dialog: 
      buttons: 
        start_learning: "학습 시작"
      labels: 
        join_code: "참가 코드"
        name: "전체 이름"
        password: 암호
        password_confirmation: "암호 확인"
        username: "사용자 이름"
    teacher_dialog: 
      agree_to_terms_and_pp: "*사용 조건*에 동의하고 **개인 정보 보호 정책**을 승인합니다."
      buttons: 
        start_teaching: "교육 시작"
      labels: 
        email: 이메일
        name: 이름
    welcome_to_canvas: "Canvas에 오신 것을 환영합니다!"
  remove_attachment_ceae0973: "첨부 제거"
  remove_f47dc62a: 제거
  remove_row_c198da5a: "행 삭제"
  rename_45608f54: "이름 바꾸기"
  restrict_student_access: 
    button_text: 
      cancel: 취소
      update: 업데이트
    options: 
      publish: 
        description: 게시
      unpublish: 
        description: "게시 취소"
  resume_quiz_afeceb87: "퀴즈 다시 시작"
  resume_survey_58dce775: "설문 다시 시작"
  retrieve_timeout: "구성을 찾아올 수 없음 - 서버 응답 시간 만료"
  role_override: 
    permission: 
      read_sis: "SIS 자료 읽기"
    permissions: 
      become_user: "다른 사용자로 로그인"
      change_course_state: "과목 상태 바꾸기"
      comment_on_others_submissions: "모든 학생의 제출물을 보고 의견 달기"
      create_accounts: "새 루트 계정 만들기"
      create_collaborations: "학생 협업 만들기"
      create_conferences: "웹 회의 만들기"
      manage_account_memberships: "계정에 대한 다른 관리자 추가/제거"
      manage_account_settings: "계정 수준 설정 관리"
      manage_admin_users: "다른 교사, 과목 디자이너, 조교를 과목에 추가/제거"
      manage_announcements: "전체 공지 관리"
      manage_assignments: "과제와 퀴즈 관리 (추가/편집/삭제)"
      manage_calendar: "과목 달력에 행사 추가, 편집, 삭제"
      manage_canvasnet_courses: "Canvas Network 과목 관리"
      manage_content: "모든 기타 과목 내용을 관리"
      manage_courses: "과목 관리 (추가/편집/삭제)"
      manage_demos: "데모 관리"
      manage_developer_keys: "개발자 키 관리"
      manage_files: "과목 파일 관리 (추가/편집/삭제)"
      manage_frozen_assignment: "동결된 과제 관리 (편집/삭제)"
      manage_global_outcomes: "전체 학습 성과 관리"
      manage_grades: "평점 편집 (루브릭 평가 포함)"
      manage_groups: "그룹 관리(만들기/편집/삭제)"
      manage_interaction_alerts: "알림 관리"
      manage_links: "역할과 트러스트 링크 관리"
      manage_outcomes: "학습 성과 관리"
      manage_role_overrides: "권한 관리"
      manage_rubrics: "루브릭 평가를 만들고 편집"
      manage_sections: "과목 섹션 관리 (만들기/편집/삭제)"
      manage_sis: "SIS 자료 가져오기와 관리"
      manage_site_settings: "사이트와 플러그인 설정 관리"
      manage_storage_quotas: "저장소 할당량 관리"
      manage_students: "과목 학생 추가/제거"
      manage_user_logins: "사용자의 로그인 세부 정보 수정"
      manage_user_notes: "교원 일지 항목 관리"
      manage_wiki: "위키 관리 (페이지 추가/편집/삭제)"
      managed_jobs: "백그라운드 작업 관리"
      moderate_form: "토론 관리 (게시물 삭제/편집, 주제 잠그기)"
      post_to_forum: "토론에 게시"
      read_course_content: "과목 내용 보기"
      read_course_list: "과목 목록 보기"
      read_forum: "토론 보기"
      read_messages: "사용자에게 보낸 알림 보기"
      read_question_banks: "문제 은행 보기 및 링크"
      read_reports: "과목 사용 보고서 보기"
      read_roster: "사용자 목록 보기"
      send_messages: "과목 멤버에게 메시지 보내기"
      send_messages_all: "전체 학급에 메시지 보내기"
      suspend_accounts: "계정 일시 중단"
      undelete_courses: "과목 삭제 취소"
      view_all_grades: "모든 평점 보기"
      view_analytics: "분석 페이지 보기"
      view_error_reports: "오류 보고서 보기"
      view_group_pages: "모든 학생 그룹의 그룹 페이지 보기"
      view_jobs: "백그라운드 작업 보기"
      view_notifications: "알림 보기"
      view_statistics: "통계 보기"
    roles: 
      account_admin: "계정 관리자"
      designer: "과목 디자이너"
      designers: 디자이너
      observer: 감독자
      observers: 감독자
      student: 학생
      students: 학생
      ta: 조교
      tas: 조교
      teacher: 교사
      teachers: 교사
    tooltips: 
      readonly: "이것을 변경할 권한이 없습니다."
      toogle: "이 권한을 있음 또는 없음으로 토글하려면 클릭"
  role_overrides: 
    account_permissions: "계정 권한"
    admin_tools_permissions: "관리 도구"
    course_permissions: "과목 & 계정 권한"
    index: 
      crumbs: 
        permissions: 권한
      page_title: "%{account}에 대한 권한 관리"
    no_role_found: "역할을 찾을 수 없음"
    notices: 
      saved: "변경 사항을 성공적으로 저장했습니다."
    site_admin_permissions: "사이트 관리자 권한"
    update_failed_notice: "역할 만들기 실패"
  roles: 
    based_on_type: "%{base_type}을 바탕으로 함"
    new_role: 
      cancel: 취소
      save: 저장
      saving: "저장 중..."
    permission_button: 
      rolebutton: 
        disable: "사용 안 함"
        disable_and_lock: "사용 안 함 및 잠금"
        enable: 사용
        enable_and_lock: "사용 및 잠금"
        use_default: "기본값 사용"
    permissions: 권한
    role: 
      remove_role_confirmation: "이 역할을 가진 사용자가 있다면 현재 사용 권한을 유지하지만 이 역할로 새 사용자를 추가할 수 없습니다. 이 역할을 삭제하려면 확인을 클릭하십시오."
    roles_override_index: 
      page_header_title: "계정 권한"
  rootFoldersFinder: 
    course_files: "과목 파일"
    group_files: "그룹 파일"
    my_files: "내 파일"
  roster: 
    delete_confirm: "이 사용자를 제거하시겠습니까?"
    error_sending_invitations: "초대를 보내는 데 오류가 발생했습니다. 다시 시도하시기 바랍니다."
    filter_multiple_users_found: "사용자 %{userCount}명을 찾았습니다."
    filter_no_users_found: "일치하는 사용자가 없습니다."
    filter_one_user_found: "사용자 1명을 찾았습니다."
    flash: 
      removeError: "사용자를 제거할 수 없습니다. 다시 시도하시기 바랍니다."
      removed: "사용자를 성공적으로 제거했습니다."
    greater_than_three: "3자 이상으로 된 검색어를 입력하십시오."
    invitations_re_sent: "초대를 성공적으로 보냄"
    nobody: "아무도 없음"
    observing_user: "감독 중: %{user_name}"
    unknown_error: "검색에 오류가 발생했습니다. 다시 시도하시기 바랍니다."
    updating: "업데이트 중..."
  rubric: 
    context_name_rubric: "%{course_name} 루브릭"
    no_description: "설명 없음"
    unknown_details: "알 수 없는 세부 정보"
  rubric_assessment: 
    options: 
      select: "[ 선택 ]"
    titles: 
      additional_comments: "추가 의견"
      criterion_long_description: "기준 상세 설명"
    unknown_user: "알 수 없는 사용자"
  rubric_association: 
    no_details: "세부 정보 없음"
  rubrics: 
    index: 
      account_rubrics: "계정 루브릭"
      are_you_sure_prompt: "이 루브릭을 삭제하시겠습니까? 현재 이 루브릭과 연결된 과목에서는 계속 액세스할 수 있지만 새 과목은 사용할 수 없게 됩니다."
      buttons: 
        add_rubric: "루브릭 추가"
      course_rubrics: "과목 루브릭"
      delete_rubric: "루브릭 삭제"
      edit_rubric: "루브릭 편집"
      page_title: 루브릭
      points_possible: 
        one: "%{count}점 가능"
        other: "%{count}점 가능"
      user_rubrics: "사용자 루브릭"
    loading: "로드 중..."
    show: 
      buttons: 
        delete: "루브릭 삭제"
      prompts: 
        are_you_sure_delete: "이 루브릭을 삭제하시겠습니까? 현재 이 루브릭과 연결된 과목에서는 계속 액세스할 수 있지만 새 과목은 사용할 수 없게 됩니다."
      rubric_can_not_modify: "루브릭이 한 곳 이상에서 사용되면 수정할 수 없습니다."
      titles: 
        edit_rubric: "루브릭 편집"
    titles: 
      assignment_rubric_details: "과제 루브릭 세부 정보"
    user_index: 
      buttons: 
        add_rubric: "루브릭 추가"
      delete_rubric: "루브릭 삭제"
      headings: 
        user_rubrics: "사용자 루브릭"
      page_title: 루브릭
      points_possible: 
        one: "가능한 점수"
        other: "가능한 점수"
      prompts: 
        are_you_sure_delete: "이 루브릭을 삭제하시겠습니까? 현재 이 루브릭과 연결된 과목에서는 계속 액세스할 수 있지만 새 과목은 사용할 수 없게 됩니다."
        are_you_sure_remove: "목록에서 이 루브릭을 제거하시겠습니까?"
      remove_rubric: "목록에서 이 루브릭 제거"
  save_11a80ec3: 저장
  saving_d55dd90e: "저장 중..."
  score_out_of_points_possible_88f370fd: "%{score} / %{points_possible}"
  screenreader_gradebook: 
    assignment_information: 
      actions: 
        curve_grades: "상대 평가"
        message_students: "다음 학생에게 메시지 보내기"
      details: 
        avg_score: "평균 점수"
        high_score: "최고 점수"
        low_score: "최저 점수"
        points_possible: "가능한 점수"
      index: 
        warning: 경고
    grading: 
      grading: 평가
      submission_details: "제출물 세부 정보"
    learning_mastery: 
      hide_student_names_label: "학생 이름 숨기기"
      result: 결과
    outcome_information: 
      avg_score: "평균 점수"
      high_score: "최고 점수"
      low_score: "최저 점수"
    screenreader_gradebook: 
      assignments: 과제
    settings: 
      assignment_toggles_and_actions: 
        download_scores: "점수 다운로드 (.csv)"
        grading_history: "평가 기록 보기"
        hide_student_names_label: "학생 이름 숨기기"
        set_group_weights: "그룹 가중치 설정"
        show_concluded_enrollments_label: "종결된 등록 표시"
        sis_export: "SIS에 평점 게시"
      mastery_toggles_and_actions: 
        hide_student_names_label: "학생 이름 숨기기"
    student_information: 
      assignment_groups: 
        ag_group_grade: 평점
        ag_group_name: "과제 그룹"
        ag_letter_grade: "알파벳 평점"
      index: 
        grades: 평점
  search: 
    all_courses: 
      name: 이름
      search: 검색
      titles: 
        all_courses: "모든 과목"
    all_courses_inner: 
      join_course: "이 과목에 참여"
      next: 다음
      previous: 이전
    course_sections: "과목 섹션"
    enrollments_observers: 감독자
    enrollments_students: 학생
    enrollments_tas: 조교
    enrollments_teachers: 교사
    student_groups: "학생 그룹"
  search_by_user_dd3ad189: "사용자 검색"
  search_entries_or_author_63fb0a86: "항목이나 작성자 검색"
  search_title_body_or_author_1d26711f: "제목, 내용, 작성자 검색"
  section: 
    confirms: 
      delete_enrollment: "이 등록을 영구적으로 삭제하시겠습니까?"
    default_course_name: "과목 ID \"%{course_id}\""
    enrolled_as_designer: "디자이너로 등록함"
    enrolled_as_limited_designer: "섹션만 액세스하는 디자이너로 등록함"
    enrolled_as_limited_observer: "섹션만 액세스하는 감독자로 등록함"
    enrolled_as_limited_student: "섹션만 액세스하는 학생으로 등록함"
    enrolled_as_limited_ta: "섹션만 액세스하는 조교로 등록함"
    enrolled_as_limited_teacher: "섹션만 액세스하는 교사로 등록함"
    enrolled_as_observer: "감독자로 등록함"
    enrolled_as_student: "학생으로 등록함"
    enrolled_as_ta: "조교로 등록함"
    enrolled_as_teacher: "교사로 등록함"
    errors: 
      confirmation_failed: "확인 실패"
      course_not_authorized_for_crosslist: "%{course_name}은(는) 교차 나열이 승인되지 않음"
    status: 
      confirming_course: "%{course_name} 확인 중..."
      removing_crosslisting_of_section: "섹션 교차 나열 해제 중..."
  sections: 
    section_created: "섹션을 성공적으로 만들었습니다!"
    section_creation_failed: "섹션 만들기에 실패"
    section_crosslisted: "섹션을 성공적으로 교차 나열했습니다!"
    section_decrosslisted: "섹션을 성공적으로 교차 나열 해제했습니다."
    section_delete_not_allowed: "등록이 된 섹션을 삭제할 수 없습니다."
    section_deleted: "과목 섹션을 성공적으로 삭제했습니다!"
    section_update_error: "섹션 업데이트 실패"
    section_updated: "섹션을 성공적으로 업데이트했습니다!"
    show: 
      access_limit: "이 날짜 사이에만 과목에 참여할 수 있음"
      active_enrollment: 
        one: "활성 등록 %{count}건"
        other: "활성 등록 %{count}건"
      buttons: 
        back_to_course: "과목 설정으로 돌아가기"
        cancel: 취소
        crosslist_section: "섹션 교차 나열"
        crosslist_this_section: "섹션 교차 나열"
        decrosslit_section: "섹션 교차 나열 해제"
        edit_section: "섹션 편집"
        recrosslist_section: "섹션 다시 교차 나열"
        uncrosslist_section: "섹션 교차 나열 해제"
        update_section: "섹션 업데이트"
      completed_enrollment: 
        one: "완료된 등록 %{count}건"
        other: "완료된 등록 %{count}건"
      crosslist_description: "교차 나열을 이용하면 하나의 계정에서 섹션을 만들고 다른 계정의 과목으로 이동할 수 있습니다. 이 과목을 교차 나열하려면 검색 도구를 사용하거나 과목 ID를 입력하여 옮길 대상 과목을 찾아야 합니다."
      decrosslist_description: "섹션을 원래 과목인 **%{course_name}**으로 이동합니다."
      decrosslist_long_description: "이 과목에서 학생의 모든 평점은 더 이상 표시되지 않습니다. 나중에 과목 다시 교차 나열함으로써 평점을 찾아올 수 있으나 당분간 학생의 평점은 원래 과목에서 오게 됩니다."
      labels: 
        end_at: 끝
        enter_course_id: "또는 과목 ID 입력"
        labels: 
          account: 계정
          selected_course: "선택된 과목"
          sis_id: "SIS ID"
        name: "섹션 이름"
        search_for_course: "과목 검색"
        sis_id: "SIS ID"
        sis_source_id: "SIS ID"
        start_at: 시작
      override_settings: "과목 날짜나 학기 설정을 다시 정의합니다."
      pending_enrollment: 
        one: "대기 중인 등록 %{count}건"
        other: "대기 중인 등록 %{count}건"
      prompts: 
        are_you_sure_decrosslist: "이 섹션을 교차 나열 해제하시겠습니까?"
      run_dates: "%{start_date}부터 %{end_date}까지 실행"
      run_from: "%{start_date}부터 실행 (끝 날짜 없음)"
      runs_until: "%{end_date}까지 실행"
      student_access_dates: "학생은 이 날짜 사이에만 과목을 액세스할 수 있음"
      titles: 
        completed_enrollments: "완료된 등록"
        cross_listed_sections: "섹션 교차 나열"
        crosslist_this_section: "섹션 교차 나열"
        current_enrollments: "현재 등록"
        decrosslist_section: "섹션 교차 나열 해제"
  select_content: "내용 선택"
  select_content_dialog: 
    buttons: 
      add_item: "항목 추가"
    errors: 
      external_tool_url: "외부 도구는 URL이 없이 저장할 수 없습니다."
      failed_to_create_item: "새 항목 만들기 실패"
      loading_failed: "로드 실패"
    invalid_lti_resource_selection: "외부 도구에서 유효한 링크를 찾아오는 데 문제가 발생했습니다."
    link_from_external_tool: "외부 도구에서 리소스 링크"
    titles: 
      add_item_to_module: "모듈에 항목 추가"
      find_links_using_service: "%{service}을(를) 이용해서 링크 찾기"
  select_navigation_links_68e1e924: "탐색 링크 선택"
  selected_answer: "이 답변을 선택했습니다."
  self_enrollments: 
    already_enrolled: 
      already_enrolled: "이미 **%{course}**에 등록했습니다."
      buttons: 
        go_to_course: "과목으로 가기"
        go_to_dashboard: "대시보드로 가기"
    authenticate: 
      buttons: 
        enroll_in_course: "과목에 등록"
        next: 다음
      getting_started: "**%{course}**에 등록하는 중입니다."
      labels: 
        email: 이메일
        password: 암호
      log_in: "이메일과 암호를 입력하시기 바랍니다:"
    authenticate_or_register: 
      buttons: 
        enroll_in_course: "과목에 등록"
        next: 다음
      enter_email: "이메일 주소를 입력하시기 바랍니다:"
      existing_user: "%{institution_name} 로그인을 가지고 있음"
      getting_started: "**%{course}**에 등록하는 중입니다."
      labels: 
        email: 이메일
        name: "전체 이름"
        password: 암호
      new_user: "새 사용자입니다."
    confirm_enrollments: 
      buttons: 
        enroll_in_course: "과목에 등록"
        next: 다음
      getting_started: "**%{course}**에 등록하는 중"
    course_full: 
      class_full: "**%{course}**의 등록이 만원입니다. 불편을 끼쳐드려서 죄송합니다."
    enrollment_closed: 
      enrollment_is_closed: "**%{course}**의 등록이 마감되었습니다."
    new: 
      titles: 
        course_enrollment: "%{course}에 등록"
    notices: 
      login_required: "이 과목에 참여하려면 로그인하시기 바랍니다."
    successfully_enrolled: 
      already_enrolled: "**%{course}**에 성공적으로 등록했습니다."
      buttons: 
        go_to_course: "과목으로 가기"
        go_to_dashboard: "대시보드로 가기"
      not_available_yet: "과목이 시작하기 직전에 이메일을 보냅니다."
  send_e3bd0ed0: 보내기
  sequence_footer: 
    next_module: "다음 모듈:"
    next_module_desc: "다음 모듈: *모듈*"
    next_module_item_desc: "다음: *항목*"
    prev_module: "이전 모듈:"
    prev_module_desc: "이전 모듈: *모듈*"
    prev_module_item_desc: "이전: *항목*"
  services_api: 
    must_be_logged_in: "Kaltura를 사용하려면 로그인해야 합니다."
  set_default_grade_dialog: 
    default_grades: "아래에 평점 값을 입력해서 모든 학생에게 *%{assignment.name}*에 대한 동일한 평점을 주십시오:"
    dialog_title: "%{assignment.name}의 기본 평점"
    overwrite: "이미 입력한 평점을 다시 정의"
    set_grades_button: "기본 평점 설정"
    set_grades_button_loading: "평점 설정 중..."
  settings: 
    recaptcha_settings: 
      labels: 
        recaptcha_private_key: "ReCAPTCHA 비공개 키"
        recaptcha_public_key: "ReCAPTCHA 공개 키"
  shared: 
    account_notification: 
      close: 닫기
    accounts_right_side_shared: 
      buttons: 
        go: 실행
      titles: 
        find_user: "사용자 찾기"
    add_assignment: 
      buttons: 
        add_assignment: "과제 추가"
      labels: 
        assignment_group_id: 그룹
        due_at: 기한
        points_possible: 점수
        title: 이름
      options: 
        assignments: 과제
      titles: 
        add_assignment: "과제 추가"
    add_assignment_group: 
      buttons: 
        add_group: "그룹 추가"
      labels: 
        group_weight: 가중치
        name: 이름
      percent_of_grade: "평점의 %{percent} %"
    assignment: 
      due_at: "%{date} %{time}"
      graded_count: "%{graded_count}건 평가됨"
      links: 
        delete_assignment: "과제 삭제"
        edit_assignment: "과제 편집"
        submission_comments: "제출물 의견"
        view_rubric_evaluation: "루브릭 평가 보기"
      points_out_of: "%{points} / %{possible}"
      student_mute_notification: "교사가 평가 작업 중임"
      submitted_and_graded_count: "%{submitted_count}건 제출, %{graded_count}건 평가"
      submitted_count: "%{submitted_count}건 제출"
      tiles: 
        sort_or_move: "과제 정렬 또는 다른 그룹으로 이동"
    assignment_group: 
      alts: 
        add_assignment: "과제 추가"
        delete_assignment_group: 삭제
        edit_group_details: 편집
        move: 이동
      defaults: 
        group_name: "과목 과제"
      group_weight: "전체 평점의 *%{percent}%"
      links: 
        add_an_assignment: "과제 추가"
        edit_group_details: "그룹 세부 정보 편집"
        hide_info: "정보 숨기기"
        more_info: "더 많은 정보..."
        reorder_groups: "그룹 다시 정렬"
      no_assignments: "아직 과제 없음"
      titles: 
        percent_of_final_grade: "최종 평점 퍼센트"
    assignment_rubric_dialog: 
      links: 
        add_rubric: "루브릭 추가"
        assign_rubric: "루브릭 할당"
    available_dates: 
      headers: 
        available: "사용 가능"
      quiz_available_after: "%{start_time} 이후"
      quiz_available_until: "%{end_time}까지"
    components: 
      ic_submission-download-dialog: 
        click_to_download: "다운로드하려면 여기를 클릭"
    conference: 
      buttons: 
        delete: "회의 삭제"
        edit: "회의 세부 정보 편집"
      course_conference: "과목 회의"
      group_conference: "그룹 회의"
      participant: 
        one: "참여자 %{count}명"
        other: "참여자 %{count}명"
    current_enrollment: 
      enrolled_as_designer: "디자이너로 등록"
      enrolled_as_observer: "감독자로 등록"
      enrolled_as_student: "학생으로 등록"
      enrolled_as_ta: "조교로 등록"
      enrolled_as_teacher: "교사로 등록"
    custom_search_results: 
      links: 
        search_for_resources: "이 페이지에 관련한 공개 리소스 검색"
      status: 
        loading: "로드 중"
    dashboard_invitation: 
      buttons: 
        accept: 수락
        decline: 거부
    enrollment: 
      enrolled_as_designer: "다지이너로 등록"
      enrolled_as_limited_designer: "섹션만 액세스하는 디자이너로 등록"
      enrolled_as_limited_observer: "섹션만 액세스하는 감독자로 등록"
      enrolled_as_limited_student: "섹션만 액세스하는 학생으로 등록"
      enrolled_as_limited_ta: "섹션만 액세스하는 조교만 등록"
      enrolled_as_limited_teacher: "섹션만 액세스하는 교사로 등록"
      enrolled_as_observer: "감독자로 등록"
      enrolled_as_student: "학생으로 등록"
      enrolled_as_ta: "조교로 등록"
      enrolled_as_teacher: "교사로 등록"
      labels: 
        linked_to: "링크 대상"
      links: 
        link_to_a_student: "학생에게 연결"
        unenroll_user_course: "과목에서 사용자 제거"
        unenroll_user_section: "섹션에서 사용자 제거"
      titles: 
        course_section: "과목 섹션"
    errors: 
      400_message: 
        description: "요청한 페이지를 로드하는 데 문제가 있는 것 같습니다."
        headings: 
          page: "페이지 오류"
        title: "페이지 오류"
      403_message: 
        headings: 
          page: "페이지 오류"
        title: "페이지 오류"
      404_message: 
        generic_description: "해당 페이지를 찾을 수 없습니다."
        headings: 
          page: "페이지를 찾을 수 없음"
        title: "페이지를 찾을 수 없음"
      500_message: 
        description: "예기치 않게 중단된 것 같습니다. 죄송합니다. 오류가 발생할 때 어떤 작업을 하고 계셨는지 알려주시면 고맙겠습니다."
        headings: 
          page: "페이지 오류"
        title: "페이지 오류"
      AUT_message: 
        description: "마지막 요청에 문제가 있습니다. 오랫동안 작업이 없다가 작업을 수행했을 지도 모릅니다. 이런 경우에는 뒤로 돌아가서 페이지를 다시 로드한 후에 다시 제출해 보십시오. 그런 경우가 아니라면 오류가 발생했을 때 어떤 작업을 하고 계셨는지 알려주시기 바랍니다."
        headings: 
          page: "페이지 오류"
        title: "세션 시간 만료"
      error_form: 
        buttons: 
          submit: "의견 보내기"
        labels: 
          email: "이메일 (선택 사항)"
    event_list: 
      at_least_more_events: "최소 %{count_of_events}건 이상"
      links: 
        view_calendar: "달력 보기"
      more_events: "%{count_of_events}건 이상"
      nothing_for_now: "현재 없음"
      nothing_one_week: "다음 주까지 없음"
      nothing_two_weeks: "다음 두 주까지 없음"
      titles: 
        events: 행사
    find_outcome: 
      buttons: 
        add_outcome: "성과 추가"
      labels: 
        criterion_ratings: "기준 등급"
        master_level: "다음 점수나 그 이상에 대해 숙달 설정"
        use_for_scoring: "점수 매기기에 이 기준을 사용"
      points: "%{points}점"
      points_threshold: "임계값: %{points}점"
      titles: 
        mastery_level: "숙달을 설정할 퍼센트"
        select_and_add_criterion: "기준 선택 및 추가"
    flash_notices: 
      close: 닫기
    footer_links: 
      facebook: Facebook
      privacy_policy: "개인 정보 보호 정책"
      terms_of_service: "서비스 약관"
      twitter: Twitter
    global_dialogs: 
      buttons: 
        install_video_plugin: "비디오 플러그 인 설치"
      dont_have_a_webcam: "웹캡이 없으십니까?"
      you_need_a_webcam: "비디오 녹화나 오디오 녹음을 하려면 웹캠을 사용할 수 있어야 합니다. 컴퓨터에 웹캠이 없는 경우에는 먼저 Google Video Chat 플러그 인을 설치해서 오디오 메시지를 녹음할 수 있습니다."
    grading_standard: 
      buttons: 
        done: 마침
        save: 저장
      delete_scheme: "평가 구성표 삭제"
      edit_scheme: "평가 구성표 편집"
      find: 찾기
      find_existing_scheme: "기존 평가 구성표 찾기"
      full_name: "전체 이름, 작은 텍스트"
      grading_standard_name_table_summary: "여러분의 평가 계획을 포함하는 편집 가능한 하나의 셀만 가진 표입니다."
      grading_standard_summary: "여러분의 평가 계획을 포함한 표입니다. 값의 이름과 범위가 위에 있습니다. 각 행은 백분률의 최소, 최대값을 포함하고 있습니다."
      insert_here: "여기에 삽입"
      labels: 
        name: 이름
        range: 범위
        scheme_name: "구성표 이름"
      loading_grading_standards: "평가 기준 로드 중..."
      managing_grading_standards: "평가 구성표 관리"
      range_lower: "범위의 하한"
      range_of_numbers: "%{lower_number} ~ %{higher_number}"
      range_upper: "범위의 상한"
      remove_row: "행 삭제"
      remove_scheme: "평가 구성표 제거"
      some_standard: "일부 표준"
      use_this_standard: "이 평가 기준 사용"
    home_menu: 
      links: 
        courses: 과목
        courses_and_groups: "과목 & 그룹"
    identity: 
      links: 
        inbox: "받은 편지함"
        log_in: 로그인
        logout: 로그아웃
        settings: 설정
        sign_up_as_teacher: "교사로 등록"
      masquerading: 
        as: "다음 사용자로: *%{user_name}*"
    inline_preview: 
      links: 
        course_home: "과목 홈"
        exit_frame: "프레임 종료"
        files: 파일
        hide_sidebar: "사이드바 숨김"
        modules: 모듈
    invitation: 
      accept_or_reject: "준비가 되면 초대를 수락하거나 거절할 수 있습니다."
      body_designer: "**%{email_address}** 사용자 계정으로 %{course}에 **디자이너**로 참여하도록 초대받았습니다."
      body_observer: "**%{email_address}** 사용자 계정으로 %{course}에 **감독자**로 참여하도록 초대받았습니다."
      body_student: "**%{email_address}** 사용자 계정으로 %{course}에 **학생**으로 참여하도록 초대받았습니다."
      body_ta: "**%{email_address}** 사용자 계정으로 %{course}에 **조교**로 참여하도록 초대받았습니다."
      body_teacher: "**%{email_address}** 사용자 계정으로 %{course}에 **교사**로 참여하도록 초대받았습니다."
      buttons: 
        accept: "초대 수락"
        reject: "초대 거절"
      wander_around_dont_get_lost: "자유롭게 [둘러보며](%{link_to_course}) 어떤 지 살펴보시기 바랍니다."
    keyboard_navigation_hint: 
      prompt: "이 페이지의 단축키 목록을 들으려면 쉼표를 누르십시오."
    locale_warning: 
      crowdsourced_warning_message: "선택하신 언어는 클라우드소싱을 통해 번역되었습니다. Instructure에서 검토하거나 번역의 정확성을 검증한 것이 아니며, 이 언어 설정을 사용하는 것에 대해 책임지지 않습니다. 신중하게 사용해 주시기 바랍니다."
      crowdsourced_warning_title: "클라우드소싱 언어"
    login: 
      back_to_login: "로그인으로 돌아가기"
      buttons: 
        request_password: "암호 요청"
      coenrollment_banner: "*Canvas 사용자 부모입니까?* **계정을 만드시려면 여기를 클릭하십시오**"
      default_login_message: "여러분의 기관에서 로그인"
      dont_know_password: "암호를 모르십니까?"
      labels: 
        password: 암호
        remember_me: "로그인 상태 유지"
      log_in: 로그인
      login_at_account: "%{school_name}에서 로그인"
      login_handle: "%{login_handle_name}를 입력하면 암호를 바꾸기 위한 링크를 보내드립니다."
      register_for_canvas: "*Canvas 계정이 필요하십니까?* **여기를 클릭합시오. 무료입니다!**"
    menu_assignment: 
      labels: 
        due: 기한
      needs_grading_count: 
        one: "%{count}개 평가 필요함"
        other: "%{count}개 평가 필요함"
    menu_enrollment: 
      labels: 
        enrolled_as: 등록
        invited_as: 초대
    message_students: 
      buttons: 
        send_message: "메시지 보내기"
      for_title: "%{title}"
      labels: 
        body: 메시지
        subject: 제목
      message_students_who: "다음 학생에게 메시지 보내기"
      out_of_points: "/ %{points_possible}"
    mute_dialog: 
      gradebook: 
        mute_assignment: "과제 평점 비공개"
      mute_dialog: |-
          이 과제의 평점을 비공개로 하시겠습니까? 이 과제의 평점이
          비공개인 동안 학생은 새 알림을 받거나 볼 수 없습니다:
          
          * 평점 변경 알림
          * 제출물 의견
          * 과제 상대 평가
          * 점수 변경 알림
          
          학생은 이 과제가 평점 비공개 상태인 것을 볼 수 있습니다.
          
          이 과제의 평점을 비공개로 하고 나서 "과제 평점 비공개 해제"를
          클릭해서 알림을 다시 보낼 수 있습니다.
    new_course_form: 
      cancel: 취소
      course_cose_explanation: "공간이 부족한 곳에 표시됨"
      create_course: "과목 만들기"
      creating_course: "과목 만드는 중..."
      labels: 
        course_code: "짧은 이름"
        license: "내용 라이선스"
        name: "과목 이름"
      new_course_name_placeholder: "과목 이름"
      sample_course_code: 과목-101
      start_a_new_course: "새 과목 시작하기"
    no_recent_activity: 
      empty_stream_message: "아직 스트림에 표시할 메시지가 없습니다. 과목에 참여를 시작하면 토론에서 온 메시지, 평가 업데이트, 다른 사람과의 비공개 메시지 등으로 채워집니다. "
      no_recent_messages: "최근 메시지 없음"
    pending_enrollment: 
      designer: "%{course} 디자이너입니다."
      designer_title: "다지이너로 초대됨 - 과목을 보려면 클릭"
      observer: "%{course} 감독자입니다."
      observer_title: "감독자로 초대됨 - 과목을 보려면 클릭"
      student: "%{course} 학생입니다."
      student_title: "학생으로 초대됨 - 과목을 보려면 클릭"
      ta: "%{course} 조교입니다."
      ta_title: "조교로 초대됨 - 과목을 보려면 클릭"
      teacher: "%{course} 교사입니다."
      teacher_title: "교사로 초대됨 - 과목을 보려면 클릭"
    primary_header_navigation: 
      links: 
        inbox: "받은 편지함"
      menu: 
        calendar: 달력
        grades: 평점
    profile: 
      add_link_field: "다른 링크 추가"
      bio: 약력
      cancel: 취소
      know_this_person_as: "이 사람을 알고 있음"
      links: 링크
      links_title: 제목
      links_url: URL
      manage_settings: "등록된 서비스 관리"
      message_me: "Canvas에게 내게 메시지 보내기"
      message_title: 메시지
      message_user_canvas: "Canvas에서 %{user}에게 메시지 보내기"
      name: 이름
      no_links: "%{name}이(가) 추가한 링크 없음"
      nothing_in_common: "공통점이 없음"
      save_profile: "프로필 저장"
      service_contact: "%{service}(으)로 %{user}에게 연락"
      social_instructions: "프로필에서 다른 사람에게 표시되는 연락 방법을 표시하십시오."
      title: 제목
      titles: 
        click_to_change_profile_pic: "프로필 사진을 변경하려면 클릭"
      user_has_no_bio: "%{user}이(가) 추가한 약력 없음"
      ways_to_contact_user: "%{name}에게 연락하는 방법"
    recent_activity: 
      date_column: 날짜
      message_column: 메시지
      recent_activity: "최근 활동"
      recent_activity_in_course: "%{course_or_group}의 최근 활동"
      unread_column: "읽지 않은 메시지"
      unread_count_badge: 
        one: "*안 읽은 항목* %{count}개"
        other: "*안 읽은 항목* %{count}개"
    recent_activity_item: 
      close: 닫기
      unread: "읽지 않은 메시지"
    registration_incomplete: 
      confirm_email_instructions: "이 페이지를 보기 전에 *이메일 주소를 확인* (%{email})해야 합니다. 계정 등록을 마치려면 이메일에 있는 링크를 클릭하십시오. 이메일을 보지 못했다면 **클릭해서 다시 보내거나** 스팸 상자를 확인해 보십시오."
      headings: 
        confirm_email: "이메일 주소 확인"
    right_side: 
      sidebar_content: "사이드바 내용"
    rubric: 
      buttons: 
        create: "루브릭 만들기"
      defaults: 
        rubric_title: 루브릭
      headers: 
        criteria: 기준
        points: 점
        ratings: 등급
      labels: 
        custom_rating: "학생을 평가할 때 자유 형식의 의견을 작성하겠음"
        grading_rubric: "과제 평가에 이 루브릭 사용"
        title: 제목
        total_points: 총점
        totallying_rubric: "평가 결과에 대한 총점 숨기기"
      links: 
        add_criterion: "기준 추가"
        delete: "루브릭 삭제"
        edit: "루브릭 편집"
        find_a_rubric: "루브릭 찾기"
        find_another_rubric: "다른 루브릭 찾기"
        find_outcome: "성과 검색"
        find_rubric: "루브릭 찾기"
      messages: 
        locked: "일단 사용하기 시작하면 루브릭을 바꿀 수 없습니다."
        rubric_in_use: 
          one: "이 루브릭을 사용해서 학생 %{count}명을 이미 평가했다는 것을 염두에 두십시오. 이를 변경하면 평가에 영향을 미칩니다."
          other: "이 루브릭을 사용해서 학생 %{count}명을 이미 평가했다는 것을 염두에 두십시오. 이를 변경하면 평가에 영향을 미칩니다."
        rubric_in_use2: "이미 이 루브릭을 가지고 학생을 평가했습니다. 주요 변경은 평가 결과에 영향을 미칠 수도 있습니다."
      out_of: "%{points} */ %{total}*"
      rubric: 루브릭
      rubric_title: 제목
      titles: 
        find_existing_rubric: "기존 루브릭 찾기"
    rubric_criterion: 
      defaults: 
        description: "기준에 대한 설명"
      description: 
        custom_comments_area: "이 영역은 평가자가 기준과 관련한 의견을 남기는 데 사용합니다."
      full_marks: "전체 표시"
      icons: 
        additional_comments: "추가 의견"
      instructor_comments: "교사 의견"
      labels: 
        save_criterion_for_reuse: "다시 사용하기 위해 의견 저장"
        threshold: 임계값
      links: 
        additional_comments: "추가 의견"
        view_longer_description: "자세한 설명 보기"
      no_marks: "표시 없음"
      options: 
        select: "[ 선택 ]"
      points: "%{points}점"
      points_label: 점
      points_out_of2: "%{points} / %{total}점"
      titles: 
        linked_to_learning_outcome: "이 기준은 학습 성과로 링크됨"
    rubric_criterion_dialog: 
      buttons: 
        update_comments: "의견 업데이트"
        update_description: "설명 업데이트"
      labels: 
        additional_comments: "추가 의견"
    rubric_dialog: 
      buttons: 
        use_this_rubric: "이 루브릭 사용"
      criterion_count: "기준 %{count}개"
      links: 
        manage_rubrics: "루브릭 관리"
      points_possible: "%{points}점 가능"
      titles: 
        find_a_rubric: "루브릭 찾기"
    rubric_forms: 
      points: "%{points}점"
    rubric_summary: 
      buttons: 
        edit_assessment: "평가 편집"
      defaults: 
        title: 제목
      headers: 
        assessment: 평가
        criteria: 기준
      labels: 
        total_points: 총점
      points_out_of: "*%{points}* / **%{total}**"
      rubric: 루브릭
    rubric_summary_criterion: 
      defaults: 
        description: "기준에 대한 설명"
      full_marks: "전체 표시"
      links: 
        view_longer_description: "자세한 설명 보기"
      no_marks: "표시 없음"
      out_of_points: "%{points}/%{total}점"
      titles: 
        full_comments: "전체 의견을 보려면 클릭"
        linked_to_learning_outcome: "이 기준은 학습 성과로 링크됨"
    select_content_dialog: 
      add_to_module: "%{item}을(를) *모듈*에 추가"
      assignment_item: 과제
      assignment_notice: "이 *모듈*에 연결하려는 과제를 선택하거나 \"새 과제\"를 선택해서 과제를 추가하십시오."
      content_page_item: "내용 페이지"
      discussion_item: 토론
      domain_match_notice: "이 도구를 사용하려면 도메인이 %{domain}와(과) 일치해야 함"
      external_tool_item: "외부 도구"
      external_tool_notice: "아래 목록에서 도구를 선택하거나 이 *모듈*에 대한 링크를 추가하기 위해 기본 LTI로 구성된 알고 있는 외부 도구에 대한 URL을 입력하십시오."
      external_url_item: "외부 URL"
      external_url_notice: "이 *모듈*에 웹사이트 URL에 대한 링크를 추가하려면 URL과 페이지 이름을 입력하십시오."
      file_item: 파일
      file_notice: "이 *모듈*에 연결하려는 파일을 선택하거나 \"새 파일\"을 선택해서 파일을 추가하십시오."
      indent_level: 
        one: "*1수준 들여쓰기*"
        other: "*%{count}수준 들여쓰기*"
        zero: "*들여쓰지 않음*"
      labels: 
        assignment_name: "과제 이름"
        file: 파일
        folder: 폴더
        header: 머리글
        indentation: 들여쓰기
        page_name: "페이지 이름"
        quiz_group: 그룹
        quiz_name: "퀴즈 이름"
        topic_name: "주제 이름"
        url: URL
        wiki_page_name: "페이지 이름"
        wiki_page_namem: "과제 이름"
      loading: "로드 중..."
      new_assignment_option: "[ 새 과제 ]"
      new_file_option: "[ 새 파일 ]"
      new_page_option: "[ 새 페이지 ]"
      new_quiz_option: "[ 새 퀴즈 ]"
      new_topic_option: "[ 새 주제 ]"
      options: 
        assignments: 과제
      quiz_item: 퀴즈
      quiz_notice: "이 *모듈*에 연결하려는 퀴즈를 선택하거나 \"새 퀴즈\"를 선택해서 퀴즈를 추가하십시오."
      sub_header_notice: "*모듈* 하위 머리글로 추가하려는 텍스트를 입력하십시오."
      text_header_item: "텍스트 머리글"
      topic_notice: "이 *모듈*에 연결하려는 주제를 선택하거나 \"새 주제\"를 선택해서 주제를 추가하십시오."
      wiki_page_notice: "이 *모듈*에 연결하려는 위키 페이지를 선택하거나 \"새 페이지\"를 선택해서 페이지를 추가하십시오."
    submission_comment: 
      assignment: 과제
      grading_alt: 평가
      submission_comment: "제출물 의견"
    terms_required: 
      terms_have_changed: "*사용 조건*이 변경되었습니다. Canvas를 계속 사용하시기 전에 잠시 시간을 들여 검토해 주시기 바랍니다."
      updated_terms_of_use: "업데이트된 사용 조건"
    unauthorized: 
      headings: 
        needs_cookies: "쿠키 필요"
        needs_login: "로그인 필요"
        unauthorized_action: "권한이 없음"
        unpublished: "아직 사용할 수 없음"
      needs_cookies: "브라우저에서 쿠키를 사용하지 않습니다. 계속 진행하시기 전에 보안 기본 설정에서 조정해 주시기 바랍니다."
      needs_login: "승인된 사용자만 이 페이지를 액세스할 수 있습니다. 현재 이 페이지를 볼 수 있는 권한이 없습니다."
      public_course: "이 페이지는 **%{course}** 과목 내용의 일부입니다."
      titles: 
        log_in: "로그인 필요"
        unauthorized_action: "권한이 없음"
      unauthorized_1: "이 페이지를 액세스할 수 있는 권한이 없습니다. 이 내용을 볼 수 있도록 승인 받았는지 확인하시기 바랍니다."
      unauthorized_2: "이 페이지를 볼 수 있어야 한다고 생각하시면 \"도움말\" 링크를 사용해서 문제를 알려주시기 바랍니다."
      unauthorized_action: "이 페이지를 보기 전에 로그인을 해야 합니다."
      unauthorized_user: "%{user_name}님, 이 페이지를 보기 전에 로그인을 해야 합니다. 암호를 잊어버렸거나 모르는 경우에는 \"암호 분실\"을 클릭하십시오."
      unauthorized_user_is_other: "%{current_user}님, 이 페이지를 볼 권한이 없습니다. 방문한 링크는 **%{unauthorized_user} (%{unauthorized_user_email})**를 위한 것입니다.  여러분이 맞다면 로그아웃한 후 해당 이메일로 다시 로그인해서 이 페이지에 액세스하십시오."
    unauthorized_feed: 
      bad_params: "액세스하려는 피드에 대한 매개 변수가 유효하지 않습니다."
      feedback: "URL이 작동해야 한다고 생각하시는 경우에는 아래 링크를 클릭하고 어떻게 여기로 왔는지 알려주시면 살펴보도록 하겠습니다."
      links: 
        feedback: "찾고 있는 것을 알려주십시오."
      title: "잘못된 피드"
    user_lists: 
      copy_and_paste_notice_just_email: "사용자를 추가하려면 이메일 주소 목록을 복사해서 붙여 넣으십시오."
      labels: 
        alert: 알림
        notice: 알림
      no_valid_users: "*죄송합니다*. 유효한 이메일 주소나 로그인 ID가 아닌 것 같습니다. 되돌아가서 다시 시도하시기 바랍니다."
      titles: 
        new_user: "새 사용자"
      user_list_explanation: "샘플 형식: \"아무개\" <student@example.com>, \"홍길동\" <firstlast@example.com>, justAnEmailAddress@example.com"
    wiki_image: 
      titles: 
        click_to_embed: "%{image}을(를) 내장하려면 클릭"
        embed_image: "이미지를 내장하려면 클릭"
    wiki_sidebar: 
      aria_only: 
        folder: 폴더
      buttons: 
        insert_link: "링크 삽입"
        upload: 업로드
        upload_files: "폴더에 파일 업로드"
      click_links: "페이지에 링크를 삽입하려면 해당 페이지를 클릭하십시오."
      course_links: "과목에 있는 다른 내용으로 링크합니다."
      drop_files: "업로드할 파일을 여기에 놓기"
      drop_images: "업로드할 이미지를 여기에 놓기"
      file_size_limit: "파일 당 %{size}로 제한"
      files_remaining: "업로드할 파일 *0*개 남음"
      files_tab: "파일 다운로드 링크를 삽입하려면 해당 파일을 클릭하십시오."
      group_links: "그룹에 있는 다른 내용으로 링크합니다."
      headings: 
        insert_content: "페이지에 내용 삽입"
      images: 
        alt: 
          loading: "로드 중..."
      images_tab: "페이지에 이미지를 내장하려면 해당 이미지를 클릭하십시오."
      insert: 
        announcements: "이 공지를 가리키는 링크를 삽입하려면 클릭"
        announcements_page: "공지 페이지를 가리키는 링크를 삽입하려면 클릭"
        assignments: "이 과제를 가리키는 링크를 삽입하려면 클릭"
        assignments_page: "과제 페이지를 가리키는 링크를 삽입하려면 클릭"
        collaborations_page: "협업 페이지를 가리키는 링크를 삽입하려면 클릭"
        discussions: "이 주제를 가리키는 링크를 삽입하려면 클릭"
        discussions_page: "토론 페이지를 가리키는 링크를 삽입하려면 클릭"
        files_page: "파일 페이지를 가리키는 링크를 삽입하려면 클릭"
        grades_page: "평점 페이지를 가리키는 링크를 삽입하려면 클릭"
        modules: "이 모듈을 가리키는 링크를 삽입하려면 클릭"
        modules_page: "모듈 페이지를 가리키는 링크를 삽입하려면 클릭"
        quizzes: "이 퀴즈를 가리키는 링크를 삽입하려면 클릭"
        syllabus_page: "요강 페이지를 가리키는 링크를 삽입하려면 클릭"
        users_page: "사람 페이지를 가리키는 링크를 삽입하려면 클릭"
        wiki_pages: "이 페이지를 가리키는 링크를 삽입하려면 클릭"
        wiki_pages_index: "위키를 가리키는 링크를 삽입하려면 클릭"
      labels: 
        folder: 폴더
      links: 
        announcements: "공지 목록"
        announcements_page: "공지 목록"
        assignments: "과제 목록"
        assignments_page: "과제 목록"
        collaborations_page: 협업
        discussions: "토론 색인"
        discussions_page: "토론 색인"
        files_page: "파일 색인"
        find_on_flickr: "Flickr Creative Commons에서 이미지 찾기"
        grades_page: 평점
        modules: "모듈 목록"
        modules_page: 모듈
        new_page: "새 페이지"
        quizzes: "퀴즈 목록"
        syllabus: "과목 요강"
        upload_file: "새 파일 업로드"
        upload_image: "새 이미지 업로드"
        users_page: 사람
        wiki_pages_index: "위키 홈"
      links_to: 
        announcements: 공지
        assignments: 과제
        discussions: 토론
        modules: 모듈
        nav: 
          course: "과목 탐색"
          group: "그룹 탐색"
        quizzes: 퀴즈
        wiki_pages: "위키 페이지"
      messages: 
        loading: "로드 중..."
      new_page_name: "새 페이지의 이름은 무엇입니까?"
      select_destination: "파일 %{count}개에 대한 대상 폴더 선택:"
      tabs: 
        files: 파일
        images: 이미지
        links: 링크
      uploading_file: "*파일* 업로드 중..."
    zip_file_import_form: 
      buttons: 
        upload_file: "파일 업로드"
      labels: 
        upload_to: "업로드 위치"
      notices: 
        uploading_progress_info: "압축 파일에 포함된 파일이 많고 크기가 크면 압축 파일을 업로드하고 처리하는 데 다소 시간이 걸릴 수 있습니다."
      prompts: 
        select_file: "업로드하려면 압축 파일을 선택하십시오."
      titles: 
        uploading: "업로드 중입니다. 잠시 기다려 주십시오."
  shared_secret_892c88f2: "공유 시크릿"
  sis_batch: 
    errors: 
      too_many_errors: "오류 %{count}개가 더 있음"
      too_many_warnings: "경고 %{count}개가 더 있음"
      unrecorgnized_type: "인식할 수 없는 가져오기 유형"
    instructure_csv: "Instructure 서식 CSV 또는 CSV를 압축한 파일"
    upload_filename: "sis_upload_%{id}.zip"
  sis_import: 
    buttons: 
      process_data: "자료 처리"
    errors: 
      import_failed_code: "SIS 자료를 가져오는 데 오류가 있습니다. 가져온 자료가 없습니다.  시스템 관리자에게 알리고 다음 코드를 알려주십시오: \"%{code}\""
      import_failed_messages: "가져온 SIS 레코드가 없습니다. 다음 메시지와 함께 가져오기를 실패했습니다:"
    headers: 
      import_errors: "가져오기를 막은 오류"
      import_warnings: 경고
      imported_items: "가져온 항목"
    import_counts: 
      accounts: "계정: %{account_count}"
      courses: "과목: %{course_count}"
      crosslists: "교차 목록: %{crosslist_count}"
      enrollments: "등록: %{enrollment_count}"
      group_enrollments: "그룹 등록: %{group_enrollments_count}"
      groups: "그룹: %{group_count}"
      sections: "섹션: %{section_count}"
      terms: "학기: %{term_count}"
      users: "사용자: %{user_count}"
    messages: 
      import_complete_success: "가져오기를 마치고 모든 레코드를 성공적으로 가져왔습니다."
      import_complete_warnings: "SIS 자료를 가져왔으나 다음 메시지가 출력되었습니다:"
    notices: 
      processing_takes_awhile: "다소 시간이 걸립니다..."
    status: 
      processing: "처리 중"
  sis_imports_api: 
    errors: 
      invalid_content_type: "유효하지 않은 내용 유형 - UTF-8 필요"
    sis_import_in_process_notice: "SIS 가져오기가 이미 진행 중입니다."
  site: 
    view_privacy_policy: "개인 정보 보호 정책 보기"
  site_admin: 
    columns: 
      date: 날짜
      value: 값
    institution_suspended: 
      body: "여러분 학교의 Canvas 계정이 일시 중단되었습니다. Canvas 관리자에게 문의하시기 바랍니다."
      links: 
        logout: 로그아웃
        stop_masquerading: "[가장 중지]"
      page_title: "기관 일시 중단됨"
    links: 
      over_time: "시간 외"
    status: 
      loading: "로드 중..."
    titles: 
      value_over_time: "%{value} 시간 외"
    user_search: 
      find_user_by: "로그인/이메일로 사용자 찾기"
      find_user_by_label: 로그인/이메일
    users: 
      user_search_label: "사용자 검색"
      users_matching_label: "일치하는 사용자"
  slideshow: 
    titles: 
      back: 뒤로
      close: 닫기
      forward: 앞으로
  smartbanner: 
    android_banner_view_button: 보기
  speed_grader: 
    submissions_dropdown: 
      loud_late: 지연
  sr_gradebook: 
    all_sections: "모든 섹션"
    assignment_order_due_date: 기한으로
    no_assignment: "선택한 과제 없음"
    no_student: "선택한 학생 없음"
    none: 없음
  start_date_e937be8a: "시작 날짜"
  statistics: 
    csv_columns: 
      attempt: 시도
      id: ID
      n_correct: "정답 수"
      n_incorrect: "오답 수"
      name: 이름
      score: 점수
      section: 섹션
      section_id: "섹션 ID"
      section_sis_id: "섹션 SIS ID"
      sis_id: "SIS ID"
      submitted: 제출됨
    exact_answer: "%{exact_value} +/- %{margin}"
    inexact_answer: "%{lower_bound} 부터 %{upper_bound} 까지"
    no_answer: "답 없음"
  step: 단계
  student_5da6bfd1: 학생
  students_1b8cd07b: 학생
  students_who_have_taken_the_quiz_count_69dbbda0: 
    one: "이 퀴즈를 치른 학생 (%{count})"
    other: "이 퀴즈를 치른 학생 (%{count})"
    zero: "이 퀴즈를 치른 학생"
  students_who_have_taken_the_survey_count_ef9e6492: 
    one: "이 설문을 치른 학생 (%{count})"
    other: "이 설문을 치른 학생 (%{count})"
    zero: "이 설문을 치른 학생"
  students_who_haven_t_taken_the_quiz_count_9966e994: 
    one: "이 퀴즈를 치르지 않은 학생 (%{count})"
    other: "이 퀴즈를 치르지 않은 학생 (%{count})"
    zero: "이 퀴즈를 치르지 않은 학생"
  students_who_haven_t_taken_the_survey_count_c03f4d80: 
    one: "이 설문을 치르지 않은 학생 (%{count})"
    other: "이 설문을 치르지 않은 학생 (%{count})"
    zero: "이 설문을 치르지 않은 학생"
  sub_accounts: 
    alerts: 
      subaccount_has_courses: "과목을 포함한 하위 계정을 삭제할 수 없음"
      subaccount_has_subaccounts: "하위 계정을 포함한 하위 계정을 삭제할 수 없음"
    confirms: 
      delete_subaccount: "이 하위 계정을 삭제하시겠습니까?"
    courses_count: 
      one: "과목 %{count}개"
      other: "과목 %{count}개"
    index: 
      titles: 
        sub_accounts: "하위 계정"
    sub_accounts: 
      account_courses: 
        one: "과목 %{count}개"
        other: "과목 %{count}개"
      account_sub_accounts: 
        one: "하위 계정 %{count}개"
        other: "하위 계정 %{count}개"
      add_sub_accounts: "하위 계정 추가"
      can_not_delete: "과목을 포함한 하위 계정을 삭제할 수 없음"
      delete_sub_account: "하위 계정 삭제"
      edit_account_name: "계정 이름 편집"
      hide_sub_accounts: "하위 계정 숨김"
      show_sub_accounts: "하위 계정 표시"
    sub_accounts_count: 
      one: "하위 계정 %{count}개"
      other: "하위 계정 %{count}개"
  subject_reply_to: "Re: %{subject}"
  submission: 
    atom_no_author: "작성자 없음"
    attached_files_comment: "첨부한 파일을 보십시오."
    media_comment: "미디어 의견입니다."
    state: 
      graded: 평가됨
      submitted: 제출됨
      unsubmitted: "제출 안 됨"
  submission_comment: 
    unknown_author: 아무개
  submission_detail: 
    go_to_submission_url: "제출물 URL로 가기"
    no_submission: "제출물 없음"
    submitted_files: "제출된 파일:"
  submission_details_dialog: 
    add_a_comment: "의견 추가"
    comments: 의견
    labels: 
      group_comment: "전체 그룹으로 의견 보내기"
    late: 지연
    links: 
      click_to_view: "보려면 여기를 클릭하십시오."
    loading_comments: "의견 로드 중..."
    more_details_in_the_speedgrader: "SpeedGrader에서 자세한 세부 정보"
    post_comment: "의견 게시"
    submitted: "제출:"
    this_was_submitted_multiple_times_choose_a_submission_to_view: "여러 번 제출되었습니다. 보려는 것을 선택하십시오:"
    view_rubric_assessment_in_the_speedgrader: "SpeedGrader에서 루브릭 평가 보기"
  submissions: 
    assignment_submit_success: "과제를 성공적으로 제출했습니다."
    assignment_submitted: "과제를 제출했습니다."
    click_to_download: "%{size_of_file} 다운로드하려면 여기를 클릭하십시오."
    creating_zip: "압축 파일을 만드는 중..."
    download_submissions: "과제 제출물 다운로드"
    download_submissions_title: "과제 제출물 다운로드"
    errors: 
      assignment_submit_fail: "과제 제출 실패"
      can_not_submit_locked_assignment: "과제가 잠겨있을 때 과제를 제출할 수 없음"
      invalid_file_type: "유효하지 않은 파일 유형"
      media_file_attached: "이 제출물에 미디어 녹음/녹화가 없음"
      no_attached_file: "이 과제에 적어도 하나의 파일을 첨부해야 함"
      no_report: "제출 항목에 대한 보고서를 찾을 수 없음"
      student_not_enrolled: "지정한 사용자는 이 과목의 학생이 아님"
      student_not_enrolled_id: "지정한 사용자(%{id})는 이 과목의 학생이 아님"
    errors_update_failed: "업데이트 실패"
    finished_redirecting: "완료됨! 파일로 리디렉트 중..."
    gathering_files: "파일 수집 중 (%{progress})..."
    gathering_files_progress: "파일 수집 중 (%{progress})..."
    resubmitted_to_turnitin: "성공적으로 Turnitin에 다시 제출했습니다."
    see_attached_files: "첨부 파일 보기"
    show: 
      attach_file: "첨부 파일"
      buttons: 
        save: 저장
        save_comment: "의견 저장"
      crumbs: 
        assignments: 과제
      hide_rubric_button: "루브릭 숨기기"
      labels: 
        add_a_comment: "의견 추가"
        grade: 평점
        show_assessment_by: "평가 표시"
      late_submission: (지연)
      links: 
        resubmit: "과제 다시 제출"
        submit: "과제 제출"
      media_comment: "미디어 의견"
      media_comment_link: "미디어 의견입니다. *보려면 여기를 클릭하십시오*."
      only_see_your_own_comments_muted: "과제를 평가 중이므로 지금 모든 의견을 보지 못할 수도 있습니다."
      only_see_your_own_comments_peer: "피어 리뷰를 하는 학생으로서 직접 작성한 의견만 볼 수 있습니다."
      options: 
        new_assessment: "[새 평가]"
      out_of_points: "/ %{points_possible}"
      peer_review: "피어 리뷰"
      peer_review_not_done: "**피어 리뷰가 끝나지 않았습니다.**  끝난 것으로 간주하려면 적어도 하나의 의견을 남겨야 합니다."
      peer_review_not_done_rubric: "**피어 리뷰가 끝나지 않았습니다.**  끝난 것으로 간주하려면 적어도 하나의 의견을 남기고 오른쪽 루브릭 양식을 작성해야 합니다."
      peer_review_steps_complete: "이 피어 리뷰에 대해 필요한 단계를 마쳤습니다."
      sent_to_whole_group: "전체 그룹에 의견 보내기"
      show_rubric: "루브릭 보기"
      speedgrader: SpeedGrader™
      student_mute_notification: "교사가 작업 중이므로 평점을 볼 수 없습니다."
      submission_details: "제출물 세부 정보"
      submitted_at: "%{submit_date}에 제출됨"
      teachers_notified_of_comments: "교사와 제출자에게 모든 의견을 알립니다."
    show_preview: 
      discussion_submission_description: "이 과제의 제출물은 과제 토론의 게시글입니다. 아래는 %{user}의 토론 게시글이며 *전체 토론*을 볼 수도 있습니다."
      entry_no_image: "이 페이지가 제출 이후에 바뀌었다는 것을 염두에 두십시오."
      entry_with_image: "제출할 때 페이지가 어떻게 보였는지에 대한 스냅숏을 포함했습니다. 클릭하면 원본 제출물을 볼 수도 있습니다."
      external_url_submission: "이 제출물을 외부 페이지를 가리키는 URL입니다."
      file_uploads_for_user: "**%{user}**의 파일 업로드"
      group_discussion_submission_description: "이 과제의 제출물은 그룹에 대한 과제 토론의 게시글입니다. 아래는 %{user}의 토론 게시글이며 *전체 그룹 토론*을 볼 수도 있습니다."
      media_comment_link: "이 제출물은 미디어 녹음/녹화입니다. *보려면 여기를 클릭하십시오*."
      no_files: "이 제출물에 대해 업로드한 파일 없음"
      no_preview_available: "미리 보기 없음"
      no_submission: "제출물 없음"
      paper_view: "문서 뷰"
      plain_view: "일반 텍스트 뷰"
      quiz_submission: "이 제출물은 퀴즈 제출물입니다. 퀴즈 페이지로 리디렉트합니다."
      show_entire_discussion: "전체 토론 표시"
      url_preview: "URL 미리 보기"
      view_original_submission: "%{user}의 원본 제출물 보기"
      view_preview_button: "미리 보기"
    still_zipping: "파일 압축 진행 중..."
    submission_download: 
      download_message: "**학생 제출물을 수집해서** ZIP 파일로 압축합니다. 이 작업은 제출물 파일의 크기와 수에 따라 다소 시간이 걸릴 수도 있습니다."
      gathering_files: "파일 수집 중..."
  submit_a3cc6859: 제출
  support: 
    array: 
      last_word_connector: ", "
      or: 
        last_word_connector: " 또는 "
        two_words_connector: " 또는 "
      two_words_connector: " 와(과) "
      words_connector: ", "
    help_menu: 
      community_support_forums: "커뮤니티 사용자 지원 포럼"
      contact_support: "지원팀에 문의"
      contact_support_sub_text: "시간이 중요한 이슈에 대해 지원을 받습니다."
      curriculum_assessment_errata: "교과 과정/평가 정오표"
      curriculum_assessment_errata_description: "이미 보고된 평가와 교과 과정 오류를 봅니다. \"정오표\"를 검색하십시오."
      networking_academy_description: "대부분의 자주 묻는 질문에 대해서는 Cisco의 답변을 보십시오."
      networking_academy_faqs: "Networking Academy FAQ"
  syllabus: "과목 요강"
  table_headings: 
    name: 이름
    total: 전체
    type: 유형
  tabs: 
    announcements: 공지
    assignments: 과제
    collaborations: 협업
    conferences: 회의
    course_assignments: "과목 과제"
    course_settings: "과목 설정"
    discussions: 토론
    eportfolios: ePortfolios
    files: 파일
    grades: 평점
    home: 홈
    modules: 모듈
    outcomes: 성과
    pages: 페이지
    people: 사람
    profile: 프로필
    quizzes: 퀴즈
    settings: 설정
    syllabus: 요강
  take_the_quiz_87214d7e: "퀴즈 치르기"
  take_the_quiz_again_8ea51a6c: "퀴즈 다시 치르기"
  take_the_survey_ada59508: "설문 치르기"
  take_the_survey_again_24ce22c2: "설문 다시 치르기"
  teachers_52e2423f: 교사
  terms: 
    index: 
      date: 
        term_end: "학기 끝"
        term_start: "학기 시작"
        unspecified: 항상
      errors: 
        submit: "제출 오류"
      links: 
        add_new_term: "새 학기 추가"
      messages: 
        classes_in_term: "학급을 포함하고 있는 학기를 삭제할 수 없습니다."
        submitting: "제출 중..."
      page_title: "%{account} 학기"
      prompts: 
        delete: "이 학기를 삭제하시겠습니까?"
      titles: 
        term_details: "학기 세부 정보"
      update_term: "학기 업데이트"
    term: 
      buttons: 
        add: "학기 추가"
        update: "학기 업데이트"
      course_count: 
        one: "과목 %{count}개"
        other: "과목 %{count}개"
      labels: 
        designers_can_access_from: "**디자이너**가 액세스할 수 있는 시점"
        sis_id: "SIS ID"
        students_can_access_from: "**학생**이 액세스할 수 있는 시점"
        tas_can_access_from: "**조교**가 액세스할 수 있는 시점"
        teachers_can_access_from: "**교사**가 액세스할 수 있는 시점"
      name: "학기 이름:"
      sis_source_id: "SIS ID:"
      term_runs_from: "**학기 운영** 시작 시점"
      titles: 
        term_ends: "학기 끝"
        term_starts: "학기 시작"
      tooltips: 
        term_ends_designers: "디자이너의 학기 끝"
        term_ends_students: "학생의 학기 끝"
        term_ends_tas: "조교의 학기 끝"
        term_ends_teachers: "교사의 학기 끝"
        term_starts_designers: "디자이너의 학기 시작"
        term_starts_students: "학생의 학기 시작"
        term_starts_tas: "조교의 학기 시작"
        term_starts_teachers: "교사의 학기 시작"
      user_count: 
        one: "사용자 %{count}명"
        other: "사용자 %{count}명"
    timespan: 
      date: 
        term_end: "학기 끝"
        term_start: "학기 시작"
        unspecified: 항상
      timespan: "%{start_at}*부터* %{end_at}까지"
  there_was_an_error_in_processing_your_request_6513a49a: "요청을 처리하는 중 오류 발생"
  this_field_is_required_fa58c4a: "이 필드가 필요함"
  this_quiz_is_unpublished_only_teachers_can_see_the_51d281b1: "*이 퀴즈를 게시하지 않았습니다.* 게시하기 전까지 교사만 이 퀴즈를 볼 수 있습니다."
  time: 
    am: 오전
    count_hours_ago: 
      one: "%{count}시간 전"
      other: "%{count}시간 전"
    count_minutes_ago: 
      one: "%{count}분 전"
      other: "%{count}분 전"
    due_date: "%{date} %{time}까지"
    event: "%{date} %{time}"
    formats: 
      default: "%a, %d %b %Y %H:%M:%S %z"
      long: "%B %d, %Y %H:%M"
      short: "%d %b %H:%M"
      tiny: "%l:%M%P"
      tiny_on_the_hour: "%l%P"
    less_than_a_minute_ago: "1분 전 이내"
    pm: 오후
    ranges: 
      different_days: "%{start_date_and_time}부터 %{end_date_and_time}까지"
      same_day: "%{date} %{start_time}부터 %{end_time}까지"
      times: "%{start_time}부터 %{end_time}까지"
    with_ago: "%{time} 전"
  tinymce: 
    insert_update_image_view: 
      alt_help_text: "접근성 향상을 위해 이미지 설명"
      alt_text: "대체 텍스트"
      attributes: 속성
      canvas: Canvas
      dimension_help_text: "비율을 유지"
      dimensions: 치수
      flickr: Flickr
      image_height: "이미지 높이"
      image_source: "이미지 원본"
      image_width: "이미지 너비"
      url: URL
  title: 
    edit_topic: "토론 주제 편집"
    new_announcement: "새 공지"
    new_topic: "새 토론 주제"
  title_separator: ": "
  titles: 
    aligned_items: "정렬된 항목"
    announcement: 공지
    announcements: 공지
    assignments: 과제
    come_back_later: "나중에 돌아오기 위해 이 문제를 표시"
    discussion: 토론
    discussions: 토론
    error_reports: "오류 보고서"
    learning_outcomes: "학습 성과"
    messages: 메시지
    outcome_artifacts: "성과 아티팩트"
    people: 사용자
    view_in_separate_window: "별도 창에 보기"
  to_c4c44f4b: "다음 요일로"
  tooltips: 
    finished: 완료됨
    incomplete: "완료 안 됨"
    vdd: 
      more_message: "%{count}개 더…"
  tours: 
    quiz_regrade: 
      got_it: 확인
  turnitin: 
    error_1007: "업로드한 파일이 너무 큽니다."
    error_1009: "유효하지 않은 파일 유형입니다. (유효한 파일 유형은 MS Word, Acrobat PDF, Postscript, Text, HTML, WordPerfect, RTF 입니다.)"
    error_1013: "Turnitin으로 평가하려면 학생의 제출물은 20단어 이상의 텍스트가 되어야 합니다."
    error_1023: "PDF 파일을 읽을 수 없습니다. 파일이 암호로 보호된 것이 아닌지 확인하시기 바랍니다."
    error_216: "이 계정의 학생 제한에 도달했습니다. 계정 관리자에게 문의하시기 바랍니다."
    error_217: "이 계정의 Turnitin 제품이 만료되었습니다. Turnitin 제품을 갱신하려면 영업 담당자에게 문의하십시오."
    error_414: "이 제출물의 독창성 보고서를 아직 사용할 수 없습니다."
    error_415: "이 제출물의 독창성 점수를 아직 사용할 수 없습니다."
    error_default: "Turnitin으로 제출하는 중에 오류가 발생했습니다. 지원팀에 문의하기 전에 파일을 다시 제출해 보시기 바랍니다."
    tooltip: 
      score: "Turnitin 유사성 점수 - 자세한 보고서 보기"
  turnitin_info: 
    buttons: 
      resubmit_to_turnitin: "Turnitin에 다시 제출"
  ungraded_survey_ad7de790: "평가 안 된 설문"
  unknown: "알 수 없음"
  unknown_47a3b725: "알 수 없음"
  unknown_question_bank: "알 수 없는 문제 은행"
  unknown_quiz: "알 수 없는 퀴즈"
  unlock_date_cannot_be_after_due_date_8829d9ca: "잠금 해제 날짜는 기한 이후일 수 없음"
  unlock_date_cannot_be_after_lock_date_591f7fda: "잠금 해제 날짜는 잠금 날짜 이후일 수 없음"
  unsupported_package: "지원하지 않는 내용 묶음"
  until_date_949017c4: "%{date} 까지"
  update_4d8ee62: 업데이트
  upload_button: 
    upload: 업로드
  upper_limit_of_range_c454a8f2: "범위의 상한"
  user: 
    default_user_name: 사용자
    errors: 
      already_enrolled: "이 과목에 이미 등록함"
      course_full: "이 과목은 만원임"
      invalid_code: "유효하지 않은 코드"
      required: 필수
      terms: "조건에 동의해야 합니다."
      too_long: "%{max}글자를 초과할 수 없습니다."
    registration: 
      agree_to_terms_and_privacy_policy: "*사용 조건*에 동의하고 **개인 정보 보호 정책**을 승인합니다."
      agree_to_terms_with_code_of_conduct: "*사용 조건*과 **준수 사항**에 동의합니다."
  user_date_range_search: 
    cant_be_blank: "Canvas 사용자 ID는 공란일 수 없음"
    cant_come_before_from: "'끝 날짜'는 '시작 날짜' 이전일 수 없습니다."
  user_lists: 
    add_n_users: 
      one: "좋습니다. 이 사용자 %{count}명을 추가합니다."
      other: "좋습니다. 이 사용자 %{count}명을 추가합니다."
    adding_users: "사용자 추가 중..."
    buttons: 
      continue: "계속 진행..."
    cant_unenroll: "이 사용자는 캠퍼스 등록 시스템에서 자동으로 등록했기 때문에 수동으로 제거할 수 없습니다. 궁금한 점이 있으면 시스템 관리자에게 문의하시기 바랍니다."
    delete_confirm: "이 사용자를 제거하시겠습니까?"
    duplicate_users: 
      one: "중복된 사용자 %{count}명을 찾아 제거했습니다."
      other: "중복된 사용자 %{count}명을 찾아 제거했습니다."
    invalid_users_notice: "유효하지 않은 것이 있는 것 같습니다. 뒤로 돌아가서 오류를 수정하시기 바랍니다."
    just_now: "바로 지금"
    messages: 
      processing: "처리 중..."
    titles: 
      existing_user: "기존 사용자"
    user_parsing_errors: 
      one: "사용자 목록을 파싱하는 데 오류 %{count}개가 있습니다."
      other: "사용자 목록을 파싱하는 데 오류 %{count}개가 있습니다."
    users_added: 
      one: "사용자 %{count}명 추가됨"
      other: "사용자 %{count}명 추가됨"
    users_adding_failed: "사용자 등록 실패"
    users_existed: 
      one: "(사용자 %{count}명 있음)"
      other: "(사용자 %{count}명 있음)"
    users_to_add: 
      one: "이대로 진행하면 사용자 %{count}명이 추가됩니다."
      other: "이대로 진행하면 사용자 %{count}명이 추가됩니다."
  user_logins: 
    buttons: 
      add_login: "로그인 추가"
      update_login: "로그인 업데이트"
    confirms: 
      delete_login: "로그인 \"%{login}\"을(를) 삭제하시겠습니까?"
    notices: 
      cant_delete_last_login: "사용자의 마지막 로그인을 삭제할 수 없음"
      mfa_reset: "다단계 인증 다시 설정"
    save_succeeded: "성공적으로 저장함"
    titles: 
      add_login: "로그인 추가"
      update_login: "로그인 업데이트"
  user_name: 
    buttons: 
      update_user: "사용자 업데이트"
    confirms: 
      remove_profile_picture: "이 사용자의 프로필 사진을 제거하시겠습니까?"
    errors: 
      failed_to_remove_image: "이미지 제거에 실패했습니다. 다시 시도하시기 바랍니다."
      failed_to_report_image: "이미지 보고에 실패했습니다. 다시 시도하시기 바랍니다."
      updating_user_details_failed: "사용자 세부 정보 업데이트에 실패했습니다. 다시 시도하시기 바랍니다."
    messages: 
      removing_image: "이미지 제거 중..."
      reporting_image: "이미지 보고 중..."
      updating_user_details: "사용자 세부 정보 업데이트 중..."
    notices: 
      image_reported: "이미지가 보고되었습니다."
  user_notes: 
    confirms: 
      delete_journal_entry: "이 일지 항목을 삭제하시겠습니까?"
    index: 
      buttons: 
        create: "항목 만들기"
      crumbs: 
        faculty_journal: "교원 일지"
      links: 
        create_new_entry: "새 항목 만들기"
      messages: 
        no_entries: "이 학생에 대한 일지 항목이 없습니다."
      page_title: "교원 일지"
      title: 제목
      titles: 
        journal_for: "%{user}의 교원 일지"
    messages: 
      loading_more: "더 많은 항목 로드 중"
    notices: 
      created: "일지 항목을 성공적으로 생성했습니다."
    show: 
      labels: 
        created_by: 작성자
        note: 메모
        title: 제목
        user: 사용자
    tooltips: 
      loading_more: "더 많은 결과 로드 중"
    user_note: 
      links: 
        delete: "이 항목 삭제"
      no_title: "제목 없음"
      subheader: "%{created_at}에 %{creator}이(가) 생성"
    user_notes: 
      crumbs: 
        faculty_journal: "교원 일지"
      details_a_course: "과목에 현재 등록한 학생에 대한 마지막 교원 일지 항목입니다."
      details_this_course: "과목에 현재 등록한 학생에 대한 마지막 교원 일지 항목입니다."
      headers: 
        current_courses: "현재 과목"
        last_entry: "마지막 교원 일지 항목"
        student: 학생
      journal_header: "교원 일지"
      page_title: "교원 일지"
  user_profile: 
    profile_title_too_long: "제목이 너무 김"
    tabs: 
      notifications: 알림
      profile: 프로필
      settings: 설정
  user_service: 
    descriptions: 
      delicious: "Delicious는 협업 링크 공유 도구입니다.  나중에 참조하기 위해서 인터넷에 있는 페이지를 태그할 수 있습니다. 또한 유사한 관심을 가진 다른 사용자의 Delicious 계정으로 링크할 수도 있습니다."
      diigo: "Diigo는 협업 링크 공유 도구입니다.  나중에 참조하기 위해서 인터넷에 있는 페이지를 태그할 수 있습니다.  또한 유사한 관심을 가진 다른 사용자의 Diigo 계정으로 링크할 수도 있습니다."
      facebook: "Facebook 프로필을 나열하면 학급과 그룹에서 사귄 친구와 더 쉽게 연결할 수 있습니다."
      google_docs: "학생들은 그룹 프로젝트에서 협업을 위해 Google Docs를 사용할 수 있습니다.  Google Docs를 이용하면 문서, 스프레드시트, 프레젠테이션을 실시간으로 협업해서 편집할 수 있습니다."
      linked_in: "LinkedIn은 비지니스 네트워킹을 위한 리소스입니다.  학교에서 맺은 관계가 회사에 들어가서도 도움이 될 수 있습니다."
      skype: "Skype는 온라인 음성 및 화상 전화를 위한 무료 도구입니다."
      twitter: "Twitter는 학급 밖 통신을 위한 훌륭한 리소스입니다."
  users: 
    admin_merge: 
      buttons: 
        go: 실행
        merge_user_account: "사용자 계정 병합"
      labels: 
        name: 이름
        user_id: "사용자 ID"
      links: 
        select: 선택
      merge_result_explanation: "%{source_user_name} (%{source_user_email}) 계정을 %{target_user_name} (%{target_user_email}) 계정으로 병합하시겠습니까? 이 과정의 최종 결과는 다음과 같습니다:"
      merge_result_explanation_again: "사용자 %{user_name} (%{user_email})을(를) %{pending_other_user_name} (%{pending_other_user_email}) 계정에 병합하도록 선택했습니다. 이 과정의 최종 결과는 다음과 같습니다:"
      merge_somone_else: "다른 사람을 %{user_name}와(과) 병합"
      merge_user_initial_instructions: "사용자 %{user_name} (%{user_email})을(를) 다른 계정에 병합하도록 선택했습니다. 아래 양식을 사용해서 이 사용자와 병합하려는 사용자를 찾으십시오. 이 사용자를 다른 사용자와 병합하려면 해당 사용자의 페이지를 탐색해서 \"사용자 병합\"을 다시 클릭하십시오."
      no_merge_undo: "이 과정은 취소할 수 없으므로 계속 진행하기 전에 확인하시기 바랍니다."
      no_permission: "계정을 검색할 권한이 없습니다."
      prepare_to_merge: "사용자 병합 준비"
      switch_user_positions: "사용자 위치 변경"
      titles: 
        enter_user_id: "또는 사용자 ID 입력"
        find_user: "사용자 찾기"
        merge_users: "사용자 계정 병합"
        really_merge: "사용자 계정을 병합하시겠습니까?"
    cant_self_merge: "같은 계정으로 병합할 수 없습니다."
    cc_prefs: 
      buttons: 
        configure: "통신 기본 설정 구성"
      comm_preferences_instructions: "이제 Canvas에 등록했으며 과목을 진행하면서 어떤 알림을 받을 것인지 구성할 수 있습니다. Canvas는 융통성이 있어서 어떤 행사에 대한 알림을 어떻게 받을 것인지 여러분이 선택할 수 있습니다. 과목에서 어떤 일이 발생할 때 이메일을 받을 것인지, 휴대폰으로 문자를 받을 것인지, 즉시, 매일, 매주 받을 것인지 결정할 수 있습니다."
      titles: 
        configure_com_prefs: "통신 기본 설정 구성"
    confirms: 
      unenroll_user: "이 사용자를 등록 취소하시겠습니까?"
    could_not_find_url: "다운로드 URL을 찾을 수 없음"
    crumbs: 
      profile: "%{user}의 프로필"
    current_conference: 
      current_conference_text: "**[%{conference}](%{link_to_conference})**에 참여하도록 초대를 받았습니다. 회의는 %{started_at}에 시작되었고 %{participant_count}명이 참여합니다."
      participant_count: 
        one: "참여자 %{count}명"
        other: "참여자 %{count}명"
    dashboard_sidebar: 
      coming_up: 예정
      recent_feedback: "최근 피드백"
      start_new_course: "새 과목 시작하기"
    delete: 
      are_you_sure: "이 사용자 계정을 삭제하시겠습니까?"
      buttons: 
        delete_user: "%{user_name} 삭제"
      titles: 
        confirm_delete: "사용자 삭제 확인"
        really_delete_user: "%{user_name} 삭제"
    enrollment: 
      course_not_published: "과목을 아직 게시하지 않았음"
      linked_to_user: "(%{user_name}로 링크)"
      links: 
        teacher_activity: "학생 상호 작용 보고서 보기"
      roles_designer: "디자이너로 등록했습니다."
      roles_observer: "감독자로 등록했습니다."
      roles_student: "학생으로 등록했습니다."
      roles_ta: "조교로 등록했습니다."
      roles_teacher: "교사로 등록했습니다."
      unpublished: "게시 안 됨"
    errors: 
      no_teacher_courses: "이 교사와 학생 사이에 공유된 과목이 없음"
      user_not_teacher: "해당 사용자는 이 과목에서 교사가 아님"
    facebook_added: "Facebook 계정을 성공적으로 추가함!"
    facebook_fail: "Facebook 승인에 실패했습니다."
    google_docs_added: "Google Docs 액세스 승인됨!"
    google_docs_fail: "Google Docs 승인에 실패했습니다. 다시 시도하시기 바랍니다."
    grades: 
      average_grades: 
        one: "학생 %{count}명의 평균"
        other: "학생 %{count}명의 평균"
      course: 과목
      crumbs: 
        grades: 평점
      current_teacher_courses: "내가 가르치고 있는 과목"
      linked_student_accounts: "링크된 학생 계정"
      links: 
        teacher_activity: "학생 상호 작용 보고서"
      no_grade: "평점 없음"
      no_grades: "평점 없음"
      page_title: 평점
      percent: 퍼센트
      send_teacher_message: "교사에게 메시지 보내기"
      show_previous_courses: "이전 과목 표시"
      titles: 
        current_student_courses: "내가 배우는 과목"
        previous_courses: "이전 과목"
    group: 
      show_hide_activity_list: "최근 활동 목록에서 표시/숨김"
    index: 
      all_users: "모든 사용자"
      buttons: 
        manage_profile_pictures: "프로필 사진 관리"
        user_groups: "사용자 그룹 보기"
      crumbs: 
        users: 사용자
      labels: 
        show_users_for_term: "학기 등록과 함께 사용자 표시"
      no_results_found: "찾은 결과 없음"
      search_for_user: "%{user_name}의 사용자 검색 결과"
      titles: 
        all_users: "모든 사용자"
        choose_term: "학기 선택"
        search_results: "\"%{search_term}\"에 대한 검색 결과"
    linkedin_added: "LinkedIn 계정을 성공적으로 추가함!"
    linkedin_fail: "LinkedIn 승인에 실패했습니다. 다시 시도하시기 바랍니다."
    logins: 
      add_login: "로그인 추가"
      buttons: 
        update_login: "로그인 업데이트"
      labels: 
        account_id: 계정
        current_ip: "현재 로그인 IP"
        current_login: "현재 로그인"
        last_ip: "마지막 로그인 IP"
        last_login: "마지막 로그인"
        last_request: "마지막 요청"
        password: 암호
        sis_id: "SIS ID"
        sis_user_id: "SIS ID"
        unique_id: 로그인
      more: 더...
      never: "한 적 없음"
      none: 없음
      reset_mfa: "다단계 인증 다시 설정"
      titles: 
        logins: "로그인 정보"
    masquerade: 
      are_you_sure_start: "이 사용자로 가장하시겠습니까?"
      are_you_sure_stop: "가장을 중지하시겠습니까?"
      details: |-
          가장은 기본적으로 암호없이 이 사용자로 로그인하는 것입니다.
          이 사용자인 것처럼 동작을 할 수 있고 다른 사용자에게는
          이 사용자가 수행하는 것처럼 보입니다. 하지만 감사 로그에는
          이 사용자를 대신해서 **여러분**이 실제 동작을 수행했다는 사실이 기록됩니다.
      masquerade_as: "%{user_name}(으)로 가장"
    merge: 
      login_to_merge_different_account: "%{current_user_name} (%{current_user_email}) 계정을 다른 계정으로 병합하려면 새 계정으로 로그인하시기 바랍니다:"
      merge_definition: "이런 저런 이유로 하나가 아닌 두 개의 로그인을 갖게 될 수 있습니다. 그런 경우에는 두 로그인을 병합하고 정보를 통합할 수 있습니다."
      titles: 
        merge_accounts: "사용자 계정 병합"
    merge_results: 
      action: 동작
      emails: 이메일
      enrollments: 등록
      logins: 로그인
      no_emails: "이메일 없음"
      no_enrollments: "등록 없음"
      no_logins: "로그인 없음"
      user: 사용자
      will_be_deleted: "삭제될 것임"
      will_be_kept: "유지될 것임"
    name: 
      become: "이 사용자로 변경"
      buttons: 
        update_details: "세부 정보 업데이트"
      delete_from_account: "%{account}에서 삭제"
      edit: 편집
      labels: 
        default_email: "기본 이메일"
        display_name: "표시 이름"
        full_name: "전체 이름"
        name: "전체 이름"
        profile_picture: "프로필 사진"
        short_name: "표시 이름"
        sortable_name: "정렬 가능한 이름"
        time_zone: "표준 시간대"
      merge_with_another_user: "다른 사용자와 병합"
      none: 없음
      remove_avatar: "아바타 사진을 제거"
      report_naughtiness: "부적절한 사진 보고"
      titles: 
        edit_user_details: "사용자 세부 정보 편집"
        name_and_email: "이름과 이메일"
      update_instructions: "이 사용자의 정보를 업데이트할 수 있지만 사용자가 원래대로 바꿀 수 있습니다."
    new: 
      create_a_canvas_account: "Canvas 계정 만들기"
      privacy_policy: "개인 정보 보호 정책"
      terms_of_use: "사용 조건"
    no_self_registration: "이 계정은 직접 등록을 사용 안 함"
    oauth_fail: "OAuth 인증에 실패했습니다. 유효한 요청을 찾을 수 없습니다."
    registered: 
      almost_there: "거의 마쳤습니다..."
      done_resending: "마쳤습니다! 메시지는 수 분이 걸릴 수도 있습니다."
      failed_resending: "요청에 실패했습니다. 다시 시도하시기 바랍니다."
      invite_to_read: "여러분을 Canvas 소개 비디오로 초대합니다. *Canvas가 어떻게* 27개국의 학생을 강의실, 교사, 급우들과 가깝게 만들도록 돕는지에 대해서도 읽을 수 있습니다."
      links: 
        download_pdf: "PDF로 다운로드"
      need_flash: "이 비디오를 보려면 Flash 플레이어 8 이상과 JavaScript를 사용하도록 해야 합니다."
      overview_video: "Canvas 개요 비디오"
      registration_complete: "등록 완료"
      resending: "다시 보내는 중..."
      sent_email_paragraph: "%{email_address}(으)로 이메일을 보냈습니다. *등록을 마치려면 이메일에 있는 링크를 클릭하십시오*. 메일을 볼 수 없다면 **이메일 다시 보내기를 클릭**하거나 스팸 상자를 확인해 보시기 바랍니다."
      while_you_wait: "기다리는 동안..."
    scheduled_conference: 
      current_conference_text: "%{conference}에 참여하도록 초대를 받았습니다. 회의는 %{starts_at}에 시작합니다."
    service_not_enabled: "해당 서비스를 사용 안 함"
    show: 
      accounts: 계정
      buttons: 
        faculty_journal_for: "%{user}의 교원 일지"
      courses: 과목
      enrollments: 등록
      groups: 그룹
      links: 
        message_user: "%{user}에게 메시지 보내기"
      none_yet: "아직 없습니다."
      page_views: "페이지 뷰"
      see_outcomes: "%{user}에 대한 성과 결과 보기"
    teacher_activity: 
      crumbs: 
        interaction_report: "학생 상호 작용 보고서"
      headings: 
        current_score: "현재 점수"
        final_score: "최종 점수"
        last_interaction: "마지막 학생 상호 작용"
        last_journal_entry: "마지막 교원 일지 항목"
        student_name: 학생
        teacher_activity: "%{teacher}에 대한 교사 활동 보고서"
        ungraded: "평가 안 된 과제"
      last_time: 
        one: "1일 전"
        other: "%{count}일 전"
        zero: "1일 전 이내"
      last_time_never: 없음
      links: 
        view_full_course: "%{course}의 전체 학생 상호 작용 보고서 보기"
      message_student: "이 학생에게 메시지 보내기"
      no_students: "보고할 학생이 없습니다."
      submitted_time: 
        one: "1일 전에 제출됨"
        other: "%{count}일 전에 제출됨"
        zero: "1일 전 이내에 제출됨"
      title: "교사 활동 보고서"
    twitter_added: "Twitter 액세스가 승인됨!"
    twitter_fail_whale: "Twitter 인증에 실패했습니다. 다시 시도하시기 바랍니다."
    user_dashboard: 
      user_atom_feed: "사용자 Atom 피드 (모든 과목)"
      user_dashboard: "사용자 대시보드"
    user_is_deleted: "%{user_name}이(가) 삭제됨"
    user_merge_fail: "사용자 병합에 실패했습니다. 필요한 권한을 가지고 있는지 확인하고 다시 시도하시기 바랍니다."
    user_merge_success: "사용자 병합에 성공했습니다! %{first_user}와(과) %{second_user}은(는) 이제 하나입니다."
    user_not_found: "해당 ID를 가진 활성 사용자를 찾을 수 없습니다."
    user_updated: "사용자를 성공적으로 업데이트했습니다."
    welcome: 
      no_courses_message: |-
          아직 과목이 없기 때문에 이 페이지가 별로 흥미롭지 않습니다.
          과목을 만들거나 등록하고 나면 해당 과목에서 오는 대화를
          볼 수 있게 됩니다.
      unpublished_courses_message: |-
          아직 시작하지 않은 하나 이상의 과목에 등록했습니다.
          과목이 사용 가능 상태가 되면 관련 정보를 여기와 위쪽
          탐색에서 볼 수 있습니다. 그 동안 다른 과목에 등록하거나
          프로필을 설정하십시오.
      welcome_to_happiness: "Canvas에 오신 것을 환영합니다!"
  validate: 
    is_required: "이 필드가 필요함"
  view_app_center_6c89a3fe: "앱 센터 보기"
  view_app_configurations_52b52441: "앱 구성 보기"
  warnings: 
    test_install: 
      periodic_message: "이 Canvas 설치는 테스트를 위한 것이며 주기적으로 다시 설정됩니다."
      title: "Canvas 테스트 설치"
      weekly_message: 
        one: "이 Canvas 설치는 테스트를 위한 것이며 %{count}주마다 다시 설정됩니다."
        other: "이 Canvas 설치는 테스트를 위한 것이며 %{count}주마다 다시 설정됩니다."
  web_conference: 
    default_name_for_courses: "과목 웹 회의"
    default_name_for_groups: "그룹 웹 회의"
    settings: 
      boolean: 
        ? "false"
        : 끄기
        ? "true"
        : 켜기
  webct_credentials: 
    credential_not_found: "자격 증명이 없습니다."
  webct_display: "Blackboard Vista/CE (WebCT)"
  webct_file_description: "Blackboard Vista/CE, WebCT 6+ 과목"
  webct_name: "Blackboard Vista/CE (WebCT)"
  widget: 
    upload_media_track_form: 
      choose_a_language: "--언어 선택--"
      error_message: "*오류:* 유효한 트랙 파일과 언어를 선택해야 합니다."
      file: 파일
      language: 언어
      media_track_form_button: "자막 만들기 도구로 가기"
      upload_media_track_form_description: "SRT 또는 *WebVTT* 형식으로 자막을 가지고 있으면 여기에 업로드할 수 있습니다."
      upload_media_track_form_description_1: "이 비디오 URL을 복사:"
      upload_media_track_form_description_2: "이 링크를 클릭하고 지시 사항에 따라 자막 파일을 만듭니다."
      upload_media_track_form_description_3: "SRT 또는 *WebVTT* 형식으로 자막을 업로드하십시오."
      upload_media_track_form_step1_label: "1단계:"
      upload_media_track_form_step2_label: "2단계:"
      upload_media_track_form_step3_label: "3단계:"
      upload_media_track_info: "*지시 사항:* 다음 세 가지 단계에 따라 비디오에 대한 자막 파일을 만들고 여기에 업로드하십시오. SRT 자막 파일을 가지고 있으면 3단계를 건너 뛸 수 있습니다."
  wiki: 
    default_course_wiki_name: "%{course_name} 위키"
    default_group_wiki_name: "%{group_name} 위키"
    front_page_name: "첫 페이지"
    sidebar: 
      aria_tree: 
        file: 파일
        folder: 폴더
      buttons: 
        uploading: "업로드 중..."
      errors: 
        no_valid_files_selected: "유효한 파일이 선택되지 않음"
        no_valid_image_files_selected: "유효한 이미지 파일이 선택되지 않음"
        unexpected_upload_problem: "%{filename}을(를) 업로드하는 중에 예기치 않은 문제가 생겼습니다.  다시 시도하시기 바랍니다."
        upload_failed: "업로드에 실패했습니다. 다시 시도하시기 바랍니다."
      loading_more_results: "더 많은 결과 로드 중"
      no_title: "제목 없음"
      titles: 
        select_folder_for_uploads: "파일 업로드를 위한 폴더 선택"
    wiki_page: 
      buttons: 
        edit: 편집
        view_all_pages: "모든 페이지 보기"
      delete_wiki: 삭제
      labels: 
        front_page: "첫 페이지"
      page_locked: "이 페이지가 잠겨 있습니다."
      page_locked_by_modules: "다음 모듈을 완료하고 나면 이 페이지를 사용할 수 있습니다:"
      page_locked_by_modules_until: "다음 모듈을 완료하고 나면 %{lock_info.unlock_at}에 이 페이지를 이용할 수 있습니다:"
      page_locked_until: "이 페이지는 %{lock_info.unlock_at}에 이용할 수 있음"
      published_indicator: 게시됨
      toolbar_menu: 
        settings: 설정
      unpublished_indicator: "게시 안 됨"
      view_page_history_wiki: "페이지 이력 보기"
    wiki_page_content: 
      page_locked: "이 페이지가 잠겨 있습니다."
      page_locked_by_modules: "다음 모듈을 완료하고 나면 이 페이지를 사용할 수 있습니다:"
      page_locked_by_modules_until: "다음 모듈을 완료하고 나면 %{lock_info.unlock_at}에 이 페이지를 이용할 수 있습니다:"
      page_locked_until: "이 페이지는 %{lock_info.unlock_at}에 이용할 수 있음"
    wiki_page_edit: 
      buttons: 
        cancel: 취소
        save: 저장
      course_editing_roles: 
        anyone: 모두
        only_teachers: 교사만
        teachers_and_students: "교사와 학생"
      editing_roles: 
        anyone: 모두
        can_edit_page: "은(는) 이 페이지를 편집할 수 있음"
        only_members: 멤버만
      notify_users_text: "이 내용이 바뀐 것을 사용자에게 알림"
      options_label: 옵션
      title_label: "페이지 제목"
    wiki_page_index: 
      add_page: 추가하기!
      buttons: 
        new_page: 페이지
        new_page_label: "페이지 "
      headers: 
        creation_date: "만든 날짜"
        last_edit: "마지막 편집"
        page_title: "페이지 제목"
      loading: "로드 중..."
      loading_more: "더 로드 중..."
      no_pages: "아직 페이지를 만들지 않았습니다."
      pages_title: 페이지
    wiki_page_index_edit_dialog: 
      page_title: 제목
    wiki_page_index_item: 
      labels: 
        front_page: "첫 페이지"
      menu: 
        delete: 삭제
        edit: 편집
        settings: 설정
        use_front_page: "첫 페이지로 사용"
    wiki_page_revision: 
      latest_revision: 최종본
      restore_revision: "이 수정본 복원"
      revision_summary: "%{edited_by}이(가) *%{updated_at}*에 업데이트함"
      same_as_latest: "*최종본*과 같음"
    wiki_page_revisions: 
      revision_history: "수정 이력"
  wiki_page: 
    atom_author: "위키 페이지"
    atom_entry_title: "위키 페이지, %{course_or_group_name}: %{page_title}"
    defaults: 
      no_content: "내용 없음"
    errors: 
      blank_title: "제목 값이 있어야 함"
      title_characters: "제목은 하나의 글자나 숫자를 포함해야 함"
      title_too_long: "제목은 %{max_characters} 글자를 넘을 수 없음"
    unknown_user_name: "알 수 없음"
  wiki_pages: 
    index: 
      titles: 
        pages: 페이지
    notices: 
      cannot_edit: "\"%{title}\" 페이지를 편집할 수 없습니다."
      cannot_read_revisions: "\"%{title}\"의 수정 이력을 검토할 권한이 없습니다."
      create_non_existent_page: "\"%{title}\" 페이지가 존재하지 않지만, 아래에서 생성할 수 있음"
      page_deleted: "\"%{title}\" 페이지가 삭제되었습니다."
      page_does_not_exist: "\"%{title}\" 페이지가 존재하지 않습니다."
  wiki_pages_api: 
    cannot_delete_front_page: "첫 페이지는 삭제할 수 없음"
    cannot_have_unpublished_front_page: "첫 페이지를 게시 취소할 수 없음"
    cannot_update_editing_roles: "이 위키 페이지의 편집 역할을 업데이트할 수 없음"
    cannot_update_front_page: "위키 첫 페이지를 변경할 수 없음"
    cannot_update_published: "이 위키 페이지의 게시 상태를 업데이트할 수 없음"
    cannot_update_title: "이 위키 페이지의 제목을 업데이트할 수 없음"
    invalid_editing_roles: "제공된 편집 역할이 올바르지 않음"
  will_keep_the_highest_of_all_your_scores_6ae5bbd1: "가장 높은 점수를 보관"
  will_keep_the_latest_of_all_your_scores_431d23f9: "가장 마지막 점수를 보관"
  wimba_conference: 
    external_urls: 
      archive: 저장소
      archive_link: "저장소 보기"
  you_can_now_set_regrade_options_for_students_who_h_c1ceb1c4: "이제 이 퀴즈를 이미 치른 학생을 위한 다시 평가하기 옵션을 설정할 수 있습니다."
<<<<<<< HEAD
=======
  your_browser_does_not_meet_the_minimum_requirement_7a7022db: "브라우저가 Canvas를 위한 최소 요구 사항에 미치지 못합니다. 지원하는 브라우저의 전체 목록을 보려면 *Canvas 설명서*를 방문하시기 바랍니다."
>>>>>>> 90c09c7f
  zip_argument_error: ".zip 업로드는 업로드할 대상 폴더가 필요합니다."
  zip_file_display: "파일 가져오기"
  zip_file_file_description: ".zip 파일을 폴더에 압축 해제"
  zip_file_imports: 
    errors: 
      extracting_file: "압축 파일을 해제하는 데 오류가 발생했습니다. 다시 시도하시기 바랍니다."
      server_status: "서버가 유효한 상태 반환을 중지함"
      server_stopped_responding: "서버가 상태 요청에 대한 응답을 중지함"
      uploading: "zip 파일을 업로드하는 중에 오류가 발생했습니다."
    notices: 
      uploading_complete: "업로드 완료!"
    zip_import_filename: "zip_import_%{id}.zip"
  zip_file_name: ".zip 파일"
  zip_no_folder_error: "이 과목에서 지정한 폴더를 찾을 수 없습니다."<|MERGE_RESOLUTION|>--- conflicted
+++ resolved
@@ -5112,10 +5112,7 @@
     required: "필수 사항"
     sis_id_in_use: "SIS ID \"%{sis_id}\"이(가) 이미 사용 중임"
   everyone_854554dd: 모두
-<<<<<<< HEAD
-=======
   example_84698b7d: 예
->>>>>>> 90c09c7f
   external_apps_f5490181: "외부 앱"
   external_content: 
     cancel: 
@@ -13074,10 +13071,7 @@
       archive: 저장소
       archive_link: "저장소 보기"
   you_can_now_set_regrade_options_for_students_who_h_c1ceb1c4: "이제 이 퀴즈를 이미 치른 학생을 위한 다시 평가하기 옵션을 설정할 수 있습니다."
-<<<<<<< HEAD
-=======
   your_browser_does_not_meet_the_minimum_requirement_7a7022db: "브라우저가 Canvas를 위한 최소 요구 사항에 미치지 못합니다. 지원하는 브라우저의 전체 목록을 보려면 *Canvas 설명서*를 방문하시기 바랍니다."
->>>>>>> 90c09c7f
   zip_argument_error: ".zip 업로드는 업로드할 대상 폴더가 필요합니다."
   zip_file_display: "파일 가져오기"
   zip_file_file_description: ".zip 파일을 폴더에 압축 해제"
