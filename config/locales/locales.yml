--- conflicted
+++ resolved
@@ -16,19 +16,16 @@
     en: English (US)
   qualified_locale: en-US
   bigeasy_locale: en_US
-<<<<<<< HEAD
 bz:
   locales:
     bz: English (Beyond Z)
   qualified_locale: bz
-=======
 en-AU:
   locales:
     en-AU: English (Australia)
 en-GB:
   locales:
     en-GB: English (United Kingdom)
->>>>>>> ea7ce98e
 es:
   locales:
     es: Español
