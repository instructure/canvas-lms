--- conflicted
+++ resolved
@@ -1,13 +1,5 @@
 ar:
   locales:
-<<<<<<< HEAD
-    en: English (US)
-  bigeasy_locale: en_US
-es:
-  locales:
-    es: Español
-  bigeasy_locale: es_ES
-=======
     ar: العربية
   bigeasy_locale: ar_SA
   moment_locale: ar-sa
@@ -15,49 +7,10 @@
   locales:
     da: Dansk
   bigeasy_locale: da_DK
->>>>>>> 94fd9d56
 de:
   locales:
     de: Deutsch
   bigeasy_locale: de_DE
-<<<<<<< HEAD
-ru:
-  locales:
-    ru: pу́сский
-  bigeasy_locale: ru_RU
-fr:
-  locales:
-    fr: Français
-  bigeasy_locale: fr_FR
-pl:
-  locales:
-    pl: Polski
-  bigeasy_locale: pl_PL
-zh-Hans:
-  locales:
-    zh-Hans: 简体中文
-  bigeasy_locale: zh_CN
-  fullcalendar_locale: zh-cn
-  moment_locale: zh-cn
-zh-Hant:
-  locales:
-    zh-Hant: 繁體中文
-  bigeasy_locale: zh_HK
-  fullcalendar_locale: zh-cn
-  moment_locale: zh-tw
-ar:
-  locales:
-    ar: العربية
-  bigeasy_locale: ar_SA
-  moment_locale: ar-sa
-pt:
-  locales:
-    pt: Português
-  bigeasy_locale: pt_PT
-pt-BR:
-  locales:
-    pt-BR: Português do Brasil
-=======
 en:
   locales:
     en: English (US)
@@ -93,19 +46,15 @@
   fullcalendar_locale: en
   moment_locale: hy-am
   crowdsourced: true
->>>>>>> 94fd9d56
 ja:
   locales:
     ja: 日本語
   bigeasy_locale: ja_JP
-<<<<<<< HEAD
-=======
 ko:
   locales:
     ko: 한국말 (crowd-sourced)
   bigeasy_locale: ko_KR
   crowdsourced: true
->>>>>>> 94fd9d56
 mi:
   locales:
     mi: Reo Māori (Aotearoa)
@@ -119,42 +68,6 @@
   crowdsourced: false
 nb:
   locales:
-<<<<<<< HEAD
-    nb: Norwegian (Bokmål)
-  bigeasy_locale: nb_NO
-ko:
-  locales:
-    ko: 한국말 (crowd-sourced)
-  bigeasy_locale: ko_KR
-  crowdsourced: true
-en-GB:
-  locales:
-    en-GB: English (United Kingdom)
-en-AU:
-  locales:
-    en-AU: English (Australia)
-tr:
-  locales:
-    tr: Türkçe (crowd-sourced)
-  bigeasy_locale: tr_TR
-  crowdsourced: true
-fa:
-  locales:
-    fa: فارسی (crowd-sourced)
-  bigeasy_locale: fa_IR
-  crowdsourced: true
-da:
-  locales:
-    da: Dansk
-  bigeasy_locale: da_DK
-hy:
-  locales:
-    hy: Հայերեն (crowd-sourced)
-  bigeasy_locale: hy_AM
-  fullcalendar_locale: en
-  moment_locale: hy-am
-  crowdsourced: true
-=======
     nb: Norsk (Bokmål)
   bigeasy_locale: nb_NO
 nn:
@@ -178,18 +91,10 @@
   locales:
     ru: pу́сский
   bigeasy_locale: ru_RU
->>>>>>> 94fd9d56
 sv:
   locales:
     sv: Svenska
   bigeasy_locale: sv_SE
-<<<<<<< HEAD
-he:
-  locales:
-    he: עברית (crowd-sourced)
-  bigeasy_locale: he_IL
-  crowdsourced: true
-=======
 tr:
   locales:
     tr: Türkçe (crowd-sourced)
@@ -206,5 +111,4 @@
     zh-Hant: 繁體中文
   bigeasy_locale: zh_HK
   fullcalendar_locale: zh-cn
-  moment_locale: zh-tw
->>>>>>> 94fd9d56
+  moment_locale: zh-tw