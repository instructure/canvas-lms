--- conflicted
+++ resolved
@@ -1,15 +1,12 @@
 en:
   locales:
     en: English (US)
-<<<<<<< HEAD
   qualified_locale: en-US
+  bigeasy_locale: en_US
 bz:
   locales:
     bz: English (Beyond Z)
   qualified_locale: bz
-=======
-  bigeasy_locale: en_US
->>>>>>> f5bd3cc4
 es:
   locales:
     es: Español
