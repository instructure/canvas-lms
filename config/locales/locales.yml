---
ar:
  bigeasy_locale: ar_SA
  date:
    abbr_month_names:
    -
    - يناير
    - فبراير
    - مارس
    - أبريل
    - مايو
    - يونيو
    - يوليو
    - أغسطس
    - سبتمبر
    - أكتوبر
    - نوفمبر
    - ديسمبر
    formats:
      date_at_time: "%-d %b at %k:%M"
      default: "%d/%m/%Y"
      full: "%-d %b، %Y %-k:%M"
      full_with_weekday: "%a %-d %b، %Y %-k%M"
      long: "%-d %B %Y"
      long_with_weekday: "%A، %-d %B"
      medium: "%-d %b %Y"
      medium_month: "%b %Y"
      medium_with_weekday: "%a %-d %b %Y"
      short: "%b %-d"
      short_month: "%b"
      short_weekday: "%a"
      short_with_weekday: "%a، %-d %b"
      weekday: "%A"
  dow_offset: 6
  locales:
    ar: العربية
  moment_locale: ar-sa
  rtl: true
  time:
    event: "%{date} في %{time}"
    formats:
      tiny: "%k:%M"
      tiny_on_the_hour: "%k:%M"
cy:
  locales:
    cy: Cymraeg
  dow_offset: 1
  bigeasy_locale: cy_GB
  date:
    formats:
      date_at_time: "%b %-d %l:%M%P"
      default: "%Y-%m-%d"
      full: "%b %-d, %Y %-l:%M%P"
      full_with_weekday: "%a %b %-d, %Y %-l:%M%P"
      long: "%B %-d, %Y"
      long_with_weekday: "%A, %B %-d"
      medium: "%b %-d, %Y"
      medium_month: "%b %Y"
      medium_with_weekday: "%a %b %-d, %Y"
      short: "%b %-d"
      short_month: "%b"
      short_weekday: "%a"
      short_with_weekday: "%a, %b %-d"
      weekday: "%A"
    abbr_month_names:
    -
    - Ion
    - Chw
    - Maw
    - Ebr
    - Mai
    - Meh
    - Gor
    - Aws
    - Med
    - Hyd
    - Tach
    - Rhag
  time:
    event: "%{date} am %{time}"
    formats:
      tiny: "%l:%M%P"
      tiny_on_the_hour: "%l%P"
da:
  bigeasy_locale: da_DK
  date:
    abbr_month_names:
    -
    - Jan
    - Feb
    - Mar
    - Apr
    - Maj
    - Jun
    - Jul
    - Aug
    - Sep
    - Okt
    - Nov
    - Dec
    formats:
      date_at_time: "%b %-d kl. %k:%M"
      default: "%Y-%m-%d"
      full: "%b %-d, %Y %-k:%M"
      full_with_weekday: "%a %b %-d, %Y %-k:%M"
      long: "%B %-d, %Y"
      long_with_weekday: "%A, %B %-d"
      medium: "%b %-d, %Y"
      medium_month: "%b %Y"
      medium_with_weekday: "%a %b %-d, %Y"
      short: "%b %-d"
      short_month: "%b"
      short_weekday: "%a"
      short_with_weekday: "%a, %b %-d"
      weekday: "%A"
  dow_offset: 1
  locales:
<<<<<<< HEAD
    da-x-k12: Dansk GR/GY
=======
    da: Dansk
  time:
    event: "%{date} kl. %{time}"
    formats:
      tiny: "%k:%M"
      tiny_on_the_hour: "%k:%M"
da-x-k12:
>>>>>>> d797c1ec
  bigeasy_locale: da_DK
  date:
    abbr_month_names:
    -
    - Jan
    - Feb
    - Mar
    - Apr
    - Maj
    - Jun
    - Jul
    - Aug
    - Sep
    - Okt
    - Nov
    - Dec
    formats:
      date_at_time: "%b %-d kl. %k:%M"
      default: "%Y-%m-%d"
      full: "%b %-d, %Y %-k:%M"
      full_with_weekday: "%a %b %-d, %Y %-k:%M"
      long: "%B %-d, %Y"
      long_with_weekday: "%A, %B %-d"
      medium: "%b %-d, %Y"
      medium_month: "%b %Y"
      medium_with_weekday: "%a %b %-d, %Y"
      short: "%b %-d"
      short_month: "%b"
      short_weekday: "%a"
      short_with_weekday: "%a, %b %-d"
      weekday: "%A"
  dow_offset: 1
  fullcalendar_locale: da
  locales:
    da-x-k12: Dansk GR/GY
  moment_locale: da
  time:
    event: "%{date} kl. %{time}"
    formats:
      tiny: "%k:%M"
      tiny_on_the_hour: "%k:%M"
de:
  bigeasy_locale: de_DE
  date:
    abbr_month_names:
    -
    - Jan
    - Feb
    - März
    - Apr
    - Mai
    - Jun
    - Jul
    - Aug
    - Sept
    - Okt
    - Nov
    - Dez
    formats:
      date_at_time: "%-d %b um %k:%M"
      default: "%d/%m/%Y"
      full: "%-d %b, %Y %-k:%M"
      full_with_weekday: "%a %-d %b, %Y %-k:%M"
      long: "%-d %B, %Y"
      long_with_weekday: "%A, %-d %B"
      medium: "%-d %b, %Y"
      medium_month: "%b %Y"
      medium_with_weekday: "%a %-d %b, %Y"
      short: "%-d %b"
      short_month: "%b"
      short_weekday: "%a"
      short_with_weekday: "%a, %-d %b"
      weekday: "%A"
  dow_offset: 1
  locales:
    de: Deutsch
  time:
    event: am %{date} um %{time}
    formats:
      tiny: "%k:%M"
      tiny_on_the_hour: "%k:%M"
en:
  bigeasy_locale: en_US
  locales:
    en: English (US)
en-AU:
  date:
    abbr_month_names:
    -
    - Jan
    - Feb
    - Mar
    - Apr
    - May
    - Jun
    - Jul
    - Aug
    - Sep
    - Oct
    - Nov
    - Dec
    formats:
      date_at_time: "%b %-d at %k:%M"
      default: "%d/%m/%Y"
      full: "%b %-d, %Y %-k:%M"
      full_with_weekday: "%a %b %-d, %Y %-k:%M"
      long: "%B %-d, %Y"
      long_with_weekday: "%A, %B %-d"
      medium: "%b %-d, %Y"
      medium_month: "%b %Y"
      medium_with_weekday: "%a %b %-d, %Y"
      short: "%b %-d"
      short_month: "%b"
      short_weekday: "%a"
      short_with_weekday: "%a, %b %-d"
      weekday: "%A"
  dow_offset: 1
  locales:
    en-AU: English (Australia)
  time:
    event: "%{date} at %{time}"
    formats:
      tiny: "%k:%M"
      tiny_on_the_hour: "%k:%M"
en-CA:
  date:
    abbr_month_names:
    -
    - Jan
    - Feb
    - Mar
    - Apr
    - May
    - Jun
    - Jul
    - Aug
    - Sep
    - Oct
    - Nov
    - Dec
    formats:
      date_at_time: "%b %-d at %l:%M%P"
      default: "%Y-%m-%d"
      full: "%b %-d, %Y %-l:%M%P"
      full_with_weekday: "%a %b %-d, %Y %-l:%M%P"
      long: "%B %-d, %Y"
      long_with_weekday: "%A, %B %-d"
      medium: "%b %-d, %Y"
      medium_month: "%b %Y"
      medium_with_weekday: "%a %b %-d, %Y"
      short: "%b %-d"
      short_month: "%b"
      short_weekday: "%a"
      short_with_weekday: "%a, %b %-d"
      weekday: "%A"
  locales:
    en-CA: English (Canada)
  time:
    event: "%{date} at %{time}"
    formats:
      tiny: "%l:%M%P"
      tiny_on_the_hour: "%l%P"
en-GB:
  date:
    abbr_month_names:
    -
    - Jan
    - Feb
    - Mar
    - Apr
    - May
    - Jun
    - Jul
    - Aug
    - Sep
    - Oct
    - Nov
    - Dec
    formats:
      date_at_time: "%-d %b at %k:%M"
      default: "%d-%m-%Y"
      full: "%-d %b %Y %-k:%M"
      full_with_weekday: "%a, %-d %b %Y %-k:%M"
      long: "%-d %B %Y"
      long_with_weekday: "%A, %-d %B"
      medium: "%-d %b %Y"
      medium_month: "%b %Y"
      medium_with_weekday: "%a, %-d %b %Y"
      short: "%-d %b"
      short_month: "%b"
      short_weekday: "%a"
      short_with_weekday: "%a, %-d %b"
      weekday: "%A"
  dow_offset: 1
  locales:
    en-GB: English (United Kingdom)
  time:
    event: "%{date} at %{time}"
    formats:
      tiny: "%k:%M"
      tiny_on_the_hour: "%k:%M"
es:
  bigeasy_locale: es_ES
  date:
    abbr_month_names:
    -
    - ene
    - feb
    - mar
    - abr
    - mayo
    - jun
    - jul
    - ago
    - sep
    - oct
    - nov
    - dic
    formats:
      date_at_time: "%-d %b en %k:%M"
      default: "%d/%m/%Y"
      full: "%-d %b, %Y %-k:%M"
      full_with_weekday: "%a %-d %b, %Y %-k:%M"
      long: "%-d %B %Y"
      long_with_weekday: "%A, %-d %B"
      medium: "%-d %b %Y"
      medium_month: "%b %Y"
      medium_with_weekday: "%a %-d %b %Y"
      short: "%-d %b"
      short_month: "%b"
      short_weekday: "%a"
      short_with_weekday: "%a, %-d %b"
      weekday: "%A"
  dow_offset: 1
  locales:
    es: Español
  time:
    event: "%{date} en %{time}"
    formats:
      tiny: "%k:%M"
      tiny_on_the_hour: "%k:%M"
fa:
  bigeasy_locale: fa_IR
  crowdsourced: true
  date:
    abbr_month_names:
    -
    - ژانویه
    - فوریه
    - مارس
    - آوریل
    - مه
    - ژوئن
    - ژوییه
    - آگوست
    - سپتامبر
    - اکتبر
    - نوامبر
    - دسامبر
    formats:
      date_at_time: "%b %-d در %l:%M%P"
      default: "%Y-%m-%d"
      full: "%b %-d, %Y %-l:%M%P"
      full_with_weekday: "%a %b %-d, %Y %-l:%M%P"
      long: "%B %d, %Y"
      long_with_weekday: "%A, %B %-d"
      medium: "%b %-d, %Y"
      medium_month: "%b %Y"
      medium_with_weekday: "%a %b %-d, %Y"
      short: "%b %-d"
      short_month: "%b"
      short_weekday: "%a"
      short_with_weekday: "%a, %b %-d"
      weekday: "%A"
  dow_offset: 6
  locales:
    fa: فارسی
  rtl: true
  time:
    event: "%{date} در %{time}"
    formats:
      tiny: "%l:%M%P"
      tiny_on_the_hour: "%l%P"
fr:
  bigeasy_locale: fr_FR
  date:
    abbr_month_names:
    -
    - Janv
    - Févr
    - Mars
    - Avr
    - Mai
    - Juin
    - Juil
    - Août
    - Sept
    - Oct
    - Nov
    - Déc
    formats:
      date_at_time: "%-d %b à %k:%M"
      default: "%d/%m/%Y"
      full: "%b %-d, %Y %-k:%M"
      full_with_weekday: "%a %-d %b, %Y %-k:%M"
      long: le %-d %B %Y
      long_with_weekday: "%A, %-d %B"
      medium: "%-d %b %Y"
      medium_month: "%b %Y"
      medium_with_weekday: "%a %-d %b %Y"
      short: "%-d %b"
      short_month: "%b"
      short_weekday: "%a"
      short_with_weekday: "%a, %-d %b"
      weekday: "%A"
  dow_offset: 1
  locales:
    fr: Français
  time:
    event: "%{date} à %{time}"
    formats:
      tiny: "%k:%M"
      tiny_on_the_hour: "%k:%M"
fr-CA:
  bigeasy_locale: fr_CA
  date:
    abbr_month_names:
    -
    - Jan
    - Fév
    - Mar
    - Avr
    - Mai
    - Jun
    - Jul
    - Aou
    - Sep
    - Oct
    - Nov
    - Déc
    formats:
      date_at_time: "%-d %b à %k:%M"
      default: "%d/%m/%Y"
      full: "%b %-d, %Y %-k:%M"
      full_with_weekday: "%a %-d %b, %Y %-k:%M"
      long: le %-d %B %Y
      long_with_weekday: "%A, %-d %B"
      medium: le %-d %b %Y
      medium_month: "%b %Y"
      medium_with_weekday: "%a %-d %b %Y"
      short: "%-d %b"
      short_month: "%b"
      short_weekday: "%a"
      short_with_weekday: "%a, %-d %b"
      weekday: "%A"
  fullcalendar_locale: fr
  locales:
    fr-CA: Français (Canada)
  time:
    event: "%{date} sur %{time}"
    formats:
      tiny: "%k:%M"
      tiny_on_the_hour: "%k:%M"
he:
  bigeasy_locale: he_IL
  crowdsourced: true
  date:
    abbr_month_names:
    -
    - ינו׳
    - פבר׳
    - מרץ
    - אפר׳
    - מאי
    - יונ
    - יול
    - אוג׳
    - ספט׳
    - אוק׳
    - נוב׳
    - דצמ׳
    formats:
      date_at_time: "%b %-d ב %k:%M"
      default: "%Y-%m-%d"
      full: "%b %-d, %Y %-k:%M"
      full_with_weekday: "%a %b %-d, %Y %-k:%M"
      long: "%B %-d, %Y"
      long_with_weekday: "%A, %B %-d"
      medium: "%b %-d, %Y"
      medium_month: "%b %Y"
      medium_with_weekday: "%a %b %-d, %Y"
      short: "%b %-d"
      short_month: "%b"
      short_weekday: "%a"
      short_with_weekday: "%a, %b %-d"
      weekday: "%A"
  locales:
    he: עברית
  rtl: true
  time:
    event: "%{date} בשעה %{time}"
    formats:
      tiny: "%k:%M"
      tiny_on_the_hour: "%k:%M"
ht:
  bigeasy_locale: ht_HT
  date:
    abbr_month_names:
    -
    - jan
    - fev
    - mas
    - avr
    - me
    - jen
    - jiy
    - out
    - sep
    - okt
    - nov
    - des
    formats:
      date_at_time: "%b %-d at %H:%M"
      default: "%m/%d/%Y"
      full: "%b %-d, %Y %-H:%M"
      full_with_weekday: "%a %b %-d, %Y %-H:%M"
      long: "%B %-d, %Y"
      long_with_weekday: "%A, %B %-d"
      medium: "%b %-d, %Y"
      medium_month: "%b %Y"
      medium_with_weekday: "%a %b %-d, %Y"
      short: "%b %-d"
      short_month: "%b"
      short_weekday: "%a"
      short_with_weekday: "%a, %b %-d"
      weekday: "%A"
  fullcalendar_locale: ht_HT
  locales:
    ht: Kreyòl Ayisyen
  moment_locale: ht-ht
  time:
    event: "%{date} a %{time}"
    formats:
      tiny: "%k:%M"
      tiny_on_the_hour: "%k:%M"
hy:
  bigeasy_locale: hy_AM
  crowdsourced: true
  date:
    abbr_month_names:
    -
    - Հնվ
    - Փտր
    - Մրտ
    - Ապր
    - Մյս
    - Հնս
    - Հլս
    - Օգս
    - Սպտ
    - Հկտ
    - Նմբ
    - Դկտ
    formats:
      date_at_time: "%-d %b ի %k:%M"
      default: "%d.%m.%Y"
      full: "%b %-d, %Y %-k:%M"
      full_with_weekday: "%a %b %-d, %Y %-k:%M"
      long: "%-d %B %Y"
      long_with_weekday: "%A, %-d %B"
      medium: "%-d %b %Y"
      medium_month: "%b %Y"
      medium_with_weekday: "%a %-d %b %Y"
      short: "%-d %b"
      short_month: "%b"
      short_weekday: "%a"
      short_with_weekday: "%a, %-d %b"
      weekday: "%A"
  dow_offset: 1
  fullcalendar_locale: en
  locales:
    hy: Հայերեն
  moment_locale: hy-am
  time:
    event: "%{date}, ժամը %{time}-ին"
    formats:
      tiny: "%k:%M"
      tiny_on_the_hour: "%k:%M"
is:
  bigeasy_locale: is_IS
  date:
    abbr_month_names:
    -
    - Jan
    - Feb
    - Mar
    - Apr
    - Maí
    - Jún
    - Júl
    - Ágú
    - Sep
    - Okt
    - Nóv
    - Des
    formats:
      date_at_time: "%b %-d við %k:%M"
      default: "%Y-%m-%d"
      full: "%b %-d, %Y %-k:%M"
      full_with_weekday: "%a %b %-d, %Y %-k:%M"
      long: "%B %-d, %Y"
      long_with_weekday: "%A, %B %-d"
      medium: "%b %-d, %Y"
      medium_month: "%b %Y"
      medium_with_weekday: "%a %b %-d, %Y"
      short: "%b %-d"
      short_month: "%b"
      short_weekday: "%a"
      short_with_weekday: "%a, %b %-d"
      weekday: "%A"
  dow_offset: 1
  locales:
    is: Íslenska
  time:
    event: "%{date} á %{time}"
    formats:
      tiny: "%k:%M"
      tiny_on_the_hour: "%k:%M"
it:
  bigeasy_locale: it_IT
  date:
    abbr_month_names:
    -
    - gen
    - feb
    - mar
    - apr
    - mag
    - giu
    - lug
    - ago
    - set
    - ott
    - nov
    - dic
    formats:
      date_at_time: "%-d %b alle %k:%M"
      default: "%d/%m/%Y"
      full: "%-d %b, %Y %-k:%M"
      full_with_weekday: "%a %-d %b, %Y %-k:%M"
      long: "%-d %B, %Y"
      long_with_weekday: "%A, %-d %B"
      medium: "%-d %b, %Y"
      medium_month: "%b %Y"
      medium_with_weekday: "%a %-d %b, %Y"
      short: "%-d %b"
      short_month: "%b"
      short_weekday: "%a"
      short_with_weekday: "%a, %-d %b"
      weekday: "%A"
  dow_offset: 1
  locales:
    it: Italiano
  time:
    event: "%{date} alle %{time}"
    formats:
      tiny: "%k:%M"
      tiny_on_the_hour: "%k:%M"
ja:
  bigeasy_locale: ja_JP
  date:
    abbr_month_names:
    -
    - 1月
    - 2月
    - 3月
    - 4月
    - 5月
    - 6月
    - 7月
    - 8月
    - 9月
    - 10月
    - 11月
    - 12月
    formats:
      date_at_time: "%b %-d %l:%M%P"
      default: "%Y年%m月%d日"
      full: "%b %-d, %Y %-l:%M%P"
      full_with_weekday: "%a %b %-d, %Y %-l:%M%P"
      long: "%Y %B %-d"
      long_with_weekday: "%A %B %-d"
      medium: "%Y %b %-d"
      medium_month: "%Y %b"
      medium_with_weekday: "%a %Y %b %-d"
      short: "%b %-d"
      short_month: "%b"
      short_weekday: "%a"
      short_with_weekday: "%a %b %-d"
      weekday: "%A"
  locales:
    ja: 日本語
  time:
    event: "%{date} 日  %{time}"
    formats:
      tiny: "%l:%M%P"
      tiny_on_the_hour: "%l:%M%P"
ko:
  bigeasy_locale: ko_KR
  crowdsourced: true
  date:
    abbr_month_names:
    -
    - 1월
    - 2월
    - 3월
    - 4월
    - 5월
    - 6월
    - 7월
    - 8월
    - 9월
    - 10월
    - 11월
    - 12월
    formats:
      date_at_time: "%b %-d at %l:%M%P"
      default: "%Y-%m-%d"
      medium: "%b %-d, %Y"
      medium_month: "%b %Y"
      medium_with_weekday: "%a %b %-d, %Y"
      short: "%b %-d"
      short_month: "%b"
      short_weekday: "%a"
      weekday: "%A"
  locales:
    ko: 한국말
  time:
    event: "%{date} %{time}"
    formats:
      tiny: "%l:%M%P"
      tiny_on_the_hour: "%l%P"
mi:
  bigeasy_locale: mi_NZ
  date:
    abbr_month_names:
    -
    - Hān
    - Pēp
    - Māe
    - Āpe
    - Mei
    - Hun
    - Hūr
    - Āku
    - Hep
    - Oke
    - Noe
    - Tīh
    formats:
      date_at_time: "%b %-d i %l:%M%P"
      default: "%Y-%m-%d"
      full: "%b %-d, %Y %-l:%M%P"
      full_with_weekday: "%a %b %-d, %Y %-l:%M%P"
      long: "%B %-d, %Y"
      long_with_weekday: "%A, %B %-d"
      medium: "%b %-d, %Y"
      medium_month: "%b %Y"
      medium_with_weekday: "%a %b %-d, %Y"
      short: "%b %-d"
      short_month: "%b"
      short_weekday: "%a"
      short_with_weekday: "%a, %b %-d"
      weekday: "%A"
  fullcalendar_locale: mi_NZ
  locales:
    mi: Reo Māori (Aotearoa)
  moment_locale: mi-nz
  time:
    event: "%{date} i %{time} "
    formats:
      tiny: "%l:%M%P"
      tiny_on_the_hour: "%l%P"
nb:
  bigeasy_locale: nb_NO
  date:
    abbr_month_names:
    -
    - jan
    - feb
    - mar
    - apr
    - mai
    - jun
    - jul
    - aug
    - sep
    - okt
    - nov
    - des
    formats:
      date_at_time: "%-d. %b %k:%M"
      default: "%d.%m.%Y"
      full: "%b %-d, %Y %-k:%M"
      full_with_weekday: "%a %b %-d, %Y %-k:%M"
      long: "%-d %B %Y"
      long_with_weekday: "%A %-d. %B"
      medium: "%-d %b %Y"
      medium_month: "%b %Y"
      medium_with_weekday: "%a %-d %b %Y"
      short: "%-d %b"
      short_month: "%b"
      short_weekday: "%a"
      short_with_weekday: "%a %-d %b"
      weekday: "%A"
  dow_offset: 1
  locales:
<<<<<<< HEAD
    nb-x-k12: Norsk (Bokmål) GS/VGS
=======
    nb: Norsk (Bokmål)
  time:
    event: "%{date} i %{time}"
    formats:
      tiny: "%k:%M"
      tiny_on_the_hour: "%k:%M"
nb-x-k12:
>>>>>>> d797c1ec
  bigeasy_locale: nb_NO
  date:
    abbr_month_names:
    -
    - jan
    - feb
    - mar
    - apr
    - mai
    - jun
    - jul
    - aug
    - sep
    - okt
    - nov
    - des
    formats:
      date_at_time: "%-d. %b %k:%M"
      default: "%d.%m.%Y"
      full: "%b %-d, %Y %-k:%M"
      full_with_weekday: "%a %b %-d, %Y %-k:%M"
      long: "%-d %B %Y"
      long_with_weekday: "%A %-d. %B"
      medium: "%-d %b %Y"
      medium_month: "%b %Y"
      medium_with_weekday: "%a %-d %b %Y"
      short: "%-d %b"
      short_month: "%b"
      short_weekday: "%a"
      short_with_weekday: "%a %-d %b"
      weekday: "%A"
  dow_offset: 1
  fullcalendar_locale: nb
  locales:
    nb-x-k12: Norsk (Bokmål) GS/VGS
  moment_locale: nb
  time:
    event: "%{date} i %{time}"
    formats:
      tiny: "%k:%M"
      tiny_on_the_hour: "%k:%M"
nl:
  bigeasy_locale: nl_NL
  crowdsourced: false
  date:
    abbr_month_names:
    -
    - jan
    - feb
    - mrt
    - apr
    - mei
    - jun
    - jul
    - aug
    - sep
    - okt
    - nov
    - dec
    formats:
      date_at_time: "%b %-d om %k:%M"
      default: "%d-%m-%Y"
      full: "%b %-d, %Y %-k:%M"
      full_with_weekday: "%a %b %-d, %Y %-k:%M"
      long: "%-d %B %Y"
      long_with_weekday: "%A, %-d %B"
      medium: "%-d %b %Y"
      medium_month: "%b %Y"
      medium_with_weekday: "%a %-d %b %Y"
      short: "%-d %b"
      short_month: "%b"
      short_weekday: "%a"
      short_with_weekday: "%a, %-d %b"
      weekday: "%A"
  dow_offset: 1
  locales:
    nl: Nederlands
  time:
    event: "%{date} op %{time}"
    formats:
      tiny: "%k:%M"
      tiny_on_the_hour: "%k:%M"
nn:
  bigeasy_locale: nn_NO
  crowdsourced: true
  date:
    abbr_month_names:
    -
    - jan
    - feb
    - mars
    - april
    - mai
    - juni
    - juli
    - aug
    - sep
    - okt
    - nov
    - des
    formats:
      date_at_time: "%b %-d %k:%M"
      default: "%d.%m.%Y"
      full: "%b %-d, %Y %-k:%M"
      full_with_weekday: "%a %b %-d, %Y %-k:%M"
      long: "%-d %B %Y"
      long_with_weekday: "%A %-d. %B"
      medium: "%-d %b %Y"
      medium_month: "%b %Y"
      medium_with_weekday: "%a %-d %b %Y"
      short: "%-d %b"
      short_month: "%b"
      short_weekday: "%a"
      short_with_weekday: "%a %-d %b"
      weekday: "%A"
  dow_offset: 1
  fullcalendar_locale: nb
  locales:
    nn: Norsk (Nynorsk)
  time:
    event: "%{date} %{time}"
    formats:
      tiny: "%k:%M"
      tiny_on_the_hour: "%k:%M"
pl:
  bigeasy_locale: pl_PL
  date:
    abbr_month_names:
    -
    - Sty
    - Lut
    - Mar
    - Kwi
    - Maj
    - Cze
    - Lip
    - Sie
    - Wrz
    - Paz
    - Lis
    - Gru
    formats:
      date_at_time: "%-d %b at %k:%M"
      default: "%d.%m.%Y"
      full: "%b %-d, %Y %-k:%M"
      full_with_weekday: "%a %b %-d, %Y %-k:%M"
      long: "%-d %B %Y"
      long_with_weekday: "%A, %-d %B"
      medium: "%-d %b %Y"
      medium_month: "%b %Y"
      medium_with_weekday: "%a %-d %b %Y"
      short: "%-d %b"
      short_month: "%b"
      short_weekday: "%a"
      short_with_weekday: "%a, %-d %b"
      weekday: "%A"
  dow_offset: 1
  locales:
    pl: Polski
  time:
    event: "%{date} o godzinie %{time}"
    formats:
      tiny: "%k:%M"
      tiny_on_the_hour: "%k:%M"
pt:
  bigeasy_locale: pt_PT
  date:
    abbr_month_names:
    -
    - jan
    - fev
    - mar
    - abr
    - mai
    - jun
    - jul
    - ago
    - set
    - out
    - nov
    - dez
    formats:
      date_at_time: "%-d %b em %k:%M"
      default: "%d/%m/%Y"
      full: "%b %-d, %Y %-k:%M"
      full_with_weekday: "%a %b %-d, %Y %-k:%M"
      long: "%-d %B %Y"
      long_with_weekday: "%A, %-d %B"
      medium: "%-d %b %Y"
      medium_month: "%b %Y"
      medium_with_weekday: "%a %-d %b %Y"
      short: "%-d %b"
      short_month: "%b"
      short_weekday: "%a"
      short_with_weekday: "%a, %-d %b"
      weekday: "%A"
  dow_offset: 1
  locales:
    pt: Português
  time:
    event: "%{date} em %{time}"
    formats:
      tiny: "%k:%M"
      tiny_on_the_hour: "%k:%M"
pt-BR:
  date:
    abbr_month_names:
    -
    - jan
    - fev
    - mar
    - abr
    - mai
    - jun
    - jul
    - ago
    - set
    - out
    - nov
    - dez
    formats:
      date_at_time: "%-d %b em %k:%M"
      default: "%d/%m/%Y"
      full: " %-d %b, %Y %-k:%M"
      full_with_weekday: "%a %-d %b , %Y %-k:%M"
      long: "%-d %B %Y"
      long_with_weekday: "%A, %-d %B"
      medium: "%-d %b %Y"
      medium_month: "%b %Y"
      medium_with_weekday: "%a %-d %b %Y"
      short: "%-d %b"
      short_month: "%b"
      short_weekday: "%a"
      short_with_weekday: "%a, %-d %b"
      weekday: "%A"
  locales:
    pt-BR: Português do Brasil
  time:
    event: "%{date} em %{time}"
    formats:
      tiny: "%k:%M"
      tiny_on_the_hour: "%k:%M"
ru:
  bigeasy_locale: ru_RU
  date:
    abbr_month_names:
    -
    - Янв
    - Фев
    - Мар
    - Апр
    - Май
    - Июн
    - Июл
    - Авг
    - Сен
    - Окт
    - Ноя
    - Дек
    formats:
      date_at_time: "%-d %b в %k:%M"
      default: "%d.%m.%Y"
      full: "%b %-d, %Y %-k:%M"
      full_with_weekday: "%a %b %-d, %Y %-k:%M"
      long: "%-d %B %Y"
      long_with_weekday: "%A, %-d %B"
      medium: "%-d %b %Y"
      medium_month: "%b %Y"
      medium_with_weekday: "%a %-d %b %Y"
      short: "%-d %b"
      short_month: "%b"
      short_weekday: "%a"
      short_with_weekday: "%a, %-d %b"
      weekday: "%A"
  dow_offset: 1
  locales:
    ru: pу́сский
  time:
    event: "%{date} в %{time}"
    formats:
      tiny: "%k:%M"
      tiny_on_the_hour: "%k:%M"
sv:
  bigeasy_locale: sv_SE
  date:
    abbr_month_names:
    -
    - jan
    - feb
    - mar
    - apr
    - maj
    - jun
    - jul
    - aug
    - sep
    - okt
    - nov
    - dec
    formats:
      date_at_time: "%b %-d at %k:%M"
      default: "%Y-%m-%d"
      full: "%Y %b %-d, %-k:%M"
      full_with_weekday: "%a %Y %b %-d, %-k:%M"
      long: "%Y %B %-d,"
      long_with_weekday: "%A, %B %-d"
      medium: "%Y %b %-d,"
      medium_month: "%Y %b"
      medium_with_weekday: "%a %Y %b %-d,"
      short: "%b %-d"
      short_month: "%b"
      short_weekday: "%a"
      short_with_weekday: "%a, %b %-d"
      weekday: "%A"
  dow_offset: 1
  locales:
<<<<<<< HEAD
    sv-x-k12: Svenska GR/GY
=======
    sv: Svenska
  time:
    event: "%{date} kl %{time}"
    formats:
      tiny: "%k:%M"
      tiny_on_the_hour: "%k:%M"
sv-x-k12:
>>>>>>> d797c1ec
  bigeasy_locale: sv_SE
  date:
    abbr_month_names:
    -
    - jan
    - feb
    - mar
    - apr
    - maj
    - jun
    - jul
    - aug
    - sep
    - okt
    - nov
    - dec
    formats:
      date_at_time: "%b % -d vid %l:%M%P"
      default: "%Y-%m-%d"
      full: "%Y %b %-d, %-k:%M"
      full_with_weekday: "%a %Y %b %-d, %-k:%M"
      long: "%B %-d, %Y"
      long_with_weekday: "%A,  %B %-d"
      medium: "%b %-d, %Y"
      medium_month: "%b %Y"
      medium_with_weekday: "%a %b %-d, %Y"
      short: "%b %-d,"
      short_month: "%b"
      short_weekday: "%a"
      short_with_weekday: "%a,  %b %-d"
      weekday: "%A"
  dow_offset: 1
  fullcalendar_locale: sv
  locales:
    sv-x-k12: Svenska GR/GY
  moment_locale: sv
  time:
    event: "%{date} kl %{time}"
    formats:
      tiny: "%l:%M%P"
      tiny_on_the_hour: "%l%P"
tr:
  bigeasy_locale: tr_TR
  crowdsourced: true
  date:
    abbr_month_names:
    -
    - Oca
    - Şub
    - Mar
    - Nis
    - May
    - Haz
    - Tem
    - Ağu
    - Eyl
    - Eki
    - Kas
    - Ara
    formats:
      date_at_time: "%b %-d at %l:%M%P"
      default: "%Y-%m-%d"
      full: "%b %-d, %Y %-k:%M"
      full_with_weekday: "%a %b %-d, %Y %-k:%M"
      long: "%B %-d, %Y"
      long_with_weekday: "%A, %B %-d"
      medium: "%b %-d, %Y"
      medium_month: "%b %Y"
      medium_with_weekday: "%a %b %-d, %Y"
      short: "%b %-d"
      short_month: "%b"
      short_weekday: "%a"
      short_with_weekday: "%a, %b %-d"
      weekday: "%A"
  dow_offset: 1
  locales:
    tr: Türkçe
  time:
    event: "%{date} %{time}"
    formats:
      tiny: "%l:%M%P"
      tiny_on_the_hour: "%l%P"
zh-Hans:
  aliases: zh-CN
  bigeasy_locale: zh_CN
  date:
    abbr_month_names:
    -
    - 1月
    - 2月
    - 3月
    - 4月
    - 5月
    - 6月
    - 7月
    - 8月
    - 9月
    - 10月
    - 11月
    - 12月
    formats:
      date_at_time: "%b %-d 于 %H:%M"
      default: "%Y-%m-%d"
      full: "%Y %b %-d %-k:%M"
      full_with_weekday: "%Y %a %b %-d %-k:%M"
      long: "%Y %B %-d"
      long_with_weekday: "%A, %B %-d"
      medium: "%Y %b %-d"
      medium_month: "%Y %b"
      medium_with_weekday: "%a %Y %b %-d"
      short: "%b %-d"
      short_month: "%b"
      short_weekday: "%a"
      short_with_weekday: "%a, %b %-d"
      weekday: "%A"
  dow_offset: 1
  fullcalendar_locale: zh-cn
  locales:
    zh-Hans: 简体中文
  moment_locale: zh-cn
  time:
    event: "%{date} %{time}"
    formats:
      tiny: "%H:%M"
      tiny_on_the_hour: "%k:%M"
zh-Hant:
  aliases: zh-TW
  bigeasy_locale: zh_HK
  date:
    abbr_month_names:
    -
    - 1月
    - 2月
    - 3月
    - 4月
    - 5月
    - 6月
    - 7月
    - 8月
    - 9月
    - 10月
    - 11月
    - 12月
    formats:
      date_at_time: "%b %-d at %k:%M"
      default: "%Y-%m-%d"
      full: "%b %-d, %Y %-k:%M"
      full_with_weekday: "%a %b %-d, %Y %-k:%M"
      long: "%Y %B %-d"
      long_with_weekday: "%A, %B %-d"
      medium: "%Y %b %-d"
      medium_month: "%Y %b"
      medium_with_weekday: "%a %Y %b %-d"
      short: "%b %-d"
      short_month: "%b"
      short_weekday: "%a"
      short_with_weekday: "%a, %b %-d"
      weekday: "%A"
  dow_offset: 1
  fullcalendar_locale: zh-cn
  locales:
    zh-Hant: 繁體中文
  moment_locale: zh-tw
  time:
    event: "%{date} %{time}"
    formats:
      tiny: "%k:%M"
      tiny_on_the_hour: "%k:%M"<|MERGE_RESOLUTION|>--- conflicted
+++ resolved
@@ -115,9 +115,6 @@
       weekday: "%A"
   dow_offset: 1
   locales:
-<<<<<<< HEAD
-    da-x-k12: Dansk GR/GY
-=======
     da: Dansk
   time:
     event: "%{date} kl. %{time}"
@@ -125,7 +122,6 @@
       tiny: "%k:%M"
       tiny_on_the_hour: "%k:%M"
 da-x-k12:
->>>>>>> d797c1ec
   bigeasy_locale: da_DK
   date:
     abbr_month_names:
@@ -843,9 +839,6 @@
       weekday: "%A"
   dow_offset: 1
   locales:
-<<<<<<< HEAD
-    nb-x-k12: Norsk (Bokmål) GS/VGS
-=======
     nb: Norsk (Bokmål)
   time:
     event: "%{date} i %{time}"
@@ -853,7 +846,6 @@
       tiny: "%k:%M"
       tiny_on_the_hour: "%k:%M"
 nb-x-k12:
->>>>>>> d797c1ec
   bigeasy_locale: nb_NO
   date:
     abbr_month_names:
@@ -1170,9 +1162,6 @@
       weekday: "%A"
   dow_offset: 1
   locales:
-<<<<<<< HEAD
-    sv-x-k12: Svenska GR/GY
-=======
     sv: Svenska
   time:
     event: "%{date} kl %{time}"
@@ -1180,7 +1169,6 @@
       tiny: "%k:%M"
       tiny_on_the_hour: "%k:%M"
 sv-x-k12:
->>>>>>> d797c1ec
   bigeasy_locale: sv_SE
   date:
     abbr_month_names:
