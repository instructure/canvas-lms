--- conflicted
+++ resolved
@@ -2600,115 +2600,6 @@
         all_quizzes: 所有考试
       select_quizzes: 选择需要导出的考试
   content_imports: 
-<<<<<<< HEAD
-    assignment: 
-      links: 
-        delete_assignment: 删除作业
-        edit_assignment: 编辑作业
-    assignment_form: 
-      buttons: 
-        save_assignment: 保存作业
-      options: 
-        assignment: 作业
-        discussion: 讨论
-        file_upload: 文件上传
-        new_group: "[新组]"
-        not_graded: 未评分
-        quiz: 测验
-    assignment_groups: 
-      labels: 
-        total: 总计
-        weight_groups: 按组加权最终评分
-      links: 
-        add_group: 添加作业组
-        delete_group: 删除组
-        edit_group: 编辑组名称
-      titles: 
-        assignment_groups: 作业组
-    buttons: 
-      import: 导入课程
-    choose_content: 
-      buttons: 
-        import: 导入课程内容
-      check_everything: 全部
-      crumbs: 
-        choose_content: 选择内容
-        choose_course: 选择课程
-      descriptions: 
-        copy_content: 选择您希望复制到本课程的内容。
-      labels: 
-        check: 检查
-        copy_everything: "从 %{course} 复制所有内容"
-      page_title: 选择复制内容
-      titles: 
-        copy_from_course: "从 %{course} 复制内容"
-      uncheck_everything: 无
-    choose_course: 
-      buttons: 
-        copy_from_course: 从本课程复制
-      crumbs: 
-        copy_from: 选择课程
-      descriptions: 
-        copy_from: 选择您想复制的课程。然后指定要复制的具体内容。
-      labels: 
-        search_for_course: 搜索课程
-        select_course: 或者从列表中选择
-      options: 
-        select_course: "[选择课程]"
-      page_title: 选择课程
-      titles: 
-        copy_from: 从另一门课程复制
-    copy_course_finish: 
-      crumbs: 
-        copy_from_course: "从 %{course} 复制"
-      descriptions: 
-        copy_succeeded: "课程内容导入成功! 您可以在下方查看导入结果。如果您对作业或者事件的日期安排不满意，可以很容易地[在日历中进行拖拽以进行变更](%{url})。"
-      labels: 
-        apps: "%{course} 的应用程序"
-        assignment: "%{course} 的作业"
-        discussions: "与 %{course} 相关的讨论"
-        events: "与 %{course} 相关的事件"
-        files: "%{course} 的文件"
-        modules: "%{course} 的模块"
-        quizzes: "%{course} 的考试"
-        wiki_ages: "属于 %{course} 的 维基页面"
-      links: 
-        back: "返回到 %{course} 的主页"
-      page_title: "从 %{course} 复制成绩"
-      titles: 
-        copy_succeeded: 成功复制课程
-        what_it_looks_like_now: "%{course} 最新信息"
-    copy_course_item_selection: 
-      labels: 
-        apps: "%{course} 的应用程序"
-        assignment: "%{course} 的作业"
-        copy: 包含旧课程的条目
-        copy_settings: "%{course} 的设置"
-        copy_syllabus: "%{course} 的课程进度说明"
-        discussions: "与 %{course} 相关的讨论"
-        events: "与 %{course} 相关的事件"
-        files: "%{course} 的文件"
-        learning_outcomes: "%{course} 的学习结果"
-        modules: "%{course} 的模块"
-        question_banks: "%{course} 的题库"
-        quizzes: "%{course} 的考试"
-        rubrics: "%{course} 题目"
-        wiki_ages: "属于 %{course} 的 维基页面"
-    crumbs: 
-      content_imports: 内容导入
-    date_shift_form: 
-      descriptions: 
-        day_substitutions: 您也可以明确定义日期替换以根据变化的班级日程表进行调整（例如将周一的所有事务改在周二）
-      from_to: "*从* %{start_date} **到** %{end_date}"
-      labels: 
-        dates_range: "%{course} 日期范围"
-        shift_dates: 调整事件和到期日期
-        this_course_date_range: "**此课程**日期范围"
-      links: 
-        add_day_substitution: 定义日期替换
-      move_from_to: "将 %{old_day} 的所有事务改在 %{new_day}"
-=======
->>>>>>> ad95b213
     errors: 
       failed: "课程导入失败，错误如下:"
       import_failed: "在导入过程中发生错误。请通知系统管理员，并向其提供如下代码: \"%{code}\""
@@ -2772,11 +2663,8 @@
     content_checkbox: 
       select_all: 全选
       select_non: 空出选择
-<<<<<<< HEAD
-=======
     content_migration_issue: 
       error_report: 错误报告
->>>>>>> ad95b213
     copy_course: 
       options: 选项
     migration_converter: 
@@ -4501,16 +4389,6 @@
     default_discussion_title: 无标题
     deleted_topic_notice: 该主题已删除
     discussion: 
-<<<<<<< HEAD
-      delete: 删除
-      due: 到期日期
-      lock: 锁定
-      pin: 固定
-      unlock: 解锁
-      unpin: 取消固定
-      user_subscribed: 您已订阅此主题
-      user_unsubscribed: 您未订阅此主题
-=======
       close_for_comments: 关闭评论
       delete: 删除
       due: 到期日期
@@ -4521,7 +4399,6 @@
       unpin: 取消固定
       user_subscribed: 您已订阅此主题。单击可取消订阅。
       user_unsubscribed: 您未订阅此主题。单击可订阅。
->>>>>>> ad95b213
     discussion_feed_title: "%{title} 讨论馈送"
     discussion_list: 
       no_pinned_discussions: 您目前没有已固定的讨论
@@ -4650,15 +4527,9 @@
       topic: 主题
       topic_podcast_feed_link: 主题播客馈送
       topic_subscribe: 订阅
-<<<<<<< HEAD
-      topic_subscribe_tooltip: 当评论发布至此主题时，您将收到通知。
-      topic_unsubscribe: 取消订阅
-      topic_unsubscribe_tooltip: 当评论发布至此主题时，不再收到通知。
-=======
       topic_subscribe_tooltip: 您已取消订阅，将不再收到新评论的通知
       topic_subscribed_tooltip: 您已订阅，将收到新评论的通知
       topic_unsubscribe: 已订阅
->>>>>>> ad95b213
       unlock_topic: 开放评论
       unread: 未读
     sub_entry: 
@@ -4680,15 +4551,10 @@
       my_settings: 我的设置
   discussions: 
     are_your_sure_delete: 是否确定要删除此条目?
-<<<<<<< HEAD
-    confirm_delete_discussion_topic: 是否确定要删除此讨论主题？
-    delete: 删除
-=======
     closed_for_comments: 关闭评论
     confirm_delete_discussion_topic: 是否确定要删除此讨论主题？
     delete: 删除
     discussions: 讨论
->>>>>>> ad95b213
     edit_settings: 编辑讨论设置
     entry_collection_view: 
       add_reply_to_topic: 将回复添加至主题
@@ -4705,13 +4571,8 @@
     entry_stats: 
       show_more: 显示更多
     hide_due_dates: 隐藏到期日期
-<<<<<<< HEAD
-    lock: 锁定
-    locked_discussions: 已锁定的讨论
-=======
     initial_post_required_to_subscribe: 您必须在订阅前发布回复
     lock: 锁定
->>>>>>> ad95b213
     mark_as_read: 标记为已读
     mark_as_unread: 标记为未读
     no_content: 无内容
@@ -4721,11 +4582,7 @@
       try_different_more_general_or_fewer_keywords: 尝试其他、更常用或更少的关键字。
       try_disabling_the_unread_filter: 尝试禁用“未读”筛选器。
       your_search_did_not_match_any_entries: 您的搜索不匹配任何条目。
-<<<<<<< HEAD
-    open_discussions: 打开讨论
-=======
     ordered_by_recent_activity: 按最近活动排序
->>>>>>> ad95b213
     participant: 
       anonymous_user: 匿名
     pin: 固定
@@ -4757,12 +4614,9 @@
     unknown_author: 未知作者
     unlock: 解锁
     unpin: 取消固定
-<<<<<<< HEAD
-=======
     unsubscribe: 取消订阅此主题
     unsubscribed: 取消订阅
     unsubscribed_hint: 您未订阅此主题。单击可订阅。
->>>>>>> ad95b213
   due_dates: 
     due_at: "到期日期: %{assignment_due_date_time}"
     multiple_due_dates: "到期日期: 多个到期日期"
@@ -6312,14 +6166,6 @@
       no_groups: 无组
     loading: 正在加载组清单...
     manage: 
-<<<<<<< HEAD
-      assign_to_group_menu: 
-        add_to_group: 添加到组
-      group_user: 
-        assign_to_group: 分配到组
-      group_users: 
-        no_users: 无用户。
-=======
       add_unassigned_menu: 
         add_unassigned_student: 添加未分配的学生
         add_unassigned_user: 添加未分配的用户
@@ -6361,7 +6207,6 @@
         no_groups: 无组。
         search: 搜索
         search_groups: 搜索组
->>>>>>> ad95b213
     member: 
       one: "%{count} 个成员"
       other: "%{count} 个成员"
@@ -9324,12 +9169,9 @@
       labels: 
         session_timeout: "会话到期前的时间（以分钟为单位，最少为 20 分钟）"
     settings_header: 
-<<<<<<< HEAD
-=======
       prompt_change_for_all_line1: 这将针对所有帐户更改设置!
       prompt_change_for_all_line2: 是否完全确定要执行此操作?
       prompt_delete_account_setting: 是否确定要删除帐户配置?
->>>>>>> ad95b213
       select_account_prompt: （选择帐户）
     show: 
       back_to_list: 返回插件列表
@@ -12755,11 +12597,6 @@
       no_title: 无标题
       titles: 
         select_folder_for_uploads: 选择文件夹进行文件上传
-<<<<<<< HEAD
-    wiki_page_buttons: 
-      buttons: 
-        new_page: 新页面
-=======
     wiki_page: 
       buttons: 
         edit: 编辑
@@ -12814,7 +12651,6 @@
         front_page: 首页
       published: 已发布
       unpublished: 已取消发布
->>>>>>> ad95b213
   wiki_page: 
     atom_author: 维基页面
     atom_entry_title: "维基页面 %{course_or_group_name}: %{page_title}"
@@ -12907,11 +12743,7 @@
       link_hidden_from_students_warning: 学生不会看到此链接
     pages_index: 
       titles: 
-<<<<<<< HEAD
-        pages: "页 - %{course}"
-=======
         pages: 页面
->>>>>>> ad95b213
     wiki_page_comment: 
       links: 
         delete_comment: 删除评论
