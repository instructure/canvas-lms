--- conflicted
+++ resolved
@@ -1878,11 +1878,7 @@
       gpa_scale_explainer: "GPA 等级评分面向使用 4.0（或 5.0/6.0）等级评定所有作业的学校而设计。这一评分方案类似于字母评分显示，但存在一些重要的差别："
       gpa_scale_input_explainer: "根据 4.0 等级来输入分数。例如，如果作业总共为 100 点，输入 4.0 则结果为 100%，输入 3.0 则结果为 87% 等等。"
       gpa_scale_letters_explainer: 除了数字评分以外，还可以使用字母评分。
-<<<<<<< HEAD
-      gpa_scale_percentage_explainer: "您不能直接输入点数，但可以输入百分比。例如，如果作业总共为 50 点，输入“40”则无效，而输入“80%”则有效。"
-=======
       gpa_scale_percentage_explainer: "您不能直接输入分数，但可以输入百分比。例如，如果作业总共为 50 分，输入“40”则无效，而输入“80%”则有效。"
->>>>>>> 141f8cdd
       gpa_scale_recommendation: "除非您的学校使用 4.0（或 5.0/6.0）等级进行评分，否则 Canvas 建议以字母评分方式显示评分。"
       gpa_scale_scores_explainer: 只允许使用评分方案中预定义的分数。
       gpa_scale_title: "“什么是 GPA 等级评分？”"
@@ -2258,11 +2254,7 @@
             step1: 作业小组用于组织作业。可为每个小组提供名称。如果选择根据各项作业所占比率计算总成绩（*位置?*），则亦可为每个小组设置比例分数。单击"添加作业小组"创建小组。
           overview: 此页面用于在高级别设置课程。可以添加作业、组织作业，然后加权这些小组。方法是先组织，然后再研究细节。即使这样，在这里也可以执行许多操作。
           quizzes: 测验是特殊类型的作业。可以单击左侧栏中的"测验"链接来创建或导入测验。
-<<<<<<< HEAD
-          screenreader_details: 除了到期日期和分数之外，作业中还有许多其他操作。如果要键入作业说明、允许上传文件、更改评分类型或多项其他设置，请单击作业名称或单击编辑图标，然后单击"更多选项"。
-=======
           screenreader_details: 除了到期日期和分数之外，作业中还有许多其他操作。如果要键入作业说明、允许上传文件、更改评分类型或进行多项其他设置，请单击作业名称或单击编辑图标，然后单击"更多选项"。
->>>>>>> 141f8cdd
           screenreader_step1: 作业始终要分配到组中，因此要添加作业，必须先知道要将其加入哪个组。选择该组，然后单击"添加作业到"或单击添加图标，开始为组分配新作业。
           step1: "作业始终要分配到小组中，因此要添加作业，必须先知道要将其加入哪个小组。选择该小组，然后单击\"将作业添加至\"或单击 %{add_icon} 图标，开始为小组分配新作业。"
           step2: 很好！现在输入详细信息。可以输入作业的标题、截止时间以及最高得分。如果还要执行其它操作，只有等到作业创建后。
@@ -3339,10 +3331,7 @@
       select_content_checkbox: 
         select_all_content: 所有内容
         select_specific_content: 选择具体内容
-<<<<<<< HEAD
-=======
     unsupported_migration_type: 上下文的迁移类型不受支持
->>>>>>> 141f8cdd
     upload_warning: 离开此页将取消上传进程。
     uploading: 正在上传...
     web_ct: 
@@ -4284,7 +4273,6 @@
     default_short_name: 课程-101
     errors: 
       sis_in_use: "学号 \"%{sis_id}\" 已在使用中"
-    failed_import_media_objects: 导入媒体对象失败
     file_copy_error: "无法复制文件 \"%{name}\""
     grade_export_types: 
       instructure_csv: "结构格式化 CSV"
@@ -6255,16 +6243,11 @@
         关闭此功能将发布课程中所有现有对象。请在继续之前确保
         所有草稿内容可以发布，并且对课程中的所有用户可用。
     google_docs_domain_restriction: "Google Docs 域限制"
-<<<<<<< HEAD
-    individual_gradebook: 个人评分册视图
-    outcome_gradebook: 结果评分册
-=======
     high_contrast: 使用高对比度样式
     individual_gradebook: 个人评分册视图
     learning_mastery_gradebook: 学习掌握程度评分册
     new_styles: 使用新样式
     post_grades: "发布评分到 SIS"
->>>>>>> 141f8cdd
     student_outcome_gradebook: 学生成果评分册
   file_browser_view: 
     folder_tree_instructions: 使用向上箭头键和向下箭头键在树中导航。按右箭头键展开文件夹，按左箭头键隐藏文件夹，进入可选择图像。
@@ -7588,8 +7571,6 @@
     invalid_file_size: "图像文件大小太大 (最大为 %{max} 字节，当前为 %{actual})"
     invalid_file_type: "文件类型 %{type} 无效。允许的类型包括: %{type_list}"
     not_an_image: 所选文件不是图像
-<<<<<<< HEAD
-=======
   importers/assignment_importer: 
     errors: 
       import: 
@@ -7612,7 +7593,6 @@
     title_for_topics_category: "%{category} 主题"
     warnings: 
       truncated_wiki_title: "以下维基页面的标题被截断：%{title}"
->>>>>>> 141f8cdd
   individual_gradebook_description: 个人评分册视图提供了一个旨在方便访问的评分册视图。
   info: 
     notices: 
@@ -10545,11 +10525,7 @@
         domain_settings: 域设置
         misc_settings: 杂项设置
         ui_conf_ids: "UI 配置 ID"
-<<<<<<< HEAD
-      hide_rte_button_note: （仍在该处，可用于会话/SpeedGrader/媒体录音家作提交项）
-=======
       hide_rte_button_note: （仍在该处，可用于会话/快速评分器/媒体录音家作提交项）
->>>>>>> 141f8cdd
       hints: 
         domain: 对于托管的帐户，使用"www.kaltura.com"
         resource_domain: 对于托管的帐户，使用"cdn.kaltura.com"
@@ -10998,11 +10974,7 @@
         privacy_notice_title: 隐私权声明
     take_picture_view: 
       retry: 重试
-<<<<<<< HEAD
-      take_picture: 提取图片
-=======
       take_picture: 拍图
->>>>>>> 141f8cdd
     upload_file_view: 
       choose_a_picture: 选择图片
       crop_instructions: 要裁剪图像，请拖动选择项，然后单击下面的“保存”按钮。
@@ -11604,10 +11576,7 @@
     quiz_question: 
       defaults: 
         question_name: 问题
-<<<<<<< HEAD
-=======
     quiz_short_answer_length_error: "填空问题的答案长度必须少于 80 个字符"
->>>>>>> 141f8cdd
     quiz_statistics: 
       statistics_filename: "%{quiz_title} %{quiz_type} %{report_type} 报告"
       types: 
@@ -11669,7 +11638,6 @@
         not_yet_graded: 仍未计分
         original_score: 原始分数：
         points_possible: "%{points_possible} 分"
-        question_number: "问题 %{question_number}"
         regraded_score: 重新计分后的分数：
         show_ansers_for_variable: "显示 %{variable} 的答案"
         skip_question_text: 跳至问题文本。
@@ -12522,7 +12490,6 @@
       create_accounts: 创建新的根帐户
       create_collaborations: 创建学生协作
       create_conferences: 创建网络会议
-      generate_data_exports: 生成数据导出
       manage_account_memberships: 添加/删除帐户的其他管理员
       manage_account_settings: 管理帐户级设置
       manage_admin_users: 添加/删除课程的其他教师、课程设计者或助教
