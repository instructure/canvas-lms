--- 
zh: 
  EditAppointmentGroupDetails: 
    affect_reservations: 这将如何影响预订?
    and_n_contexts: "以及其它 %{n} 门课程"
    and_n_sectionCodes: "以及其它 %{n}  门课程"
    bad_max_appts: 您必须至少允许每名参加者拥有一个约会
    bad_per_slot: 您必须允许一个时段至少有一个约会
    context_required: 您需要选择一个日程表
    select_calendars: 选择日程表
  EditGroupAssignmentView: 
    move_to: 移动到
  GroupDetailView: 
    delete_confirm: 是否确定要删除此小组?
    flash: 
      removeError: 无法删除该小组。请稍后重试。
      removed: 小组已成功删除。
    student_count: 
      one: "%{count} 个学生"
      other: "%{count} 个学生"
    student_count_max: "%{count} 个学生/最多 %{max} 个学生"
    user_count: 
      one: "%{count} 个用户"
      other: "%{count} 个用户"
    user_count_max: "%{count} 个用户/最多 %{max} 个用户"
  GroupUserCollection: 
    flash: 
      userAlreadyInGroup: "警告: %{user} 已经是 %{group} 的成员"
  LongTextEditor: 
    cancel: 取消
    save: 保存
  academic_benchmark: 
    api_error: "无法更新授权 %{auth} 的标准。"
    bad_ab_file: 提供的学术基准文件有错误。
    bad_response_all: 无法更新标准。
    no_api_key: "需要 API 键才能使用学术基准"
    no_authority: 无法找到进行更新的授权
    no_file: 未提供成果文件或授权
    no_permissions: 不允许用户编辑全局成果
    no_perms: 不允许用户编辑全局成果
  account: 
    account_settings: 
      account_surveys: 帐户调查
      avatars: 用户头像
      delicious: Delicious
      diigo: Diigo
      facebook: Facebook
      google_docs: "Google Docs"
      google_docs_preview: "Google Docs Preview"
      linked_in: LinkedIn
      skype: Skype
      twitter: Twitter
    ask_canvas_network: "询问 Canvas 网络社区"
    default_account_name: 默认帐户
    default_site_administrator_account_name: 网站管理员
    default_term_name: 默认学期
    errors: 
      invalid_discovery_url: "发现 URL 无效\n"
    feedback_coach: 询问社区
    feedback_coach_sub: "从 Canvas 专家处获得帮助"
    feedback_feature_request: 请求功能
    feedback_feature_request_canvas_net: "在 Canvas 网络中请求功能"
    feedback_feature_request_sub: "有改进 Canvas 的想法？"
    manually_created_courses: 手动创建的课程
    root_account_cant_have_sis_id: 无法对根帐户设置学号
    sis_id_in_use: "学号 \"%{sis_id}\" 已在使用中"
    tab_admin_tools: 管理工具
    tab_authentication: 身份验证
    tab_courses: 课程
    tab_developer_keys: 开发人员密钥
    tab_faculty_journal: 教师日志
    tab_grading_standards: 计分方案
    tab_jobs: 任务
    tab_outcomes: 成果
    tab_permissions: 权限
    tab_plugins: 插件
    tab_question_banks: 题库
    tab_rubrics: 评分标准说明
    tab_settings: 设置
    tab_sis_import: "SIS 导入"
    tab_statistics: 统计
    tab_sub_accounts: 子帐户
    tab_terms: 学期
    tab_users: 用户
    turnitin_pledge: 此作业是我原创的
  account_authorization_config: 
    debug: 
      wait_for_login: 正等待执行登录尝试
    default_delegated_login_handle_name: 登录
    default_login_handle_name: 电子邮件
    saml_eppn_domain_stripped: "%{eppn} (域名去除)"
    test_bind_failed: "无法与以下错误绑定: %{error}"
    test_connection_timeout: 连接超时
    test_host_unknown: "未知主机: %{host}"
    test_login_auth_exception: "登录发生例外：%{error}"
    test_login_auth_failed: 身份验证失败
    test_search_failed: "搜索失败，错误如下: %{error}"
  account_authorization_configs: 
    account_required: "必须经过 LDAP 身份验证"
    cas_settings: 
      labels: 
        auth_base: "CAS URL"
        auth_type: 类型
        login_handle_name: 登录标签
      login_handle_name_description: "用于唯一登录标识符的标签。示例:登录名、用户名、学生 ID 等"
      save_button: 保存身份验证设置
    index: 
      add_auth_desc: "添加身份提供商到此帐户:"
      canvas_login_tip: |-
          如果您配置的设置导致您无法登录，可以在登录 URL 末尾添加
          *%{url1}*。这会让您
          使用一般的 Canvas 登录步骤进行登录。对于此帐户，URL 为 %{url2}
      choose_auth_type_option: 选择一个身份认证服务
      current_settings_title: 当前集成
      delete_auth_confirmation: 是否确定?如果删除，用户可能无法登录。
      delete_auth_link: 删除身份验证
      edit_auth_link: 编辑详细信息
      ip_address_list_description: "如果使用的身份验证服务要求 Canvas 服务器与您的服务器直接连接，例如 LDAP，则需确保您的服务器可以接受来自以下 IP 地址的连接:"
      no_auth_type_description: 此帐户目前未与身份提供商集成。
      page_title: 身份验证设置
      profile_page_link_example: "例如，下面是您的配置文件页面: [%{friendlyname}](%{url})"
      settings_description: "为了让用户通过外部身份提供商 (IdP) 进行身份验证，用户必须具有链接到此帐户并且与 IdP 返回的唯一标识符匹配的登录标识符。要查看用户的当前登录，请参阅用户配置文件页面上的\"登录信息\"部分。（可通过在\"用户\"选项卡上搜索用户来查找。）"
      settings_title: 身份验证设置
      test_ldap_link: 测试身份验证
      title: 身份验证设置
    ldap_settings: 
      add_secondary_ldap_server_link: "添加第二 LDAP 服务器"
      auth_type_label: 类型
      change_password_url_help: "留空则采用默认的 Canvas 行为"
      change_password_url_not_specified: 未指定
      labels: 
        change_password_url: "忘记密码 URL"
        login_handle_name: 登录标签
      login_handle_name_description: "用于唯一登录标识符的标签。示例:登录名、用户名、学生 ID 等"
      remove_secondary_ldap_link: （删除）
      save_button: "保存 LDAP 设置"
      secondary_ldap_label: "第二 LDAP"
      setting_type_ldap: LDAP
    ldap_settings_fields: 
      auth_filter_description: "使用 *%{placeholder}* 作为用户所提供的用户名的占位符。ÀýÈç: *(sAMAccountName=%{placeholder})*"
      auth_password_description: 留空则继续使用当前密码。
      identifer_format_description: "LDAP 属性用于查看 Canvas 登录。保留为空可使用用户提供的用户名。"
      labels: 
        auth_base: 库
        auth_filter: 过滤
        auth_host: 主机
        auth_over_tls: "通过 TLS?"
        auth_over_tls_false: "无 TLS"
        auth_over_tls_simple_tls: "简单的 TLS"
        auth_over_tls_start_tls: StartTLS
        auth_password: 密码
        auth_port: 端口
        auth_username: 用户名
        identifier_format: "登录 ID 属性"
        no_tls: "无 TLS"
        simple_tls: "简单的 TLS"
        start_tls: StartTLS
    ldap_settings_test: 
      labels: 
        pass: 密码
        user: 用户名
      ldap_test_login_button: 测试登录
      test_ldap_bind_help_body: "LDAP 服务器拒绝了绑定尝试。要考虑："
      test_ldap_bind_help_fixes_1: "验证提供的过滤器字符串（例如 '(sAMAccountName={{login}})'）。"
      test_ldap_bind_help_fixes_2: "用户名是否需要更多范围信息?（例如 'cn=Canvas,ou=people,dc=example,dc=com'）。"
      test_ldap_bind_help_header: "Canvas 无法绑定（登录）到您的 LDAP 服务器"
      test_ldap_bind_label: "正在测试 LDAP 绑定..."
      test_ldap_connection_help_body: "连接超时或被拒绝。要考虑:"
      test_ldap_connection_help_fixes_1: "Canvas 正在连接到 %{ips}"
      test_ldap_connection_help_fixes_2: "这只是连接测试。SSL 证书未验证。"
      test_ldap_connection_help_fixes_3: "请检查防火墙设置。是否所有 Canvas IP 地址都可以访问您的服务器?"
      test_ldap_connection_help_header: "Canvas 无法连接到您的 LDAP 服务器"
      test_ldap_connection_label: 正在测试连接...
      test_ldap_dialog_close: 关闭
      test_ldap_dialog_page_title: "正在测试 LDAP 配置"
      test_ldap_login_form_header: "提供有效的 LDAP 用户名/密码以测试登录:"
      test_ldap_login_help_header: "LDAP 服务器拒绝了您的凭证"
      test_ldap_login_label: 测试用户登录...
      test_ldap_search_help_body: "搜索失败或返回 0 个结果。要考虑:"
      test_ldap_search_help_fixes_1: "验证提供的过滤器字符串（例如 '(sAMAccountName={{login}})'）。"
      test_ldap_search_help_fixes_2: "验证提供的搜索库（例如 'ou=people,dc=example,dc=com'）。"
      test_ldap_search_help_fixes_3: "验证 LDAP 中对提供的搜索库具有搜索权限的用户对象。"
      test_ldap_search_help_header: "Canvas 无法搜索 LDAP 实例"
      test_ldap_search_label: "正在测试 LDAP 搜索..."
    ldap_timeout_error: 
      last_ldap_timeout_failure: 上次超时失效
      ldap_timeout_failure_help2: "如果 Canvas 与 LDAP 服务器通信超时太多次，那么它就会封锁接下来尝试登陆使用 LDAP 服务器 %{time} 分钟。"
    login_required: 必须提供
    no_changing_auth_types: 无法更改授权配置类型，请删除，然后创建新的配置。
    no_discovery_url: 未设置
    password_required: 必须提供
    saml_required: "如果要测试 SAML，需要先配置 SAML。"
    saml_settings: 
      auth_type: 类型
      auth_url: "此配置的登录 URL"
      certificate_fingerprint: 证书指纹
      change_password_url: 更改密码链接
      discovery_url: "发现 URL:"
      discovery_url_description: "如果设置了发现 URL，当需要对用户进行身份验证时，Canvas 会将所有用户转到该 URL。之后该页面需要帮助用户了解去哪里才能登录。如果没有配置发现 URL，则将使用第一个 SAML 配置尝试对用户进行身份验证。"
      identifier_format: 标识符格式
      idp_entity_id: "IdP 实体 ID"
      labels: 
        certificate_fingerprint: 证书指纹
        change_password_url: 更改密码链接
        identifier_format: 标识符格式
        idp_entity_id: "IdP 实体 ID"
        log_in_url: "登录 URL"
        log_out_url: "注销 URL"
        login_attribute: 登录属性
        login_handle_name: 登录标签
        position: 职位
        requested_authn_context: 上下文认证
      log_in_url: "登录 URL"
      log_out_url: "注销 URL"
      login_attribute: 登录属性
      login_handle_name: 登录标签
      login_handle_name_description: "用于唯一登录标识符的标签。示例:登录名、用户名、学生 ID 等"
      no_discovery_url: 未设置
      position: 职位
      refresh_debugging: 刷新
      requested_authn_context: 上下文认证
      saml_debug_instructions: "一旦您开始纠错，将会收集所有下一次尝试登陆 SAML 的信息。您可以点击“刷新” 查看收集了多少数据或者点击 “停止纠错” 以清空收集的数据并停止当前纠错。"
      saml_debugging: 正在纠错
      save_button: 保存身份验证设置
      start_debugging: 开始纠错
      stop_debugging: 停止纠错
    saml_testing: 
      auth_request_to_idp: "已向 IdP 发送 AuthnRequest"
      auth_response_from_idp: "来自 IdP 的 AuthnResponse"
      labels: 
        canvas_login_fail_message: "Canvas 登录失败消息"
        fingerprint_from_idp: "IdP 认证指纹"
        idp_in_response_to: "IdP inResponseTo"
        idp_login_destination: "IdP LoginResponse 目标"
        idp_logout_destination: "Idp LogoutResponse 目标"
        idp_logout_in_response_to: "IdP 退出 inResponseTo"
        idp_logout_response_encoded: "IdP LogoutResponse 编码"
        idp_logout_response_xml_encrypted: "IdP LogoutResponse XML"
        idp_response_encoded: "IdP LoginResponse 编码"
        idp_response_xml_decrypted: "IdP LoginResponse 解密"
        idp_response_xml_encrypted: "IdP LoginResponse 加密"
        is_valid_login_response: "Canvas 将响应视作有效"
        logged_in_user_id: "登录用户 ID"
        login_response_validation_error: 验证错误
        login_to_canvas_success: "用户成功登录到 Canvas"
        logout_request_id: "退出请求 ID"
        logout_to_idp_url: "LogoutRequest 编码 URL"
        logout_to_idp_xml: "已向 IdP 发送 LogoutRequest XML"
        request_id: "请求 ID"
        state_of_debug: 测试状态
        to_idp_url: "LogoutRequest 编码 URL"
        to_idp_xml: "已向 IdP 发送 LogoutRequest XML"
      logout_request_to_idp: "已向 IdP 发送 LogoutRequest"
      logout_response_from_idp: "来自 IdP 的 LogoutResponse"
      saml_required: "如果要测试 SAML，需要先配置 SAML。"
  account_notification: 
    errors: 
      invalid_account_notification_end_at: 帐户通知结束时间早于开始时间
  account_notifications: 
    announcement_created_notice: 通告已成功创建
    announcement_creation_failed_notice: 通告创建失败
    announcement_deleted_notice: 通告已成功删除
    permission_denied_notice: 无法为该帐户创建通告
  account_reports: 
    default: 
      all_terms: 所有学期
      course_text: "课程: %{course};"
      description: 
        header: 示例
      end_text: "结束时间: %{end_at};"
      error_text: "已失败，请向系统管理员报告以下错误代码: ErrorReport:%{error};"
      extra_text_term: "学期: %{term_name};"
      message: "通过以下设置成功生成了 %{type} 报告。帐户: %{account}; %{options}"
      section_text: "班级: %{section};"
      start_text: "开始日期: %{start_at};"
      term_text: "学期: %{term_name};"
    grades: 
      deleted: "包括删除的对象: true;"
      limited: 删除的对象受指定天数限制；
    outcomes: 
      order: "顺序：%{order}"
    report_header_account_id: account_id
    report_header_assessment_id: "评估 id"
    report_header_assessment_question: 评估问题
    report_header_assessment_question_id: "评估问题 id"
    report_header_assessment_title: 评估标题
    report_header_assessment_type: 评估类型
    report_header_assignment_id: "作业 id"
    report_header_assignment_title: 作业标题
    report_header_assignment_url: "作业 url"
    report_header_associated_user_id: associated_user_id
    report_header_attempt: 尝试次数
    report_header_canvas_account_id: canvas_account_id
    report_header_canvas_associated_user_id: canvas_associated_user_id
    report_header_canvas_course_id: canvas_course_id
    report_header_canvas_group_id: canvas_group_id
    report_header_canvas_parent_id: canvas_parent_id
    report_header_canvas_section_id: canvas_section_id
    report_header_canvas_term_id: canvas_term_id
    report_header_canvas_user_id: canvas_user_id
    report_header_canvas_xlist_course_id: canvas_xlist_course_id
    report_header_course: 课程
    report_header_course__id: course_id
    report_header_course_id: "课程 id"
    report_header_course_name: 课程名称
    report_header_course_sis: "课程 sis"
    report_header_course_sis_id: "课程 sis id"
    report_header_created_at: 创建时间
    report_header_current_score: 当前分数
    report_header_email: 电子邮件
    report_header_end__date: end_date
    report_header_end_date: 结束日期
    report_header_enrollment_state: 注册状态
    report_header_final_score: 最终分数
    report_header_first_name: first_name
    report_header_group_id: group_id
    report_header_id: id
    report_header_last_access_at: 上次访问位置
    report_header_last_ip: "上次 ip"
    report_header_last_name: last_name
    report_header_learning_outcome_id: "学习结果 id"
    report_header_learning_outcome_name: 学习结果名称
    report_header_login_id: login_id
    report_header_long__name: long_name
    report_header_long_name: 完整名称
    report_header_name: 姓名
    report_header_outcome_score: 结果分数
    report_header_parent_account_id: parent_account_id
    report_header_role: 角色
    report_header_section: 章节
    report_header_section__id: section_id
    report_header_section_id: "章节 id"
    report_header_section_name: 章节名称
    report_header_section_sis: "章节 sis"
    report_header_section_sis_id: "章节 sis id"
    report_header_short__name: short_name
    report_header_short_name: 简称
    report_header_sis_id: "sis id"
    report_header_start__date: start_date
    report_header_start_date: 开始日期
    report_header_status: 状态
    report_header_student_id: "学生 id"
    report_header_student_name: 学生姓名
    report_header_student_sis: "学生 sis"
    report_header_student_sis_id: "学生 sis id"
    report_header_submission_date: 提交日期
    report_header_submission_score: 提交项分数
    report_header_term: 学期
    report_header_term__id: term_id
    report_header_term_id: "学期 id"
    report_header_term_sis: "学期 sis"
    report_header_user__id: user_id
    report_header_user_id: "用户 id"
    report_header_user_name: 用户名
    report_header_user_sis_id: "用户 sis id"
    report_header_xlist_course_id: xlist_course_id
    sis_exporter: 
      reports: "报告: %{files}"
    student: 
      enrollment_state: "包括注册状态: true;"
      enrollment_states: "注册状态: %{states};"
  account_settings: 
    account: 帐户
    account_name_too_long: 帐户名太长
    confirms: 
      delete_announcement: 是否确定要删除此通告?
      global_announcement: 您必须确认全局通告
      remove_account_admin: 是否确定要删除此帐户管理员?
    course: 课程
    custom_text_blank: "[自定义文本]"
    links: 
      turnitin: 
        confirm_settings: "确认 Turnitin 设置"
    notices: 
      turnitin: 
        checking_settings: "正在检查 Turnitin 设置..."
        invalid_settings: "Turnitin 设置无效，请从 Turnitin 检查您的帐户 ID 和共享密钥"
        setings_confirmed: "Turnitin 设置已确认！"
    titles: 
      configure_report: 配置报告
      open_registration_delegated_warning_dialog: 已启用外部身份提供程序
      what_are_quiz_ip_filters: "什么是测验 IP 过滤器?"
    user: 用户
  account_user: 
    types: 
      account_admin: 帐户管理员
  accounts: 
    account_name_required: 帐户名不能为空
    account_quotas_not_updated: 未更新帐户配额
    account_quotas_updated: 已更新帐户配额
    account_user: 
      remove_admin_tooltip: 删除此管理员
    add_course_button: 添加课程
    add_course_dialog_title: 新增课程
    add_course_or_user: 
      add_course_button: 添加课程
      add_course_link: 新增课程
      add_user_button: 添加用户
      add_user_link: 新增用户
      display_name_help: 人们会在讨论、消息和评论中看到此姓名。
      full_name_description: 教师将使用此姓名来计分。
      labels: 
        account_id: 院系
        course_code: 参考代码
        enrollment_term_id: 注册期
        full_name: 全名
        name: 课程名称
        path: 电子邮件
        send_confirmation: 以电子邮件向用户发送关于此帐户创建的消息
        short_name: 显示名称
        sis_user_id: 学号
        sortable_name: 用于排序的名称
      sortable_name_help: 此名称出现在分类的列表中。
      unique_id_label: "%{label}:*"
    add_user_button: 添加用户
    add_user_dialog_title: 新增用户
    adding_course_message: 正在添加课程...
    adding_user_message: 正在添加用户...
    additional_settings: 
      account_domains: 帐户域
      account_status: 帐户状态
      add_new_domain: 添加新域
      external_status: 外部状态
      license: 许可证
      license_type: 许可类型
      new_account_domain_title: 新建帐户域
    additional_settings_right_side: 
      links: 
        suspend: 挂起帐户
        unsuspend: 取消挂起帐户
      title: 
        suspend: 挂起帐户
      titles: 
        unsuspend: 取消挂起帐户
    admin_tools: 
      admin_tools: 
        tab_labels: 
          admin_tools_logging: 正在登录
          restore_course: 恢复课程
        view_messages: 查看通知
      admin_tools_cumb: 管理工具
      auth_logging_content_pane: 
        auth_logging: 用户登录/登出活动
      auth_logging_search_results: 
        activity: 活动
        date: 日期
        no_item_found: 找不到项目
        time: 时间
      comm_message_item: 
        created_at: 创建时间
        from_name: 从
        reply_to: 收件人
        sent_at: 发送时间
        to: 至
      comm_messages_content_pane: 
        search_info2: "要查看发送给 Canvas 用户的所有通知，请选择用户和日期范围进行搜索。"
        view_notifications: 查看通知
      comm_messages_search_overview: 
        messages_viewed: "从 *%{start_date}*到 *%{end_date}*发送给 *%{user}* 的通知。"
      comm_messages_search_results: 
        no_messages_found: 找不到消息
      course_logging_content: 
        course_activity: 课程活动
        find: 查找
      course_logging_details: 
        Field: 字段
        From: 从
        To: 至
        Value: 值
        blank_placeholder: "-"
        copied_from_label: 复制自
        copied_to_label: 复制到
        date: 日期
        event_id: "事件 ID"
        event_sis_batch: "SIS 批次"
        event_source_label: 来源
        event_type_label: 类型
        reset_from_label: 重置自
        reset_to_label: 重置到
        time: 时间
        user: 用户
      course_logging_item: 
        blank_placeholder: "-"
        view_event_details: 查看详细信息
      course_logging_results: 
        date: 日期
        event_details: 事件详细信息
        event_source: 来源
        event_type: 类型
        no_item_found: 找不到项目
        time: 时间
        user: 用户
      course_search_form: 
        labels: 
          find_deleted_course: 查找已删除的课程
        select_default: 选择课程
        select_label: 选择课程
      course_search_results: 
        error_message: "对于此帐户，无法找到具有该 ID 的已删除课程。"
        info_text: 必须手动恢复对此课程的注册。
        labels: 
          account_id: "帐户 ID："
          account_id2: "帐户 ID："
          coures_id1: "课程 ID："
          coures_id2: "课程 ID："
          course_code1: 课程代码：
          course_code2: 课程代码：
          restore_btn: 恢复
        notdeleted_restore: 
          add_enrollments: 添加注册
          header_subtext: （未删除）
          view_course: 查看课程
        successful_restore: 
          view_course: 查看课程
        successfull_restore: 
          add_enrollments: 添加注册
          subtext: 接下来您要做什么？
      date_range_search: 
        message_date_from: 开始日期
        message_date_to: 结束日期
      grade_change_logging_content: 
        find: 查找
        grade_change_activity: 评分更改活动
        message_assignment_id: "作业 ID"
        message_course_id: "课程 ID"
      grade_change_logging_item: 
        blank_placeholder: "-"
        event_type: 
          corrupted: 详细信息不可用
      grade_change_logging_results: 
        Assignment: 作业
        Course: 课程
        Grader: 评分器
        Student: 学生
        To: 至
        date: 日期
        from: 从
        no_item_found: 找不到项目
        time: 时间
      logging_content_pane: 
        authentication: 登录/登出活动
        course: 课程活动
        grade_change: 评分更改活动
        select_default: 选择日志类型
        select_label: 选择要搜索的日志类型。
      page_title: "%{account} 的管理工具"
      user_date_range_search_form: 
        find: 查找
        generate_activity_userid: "用户 ID：*%{user_id}*"
        generate_activity_username: "为 *%{user}* 生成活动"
        message_date_from: 开始日期
        message_date_to: 结束日期
        search: 搜索
        search_people: 搜索人员
    assignment_scheduling_csv_parameters: 
      account_reports: 
        newark: 
          assignment_count: 
            field: "# 作业:"
          assignment_groups: 
            label: 要包括的作业小组：
          assignments: 
            check_box: 作业
          major: 
            check_box: 主要
          papers: 
            check_box: 纸张
          projects: 
            check_box: 项目
          reports: 
            check_box: 报告
          tests: 
            check_box: 测试
    avatars: 
      all_link: 
        one: "所有 %{count}"
        other: "所有 %{count}"
        zero: 全部
      approve_link: 批准
      delete_link: 删除
      labels: 
        show: 显示
      lock_link: 锁定
      no_avatars_message: 没有头像可显示
      page_title: 头像
      re_reported_link: 
        one: "已批准、重新报告 %{count}"
        other: "已批准、重新报告 %{count}"
        zero: 已批准、重新报告
      reported_link: 
        one: "已报告 %{count}"
        other: "已报告 %{count}"
        zero: 已报告
      saving: 正在保存...
      submitted_link: 
        one: "已提交 %{count}"
        other: "已提交 %{count}"
        zero: 已提交
      title: 头像
      unlock_link: 解锁
    cannot_manage_account: 不允许您管理帐户设置
    cannot_manage_quotas: 不允许您管理配额设置
    ccp_zero_activity_csv_parameters: 
      account_reports: 
        ccp: 
          filter_online: 
            check_box: 仅限在线班级
    confirm_delete_user: 
      confirm_delete: "是否确定要从帐户 %{account} 删除此用户?这将从所有课程和小组删除该用户的数据(包括计分)。此过程无法撤消。"
      delete_button: "删除 %{user}"
      page_title: 确认删除
      title: "确认从 %{account} 删除 %{user}"
    course: 
      course_unpublished_title: 此课程尚未发布
      course_unpublished_tooltip: 已取消发布
      homepage_link: 主页
      more_count: 
        one: "还有 %{count} 个"
        other: "还有 %{count} 个"
      none: 无
      settings_link: 设置
      sis_id_label: 学号
      statistics_link: 统计
      student_count: 
        one: "%{count} 个学生"
        other: "%{count} 个学生"
      teachers_label: 教师
    course_add_failed_message: 添加课程失败，请重试
    course_added_message: "%{course} 已成功添加！"
    course_type: 课程
    courses: 
      courses_crumb: 课程
      no_results_message: 未找到结果
      page_title: "\"%{query}\" 的课程搜索结果"
      search_results_crumb: "\"%{query}\" 的搜索结果"
      title: "\"%{query}\" 的课程搜索结果"
    courses_right_side: 
      all_terms: 所有学期
      course_filtering: 课程过滤
      enrollment_term_label: 显示学期的课程
      filter_label: 查找课程
      go_button: 执行
      hide_enrollmentless_courses: 隐藏注册课程
    crumb_statistics: 统计
    custom_grade_export_csv_parameters: 
      account_reports: 
        ross: 
          parameters: 
            note: 包含屏蔽作业的课程可能无法在此报告中准确反映分数。
    custom_outcomes_csv_parameters: 
      account_reports: 
        edison: 
          outcome: 
            text: 成果_ID：
    date_picker_parameter: 
      account_reports: 
        default: 
          end: 
            parameters: 
              header: 结束时间：
          start: 
            parameters: 
              header: 开始时间：
      custom_reports: 
        end: 
          parameters: 
            header: 结束时间：
        start: 
          parameters: 
            header: 开始时间：
    default_account_quotas_not_updated: 未更新默认帐户配额
    default_account_quotas_updated: 默认帐户配额已更新
    find_not_authorized: "您无权访问该 %{type}"
    find_not_found: "找不到具有该 ID 的 %{type}"
    grade_export_csv_description: 
      account_reports: 
        default: 
          description: 
            text: "此报告显示了所有学生在给定学期中的最终评分结果。最终得出的 csv 文件将每行代表一个注册，并将显示课程评分册中的当前评分和最终评分。"
    group_type: 小组
    include_deleted_parameter: 
      account_reports: 
        default: 
          include_deleted: 
            check_box: 包括删除的对象
    index: 
      accounts_crumb: 帐户
      no_accounts_message: 无帐户
      page_title: 帐户
      title: "帐户 I 管理"
    integer_required: 必须填整数值
    last_user_access_csv_description: 
      account_reports: 
        default: 
          last_user_access: 
            text: 此报告显示活动用户的上次登录信息。
    learning_outcome_assignment_type_csv_parameters: 
      account_reports: 
        samuel_merrit_university: 
          course: 
            sis: 
              text: "课程 SIS ID"
            text: "课程 ID"
          parameters: 
            note1: "课程 ID 可留空，以运行学期中所有课程的报告。"
    mississippi_sis_csv_parameters: 
      account_reports: 
        default: 
          enrollments: 
            check_box: "注册 CSV"
          sections: 
            check_box: "班级 CSV"
          users: 
            check_box: "用户 CSV"
    no_user_message: "找不到使用该 ID 的用户"
    outcome_results_csv_description: 
      account_reports: 
        outcomes: 
          description: 
            text: "此报告显示所有学生的学习成绩。在生成的 csv 文件中，每对“用户/成绩”将具有一行，并将显示包括相关联的作业在内的成绩详情。"
    outcome_results_csv_parameters: 
      account_reports: 
        outcomes: 
          course: 
            radio: 课程
          order: 
            label: 顺序
          outcome: 
            radio: 成果
          user: 
            radio: 用户
    ph_student_grades_csv_parameters: 
      account_reports: 
        penn_harris: 
          parameters: 
            note: 包含屏蔽作业的课程可能无法在此报告中准确反映分数。
    provisioning_csv_description: 
      account_reports: 
        sis_export: 
          description: 
            text: "本报告将导出设置 Canvas 各个类别所涉及的全部所需信息。"
    public_courses_csv_description: 
      account_reports: 
        default: 
          public_courses: 
            text: "此报告显示某个给定学期已公开的所有未删除的课程。在生成的 csv 文件中，每个课程将具有一行，并且将显示课程 ID、课程 SIS ID、课程简称、课程名称、课程开始日期和结束日期。"
    quota_integer_required: 必须填整数值
    quota_must_be_positive: 必须为正值
    quota_not_updated: 未更新配额
    quota_too_large: 值太大
    quota_updated: 已更新配额
    recently_deleted_courses_csv_description: 
      account_reports: 
        default: 
          recently_deleted_courses: 
            text: "此报告显示某个给定学期最近 30 天内删除的所有课程。在生成的 csv 文件中，每个课程将具有一行，并且将显示课程 ID、课程学号、课程简称、课程名称、课程开始日期和结束日期。"
    retry_login: 重试登录
    root_accounts: 
      labels: 
        name: 帐户名
    safety_drill_csv_parameters: 
      account_reports: 
        newark: 
          assignment_groups: 
            label: 要包括的作业小组：
          assignments: 
            check_box: 作业
          major: 
            check_box: 主要
          papers: 
            check_box: 纸张
          projects: 
            check_box: 项目
          reports: 
            check_box: 报告
          tests: 
            check_box: 测试
    scantron_quiz_csv_parameters: 
      account_reports: 
        edison: 
          quiz_id: 
            field: "测验 ID"
          section_id: 
            field: "班级 ID"
    settings: 
      about_google_docs: |-
          Google Docs Previews 可让用户从 Canvas 中
          查看文档，而不必下载和打开相应的程序
          （如 Word 或 Excel）。
          如果已在此帐户上启用 Scribd，Canvas 将
          尝试使用它来显示预览。如果无法在
          Scribd 中预览文档，或者如果用户未
          安装 Flash Player（如 iPad/iPhone），
          Canvas 将回滚到使用 Google Docs Previews
          （如果已启用）。通过使用此服务，
          您承认自己已阅读并同意
          [Google Docs Viewer 使用条款](%{terms_url})。
      about_google_docs_tooltip: "关于 Google Docs Previews"
      account_admins_title: 帐户管理员
      account_quotas: 
        file_quota: 文件配额
        gigabytes: GB
        media_quota: 媒体配额
        site_admin_quotas: 网站管理员配额
        student_quota: 学生配额
        update: 更新
      account_roles: "帐户角色:"
      account_settings_title: 帐户设置
      add_a_custom_help_link: 添加定制的帮助连接
      add_admin_title: 添加帐户管理员
      add_announcement_button: 添加通告
      add_announcement_link: 新增通告
      add_ip_filter_link: 添加其它过滤器
      alert_icon_calendar_option: 日历
      alert_icon_error_option: 错误
      alert_icon_information_option: 信息
      alert_icon_question_option: 问题
      alert_icon_warning_option: 警告
      alert_timespan: "从 %{start_at} 到 %{end_at}"
      alerts_title: 警报
      announcement_blank_to_all: (如果未选择，则发送给所有人)
      announcement_sent_to_roles: "仅发送给以下类型的用户:"
      announcement_sent_to_subset: "每月发送给 1 / %{denominator} 的用户"
      buttons: 
        add_users: 看起来不错，添加这些用户
        continue: 继续...
        modify_users: 返回编辑用户列表
      confirm_global_announcement: "此通告将向 *所有* Canvas 用户显示。请确认您要创建该通告。"
      confirm_turnitin_settings_link: "确认 Turnitin 设置"
      course_roles: "课程角色:"
      create_courses_description: （帐户管理员可随时创建课程）
      create_courses_title: 谁可以创建新课程
      custom_links_to_include_in_the_help_dialog_popup: 定制链接以包含帮助对话框弹出窗口
      default_language_description: 这将覆盖所有浏览器/操作系统语言设置。首选的语言仍可在课程/用户级设置。
      delete: 删除
      delete_announcement_tooltip: 删除此条公告
      email_notification_from_description: "此设置允许管理员对从 Canvas 的此帐户发送的所有通知加上标签“发件人”。"
      email_notification_from_settings: 电子邮件通知“发件人”设置
      enabled_web_serices_title: 已启用网络服务
      equall_endpoint_help: "这是指向 equella 服务的 URL。它看起来可能像 \"%{sample_url}\"。"
      equella_settings_title: "Equella 设置"
      feature_options: 功能选项
      features_title: 功能
      global_announcements_description: 您可以在帐户中使用全局通告在所有用户的面板上发布即时消息。这些消息将会在每个用户的面板上显示指定的时长，或者显示至用户单击"关闭"链接忽略该警报。**这些通告应尽量少用。**
      global_announcements_title: 全局通告
      global_js_and_css_includes_description: 这些文件将包含在为您的帐户加载的所有页面中
      global_js_and_css_includes_title: "全局 JavaScript 和 CSS 包含"
      google_docs_domain: "允许的 Google Docs 域"
      headers: 
        report_last_run: 上次运行
        report_name: 姓名
      help_link_available_to_all_admins: 管理员
      help_link_available_to_all_students: 学生
      help_link_available_to_all_teachers: 教师
      help_link_available_to_all_users: 用户
      if_you_would_like_to_link_to_your_own_campus_support_website_in_the_help_dialog_you_can_do_that_here: 如果您想要将自己学院的支持网站加入到帮助对话中，可以在此处操作
      interpolate_account_domain: "输入 \"{{ACCOUNT_DOMAIN}}\" 来替换用户的根帐户域"
      interpolate_user_id: "输入 \"{{CANVAS_USER_ID}}\" 来替换用户的唯一 Canvas ID"
      ip_filter_filter_label: 过滤
      ip_filter_name_label: 姓名
      labels: 
        account_notification_icon: 图标
        admins_can_change_passwords: 管理员的密码设置
        admins_can_view_notifications: 管理员可以查看通知
        allow_invitation_previews: 邀请预览
        allow_sending_scores_in_emails: 学生可以选择通过电子邮件通知接收分数
        allow_sis_import: "SIS 导入"
        canvas_authentication: "Canvas 身份验证"
        default_language: 默认语言
        default_time_zone: 默认时区
        domain: "域:"
        edit_institution_email: 用户可删除其学院分配的电子邮件地址
        enable_alerts: 警报
        enable_eportfolios: 电子学业档案
        enable_profiles: 启用个人资料
        enable_user_notes: 教师日志
        end_at: 结束
        equella: Equella
        equella_endpoint: "Equella 端点"
        equella_teaser: "Equella 评论"
        global_includes: "全局 CSS/JavaScript 包含"
        global_javascript: "全局 JavaScript URL"
        global_stylesheet: "全局 CSS URL"
        help_link_available_to: 有效
        help_link_subtext: 子文本
        help_link_text: 链接提示
        help_link_url: URL
        membership_type: 添加更多
        message: 消息
        mfa_settings: 多重身份验证
        name: 帐户名
        no_enrollments_can_create_courses: 未注册用户
        open_registration: 开放注册
        outgoing_email_default_name_option_custom: 自定义“发件人”姓名
        outgoing_email_default_name_option_default: "默认 Canvas 设置"
        prevent_course_renaming_by_teachers: 不要让教师重命名其课程
        restrict_quiz_questions: 限制学生在课程结束日期后查看测验题
        restrict_student_future_view: 限制学生在开始日期之前查看课程
        self_enrollment: 允许自我注册
        self_registration: 自行注册
        self_registration_type_all: 所有帐户类型
        self_registration_type_observer: 仅限观察员帐户
        show_scheduler: 启用计划程序
        sis_source_id: 学号
        start_at: 开始
        students_can_create_courses: 学生
        sub_account_includes: 让子帐户定义额外包含
        subject: 主题
        teachers_can_create_courses: 教师
        turnitin: Turnitin
        turnitin_account_id: "Turnitin 帐户 ID"
        turnitin_comments: 作业评论
        turnitin_host: "Turnitin 主机"
        turnitin_pledge: "Turnitin 保证"
        turnitin_shared_secret: "Turnitin 共享密钥"
        users_can_edit_name: 用户可以编辑显示姓名
      links: 
        add_admins: 添加帐户管理员
        configure_report: 配置...
        run_report: 运行报告
      manual_quotas: 
        find_button: 查找
        manual_quotas_title: 可手动设置的配额
        megabytes: MB
        megabytes_tooltip: MB
        select_type_courses: "课程 ID"
        select_type_groups: "小组 ID"
        select_type_label: 查找课程或小组
        update_button: 更新配额
      never_allow_self_enrollment_option: 从不
      no_enrollment_roles: 取消注册的用户
      no_language_preference: "未设置（默认使用 %{language}）"
      notifications: 
        custom_name_description: "如果选中，此设置将替代 Canvas 通知中发送的所有其它品牌标识。"
        email_date: 日期
        email_reply_to: 回复
        email_to: 收件人
        example: "示例:"
        external_services: 发送到外部服务的通知
        external_services_label: 在“通知首选项”页上显示一次弹出式警告。
        external_services_warning: "注意：某些通知可能包含机密信息。如果选择使用您的机构提供的地址之外的电子邮件接收通知，可能会导致将敏感的 Canvas 课程和小组信息发送到机构系统外部。"
        external_services_warning_label: "弹出式消息内容:"
        from: 发件人
        sample_subject: 评分已更改：请查看调查，测试课程
        subject: 主题
      open_registration_delegated_warning_message: "启用外部身份提供程序，通过开放注册创建的用户可能无法登录，除非外部身份提供程序的登录窗体包含返回到 %{url} 的链接。"
      open_registration_delegated_warning_tooltip: 已启用外部身份提供程序
      open_report_description: 打开报告说明
      page_title: 帐户设置
      quiz_ip_filters_delete: 删除过滤器
      quiz_ip_filters_help_message: |-
          可以使用测验 IP 过滤器，只允许指定 IP 范围的计算机访问测验。
          
          指定一组 IP 地址过滤器，供教师用来保护对测验的访问。过滤器可以是逗号分隔的地址列表，或者地址后面接掩码（\"192.168.217.1/24\" 或 \"192.168.217.1/255.255.255.0\"）。"
      quiz_ip_filters_help_title: "什么是测验 IP 过滤器?"
      quiz_ip_filters_help_tooltip: "什么是测验 IP 过滤器?"
      quiz_ip_filters_title: "测验 IP 地址过滤器"
      quotas: 
        default_account_quota_title: 默认帐户配额
        default_course_storage_quota: 课程配额
        default_group_storage_quota: 小组配额
        default_user_storage_quota: 用户配额
        megabytes: MB
        megabytes_tooltip: MB
        update_button: 更新
      report_last_run_never: 从不
      report_running: 报告正在运行。*完成时您会收到电子邮件。*
      select: 
        mfa: 
          disabled: 已禁用
          optional: 可选
          required: 必需
          required_for_admins: 对管理员必需
      self_enroll_for_any_courses_option: 对于任何课程
      self_enroll_for_manually_created_courses_option: 对于手动创建的课程
      settings_crumb: 设置
      survey_announcement: "这是一个调查通告。它将在处于活动状态的每月发送给已启用帐户中 1 / %{denominator} 的用户。"
      tab_admins: 管理员
      tab_alerts: 警报
      tab_announcements: 通告
      tab_external_tools: 应用程序
      tab_notifications: 通知
      tab_quotas: 配额
      tab_reports: 报告
      tab_settings: 设置
      transifex_message: "加入 [Canvas 翻译社区](%{transifex_url})"
      turnitin_comments_help: "这些评论在提交 Turnitin 启用的作业时显示给学生"
      turnitin_pledge_help: 学生必须勾选相关框以确认他们同意此保证
      turnitin_settings_title: "Turnitin 设置"
      update_settings_button: 更新设置
    show: 
      courses_crumb: 课程
      no_courses_account_message: 此帐户中没有课程。
      no_courses_term_message: 这个学期没有课程。
      subtitle_term: "对于学期 **%{term}**"
      title: 此帐户中的课程
      too_many_courses_message: "课程过多无法显示 (%{count})。请使用右侧的搜索工具来寻找指定课程。"
    sis_batch_counts: 
      accounts_label: 帐户
      courses_label: 课程
      crosslists_label: 交叉列表
      enrollments_label: 注册
      group_enrollments: 小组注册
      groups: 小组
      imported_items_title: 导入的项目
      sections_label: 班级
      terms_label: 学期
      users_label: 用户
    sis_batch_messages: 
      sis_batch_errors_title: 阻止导入的错误
      sis_batch_warnings_title: 警告
    sis_export_csv_description: 
      account_reports: 
        sis_export: 
          description: 
            text: "SIS 导出报告: 本报告将导出 SIS 用户、帐户、学期、课程、班级、注册、小组、小组成员和交叉列表导入至对应类别操作所需的全部信息。"
    sis_export_csv_parameters: 
      account_reports: 
        default: 
          accounts: 
            check_box: "帐户 CSV"
          courses: 
            check_box: "课程 CSV"
          enrollments: 
            check_box: "报名 CSV"
          group_membership: 
            login: 
              check_box: "小组成员 CSV"
          groups: 
            check_box: "小组 CSV"
          sections: 
            check_box: "班级 CSV"
          terms: 
            check_box: "学期 CSV"
          users: 
            check_box: "用户 CSV"
          xlist: 
            check_box: "X CSV 列表"
        sis_default: 
          parameters: 
            note: "*学期设置只影响课程、班级、注册和 X 列表 CSV 文件。"
    sis_import: 
      add_sis_stickiness_instructions: "选择此选项后，通过此 SIS 导入所执行的更改将被处理为 UI 更改，以防止后续的非覆盖 SIS 导入改变这里更改的字段。"
      add_sis_stickiness_label: "处理为 UI 更改"
      batch_import_instructions: |-
          选择后，将会删除所选学期之前 SIS 导入的数据。  
          有关详细信息，请参阅相关文档。
      batch_mode_label: 这是整批更新
      clear_sis_stickiness_instructions: "选择此选项后，此 SIS 导入接触过的所有记录中的所有字段在未来的非覆盖 SIS 导入中都可以更改。"
      clear_sis_stickiness_label: "清除 UI 更改的状态"
      import_failed_message: "导入 SIS 数据时出错。未导入记录。"
      import_failed_with_messages_message: "未导入 SIS 记录。导入失败，显示以下消息:"
      import_log_title: 导入进度日志
      import_started_message: 导入过程已开始！如果要导入的内容很多，可能需要一段时间。您可以离开该页面，稍后再回来。
      import_type_label: 导入类型
      imported_message: "所有 SIS 数据都已成功导入。"
      imported_with_messages_message: "SIS 数据已导入，但显示下列消息:"
      last_batch_title: 最后批次
      override_sis_stickiness_instructions: |-
          默认情况下，UI 更改优先于 SIS 导入更改；对于许多字段，如果管理员通过 UI 更改了字段，SIS 导入不会改变该字段的数据。如果选择此选项，此 SIS 导入将覆盖 UI 更改。  
          有关详细信息，请参阅相关文档。
      override_sis_stickiness_label: "覆盖 UI 更改"
      page_header: "SIS 导入"
      page_title: "SIS 导入"
      pending_batches_count: 
        one: "%{count} 个批次等待处理。 "
        other: "%{count} 个批次等待处理。 "
      pending_batches_title: 待处理批次
      process_data_button: 处理数据
      select_file_instructions: |-
          选择要导入的压缩文件。  
          有关如何生成这些压缩文件的说明，[请参阅本文档](%{url})。
      sis_import_crumb: "SIS 导入"
      started_at_message: "开始时间: %{started_at}"
      title: "SIS 导入"
      try_import_again_link: 重试导入
    site_admin_statistics: 
      page_title: "%{account} 的统计"
    statistics: 
      concluded_at: "结束于 %{at}"
      created_at: "创建于 %{at}"
      created_at_by: "由 [%{teacher}](%{url}) 创建于 %{at}"
      download_csv_link: "下载 csv"
      file_storage_header: 文件存储
      general_numbers_title: 常规编号
      heading_date: 日期
      heading_value: 值
      labels: 
        courses: 课程
        generated_at: 生成时间
        media_storage: 媒体
        students: 学生
        teachers: 教师
        uploaded_storage: 已上传
        users: 用户
      last_logged_in_at: "上次登录时间 %{at}"
      loading_error: 错误
      loading_text: 正在加载...
      media_data: 
        one: "*%{count} 个文件*的 %{file_size} "
        other: "*%{count} 个文件*的 %{file_size} "
      media_file_storage_header: 媒体文件存储
      none_message: 无项目可显示
      over_time_link: 超时
      page_title: "%{account} 的统计"
      recently_created_courses_title: 最近创建的课程
      recently_ended_courses_title: 最近结束的课程
      recently_logged_in_users_title: 最近登录的用户
      recently_started_courses_title: 最近开始的课程
      started_at: "开始于 %{at}"
      title_data_point_over_time: "%{data_point} 超时"
      uploaded_data: 
        one: "*%{count} 个文件*的 %{file_size} "
        other: "*%{count} 个文件*的 %{file_size} "
      uploaded_file_storage_header: 已上传的文件存储
    student_assignment_outcome_map_csv_description: 
      account_reports: 
        student_assignment_map: 
          description: 
            text: "此报告显示所有学生的学习成绩。在生成的 csv 文件中，每对“用户/成绩”将具有一行，并将显示包括相关联的作业在内的成绩详情。此报告仅显示作业成绩，而不包括与题库相关的成果。"
    student_grades_csv_parameters: 
      account_reports: 
        auburn: 
          pseudonym_ids: 
            field: "匿名 ID"
    students_with_no_submissions_csv_description: 
      account_reports: 
        default: 
          students_with_no_submissions: 
            text: 这是某个给定学期中注册了一门课程且在该课程的给定日期范围内未提交作业的所有学生的一份报告。此报告中，每项符合条件的学生注册包含一行。日期范围不能大于两周。
    students_with_no_submissions_csv_parameters: 
      account_reports: 
        default: 
          enrollment_state: 
            header: 注册状态
          include_enrollment_state: 
            check_box: 包括注册状态
      active: 活动注册
      all: 全部注册
    tempe_grade_export_csv_parameters: 
      account_reports: 
        tempe: 
          course: 
            text: "课程 ID"
          parameters: 
            note1: "课程 ID 可留空，以运行学期中所有课程的报告。"
            note2: 包含屏蔽作业的课程可能无法在此报告中准确反映分数。
    terms_parameters: 
      account_reports: 
        default: 
          parameters: 
            header: 学期
      all_terms: 所有学期
    test_ldap_dialog_title: "测试 LDAP 设置"
    test_ldap_result_canceled: 已取消
    test_ldap_result_failed: 已失败
    test_ldap_result_ok: 确定
    test_login: 测试登录
    testing: 正在测试...
    unpublished_courses_csv_description: 
      account_reports: 
        default: 
          unpublishd_courses: 
            text: "此报告显示某个给定学期尚未发布的所有课程。在生成的 csv 文件中，每个课程将具有一行，并且将显示课程 ID、课程学号、课程简称、课程名称、课程开始日期和结束日期。"
    unrecognized_time_zone: "“%{timezone}”不是可以识别的时区"
    unused_courses_csv_description: 
      account_reports: 
        unused_courses: 
          main: 
            text: 这是不包含以下各项的所有课程的一份报告：作业、通告、讨论、文件、单元、页面或测验。
    update_failed_notice: 帐户设置更新失败
    user_access_csv_parameters: 
      account_reports: 
        usu: 
          enrollment_type: 
            header: 注册类型
      all: 全部注册
      designer: 设计者注册
      observer: 观察者注册
      students: 学生注册
      ta: 助教注册
      teachers: 教师注册
    user_add_failed_message: 添加用户失败，请重试
    user_added_message: "*%{user}* 已成功添加！"
    user_added_message_sent_message: "*%{user}* 已成功添加！他们应该很快会收到确认电子邮件。"
    user_deleted_message: "%{username} 已成功删除"
    user_inactivity_csv_parameters: 
      account_reports: 
        webster: 
          login: 
            day_drop: 已访问的最少课程项目：
    users_list: 
      login_name_or_sis_id: 登录名或学号
      name: 姓名
      no_people_found: 找不到人员
      you_can_search_by: 您可以按此条件搜索：
    zero_activity_csv_description: 
      account_reports: 
        default: 
          zero_activity: 
            text: "此报告显示某个给定学期中注册了任意课程的所有学生。在生成的 csv 文件中，自该日期起尚未访问课程的每项用户注册将具有一行。"
  activerecord: 
    errors: 
      messages: 
        record_invalid: "验证失败: %{errors}"
        taken: 已提取
      template: 
        body: "以下字段有问题:"
        header: 
          one: "%{count} 个错误阻止保存此 %{model}"
          other: "%{count} 个错误阻止保存此 %{model}"
  ajax_errors: 
    error_heading: "Ajax 错误: %{status_code}"
    errors: 
      connection_lost: "到 %{host} 的连接丢失。请确保已连接到 Internet，然后重试。"
      timeout: 您的请求有问题，可能是非活动时间太长所致。请重新加载页面，然后重试。
      unhandled: 噢！上一个请求未解决。
    links: 
      details: 详细信息...
    no_text: 无文本
  alerts: 
    alert: 
      buttons: 
        add_criterion: 添加触发器
        add_recipient: 添加收件人
        save_alert: 保存警报
      criteria: 警报触发条件
      labels: 
        criteria: 警报触发条件
        recipients: 发送通知到
        repetition: 重复
      links: 
        title: 
          delete_alert: 删除此警报
          edit_alert: 编辑警报
      no_repetition_description: 不要重发警报
      recipients: 发送通知到
      repetition_description: "每隔 %{count} 天重发警报，直到解决"
    alerts: 
      alerts_description_account: 为每个满足所有条件的学生生成警报。将每天进行检查，并发送通知到学生、教师和/或帐户管理员，直到触发问题解决为止。
      alerts_description_course: 为每个满足所有条件的学生生成警报。将每天进行检查，并发送通知到学生和/或教师，直到触发问题解决为止。
      buttons: 
        add_alert: 添加警报
      description: "教师 %{count} 天未与学生交互"
      option: 无教师交互
      remove: 删除此项目
      the_student: 学生
      the_teacher: 教师
      title: 上次教师与学生交互后的天数
      ungraded_count_description: "超过 %{count} 个作业尚未计分"
      ungraded_count_option: 未计分的作业（计数）
      ungraded_count_title: 尚未计分的作业数
      ungraded_timespan_description: "作业已 %{count} 天未计分"
      ungraded_timespan_option: 未计分的作业（时间）
      ungraded_timespan_title: 作业未计分的天数
      usernote_description: "已经 %{count} 天未添加教师日志项"
      usernote_option: 无教师日志项
      usernote_title: 上次添加教师日志后的天数
    errors: 
      criteria_required: 至少需要一个触发器
      recipients_required: 至少需要一个收件人
      threshold_should_be_numeric: 这应该是正数
  analytics: 
    course: 
      analytics: 分析
      page_title: "分析：%{course}"
    crumb: 
      completed: 已完成的课程
      current: 当前课程
    department: 
      analytics: 分析
    filters: 
      completed: 已完成的课程
      current: 当前课程
    page_title: 
      completed: "分析：%{account} - 已完成的课程"
      current: "分析：%{account} - 当前课程"
      term: "分析：%{account} - %{term}"
    student_in_course: 
      analytics: 分析
      page_title: "分析：%{course} - %{student}"
  ange_name: "Angel 转换器"
  angel: 
    file_copy_fail: "无法复制文件夹“%{base_path}”"
    file_copy_fail_message: "无法将目录重命名为路径“%{path}”"
    file_import_fail: "无法导入文件“%{file_path}”"
  angel_display: "ANGEL 学习"
  angel_file_description: "Angel export .zip 格式"
  announcement: 
    no_title: 无标题
  announcements: 
    announcements_crumb: 通告
    error_draft_state: 此主题无法设置为草稿状态，因为这是一个通告。
    external_feed: 
      alts: 
        deleted_feed: 删除此馈送
      labels: 
        keyword: 关键字
      messages: 
        external_feed_post_count: 
          one: "添加 %{count} 条公告"
          other: "添加 %{count} 条公告"
    feed_name: "%{course} 通告馈送"
    index: 
      feed_title_course: "课程通告 Atom 馈送"
      feed_title_group: "小组通告 Atom 馈送"
      podcast_title_course: 课程通告播客动态消息
      podcast_title_group: 小组通告播客动态消息
    index_view: 
      announcements_title: 通告
      delete: 删除
      loading: 正在加载...
      lock_for_comments: 锁定以发表评论
      make_an_announcement: 进行通告
      make_an_announcement_caps: 进行通告
      make_sure_all_search_terms_are_spelled_correctly: 确保所有的搜索词拼写正确。
      rss_feed: "RSS 信息源"
      search_title_body_or_author: 搜索标题、正文或作者
      suggestions: "建议:"
      there_are_no_announcements_show: 没有要显示的通告
      try_different_more_general_or_fewer_keywords: 尝试其它、更常用或更少的关键字。
      try_disabling_the_unread_filters: 尝试禁用“未读”筛选器。
      unread: 未读
      your_search_did_not_match_any_announcements: 没有符合您搜索条件的通告。
    podcast_feed_description_course: "任何与课程 \"%{course}\" 中的通告链接或内嵌于其中的媒体文件都会出现在此馈送中。"
    podcast_feed_description_group: "任何与小组 \"%{group}\" 中的通告链接或内嵌于其中的媒体文件都会出现在此馈送中。"
    podcast_feed_name: "%{course} 通告播客动态消息"
  application: 
    errors: 
      feed_not_found: 找不到馈送。
      feed_private: 匹配的上下文已变为私密，因此这类公共馈送不再可见。
      feed_private_course: 匹配的课程已变为私密，因此这类公共馈送不再可见。
      feed_private_group: 匹配的小组已变为私密，因此这类公共馈送不再可见。
      feed_unpublished_course: 此课程的馈送在发布之前无法访问。
      feed_unpublished_group: 此小组的馈送在发布之前无法访问。
      invalid_external_tool: 找不到此链接的有效设置。
      invalid_external_tool_id: 找不到此工具的有效设置。
      invalid_feed_parameters: 馈送参数无效。
      invalid_oembed_url: 检索此资源时发生问题。外部工具提供了关于资源的无效信息。
      invalid_tag_type: 无法识别此标记的项目类型
      invalid_verification_code: 验证代码无效。
      mismatched_verification_code: 验证代码与当前注册的任何用户都不匹配。
      permission_denied: 您没有访问该页面的权限
      quota_exceeded: 已超过存储配额
      quota_exceeded_account: 已超过帐户存储配额
      quota_exceeded_course: 已超过课程存储配额
      quota_exceeded_group: 已超过小组存储配额
      quota_exceeded_user: 已超过用户存储配额
      student_view_unauthorized: 学生身份无法使用此功能。
      unauthorized: 
        not_started_yet: "您尝试访问的课程还没有开始。开始时间为 %{date}。"
        unpublished: 本课程的教师还没有发布这门课程。
    notices: 
      first_teacher: 此课程已有归属，而您已经注册成为其第一位教师。
      first_teacher_with_email: 此课程已有归属，而您已经注册成为其第一位教师。您很快就会收到电子邮件，用以完成注册过程。
      need_to_accept_enrollment: "您必须 [接受注册邀请](%{url})，然后才可完全参与此课程。"
      page_disabled: 该页面已禁用
      page_disabled_for_account: 该页面已对此帐户禁用
      page_disabled_for_course: 该页面已对此课程禁用
      page_disabled_for_group: 该页面已对此小组禁用
    warnings: 
      details: 
        suspended: "此机构的 Canvas 帐户已被挂起。只有帐户管理员才能登录以更正任何问题。"
      please_log_in: 为安全起见，请输入您的密码方可继续
      titles: 
        suspended: 机构已挂起
      unsupported_browser: "您的浏览器不符合 Canvas 的最低要求。请访问 *Canvas 指南* 了解受支持浏览器的完整列表。"
    wiki_front_page_default_content_course: 欢迎使用新课程维基！
    wiki_front_page_default_content_group: 欢迎使用新小组维基！
  appointment_group: 
    errors: 
      invalid_end_at: 约会结束时间早于开始时间
      needs_contexts: 至少要有一段上下文
      overlapping_appointments: 约会时间重叠
  appointment_group_sub_context: 
    errors: 
      invalid_course_section: 无效的课程班级
      invalid_group_category: 无效的小组目录
      missing_group_category: 小组约会必须要有小组类别
  appt_calendar_event_dialog: 
    invalid_participants: "您至少要允许 1 名用户参加"
    title: "编辑 %{name}"
    update: 更新
  aria_labels: 
    unlock_at_date: 解锁日期
  assessment_question: 
    default_question_name: 问题
  assessment_question_bank: 
    default_imported_title: 导入的问题
    default_title: "无名称 - %{course}"
    default_unfiled_title: 未归档的问题
  assignment: 
    assignment_group_must_have_group: 请为此作业选择作业小组
    at_least_one_file_type: 请指定至少一个允许使用的文件类型
    at_least_one_submission_type: 请选择至少一种提交类型
    atom_no_author: 无作者
    buttons: 
      select_url: 选择
    comment_from_files: 
      one: 查看附件文件
      other: 查看附件文件
    errors: 
      cannot_save_att: "您没有权限编辑已锁定的 %{att_name} 属性"
      upload_as_zip: "请以 .zip 格式上传文件"
    feed_entry_title: "作业: %{assignment}"
    feed_entry_title_with_course: "作业 %{course}: %{assignment}"
    gpa_scale_explainer: "什么是 GPA 等级评分？"
    group_assignment_must_have_group_set: 请为此作业选择小组集
    labels: 
      due: 截止时间
    name_is_required: 需要姓名
    percentage_points_possible: "对于百分制，满分必须大于 0"
    points_possible_number: 满分必须为数字
    select_external_tool_dialog_title: 配置外部工具
    submission_action_take_quiz: "提取 %{title}"
    submission_action_turn_in_assignment: "交还 %{title}"
    submission_types: 
      a_discussion_post: 讨论贴
      a_file_upload: 作为文件上传
      a_media_recording: 媒体录音
      a_quiz: 测验
      a_text_entry_box: 将作业输入文本框
      a_website_url: "网站 URL"
      external_tool: 外部工具
      on_paper: 书面
    titles: 
      gpa_scale_explainer: "什么是 GPA 等级评分？"
      grading_scheme_info: 查看/编辑评分方案
  assignment_details: 
    no_graded_submissions: 无已评分作业
  assignment_details_dialog: 
    average_score: "平均分数:"
    count_of_submissions: "%{cnt} 个作业"
    grading_statistics_for_assignment: "下列评分统计: %{assignment.name}"
    high_score: "高分:"
    low_score: "低分:"
    no_one_scored_higher: "没有分数高于 %{max}"
    no_one_scored_lower: "没有分数低于 %{min}"
    scores_higher_than_the_average: "高于平均分 %{average} 的分数"
    scores_lower_than_the_average: "低于平均分 %{average} 的分数"
    total_graded_submissions: 已评分的提交项总数：
  assignment_group: 
    default_name: 作业
    default_title: 作业
  assignment_group_weights_dialog: 
    buttons: 
      save: 保存
    titles: 
      assignment_group_weights: 管理作业小组加权
      total: 总计
    weight_final: 根据小组加权最终计分
  assignment_groups: 
    errors: 
      cannot_delete_group: 您不能删除一个带有已锁定作业的小组。
    notices: 
      created: 作业小组已成功创建。
      deleted: 此小组已删除
      updated: 作业小组已成功更新。
  assignment_groups_api: 
    errors: 
      frozen_assignments_error: 您无法删除一个含有已锁定作业的小组。
  assignment_muter: 
    mute_assignment: 屏蔽作业
    muting_assignment: 正在屏蔽作业...
    unmute_assignment: 取消屏蔽作业
    unmute_button: 取消屏蔽作业
    unmute_dialog: 此作业当前被屏蔽。这意味着学生无法看到其计分和反馈。是否要立即取消屏蔽?
    unmuting_assignment: 正在取消屏蔽作业...
  assignments: 
    add_assignment_form: 
      assignment_name: 作业名称
      labels: 
        due: "截止时间:"
        points: "得分:"
        quiz_points: 测验得分
        type: 类型
      links: 
        full_edit: 完全编辑
        more_options: 更多可更多选项
      options: 
        assignment: 作业
        attendance: 参与
        discussion: 讨论
        external_tool: 外部工具
        not_graded: 未计分
        quiz: 测验
      tooltips: 
        assignment_is_quiz: 此作业是一个测验，因此得分可能来自问题，无法手动设置。
    add_assignment_group_form: 
      drop_x_scores_for_each_student: "每个学生 %{scores} 分"
      labels: 
        assignments: 作业
        group_name: 小组名称
      links: 
        add_grading_rule: 添加计分规则
        delete_assignment: 删除
      options: 
        drop_highest: 去掉最高分
        drop_lowest: 去掉最低分
        equally_weighted: 平均
        never_drop: 不删除
        no_assignments: "[无作业]"
        weighted_by_points: 按得分加权
      percent_of_total_grade: "总计分的 %"
    assignment_count: 
      one: "%{count} 份作业"
      other: "%{count} 份作业"
    assignment_group_create_dialog: 
      assignment_group: 
        labels: 
          name: 姓名
      buttons: 
        add_group: 添加小组
        cancel: 取消
      links: 
        add_assignment_group: 添加作业小组"
    assignment_group_list: 
      no_assignment_groups: 未找到作业小组
    assignment_group_list_item: 
      add_assignment_to: "将作业添加到 %{name}"
      assignment_group_delete: 删除作业小组
      assignment_group_edit: 编辑作业小组
      assignment_group_move: 移动作业小组
      delete: 删除
      edit: 编辑
      group_weight: "总数的 %{groupWeight}%"
      manage: 管理
      move: 移动到…
    assignment_group_selector: 
      assignment_group: 作业小组
      assignment_group_options: 
        new_group: 创建新小组
    assignment_groups_count: 
      one: "%{count} 个小组"
      other: "%{count} 个小组"
    assignment_list_item: 
      assignment_delete: 删除作业
      assignment_edit: 编辑作业
      assignment_move: 移动作业
      delete: 删除
      edit: 编辑
      module: 单元
      move: 移动到…
      multiple_modules: 多个单元
      no_points_possible: 无最高得分
      points_possible: "%{pointsPossible} 分"
      points_possible_screen_reader: "%{pointsPossible} 最高得分"
      settings: 设置
    assignment_list_item_score: 
      assignment_grading_type_is_not_graded: 此作业将不评分。
      assignment_not_yet_graded_screenreader: "作业尚未计分。%{pointsPossible} 最高得分。"
      empty_points_possible: "-/%{pointsPossible} 分"
      no_submission: 无提交
      no_submission_for_assignment_screenreader: "此作业无提交。%{pointsPossible} 最高得分。"
      not_yet_graded: "*尚未计分*"
      score_with_points_possible: "*%{score}*/%{pointsPossible} 分"
      score_with_points_possible_screenreader: "分数: %{score}，满分 %{pointsPossible} 分。"
    assignment_locked: 
      assignment_locked: "此作业锁定于 *%{lock_at}*"
      assignment_unlocked_from: "此作业锁定至 *%{unlock_at}*"
      assignment_unlocked_from_to: "此作业仅在从 *%{unlock_at}* 至 *%{lock_at}* 解锁"
    assignment_settings: 
      cancel: 取消
      save: 保存
      validating: 正在保存...
      weight_groups: 根据作业小组加权最终评分
    assignment_sidebar: 
      links: 
        submit: 提交作业
    assignments_content: 
      buttons: 
        delete_group: 删除小组
      labels: 
        class_weighting_policy: 根据各项作业所占比率计算总成绩
        delete_assignments_in_group: 删除此小组中的作业
        move_assignments_to: 将作业从此小组移至
      options: 
        select_group: "[选择小组]"
      titles: 
        delete_assignment_group: 是否删除作业小组?
      tooltips: 
        target_group: 选择此作业要移入的小组
      warnings: 
        delete_assignment_group: "作业小组 %{group} 中有 %{assignment_count} 个作业。可以删除这些作业或将其移至另一个小组。"
    assignments_list_content: 
      assignments: 
        graded: 此作业已计分
        needs_grading_count: "此作业的 %{needs_grading_count} 个提交作业仍需评分"
        overdue: 此作业已逾期
      no_assignments: 没有为此课程创建作业。
      titles: 
        assignments: 作业
        course_assignments: 课程作业
        overdue_assignments: 逾期作业
        past_assignments: 以前的作业
        undated_assignments: 更新的作业
        ungraded_assignments: 未计分的作业
        upcoming_assignments: 即将到来的作业
    assignments_list_right_side: 
      links: 
        group_assignments_by_type: 按类型对作业分组
        just_show_assignment_list: 只显示作业列表
        manage_assignments: 管理作业
        see_current_grades: 查看我目前的计分
      titles: 
        show_only_assignments_from: 只显示下列来源的作业
        upcoming_assignments: 即将到来的作业
    assignments_right_side: 
      add_assignment_to_group: "*将作业添加*至 %{group}"
      assignment_groups_wrapper: "（%{number_of_groups} 中）"
      links: 
        add_assignment_group: 添加作业小组
    available_date_description: 
      available_until: 可供使用的截止日期
      closed: 已关闭
      not_available_until: 可供使用的开始时间
    buttons: 
      add_group: 添加小组
      delete_group: 删除小组
      submit_assignment: 提交作业
    cannot_delete_group: 您必须至少有一个作业小组
    cant_unpublish_when_students_submit: 如有学生提交文件，则无法取消发布
    complete: 完成
    confirm: 
      delete_assignment: 是否确定要删除此作业?
      delete_group: 是否确定要删除此小组?
    confirm_delete_group: 是否确定要删除此作业小组？
    confirms: 
      delete_assignment: 是否确定要删除此作业?
    create_assignment: 
      assignment: 作业
      assignment_due_at: 截止时间：
      assignment_name: 姓名：
      assignment_points: 得分：
      assignment_type: 类型：
      cancel: 取消
      discussion_type: 讨论
      external_tool_type: 外部工具
      more: 更多可更多选项
      multiple_due_dates: 多个截止时间
      not_graded_type: 未计分
      quiz_type: 测验
      save: 保存
      saving: 正在保存...
    create_group: 
      cancel: 取消
      drop_highest: 最高分数：
      drop_lowest: 最低分数：
      example_group_name: "例如，问答题组 1"
      group_name: 小组名称：
      never_drop: 不删除：
      percent_of_total: "总评分的 %"
      save: 保存
      saving: 正在保存...
    create_new_crumb: 新建
    date_available_column_view: 
      available: 可用
      multiple_dates: 多个日期
    date_due_column_view: 
      due: 截止时间
      due_date: 截止时间
      multiple_dates: 多个日期
    delete_group: 
      cancel: 取消
      delete: 删除小组
      deleting: 正在删除...
      labels: 
        delete_assignments_in_group: 删除其作业
        move_assignments_to: 将其作业移至
      options: 
        select_group: 选择小组
      tooltips: 
        target_group: 选择此作业要移入的小组
      warnings: 
        delete_assignment_group: "您即将删除 *%{name}*，其中包含 **%{assignment_count}** 项作业。"
      would_you_like: 您是否要：
    drop_highest_rule: 
      one: "去掉 %{count} 个最高分"
      other: "去掉 %{count} 个最高分"
    drop_highest_scores: "去掉最高的 %{number} 分"
    drop_lowest_rule: 
      one: "去掉 %{count} 个最低分"
      other: "去掉 %{count} 个最低分"
    drop_lowest_scores: "去掉最低的 %{number} 分"
    due_date_override: 
      overrides: 
        available_from: 开始时间
        due_date: 截止时间
        for: 适用人群
      until: 结束时间
    due_date_view: 
      overrides: 
        remove_these_dates: 删除这些日期
    edit: 
      edit_assignment: 编辑作业
    edit_header_view: 
      buttons: 
        not_published: 未发布
        published: 已发布
      manage_assignment: 管理作业
      titles: 
        delete: 删除
    edit_view: 
      assignment_name: 作业名称
      buttons: 
        update: 更新作业
      description: 说明
      freeze_properties: 复制时锁定作业属性
      notify_content_change: 通知用户此内容已更改
      only_visible_to_overrides_note: "注意：此作业 *仅* 对下面指定的章节显示："
      points_possible: 得分
      post_to_sis: "发布到 SIS"
      warnings: 
        assignment_is_frozen: 某些设置已被管理员锁定。
    errors: 
      add_group_failed: 添加小组失败
      delete_reminder_failed: 删除失败
      google_docs_masquerade_rejected: "无法以伪装用户的身份连接到 Google Docs。"
      reminder_failed: 提醒失败
    everyone_else: 其他所有人
    external_content_homework_file_submission_view: 
      additional_comments: 其他评论
      buttons: 
        submit_assignment: 提交作业
      group_assignment_header: 评论...
    external_content_homework_url_submission_view: 
      additional_comments: 其他评论
      buttons: 
        submit_assignment: 提交作业
      group_assignment_header: 评论...
    external_grader_sidebar: 
      edit_assignment_settings: 编辑作业设置
      speed_grader: 快速评分器
    file_retrieval_error: 检索文件失败
    getting_file: 正在检索文件...
    grade_assignment: 
      buttons: 
        upload_files: 上传文件
      graded_count: "%{graded_count}*（共* %{total}）个作业已计分"
      links: 
        download_submissions: 下载作业
        peer_reviews: 同侪审阅
        reupload_submissions: 重新上传作业
      resubmission_count: 
        one: "%{count} 个未计分的重新提交作业"
        other: "%{count} 个未计分的重新提交作业"
      reupload_instructions: |-
          如果在
          之前更改了下载的学生提交作业，只需将其压缩备份，然后使用下表上传压缩包。
          学生将在其作业评论中看到修改的文件。
          
          *确保不要更改提交文件的名称，以便我们组织。*
      speed_grader: 快速评分器™
      titles: 
        related_items: 相关项目
    grade_gpa_scale_screenreader: "评分：%{grade}"
    grade_letter_grade_screenreader: "评分: %{grade}"
    grade_pass_fail_screenreader: "评分: %{grade}"
    grade_percent: "%{grade}%"
    grade_percent_screenreader: "分数: %{grade}%"
    grading_type_selector: 
      display_grade_as: 计分显示为
      gpa_scale_explainer: "GPA 等级评分面向使用 4.0（或 5.0/6.0）等级评定所有作业的学校而设计。这一评分方案类似于字母评分显示，但存在一些重要的差别："
      gpa_scale_input_explainer: "根据 4.0 等级来输入分数。例如，如果作业总共为 100 点，输入 4.0 则结果为 100%，输入 3.0 则结果为 87% 等等。"
      gpa_scale_letters_explainer: 除了数字评分以外，还可以使用字母评分。
      gpa_scale_percentage_explainer: "您不能直接输入分数，但可以输入百分比。例如，如果作业总共为 50 分，输入“40”则无效，而输入“80%”则有效。"
      gpa_scale_recommendation: "除非您的学校使用 4.0（或 5.0/6.0）等级进行评分，否则 Canvas 建议以字母评分方式显示评分。"
      gpa_scale_scores_explainer: 只允许使用评分方案中预定义的分数。
      gpa_scale_title: "“什么是 GPA 等级评分？”"
      grading_type_options: 
        gpa_scale: "GPA 等级"
        letter_grade: 书面评分
        not_graded: 未计分
        pass_fail: 完成/未完成
        percent: 百分比
        points: 得分
      view_grading_levels: 查看评分级别
    group_category_selector: 
      grade_group_students_individually: 分别为每位学生指定评分
      group_assignment_header: 小组作业
      group_category_locked_explanation: 学生已经提交了此项作业的家作，因此无法更改组设置。
      group_category_options: 新建小组类别
      group_set: 小组集
      is_group_assignment: 这是一个小组作业
    group_comment: 
      labels: 
        group_comment: 发送评论到全小组
    group_name: 小组名称
    group_submission_reminder: 
      warnings: 
        group_submission: "请注意，此作业将作用于 %{group_type} 小组中的所有人。"
    group_weights: 
      headers: 
        assignment_group: 作业小组
        group_weight: 权重
        total: 总计
    higher_than_max: 您不能使用大于作业数的数字。
    incomplete: 未完成
    index: 
      assignment_locked: 此作业当前锁定。更多信息请访问作业详细信息页面。
      assignment_locked_tooltip: 已锁定
      keycode_descriptions: 
        add_assignment_or_group: 将作业添加至当前小组
        close_active_dialog: 关闭活动对话框
        delete_assignment_or_group: 删除当前作业/小组
        edit_assignment_or_group: 编辑当前作业/小组
        full_preview: 完全预览/编辑作业
        next_assignment_or_group: 下一个作业/小组
        previous_assignment_or_group: 上一个作业/小组
      keycodes: 
        add_assignment_or_group: a
        close_active_dialog: esc
        delete_assignment_or_group: d
        edit_assignment_or_group: e
        full_preview: f
        next_assignment_or_group: j
        previous_assignment_or_group: k
      links: 
        wizard: 如何...?
      page_title: 作业
    index_view: 
      add_assignment: 作业
      add_group: 小组
      assignments: 作业
      assignments_settings: 作业设置
      assignments_settings_screenreader: 作业设置
      search_for_assignment: 搜索作业
      title_add_assignment: 添加作业
      title_add_group: 添加作业小组
    invalid_file_retrieval: 检索通过此工具发送的文件时出现问题。
    invalid_tool_return: 已启动的工具对此次作业返回了无效资源
    keyboard_add_item: 将作业添加到所选小组
    keyboard_close_menu: 关闭活动对话框
    keyboard_del_item: 删除当前作业或小组
    keyboard_edit_item: 编辑当前作业或小组
    keyboard_next_item: 关注下一个作业或小组
    keyboard_prev_item: "关注上一个作业或小组Focus on the previous assignment or group"
    keyboard_show_assign: 显示所选作业的完全预览
    keycodes: 
      add_item: a
      close_menu: esc
      del_item: d
      edit_item: e
      next: j
      previous: k
      show_assign: f
    labels: 
      assignment_group_move_label: 作业小组
      label_place_before: 放在前面
    messages: 
      adding_group: 正在添加小组...
      agree_to_pledge: 必须同意提交保证才可提交此作业。
      not_submitted_yet: 尚未完成作业提交。必须单击"提交"完成提交。是否仍要离开此页面?
      now_overdue: 此作业现已逾期。任何新提交作业将被标记为延迟。是否仍要继续?
      overdue: 此作业已逾期。是否仍要提交?
      record_before_submitting: 在提交前录制
      submit_failed: 提交失败，请重试
      submitting: 正在提交...
    multiple_due_dates: 多个截止时间
    name_is_required: 需要名称
    name_too_long: 名称太长
    name_too_long_error: 姓名太长
    never_drop_collection: 
      add_another_assignment: 添加另一个作业
      add_first_assignment: 添加作业
    never_drop_rule: "从不删除 %{assignment_name}"
    never_drop_scores: "不删除 %{assignment_name}"
    no_assignments: "[无作业]"
    no_assignments_list_item: 
      no_assignments_in_this_group: 此小组中无作业
    no_assignments_search: 
      aria_assignments: 作业
      assignments: 作业
      no_assignments_found: 未找到作业
    no_name_error: 需要名称
    no_tools_found: 找不到工具
    non_number: 您必须使用数字
    notices: 
      assignment_delete: 此作业已删除
      created: 作业已成功创建。
      updated: 作业已成功更新。
    number_of_assignments: 
      one: "%{count} 份作业"
      other: "%{count} 份作业"
    other_assignments: 其它作业
    peer_review_assignment: 
      titles: 
        remind_reviewer: "向 %{user} 用户提醒测验"
        remind_reviewier_with_last_notification: "向 %{user} 提醒测验，上次通知时间为 %{at}"
        user_default: 用户
    peer_reviews: 
      buttons: 
        add: 添加
        assign_peer_reviews: 分配同侪审阅
      descriptions: 
        automatically_assign_reviews: 可以单击下面的按钮，将同侪审阅分配给已提交作业但尚无审阅任务的用户。
      details: 左边会显示分配到此任务的学生列表，以及已分配进行审阅的学生提交作业（如果有）。
      links: 
        assign_peer_review: "向 %{student} 指定另一个要评估的提交作业"
        back_to_assignment: 返回作业
      messages: 
        cancel_peer_review: 是否取消此同侪审阅?
        no_students_found: 未找到学生
      none_assigned: 未分配
      not_yet_submitted: 尚未提交
      options: 
        select_student: "[选择学生]"
      overview: 当学生至少在页面上做一次评论后，学生同侪审阅便视为完成。
      overview_with_rubric: 当学生至少在页面做一次评论并且填写作业的评分标准说明表时，学生同侪审阅便视为完成。
      page_title: 同侪审阅
      reviews_per_user: "每个用户 %{count} 次审阅"
      submitted: 已提交
      title: "%{assignment} 同侪审阅"
      titles: 
        automatically_assign_reviews: 自动分配审阅
        remind: "向 %{assessor} 提醒测验，上次通知时间为 %{time}"
        reminder: "向 %{assessor} 提醒测验，上次通知时间为 %{time}"
    peer_reviews_selector: 
      how_to_peer_review: 如何分配同侪审阅
      labels: 
        automatically_assign_peer_reviews: 自动分配同侪审阅
        manually_assign_peer_reviews: 手动分配同侪审阅
        require_peer_reviews: 需要同侪审阅
      locked_until: 分配审阅
      peer_reviews_assign_at_explanation: 必须在截止时间之后。如果为空，则使用截止时间。
      peer_reviews_header: 同侪审阅
      reviews_per_user: 每位用户的审阅次数
    points_possible_number: 满分必须为数字
    positive_number: 您必须使用正数
    redirect_page: 
      redirect_message: |-
          此提交为 url，我们立即带您前往 url 链接。  
          [单击此处转到提交作业](%{url})
    remove_never_drop_rule: 删除永不放弃的规则
    remove_unsaved_never_drop_rule: 删除永不放弃的未保存规则
    rules_text: 
      one: "%{count} 个规则"
      other: "%{count} 个规则"
    select_assignment: "[选择作业]"
    show: 
      assignment_locked: 此作业当前锁定。
      available_from: 开始时间
      date_time_by: "%{date}，%{time} 之前"
      defaults: 
        no_content: 无内容
      due: 截止时间
      due_at: 截止时间
      for: 适用人群
      links: 
        add_rubric: 添加评分标准说明
        assign_rubric: 分配评分标准
        edit: 编辑
      messages: 
        locked: 此作业当前为锁定状态。
      new_assignment: 新作业
      no_due_date: 无截止时间
      no_points: 无
      no_submission: 无任何内容
      points: 得分
      submission_types: 文件类型
      submitting: 提交
      turnitin: Turnitin
      turnitin_enabled: "已为此作业启用 Turnitin。"
      turnitin_enabled_short: "(Turnitin 已启用)"
      until: 结束时间
    show_locked: 
      labels: 
        assignment: 作业
      locked: 已锁定
    status: 
      deleting_group: 正在删除小组...
    student_index: 
      assignments: 作业
      labels: 
        assignments: 作业
    submission_sidebar: 
      comment_signature: "%{author}, %{created_at}"
      labels: 
        grade: "评分: %{grade} *（%{points_possible} 最高得分）*"
        none_assigned: 未分配
      links: 
        resubmit: 重新提交作业
        submission: 
          details: 提交作业详细信息
          download_attachment: "下载 %{attachment_display_name}"
          view_original_page: 查看原始页面
          view_quiz: 查看测验提交
          view_survey: 查看调查提交
        submit: 提交作业
        view_rubric_evaluation: 查看评分标准评估
      messages: 
        no_comments: 无评论
        submission_late_timestamp: "%{submitted_at}（延迟）"
      titles: 
        assigned_peer_reviews: 分配的同侪审阅
        comments: "评论:"
        submission: 提交
        submission_not_turned_in: "未提交! "
        submission_turned_in: 交还!
    submission_type_icon: 
      tooltips: 
        submitted: 已提交
    submission_types_form: 
      advanced_turnitin_settings: "高级 Turnitin 设置"
      descriptions: 
        allowed_extensions: "输入接受的扩展名列表，例如: doc,xls,txt"
      external_tool_options: 外部工具选项
      label: 
        external_tool_new_tab: 在新选项卡中加载此工具
        external_tool_url: "外部工具 URL"
        turnitin_enabled: "启用 Turnitin 提交"
      labels: 
        allow_file_uploads: 文件上传
        allow_media_recordings: 媒体录音
        allow_text_entry: 文本输入
        allow_url: "网站 URL"
        allowed_extensions: 允许的文件扩展名
        restrict_file_extensions: 限制上传文件类型
      online_entry_options: 在线输入选项
      submission_type: 提交类型
      submission_types: 
        external_tool: 外部工具
        no_submission: 无提交
        on_paper: 书面
        online: 在线
    submit_assignment: 
      additional_comments: 其它评论
      buttons: 
        record_media: 录制/上传媒体
        submit_assignment: 提交作业
      comments_placeholder: 评论...
      errors: 
        unacceptable_file_type: "不允许此文件类型。接受的文件类型为: %{allowed_extensions_list}"
      gmail_restriction_description: "您的帐户已经将 Google Doc 作业提交限制为 %{domain} 域上的 Google 帐户。要用 Google Doc 提交此作业，需要在您的用户设置页上重新配置 Google Docs 集成。integration on your user settings page."
      instructions: 
        from_external_tool: 从下面的列表中选择一个工具来加载和提交该工具提供的资源。
        google_docs: 从下面选择文件。
        media_recording: 使用下面的链接记录您的提交。完成并且可以提交时单击"保存\。
        online_text_entry: 在此复制并粘贴或键入您的提交。
        online_url: 复制并粘贴要为此作业提交的网站链接。
      invalid_google_docs_domain: 域无效
      labels: 
        uploaded_data: 文件
        url: "网站 URL"
      links: 
        add_another_file: 添加其它文件
        authorize_google_docs: "授权 Google Docs 访问"
        find_file: 单击此处查找您已上传的文件
        submit: 
          external_tool: 更多
          file_upload: 文件上传
          google_doc: "Google Doc"
          media: 媒体
          text_entry: 文本输入
          website: "网站 URL"
      loading_tools: 正在加载工具...
      messages: 
        google_docs_auth_required: "必须授权 Canvas 访问您的 Google Docs 帐户，然后才可直接从 Google Docs 提交作业:"
        media_recording_ready: 可以提交!单击"提交作业"按钮以完成。
        media_recordings_disabled: "没有为此 Canvas 网站启用媒体记录，您无法提交这些类型的作业。请联系教师更改此作业的设置，或者要求系统管理员启用媒体记录。"
        submitting: 正在提交...
        uploading: "检索要为此作业提交的 Google Doc 副本。这可能需要一段时间，具体取决于文件大小..."
      no_files: 无文件
      no_submission: 未选择提交项
      submission_url: 提交项：
      titles: 
        media_recordings_disabled: "没有为此 Canvas 网站启用媒体录制"
      upload_or_choose_file: 上传文件，或选择您已上传的文件。
    syllabus: 
      page_title: "%{course} 的大纲"
    syllabus_content: 
      buttons: 
        update_syllabus: 更新大纲
      headers: 
        date: 日期
        details: 详细信息
      instructions: 
        syllabus: |-
            大纲页面以表格导向的视图显示课程日程表以及
            课程评分的基本信息。您可以添加任何其它评论、笔记或关于课程结构、
            课程策略或其它方面的建议与想法。
            
            若需添加评论，请单击右边的\"编辑大纲说明\"链接。
      labels: 
        syllabus_body: 大纲说明
      links: 
        jump_to_today: 跳至今天
      titles: 
        course_syllabus: 课程大纲
    syllabus_right_side: 
      links: 
        edit_syllabus_description: 编辑大纲说明
    titles: 
      add_assignment_group: 添加作业小组
      uploading: 正在上传提交作业
    toggle_message: 切换作业可见性
    toggle_show_by: 
      date: 日期
      show_by: 显示依据：
      type: 类型
    turnitin_settings_dialog: 
      assignments: 
        turnitin_settings: 
          labels: 
            exclude_small_matches: 小匹配
      buttons: 
        update_settings: 更新设置
      turnitin_settings: 
        labels: 
          compare_against: 比较
          do_not_consider: 不考虑
          exclude_biblio: 文献材料
          exclude_quoted: 引用的材料
          internet_check: "Internet 数据库"
          journal_check: 杂志、期刊和出版物
          student_paper_check: 其它学生论文
        originality_report_never: 从不
        originality_report_visibility: 学生可查看原始报告
        originality_report_visible_after_due_date: 在截止时间之后
        originality_report_visible_after_grading: 在作业计分之后
        originality_report_visible_immediately: 立即
        settings_exclude_fewer_than_count: "少于 %h{wordsInput} 个字"
        settings_exclude_less_than_percent: "少于文档的 %h{percentInput}"
    wizard_box: 
      descriptions: 
        delete_icon: "%{icon}: 删除作业"
        edit_icon: "%{icon}: 再次编辑基本可选功能"
        move_icon: "%{icon}: 将作业移至其它小组"
        preview_icon: "%{icon}: 预览作业并全面编辑"
      errors: 
        no_assignment_group: 噢。您需要先添加作业小组。单击"创建作业小组"以查看方法。
      instructions: 
        wizard: 
          details: "在截止时间和获得所需得分之前，还有许多作业要分配。如果要键入作业说明、允许文件上传、更改评分类型或多项其它设置，请单击作业名称或单击 %{edit_icon} 图标，然后单击\"更多可更多选项\"。"
          group: 
            screenreader_step1: 作业组用于组织作业。可为每个组提供名称。如果选择根据组加权最终评分，则亦可为每个组设置比例分数。单击"添加作业组"创建组。
            step1: 作业小组用于组织作业。可为每个小组提供名称。如果选择根据各项作业所占比率计算总成绩（*位置?*），则亦可为每个小组设置比例分数。单击"添加作业小组"创建小组。
          overview: 此页面用于在高级别设置课程。可以添加作业、组织作业，然后加权这些小组。方法是先组织，然后再研究细节。即使这样，在这里也可以执行许多操作。
          quizzes: 测验是特殊类型的作业。可以单击左侧栏中的"测验"链接来创建或导入测验。
          screenreader_details: 除了到期日期和分数之外，作业中还有许多其他操作。如果要键入作业说明、允许上传文件、更改评分类型或进行多项其他设置，请单击作业名称或单击编辑图标，然后单击"更多选项"。
          screenreader_step1: 作业始终要分配到组中，因此要添加作业，必须先知道要将其加入哪个组。选择该组，然后单击"添加作业到"或单击添加图标，开始为组分配新作业。
          step1: "作业始终要分配到小组中，因此要添加作业，必须先知道要将其加入哪个小组。选择该小组，然后单击\"将作业添加至\"或单击 %{add_icon} 图标，开始为小组分配新作业。"
          step2: 很好！现在输入详细信息。可以输入作业的标题、截止时间以及最高得分。如果还要执行其它操作，只有等到作业创建后。
          step3: "完成！作业已添加到小组中！如果将鼠标放在作业上，将会看到许多可选功能。其含义如下:"
      links: 
        create_assignment: 创建新作业
        create_assignment_group: 创建作业小组
        create_or_import_quiz: 创建/导入测验
        edit_assignment_in_detail: 编辑作业详细信息
        screenreader_show_me_add_assignment: 转至添加作业按钮
        screenreader_show_me_add_assignment_group: 转至添加作业组按钮
        screenreader_show_me_weight_final_grade: 转至加权最终评分复选框
        show_me_where: 显示我的位置
      subtitles: 
        edit_assignment_in_detail: （允许上传、编辑说明等）
      titles: 
        wizard_box: "我要:"
  assignments_api: 
    invalid_date_time: "%{attribute} 的日期时间无效"
  attachment: 
    default_filename: 文件
    errors: 
      not_found: 找不到文件数据
    feed_title: "文件: %{title}"
    feed_title_with_context: "文件 %{course_or_group}: %{title}"
    over_quota: 下载的文件超出配额。
    title: 
      migration_list: 关联的文件
    upload_error_invalid_response_code: "无效的响应代码，预计 200 获得 %{code}"
    upload_error_invalid_url: "无法分析 URL: %{url}"
    upload_error_over_quota: "文件大小超出配额限制: %{bytes} 个字节"
    upload_error_relative_uri: "未给该 URL 提供主机: %{url}"
    upload_error_timeout: "请求超时: %{url}"
    upload_error_too_many_redirects: 太多重定向
    upload_error_unexpected: "从 %{url} 下载时发生未知错误"
  attendance: 
    default_attendance_title: "参与 %{date}"
    errors: 
      could_not_add_assignment: 添加作业失败
    options: 
      clear_attendance_marks: 清除参与标记
      edit_assignment: 编辑作业
      mark_all_as_absent: 标记所有人缺席
      mark_all_as_present: 标记所有人出席
    status: 
      added_assignment: 添加的作业
      adding_assignment: 正在添加作业...
    titles: 
      attendance_help: 参与帮助
      new_attendance_column: 新参与列
  auth_logging: 
    corrupted: 详细信息不可用
    login: 登录
    logout: 登出
  bb_display: "Blackboard 学习"
  bb_file_description: "Blackboard 6/7/8/9 export .zip 文件"
  bb_name: "Blackboard 转换器"
  better_file_browsing_description: |-
      一个更为简单和用户友好的全新文件浏览界面。如果您在课程级别启用此界面，
      该课程中的所有用户将看到这一新界面。要在某人
      进入某位用户的个人文件页面 ('/files') 时显示该界面，您需要针对他们所属的帐户启用该界面。
  big_blue_button_conference: 
    conference_is_recorded: 正在对此会议进行录制。
    recording_setting: 录制
    recording_setting_description: 录制此会议
  blackboard: 
    no_manifest: "该 Blackboard .zip 在根目录下没有 imsmanifest.xml 文件。"
  bookmark_service: 
    default_title: 无标题
  bulk_course_migration: 
    export_failed: "从 Blackboard 导出 bb_lcid 为 %{id} 的课程时出现错误"
    export_failed_no_id: 导出课程时出现错误
    export_failed_not_found: "在 Blackboard 中通过用户 %{user_name} 找不到 bb_lcid 为 %{id} 的课程"
    export_failed_with_id: "将 bb_lcid 为 %{id} 的课程导入 Canvas 时出现错误"
    no_course_found: "找不到 %{id_type} 为 %{id} 的任何课程"
    no_course_id_given: "对于 bb_lcid %{id}，未识别任何 Canvas 课程"
    no_credentials_found: "对于用户名 %{user_name}，找不到任何凭证"
    no_credentials_given: "对于课程 %{course_identifier}，未给定任何用户名"
    no_lcid_found: "没有为行指定 bb_lcid"
    queue_error: 将迁移排入队列时出现错误。
  bulk_course_migrations: 
    bulk_course_migration: 
      exporting: "正在从 Blackboard 导出"
      failed: 已失败
      finished: 已完成
      importing: "正在导入 Canvas"
      migration_cancelled_on: "于 %{date}取消"
      migration_failed_on: "于 %{date}失败"
      migration_finished_on: "于 %{date}完成"
      migration_queueing: 单个课程迁移正排入队列等待运行。
      migration_started_at: "批量迁移于 %{time}开始"
      migration_waiting: 批量迁移正等待运行。
      see_results: 查看结果
      show_warnings: 显示警告
      waiting_to_export: "正在等待从 Blackboard 导出"
      waiting_to_import: "正在等待导入 Canvas"
    index: 
      available_courses: 可用课程
      bulk_description: "这些是预期在 CSV 中出现的标题："
      buttons: 
        add_credentials: 添加凭证
        migrate_courses: 迁移课程
      column_name: 列名
      course_id_description: "要导入的课程的 Canvas ID。"
      credential_description: "该工具将帮助您从 Blackboard Vista/CE 系统同时迁移多门课程。为您的 Blackboard 系统添加一组凭证，然后将 Canvas 课程标识符添加到提供的 CSV 模板中，以迁移您的课程。"
      csv_description: "可以添加任何其它的列，但这些列将被忽略。这里是用户名为“greg”的帐户中 3 门课程的简单 CSV 的一个示例："
      csv_template: "CSV 模板"
      current_migration_batch: 当前迁移批次
      description: 说明
      errors: 
        choose_file: "您必须选择一个 .csv 文件以供上传"
      labels: 
        only_use_one: 仅使用这两列中的一列
        password: 密码
        school: 学校
        user_name: 用户名
      lcid_description: "课程在 Blackboard 系统中的 lcid。"
      login_credentials: "Blackboard 登录凭证"
      page_title: 批量课程迁移
      previous_migration_batches: 上一个迁移批次
      school: 学校
      school_not_supported: "请让您的管理员联系 Instructure 以帮助您的学校获得支持。"
      sis_id_description: "要导入的 Canvas 课程的学号。"
      upload_migration_csv: "上传迁移 CSV"
      user_name: 用户名
      user_name_description: "让教师/设计者访问该行中课程的用户的用户名。该名称必须符合以上列出的 Blackboard 登录凭证中的用户名之一。"
    only_one_bulk_migration: 一次只能运行一个批量课程迁移。
  button: 
    go_back: 返回
    post: 发布评分
    submit_assignment: 提交作业
  buttons: 
    add_item: 添加项目
    apply: 应用
    authorize_google_docs: "授权 Google Docs 访问"
    back_to_outcomes: 返回成果
    cancel: 取消
    choose_a_file: 选择文件
    delete: 删除
    delete_file: "删除文件 %{name}"
    done: 完成
    filter: 过滤
    find_user: 查找用户
    ignore_all: 忽略全部
    import: 导入
    login: 登录
    manage_rubrics: 管理评分标准
    masquerade: 仿冒此用户
    ok: 确定
    okay: 确定
    publish: 发布
    published: 已发布
    refresh: 刷新
    save: 保存
    search: 搜索
    send: 发送
    send_message: 发送邮件
    sending: 正在发送...
    sent: 已发送！
    show_all_artifacts: 显示所有产物
    submit: 提交
    unmasquerade: 停止仿冒
    unpublish: 取消发布
    unpublished: 已取消发布
    update: 更新
    view_account_roster: 查看帐户清单
    view_course_roster: 查看课程清单
  c_modal_form: 
    close: 关闭
  calculator: 
    buttons: 
      save: 保存
    command: 
      abs: 
        description: 返回给定值的绝对值
      acos: 
        description: 返回给定值的反余弦值
      asin: 
        description: 返回给定值的反正弦值
      at: 
        description: 返回给定列表中的索引值
      atan: 
        description: 返回给定值的反正切值
      ceil: 
        description: 返回不小于给定值的最小整数值
      comb: 
        description: 返回给定值的组合结果
      cos: 
        description: 返回给定值的余弦值
      count: 
        description: 返回列表中的项目数
      default_description: 未给定说明
      deg_to_rad: 
        description: 返回给定值从度转换为弧度的值
      e: 
        description: "返回 e 的值"
      fact: 
        description: 返回给定数字的阶乘值
      first: 
        description: 返回列表中的第一个值
      floor: 
        description: 返回不大于给定值的最大整数值
      if: 
        description: 对第一个参数求值，如果计算结果为非零值返回第二个参数，否则返回第三个值
      last: 
        description: 返回列表中的最后一个值
      length: 
        description: 返回给定列表中的参数数目
      ln: 
        description: 返回给定值的自然对数值
      log: 
        description: 返回给定值的对数值（带可选底数）
      max: 
        description: 返回列表中的最高值
      mean: 
        description: 返回列表中的平均值
      median: 
        description: 返回值列表的中值
      min: 
        description: 返回列表中的最低值
      no_description: "未找到有关函数 %{functionName} 的说明"
      perm: 
        description: 返回给定值的排列结果
      pi: 
        description: "返回 pi 的计算值"
      rad_to_deg: 
        description: 返回给定值从弧度转换为度的值
      rand: 
        description: "返回介于零和指定数字之间的任意数，如果没有给定数字则返回 1"
      range: 
        description: 返回值列表的范围
      reverse: 
        description: 反转值列表的顺序
      round: 
        description: 返回给定值舍入的最接近的整数值
      sin: 
        description: 返回给定值的正弦值
      sort: 
        description: 返回从最低到最高排序的值列表
      sqrt: 
        description: 返回给定值的平方根值
      sum: 
        description: 返回值列表的总和
      tan: 
        description: 返回给定值的正切值
      unrecognized: "%{functionName} 不是可以识别的函数"
    decimal_places: 小数位
    delete_formula: 删除公式
    drag_to_reorder: 拖动以重新排序
    headings: 
      formula: 公式
      result: 结果
    last_formula_row: 最后一个公式行将用于计算最终的答案
    sample_final_answer: 此值是该问题类型的典型最终答案
  calendar: 
    agenda_view: 
      due: 截止时间
      loading: 正在加载
      no_events: 此日期后无事件。
      starts_at: 开始时间
    agenda_view_displaying_start_end: "现在显示从 %{start} 到 %{end}"
    appointment_group_deletion_details: 删除它也会删除学生已注册的任何约会。
    appointment_group_list: 
      delete: 删除
      edit: 编辑
      location: "位置:"
      manage: 管理
      message_groups: 发送消息到小组...
      message_students: 给相关学生发送信息
      scheduler_explanation_student_header: 您没有任何要注册的约会组
      scheduler_explanation_student_paragraph_1: 教师可以使用此计划程序工具来为学生安排要注册的事项。例如“办公时间”、“小组汇报时段”，或“与校友共进午餐”等。
      scheduler_explanation_student_paragraph_2: "没有哪个教师为您创建任何要注册的约会 ，因此到目前为止，没有您要执行的约会。一旦有任何教师创建了约会，您将会获得通知以便注册。"
      scheduler_explanation_teacher_header: 您尚未创建任何约会组，也没有您可注册的约会
      scheduler_explanation_teacher_paragraph_1: "这是计划程序工具。 您可以利用它为学生创建要注册的约会组。"
      scheduler_explanation_teacher_paragraph_2: "比方说，您想与参加您课程的每个学生单独讨论期中论文作业。您可以新建一个约会组， 指定对您方便的日期和时间，并将该时间分成多个时间块（每个块 15 分钟），每个时间块仅允许一个学生参与。"
      scheduler_explanation_teacher_paragraph_3: 然后，学生将收到通知，并了解需要注册一个指定的时间块。在随后显示的日历中，可用时间块覆盖在日历的上部，这样学生就可选择一个合适的时间。
      scheduler_explanation_teacher_paragraph_4: "*单击右侧的“创建约会组”按钮，即可创建。*"
      signed_up_for: 您已报名参加
      x_groups_have_signed_up: "已注册 %{participant_count} 小组"
      x_people_have_signed_up: "已注册 %{participant_count} 人员"
    buttons: 
      cancel: 取消
      send_message: 发送
      sending_message: 正在发送...
    calendar_header: 
      create_event: 创建新事件
      done_go_back_to_list: 完成，返回列表
      links: 
        accessibility_warning: "警告: 无法通过屏幕阅读器访问此视图。请使用议程视图。"
        calendar_agenda: 议程
        calendar_month: 月
        calendar_scheduler: 计划程序
        calendar_week: 周
        screenreader_recommend_agenda: "屏幕阅读器用户: 使用议程查看事件"
      loading: 正在加载
      my_appointment_groups: 我的约会组
    calendar_navigator: 
      enter_navigation_date: 输入您要导航到的日期。
      next: 下一页
      previous: 上一页
      today: 今天
    calendar_title: "日历:"
    cancel_appointment: "是否确定要取消您和 %{name} 的约会?"
    confirm_appointment_group_deletion: 是否确定要删除此约会组?
    confirm_deletion: 确认删除
    confirm_removal: 确认移除
    confirm_unreserve: 确认预订删除
    context_selector: 
      done: 完成
    delete_item: 
      deletion_reason: "删除原因:"
    do_nothing: 不执行任何操作
    edit: 
      confirm_delete_calendar_event: 是否确定要删除此日历事件?
      event_deleted: "%{event_title} 已成功删除"
      event_saved: 事件已成功保存
      missingDueDate: 
        one: "%{sections} 没有指定的截止时间。"
        other: "%{sections} 没有指定的截止时间。"
      titles: 
        warning: 警告
    edit_appointment_group: 
      affect_reservations: 这将如何影响预订?
      appt_group_options_help1: 一些现有预订已经超过您添加的限制。此更改只会限制新预订，而不会影响已有预定。
      appt_group_options_help2: 不过，您可以手动删除现有预订。
      calendar: 日历
      date: 日期
      details: 详细信息：
      group_category: 小组类别
      group_signup: 让学生按学习小组登录。
      location: 位置
      name: 姓名
      time_range: 时间范围
    edit_appt_calendar_event: 
      description: "说明:"
      slot_limit: 将此时段限制为
      users: 用户。
    edit_assignment: 
      calendar: "日历:"
      due: "截止时间:"
      group: "小组:"
      links: 
        more_options: 更多可更多选项
      title: "标题:"
    edit_assignment_override: 
      calendar: "日历:"
      due: "截止时间:"
      links: 
        more_options: 更多可更多选项
    edit_calendar_event: 
      calendar: "日历:"
      date: "日期:"
      from: "从:"
      links: 
        more_options: 更多可更多选项
      location: 位置：
      timespan_separator: 到
      title: "标题:"
    edit_calendar_event_full: 
      buttons: 
        create: 创建事件
        update: 更新事件
      date: 日期
      delete: 删除
      different_date_for_each_section: 对每个班级应用不同的日期
      edit_calendar_event_header: 编辑日历事件
      end_time: 结束时间
      event_description: 事件说明
      event_title: 事件标题
      location_address: 地址：
      location_name: 位置：
      new_calendar_event_header: 新日历事件
      start_time: 开始时间
    edit_event: 
      tabs: 
        assignment: 作业
        event: 事件
    end_before_start_error: 开始时间必须早于结束时间
    ends_in_past_error: 无法创建结束时间已过去的约会时段
    errors: 
      send_message_failed: 发送消息时出错，请重试
    event_assignment_title: 作业标题：
    event_details: 
      attendees: 参加者
      calendar: 日历
      close: 关闭
      details: 详细信息
      links: 
        delete: 删除
        edit: 编辑
        reserve: 预订
        unreserve: 取消预订
      location: 位置
      location_address: 地址
      message_students: 向学生发送消息
      slots_available: 可用时段
    event_event_title: 事件标题：
    event_on_this_day: 在这一天有一个事件
    event_type: 
      assignment: 作业
      discussion: 讨论
      event: 事件
      quiz: 测验
    input_is_invalid_date: 输入的内容不是有效日期。
    loading_more_items: 正在加载更多项目。
    loading_undated_events: 正在加载无日期的事件
    message_participants: 
      all_groups: 所有小组
      all_users: 所有用户
      message_groups: 向小组发送消息
      message_label: "消息:"
      message_students: 给学生发送消息
      registered_groups: 已报名的小组
      registered_users: 已报名的用户
      send_message_to: 发送消息给...
      unregistered_groups: 未报名的小组
      unregistered_users: 未报名的用户
    messages_sent: 消息已发送
    missing_due_date_dialog: 
      buttons: 
        goBack: 返回
        noDueDate: 无截止时间
      modal: 
        chooseDueDate: 是否要返回并选择截止时间?
    no_groups: 未发现小组
    no_users: 未发现用户
    ok: 确定
    open_appointment_on_this_day: 在这一天有一个开放约会
    prompts: 
      delete_assignment: 是否确定要删除此作业?
      delete_event: 是否确定要删除此事件?
      delete_override: 是否要删除此作业覆盖?
      unreserve_event: 是否确定要删除您对此事件的预订?
    reschedule: 重新安排
    reservation_over_limit_dialog: 
      appointment_limit_reached: 约会人数已达上限
      cancel_existing_reservation: "取消已有预订，并报名本门课程 ?"
      cancel_some_appointments_and_try_again: 请您取消其它预订，并重试一次。
      would_you_like_to_cancel_that_and_sign_up_for_this: 您真的要取消该项并报名本课程吗?
      you_are_already_signed_up_for: "您已报名参加:"
    save: 保存
    save_and_publish: 保存并发布
    save_changes: 保存更改
    scheduler_right_side_admin_section: 
      create_a_new_set_of_appointments: 创建一个约会组
    screenreader_date_suggestion: "%{date}。按 Enter 接受。"
    time_block_errors: 在您的时间段选择方面有错误。
    time_block_row: 
      delete_link: 删除时间范围
    titles: 
      edit_appointment_group: 编辑约会组
      edit_event: 编辑事件
    today: 今天
    undated_events: 
      loading_undated_events: 正在加载无日期的项目...
      no_undated_events: 无未注明日期的项目
      show_undated_events: 显示未注明日期的项目
  calendar_event: 
    errors: 
      duplicate_child_event_contexts: 复制子事件上下文
      invalid_child_event_context: 无效的子事件上下文
      no_updating_user: "只有设置 updating_user 后才可以升级子事件"
    feed_item_title: "日历事件: %{event_title}"
    feed_item_title_with_context: "日历事件 %{course_or_account_name}: %{event_title}"
    see_assignment: "查看 %{assignment_name}"
    see_discussion_topic: "查看 %{discussion_topic_name}"
    see_file: "查看 %{file_name}"
    see_quiz: "查看 %{quiz_name}"
    see_related_link: 查看相关链接
  calendar_events: 
    crumbs: 
      new: 新日历事件
    full_calendar_event: 
      buttons: 
        create: 创建事件
        update: 更新事件
      labels: 
        address: 地址
        date: 日期
        event_description: 事件说明
        from: 从
        location: 位置
        title: 标题
      no_content: 无内容
      timespan: "%{start_time} *到* %{end_time}"
    new: 
      links: 
        back_to_calendar: 返回日历
        delete: 删除事件
        edit: 编辑日历事件
      page_title: 新日历事件
    no_content: 无内容
    notices: 
      created: 事件已成功创建。
      deleted: 此事件已删除
      updated: 事件已成功更新。
    show: 
      links: 
        back_to_calendar: 返回日历
        delete: 删除事件
        edit: 编辑日历事件
  calendar_events_api: 
    feed_title: "%{course_or_group_name} 日历馈送"
    ics_description: "%{context_name} 的日历事件"
    ics_description_course: "课程 %{course_name} 的日历事件"
    ics_description_group: "小组 %{group_name} 的日历事件"
    ics_description_user: "用户 %{user_name} 的日历事件"
    ics_title: "%{course_or_group_name} 日历 (Canvas)"
    invalid_date_or_time: "%{attr} 的日期或日期时间无效"
  calendars: 
    assignment_details: 作业详细信息
    calendar: 
      alts: 
        next: 下一页
        previous: 上一页
      calendars_count: 
        one: "%{count} 个日程表，%{open_count} 已打开"
        other: "%{count} 个日程表，%{open_count} 已打开"
      feed_title: 日历馈送
      instructions: 
        ics_link: "复制以下链接并将其粘贴到提取 iCal 馈送的任何日历应用程序（Google Calendar、iCal、Outlook 等）"
      labels: 
        calendar: 日历
        date: 日期
        details: 详细信息
        due: 截止时间
        from: 从
        group: 小组
        title: 标题
        undated_events: 无日期的事件
      links: 
        add_event: 添加事件
        delete: 删除
        edit: 编辑
        feed: 单击此处查看馈送
        full_details: 完全详细信息
        how_do_i: 如何...?
        jump_to_calendar: 跳至日历
        more_options: 更多可更多选项
        show_undated_events: "显示 %{count} 个无日期的事件"
      messages: 
        max_visible: "每次最多可显示 %{count} 个日历"
      options: 
        new_group: "[创建新小组]"
      tabs: 
        assignment: 作业
        event: 事件
      timespan: "%{start_time} *到* %{end_time}"
    default_title: 事件
    event: 
      due: 截止时间
      event_title: "截止时间: %{event_title}"
    event_details: 事件详细信息
    feed_dialog_title: 日历馈送
    keycodes: 
      delete: d
      edit: e
      new: "n"
      next_day: ctrl+向右键
      next_event: j
      next_week: ctrl+向下键
      open: o
      previous_day: ctrl+向左键
      previous_event: k
      previous_week: ctrl+向上键
      refresh: r
    notices: 
      event_moved: "%{event} 已移至 %{day}"
    prompts: 
      delete_assignment: 是否确定要删除此作业?
      delete_event: 是否确定要删除此事件?
    show: 
      crumbs: 
        my_calendar: 我的日历
      feed_title: "课程日历 Atom 馈送"
      keycode_descriptions: 
        delete: 删除当前事件
        edit: 编辑当前事件
        next_day: 下一个日历日
        next_event: 下一个日历日/事件
        next_week: 下周
        open: 打开当前事件
        previous_day: 上一个日历日
        previous_event: 上一个日历日/事件
        previous_week: 上周
        refresh: 刷新日历
      keycode_descriptoins: 
        new: 当前日的新事件
      keycodes: 
        delete: d
        edit: e
        new: "n"
        next_day: ctrl+向右键
        next_event: j
        next_week: ctrl+向下键
        open: o
        previous_day: ctrl+向左键
        previous_event: k
        previous_week: ctrl+向上键
        refresh: r
      page_title: 日历
    show2: 
      calendar_feed: 日历馈送
      calendar_feed_instructions: "复制以下链接并将其粘贴到提取 iCal 馈送的任何日历应用程序（Google Calendar、iCal、Outlook 等）"
      calendars: 日历
      feed_dialog_title: 日历馈送
      feed_title: "课程日历 Atom 馈送"
      links: 
        feed: 单击此处查看馈送
      skip_to_calendar: 跳到日历
      toggle_calendars: 切换日历
      toggle_undated_items: 切换未注明日期的项目
      undated_items: 未注明日期的项目
    titles: 
      add_new_assignment: 添加新作业
      add_new_event: 添加新事件
      edit_assignment: 编辑作业
      edit_event: 编辑事件
    use_new_calendar: 试试新的日程表
    wizard_box: 
      descriptions: 
        assignment: 很好。现在单击对话框中的"作业"选项卡以创建作业而非日历事件。
        assignment_done: 完成！作业现已创建！可以单击它查看详细信息、编辑和删除事件，或者拖放至新的一天以更改其日期。
        change_date: 非常简单。只需将事件拖至新日期即可。也可以单击事件，然后单击"编辑"获取更具体的信息。
        create: 要开始创建日历事件，只需单击日历中您要安排该事件的日期。
        create_assignment: "就像日历事件一样，单击要添加作业至其中的日期。或者单击\"无日期的事件\"框 (*位置?*) 以创建没有截止时间的作业。"
        delete: 单击日历中您要删除的事件或作业。
        delete2: 现在单击"删除"（*位置?*），您的事件将被删除。
        delete_done: 完成。您刚才展示了一些重要的删除技巧。
        done: 完成！事件现已创建！可以单击它查看详细信息、编辑和删除事件，或者拖放至新的一天以更改其日期。
        edit: 很好！现在只需输入事件的名称（*位置?*）。可以为事件指定所需的开始和结束时间。或者只指定开始时间，还可以不指定时间。单击"提交"完成。
        edit_assignment: 现在只需输入作业名称（*位置?*）及其所属的作业小组。如果需要，也可以指定截止时间。单击"提交"完成。
      labels: 
        i_would_like_to: 我要
      links: 
        change_date: 更改事件/作业的日期
        create_assignment: 创建新作业
        delete: 删除事件/作业
        new: 创建新事件
  canvas: 
    migration: 
      errors: 
        file_does_not_exist: "文件 \"%{file_path}\" 不存在于内容包中，无法导入。"
      warning: 
        unzip_warning: 内容包已成功解压，但存在警告信息
    plugins: 
      errors: 
        all_fields_required: 所有字段必填
        fields_required: "字段“%{field}”为必填字段"
        invalid_url: "URL 无效"
        login_expiration_minimum: "会话过期必须为 20 分钟或更长时间"
        need_integer: 请为播放列表缓存输入一个整数
  canvas_cartridge_description: "这可以将 canvas 导出转换为要导入的中间 json 格式"
  canvas_cartridge_display: "Canvas Common Cartridge"
  canvas_cartridge_file_description: "Canvas 课程导出包"
  canvas_cartridge_name: "Canvas Cartridge 导入器"
  canvas_revision_unknown: 未知
  cc: 
    by: "CC Attribution"
    by_nc: "CC Attribution Non-Commercial"
    by_nc_nd: "CC Attribution Non-Commercial No Derivatives"
    by_nc_sa: "CC Attribution Non-Commercial Share Alike"
    by_nd: "CC Attribution No Derivatives"
    by_sa: "CC Attribution Share Alike"
    private: 私有（版权保护）
    public_domain: 公共域
  change_points_possible_to_match_rubric_dialog: 
    prompts: 
      update_assignment_points: "这份作业可能有 %{assignmentPoints} 分，您是否希望改变它以获得 %{rubricPoints} 分以匹配评分标准?"
    titles: 
      update_assignment_points: 是否改变可能得分以匹配评分标准?
  chcp_student_activity_title: "CHCP 学生活动报告"
  collaboration: 
    default_title: 未命名的协作
  collaborations: 
    collaboration: 
      delete: 是否确定要删除此协作?
      links: 
        delete: 删除此协作
        edit: 编辑此协作
        show_participants: 
          one: "*%{count}* 个参加者"
          other: "*%{count}* 个参加者"
      titles: 
        collaboration: 协作
    collaborator_picker: 
      labels: 
        available_groups: 可用小组
        available_users: 可用用户
        collaborate_with: "协作对象:"
        collaboration_members: 协作成员
        groups: 小组
        loading: 正在加载
        people: 人员
        remove_all: 全部删除
      member_instructions: 单击左侧列的用户或小组，以添加协作人员。
    edit: 
      buttons: 
        cancel: 取消
        update: 更新协作
      labels: 
        description: 说明
        title: 协作标题
    errors: 
      cannot_load_collaboration: 无法加载协作
      create_failed: 协作创建失败
      no_name: 请输入此协作的名称。
      not_enabled: "协作尚未为此 Canvas 网站启用"
      title_too_long: "请将 %{maxLength} 个或更少字符用于名称。对于其它内容，请使用描述。"
      update_failed: 协作更新失败
    forms: 
      buttons: 
        delete_from_canvas: |-
            只删除  
            从 Canvas
        delete_from_google_docs: |-
            同时删除自  
            Google Docs
        start_collaborating: 开始协作
        update: 更新协作
      collaboration_name: "%{course_or_group_name} 协作"
      descriptions: 
        etherpad: |-
            EtherPad 是一个开放源码项目，可让您快速设置共享文档。其速度很快，足以让您看到他人键入的过程。另一方面，“填充位”无密码保护，因此与其链接的任何人都可以编辑它们。如果您希望支持匿名和/或允许没有 Google 帐户的人参与，EtherPad 比 Google Docs 更适合。 
              
            **警告**：请务必熟悉 [EtherPad 的删除政策](%{etherpad_deletion_policy_url})，以确保保留您的工作成果。
        google_docs: |-
            Google Docs 是协作处理组项目的极佳方式。它像 Microsoft Word，但可让您同时与他人合作处理同一文件，而无需发送电子邮件。  
            
            **警告**: 您（及您的协作人员）必须具有 Google 帐户才可参与任何 Google Docs 协作。
      labels: 
        collaboration_type: "协作时使用:"
        description: 说明
        document_name: "文档名称:"
      messages: 
        delete_google_doc_as_well: "此协作将存储为 Google Doc。您是仅将其从 Canvas 删除，还是同时将其从 Google Docs 删除?"
      titles: 
        new: 开始新协作
    index: 
      description_rs: |-
          免费在线网络工具，如 [Google Docs](%{google_url}) 和 [EtherPad](%{etherpad_url})
          是学生处理小组项目或论文、做共享笔记等的极佳方式
          教师*或*学生可以设置小组协作。
      description_student: |-
          **协作对我们意味着什么?**  我们讨论的是用于共同处理共享文档的网络工具。您可以使用诸如
          [Google Docs](%{google_url}) 和 [EtherPad](%{etherpad_url})
          等资源协作处理组论文或笔记等任务。此页面是
          跟踪这些协作的便利位置，无需交换电子邮件
          也可设置。
      description_teacher: |-
          **协作对我们意味着什么?**  我们讨论的网络工具很可能
          您的学生已经熟悉。学生可以使用诸如
          [Google Docs](%{google_url}) 和 [EtherPad](%{etherpad_url})
          等资源协作处理组论文或笔记等任务。此页面为他们
          （及您）提供跟踪这些协作的便利位置，无需交换电子邮件
          也可设置。
      how_to_start_a_new_collaboration: 要了解有关特定协作类型的详细信息，请单击"开始新协作"，然后从下拉列表中选择该类型。
      links: 
        delete: 删除此协作
        edit: 编辑此协作
        new: 开始新协作
      page_title: 协作
      started_by: "启动者*%{user}*，时间 %{at}"
      titles: 
        current: 当前协作
    titles: 
      delete: 删除协作？
  comm_messages: 
    from_beginning: 开始
    to_now: 立即
  common_cartridge_description: "这可以将 Common Cartridge 包转换为要导入的中间 json 格式"
  common_cartridge_display: "Common Cartridge"
  common_cartridge_file_description: "Common Cartridge 1.x 包"
  common_cartridge_name: "Common Cartridge 导入器"
  communication_channel: 
    body: "您的 Canvas 验证码为 %{verification_code}"
    default_facebook_account: "Facebook 帐户"
    default_twitter_handle: "Twitter 处理"
  communication_channels: 
    confirm: 
      buttons: 
        add_email_address: 添加电子邮件地址
        back: 返回
        continue: 继续
        create_account: 创建我的帐户
        have_account: "我有 Canvas 帐户"
        login_as: "登录为 %{invited_user}"
        merge: 合并
        new_account: 新帐户
        ? "no"
        : 否
        register: 注册
        transfer_enrollment: 传输注册
        ? "yes"
        : 是
      details: 
        account_exists: |-
            已存在与 %{email} 关联的用户帐户。
            
              **您是否为 %{name}？**
        account_needed: "您已获邀请参加 **%{course}**。要接受此请求，您需要 Canvas 帐户。单击下面的链接创建 Canvas 帐户。"
        add_email: 是否要将此电子邮件地址添加到您当前的帐户?
        choose_login: 选择要登录的位置。
        logged_in_other_user: "**%{email}** 是一个新帐户，而您目前登录为 **%{user}**。"
        logged_in_other_user_course: "对 %{course} 的邀请已发送到 **%{email}**，而您目前登录为 **%{user}**。"
        merge_multiple: "选择要与 **%{current_user}** 合并的帐户。"
        merge_one: "是否要合并 **%{current_user}** 与 **%{other_user}**?"
        multiple_accounts_course: |-
            已存在与此电子邮件地址关联的 %{count} 帐户。
            
            哪一个是您？
        none_of_these: 以上情况都不符合，我是一个新用户
        register: 要完成注册，我们需要更多信息。
        register_with_course: "要完成对课程 **%{course}** 的注册，我们需要更多信息。"
        wrong_account: "对 %{course} 的邀请已发送到 **%{invited_user}**，而您目前登录为 **%{current_user}**"
      labels: 
        password: 密码
        subscribe_to_emails: "我要从 Instructure 接收信息、新闻和提示"
        time_zone: 时区
        unique_id: 电子邮件地址
      page_title: "注册 %{email}"
      titles: 
        welcome_aboard: 欢迎光临！
    confirm_failed: 
      details: 看起来好像您已经确认注册。请使用您注册的电子邮件地址和密码尝试*登录*。如果不记得密码，请单击"忘记密码"链接，您应会获得一个新的链接，用以登录和重置密码。
      feedback: 如果仍有问题，请单击右上角的"反馈"联系我们。
      page_title: 注册确认失败
      titles: 
        problems_with_registration: 注册有问题
    notices: 
      login_to_confirm: 请登录以确认您的电子邮件地址
      registration_confirmed: 注册已确认！
    profile: 
      notices: 
        contact_registered: 联系方式已注册!
  conferences: 
    concluded_conference: 
      delete: 删除
      no_recording: 无录音
      preparing_video: 正在准备视频
      recording: "1 个录音"
      recordings: "%{recordingCount} 个录音"
      settings: 设置
      view: 查看
    confirm: 
      close: |-
          是否确定要结束此会议？⏎
          ⏎
          您无法将其重新打开。
      delete: 是否确定要删除此会议?
    disabled_error: "网络会议尚未为此 Canvas 网站启用"
    edit_conference_form: 
      advanced_settings: 管理高级设置...
      conference_type: 类型
      description: 说明
      duration: 持续时间
      duration_in_minutes: 分钟
      invite_all: 邀请所有课程成员
      long_running: 无时间限制（针对长时间会议）
      members: 成员
      name: 姓名
      options: 可选功能
    general_error: 参加会议出错
    general_error_with_message: "参加会议时出错。消息: '%{message}'"
    inactive_error: 该会议当前未活动
    index: 
      concluded_conferences: 已结束的会议
      new_conference: 新会议
      new_conferences: 新会议
      page_title: 网络会议
    loading_urls_message: 正在加载，请稍候...
    multiple_urls_message: "有多个 %{type} 页面可用于此会议。请选择一个:"
    new_conference: 
      delete: 删除
      edit: 编辑
      end_it_now: 结束
      in_progress: 正在进行
      join: 加入
      recording: "1 个录音"
      recordings: "%{recordingCount} 个录音"
      settings: 设置
      start: 开始
      view: 查看
    no_concluded_conferences: 没有已结束的会议
    no_new_conferences: 没有新会议
    no_settings_error: 会议没有高级设置页面
    no_urls_error: "抱歉，看起来好像还没有用于此会议的任何 %{type} 页面。"
    notifications: 
      inaccessible: "警告: 此页包含第三方内容，对于屏幕阅读器是不可访问的。"
    show: 
      buttons: 
        close: 立即结束
        join: 立即加入
        restart: 立即重新开始
        start: 立即开始
      minute: 
        one: "%{count} 分钟"
        other: "%{count} 分钟"
      status: 
        finished: "已完成 %{date_and_time} (%{duration})"
        new: 尚未开始
        started: "开始于 %{time}"
    type_disabled_error: "此类会议不再为此 Canvas 网站启用"
  confirm_dialog: 
    cancel: 取消
    ok: 确定
    submit: 提交
  confirm_dialog_component: 
    ok: 确定
  content_exports: 
    buttons: 
      process: 处理数据
    errors: 
      couldnt_create: 无法创建内容导出。
      error: "导出课程时出错。请通知系统管理员并提供下列导出标识符: \"%{code}\""
      not_found: 导出不存在
    index: 
      buttons: 
        create: 创建课程导出
      content_exports: 课程导出
      export_type: 导出类型
      labels: 
        course: 课程
        quiz: 测验
      links: 
        download: "课程导出从 %{date}:*单击此处下载*"
        download_qti: "%{date} 导出的 QTI: *点此下载*"
      message: 
        export_started: 导出过程已开始。大型课程可能需要一段时间。*您可以离开页面*，在导出完成时您会收到电子邮件。
    labels: 
      new_export: "新导出:"
    links: 
      download_plain: 单击此处下载
    messages: 
      processing: 正在处理
      this_may_take_a_bit: 这可能需要一点时间...
    quiz_export_checklist: 
      labels: 
        all_quizzes: 所有考试
      select_quizzes: 选择需要导出的考试
  content_imports: 
    errors: 
      failed: "课程导入失败，错误如下:"
      import_failed: "在导入过程中发生错误。请通知系统管理员，并向其提供如下代码: \"%{code}\""
      no_only_and_except: 无法同时使用"仅"和"除外"可选功能。
    files: 
      buttons: 
        cancel: 取消
        skip: 跳过此步骤
      description: "可以将压缩的文件集上传至您的课程，我们将为您全部解压缩。这是一种将文件从其它系统移到 Canvas 的简便方式。"
      page_title: 导入文件
    messages: 
      copying: "正在复制... 可能需要几分钟"
      import_complete: "导入完成! 正在返回到课程页面..."
      importing_button: "导入中... 这可能需要一些时间"
    titles: 
      home_page: 主页
  content_locks: 
    buttons: 
      ok_thanks: 好，谢谢
    messages: 
      assignment_locked_at: "此作业锁定于 %{at}。"
      assignment_locked_module: "此作业是单元 *%{module}* 的一部分，尚未解锁。"
      assignment_locked_no_reason: 此作业已锁定。尚未提供其它原因。
      assignment_locked_until: "此作业锁定至 %{date}。"
      content_locked_at: "此内容锁定于 %{at}。"
      content_locked_module: "此内容是单元 *%{module}* 的一部分，尚未解锁。"
      content_locked_no_reason: 此内容已锁定。尚未提供其它原因。
      content_locked_until: "此内容锁定至 %{date}。"
      file_locked_at: "此文件锁定于 %{at}。"
      file_locked_module: "此文件是单元 *%{module}* 的一部分，尚未解锁。"
      file_locked_no_reason: 此文件已锁定。尚未提供其它原因。
      file_locked_until: "此文件锁定至 %{date}。"
      page_locked_at: "此页面锁定于 %{at}。"
      page_locked_module: "此页面是单元 *%{module}* 的一部分，尚未解锁。"
      page_locked_no_reason: 此页面已锁定。尚未提供其它原因。
      page_locked_until: "此页面锁定至 %{date}。"
      quiz_locked_at: "此测验锁定于 %{at}。"
      quiz_locked_module: "此测验是单元 *%{module}* 的一部分，尚未解锁。"
      quiz_locked_no_reason: 此测验已锁定。尚未提供其它原因。
      quiz_locked_until: "此测验锁定至 %{date}。"
      topic_locked_at: "此主题锁定于 %{at}。"
      topic_locked_module: "此主题是单元 *%{module}* 的一部分，尚未解锁。"
      topic_locked_no_reason: 此主题已锁定。尚未提供其它原因。
      topic_locked_until: "此主题锁定至 %{date}。"
      visit_modules_page_for_details: 有关如何解锁此内容的信息，请访问单元页面。
    titles: 
      content_is_locked: 内容已锁定
  content_migration: 
    bad_attachment: 文件未成功上传。
    errors: 
      import_error: 导入错误：
    missing_content_links_message: 无法解析以下参考：
    missing_content_links_title: 导入的内容中发现缺失的链接
    unexpected_error: 发生意外错误，请联系支持部门。
    unknown: 未知
    upload_timeout_error: 文件上传进程超时。
  content_migrations: 
    angel_exporter: 
      content: 内容
      options: 可选功能
    bad_migration_type: 无效的迁移类型
    blackboard_export: 
      content: 内容
      options: 可选功能
    canvas_export: 
      content: 内容
      options: 可选功能
    common_cartridge: 
      content: 内容
      options: 可选功能
    content_migration: 内容迁移
    content_migration_issue: 
      error_report: 错误报告
    copy_course: 
      content: 内容
      options: 可选功能
    course_list_error: "无法检索课程。您是否连接到 Internet？"
    d2_l_export: 
      content: 内容
      options: 可选功能
    external_tool_content: 
      content: 内容
    file_required: 您必须选择一个要从中导入内容的文件
    file_too_large: "您的迁移量不能超过 %{file_size}"
    hide_issues: 隐藏问题
    index: 
      page_title: 导入内容
    issues: 问题
    loading: 正在加载...
    migration_converter: 
      cancel_migration: 取消
      default_option: 选择一个
      header: 导入内容
      import_from_label: 内容类型
      import_migration: 导入
    moodle_zip: 
      content: 内容
      options: 可选功能
    must_upload_file: "需要上传文件或 url"
    no_content_selected: 您尚未选择任何要导入的内容。
    no_day_substitutions: 未添加日替换
    no_migrations_running: 目前没有正在运行的迁移
    progressing_content_migration: 
      issues_text: 问题
      select_content: 选择内容
      show_issues: 显示问题
    progressing_content_migration_collection: 
      no_items: 尚无任务排队
      progress_label: 当前任务
    progressing_issues: 
      loading: 正在加载
    qti_zip: 
      options: 可选功能
    school_required: 您必须选择一个学校。
    select_content: 
      cancel_btn: 取消
      select_content_btn: 选择内容
      select_content_label: 选择内容，使用上箭头键和下箭头键在树中导航。按右箭头键展开，按左箭头键隐藏。
    select_course: 选择课程
    show_issues: 显示问题
    subviews: 
      choose_migration_file: 
        migration_text: 来源
      course_find_select: 
        course_name: 课程名称
        include_completed_courses: 包括已完成的课程
        or: 或
        search_label: 搜索课程
        select_default: 选择课程
      date_shift: 
        add_day_sub_title: 添加日替换
        beginning_change_to: 更改为
        beginning_date: 开始日期
        checkbox_label: 调整事件和截止时间
        ending_change_to: 更改为
        ending_date: 结束日期
        new_end_date_label: 将结束日期更改为
        new_end_date_title: 将结束日期更改为
        new_start_date_label: 将开始日期更改为
        new_start_date_title: 将开始日期更改为
        old_end_date_label: 结束日期
        old_end_date_title: 结束日期
        old_start_date_label: 开始日期
        old_start_date_title: 开始日期
        substitution: 替换
      day_substitution: 
        move_from: 移动自
        move_from_select_label: 从该周的某日移动
        move_from_select_title: 从该周的某日移动
        move_to_select_label: 移动至该周的某日
        move_to_select_title: 移动至该周的某日
        remove_day_substitution_link: 删除日替换
        remove_day_substitution_link_label: 删除日替换
        to_happen_on: 到
      external_tool_launch: 
        course: 课程
        find_a_course: 查找课程
      folder_picker: 
        default_select_folder: 选择文件夹
        upload_to: 上传至
      overwrite_assessment_content: 
        assessment_help_label: 覆盖测验帮助图标
        assessment_help_text: "有些系统对每个新导出循环使用其 ID。因此，如果您导出两个不同的题库，它们将具有相同的 ID。为防止丢失测验数据，尽管这些对象的 ID 相同，但我们将其视为不同的对象。选择此选项将会禁用此安全功能，允许考试数据覆盖具有相同 ID 的现有数据。"
        assessment_help_title: “覆盖测验帮助”
        assessment_help_title_icon: 覆盖测验帮助图标
        overwrite_assessment_content: "覆盖具有匹配 ID 的测验内容"
      question_bank: 
        aria_new_label: 创建新题库
        create_new_question: "-- 创建新题库 --"
        question_bank_label: 题库
        question_bank_placeholder: “题库名称”
        question_bank_placeholder_aria: “输入新题库名称”
        question_bank_title: 新题库名称
        select_question_bank: 选择题库
      select_content_checkbox: 
        select_all_content: 所有内容
        select_specific_content: 选择具体内容
    unsupported_migration_type: 上下文的迁移类型不受支持
    upload_warning: 离开此页将取消上传进程。
    uploading: 正在上传...
    web_ct: 
      cancel: 取消
      get_courses: 获得课程
      password: 密码
      select_school: 选择学校
      username: 用户名
    web_ct_course_list: 
      course_list: 个课程
      no_files_help_label: “不下载文件”选项的更多信息
      no_files_help_text: "从 WebCT 课程下载文件会占用很长时间，可能导致迁移进程失败。相反，您可以手动复制文件，然后选择此选项迁移剩余的内容。"
      no_files_help_title: “不下载文件”选项的更多信息
      no_files_help_title_icon: “不下载文件”选项的更多信息
      options: 可选功能
      skip_all_files: 不从课程下载文件
  content_tag: 
    no_title: 无标题
  content_tags: 
    defaults: 
      comments: 评论
      page_title: 页面标题
    prompts: 
      delete_tag: 是否确定要删除此标记?
    titles: 
      tag_external_web_page: 标记外部网页
  context: 
    communication: 
      headings: 
        discussions: 讨论
      links: 
        feeds: 
          course_discussions: "课程讨论 Atom 馈送"
        start_collaboration: 开始协作
        start_conference: 开始网络会议
        start_topic: 开始新主题
      titles: 
        communication: 通信
    deleted_item: 
      created: 创建时间
      last_updated: 最近更新时间
      links: 
        restore: 恢复
    media_object_inline: 
      titles: 
        media_playback: 媒体播放
    media_objects_not_configured: 媒体对象未配置
    new_roster_user: 
      completed_enrollment: "完成于 *%{completed_at}*"
      confirm: 
        conclude_student: 是否确定要结束此学生的注册?
        delete_enrollment: 是否确定要删除此学生的注册?
      enrolled_as: "已注册为 %{enrollment_type}"
      enrollment_linked_to: "已链接到 *%{linked_user}*"
      error: 
        enrollment_change_failed: 注册权限更改失败，请重试
      labels: 
        user_privileges: 权限
      legends: 
        memberships: 成员资格
      links: 
        access_report: "访问 %{user} 的报告"
        cant_delete: 无法删除
        conclude_enrollment: 结束此注册
        delete_enrollment: 删除此注册
        faculty_journal: "%{user} 的教师日志"
        link_enrollment: 链接此注册
        restore_enrollment: 恢复此注册
        student_teacher_activity: "您与 %{user} 的交互报告"
        teacher_activity: "%{user} 的学生交互报告"
        title: 
          enrollment_sis_defined: 此注册已被大学定义，无法删除
        user_account_details: 用户帐户详细信息
        user_grades: "%{user} 的评分"
        user_only_view_section: 将此用户限于只能查看班级同伴用户
        user_outcomes: "%{user} 的成果"
        user_view_all_sections: 让此用户查看所有课程用户
      user_only_view_section: 此用户只能在其被分配的课程班级中查看学生
      user_view_all_sections: 此用户可在任何课程班级查看学生
    no_user: 
      course: 该用户不存在，或者目前不是此课程的成员
      group: 该用户不存在，或者目前不是此小组的成员
    prior_users: 
      headings: 
        prior_users: 以往的用户
      links: 
        back_to_people: 返回人员
      titles: 
        prior_users: 以往的用户
    roster: 
      group_members: 小组成员
      teachers_and_tas: 教师和助教
      titles: 
        course_roster: 课程清单
        group_roster: 小组清单
    roster_right_side: 
      links: 
        view_faculty_journals: 查看教师日志
        view_prior_enrollments: 查看以往的学生
        view_services: 查看注册的服务
        view_user_groups: 查看用户组
    roster_user: 
      completed_enrollment: "完成于 *%{completed_at}*"
      confirm: 
        conclude_student: 是否确定要结束此学生的注册?
        delete_enrollment: 是否确定要删除此学生的注册?
      enrolled_as: "已注册为 %{enrollment_type}"
      enrollment_change_failed: 注册权限更改失败，请重试
      enrollment_linked_to: "已链接到 *%{linked_user}*"
      headings: 
        recent_messages: 最近的消息
        user_services: 已注册的网络服务
      help: 
        list_services: 您未启用已注册服务的列表。启用此列表可让课程和小组的同伴成员在课外更轻松地与您链接。
        services: "您没有将用户配置文件链接到任何外部服务。您可以将 Canvas 帐户链接到 Facebook 和 Twitter 等服务。这更便于课程和小组同伴成员在课外与您链接。"
      labels: 
        public_list_services: 让课程/小组同伴成员查看我已将哪些服务链接到配置文件
        user_privileges: 权限
      legends: 
        memberships: 成员资格
      links: 
        access_report: 访问报告
        cant_delete: 无法删除
        conclude_enrollment: 结束此注册
        delete_enrollment: 删除此注册
        faculty_journal: 教员期刊
        link_enrollment: 链接此注册
        link_services: 链接网络服务到我的帐户
        message_user: 发送消息
        more_about_this_user: 有关此用户的更多信息
        more_user_details: 更多用户详细信息...
        remove_avatar: 删除头像
        report_avatar: 报告不适当的图片
        restore_enrollment: 恢复此注册
        student_teacher_activity: 与您的交互
        teacher_activity: 学生交互报告
        title: 
          enrollment_sis_defined: 此注册已被大学定义，无法删除
        user_account_details: 用户帐户详细信息
        user_grades: 评分
        user_only_view_section: 将此用户限于只能查看班级同伴用户
        user_outcomes: 成果
        user_view_all_sections: 让此用户查看所有课程用户
      no_messages: 无消息
      no_services: "%{user} 尚未将任何外部服务链接至其帐户。"
      services_not_visible: "您目前无法看见 %{user} 的注册服务。"
      user_only_view_section: 此用户只能在其被分配的课程班级中查看学生
      user_view_all_sections: 此用户可在任何课程班级查看学生
    roster_user_services: 
      headings: 
        registered_services: 注册的服务
        service_types: 服务类型
      help: 
        no_services: "您没有将用户配置文件链接到任何外部服务。您可以将 Canvas 帐户链接到 Facebook 和 Twitter 等服务。"
        services_private: "您未启用已注册服务的列表。启用此列表可让课程和小组同伴成员查看您已将哪些服务链接至您的 Canvas 帐户。"
        user_services: "如果其它成员选择，他们可让您查看他们已将哪些外部服务链接至其 Canvas 帐户。这样更便于协调组项目以及链接课堂外部。"
      labels: 
        allow_view_services: 让课程/小组同伴成员查看我已将哪些服务链接到配置文件
      links: 
        alt: 
          skype_status: "skype 状态"
        back_to_roster: 返回清单
        link_existing_service_account: 链接现有帐户
        link_service: 链接网络服务到我的帐户
        sign_up_for_service: 注册
      titles: 
        registered_services: 注册的服务
    roster_user_usage: 
      headings: 
        user_access_report: "%{user} 访问报告"
      links: 
        back_to_user: 返回用户页面
      loading_more_results: 正在加载其它结果
      table_headings: 
        content: 内容
        last_viewed_time: 上次查看
        num_times_participated: 参与次数
        num_times_viewed: 查看次数
      titles: 
        access_report: 访问报告
    undelete_index: 
      are_you_sure: "是否确定要恢复 %{item_name}?"
      headings: 
        restore__items: 恢复删除的项目
      help: 
        restore_items: 请注意，有些项目在被删除时可能会丢失其关联的数据。确保您已确认所执行的任何恢复的结果。
      restore_failed: 恢复失败
      restoring: 正在恢复...
  context_external_tool: 
    url_or_domain_required: "应设置 URL 或域名的一项"
  context_module: 
    requirements: 
      max_score: "得分不得超过 %{score}"
      min_score: "得分至少为 %{score}"
      must_contribute: 必须参与页面
      must_submit: 必须提交作业
      must_view: 必须查看页面
  context_module_items_api: 
    invalid_content: 找不到内容
    invalid_position: 位置无效
    invalid_requirement_type: 完成要求类型无效
  context_modules: 
    buttons: 
      add: 添加单元
      add_item: 添加项目
      add_module: 创建单元
      add_module_first: 新增单元
      update: 更新单元
    confirm: 
      delete: 是否确定要删除此单元?
      delete_item: 是否确定要从该单元删除此项目?
    content: 
      add_prerequisite: "添加先修课程到 *%{module}*"
      assignment_points_possible: "满分 %{points_possible} 分"
      buttons: 
        add_module: 添加单元
        add_prerequisite: 添加先修课程
      criterion_for_assignment: "对于 %{assignment} 用户，必须 %{select_criterion}"
      headings: 
        add_prerequisite: "添加先修课程到 %{name}"
        course_modules: 课程单元
        student_progress: 学生学习单元的进度
        student_progress_for_module: "%{module} 的学生学习进度"
        students_completed: 已完成单元的学生
        students_in_progress: 正在学习单元的学生
        students_locked: 未解锁单元的学生
        students_unlocked: 已解锁（但未启动）单元的学生
      help: 
        create: |-
            课程单元可让您将作业、页面、文件等组织为更小的班级或单元。单元可围绕主题组织，集中于具体的课题，或只是按时间顺序组织。
            
            您也可以定义每个单元的标准和先修课程，以此安排单元的顺序。学生在其解锁所有先修课程之前无法访问单元。这样可以防止学生在评审测验中获得一定分数（例如 75%）之前访问特定内容或文件。
            
            要开始将课程组织为单元，请单击右边的 "%{button}" 按钮。
        no_modules: 没有为此课程定义单元。
      images: 
        alt: 
          min_score: 最低分数
          must_contribute: 必须参与
          must_submit: 必须提交
          must_view: 必须查看
        title: 
          min_score: "在单元被视为完成之前，学生必须在此项目上获得 %{min_score} "
          must_contribute: 在单元被视为完成之前，学生必须参与此项目
          must_submit: 在单元被视为完成之前，学生必须提交此作业
          must_view: 在单元被视为完成之前，学生必须查看此项目
      indent: 
        ? "n"
        : 
          one: "缩进 1 级"
          other: "缩进 %{count} 级"
          zero: 不缩进
      key: 
        description: 
          delete: 删除当前单元/项目
          edit: 编辑单元/项目
          indent: 缩进当前项目
          new: 新单元
          next: 下一个单元/项目
          outdent: 减少缩进当前项目
          previous: 上一个单元/项目
      keycode_descriptions: 
        next_module_item: 选择下一个单元或单元项目
        previous_module_item: 选择上一个单元或单元项目
        toggle_module_dragging: 选择项目开始拖动，或放下之前选定的项目
      keycodes: 
        delete: d
        edit: e
        indent: i
        new: "n"
        next: j
        next_module_item: 向上键
        outdent: o
        previous: k
        previous_module_item: 向下键
        toggle_module_dragging: 空格键
      labels: 
        indent: 缩进
        module_complete_when: 此单元完成的条件
        modules: 
          before_students_view: 在学生可以查看此单元之前
        new_tab: 在新选项卡中加载
        publish_final_grade: 此模块完成时为学生发布最终评分
        require_sequential_progress: 学生必须按顺序浏览此单元中的要求
        sort_by: 排序方式
        title: 标题
        unlock_at: 解锁时间
        url: URL
      links: 
        add_prerequisite: 添加先修课程
        add_requirement: 添加要求
        reload_student: 重新加载学生的进度
        sort_by_name: 姓名
        sort_by_progress: 进度
        student_progress: 查看进度
        title: 
          remove_prerequisite: 删除此先修课程
      module: 单元
      module_details: "单元按顺序显示，因此只有显示在 %{name} 上方的单元可以设置为先修课程。"
      module_name: 模块名称
      modules_keyboard_hint: "要更改课程单元和单元项目的顺序，先关闭屏幕读取器上的光标。在 JAWS 中按 Insert-z。按 Tab 选择第一个单元，按向上键和向下键选择一个单元或单元项目。按空格键选择一个单元或单元项目开始拖动，然后按向上键和向下键选择一个目标，再次按空格键在目标后放下所选项。"
      must_complete_prerequisites: 它们必须完成
      no_preprequisites: 未定义先修课程
      no_requirements: 未定义要求
      prerequisites: 
        another_module: 其它单元
      prerequisites_need_item: 必须添加项目，然后才可指定用户完成此单元的方式
      requirements: 
        must_contribute: 参与页面
        must_score_at_least: 至少得分
        must_submit: 提交作业
        must_view: 查看项目
      select_module: 
        instructions: 选择单元
        name: "单元 %{module}"
      select_prerequisite: 选择先修课程的类型。学生在所有先修课程完成之前无法查看单元。
      student_name: 学生姓名
      table_headings: 
        module: 单元
        state: 状态
      titles: 
        student_progression: 学生学习单元的进度
    content_next: 
      add_prerequisite: "添加先修课程到 *%{module}*"
      assignment_points_possible: "满分 %{points_possible} 分"
      button: 
        delete_label: 删除先修课程
        delete_title: 删除先修课程
      buttons: 
        add_module: 添加单元
        add_prerequisite: 添加先修课程
      criterion_for_assignment: "对于 %{assignment} 用户，必须 %{select_criterion}"
      headings: 
        add_prerequisite: "添加先修课程到 %{name}"
        course_modules: 课程单元
        student_progress: 学生学习单元的进度
        student_progress_for_module: "%{module} 的学生学习进度"
        students_completed: 已完成单元的学生
        students_in_progress: 正在学习单元的学生
        students_locked: 未解锁单元的学生
        students_unlocked: 已解锁（但未启动）单元的学生
      help: 
        create: |-
            课程单元可让您将作业、页面、文件等组织为更小的班级或单元。单元可围绕主题组织，集中于具体的课题，或只是按时间顺序组织。
            
            您也可以定义每个单元的标准和先修课程，以此安排单元的顺序。学生在其解锁所有先修课程之前无法访问单元。这样可以防止学生在评审测验中获得一定分数（例如 75%）之前访问特定内容或文件。
            
            要开始将课程组织为单元，请单击右边的 "%{button}" 按钮。
        no_modules: 没有为此课程定义单元。
      images: 
        alt: 
          min_score: 最低分数
          must_contribute: 必须参与
          must_submit: 必须提交
          must_view: 必须查看
        title: 
          min_score: "在单元被视为完成之前，学生必须在此项目上获得 %{min_score} "
          must_contribute: 在单元被视为完成之前，学生必须参与此项目
          must_submit: 在单元被视为完成之前，学生必须提交此作业
          must_view: 在单元被视为完成之前，学生必须查看此项目
      indent: 
        ? "n"
        : 
          one: "缩进 1 级"
          other: "缩进 %{count} 级"
          zero: 不缩进
      key: 
        description: 
          delete: 删除当前单元/项目
          edit: 编辑单元/项目
          indent: 增加缩进
          new: 新单元
          next: 下一个单元/项目
          outdent: 减少缩进
          previous: 上一个单元/项目
      keycode_descriptions: 
        next_module_item: 选择下一个单元或单元项目
        previous_module_item: 选择上一个单元或单元项目
        toggle_module_dragging: 选择项目开始拖动，或放下之前选定的项目
      keycodes: 
        delete: d
        edit: e
        indent: i
        new: "n"
        next: j
        next_module_item: 向上键
        outdent: o
        previous: k
        previous_module_item: 向下键
        toggle_module_dragging: 空格键
      labels: 
        indent: 缩进
        module_complete_when: 此单元完成的条件
        modules: 
          before_students_view: 在学生可以查看此单元之前
        new_tab: 在新选项卡中加载
        require_sequential_progress: 学生必须按顺序浏览此单元中的要求
        sort_by: 排序方式
        title: 标题
        unlock_at: 解锁时间
        url: URL
      links: 
        add_prerequisite: 添加先修课程
        add_requirement: 添加要求
        reload_student: 重新加载学生的进度
        sort_by_name: 名称
        sort_by_progress: 进度
        student_progress: 查看进度
        title: 
          remove_prerequisite: 删除此先修课程
      module: 单元
      module_details: "单元按顺序显示，因此只有显示在 %{name} 上方的单元可以设置为先修课程。"
      module_name: 模块名称
      modules_keyboard_hint: "要更改课程单元和单元项目的顺序，先关闭屏幕读取器上的光标。在 JAWS 中按 Insert-z。按 Tab 选择第一个单元，按向上键和向下键选择一个单元或单元项目。按空格键选择一个单元或单元项目开始拖动，然后按向上键和向下键选择一个目标，再次按空格键在目标后放下所选项。"
      must_complete_prerequisites: 他们必须完成
      no_preprequisites: 未定义先修课程
      no_requirements: 未定义要求
      prerequisites: 
        another_module: 其它单元
      prerequisites_need_item: 必须添加项目，然后才可指定用户完成此单元的方式
      requirements: 
        must_contribute: 参与页面
        must_score_at_least: 至少得分
        must_submit: 提交作业
        must_view: 查看项目
      select_module: 
        instructions: 选择单元
        name: "单元 %{module}"
      select_prerequisite: 选择先修课程的类型。学生在所有先修课程完成之前无法查看单元。
      student_name: 学生姓名
      table_headings: 
        module: 单元
        state: 状态
      titles: 
        student_progression: 学生学习单元的进度
    context_module: 
      admin_links: 
        module_options_label: 管理单元
        module_options_title: 管理单元
      context_module: 
        draft: (草稿)
      images: 
        alt: 
          complete: 完成
          incomplete: 未完成
          locked: 已锁定
        title: 
          complete: 单元已完成
          incomplete: 单元未完成
          locked: 单元已锁定
      links: 
        add_item: 添加内容
        hide_contents: 隐藏单元内容
        settings: 单元设置
        show_contents: 显示单元内容
        text: 
          delete_module: 删除
          edit_module: 编辑
        title: 
          delete_module: 删除此单元
          edit_module: 编辑
          student_progress: 查看学生学习此单元的进度
      manage: 管理单元
      module_toolbar: 
        aria: 
          module_options: 
            label: 单元可选功能
      module_will_unlock_at: "解锁日期 *%{unlock_date}*"
      progression_complete_count: "*%{count}* 完成"
      progression_started_count: "*%{count}* 进行中"
      reorder_modules: 拖动以重新排序单元
      unpublish: 取消发布
    context_module_next: 
      aria_labels: 
        add_item: 添加内容
      images: 
        alt: 
          incomplete: 未完成
        title: 
          complete: 单元已完成
          incomplete: 单元未完成
          locked: 单元已锁定
      links: 
        add_item: 添加内容
        text: 
          delete_module: 删除
          edit_module: 编辑
        title: 
          delete_module: 删除此单元
          edit_module: 编辑
          student_progress: 查看学生学习此单元的进度
      manager_module: 管理单元
      module_will_unlock_at: "解锁日期 *%{unlock_date}*"
      progression_complete_count: "*%{count}* 完成"
      progression_started_count: "*%{count}* 进行中"
      reorder_modules: 拖动以重新排序单元
    context_modules: 
      publish: 发布
    errors: 
      reorder: 重新排序失败，请重试。
    index: 
      titles: 
        course_modules: 课程单元
    module_complete: 完成
    module_empty: "单元 \"%{module}\" 中没有项目"
    module_item: 
      drag_to_reorder: 拖动可重新排序或移动项目至其它单元
      images: 
        alt: 
          complete: 完成
          incomplete: 未完成
          max_score: 最高分数
          min_score: 最低分数
          must_contribute: 必须参与
          must_submit: 必须提交
          must_view: 必须查看
        title: 
          complete: 单元项目已完成
          incomplete: 单元项目未完成
          max_score: 在单元被视为完成之前，学生不得超过此项目的最高分数
          min_score: 在单元被视为完成之前，学生必须达到此项目的最低分数
          must_contribute: 在单元被视为完成之前，学生必须参与此项目
          must_submit: 在单元被视为完成之前，学生必须提交此作业
          must_view: 在单元被视为完成之前，学生必须查看此项目
      links: 
        edit_item: 编辑项目详细信息
        edit_item_details_label: 编辑项目详细信息
        indent: 增加缩进
        indent_label: 增加缩进
        outdent: 减少缩进
        outdent_label: 减少缩进
        remove_item: 从单元删除此项目
        remove_item_label: 从单元删除此项目
      max_score: 
        fulfilled: "得分不超过 %{score}"
        unfulfilled: "得分不得超过 %{score}"
      min_score: 
        fulfilled: "得分至少为 %{score}"
        unfulfilled: "得分至少为 %{score}"
      module: 
        item_aria_label: "%{item_label} 单元项目"
      must_contribute: 
        fulfilled: 已参与页面的内容
        unfulfilled: 必须参与页面的内容
      must_submit: 
        fulfilled: 已提交作业
        unfulfilled: 必须提交作业
      must_view: 
        fulfilled: 已查看页面
        unfulfilled: 必须查看页面
    module_item_next: 
      drag_to_reorder: 拖动可重新排序或移动项目至其它单元
      images: 
        alt: 
          max_score: 最高分数
          min_score: 最低分数
          must_contribute: 必须参与
          must_submit: 必须提交
          must_view: 必须查看
        title: 
          max_score: 在单元被视为完成之前，学生不得超过此项目的最高分数
          min_score: 在单元被视为完成之前，学生必须达到此项目的最低分数
          must_contribute: 在单元被视为完成之前，学生必须参与此项目
          must_submit: 在单元被视为完成之前，学生必须提交此作业
          must_view: 在单元被视为完成之前，学生必须查看此项目
      links: 
        edit_item: 编辑
        edit_item_details: 编辑项目详细信息
        indent: 增加缩进
        indent_item: 增加缩进
        outdent: 减少缩进
        outdent_item: 减少缩进
        remove_item: 删除
        remove_item_from_module: 从单元删除此项目
      max_score: 
        fulfilled: "得分不超过 %{score}"
        unfulfilled: "得分不得超过 %{score}"
      min_score: 
        fulfilled: "得分至少为 %{score}"
        unfulfilled: "得分至少为 %{score}"
      must_contribute: 
        fulfilled: 已参与页面的内容
        unfulfilled: 必须参与页面的内容
      must_submit: 
        fulfilled: 已提交作业
        unfulfilled: 必须提交作业
      must_view: 
        fulfilled: 已查看页面
        unfulfilled: 必须查看页面
      settings: 设置
    module_locked: 已锁定
    module_started: 正在进行
    module_unlocked: 解锁
    none_in_progress: 无进展
    optgroup: 
      assignments: 作业
      discussion_topics: 讨论
      external_tools: 外部工具
      external_urls: "外部 URL"
      files: 文件
      quizzes: 测验
      wiki_pages: 维基页面
    points_possible_short: "%{points} 分"
    prerequisits_footer: 
      default_module_name: 单元
      labels: 
        prerequisites: 先修课程
      links: 
        title: 
          remove_prerequisite: 删除此先修课程
    progressions: 
      titles: 
        student_progress: 学生进度
        student_progression: 学生学习单元的进度
    still_needs_completing: 仍需完成
    titles: 
      add: 添加单元
      add_item: "添加项目到 %{module}"
      add_prerequisite: "添加先修课程到 %{module}"
      edit: 编辑单元设置
      edit_item: 编辑项目详细信息
      student_progress: 学生学习单元的进度
    url_show: 
      new_tab: 此站点需要在新的浏览器窗口中打开。
      open_url_button: "在新窗口中打开 %{title}"
      tool_insecure_warning: "您正在尝试从安全站点 (canvas) 内启动不安全的内容。某些 Internet 浏览器可能阻止加载此内容。"
  context_modules_api: 
    invalid_position: 位置无效
  conversation_dialog: 
    errors: 
      field_is_required: 此字段为必填字段
    message_sent: 消息已发送！
    no_course: 无课程
    select_course: 选择课程
  conversation_message: 
    subject: 私人消息
    subject_specified: "私人消息：%{subject}"
    users_added: 
      one: "%{list_of_users} 已加入 %{current_user} 发起的会话"
      other: "%{list_of_users} 已加入 %{current_user} 发起的会话"
  conversation_participant: 
    batch_update_message: 
      one: "已处理 %{count} 个对话"
      other: "已处理 %{count} 个对话"
    not_participating: 该用户未加入此对话
  conversations: 
    add_attachment: 
      titles: 
        attachment: 要附加的文件
        remove_attachment: 删除附件
    all_courses: 所有课程
    all_in_context: "全部在 %{context} 中"
    archive: 存档
    archive_conversation: 存档会话
    autocomplete_result: 
      group_people: "人员: %{people}"
      no_results: 无结果
    autocomplete_token: 
      remove_recipient: 删除收件人
    back: 返回
    cannot_add_to_private: 不能将参与者添加到私人会话。
    cannot_be_empty: 消息不能为空
    compose_button_bar: 
      titles: 
        add_attachment: 添加附件
        record_media_comment: 录制音频或视频评论
    compose_title_bar: 
      buttons: 
        close: 关闭
    confirm: 
      delete_conversation: 是否确定要删除您拥有的此会话的副本？此操作将不可恢复。
      delete_message: "是否确定要删除您拥有的此消息的副本? 此操作将不可恢复。"
    context_message: 
      delete_message: 删除消息
      labels: 
        less: 更少...
        more: 更多...
    conversation_context: 来自与后者的会话
    conversation_item: 
      has_attachments: 这个会话有一个或多个附件
      has_media: 这个会话有一条或多条媒体评论
      inbox_actions: 
        action_star: 标记
        action_unstar: 取消标记
        archive: 存档
        delete: 删除
        mark_as_read: 标记为已读
        mark_as_unread: 标记为未读
        subscribe: 订阅
        unarchive: 取消存档
        unstar: 标记
        unsubscribe: 取消订阅
      inbox_actions_description: 消息操作菜单
      read_more: 更多...
    course_name: 课程名称
    course_options: 
      course_options: 
        concluded: 已结束
        groups: 组
        more_courses: 更多课程
    hide: 隐藏
    index_new: 
      archive: 存档
      archive_conversation: 存档会话
      archived: 已存档
      clear_search: 清除搜索结果
      compose_new_message: 编写一条新消息
      delete: 删除
      delete_conversation: 删除会话
      filter_messages_by_course: 按课程过滤消息
      filter_messages_by_type: 按类型过滤消息
      forward: 转发
      inbox: 收件箱
      mark_as_read: 标记为已读
      mark_as_unread: 标记为未读
      more_options: 更多可更多选项
      reply: 回复
      reply_all: 全部回复
      search_by_user: 按用户搜索
      search_for_recipients: 搜索收件人
      search_names_groups_courses: 搜索姓名、小组和课程
      sending: 正在发送
      sent: 已发送
      settings: 设置
      starred: 已标记
      titles: 
        conversations: 会话
      unread: 未读
    mark_as_read: 标记为已读
    mark_as_unread: 标记为未读
    message: 
      mark_as_read: 标记为已读
      mark_as_unread: 标记为未读
      no_subject: 无主题
      open_message: 打开消息
      star_conversation: 标记会话
      starred: 已标记
      total_messages: 总消息数
      unread: 未读
      unstar_conversation: 取消标记会话
    message_deleted: 消息已删除！
    message_detail: 
      no_subject: 无主题
    message_form: 
      buttons: 
        reply: 回复
        reply_all: 全部回复
        send_message: 发送
      headings: 
        new_message: 新消息
      inbox_actions: 
        add_people: 添加人员
      labels: 
        add_to_faculty_journal: 添加为教师日志条目
        group_conversation: 这是小组会话。参与者将会看到所有人的回复
        message: "消息:"
        to: "发送至:"
      links: 
        add_attachment: 附件
        media_comment: 录制
      media_comment: 媒体评论
      titles: 
        add_attachment: 添加附件
        media_comment: 已录制媒体评论
        record_media_comment: 录制音频或视频评论
        remove_media_comment: 移除媒体评论
    message_form_dialog: 
      body: 正文
      headings: 
        new_message: 新消息
      inbox_actions: 
        add_people: 添加人员
      individual_message_explanation: 此时将一条消息发送给每个收件人
      labels: 
        add_to_faculty_journal: 添加为教师日志条目
        attachments: 附件
        course: 课程
        select_course: 选择课程
        subject: 主题
        to: 至
      links: 
        media_comment: 录制
      media_comment: 媒体评论
      no_course: 无课程
      no_subject: 无主题
      search_names_groups_courses: 搜索姓名、小组和课程
      send_individual_messages: 发送各个消息
      titles: 
        media_comment: 已录制媒体评论
        record_media_comment: 录制音频或视频评论
        remove_media_comment: 删除媒体评论
    message_item: 
      delete: 删除
      forward: 转发
      message_actions: 消息操作
      more_options: 更多可更多选项
      reply: 回复
      reply_all: 全部回复
    message_list: 
      messages: 消息
    message_progress_bar_text: 
      done_sending_message: "已将 *%{message_preview}* 发送至 *%{num_people}*"
      error_sending_message: "发送消息时出现错误:"
      sending_message: "正在发送 *%{message_preview}* 至 *%{num_people}*"
    more_participants: "+%{total} 更多"
    no_message: 
      batch_selected: 选择多个会话
      no_conversations_selected: 未选择会话
    no_recipients_choose_another_group: 该小组中没有收件人。请另选一个小组。
    no_results_found: 未找到结果
    other: 
      one: "其它 %{count} 门课程"
      other: "其它 %{count} 门课程"
    other_recipients: 
      one: "以及其它 %{count} 门课程"
      other: "以及其它 %{count} 门课程"
    search_category: "搜索 %{category}"
    star: 标记
    star_conversation: 标记会话
    titles: 
      rss_feed: 会话消息源
    unarchive: 取消存档
    unarchive_conversation: 取消存档会话
    unstar: 取消标记
    unstar_conversation: 取消标记会话
  correct_answer: 这是正确答案。
  course: 
    access_denied: 访问被拒绝
    batch_update_message: 
      one: "已处理 %{count} 个课程"
      other: "已处理 %{count} 个课程"
    course_not_found: 该课程未找到
    csv: 
      comments: 评论
      current_score: 当前分数
      final_grade: 最终评分
      final_score: 最终分数
      id: ID
      points_possible: 满分
      read_only_field: （只读）
      root_account: 根帐户
      section: 班级
      sis_login_id: 登录名或学号
      sis_user_id: 用户学号
      student: 学生
    default_grading_scheme_name: 默认评分方案
    default_name: 我的课程
    default_short_name: 课程-101
    errors: 
      sis_in_use: "学号 \"%{sis_id}\" 已在使用中"
    file_copy_error: "无法复制文件 \"%{name}\""
    grade_export_types: 
      instructure_csv: "结构格式化 CSV"
    grade_publishing_status: 
      error: 错误
      error_with_message: "错误: %{message}"
      pending: 待处理
      pending_with_message: "待处理: %{message}"
      published: 已发布
      published_with_message: "已发布: %{message}"
      publishing: 发布中
      publishing_with_message: "发布中: %{message}"
      unknown: "未知状态 %{status}"
      unknown_with_message: "未知状态 %{status}: %{message}"
      unpublishable: 不可发布
      unpublishable_with_message: "不可发布: %{message}"
      unpublished: 已取消发布
      unpublished_with_message: "已取消发布: %{message}"
    missing_name: 未命名的课程
    student_view_student_name: 测验学生
    wiki_permissions: 
      all: 任何人
      only_teachers: 仅教师
      teachers_students: 教师和学生
  course_copy_argument_error: 复制课程需要源课程。
  course_copy_description: "用于复制 Canvas 课程的迁移插件"
  course_copy_display: 课程副本
  course_copy_file_description: "复制 Canvas 课程"
  course_copy_name: "复制 Canvas 课程"
  course_copy_no_course_error: 源课程未找到。
  course_copy_not_allowed_error: 不允许您复制源课程。
  course_enrollment_title: 注册数
  course_exports: 
    errors: 
      assignment: "作业 \"%{title}\" 无法导出"
      assignment_groups: 无法导出作业小组
      assignment_is_locked: "由于作业 \"%{title}\" 已经被锁定，所以无法复制。"
      assignments: 无法导出某些作业
      canvas_meta: "无法导出 Canvas 特定元数据"
      course_export: 运行课程导出时出错。
      course_settings: 无法导出课程设置
      events: 无法导出日历事件
      external_feeds: 无法导出外部馈送
      file: "文件 \"%{file_name}\" 无法导出"
      file_meta: 无法导出文件元数据
      files: 无法导出某些文件
      grading_standards: 无法导出评分标准
      learning_outcomes: 无法导出学习成果
      lti_links: "无法导出某些 Web 链接"
      media_file: 媒体文件无法导出
      media_files: 无法导出某些媒体文件
      media_files_too_large: 未导入媒体文件，因为总文件大小太大。
      module_meta: 无法导出单元元数据
      organization: 无法生成组织结构。
      question_bank: "题库 \"%{title}\" 无法导出"
      quiz: "测验 \"%{title}\" 无法导出"
      quiz_is_locked: "由于考试 \"%{title}\" 已被锁定，所以无法复制."
      quizzes: 某些测验无法导出
      resources: 无法链接某些资源。
      rubrics: 无法导出评分标准说明
      topic: "讨论主题 \"%{title}\" 无法导出"
      topic_is_locked: "由于主题 \"%{title}\" 已被锁定，所以无法复制。"
      topics: 无法导出某些主题
      web_links: 无法导出某些网络链接
      wiki_page: "维基页面 \"%{title}\" 无法导出"
      wiki_pages: 无法导出维基页面
    errors_list_message: "导出 %{export_id} 出错:"
    unknown_titles: 
      assignment: 未知作业
      file: 未知文件
      topic: 未知主题
      wiki_page: 未知维基页面
  course_list: 
    wrapper: 
      close_course_menu_title: 关闭
      reset_course_menu: 重置
  course_logging: 
    blank_placeholder: "-"
    event_source: 
      api: Api
      manual: 手动
      sis: SIS
    event_type: 
      concluded: 已结束
      copied_from: 复制自
      copied_to: 复制到
      corrupted: 详细信息不可用
      created: 已创建
      deleted: 已删除
      published: 已发布
      reset_from: 重置自
      reset_to: 重置到
      restored: 已恢复
      unconcluded: 未结束
      updated: 已更新
    field_label: 
      abstract_course_id: "提取课程 ID"
      account_id: "帐户 ID"
      allow_student_discussion_editing: 允许学生讨论编辑
      allow_student_discussion_topics: 允许学生讨论主题
      allow_student_forum_attachments: 允许学生论坛附件
      allow_student_organized_groups: 允许学生组织的小组
      allow_student_wiki_edits: "允许学生 Wiki 编辑"
      allow_wiki_comments: "允许 Wiki 注释"
      conclude_at: 结束于
      course_code: 课程代码
      created_at: 创建于
      default_view: 默认视图
      default_wiki_editing_roles: "默认 Wiki 编辑角色"
      enrollment_term_id: "注册学期 ID"
      grading_standard_id: "计分标准 ID"
      group_weighting_scheme: 小组加权方案
      hide_distribution_graphs: 隐藏分布图
      hide_final_grade: 隐藏最终评分
      indexed: 已索引
      integration_id: "集成 ID"
      is_public: 公共
      large_roster: 大清单
      license: 许可证
      locale: 区域设置
      lock_all_announcements: 锁定所有通告
      name: 姓名
      old_account_id: "旧帐户 ID"
      open_enrollment: 开启注册
      public_description: 公开说明
      public_syllabus: 公开大纲
      replacement_course_id: "替换课程 ID"
      restrict_enrollments_to_course_dates: 将注册限制在课程日期范围内
      root_account_id: "根帐户 ID"
      self_enrollment: 自我注册
      self_enrollment_code: 自我注册代码
      self_enrollment_limit: 自我注册限制
      show_all_discussion_entries: 显示所有讨论条目
      show_public_context_messages: 显示公共上下文消息
      sis_batch_id: "SIS 批次 ID"
      sis_source_id: "SIS 源 ID"
      start_at: 开始时间
      storage_quota: 存储配额
      syllabus_body: syllabus_body
      tab_configuration: 标签配置
      template_course_id: "模板课程 ID"
      turnitin_comments: "Turnitin 评论"
      updated_at: 更新时间
      uuid: UUID
      wiki_id: "Wiki ID"
      workflow_state: 工作流状态
  course_restore: 
    restore_error: 尝试恢复课程时出现错误。课程未恢复。
  course_search: 
    cant_be_blank: 不能为空
  course_section: 
    sis_id_taken: "学号 \"%{sis_id}\" 已在使用中"
  course_settings: 
    buttons: 
      add_section: 添加班级
      adding_section: 正在添加班级...
      re_sending_all: 正在重新发送未接受的邀请...
      re_sent_all: 重新发送所有未接受的邀请！
    cancel: 取消
    confirm: 
      delete_section: 是否确定要删除此班级?
      publish_grades: 是否确定要发布这些评分到学生信息系统?如果所有评分都已确定，应只执行此操作。
      re_publish_grades: 是否确定要重新发布这些评分到学生信息系统?
    course_dates_enforced: 用户只能参与这些日期之间的课程
    course_dates_unenforced: 这些日期不会影响课程可用性
    edit_sections_placeholder: 输入班级名称
    edit_sections_title: 班级名称
    errors: 
      invalid_sis_status: "无效的 SIS 发布状态"
      invitation: 邀请失败。请重试。
      publish_grades: 在尝试发布评分到学生信息系统时出错。请稍后重试。
      re_send_all: 发送失败，请重试
      section: 添加班级失败，请重试
    flash: 
      invitation: 邀请已发送。
      linkError: 更新用户的学生链接时出错。请稍后重试。
      links: 学生链接已成功更新
      sectionError: 更新用户的班级时出错。请稍后重试。
      sections: 班级注册已成功更新
    grading_standard_set: 现已设置
    grading_standard_unset: 未设置
    indexed_course: 包含在公共课程索引中
    invitation_sent: 邀请已发送！
    invitation_sent_now: 刚才
    link_students_placeholder: 输入学生姓名
    links: 
      fewer_options: 更少选项
      more_options: 更多可更多选项
      publish: "发布评分到 SIS"
      publishing: "正在发布评分到 SIS..."
      re_send_all: 重新发送所有未接受的邀请
      re_sending_invitation: 正在重新发送邀请...
      republish: "重新发布评分到 SIS"
    private_course: 私人
    public_course: 公共
    re_send_invitation: 重新发送邀请
    remove_user_from_course_section: "从 %{course_section} 中删除用户"
    titles: 
      link_to_students: 链接至学生
      move_course: 移动课程
      reset_course_content_dialog_help: 重置课程内容
      section_enrollments: 班级注册
  course_statistics: 
    unknown: 未知
  course_status_title: 课程章节状态
  course_users: 
    greater_than_three: 请输入具有三个或更多字符的搜索词
    unknown_error: 搜索时出错，请重试。
  courses: 
    assignments_needing_grading: 
      headings: 
        grade: "评分 %{assignment}"
        to_do: 待办事项
      images: 
        alt: 
          ignore: 忽略
      links: 
        show_more: "%{count} 个其它..."
        title: 
          ignore: 忽略此作业
      need_grading_count: 
        one: "%{count} 个需要评分"
        other: "%{count} 个需要评分"
      no_peer_review_due_date: "截止时间: 无截止时间"
      points_possible: "满分 %{points_possible} 分"
    canvasnet_instructor: 
      avatar_url: 头像
      biography: 个人简介
      instructor_name: 姓名
      job_title: 标题
      remove_instructor: 删除导师
    confirm_action: 
      buttons: 
        conclude_course: 结束课程
        delete_course: 删除课程
      details: 
        conclude_alt_text: 如果您要在限制学生访问课程的同时，保留更改评分的能力，请使用课程日期设置。您可以在我们*此处*的指南中了解关于课程日期设置的信息
        confirm_conclude: "警告: 结束课程后，您将无法修改评分，也无法访问课程内容。"
        confirm_delete: 是否确定要删除此课程？在删除之后，学生和教师无法再访问。如果只想将其从课程下拉菜单中删除，则应*改用结束课程*。
        confirm_delete_addendum: "如果您无权结束课程，您可以*更改课程结束日期*，或请求您的管理员结束课程。 "
      headings: 
        confirm: 确认操作
        confirm_conclude: 确认结束课程
        confirm_delete: 确认课程删除
      titles: 
        confirm: 确认操作
    confirm_reject_invitation: 是否确定要拒绝参加此课程的邀请?
    copy: 
      buttons: 
        create_course: 创建课程
      conclude_at: 结束日期
      content_label: 内容
      course_code: 课程代码
      details: 输入以下详细信息开始创建此课程的副本。
      enrollment_term_id: 学期
      headings: 
        copy_course: "复制 %{course}"
      name: 姓名
      select_all_content: 所有内容
      select_specific_content: 选择具体内容
      start_at: 开始日期
      titles: 
        copy_course: 复制课程
    course_wizard_box: 
      buttons: 
        publish: 发布课程
      details: 
        assignments: "添加作业。您可以只添加一个较长的作业列表，或对作业进行分组 – 还可以指定每个作业小组的权重。"
        available: 现在，您的课程已经设置就绪，您可能不再需要这份清单。但我们会保存它，以便您在今后想尝试一些新作业或对课程内容进行更改时，能够为您提供帮助。
        calendar: 日历功能对于了解日历以及向课程添加任何非作业事件都大有裨益。不用担心，我们会帮助您使用它。
        claimed: 
          not_saved: |-
              好，您的课程已经设置完毕...接下来该干什么呢?在您发布课程之前，可能需要检查课程，确保您了解基本框架。逐步检查左侧的列表，确保您的课程可以使用。
              
              *本课程在发布之前只有教师可以查看*
          saved: "完成！您已正式创建课程 %{course}。该课程在发布之前只有您本人才能查看 – 但在发布之前，您应该认真查看左侧的列表，以熟悉 Canvas 的使用方法并确保您做好了授课准备。"
        created: 
          not_saved: |-
              本课程已创建，但未被领受。在一周内未被领受的课程将被删除。在此期间，请勾选左侧的列表，确保您已经做好准备。
              
              如果您暂时需要离开，只需保存*此链接*以便在有效满之前返回此处。
              
              请**登录**或***注册***以领受本课程。
          saved: |-
              完成！您已正式创建课程 %{course}。该课程在发布之前只有您本人才能查看 – 但在发布之前，您应该认真查看左侧的列表，以熟悉 Canvas 的使用方法并确保您做好了授课准备。
              
              如果您暂时需要离开，只需保存*此链接*以便在有效满之前返回此处。
              
              请**登录**或***注册***以领受本课程。
        files: "\"文件\"选项卡是用来分享讲义的区域，例如文档、学习帮助等 – 学生需要下载的任何文件。在 Canvas 中，上传和组织文件是轻而易举的事情。我们会告诉您如何操作。"
        home2: "当人们访问课程时，这是他们将看到的页面。您可以将其设置为显示活动流、课程单元列表、提纲或者您自己编写的自定义页面。默认设置为课程活动流。要自定义此页面，只需单击 %{choose_home_page}。"
        import: "如果您曾使用其它课程管理系统，您可能需要将其中的材料转移到 Canvas 中。我们可以引导您轻松将内容迁移到 Canvas。"
        navigation: 默认情况下会启用课程的所有相关链接。对于没有内容的部分，学生将无法看到其链接。例如，如果您尚未创建任何测验，学生将无法看到测验链接。对于您不希望学生访问的课程部分，您可以归类并明确禁用这些链接。
        publish: 
          form: |-
              全部完成了吗?可以发布您的课程了！单击下面的按钮，正式发布课程！
              
              发布课程时会向所有课程用户发送电子邮件邀请，以便他们能够注册并开始学习该课程。
          not_registered: "本课程已被领受并准备就绪，但需要完成注册过程后才能发布。您应该收到了来自 Canvas 的电子邮件，其中包含完成该过程的链接。确保检查您的垃圾邮件箱。"
        students: 您肯定对学生感兴趣。试想，没有学生参与的课程有什么趣味呢?
        tas: 您可能要指定一些助教帮助您教授课程。助教可以帮助您批改学生作业、引导讨论以及更新截止时间和作业详细信息。
      headings: 
        next_steps: 后续步骤
      links: 
        assignments: 添加课程作业
        calendar: 添加课程日历事件
        files: 添加课程文件
        home: 选择课程主页
        import: 导入内容
        navigation: 选择导航链接
        publish: 发布课程
        re_send_confirmation: 重新发送确认电子邮件
        students: 向课程添加学生
        tas: 向课程添加助教
        title: 
          bookmark: 复制此链接或制作其书签
    edit_profile: 
      about: 关于
      about_related_id: 共享用于将相关课程/班级链接到一起的标识符
      add_instructor: 添加导师
      basic_info: 基本信息
      disabled: 已关闭
      enabled: 打开
      institution: 机构
      institution_name: 姓名
      instructor_led: 导师指导
      instructors: 导师
      labels: 
        description: 说明
        enrollment_fee: 注册费
        format: 格式
        image: 图像
        path: 课程路径
        portal_path: 门户路径
        position: 位置
        related_id: "链接 ID"
        self_enrollment: 注册
        self_enrollment_limit: 注册名额
        tags: 标签
        tentative_start: 暂定开始时间
        title: 标题
        visibility: 可见性
      leave_blank_if_free: 如果是免费课程则留空
      logo: 徽标
      page_title: 课程概况
      path_syntax: 小写字母、数字和短划线
      portal_path_syntax: 小写字母、数字、短划线和斜线（例如，哈佛/化学）
      private: 隐藏
      public: "在 canvas.net 上列出"
      save_changes: 保存更改
      self_paced: 自定进度
      unlisted: "在 canvas.net 上未列出（可通过 url 访问）"
      when_to_set_tentative_start: "例如“2013 年秋季”，如果课程没有确切的开始日期"
    enrollment_reminders: 
      buttons: 
        accept: 接受邀请
        reject: 拒绝邀请
      headings: 
        invitation: 邀请
      invitation: 
        designer: "您被邀请作为用户帐户 *%{user}* 的*设计者*参与此课程。"
        observer: "您被邀请作为用户帐户 *%{user}* 的*观察员*参与此课程。"
        one: "您被邀请参与用户帐户 *%{user}* 的此课程。"
        other: "您被邀请参与用户帐户 *%{user}* 的此课程。"
        student: "您被邀请作为用户帐户 *%{user}* 的*学生*参与此课程。"
        ta: "您被邀请作为用户帐户 *%{user}* 的*助教*参与此课程。"
        teacher: "您被邀请作为用户帐户 *%{user}* 的*教师*参与此课程。"
      invitiation: 
        look_around: 随意浏览一下课程。当您准备就绪后，您可以接受或拒绝邀请。
    errors: 
      create_failed: 课程创建失败
      role_not_active: "无法为未激活用户添加身份: '%{role}'"
      role_not_found: "不存在名为 '%{role}' 的身份。"
      unpublish: 如果存在学生提交项，则无法取消发布课程。
    group_list: 
      headings: 
        groups: 课程组
    index: 
      headings: 
        future_enrollments: 未来的注册情况
        my_courses: 我的课程
        my_groups: 我的小组
        past_enrollments: 以前的注册
      start_new_course: 开始新课程
      titles: 
        courses: 课程
        rss: 
          course_announcements: "课程通告 Atom 馈送"
    link_enrollment: 
      buttons: 
        link: 链接至学生
      details: |-
          当观察员被链接到学生时，他们有权访问该学生的评分和课程互动。*立即将此观察员链接到学生 %{student}。*
          
          要将课程观察员 %{user} 链接到学生，请从下面的列表中选择学生姓名。
      labels: 
        student: 学生
      loading: 正在加载学生...
      select_student: 选择学生
    notices: 
      backup_restored: 备份成功恢复！
      concluded: 课程成功结束
      deleted: 课程成功删除
      enrollment_not_active: "您在课程 %{course} 中的成员资格尚未激活。"
      failed_conclude: 课程无法结业
      invitation_accepted: "邀请已接受！欢迎参与 %{course}！"
      invitation_cancelled: 邀请已取消。
      login_to_accept: 您需要登录后才能接受注册。
      preview_course: 您被邀请参与此课程。您可以随意浏览课程，但需要接受注册邀请之后才能参与课程。
      reset_test_student: 该测试学生已成功重置。
      unconcluded: 课程未结束
      updated: 课程已成功更新。
    recent_event: 
      all_graded: 所有已计分
      due: 截止时间
      needs_grading: 需要评分
      no_new_submissions: 无新作业
      no_submissions: 新作业
      not_submitted: 未提交
      submission_score: "%{score} *满分 %{points_possible} 分*"
    recent_feedback: 
      comments: "评论: %{count}"
      not_graded: 未计分
      submission_points: 
        with_score: "分数:%{score} *满分 %{points_possible} 分*"
        without_score: "满分 %{points_possible} 分"
    roster: 
      create_users: 
        add_more_users: 添加更多用户
        add_these_users: 添加用户
        adding: 正在添加...
        adding_n_users: "经过验证且准备好添加 %{users.length} 用户："
        can_only_grade_students_in_section: 只能在学生的班级中为其评分
        close: 完成
        duplicates_removed: 删除了一些重复项。
        email: 电子邮件
        email_field_label: 输入您希望添加的用户电子邮件地址，以逗号隔开
        email_field_place_holder: "\"示例学生\" &lt;student@example.com&gt;, \"姓, 名\" &lt;firstlast@example.com&gt;, justAnEmailAddress@example.com"
        example_formats: "示例：user@example.com, \"名, 姓\" &lt;user@example.com&gt;, \"姓, 名\" &lt;user@example.com&gt;"
        form_instructions: 键入或粘贴下面的电子邮件地址列表：
        go_back: 重新开始
        have_been_enrolled: 以下用户已注册
        name: 姓名
        next: 下一页
        section: 班级
        user_role: 身份：
        validating: 正在验证...
        will_not_be_added: 这些用户包含错误，将不会进行添加。请确保他们的格式正确。
      edit_sections_view: 
        edit_sections_desc: "班级是组织用户的另一种方式。通过它，您可以为多个参加同一门课程的班级授课，这样您就可以将课程内容都保存在同一位置。在下面，您可以将用户移至其它班级，或添加/删除班级的注册。 用户必须始终至少位于一个班级。"
      index: 
        cannot_add_users: 由于该课程已结束，无法添加新用户
<<<<<<< HEAD
        filter_field_description: 在此字段中键入时，人员列表将自动过滤，以便仅包括与您的输入匹配的那些姓名。
=======
>>>>>>> b6068abf
        group_set: 组设置
        people: 人员
        role_to_search: 将搜索限制为身份
        search_people: 搜索人员
        title_add_people: 添加人员
      invitations_view: 
        accepted_invitation: "%{name} 已收到并接受参与课程的邀请，但您仍可以重新发送邀请（如果需要）。"
        admin_invitation_unaccepted: "%{name} 尚未接受参与课程的邀请。邀请发送时间: %{time}"
        invitations_pending_publish: 邀请在课程*发布*之后才会发送
        student_invitation_unaccepted_available: "%{name} 尚未接受参与课程的邀请。邀请发送时间: %{time}"
        student_invitation_unaccepted_unavailable: "%{name} 被添加到课程的时间: %{time}"
      link_to_students_view: 
        link_student_action: "要将课程观察员 *%{name}* 链接至某个学生，可从以下列表中选择该学生的姓名。"
        link_student_desc: 观察员在链接至某个学生后，就可访问该学生的评分和课程交互。
      resend_invitations: 
        pending_invitations: "%{pendingInvitationsCount} 个邀请尚未接受。"
        re_send_invitations: 重新发送
        re_sending_invitations: 正在重新发送...
      role_select: 
        all_roles: 所有身份
      roster_tabs: 
        everyone_tab: 所有人
        groups: 组
      roster_user: 
        links: 
          edit_sections: 编辑班级
          link_to_students: 链接至学生
          remove_from_course: 从课程中删除
          resend_invitation: 重新发送邀请
          user_details: 用户详细信息
        manage_user: "管理 %{name}"
        pending_acceptance_explanation: 此用户尚未接受课程邀请
        pending_acceptance_of_invitation: 待处理
      roster_users: 
        canvas_user_id: "Canvas 用户 ID"
        last_activity: 上次活动
        login_name_or_sis_id: 登录名或学号
        name: 姓名
        no_people_found: 找不到人员
        role: 身份
        section: 班级
        total_activity: 总活动
        you_can_search_by: 您可以按此条件搜索：
      section: 
        remove_user_from_course_section: "从 %{name} 中删除用户"
    section: 
      enrollment: 
        links: 
          unenroll_user: 将用户从课程中移除
    settings: 
      alerts_title: 警报
      buttons: 
        add_section: 添加班级
        move_course: 移动课程
        update_course: 更新课程详细信息
      course_conclude_at_warning_message: 课程当前设置为在午夜结束，这表示前一天将是此课程处于活动状态的最后一天。
      course_conclude_at_warning_title: 课程在午夜结束
      course_open_enrollment: "本课程已启用开放注册。学生们可以通过您发送的 URL *%{url}* 自行注册课程。学生也可以先在 *%{url2}* 报名，然后再使用 *%{code}* 参加代码加入课程。"
      course_open_enrollment_without_code: "此课程已启用开放注册。您与学生分享此 url *%{url}* 后，他们可自行注册课程"
      course_overrides_term: 这将覆盖任何学期可用性设置
      course_settings_title: 课程设置
      date_restricted: 用户只能参与这些日期之间的课程
      deatils: 
        move_course: 为此课程选择新的根帐户在移动课程之后，还需要为课程指定新的院系。
      drag_details: 禁用大部分页面会导致访问这些页面的学生被重定向至课程主页。
      drag_to_hide: 拖动项目到此处可对学生隐藏它们。
      enrollment_count: 
        one: "%{count} 个用户"
        other: "%{count} 个用户"
      grading_standard_currently_set: 现已设置
      grading_standard_not_set: 未设置
      headings: 
        details: 课程详细信息
        grade_publishing: 评分发布
        move_course: 将课程移动到其它根帐户
        sections: 课程班级
      help: 
        edit_navigation: 在课程导航中拖放项目可对其进行重新排序
        public_course: （学生资料将保持私密性）
      images: 
        alt: 
          delete: 删除
          edit: 编辑
      indexed_course: 包含在公共课程索引中
      keycode_descriptions: 
        next_navigation_link: 选择下一个导航链接
        previous_navigation_link: 选择上一个导航链接
        toggle_navigation_dragging: 选择链接开始拖动，或放下以前选择的链接
      keycodes: 
        next_navigation_link: 向上
        previous_navigation_link: 向下
        toggle_navigation_dragging: 空格
      labels: 
        account_id: 院系
        allow_student_discussion_editing: 允许学生编辑或删除自己的讨论贴
        allow_student_discussion_topics: 允许学生创建讨论主题
        allow_student_forum_attachments: 允许学生附加文件到讨论贴
        allow_student_organized_groups: 允许学生组织自己的小组
        conclude_at: 结束
        course_code: 课程代码
        course_lock_all_announcements: 禁止评论通告
        course_name: 姓名
        course_section_name: 新增班级
        course_status_published: 课程已发布
        course_status_unpublished: 课程已取消发布
        course_visibility: 可见性
        enrollment_term_id: 学期
        grading_scheme: 评分方案
        grading_standard_enabled: 启用课程评分方案
        hide_distribution_graphs: 对学生隐藏评分分布图
        hide_final_grades: 在学生评分汇总中隐藏总分
        indexed: 在公共课程索引中包含此课程
        is_public: 使此课程公开可见
        language: 语言
        license: 许可证
        open_enrollment: "添加 \"参与此课程\" 链接到课程主页"
        public_syllabus: 使该课程的大纲公开可见
        restrict_enrollments_to_course_dates: 用户只能参与这些日期之间的课程
        root_account_id: 根帐户
        sis_source_id: 学号
        start_at: 开始
        storage_quota: 文件存储
        time_zone: 时区
        turnitin_comments: "Turnitin 提交评论"
      language_overrides_preferences: 这将覆盖所有用户/系统语言首选项。建议只对外语课程使用此操作
      links: 
        edit_course: 编辑课程详细信息
        more_options: 更多可更多选项
        move_course: 移动到其它帐户
        title: 
          cant_delete: 无法删除用户已注册的班级
          delete_section: 删除班级
          edit_section: 编辑班级
      megabytes: MB
      navigation_keyboard_hint: "如果使用的是屏幕阅读器，要更改课程导航链接的顺序，先关闭屏幕读取器上的光标 (在 JAWS 中按 Insert-z)。按 control-home 跳到页面顶部，然后按 Tab 键选择第一个课程导航链接。按“向上”和“向下”箭头选择您要移动到的链接，然后按“空格”选择它。之后按“向上”和“向下”选择一个新位置。最后，再次按“空格”将您直接移动的链接放在当前链接后面。完成后，重新启用虚拟缓冲/光标。"
      no_date: 未设置日期
      no_language_preference: "未设置（用户可配置，默认使用 %{language}）"
      none: 无
      not_date_restricted: 这些日期不会影响课程可用性
      page_title: 课程详细信息
      private_course: 私人
      public_course: 公共
      section_sis_id: "学号: %{section_sis}"
      self_enrollment: "与学生分享私密的 URL，允许他们自行注册"
      self_enrollment_without_code: "与学生分享私密的 URL，允许他们自行注册"
      set_grading_scheme: 设置评分方案
      sis_source_id: 学号
      tab_cant_disable: 此页面无法禁用，只能隐藏
      tab_disabled: 被禁用的页面将重定向至课程主页
      tab_hidden_if_disabled: 被禁用的页面将不会显示在导航中
      tabs: 
        alerts: 警报
        details: 课程详细信息
        feature_options: 功能选项
        grade_publishing: 评分发布
        navigation: 导航
        sections: 班级
        tools: 应用程序
      titles: 
        edit_navigation: 编辑课程导航
      tooltips: 
        cannot_unpublish_course: 如果存在已评分的学生提交项，则无法取消发布此课程
      transifex_message: "加入 [Canvas 翻译社区](%{transifex_url})"
      turnitin: "这些评论在提交 Turnitin 启用的任务时显示给学生"
      view_grading_scheme: 查看评分方案
      wiki_editing_roles: 默认情况下可创建、重命名和编辑课程维基页面
      wiki_editing_roles_change_existing: "通过 \"%{current_setting}\" 到 \"%{new_setting}\" 更改当前可编辑的页面。"
    settings_sidebar: 
      buttons: 
        reset: 重置课程内容
        unconclude: 取消关闭课程
      headings: 
        current_users: 当前用户
      help: 
        reset_course_content: 重置课程内容将永久性删除所有相关的作业、讨论、测验、单元、评分标准、页面、文件、学习成果、题库、协作、会议或任何其它内容。此操作不可逆，删除的数据将*无法*恢复。是否确定要继续?
      links: 
        calendar: 课程日历
        conclude: 结束此课程
        copy: 复制此课程
        delete: 永久删除此课程
        export_content: 导出课程内容
        import: 将内容导入到此课程
        new_badge: 新建
        reset: 重置课程内容
        stats: 课程统计信息
        student_view: 学生视图
    show: 
      buttons: 
        update_layout: 更新布局
      change_home_page: 更改
      details: 
        assignments: 此视图显示本课程的**作业列表**，即将到来和近期的作业显示在顶部。
        confirm_unenroll: 是否确定要取消注册此课程?您将不再能够看到课程清单或与教师直接沟通，并且在您的通信流和通知中不再看到课程事件。
        custom_page: 您可以**设计自己的课程主页**，在其中包含您喜欢的任何链接、图像或富媒体。
        modules: |-
            您可以将课程组织成**单元或章节**，每节包含一组相关的文件、作业和页面等。如果需要，还可以通过定义每个单元解锁之前需要完成的标准和先决条件来组织序列单元。
            
                        - 这种布局可能最适合没有特定时间表（例如学期）的课程。
        recent_activity_dashboard: "**最近活动仪表板**让参加者能看到此课程最近的谈话、公告、讨论和互动。它很类似于用户在第一次登录时看到的仪表板，但只显示此特定课程的内容。"
        syllabus: "**大纲视图**允许您编写有关课程期望的说明或通过链接、图像方式等介绍课程。还显示涵盖所有作业和课程事件的日历视图。"
      draft_state: 
        buttons: 
          cancel: 取消
          update_layout: 保存
        headings: 
          set_layout: 设置主页布局
        labels: 
          select_content: 选择您要在主页上显示的内容。
        options: 
          assignments: 作业列表
          custom_page: 页面首页
          modules: 课程单元
          recent_activity_dashboard: 最近活动仪表板
          syllabus: 大纲
      empty_body: 无内容
      front_page_not_set: 必须先设置首页
      headers: 
        course_status: 课程状态
      headings: 
        choose_home_page_title: 选择主页
        confirm_unenroll: 确认取消注册
        importing: 课程正在导入
        set_layout: 设置主页布局
        unpublished: 此课程未发布
      importing: 课程复制/迁移进行中。这意味着某些内容可能暂时不可用。
      labels: 
        select_content: 当用户访问课程页面时，显示它们
      license_notice: "此课程的内容根据 %{license_type} 许可证提供。本课程的内容可用性取决于此许可证，除非另有说明。"
      links: 
        change_layout: 更改主页布局
        choose_home_page: 选择主页
        course_setup: 课程设置清单
        course_stream: 查看课程流
        drop_course: 放弃此课程
        join_course: 参与此课程
        new_announcement: 新通告
        view_course_stream: 查看课程流
      options: 
        assignments: 作业列表
        custom_page: 自定义页面
        modules: 课程单元/班级
        recent_activity_dashboard: 最近活动仪表板
        syllabus: 含有大纲的作业
      period_name: 最近两周
      re_sending: 正在重新发送...
      send_done: 完成！收到消息可能需要几分钟。
      send_failed: 请求失败。请重试。
      teachers_only: 在*发布*之前只有教师才能查看此课程
      titles: 
        drop_course: 放弃此课程
        recent_feedback: 最近反馈
    sidebar_weighting: 
      default_name: 小组
      headings: 
        group: 小组
        total: 总计
        weight: 权重
      labels: 
        assignments_weighting: 按组加权作业
      no_groups: 未设置小组
      not_weighted: 作业所占比率未确定。
    statistics: 
      active_students: 活动学生
      all_rubrics: 所有评分标准说明
      any: 任何
      assignment_groups: 作业小组
      assignments: 作业
      course_rubrics: 课程评分标准说明
      discussion_posts: 讨论贴
      discussion_topic: 讨论主题
      discussions: 讨论
      file_count: 
        one: "%{count} 个文件"
        other: "%{count} 个文件"
      file_upload: 文件上传
      headings: 
        assignments: 作业使用报告
        files: 文件存储
        stats: "%{course} 的统计"
        students: 最近登录的用户
        totals: 正在运行总计
      labels: 
        allotted_storage: 分配的存储
        media_files: 媒体文件
        uploaded_files: 上传的文件
      new: 新建
      new_discussion_entries: 新建讨论条目
      new_discussions: 新建讨论
      num_assignments: "# 作业"
      num_submissions: "# 提交作业"
      page_title: 课程统计信息
      quiz: 测验
      quiz_questions: 测验题
      quiz_submissions: 测验提交
      quizzes: 测验
      submission_type: 提交类型
      tabs: 
        assignments: 作业
        files: 文件存储
        students: 学生
        totals: 总计
      text_entry: 文本输入
      unaccepted_students: 未接受的学生
      website_url: "网站 URL"
    syllabus: 
      headers: 
        date: 日期
        details: 详细信息
      syllabus: 
        hide_specific_dates: 隐藏特定于班级、小组和个人的日期
        show_specific_dates: 显示特定于班级、小组和个人的日期
    titles: 
      rss_feed: "%{course} 馈送"
    unauthorized: 
      invalid_link: 您使用的注册链接可能不再有效。请联系课程教师，确保您仍能正确注册。
  create_module_item: 
    assignment_name: 作业名称
  create_module_item_quiz: 
    graded_quiz: 计分测验
    graded_survey: 计分调查
    page_name: 页面名称
    practice_quiz: 练习测验
    quiz_name: 测验名称
    ungrded_survey: 非计分调查
    url: URL
  create_users_view: 
    required: 请输入一些电子邮件地址
  crumbs: 
    access_report: 访问报告
    announcements: 通告
    assignments: 作业
    calendar_events: 日历事件
    conferences: 会议
    confirmation: 确认
    copy_course: 复制课程
    developer_keys: 开发人员密钥
    discussions: 讨论
    eportfolio_welcome: 欢迎使用电子学业档案
    error_reports: 错误报告
    files: 文件
    grades: 评分
    grading_schemes: 评分方案
    groups: 小组
    jobs: 任务
    media: 媒体
    messages: 消息
    modules: 单元
    outcomes: 成果
    people: 人员
    plugins: 插件
    prior_users: 以往的用户
    question_banks: 题库
    quizzes: 测验
    registered_services: 注册的服务
    revisions: 修订版
    rubrics: 评分标准说明
    settings: 设置
    site_admin: 网站管理员
    stats: 统计
    syllabus: 大纲
    users: 用户
    wiki_page_revisions: 修订版
    wiki_pages: 页面
  csv: 
    alpha: Alpha
    answered: 
      student: 
        count: 回答的学生人数
    bottom: 
      student: 
        count: 落后学生人数
    correct: 
      bottom: 
        student: 
          count: 正确的落后学生人数
      middle: 
        student: 
          count: 正确的中间学生人数
      student: 
        count: 正确的学生人数
        ratio: 正确的学生比率
      top: 
        student: 
          count: 正确的领先学生人数
    difficulty: 
      index: 难度索引
    middle: 
      student: 
        count: 中间学生人数
    point: 
      biserial: 正确选项的点二列
      distractor: "错误选项 %{num} 的点二列 "
    question: 
      id: "问题 ID"
      title: 问题标题
    quiz: 
      question: 
        count: 测验问题数
    standard: 
      deviation: 标准偏差
    top: 
      student: 
        count: 领先学生人数
    variance: 方差
    wrong: 
      student: 
        count: 出错的学生人数
        ratio: 出错的学生比率
  current_grade_title: 当前评分
  curve_grades_dialog: 
    average_score: 平均分数
    buttons: 
      curve_grades: 曲线评分
      curving_grades: 正在计算曲线评分...
    curve_average: "输入 *%{assignment.name}* 的曲线平均评分。图表显示根据当前学生分数计算曲线评分的最佳方法。"
    curve_grade_for_assignment: "%{assignment.name} 的曲线评分"
    labels: 
      assign_blanks: 对未提交的学生分配零
    out_of_points_possible: "满分 %{assignment.points_possible} 分"
    this_is_permanent: 曲线评分无法撤消。将提供预先进行曲线计算的评分历史记录，但曲线计算操作不可逆。
  custom_grade_export_title: "CampusVue 评分导出"
  custom_outcomes_title: 自定义结果
  cv_non_graded_data__title: "Campus Vue 未评分作业报告"
  cv_submission_data__title: "Campus Vue 提交数据"
  d2l_display: Desire2Learn
  d2l_file_description: "D2L export .zip 格式"
  d2l_name: "D2L 转换器"
  dashboard: 
    announcements_collapse: 
      one: "折叠 %{count} 个通告"
      other: "折叠 %{count} 个通告"
    announcements_expand: 
      one: "展开 %{count} 个通告"
      other: "展开 %{count} 个通告"
    assignments_collapse: 
      one: "折叠 %{count} 个作业通知"
      other: "折叠 %{count} 个作业通知"
    assignments_expand: 
      one: "展开 %{count} 个作业通知"
      other: "展开 %{count} 个作业通知"
    conversations_collapse: 
      one: "折叠 %{count} 个会话消息"
      other: "折叠 %{count} 个会话消息"
    conversations_expand: 
      one: "展开 %{count} 个会话消息"
      other: "展开 %{count} 个会话消息"
    disable_dashboard: 返回到旧仪表板
    discussions_collapse: 
      one: "折叠 %{count} 个讨论"
      other: "折叠 %{count} 个讨论"
    discussions_expand: 
      one: "展开 %{count} 个讨论"
      other: "展开 %{count} 个讨论"
    enable_dashboard: 试用新仪表板
    show_more_link: 
      show_less: 显示更少
      show_more: 显示更多
  date: 
    abbr_day_names: 
      - Sun
      - Mon
      - Tue
      - Wed
      - Thu
      - Fri
      - Sat
    abbr_month_names: 
      - ~
      - Jan
      - Feb
      - Mar
      - Apr
      - May
      - Jun
      - Jul
      - Aug
      - Sep
      - Oct
      - Nov
      - Dec
    day_names: 
      - Sunday
      - Monday
      - Tuesday
      - Wednesday
      - Thursday
      - Friday
      - Saturday
    days: 
      today: 今天
      today_lower: 今天
      tomorrow: 明天
      yesterday: 昨天
    formats: 
      date_at_time: "%b %-d 于 %H:%M"
      default: "%Y-%m-%d"
      long: "%B %-d，%Y"
      long_with_weekday: "%A，%B %-d"
      medium: "%b %e, %Y"
      medium_month: "%b %Y"
      medium_with_weekday: "%a %b %-d, %Y"
      short: "%b %e"
      short_month: "%b"
      short_weekday: "%a"
      short_with_weekday: "%a, %b %-d"
      weekday: "%A"
    month_names: 
      - ~
      - January
      - February
      - March
      - April
      - May
      - June
      - July
      - August
      - September
      - October
      - November
      - December
  dates: 
    no_date: 无日期
  dates_available_component: 
    available: 可用
    due: 截止时间
    multiple_dates: 多个日期
  datetime: 
    distance_in_words: 
      about_x_hours: 
        one: "大约 %{count} 个小时"
        other: "大约 %{count} 个小时"
      about_x_months: 
        one: "大约 %{count} 个月"
        other: "大约 %{count} 个月"
      about_x_years: 
        one: "大约 %{count} 年"
        other: "大约 %{count} 年"
      almost_x_years: 
        one: "不到 %{count} 年"
        other: "不到 %{count} 年"
      half_a_minute: 半分钟
      less_than_x_minutes: 
        one: "少于 %{count} 分钟"
        other: "少于 %{count} 分钟"
      less_than_x_seconds: 
        one: "少于 %{count} 秒"
        other: "少于 %{count} 秒"
      over_x_years: 
        one: "超过 %{count} 年"
        other: "超过 %{count} 年"
      x_days: 
        one: "%{count} 天"
        other: "%{count} 天"
      x_minutes: 
        one: "%{count} 分钟"
        other: "%{count} 分钟"
      x_months: 
        one: "%{count} 个月"
        other: "%{count} 个月"
      x_seconds: 
        one: "%{count} 秒"
        other: "%{count} 秒"
    prompts: 
      day: 日
      hour: 小时
      minute: 分钟
      month: 月
      second: 秒
      year: 年
  default_conference_title: "%{course_name} 会议"
  default_question_name: 问题
  default_question_text: 问题文本
  demos: 
    _register: 
      add_site: 添加站点
      invalid_email: 电子邮件地址无效
      personalizing: 正在个性化...
      ready: 准备好了！
      registered_successfully: 注册成功！
      specify_location: 请指定您的地理位置
      try_again: 重试
      you_must_agree_to_terms: 您必须同意使用条款
    demos_add: 
      labels: 
        school_name: 学校名称
        username: 电子邮件地址
    register: 
      africa: 非洲
      agree_to_terms: 您同意*使用条款*并承认**隐私政策**。
      asia_and_middle_east: 亚洲和中东地区
      assistant_superintendent: 助理主管
      australia_new_zealand_and_oceania: 澳大利亚、新西兰和大洋洲
      begin_trial: 开始试用
      bus_finance_purchasing_director: 巴士/财务/采购主管
      c_level: "C 级"
      choose: 选择一项
      cio: CIO
      corporate: 公司
      dean: 主任
      director: 主管
      e_rate_administrator: 电子评级管理员
      employee: 员工
      europe_other: "欧洲 - 其他"
      europe_uk: "欧洲 - 英国"
      executive_officer: 执行官
      government: 政府
      gs_11_15: "GS 11-15"
      gs_1_7: "GS 1-7"
      gs_8_10: "GS 8-10"
      higher_education: 高等教育
      higher_education_for_profit: 盈利性高等教育
      incorrect: 回答错误。请重试。
      instructional_designer: 说明设计者
      instructional_media_svcs_dir: 说明媒体服务主管
      k12: K12
      k12_for_profit: "盈利性 K12"
      labels: 
        location: 位置
        name: 姓名
        organization_type: 组织类型
        phone: 电话号码
        school_name: 学校/组织
        school_position: 标题
        type_what_you_hear: 键入您听到的内容
        type_what_you_see: 键入您看到的内容
        username: 电子邮件
      library_media_specialist: 图书馆/媒体专家
      lms_administrator: "LMS 管理员"
      manager: 经理
      network_system_administrator: 网络系统管理员
      one: 其它
      other: 其它
      personalize_demo: 个性化您的演示
      principal: 校长
      provost: 教务长
      school_administrator: 学校管理员
      school_technology_coordinator: 学校技术协调员
      sign_up_to_canvas: "注册试用 Canvas"
      south_america_central_america_and_caribbean: 南美、中美和加勒比海地区
      student: 学生
      subscribe: "我要从 Instructure 接收新闻、提示和信息"
      superintendent: 主管
      support: 支持
      teacher_instructor: 教师/导师
      technologist: 技术员
      technology_computer_coord: 技术/计算机协调员
      technology_education_director: 技术培训主管
      united_states_and_canada: 美国和加拿大
      vp: VP
  developer_key: 
    api_key: "密钥: *%{api_key}*"
    created: "创建时间:"
    delete_key: 删除此密钥
    edit_key: 编辑此密钥
    identifier: "ID: %{id}"
    redirect_uri: "URI: %{redirect_uri}"
  developer_key_form: 
    cancel: 取消
    icon_url: "图标 URL:"
    key_name: "密钥名称:"
    owner_email: "所有者电子邮件:"
    redirect_uri: "重定向 URI:"
    save_key: 保存密钥
    tool_id: "工具 ID:"
  developer_keys: 
    button: 
      saving: 正在保存密钥...
      saving_failed: 保存密钥失败
    index: 
      add_developer_key: 添加开发人员密钥
      details: 详细信息
      developer_keys: 开发人员密钥
      key_settings: 密钥设置
      name: 姓名
      show_all: "显示所有 %{count} 密钥"
      stats: 统计数据
      title: 开发人员密钥
      user: 用户
    messages: 
      confirm_delete: 是否确定要删除此开发人员密钥?
    no_user: 无用户
    unnamed_tool: 未命名的工具
  dialog_form_wrapper: 
    cancel: 取消
    save_settings: 保存设置
    saving: 正在保存...
  differentiated_assignments_description: |-
      差异化作业是一项*测试版*功能，允许选择某个作业应用于哪些班级。
      没有分配某个作业的班级将不会在其课程内容中看到此作业，其最终计分将
      在不使用那些分数的情况下计算出来。
  discussion_entries: 
    created_entry_notice: 条目已成功创建。
    deleted_entry_notice: 该条目已删除
    disabled_podcasts_notice: 尚未对此主题启用播客
    podcast_description: "任何与主题 \"%{title}\" 中的条目相链接或内嵌于其中的媒体文件都会出现在此馈送中。"
    podcast_feed_title: "%{title} 帖子播客动态消息"
    posts_feed_title: "%{title} 贴子馈送"
    updated_entry_notice: 条目已成功更新。
  discussion_entry: 
    atom_no_author: 无作者
    default_user_name: 用户名
  discussion_group_category_locked: 组类别无法在讨论作业上直接设置，而应该在讨论上设置
  discussion_topic: 
    atom_no_author: 无作者
    default_title: 无标题
    empty_message: 无消息
  discussion_topics: 
    assignment_details: 
      available_from: 开始时间
      due: 截止时间
      due_date: "截止时间 %{date}"
      for: 适用人群
      graded_discussion_and_points: 
        one: "此讨论为计分作业：*满分 %{count} 分*"
        other: "此讨论为计分作业：*满分 %{count} 分*"
      show_due_dates: 显示截止时间
      until: 结束时间
    cannot_unpublish_with_replies: 如果有回复则无法取消发布
    confirm_delete_announcement: 
      one: "是否确定要删除这 %{count} 个通告?"
      other: "是否确定要删除这 %{count} 个通告?"
    confirm_delete_discussion_topic: 
      one: "是否确定要删除这 %{count} 个讨论主题?"
      other: "是否确定要删除这 %{count} 个讨论主题?"
    create_new_crumb: 新建
    default_discussion_title: 无标题
    deleted_topic_notice: 该主题已删除
    discussion: 
      close_for_comments: 关闭评论
      delete: 删除
      due: 截止时间
      graded_discussion: 评分的讨论：
      last_post_date: "最新回复发布于 %{display_last_reply_at}"
      manage: 管理
      move: 移动到...
      no_due_date: 无截止时间
      open_to_comments: 开放评论
      pin: 固定
      unpin: 取消固定
      user_subscribed: 您已订阅此主题。单击可取消订阅。
      user_unsubscribed: 您未订阅此主题。单击可订阅。
    discussion_feed_title: "%{title} 讨论馈送"
    discussion_list: 
      no_pinned_discussions: 您目前没有固定讨论题目
      pinned_instructions: 要将讨论固定至页面顶部，请将其拖到此处，或者从讨论设置菜单中选择“固定”。
      there_are_no_discussions_show: 此章节中没有可显示的讨论。
    discussions_settings_view: 
      allow_student_discussion_editing: 编辑和删除自己的帖子
      allow_student_topics: 创建讨论主题
      attach_files: 将文件附加到讨论
      manually_mark_as_read: 将帖子手动标记为已读
      my_settings: 我的设置
      student_settings: 学生设置
    edit: 
      new_assignment: 新作业
      new_quiz: 新测验
    edit_crumb: 编辑
    edit_view: 
      allow_threaded_replies: 允许将回复信息按话题组织
      attachment: 附件
      available_from: 开始时间
      buttons: 
        not_published: 未发布
        published: 已发布
      delay_posting: 延迟发布
      enable_podcast_feed: 启用播客动态消息
      include_replies_in_podcast_feed: 在播客动态消息中包括回复
      only_visible_to_overrides_note: "注意：此讨论 *仅* 对下面指定的章节显示："
      options: 可选功能
      points_possible: 最高得分
      post_at: 发布时间
      save: 保存
      saving: 正在保存...
      topic_title: 主题标题
      until: 结束时间
      use_for_grading: 已计分
      users_must_post_before_seeing_replies: 用户必须先发布本人信息才能阅读他人回复
    entry: 
      authors_name: 作者姓名
      delete_message: 删除此消息
      edit_message: 编辑此消息
      edited_comment: "此评论被 %{user} 编辑。"
      labels: 
        attached_file: 附件文件
      make_side_comment: 编写侧评论...
      reply_to_message: 编写侧评论
      show_more_entries: 
        one: "再显示 %{count} 个条目"
        other: "再显示 %{count} 个条目"
    error_draft_state_unauthorized: 您无权将此主题设置为草稿状态。
    error_draft_state_with_posts: 此主题无法设置为草稿状态，因为它包含帖子。
    error_group_announcement: 您无法在通告上使用分组讨论。
    error_group_change: 您无法在包含回复的讨论上更改分组。
    group_assignment_discussion_entry: 
      posts: 
        one: "%{count} 条公告"
        other: "%{count} 条公告"
      separated_conversation_notice: 有关此主题的会话被分成不同的组。以下是您可以访问的所有组主题。
    group_discussion: 
      separated_conversation_notice: 由于这是小组讨论，每个组针对此主题有各自的对话。下面是您能够访问的对话：
    group_discussion_locked: 学生已向此讨论提交内容，因此无法更改组设置。
    group_discussion_title: 小组讨论
    index: 
      course_discussions_atom_feed_title: "课程讨论 Atom 馈送"
    index_view: 
      assignments: 作业
      delete: 删除
      discussion_topics: 讨论主题
      edit_settings: 编辑讨论设置
      loading: 正在加载...
      lock_for_comments: 锁定以发表评论
      make_sure_all_search_terms_are_spelled_correctly: 确保所有的搜索词拼写正确。
      new_discussion: "*开始* 讨论"
      rss_feed: "RSS 信息源"
      search_title_body_or_author: 搜索标题、正文或作者
      start_one_now: 立即开始
      suggestions: "建议:"
      there_are_no_discussion_topics_to_show: 没有要显示的讨论主题
      try_different_more_general_or_fewer_keywords: 尝试其它、更常用或更少的关键字。
      try_disabling_the_unread_or_assignments_filters: 尝试禁用“未读”或“作业”筛选器。
      unread: 未读
      your_search_did_not_match_any_discussion_topics: 没有符合您搜索条件的讨论主题。
    new_and_total_badge: 
      reply_count_tooltip: 
        one: "1 个答复。"
        other: "%{count} 个答复。"
        zero: 无答复。
      unread_count_tooltip: 
        one: "1 个未读答复。"
        other: "%{count} 个未读答复。"
        zero: 无未读答复。
    page_nav: 
      Page: 页
      current_page: 当前
      first_page: 第一个
      last_page: 最后一个
    peer_reviews: 
      due_date: "截止时间 %{date}"
    points_possible_number: 满分必须为数字
    reply_count_tooltip: 
      one: "1 个答复。"
      other: "%{count} 个答复。"
      zero: 无答复。
    show: 
      add_rubric: 添加评分标准说明
      announcement_closed: 此通告已关闭评论
      announcement_locked: "此通告将对用户不可见，直至 *%{date}*"
      announcement_locked_until: "此通告锁定至 %{time}"
      announcement_not_visible: 此通告对用户不可见
      authors_name: 作者姓名
      collapse_replies: 隐藏回复
      confirm_delete_discussion: 是否确定要删除这个讨论?
      delete: 删除
      delete_current_message: 删除当前消息
      discussion_atom_feed_title: "讨论 Atom 馈送"
      discussion_podcast_feed_title: 讨论播客动态消息
      edit: 编辑
      edit_current_message: 编辑当前消息
      edited_by: "此主题由 %{user} 进行编辑"
      expand_replies: 展开回复
      filter_replies: 按搜索术语过滤回复
      from_context: "来自 *%{context_name}*"
      initial_post_required: 只有至少发布了一条回复的用户才可看见回复。
      links: 
        peer_reviews: 同侪审阅
      loading_replies: 载入回复中...
      lock_topic: 关闭评论
      locked: 此主题已关闭评论
      manage_discussion: 管理讨论
      mark_all_as_read: 全部标记为已读
      mark_all_as_unread: 全部标记为未读
      next_message: 下一条消息
      previous_message: 上一条消息
      reply_to_message: 回复当前消息
      reply_to_topic: 回复主题
      retrieved_from_feed: "从 %{feed} 检索"
      search_entries_placeholder: 搜索条目或作者
      show_rubric: 显示评分标准说明
      speed_grader: 快速评分器
      topic: 主题
      topic_locked: "此主题在 *%{date}* 之前对用户不可见"
      topic_locked_until: "此主题锁定至 %{time}"
      topic_not_visible: 此主题对用户不可见
      topic_podcast_feed_link: 主题播客动态消息
      topic_subscribe: 订阅
      topic_subscribe_tooltip: 您已取消订阅，将不再收到新评论的通知
      topic_subscribed_tooltip: 您已订阅，将收到新评论的通知
      topic_unsubscribe: 已订阅
      unlock_topic: 开放评论
      unread: 未读
    sub_entry: 
      authors_name: 作者姓名
      post_message: 发布消息
    summary_view: 
      attached_file_name: "已附加: %{display_name}"
      drag_up_or_down_to_reorder: 向上或向下拖动以重新排序
      locked: 此主题已关闭评论
      this_topic_is_used_for_grading: 此主题用于评分
      topic_podcast_feed: 主题播客动态消息
    this_is_a_group_discussion: 这是小组讨论
    topic_deleted_notice: "成功删除 %{topic_title}"
    unread_count_tooltip: 
      one: "1 个未读答复。"
      other: "%{count} 个未读答复。"
      zero: 无未读答复。
    user_settings_view: 
      manually_mark_as_read: 将帖子手动标记为已读
      my_settings: 我的设置
  discussions: 
    are_your_sure_delete: 是否确定要删除此条目?
    cant_subscribe_not_in_group: 您必须在此小组中才能订阅
    cant_subscribe_not_in_group_set: 您必须在相关小组中才能订阅
    closed_for_comments: 关闭评论
    confirm_delete_discussion_topic: 是否确定要删除此讨论主题？
    delete: 删除
    deleted_entry: 
      deleted: "由 *%{editor_name}* 于 %{edited_at} 删除"
    discussions: 讨论
    edit_settings: 编辑讨论设置
    entry_collection_view: 
      add_reply_to_topic: 将回复添加至主题
    entry_content: 
      authors_name: 作者姓名
      delete: 删除
      edit: 编辑
      edited_comment: "由 *%{editor.display_name}* 于 %{edited_at} 编辑"
      go_to_parent: 回到父级
      go_to_topic: 返回主题
      manage_discussion_entry: 管理讨论条目
      open_in_speedgrader: 在快速评分器中打开
      unknown_author: 未知作者
      write_a_reply: 回复
    entry_stats: 
      show_more: 显示更多
    hide_due_dates: 隐藏截止时间
    initial_post_required_to_subscribe: 您必须在订阅前发布回复
    mark_as_read: 标记为已读
    mark_as_unread: 标记为未读
    no_content: 无内容
    no_results: 
      make_sure_all_search_terms_are_spelled_correctly: 确保所有的搜索词拼写正确。
      suggestions: "建议:"
      try_different_more_general_or_fewer_keywords: 尝试其它、更常用或更少的关键字。
      try_disabling_the_unread_filter: 尝试禁用“未读”筛选器。
      your_search_did_not_match_any_entries: 您的搜索不匹配任何条目。
    ordered_by_recent_activity: 按最近活动排序
    participant: 
      anonymous_user: 匿名
    pinned_discussions: 固定讨论题目
    reply: 
      error_saving_reply: "*发生错误*，请稍后再填写回复。"
      saving_reply: 正在保存答复...
    reply_attachment: 
      attachment_label: 附件
      remove_attachment: 删除
    reply_form: 
      attach_file: 附件
      cancel: 取消
      post_reply: 帖子回复
      write_a_reply: 回复
    results_entry: 
      authors_name: 作者姓名
      unknown_author: 未知作者
      view_in_discussion: 查看讨论
    show_all_n_replies: 
      one: "显示所有 %{count} 个回复"
      other: "显示所有 %{count} 个回复"
    show_due_dates: 显示截止时间
    subscribe: 订阅此主题
    subscribed: 已订阅
    subscribed_hint: 您已订阅此主题。单击可取消订阅。
    toggle_message: 切换章节可见性
    uknown_author: 未知作者
    unknown: 未知
    unknown_author: 未知作者
    unsubscribe: 取消订阅此主题
    unsubscribed: 取消订阅
    unsubscribed_hint: 您未订阅此主题。单击可订阅。
  draft_state_description: |-
      此测试版功能重新设计了 Canvas 的许多部分，
      内容可以在学生不可见的的新的未发布状态下
      存在并且不包括在评分计算中。注意: 禁用此功能
      可能会在教师视图中删除新创建的或编辑的内容。
  due_dates: 
    due_at: "截止时间: %{assignment_due_date_time}"
    multiple_due_dates: "截止时间: 多个截止时间"
    no_due_date: "截止时间: 无截止时间"
  ecollege_file_description: Ecollege
  ecollege_name: "Ecollege 转换器"
  edit_rubric: 
    buttons: 
      create_rubric: 创建评分标准
      update_rubric: 更新评分标准说明
    discussion_points_possible: 
      one: "满分为 %{count} 分"
      other: "满分为 %{count} 分"
    errors: 
      load_rubrics_failed: 加载评分标准说明失败，请重试
    messages: 
      loading_rubric_groups: 正在加载评分标准说明组...
      loading_rubrics: 正在加载评分标准说明...
    prompts: 
      confirm_delete: 是否确定要删除此评分标准说明?
      read_only_rubric: 您无法编辑此评分标准说明，可能是因为您没有相关权限或它正用于多个地方，执行任何更改将导致基于旧题目生成新评分标准说明。是否仍要继续?
    titles: 
      criterion_long_description: 标准长说明
      find_existing_rubric: 查找现有评分标准说明
  editor: 
    alt_text: "替换文本:"
    based_on_type: "基于 %{base_type}"
    button: 
      insert_equation: 插入等式
    cancel: 取消
    cannot_render_equation: 无法在基本视图中呈现此公式。
    click_to_embed: 单击以嵌入图片
    done: 
      title: 单击以完成编辑富文本区域
    done_as_in_finished: 完成
    embed_external: 插入外部图片
    embed_from_external_tool: “使用外部工具嵌入内容”
    embed_image: 嵌入图片
    equation_editor_title: "使用此处的工具栏，或切换到高级视图以便用 LaTeX 格式键入/粘贴"
    image_not_found: "未找到图像，请尝试新的 URL"
    instructions: "粘贴或键入您想嵌入的图像的 URL:"
    loading: 正在加载...
    mathjax_text_entry_field_label: "以 LaTeX 格式输入等式。"
    more_external_tools: 更多外部工具
    role: 
      duplicate_role_error: 无法创建此身份，因为具有此姓名的身份已存在。请尝试使用其它姓名
      remove_role_confirmation: 如果有任何用户具有此身份，他们将保留当前的权限，但您无法创建具有该身份的新用户。单击“确定”继续删除此身份。
    save_failed: 保存失败，请稍后重试
    saving: 正在保存...
    screen_reader_tip: "屏幕阅读器用户: 最便于访问此编辑器的使用方式是，切换到高级试图，然后直接输入 LaTeX 或使用工具栏帮助您完成输入。用于切换到高级视图的链接可在此对话框快结束时找到，紧邻编辑字段前。"
    search_flickr: "搜索 flickr 知识共享"
    switch_editor_html: "HTML 编辑器"
    switch_to_mathjax: 切换到基本视图
    switch_to_mathquill: 切换到高级视图
    tabs: 
      arrows: 箭头
      basic: 基本
      delimiters: 分隔符
      greek: 希腊语
      misc: 杂项
      operators: 运算符
      relationships: 关系
    titles: 
      insert_edit_image: 插入/编辑图像
    url: "URL:"
  editor_accessibility: 
    accessibles: 
      background_color: 背景颜色，按下即可选择
      forecolor: 文本颜色，按下即可选择
      record: 此功能对于屏幕阅读器是不可访问的。
    titles: 
      font_size: 字体大小，按下即可选择
      formatting: 格式，按下即可选择
      rte_help: "富文本区域。按 ALT F10 显示工具栏。按 ALT F8 显示帮助。"
  email: 
    default_from_name: "Instructure Canvas"
  enrollment: 
    default_course_name: 课程
    default_email: 无电子邮件
    default_user_name: 未知用户
    roles: 
      designer: 设计者
      designer_with_indefinite_article: 设计者
      observer: 观察员
      observer_with_indefinite_article: 观察者
      student: 学生
      student_with_indefinite_article: 学生
      ta: 助教
      ta_with_indefinite_article: TA
      teacher: 教师
      teacher_with_indefinite_article: 教师
    title: "%{user_name} 中 %{course_name}"
    with_section: "%{course_name}, %{section_name}"
    workflow: 
      active: 活动
      completed: 已完成
      deleted: 已删除
      inactive: 非活动
      invited: 已邀请
      pending: 待处理
      rejected: 已拒绝
  enrollmentNames: 
    course_designer: 课程设计者
    observer: 观察员
    student: 学生
    teacher: 教师
    teacher_assistant: 助教
  enrollment_summary_title: 注册摘要
  enrollment_term: 
    errors: 
      not_unique: "学号 \"%{sis_source_id}\" 已在使用中"
  eportfolio: 
    buttons: 
      done_editing: 完成编辑
      manage_sections: 管理班级
    confirm_delete_message: 是否确定要删除此消息?
    confirm_delete_page: 删除此页及其所有内容?
    confirm_delete_section: 删除此班级及其所有页面?
    default_description: "这是我在 %{course} 中提交的 %{assignment}。"
    eportfolio_settings: 电子学业档案设置
    errors: 
      compiling: 编译电子学业档案时出错。请稍后重试。
      missing_file: 请选择文件
      name_required: 需要姓名
      name_too_long: 姓名太长
      section_name_invalid: 班级名无效
      section_name_too_long: 班级名太长
      upload_failed: 上传失败。
    first_category: 主页
    first_entry: 
      content: 尚未输入内容
      title: 欢迎
    links: 
      manage_pages: 单击可编辑，拖放可重新排序
    titles: 
      add_submission: 添加提交文件页面
      download_eportfolio: 下载电子学业档案
      section_list: 拖放可排列，单击可编辑
  eportfolio_categories: 
    default_name: 新页面
    errors: 
      missing_page: 找不到该页
  eportfolio_category: 
    default_section: 班级名称
  eportfolio_entries: 
    errors: 
      not_found: 找不到
    notices: 
      missing_page: 找不到该页
  eportfolio_entry: 
    atom_author: 电子学业档案项目
    click_through: 单击以查看页面内容
    default_content: 尚未添加内容
    default_name: 页面名称
  eportfolios: 
    _page_section: 
      section_types: 
        attachment: 图像/文件上传
        html: HTML/嵌入内容
        rich_text: 富文本内容
        submission: 课程提交
    crumb: 电子学业档案
    edit_link_text: "%{edit_icon} 编辑此页"
    eportfolio: 
      entry_count: 
        one: "*%{count}* 页"
        other: "*%{count}* 页"
      updated_at: "最近更新时间 %{updated_at}"
    help_link_text: "%{help_icon} 如何...?"
    manage_pages_link_text: 组织/管理页面
    manage_sections_link_text: 按照班级整理
    notices: 
      created: "Porfolio 已成功创建"
      deleted: "Portfolio 已成功删除"
      updated: "Porfolio 已成功更新"
      zipping: 正在压缩文件...
    page_list: 
      buttons: 
        done_editing: 完成编辑
      default_page_name: 页面名称
      edit_instructions: 单击任何页面名称可对其重命名，单击并拖动可重新排序。
      headers: 
        page_list: 此班级的页面
      links: 
        add_page: 添加其它页面
      titles: 
        delete_page: 删除此页面
        manage_pages: 添加、删除或重排此班级的页面
        rename_page: 重命名页面
    page_section: 
      links: 
        download_attachment: "单击此处下载 *%{attachment}*"
      rich_text: 
        default_content: 尚未输入内容
      section_types: 
        attachment: 图像/文件上传
        html: HTML/嵌入内容
        rich_text: 富文本内容
        submission: 课程提交
      titles: 
        delete_section: 删除此班级
        move_section: 拖动以重排班级
    page_section_static: 
      headers: 
        submission: "学生提交的 %{assignment} 创建日期为 %{created_date}"
      links: 
        download_attachment: "单击此处下载 *%{attachment}*"
        submission_url: "查看为此作业提交的 URL"
      not_rendered: 此处是提交文件的位置，但我们找不到文件或系统不支持导出该提交文件类型。
      rich_text: 
        default_content: 尚未输入内容
    private_portfolio: 
      content: 此电子学业档案不是公开可见的。如果您知道该电子学业档案的所有者，您可以要求他们授予您访问权限。否则无法查看。
    section_list: 
      buttons: 
        done_editing: 完成编辑
      default_section_name: 班级名称
      links: 
        add_section: 添加班级
        settings: 电子学业档案设置
      titles: 
        manage_sections: 添加、删除或重排此电子学业档案的班级
        rename_section: 重命名此班级
    show: 
      add_submission: 要为此提交文件添加新页面，请选择班级并输入新页面的名称。
      attachment_count: 
        one: "%{count} 个附件"
        other: "%{count} 个附件"
      buttons: 
        add_comment: 添加评论
        add_page: 添加页面
        delete: 删除电子学业档案
        keep_editing: 继续编辑
        preview: 预览
        save_page: 保存页面
        select_submission: 选择提交文件
        update_eportfolio: 更新电子学业档案
        upload_file: 选择/上传文件
      current_pages: 当前页面
      delete_confirm: 
        one: "此 ePortfolio 中当前有 %{count} 个页面。是否确实要删除整个 ePortfolio？"
        other: "此 ePortfolio 中当前有 %{count} 个页面。是否确实要删除整个 ePortfolio？"
      headers: 
        add_content: 添加内容
        export_progress: 正在收集电子学业档案资源。如果电子学业档案中的文件较多，这可能需要一些时间。
        private_eportfolio: 您的电子学业档案是保密的
        public_eportfolio: 您的电子学业档案是公共的
        recent_submissions: 最近提交的作业
        welcome: 欢迎使用电子学业档案
      headings: 
        page_comments: 页面评论
      labels: 
        add_comment: 添加新评论
        allow_comments: 允许在此页添加评论
        choose_submission: 选择要嵌入此页的作业提交文件
        eportfolio_name: 电子学业档案名称
        file_select: 选择要包含到此页中的文件
        file_upload: 或上传新文件
        html_content: "将 HTML 代码复制粘贴到下框中"
        loading_submission: 正在加载提交文件
        make_public: 使其公开
        page_name: 页面名称
        section: 班级
        show_comments: 使评论公开
        uploading_file: 正在上传
      links: 
        back: 返回电子学业档案面板
        choose_submission: 课程提交
        delete: 删除此电子学业档案
        download_eportfolio: 将此电子学业档案的内容以压缩文件的形式下载
        download_file: "单击此处下载 %{filename}"
        file_uload: 图像/文件上传
        html_content: HTML/嵌入内容
        portfolio: 进入电子学业档案
        rich_content: 富文本内容
        share: 复制并分享此链接，以便他人可访问您的私人电子学业档案。
        view_original: 查看原始文件
        wizard: 入门向导
      login_required: 必须*登录*后才能在此页发表评论。
      new_section: 新班级
      no_comments: 无评论
      no_files: 未上传文件
      no_submissions: 找不到提交文件
      private_comments: 现在只有您可以查看此页的评论。如果需要，您可以通过*更改此页的设置*使评论公开可见。
      private_eportfolio: "这意味着没有相关权限的用户无法找到或查看它。您可以查看它，因为它是您的文件包，但如果您想让任何人都能够查看它，则需要复制并分享以下特殊链接，使他们有权访问您的电子学业档案:"
      public_eportfolio: 这意味着知道您的学业档案地址的人都能够查看它。您可以通过*更改学业档案设置*将其设为私人学业档案。
      recent_submissions: 单击任何提交文件将其添加到电子学业档案中的新页面。
      titles: 
        already_used: 该提交文件已包含在您的学业档案中
        feed: "学习档案 Atom 馈送"
        view_submission: 查看提交文件
      upload_limit: "每个文件最大 50MB"
      welcome: 如果这是您首次来到这里，您可能希望弹出向导并查看如何快速入门。否则，您可以快速添加最近的提交文件或直接跳转至学习档案。
      write_only_comments: 此页的评论为私人可见。您可以发表评论，但只有学习档案的所有者能够看到它们。
    show_me: 给我看看
    static_page: 
      created_with_canvas: "使用 Canvas 创建"
      headers: 
        page_comments: 页面评论
      links: 
        skip_navigation: 跳过导航
      logo: 徽标
    title: "%{portfolio_name} 馈送"
    user_index: 
      buttons: 
        add_eportfolio: 制作学习档案
      defaults: 
        eportfolio_name: 我的学习档案
      headers: 
        add_eportfolio: 制作学习档案
        my_eportfolios: 我的学习档案
        what: 什么是学习档案?
      labels: 
        eportfolio_name: 学习档案名称
        make_public: 使其公开
      links: 
        create: 创建学习档案
      page_title: 我的学习档案
      what: 
        details1: |-
            学习档案是用来显示和讨论在学习过程中的
            重要提交文件和心得体会的
            地方。学习档案可用于:
            
            * 显示您的重要论文，让除教师之外的人也能看到
            * 讨论班级提交文件中的所有思想和作品
            * 收集总结您的教育经验
            * 与朋友、未来的雇主等分享您的作品
            
            学习档案可以公开给所有人查看，也可以只允许您授权的人查看，
            您随时可以更改设置。
            
            准备好了吗?单击按钮。
    wizard_box: 
      finish: 
        body: "准备好了吗?通过单击 \"%{help_link_text}\" 链接可随时从任何页面返回到此向导。"
      headers: 
        finish: 开始行动
        getting_started: 开始
        instructions: 使用学习档案
        introduction: 简介
        page_content: 页面内容
        pages: 班级页面
        sections: 学习档案班级
        settings: 学习档案设置
        submissions: 添加提交文件
      introduction: 
        body: "学习档案是用来展示作品的地方。它们由班级和页面组成。窗口 (%{showme1}) 左侧显示班级列表。每个班级可能有多个页面，这些页面显示在窗口 (%{showme2}) 右侧。"
      links: 
        portfolio: 查看学习档案
      page_content: 
        body1: "您在页面上看到的内容与任何访客看到的内容相同。要编辑此内容，请单击 \"%{edit_link_text}\" 链接 (%{showme})，页面将会变为编辑模式。"
        body2: "现在可以编辑了！根据需要重命名页面或更改评论可选功能 (%{showme1})。通过单击右侧的按钮 (%{showme2})，可随时保存、预览或取消更改。"
        body3: "内容分为多个子班级，每个子班级都有虚线边框。通过单击子班级右上角的 %{edit_icon} 或 %{delete_icon} 图标，可编辑或删除该子班级的内容。"
        body4: "要添加新子班级，请在页面 (%{showme}) 右侧的可选功能列表中查找并单击要添加的内容类型。"
      pages: 
        body1: "班级含有多个页面。您可以在窗口 (%{showme1}) 右侧查看当前班级的页面列表。要组织或添加页面，请单击 \"%{manage_pages}\" 链接 (%{showme2})。"
        body2: "您可以通过单击 %{edit_icon} 图标来重命名任何页面，通过单击 %{delete_icon} 图标来删除页面，或通过单击并拖动来重排页面顺序。"
      sections: 
        body1: "窗口 (%{showme1}) 左侧列出各个班级。每个班级可能含有多个页面。要组织或添加班级，请单击 \"%{manage_sections}\" 链接 (%{showme2})。"
        body2: "您可以通过单击 %{edit_icon} 图标来重命名任何班级，通过单击并拖动来重新排列班级，或通过单击 %{delete_icon} 图标来删除班级。"
      settings: 
        body: "要更改学习档案的设置，请单击 \"学习档案设置\" 链接 (%{showme})。您可以重命名学习档案，也可以将其可见性更改为公开或私人。私人学习档案只有您授权的用户才能查看。"
      submissions: 
        body1: "您可能已经注意到，此页的底部是班级 (%{showme}) 最近提交的文件列表。您可以在此页中快速添加提交文件到学习档案中的新页面。只需单击要添加的提交的作业，就会弹出一个简单的对话框。"
        body2: "很好！现在要完成添加提交文件的操作，您需要选择要添加到的班级，并指定页面名称。单击 \"添加页面\" 之后，您将会转到新页面，以便能够根据需要进行详细编辑。"
  errors: 
    bad_navigation_config: 课程标签配置无效
    blank: 必需
    dynamic_format: "%{message}"
    failed: 已失败
    format: "%{attribute} %{message}"
    index: 
      all_categories: "- 所有类别 -"
      default_category: 默认
      labels: 
        account: 帐户
        category: 类别
        comments: 评论
        created_at: 创建时间
        request_context_id: "请求上下文 ID"
        url: URL
        user: 用户
      message_contains: 消息包含
    max_attempts: 登录尝试失败次数过多。请稍后重试或联系您的系统管理员。
    messages: 
      accepted: 必须接受
      blank: 不能为空
      confirmation: 不匹配确认
      empty: 不能为空
      equal_to: "必须等于 %{count}"
      even: 必须为偶数
      exclusion: 已保留
      greater_than: "必须大于 %{count}"
      greater_than_or_equal_to: "必须大于或等于 %{count}"
      inclusion: 未包含于列表中
      invalid: 无效
      less_than: "必须小于 %{count}"
      less_than_or_equal_to: "必须小于或等于 %{count}"
      not_a_number: 不是数字
      not_an_integer: 必须为整数
      odd: 必须为奇数
      too_long: "太长（最大值为 %{count} 个字符）"
      too_short: "太短（最小值为 %{count} 个字符）"
      wrong_length: "长度错误（应为 %{count} 个字符）"
    no_attached_file: 您至少要为作业添加一份文件
    registration_incomplete: 您需要确认您的电子邮件地址，然后才能查看此页面
    required: 必需
    sis_id_in_use: "学号 \"%{sis_id}\" 已在使用中"
    unsaved_changes: 您有未保存的更改。
  external_content: 
    cancel: 
      canceling: 正在取消...
      popup_failure: 找不到父窗口，您需要手动关闭此弹出窗口。
      popup_success: 已取消。此弹出窗口会自动关闭...
    success: 
      content_failure: 内容检索失败，请重试，或将错误告知系统管理员。
      oembed_failure: 内容检索失败，请重试，或将错误告知系统管理员。
      popup_success: 成功！此弹出窗口会自动关闭...
      retrieving_content: 正在检索内容...
  external_feed: 
    original_article: 原创文章
    short_feed_title: "%{short_url} 馈送"
  external_feeds: 
    index_view: 
      add_a_new_feed: 新增馈送
      buttons: 
        add_feed: "添加 Feed"
        adding_feed: "正在添加 Feed..."
      descriptions: 
        add_new_feed: "您可以自动将 RSS 或 Atom 馈送的发布内容添加为此课程的通告。只需粘贴下面的馈送 URL，所有新条目都会添加。"
      feed_url_label: "源 URL"
      keyword: "关键字:"
      labels: 
        match_phrase_checkbox: 只添加标题中具有特定短语的发布内容
      links: 
        add_external_feed: 添加外部馈送
      options: 
        content_to_post: 要发布的内容
        full_article: 全文
        link_only: 仅链接
        truncated: 已省略
      phrase_to_look_for: 要查找的短语
      posts_added: 帖子已添加
  external_tools: 
    account_navigation_configured: 帐户导航已配置
    app_full_view: 
      add_tool: 添加工具
      app_already_installed: 此应用程序已安装
      average_rating: 平均等级
      back_to_app_center: "返回 App Center"
      education_levels: 教育级别
      extensions: 延时
      help_link: 帮助链接
      rate_tool: 对此工具评分
    app_review_view: 
      posted_by_on: "由 *%{user.name}* 于 *%{created_at}* 发布"
    app_saved_message: "%{app} 已成功保存！"
    buttons: 
      cancel: 取消
      delete: 删除
    cannot_locate_launch_request: 无法找到启动请求，请重试。
    consumer_key: 用户密钥
    course_home_sub_navigation_configured: 课程主页次级导航已配置
    course_navigation_configured: 课程导航已配置
    course_settings_sub_navigation_configured: 课程设置次级导航已配置
    delete: 删除
    dialog_title_add_app: 添加应用程序
    dialog_title_add_tool: 添加新应用程序
    dialog_title_edit_tool: 退出外部工具
    dialog_title_rate_tool: 您如何对此工具评分？
    edit_view: 
      anonymous: 匿名
      by_url: "通过 URL"
      by_xml: "粘贴 XML"
      config_url: "配置 URL"
      configuration_type: 配置类型
      consumer_key: 用户密钥
      custom_feilds_explanation: "每行一个。格式:姓名=值"
      custom_fields: 自定义字段
      description: 说明
      email_only: 仅限电子邮件
      manual: 手动输入
      name: 姓名
      name_only: 仅限姓名
      paste_xml: "在此粘贴 XML"
      privacy: 隐私
      public: 公共
      shared_secret: 共享密钥
      shared_secret_note: 输入要更改的新值
      tool_domain: 域
      tool_url: URL
    editor_button_configured: 编辑器按钮已配置
    external_tool: 
      account_navigation_configured: 帐户导航已配置
      course_navigation_configured: 课程导航已配置
      delete_tool: 删除工具
      edit_tool: 编辑工具
      editor_button_configured: 编辑器按钮已配置
      homework_submission_configured: 已配置家作提交项
      labels: 
        consumer_key: 用户密钥
        description: 说明
        domain: 域
        extras: 额外项目
        privacy: 隐私
        url: URL
        vendor_help_link: 供应商帮助链接
      resource_selection_configured: 资源选择已配置
      user_navigation_configured: 用户导航已配置
    external_tool_view: 
      delete_tool: 删除工具
      edit_tool: 编辑工具
    external_tools_collection_view: 
      app_headder: 外部应用程序
    finished: 
      load_failure_message: 加载指定工具时出现问题。如果这些问题仍然存在，请联系管理员。
      load_failure_title: 工具加载失败
      load_success_message: 您可以随时离开此页。
      load_success_title: 工具使用完成
    generic_error: 处理您的请求时出错
    homework_submission_configured: 已配置家作提交项
    index_view: 
      add_new_tool: 添加新应用程序
      all: 全部
      app_headder: 外部应用程序
      external_tools_note: "应用程序是向 Canvas 添加新功能的简单方式。这些功能可添加到帐户中的各个课程或所有课程。配置完毕后，您可以通过课程模块与其链接，并为测验工具创建作业。"
      installed: 已安装
      not_installed: 未安装
      search_filter: 按姓名过滤
      view_app_center: "查看 App Center"
      view_installed_tools: 查看应用程序配置
    migration_selection_configured: 迁移选择已配置
    missing_stars: 您必须选择一个星级等级
    rate_tool_view: 
      rate_tool: 您如何对此工具评分？
    remove_tool: 是否确定要删除此工具？
    resource_selection_configured: 资源选择已配置
    save_failed: "无法保存审阅：%{message}"
    saving: 正在保存...
    shared_secret: 共享密钥
    submit: 提交
    tool_post_iframe: 
      load_tool_button: "加载 %{tool}"
      load_tool_new_tab_button: "在新窗口中加载 %{tool}"
      new_tab: 此工具需要在新的浏览器窗口中加载
      new_tab_expired: 此工具的会话已过期。请重新加载页面以再次访问工具
      new_tab_loaded: 此工具在新的浏览器窗口中成功加载。请重新加载页面以再次访问工具。
    tool_show: 
      tool_insecure_warning: "您正在尝试从安全站点 (canvas) 内启动不安全的内容。某些 Internet 浏览器可能阻止加载此内容。"
      tool_load_failure: 看上去您的内容可能无法加载。您可以使用此按钮尝试在新选项卡中启动它。
    user_navigation_configured: 用户导航已配置
  facebook: 
    authorization_required: 只有经授权的用户才能访问该页面。
    authorization_success: "授权成功！Canvas 和 Facebook 现在是盟友。"
    deleted: 已删除
    index: 
      all_set: 已设置完毕！
      bookmark_notice: "您可以从 Facebook 主页查看 Canvas 新通知的数量（如果您制作了此应用程序的书签）。"
      canvas_messages: "Canvas 消息"
      configure_notification_preferences_notice: "在*配置您的通知首选项*之后，就可以在此处看到通知，从而知道您的 Canvas 帐户中发生的事情。"
      installation_about: "要安装 Canvas Facebook 应用程序，请转至 Canvas 中的配置文件页面，然后单击 Facebook 按钮将您的帐户连接到 Facebook。"
      learn_more: "更多信息请参阅 instructure.com"
      more_information: "更多信息请参阅 %{domain_list}"
      no_messages_notice: "当课程中发生事情时，您将在此处看到通知，从而知道您的 Canvas 帐户中发生的事情。"
      notification_about: "Canvas Facebook 应用程序旨在方便您访问课程中的互动信息。您可以设置为当您的作业被计分、截止时间更改等事件时向您发送通知。您的私人数据在 Canvas 中仍然保持私密性。"
      notification_settings: 通知设置
      notifications_notice: "下面您可以看到来自 Canvas 的最近通知列表。您可以从 Facebook 主页查看 Canvas 新通知的数量（如果您制作了此应用程序的书签）。"
      welcome: "欢迎回来，%{name}！"
      welcome_message: "欢迎使用 Instructure 免费提供的新款在线学习软件。这款软件旨在帮助您更好地利用网络提高学习。我们的界面简洁、清爽且开放，我们充分利用您和您的学生已在使用的工具（例如 Facebook）提供更开放、更协作的学习体验。我们将它融合成一个强大、开放的软件包，而不仅仅一款跟踪作业的软件。它鼓励互动并促进学习。"
      welcome_title: "欢迎使用 Instructure Canvas"
    index_disabled: 
      disabled_notice: "此 Canvas 网站未配置为与 Facebook 通信。"
      get_help: "请登录 support.instructure.com 获取帮助"
      instructure_canvas: "Instructure Canvas"
    invalid_signature: "无效的 Facebook 签名"
    message: 
      hide: 隐藏
    notification_policies: 
      alerts: 警报
      cancel: 取消
      change_settings: 更改设置
      daily: 每天
      labels: 
        alerts_for_category: "%{category_name} 警报"
      loading: 正在加载...
      never: 从不
      notification_type: 通知类型
      right_away: 立即
      send_to_facebook: "发送到 Facebook?"
      update_preferences: 更新首选项
      updating_preferences: 正在更新首选项...
      weekly: 每周
    settings: 
      back_to_messages: 返回到消息
      link_needed: "在配置 Canvas Facebook 应用程序之前需要将其链接到您的 Canvas 登录。请单击 \"欢迎\" 了解更多信息。"
      notifications_config_notice: "来自 Canvas 的通知可自动发送到您的 Facebook 帐户。下面您会看到可发送的通知类型。您可以在此处或 Canvas 中随时更改您的通知首选项。"
      settings_title: "Canvas 通知设置"
      updating_preferences: 正在更新首选项...
  faculty_success_tile: 教师成功报告
  feature_flags: 
    feature_flag: 
      allow: 允许
      disabled: 已禁用
      enabled: 已启用
      estimated_release: "预计发行版:"
      no_description: 无说明
      ? "off"
      : 关
      ? "on"
      : 开
      release_notes: 发行说明
      toggle_feature_details: 切换功能详细说明
    feature_flag_admin_view: 
      feature_options: 功能选项
      no_features_available: 当前没有可用的功能。
  features: 
    better_file_browsing: 更好的文件浏览功能
    differentiated_assignments: 差异化作业
    draft_state: 草稿状态
    draft_state_account_disable_warning: |-
        关闭此功能将影响现有的课程。有关禁用此功能的帮助，请联系
        您的 Canvas Success 经理。
    draft_state_course_disable_warning: |-
        关闭此功能将发布课程中所有现有对象。请在继续之前确保
        所有草稿内容可以发布，并且对课程中的所有用户可用。
    google_docs_domain_restriction: "Google Docs 域限制"
    high_contrast: 使用高对比度样式
    html5_first_videos: "首选 HTML5 用于视频播放"
    k12: "K-12 特定功能"
    learning_mastery_gradebook: 学习掌握程度评分册
    new_quiz_moderate: 新测验调整页面
    new_quiz_statistics: 新测验统计页面
    new_styles: 使用新样式
    post_grades: "发布评分到 SIS"
    student_groups: 新学生组页面
    student_outcome_gradebook: 学生学习掌握程度评分册
  file_browser_view: 
    folder_tree_instructions: 使用向上箭头键和向下箭头键在树中导航。按右箭头键展开文件夹，按左箭头键隐藏文件夹，进入可选择图像。
  filebrowserview: 
    course_files: 课程文件
    group_files: 小组文件
    my_files: 我的文件
  files: 
    alts: 
      file: 文件
      folder: 文件夹
      folder_locked: 已锁定文件夹
      locked_file: 已锁定文件
    buttons: 
      update_file: 更新文件
    cancel: 取消
    content_file: 
      links: 
        delete: 删除此文件
        edit: 单击可编辑，拖动可移动到其它文件夹
        preview_file: 预览此文件
        rename: 重命名此文件
    content_folder: 
      titles: 
        edit_and_move_instructions: 单击可编辑，拖动可移动到其它文件夹
    errors: 
      empty_file: 该文件夹为空。请加载其它文件。
      extracting: 提取压缩文件时出错。请重试。
      failed_uploading: "上传失败: %{error_info}"
      loading_file: 加载文件内容出错。请重试。
      missing_field: 上传失败，缺少预期的表单字段
      not_found: 此文件上传时可能出错，我们找不到实际文件。请通知文件所有者，让他们重新上传文件。
      server_error: 上传失败，服务器出错，请重试。
      server_returned_invalid_status: 服务器停止返回有效状态
      server_unresponsive: 服务器停止响应状态请求
      too_large: 文件太大，无法编辑
      unexpected_response: 未得到预期响应
      update_file_failed: 更新文件失败，请重试
      upload_failed: 上传失败，请重试。
      uploading: 上传出错
      uploading_zip: "上传 zip 文件时出错。"
    fields: 
      file: 文件
    full_index: 
      alts: 
        file_locked: 已锁定
        file_preview: 预览
        folder_locked: 已锁定
      buttons: 
        add_a_file: 添加文件
        lock_file: 锁定此文件
        lock_folder: 锁定此文件夹
        overwrite_duplicate_attachment: 覆盖
        rename_duplicate_attachment: 重命名新文件
      descriptions: 
        file_locked_after: "它将在 %{lock_at} 之后锁定。"
        file_locked_until: "它在 %{unlock_at} 之前锁定。"
        folder_locked: 此文件夹被锁定，学生无法查看。
        folder_locked_after: "它将在 %{lock_at} 之后锁定。"
        folder_locked_until: "它在 %{unlock_at} 之前锁定。"
        lock_file: 文件被锁定后，只有教师和助教才能访问它。
        lock_folder: 文件夹被锁定后，只有教师和助教才能访问它。
      drop_here: 将文件拖放到此处以添加到此文件夹。
      drop_zip_files: 还可以拖放压缩文件并选择提取其内容到此文件夹。
      edit_html_warning: "HTML 编辑器会更改您的 HTML，您应该先下载备份，然后再保存更改。"
      file_details: 文件详细信息
      file_list: 文件列表
      files_title: 文件
      labels: 
        just_hide_file: 让学生下载或查看文件（如果我链接到它），只是不在文件列表中显示它
        just_hide_folder: 让学生下载或查看此文件夹中的文件（如果我链接到它们），只是不在文件列表中显示它
        lock_after: 锁定开始时间
        lock_until: 锁定结束时间
        locked: 在所动解锁前锁定
      links: 
        add_file: 添加文件
        add_folder: 添加文件夹
        delete_file: 删除此文件
        delete_folder: 删除此文件夹
        download_as_zip: 将此文件夹中的文件下载为压缩文件
        download_file: 下载此文件
        download_with_size: "下载文件 (%{size})"
        download_zip: "单击此处下载 %{size}"
        edit_content: 编辑内容
        import_zip: 导入压缩文件
        lock_file: 锁定此文件
        lock_folder: 锁定此文件夹
        preview: 预览
        rename_file: 重命名此文件
        rename_folder: 重命名此文件夹
        show_all_files: 查看所有课程/课程组的文件
        show_personal_files: 只显示我的个人文件
        unlock_file: 解锁此文件
        unlock_folder: 解锁此文件夹
      locked: 此文件尚未解锁，因此无法下载
      locked2: 此文件被锁定，学生无法下载。
      messages: 
        creating_zip: "正在创建 zip 文件..."
        gathering_and_zipping: |-
            **此文件夹的内容正被收集**并压缩
            为 zip 文件。这可能需要一些时间，具体取决于文件的大小和数量。
        gathering_data: 正在收集数据...
        gathering_files: 正在收集文件...
        gathering_files_with_progress: "正在收集文件 (%{progress}%)..."
        no_preview_avaialble: 无可用预览
        uploading: "正在上传 5 个文件..."
        zip_finished: 已完成！正在重定向至文件...
      page_title: 文件
      storage_used: "已用存储:%{size1} ³¬³ö %{size2}"
      switch_views: 切换视图
      titles: 
        download_folder_contents: 下载文件夹内容
        edit_file: "编辑 %{file}"
        edit_file_contents: 编辑文件内容
        file_locked: 已锁定
        folder_locked: 已锁定
        lock_file: "锁定 %{file_name}"
        lock_folder: "锁定 %{folder_name}"
      warnings: 
        too_many: "有太多课程/课程组同时显示。以下是前 15 个结果。"
    links: 
      add_files: 添加文件
    messages: 
      access_denied: 您无法阅读此文件夹的内容。
      done_uploading: 完成上传
      error_count: 
        one: "%{count} 个错误"
        other: "%{count} 个错误"
      extraction_complete: 提取完成！正在更新文件结构...
      finalizing: 完成
      folder_empty: 此文件夹中没有内容
      loading_files: 正在加载文件...
      no_files_selected: 未选择有效的文件
      queued: 已排队
      updating_file: 正在更新文件...
      upload_complete: 完成上传
      uploading: 正在上传
      uploading_files: 
        one: "正在上传 %{count} 个文件..."
        other: "正在上传 %{count} 个文件..."
    new: 
      buttons: 
        create: 创建
      titles: 
        upload: 上传文件
    notices: 
      deleted: "文件 %{display_name} 已删除"
      updated: 文件已成功更新。
    prompts: 
      delete_file: 是否确定要删除此文件?
      delete_folder: 是否确定要删除此文件夹及其所有内容?
      duplicate_filenames: 此文件中已存在以下名称的文件。是否要替换它们，或者用独特的名称重命名新文件?
      extract_zip: 此文件为压缩文件。是否要提取其内容到此文件夹?
    show: 
      messages: 
        file_locked: 此文件尚未解锁。
        folder_locked: "包含此文件的文件夹 \"%{folder},\" 已锁定。"
    text_show: 
      page_title: 文件预览
    titles: 
      click_and_drag: 单击并拖动可将文件夹移动到其它文件夹
      drag_to_move: 拖动以移动到其它文件夹
      extracting: 正在提取文件到文件夹
      file_uplaods_queue: 文件上传队列
      lock_file: 锁定文件
      lock_folder: 锁定文件夹
    update_file: 更新文件
    upload_error: 上传您的文件时出错
    warnings: 
      file_uploaded_without_response: 文件可能已上传，但服务器没有响应。请重新加载页面以确认。
  find_flickr_image_view: 
    find_cc_on_flickr: "在 Flickr 上查找知识共享图像"
    search: 搜索
  find_outcome: 
    errors: 
      outcome_retrieval_failed: 成果检索意外失败。请重试。
    messages: 
      loading_outcomes: 正在加载成果...
      no_outcomes_found: 找不到成果
      no_rubric_outcomes_found: 找不到评分标准配置的成果
    titles: 
      find_outcome: 查找评分标准
      find_outcome_criterion: 查找成果标准
  folder: 
    course_content_folder_name: 课程内容
    default_folder_name: 文件夹
    errors: 
      invalid_recursion: 文件夹不能是自身的父级
    folder_created: "文件夹 \"%{name}\" 已创建"
  folders: 
    event_updated: 事件已成功更新。
    file_zip_in_process: 正在压缩文件...
    folder_created: 文件夹已成功创建。
    folder_filename: 文件夹
    no_deleting_folders_with_content: 无法删除包含内容的文件夹
    no_deleting_root: 无法删除根文件夹
    only_one_folder: "无法设置文件夹的路径和 ID"
  global_message_icons: 
    announcement: 通告
    calendar: 日历
    error: 错误
    information: 信息
    invitation: 邀请
    question: 问题
    warning: 警告
  google_doc_accounts_title: "Google Doc 帐户"
  google_docs_domain_restriction_description: |-
      Google Docs 域限制允许 Google Docs 作业和协作
      仅限于单个域。尝试在未经批准的域上提交作业或
      加入协作的学生将收到一条错误消息，告知他们
      需要更新其 Google Docs 集成。
  grade_display_warning_dialog: 
    grade_display_warning: 
      checkbox: 不要再显示此课程。
      warning: 警告
  grade_export_title: 评分导出
  grade_summary: 
    graph_title: "平均 %{mean}，高 %{high}，低 %{low}"
    outcome: 
      alignment_count: "*%{count}* 项作业"
  gradebook: 
    alerts: 
      no_active_students: 对不起，课程中没有活动学生或可评分的学生。
      no_students_in_groups_back: 很抱歉，此次提交的作业无法在快速评分器中计分，因为没有分配的用户。请将用户分配到此小组集，然后重试。单击"确定"返回。
      no_students_in_groups_close: 很抱歉，此次提交的作业无法在快速评分器中计分，因为没有分配的用户。请将用户分配到此小组集，然后重试。单击"确定"返回此窗口。
      no_students_in_section: 在该班级中找不到任何学生，请返回以显示所有班级。
    buttons: 
      saving_settings: 正在保存设置...
      submit_comment: 提交评论
      submitting: 正在提交...
    cancel_button: 取消
    click_to_change: 单击以测试不同分数
    confirms: 
      delete_comment: 是否确定要删除此评论?
      unsaved_changes: |-
          以下学生的测验提交文件中有未保存的更改: 
          
          %{users}
          是否仍要继续?
    edit_view_rubric: 查看评分标准说明
    errors: 
      select_an_option: 请选择选项
    graded: 已计分
    graded_by_me: "我计分的时间 %{graded_time}"
    graded_then_resubmitted: "计分后重新提交的时间 (%{when})"
    gradee_index_of_total: "%{gradee} %{x} / %{y}"
    group: 小组
    hide_all_details_button: 隐藏所有详细信息
    mute_assignment: 屏蔽作业
    new_assessment: "[新测验]"
    no_submission_time: 无提交时间
    not_graded: 未计分
    not_submitted: 未提交
    nth_student: "学生 %{n}"
    portion_graded: "%{x} / %{y} 已计分"
    show_all_details_button: 显示所有详细信息
    student: 学生
    student_mute_notification: 教师正在进行评分
    titles: 
      click_to_record: 单击麦克风录制您的评论
      dropped_assignment_no_total: 此作业将不会列入总分计算
      hypothetical_score: 这是假设分数
    turnitin: 
      error_message: "提交至 Turnitin 的过程中发生了错误。请在联系技术支持之前先重试。"
      info_message: "Turnitin 正在处理文件，请晚些时候再来查看得分。"
      resubmitting: 正在重新提交...
      tooltip: 
        error: "Turnitin 的相似性分数 - 查看提交内容错误的详细信息"
        pending: "Turnitin 的相似性分数 - 提交内容待处理"
        score: "Turnitin 的相似性分数 - 查看详细报告"
    unmute_assignment: 取消屏蔽作业
  gradebook2: 
    alerts: 
      scores_updated: 
        one: "更新 %{count} 个学生得分"
        other: "更新 %{count} 个学生得分"
    all_sections: 所有班级
    assignment_muted: 作业已屏蔽
    column_header: 
      assignment_options: 作业可选功能
      points_out_of: "满分 %{assignment.points_possible} 分"
      this_assignment_is_muted: 作业已屏蔽
      zero_point_assignment: 此小组中的作业没有可能的得分，不能包括在评分计算中
    concluded_course_error_message: 这是个结业的课程，因此只提供结业登记。
    course_average: 课程平均分数
    course_median: 课程中值分数
    course_mode: 课程模式
    dropped_for_grading: 因评分目的删去
    error: 
      update: 更新此作业时出错。请刷新页面，然后重试。
    errors: 
      no_points_possible: 没有满分，无法绘制曲线
      none_to_update: 无更新
      upload_as_zip: "请以 .zip 形式上传文件"
    grade_display_warning: 
      cancel: 取消
      continue: 继续
      percent_text: 学生还将以百分比形式看到其最终评分。是否确定要继续？
      points_text: 学生还将以分数形式看到其最终评分。是否确定要继续？
    gradebook_header_menu: 
      assignment_details: 作业详细信息
      curve_grades: 曲线评分
      download_submissions: 下载提交文件
      message_students_who: 给相关学生发送信息
      re_upload_submissions: 重新上传提交文件
      set_default_grade: 设置默认评分
      speedgrader: 快速评分器
    header_filter: 
      course_average: 课程平均分数
      course_median: 课程中值分数
      course_mode: 课程模式
    hide_notes: 隐藏备注栏
    hide_student_names: 隐藏学生姓名
    invalid_assignment_groups_warning: 
      one: "分数不包括 %{groups}，因为没有最高得分"
      other: "分数不包括 %{groups}，因为没有最高得分"
    keyboard_assignment_desc: 转到当前作业的详细信息页面
    keyboard_close_menu: 关闭当前活动的作业菜单
    keyboard_comment_desc: 对活动作业的评论
    keyboard_menu_desc: 打开活动列的作业
    keyboard_sort_desc: 对当前活动列上的网格排序
    keyboard_tooltip_desc: 显示当前提交项的提交项类型
    keycodes: 
      close_menu: esc
      comment: c
      goto_assignment: g
      menu: m
      sort: s
      tooltip: t
    learning_outcome: 学习成果
    mastery: 掌握
    near_mastery: 接近掌握
    no_assignments_have_points_warning: 无法计算得分，直到作业有最高得分
    notes: 备注
    outcome_gradebook: 
      export_report: 导出报告
      toggle_sidebar: 切换侧栏
    outcome_popover: 
      mastery_set_at: 掌握程度设置为
      no_results: (无结果)
      view_more_details: 查看更多详细信息
    percent_of_grade: "%{percentage} 的评分 "
    points_out_of: "满分 %{points_possible} 分"
    remedial: 补课
    resubmitted: 自上次计分后已重新提交
    row_student_name: 
      student_placeholder: 学生
    secondary_id: 第二类身份证明
    section_to_show_menu: 
      choose_a_section_to_show: 选择要显示的班级
      showing_sections: "显示 *%{currentSection}*"
    show_notes: 显示备注栏
    show_student_names: 显示学生姓名
    student_name: 学生姓名
    students_who: 
      havent_been_graded: 尚未计分
      havent_submitted_yet: 尚未提交
      no_grade_for: "%{assignment} 无评分"
      no_submission_for: "%{assignment} 无提交"
      not_submitted_yet: 尚未提交
      scored_less_than: 分数低于
      scored_less_than_on: "%{assignment} 的得分少于 %{cutoff} "
      scored_more_than: 分数高于
      scored_more_than_on: "%{assignment} 的得分高于 %{cutoff} "
    submitted_late: 提交过迟
    title: 
      quiz: 测验提交
      turnitin: "有 Turnitin 分数"
    titles: 
      discussion: 讨论提交
      media: 媒体评论提交
      media_recording: 媒体录音提交项
      quiz_review: 此测验需要审阅
      text: 文本条目提交
      upload: 文件上传提交
      url: "URL 提交"
    total: 总计
    total_column_header: 
      options: 可选功能
      switch_to_percent: 切换到百分比
      switch_to_points: 切换到得分
    ungraded: 不影响评分
  gradebook_uploads: 
    errors: 
      invalid_file: "csv 文件无效，无法更新评分"
      upload_failed: 无法上传文件。
    form: 
      labels: 
        upload: "选择要上传的 CSV 文件"
      titles: 
        upload_form: "选择要上传的 CSV 文件"
    new: 
      titles: 
        new_upload: 上传评分册
    notices: 
      updated: 
        one: "已成功更新 %{count} 份提交。"
        other: "已成功更新 %{count} 份提交。"
    show: 
      assignment_answer: 此作业为
      assignment_example: 股票指数测验
      assignment_question: 有疑问的作业
      buttons: 
        continue: "继续 %{icon}"
        save_changes: 保存更改
      choose_option: "-- 选择 --"
      headers: 
        import_error: "您上传的数据中有些材料无法解析:"
        missing_assignment: 您上传的某些作业此前未出现在您的评分册中。请注明它是新作业还是现有作业。
        missing_student: 您上传的行包括以下学生，我无法确定哪些学生在您的班级中。请注明哪些学生在您的班级中。
        no_changes: 在您上传的评分册中未检测到任何变化。
      ignore_assignment_option: 假的，忽略它
      ignore_student_option: 不在我的班级中，忽略此行
      labels: 
        points_possible: 满分
      links: 
        back: 返回到评分册
      new_assignment_option: 新作业
      notices: 
        unchanged: "注:在您上传的某些作业中未检测到评分变化。它们已被隐藏。"
      page_title: 评分册
      student_answer: 此人是真的
      student_example: 一些家伙
      student_question: 有疑问的学生
  gradebook_uploads_form: 
    buttons: 
      upload_data: 上传数据
    example_csv_file: "示例 CSV 文件"
    existing_assignment_example: "现有作业 (581)"
    explanation_of_required_columns: 必须存在*所有*这些列，但每行只*需要*一个。
    instructions: 
      csv_download_and_upload: "如有疑问，您可以随时*下载 CSV*，更改所需的评分，然后重新上传相同的文件。"
    labels: 
      upload: "选择要上传的 CSV 文件:"
    leaving_id_will_match_better_can_add_new_assignment: "保持 ID 不变（此例中位 \"(581)\" 部分）将有助于更好地匹配。还可以添加动态创建的新作业。"
    new_assignment_example: 新作业
    optional_ignored: 可选，已忽略。
    screenreader_csv_explainer: "我的 CSV 文件中应当有哪些列？您的上传内容中应当有以下列：“学生”、“ID”和“现有作业 (#)”。“学生”列应有每个学生的姓名，格式为“姓氏, 名字”。例如，“Smith, John”。“现有作业”列应为作业名称后加上以括号括起的作业 ID。例如，“Chapter One Worksheet (201)”。如果您使用 SIS，请包括以下各列：“SIS 用户 ID”和“SIS 登录 ID”。如果您希望创建一项新作业，请包括一个标题为作业名称的列。例如，“Derivatives Worksheet”。以下各列是可选的：“章节”、“当前分数”和“最终分数”。"
    titles: 
      upload_form: "选择要上传的 CSV 文件"
    what_should_csv_look_like: "CSV 文件应该是什么样子?"
  gradebooks: 
    attendance: 
      attendance_info: 尚未创建参与作业。
      buttons: 
        add_assignment: 添加作业
      edit_attendance_info: "要编辑参与作业的详细信息，请单击作业名称正下方的下拉图标，然后单击 \"编辑作业\"。"
      headers: 
        attendance: 参与
        edit_attendance: 编辑参与详细信息
        loading_attendance: 正在加载参与表...
        mark_attendance: 标记参与
        new_column: 新参与列
      how_do_i: 如何...?
      labels: 
        date: 日期
        group: 小组
        possible: 可能
        title: 标题
      links: 
        add_column: 添加列
      mark_attendance_info: "参与视图显示的表格中，学生纵向列在左侧，作业横向列在顶部。要标记学生出席或缺席，请单击相应的复选框，直至其显示正确的标记（%{present_icon} 表示出席，%{absent_icon} 表示缺席）。还可以使用每个作业的下拉列表设置所有学生的出席情况。"
      new_group: 创建新小组
      page_title: 参与
      points_abbrev: 得分
      titles: 
        click_to_change: 单击以更改
    blank_submission: 
      no_submission: 无提交
    crumb: 参与
    errors: 
      missing_file: 找不到要上传的文件
      not_allowed: 此课程不允许上传分数。
      submission_failed: "提交文件不成功: %{error}"
      submission_failed_default: 提交文件失败
    grade: 
      muted: 已屏蔽
    grade_summary: 
      assessment_by: "评估者 %{name}"
      assignments: 作业
      buttons: 
        show_what_if: "显示已保存的 \"假设\" 分数"
      change_score_instructions: 单击任何分数并输入新值以查看该更改对总分的影响。
      click_to_change: 单击以测试不同分数
      close_comments: 关闭
      close_comments_label: 关闭评论
      close_rubric: 关闭评分标准
      close_score: 关闭
      close_score_screenreader: 关闭评分详细信息
<<<<<<< HEAD
      collapse: 折叠
=======
      collapse_title: 折叠
>>>>>>> b6068abf
      comment_count: 
        one: "%{count} 条评论"
        other: "%{count} 条评论"
      comment_count_screenreader: 阅读评论
      comments: 评论
      disabled_for_student_view: 学生测试分数不包括在评分统计中。
<<<<<<< HEAD
      expand: 展开
=======
      expand_title: 展开
>>>>>>> b6068abf
      faculty_journal: "%{user} 的教师日志"
      for_course: 课程
      headers: 
        details: 详细信息
        due: 截止时间
        grades: "%{student} 的评分"
        name: 姓名
        out_of: 满分
        score: 分数
      icons: 
        rubric_results: 查看评分标准结果
        turnitin_results: "查看 Turnitin 答案"
      labels: 
        final_grade_hidden: 总分计算已禁用
        high: 高
        low: 低
        mean: 平均
        only_graded: 只根据已计分的作业计算
        total: 总计
        your_score: 您的分数
      learning_outcomes: 学习的掌握程度
      links: 
        click_to_view: 单击此处查看
        download: "下载 %{attachment}"
        revert_score: 恢复到实际分数
        show_details: 显示所有详细信息
      media_comment: 这是一个媒体评论，
      not_official: "*注*:这不是您的正式分数。"
      page_title: "%{student} 的评分"
      print_grades: 打印评分
      score_details: 分数详细信息
      see_rubric_results: 查看评分标准结果
      see_rubric_results_screenreader: 查看评分标准结果
      see_scoring_details: 查看评分详细信息
      see_scoring_details_screenreader: 查看评分详细信息
      see_turnitin_results: "查看 Turnitin 答案"
      student_mute_legend: 您的教师正在处理评分。当教师在处理评分时，评分和评论信息不可用。
      student_mute_notification: 教师正在进行评分
      submission_score: "*%{score}*满分 %{possible} 分"
      titles: 
        enter_score: 输入测试分数
        revert_score: 恢复到原始分数
        turnitin_score: "Turnitin 相似分数 – 更多信息"
        view_rubric_evaluation: 查看评分标准评估
        view_scoring_details: 查看评分详细信息
      total: 总计
    gradebook2: 
      arrange_columns_by_due_date: 按截止时间排列列
      arrange_columns_by_group: 按作业小组排列列
      download_scores: "下载分数 (.csv)"
      filter_by_student: 按学生姓名或第二类身份证筛选
      grades: 评分
      hide_student_names: 隐藏学生姓名
      include_ungraded: "将未评分的作业当作 0"
      individual_view: 切换到个人视图
      learning_mastery: 学习掌握程度
      post_grades: 发布评分
      publish_to_sis: "发布评分到 SIS"
      set_group_weights: 设置组权重
      show_attendance_columns: 显示参与列
      show_concluded_enrollments: 显示结业登记
      upload_scores: "上传分数（从 .csv）"
      view_grading_history: 查看评分历史记录
    grades: 
      complete: 完成
      incomplete: 未完成
    grades_filename: 评分
    history: 
      graded_on_submission: 为提交内容计分
      grades_for_date: 日期的评分
      headers: 
        after: 之后
        before: 之前
        current: 当前
        student: 学生
      page_title: 评分册记录
      revert: 恢复到此评分
      submission_count: 
        one: "%{count} 处更改"
        other: "%{count} 处更改"
      temporary_disabled: 对于此等大小的课程，成绩册历史页面当前不可用。
      titles: 
        submission_graded: "%{graded_date} 计分者 %{grader}"
    invalid_assignment_groups_warning: 
      one: "分数不包括 %{groups}，因为没有最高得分"
      other: "分数不包括 %{groups}，因为没有最高得分"
    no_assignments_have_points_warning: 无法计算分数，直到作业有最高得分
    notices: 
      unauthorized: 您没有查看此课程参与情况的权限
      updated: 作业提交文件已成功更新。
      uploaded: 
        one: "为 %{count} 项提交创建的文件和评论"
        other: "为 %{count} 项提交创建的文件和评论"
    out_of_final: "最终的 %{weight}"
    out_of_points_possible: "满分 %{points_possible} 分"
    screenreader: 
      page_titles: 评分册：个人视图
    speed_grader: 
      all_sections: 所有班级
      attach: 附件
      buttons: 
        save: 保存
        save_settings: 保存设置
        submit_comment: 提交评论
      gradebook: 
        mute_assignment: 屏蔽作业
        unmute_assignment: 取消屏蔽作业
      headers: 
        anonymous_submission: 由于作业是匿名安排的，所以隐藏了此学生的回答。
        assessment: 测验
        discussion: 讨论
        grading: 评分
        no_group_submission: 该小组没有提交此作业的文件
        no_submission: 该学生没有提交此作业的文件。
        submission: 此学生已经提交了作业
      icons: 
        delete_comment: 删除评论
        file_attachment: 文件附件
        media_comment: 媒体评论
        speech_recognition: 语音识别
      keycode_descriptions: 
        change_grade: 更改评分
        leave_comment: 发表评论
        next_student: 下一个学生
        previous_student: 上一个学生
        use_rubric: 使用评分标准
      keycodes: 
        change_grade: g
        leave_comment: c
        next_student: j
        previous_student: k
        use_rubric: r
      labels: 
        add_comment: 添加评论
        average: 平均
        grade: 评分
        grade_by_question_beta: "按问题评分 (beta)"
        group_comment: 发送评论到全小组
        hide_names: 在快速评分器中隐藏学生姓名
        show_assessment_by: 显示测验依据
        showing: 正在显示
        sort_by: 排序学生列表
      late_notice: "注:此提交延迟。"
      links: 
        click_to_view: 单击此处查看
        course_home: 课程主页
        download_file: 下载文件
        gradebook: 评分册
        next: 下一页
        previous: 上一页
        remove_attachment: 删除附件
        settings: 设置
        show_all_sections: 显示所有班级
        submit_same_score: 对重新提交的文件使用此相同评分
      loading: 正在加载...
      new_assessment_option: "[新测验]"
      no_annotation: 本文档的注释不可用
      not_newest_notice: "注:这不是最近的提交文件"
      page_title: "%{assignment_name}, 快速评分器, %{course_name}"
      sort_by: 
        status: 根据提交状态（需要评分、未提交等）
        student_name: 根据学生姓名（按字母顺序）
        submitted_at: 提交作业的日期
      submitted_files: "提交的文件:（单击以加载）"
      titles: 
        download_file: 下载此文件
        not_newest: 使用上述下拉菜单更改要查看的提交文件
        preview_file: 预览此文件
        speedgrader_options: 快速评分器可选功能
      tooltips: 
        file_attachment: 文件附件
        media_comment: 媒体评论
        speech_recognition: 语音识别
    speed_grader_disabled: 对此课程禁用快速评分器
    speedgrader_enabled_only_for_published_content: 仅为已发布内容启用快速评分器。
    student_attendance: 
      headers: 
        assignment: 作业
        mark: 标记
        no_attendance: 参与
        student_attendance: "%{user} 的参与情况"
      links: 
        grades: "%{user} 的评分"
        message_user: "消息 %{user}"
      no_attendance_assignments: 尚未创建参与作业。
      page_title: "%{user} 的参与情况"
      titles: 
        absent: 标记为缺席，单击了解更多信息
        click_for_details: 单击了解更多信息
        present: 标记为出席，单击了解更多信息
    submissions_zip_upload: 
      comments_made: 
        one: "已做 %{count} 条评价"
        other: "已做 %{count} 条评价"
      done: 完成！我们针对您上传的文件发表简短的评论，然后将其附加到每个用户的提交页面上。学生会收到已添加新评论的通知。
      failures: 有些文件我们不知道如何处理。它们尚未被添加到用户的提交页面。您可以查看左侧的列表。
      files_ignored: 
        one: "已忽略 %{count} 个文件"
        other: "已忽略 %{count} 个文件"
      header: 
        ignored_files: 已忽略以下文件
      headers: 
        attached_files: 已附加文件到以下用户提交页面
      links: 
        back_to_assignment: 返回作业页面
        back_to_gradebook: "返回 Gradebook"
      no_comments_added: 未添加评论
      renamed_file: "从 %{filename} 重命名"
      submissions_upload: "%{assignment} 提交上传"
    titles: 
      total: 总计
  grading_box: 
    out_of_points_possible: "满分 %{assignment.points_possible} 分"
  grading_cell: 
    grade_complete: 完成
    grade_incomplete: 未完成
    grade_ungraded: 未评分
    out_of: "(满分 %{points} 分)"
    out_of_nil: 无最高分
    out_of_with_score: "(%{score} 分，满分 %{points} 分)"
  grading_standard: 
    unknown_grading_details: 未知详细信息
  grading_standards: 
    buttons: 
      save: 保存
    confirm: 
      delete_grading_scheme: 是否确定要删除此评分方案?
      unlink_grading_scheme: 是否确定要解链此评分方案?
    errors: 
      cannot_delete_grading_scheme: 删除此评分方案时出错
      cannot_load_grading_standards: 加载评分标准失败。请重试
      cannot_remove_grading_scheme: 删除此评分方案时出错。请重新加载页面，然后重试。
      save_failed: 保存失败
    grading_scheme_currently_set: 现已设置
    grading_scheme_not_set: 未设置
    index: 
      buttons: 
        add: 添加评分方案
      heading_grading_schemes: 评分方案
      title: 评分标准
    no_grading_standards: 找不到评分标准
    status: 
      loading_grading_standards: 正在加载评分标准...
      saving: 正在保存...
    titles: 
      grading_scheme_info: 查看/编辑评分方案
  group: 
    greater_than_1: "必须大于 1"
    memeber: 成员
    name_required: 需要名称
    name_too_long: 输入一个更短的小组名称
    tabs: 
      discussions: 讨论
      files: 文件
      home: 主页
      pages: 页面
      people: 人员
  group_categories: 
    notices: 
      create_category_success: 类别已成功创建。
      delete_category_success: 类别已成功删除
      update_category_success: 类别已成功更新。
  group_category: 
    cant_restrict_self_signup: 当类别中存在班级不同的小组时无法限制自行注册
    greater_than_1: "必须大于 1"
    group_categories: 
      communities: 社区
      imported: 已导入小组
      student_organized: 学习小组
      uncategorized: 未分类
    invalid_auto_leader: "AutoLeader 类型需要是以下值之一：%{values}"
    invalid_self_signup: "自行注册需要是以下值之一：%{values}"
    name_required: 需要姓名
    name_reserved: "%{name} 是预留的姓名。"
    name_too_long: 输入更短的类别名称
    name_unavailable: "%{name} 已在使用。"
    self_signup_for_courses: 自行注册只对课程组或社区启用
  group_category_locked: 无法更改组类别，因为学生已经提交了此项作业的家作。
  group_membership: 
    errors: 
      group_full: 该小组已满。
      not_in_group_section: "%{student} 没有与 %{group} 的其他成员共享班级。"
  group_settings: 
    invitation_sent: 邀请已发送
  groups: 
    add_group: 添加小组
    add_group_category: 
      allow_self_signup: 允许自行注册
      buttons: 
        create_category: 创建类别
      default_name_for_groups: 项目组
      group_limit_blank: (留为空白以便没有限制)
      group_structure_group_limit: "*小组仅限 *%{group_limit} 个成员"
      group_structure_self_signup: "*立即创建* %{number_of_groups} *个小组*"
      group_structure_standard: "*将学生分为* %{number_of_groups} *个相等的学习小组*"
      labels: 
        group_structure: 小组结构
        manually_create_groups: 我将手动创建小组
        name_for_groups: 小组名称
        self_signup: 自行注册
      restricted_self_signup: 要求小组成员在相同的班级中
      self_signup_help_message: |-
          您可以创建学生能自己注册的小组集。学生仍限于集中的某个小组， 这样
          他们就可将自己组织成学习小组，而不需要教师进行操作。您还可以要求学习小组成员都属于同一班级。请记住，学生可以将自己从一个学习小组移至另一个学习小组，因此当学生将自己组织完成时，您可以禁用自注册。
      self_signup_help_tooltip: 什么是自行注册小组?
    button: 
      create_category: 创建类别
    buttons: 
      create_group: 创建小组
    category: 
      actions: 
        collapse_all: 全部折叠
        expand_all: 全部展开
        load_all: 加载完整的学生列表
        load_more: 加载更多
      buttons: 
        add_group: 添加其它小组
        collapse_group: 折叠小组
        delete_category: 删除此小组集
        delete_group: 删除小组
        edit_category: 编辑此小组集
        edit_group: 编辑小组
        expand_group: 展开小组
      group_category_all: 所有人
      group_category_unassigned: 未分配
      group_limit_blurb: "小组仅限 *%{count}* 个成员"
      group_name: 姓名
      instructions: 
        group_assignment: 拖动学生以分配到学习小组
      message_students: 向学生发送消息...
      random_distribution_explanation: 将未分配的学生平均分配到各学习小组
      randomly_distribute_students: 随机分配学生
      restricted_self_signup_blurb: 学习小组内所有学生需要在相同的班级中
      self_signup_blurb: 对这些小组启用自行注册。
      self_signup_help_tooltip: 什么是自行注册小组?
      status: 
        loading: 正在加载...
      student: 
        one: "%{count} 个学生"
        other: "%{count} 个学生"
      warnings: 
        studend_groups: 这些小组是学生自发组织的。与其他类型的小组不同，在这些小组中，学生可以同时属于多个小组，因此，这些小组不能用于评分作业。
    confirm: 
      assign_students: 这会将所有未分配的学生尽可能均匀地随机分配到现有的学习小组
      delete_group: 是否确定要删除此小组?
      remove_category: 是否确定要删除此小组集?
    context_groups: 
      account_groups: 帐户组
      actions: 
        add: 开始新小组
      buttons: 
        create: 创建小组
      course_groups: 课程组
      group_explanation: 学习小组是项目协作或安排学习时间的良好方式。每个学习小组使用一份日历和一个维基页面，共同讨论并共享一些存储文件的空间。各学习小组可协作处理文档，甚至安排网络会议。它就像一个小型班级，学生数量更少，可开展更有针对性的项目。
      groups_disabled: 此课程已禁用学生组织的学习小组，因此您只能加入教师组织的学习小组。
      headings: 
        available_groups: 可用小组
        new_group: 组织新小组
      labels: 
        name: 小组名称
        restrictions_for_joining_groups: 加入
        users_to_invite: 邀请
      options: 
        invite_only: 只能通过邀请加入
        open_to_course_members: 学员可自由加入
      page_title: 课程组
      student_group_warning: "如果您的教师将您分配到某个学习小组，这肯定是有目的性的。你们自发组织的学习小组不能用于评分... 你们仍可组建自己的学习小组，但这样无法提交任何作业的电子副本，除非您加入教师分配的学习小组。"
      student_groups_tabs_everyone: 所有人
      student_groups_tabs_groups: 组
    context_manage_groups: 
      account_group_explanation: 帐户级学习小组是一种不依附特定课程而组织学生团体的良好方式。每个学习小组有自己的日历、讨论板和协作工具，从而能够更加有效地组织和合作。
      actions: 
        add_students: 向课程添加学生
      buttons: 
        add_group: 成立新小组集
      course_group_explanation: 学习小组是组织学生开展团体项目或论文等工作的良好方式。每个学习小组有自己的日历、讨论板和协作工具，从而能够更加有效地组织和合作。
      drag_and_drop_instructions: 单击并拖动可将学生移动到其它学习小组。
      get_started_info: "要成立新小组，请单击右侧的 \"成立新小组集\" 链接。"
      group_assignment_instructions: "您可以随机分配学生到指定规模的学习小组，或手动创建并组织学习小组。创建学习小组之后，您可以设置作业为 \"小组作业\" ，这意味着每个学习小组的所有学生只需提交一份共同的作业。"
      group_pages: 小组页面
      headings: 
        account_groups: 帐户级学习小组
        course_groups: 学习小组
      messages: 
        no_students: 尚未添加学生到此课程
      page_title: 课程组
      page_title_accounts: 帐户组
    create_group_set: 创建小组集
    delete_confirm: 是否确实要删除此小组集?
    edit: 
      buttons: 
        update: 更新小组
      group_settings_title: "%{group_name} 设置"
      is_public: 这是一个公共小组
      labels: 
        description: 说明
        join_level: 加入权限
        name: 组名称
    edit_group: 编辑小组
    edit_group_category: 
      allow_self_signup: 允许自行注册
      group_limit_blank: (留为空白以便没有限制)
      group_structure_group_limit: "*小组仅限 *%{group_limit} 个成员"
      restricted_self_signup: 要求小组成员在相同的班级中
      self_signup_help_tooltip: 什么是自行注册小组?
    edit_group_set: 编辑小组集
    errors: 
      category_in_use: "\"%{category_name}\" 已在使用"
      creating_category_failed: 类别创建失败，请重试
      creating_group_failed: 创建小组失败
      group_full: 该小组已满。
      group_limit: "小组限制必须为空或大于 1"
      unknown: 发生意外错误。
      update_failed: 更新失败，请重试
    everyone: "所有人 (%{count})"
    feed_title: "%{course_or_account_name} 馈送"
    flash: 
      removeError: 无法删除该小组集。请稍后重试。
      removed: 小组集已成功删除。
    group: 
      actions: 
        ask_to_join_group: 要求加入此小组
        join_group: 加入此小组
        leave_group: 离开此小组
        switch_group: 切换到此小组
      group_full: 小组已满
      member: 
        one: "%{count} 个成员"
        other: "%{count} 个成员"
      member_tooltip_show: 查看小组清单
      no_members: 无成员
      one: "1 个小组"
      other: "%{count} 个小组"
    group_limit_number: 组限制必须为数字
    group_name: 小组名称
    groups_count: "小组 (%{count})"
    index: 
      heading_current_groups: 当前小组
      no_groups: 无小组
    loading: 正在加载小组清单...
    manage: 
      add_unassigned_menu: 
        add_unassigned_student: 添加未分配的学生
        add_unassigned_user: 添加未分配的用户
        search_people: 搜索人员
      add_unassigned_user: 
        add_to_group: 将用户添加到小组
        add_user_to_group: "将用户 %{name} 添加到此小组"
      add_unassigned_users: 
        no_users_found: 未找到用户
        too_short: 请输入具有三个或更多字符的搜索条件
      assign_to_group_menu: 
        add_to_group: 添加到小组
        all_groups_full: 所有小组已满。
        all_groups_full_suggestion: 更改小组限制或添加更多小组。
        assign_user_to_group: 将用户分配到此小组
        assign_user_to_group_name: "将用户分配到小组 %{name}"
        no_groups_created: 在用户添加小组之前需要创建小组。
      edit_group_assignment: 
        all_available_groups_full: 所有可用小组已满。
        all_groups_full_suggestion: 更改小组限制或添加更多小组。
        move_to_group_label: 移动到小组
        saving: 正在保存...
        where_to_move: "您想将 *%{userName}* 移动到哪里?"
      group_categories: 
        account_group_explanation: 帐户级学习小组是一种不依附特定课程而组织学生团体的良好方式。每个学习小组有自己的日历、讨论板和协作工具，从而能够更加有效地组织和合作。
        add_group_set: 添加小组集
        course_group_explanation: 学习小组是组织学生开展团体项目或论文等工作的良好方式。每个学习小组有自己的日历、讨论板和协作工具，从而能够更加有效地组织和合作。
        group_assignment_instructions: "您可以随机分配学生到指定规模的小组，或手动创建并组织小组。创建小组之后，您可以设置作业为 \"小组作业\" ，这意味着每个小组的所有学生只需提交一份共同的作业。"
        group_set: 小组集
        headings: 
          account_groups: 帐户级学习小组
          course_groups: 学习小组
        tabs: 
          everyone: 所有人
      group_category: 
        randomly_assigning_students: 随机分配学生
        search_groups: 搜索小组
        search_users: 搜索用户
      group_category_create: 
        allow_self_signup: 允许自行注册
        auto_first_group_leader: 将第一个加入的学生设置为组长
        auto_group_leader: 自动指定一个学生组长
        auto_random_group_leader: 将一个随机的学生设置为组长
        cancel: 取消
        create_groups: "立即创建 %h{num_groups} 个小组"
        create_groups_manually: 我将手动创建小组
        group_set_name: 小组集名称
        group_structure: 小组结构
        leadership: 领导
        leave_group_limit_blank: 留为空白以便没有限制
        limit_group_size: "小组仅限 %h{group_limit} 个成员"
        require_same_section: 要求小组成员在相同的班级中
        save: 保存
        saving: 正在保存...
        self_signup: 自行注册
        split_into_groups: "将学生分为 %h{num_groups} 个相等的组"
      group_category_detail: 
        add_group: 添加小组
        category_settings: 设置
        delete_category_option: 删除
        edit_category_option: 编辑
        group: 小组
        group_limit_blurb: "小组仅限 *%{group_limit}* 个成员。"
        message_all_unassigned_option: 向所有未分配的学生发送消息
        randomly_assign_students_option: 随机分配学生
        restricted_self_signup_blurb: 学习小组内所有学生需要在相同的班级中
        self_organized_warning: 这些小组是学生自发组织的。与其他类型的小组不同，在这些小组中，学生可以同时属于多个小组，因此，这些小组不能用于评分作业。
        self_signup_blurb: 对这些小组启用自行注册。
        settings: 设置
        uncategorized_groups: "这些组没有关联到任何特定学习小组集。因为它们是通过 SIS 导入的，只能通过 SIS 更新或删除。"
      group_category_edit: 
        allow_self_signup: 允许自行注册
        cancel: 取消
        group_limit_override: 更改此项将覆盖任何单独设置的组限制
        group_set_name: 小组集名称
        leave_group_limit_blank: 留为空白以便没有限制
        limit_group_size: "小组仅限 %h{group_limit} 个成员"
        require_same_section: 要求小组成员在相同的班级中
        save: 保存
        saving: 正在保存...
      group_detail: 
        add_user_to_group: 将用户分配到小组
        group_delete: 删除
        group_edit: 编辑
        group_full: 完全
        group_leader: 组长
        group_settings: 设置
        show_group_details: "显示小组 %{name} 的详细信息"
        visit_group_homepage: 访问小组主页
      group_edit: 
        cancel: 取消
        group_join_level: 加入
        group_max_membership: 将组限制为
        group_max_membership_help: （留空可使用组设置最大值）
        group_max_membership_members: 成员
        group_name: 小组名称
        invitation_only: 仅限邀请
        open: 成员可以随意加入
        save: 保存
        saving: 正在保存...
      group_user: 
        assign_to_group: 分配到小组
        assign_user_to_group: "将 %{name} 分配到小组"
        edit_group_membership: "编辑 %{name} 的成员身份"
        group_leader: 组长
        move: 移动到...
        move_to_new_group: "将 %{name} 移动到新小组"
        remove: 删除
        remove_as_leader: 作为组长删除
        remove_from_group: "从小组中删除 %{name}"
        remove_user_as_leader: "删除作为组长的 %{name}"
        set_as_leader: 设置为组长
        set_user_as_leader: "将 %{name} 设置为组长"
      group_users: 
        add_student: 添加学生以开始。
        add_user: 添加用户以开始。
        no_matching_students: 无匹配学生。
        no_matching_users: 无匹配用户。
        no_students: 目前此学习小组中没有学生。
        no_users: 目前此学习小组中没有用户。
      groups: 
        no_groups: 此小组集目前无小组。请添加小组以开始。
        no_matching_groups: 没有匹配您当前的搜索术语的小组。
      randomly_assign_members: 
        cancel: 取消
        okay: 确定
        randomly_assign_students_dialog: 这会将所有未分配的学生尽可能均匀地自动分配到现有的学习小组。
      self_signup_help: 
        about_self_signup_groups: 关于自行注册小组
        self_signup_description: "您可以创建学生能自己注册的学习小组集。学生仍限于集中的某个学习小组， 这样他们就可将自己组织成学习小组，而不需要教师这样做。请记住，只要启用此选项，学生可以将自己从一个学习小组移至另一个学习小组。"
    max_membership_number: 最大成员数必须为数字
    member: 
      one: "%{count} 个成员"
      other: "%{count} 个成员"
    member_tooltip_hide: 隐藏小组清单
    member_tooltip_show: 查看小组清单
    membership_pending: 
      group_join_request: 小组加入请求
      group_join_request_acknowledged: 感谢您的申请，敬请关注
      group_join_request_info: 此小组已收到您的加入申请。他们在接受或拒绝您的申请后会通知您。
    messages: 
      creating_group: 正在创建小组...
    name_too_long: 姓名太长
    notices: 
      already_deleted: 该小组已删除
      create_success: 小组已成功创建。
      delete_success: 小组已成功删除
      goodbye: "您已经退出了小组 %{group_name}。"
      no_students_assigned: 未分配到组的学生。
      students_assigned: 已分配到学习小组的学生。
      update_success: 小组已成功更新。
      welcome: "欢迎加入小组 %{group_name}！"
    positive_group_count: 必须输入正的学习小组数
    randomly_assigning_members: 随机分配学生
    show: 
      coming_up: 即将到来
      edit_group: 编辑组
      group_atom_feed: "小组 Atom 馈送"
      new_announcement: 新通告
      next_week: 下周
    status: 
      assigning_students: 正在分配学生...
      creating_groups: 正在创建类别...
      updating: 正在更新...
    student: 
      drag_drop_instructions: 单击并拖动可将学生移动到其它学习小组
    students_who_have_not_joined_a_group: 未加入学习小组的学生
    titles: 
      add_group_category: 添加小组集
      self_signup_help: 自行注册小组
    unassigned_students: "未分配的学生 (%{count})"
    unassigned_users: "未分配的用户 (%{count})"
  help_dialog: 
    Back: 返回
    Help: 帮助
    Submitting_Ticket: 正在提交任务单...
    canvas_help_sub: 查找常见问题答案
    description: 说明
    extreme_critical_emergency: 极其严重的紧急情况!!
    file_a_ticket_for_a_personal_response_from_our_support_team: 给任务单归档，以获得我们支持团队的个人响应
    for_an_instant_answer: "即时回答:"
    how_is_this_affecting_you: 此内容对您有多大影响?
    i_cant_get_things_done_until_i_hear_back_from_you: 我需要您的回信才能完成工作
    i_need_some_help_but_its_not_urgent: 我需要帮助，但问题不算紧急
    include_a_link_to_a_screencast_or_screenshot_using_something_like_jing: "使用 *Jing* 等方式在截屏/截屏视频中包含链接"
    instructor_question: 向导师提问
    instructor_question_sub: 您的问题已经提交给导师
    just_a_casual_question_comment_idea_suggestion: 只是一个随意的问题、评论、想法或建议
    message: 消息
    message_will_be_sent_to_all_the_teachers_tas_in_the_course: 消息将发送给课程中所有的老师/助教。
    please_select_one: 请选择一个...
    report_problem: 报告问题
    report_problem_sub: "如果 Canvas 出现意外情况，请通知我们"
    search_the_canvas_guides: "搜索 Canvas 指南"
    see_if_your_issue_is_addressed_in_the_canvas_guides: "看看能否在 *Canvas 指南*中找到您的问题答案。"
    send_message: 发送邮件
    sending: 正在发送...
    somethings_broken_but_i_can_work_around_it_for_now: 有些内容已损坏，不过现在我可以自己解决了
    subject: 主题
    submit_this_support_request: "提交任务单 "
    which_course_is_this_question_about: 此问题与哪门课程有关?
    your_email_address: 您的电子邮件地址
  helpers: 
    button: 
      create: "创建 %{model}"
      submit: "保存 %{model}"
      update: "更新 %{model}"
    course: 课程
    dashboard_helper: 
      announcement_details: 公告详细信息
      assignment_details: 作业详细信息
      conversation_details: 谈话详细信息
      discussion_details: 讨论详细信息
      x_more: "%{x} 更多..."
      x_new_in_announcements: 
        one: "*%{count}* 个通知"
        other: "*%{count}* 个通知"
      x_new_in_assignments: 
        one: "*%{count}* 个作业通知"
        other: "*%{count}* 个作业通知"
      x_new_in_conversations: 
        one: "*%{count}* 个谈话邮件"
        other: "*%{count}* 个谈话邮件"
      x_new_in_discussions: 
        one: "*%{count}* 个讨论"
        other: "*%{count}* 个讨论"
    local: 本地
    select: 
      prompt: 请选择
    submit: 
      create: "创建 %{model}"
      submit: "保存 %{model}"
      update: "更新 %{model}"
  high_contrast_description: |-
      如果您更喜欢对比度较高版本的 Canvas 用户界面，请启用此项。
      这对于视力受损或阅读困难的人非常有用。
  html5_first_videos_description: |-
      默认情况下，Canvas 将首先尝试使用 Flash 来播放视频。启用此项可首先尝试使用 HTML5，
      然后返回到 Flash。
  ic_actions: 
    manage: 管理
  icons: 
    discussion_submission: 讨论提交项
    file_upload_submission: 文件上传提交项
    media_submission: 介质提交
    online_url_submission: "在线 URL 提交项"
    quiz_submission: 测验提交项
    text_entry_submission: 文本条目提交项
  images: 
    error_checking_color: 检查图像颜色时出错
    invalid_background_color: "背景色必须为 %{color}"
    invalid_dimensions: "图像尺寸无效 (当前为 %{actual}，预期为: %{expected})"
    invalid_file_size: "图像文件大小太大 (最大为 %{max} 字节，当前为 %{actual})"
    invalid_file_type: "文件类型 %{type} 无效。允许的类型包括: %{type_list}"
    not_an_image: 所选文件不是图像
  importers/assignment_importer: 
    errors: 
      import: 
        external_tool_url: "外部工具作业 \"%{assignment_name}\" 的 URL 无效。"
    imported_assignments_group: 导入的作业
  importers/context_external_tool_importer: 
    external_tool_attention_needed: "外部工具 \"%{tool_name}\" 的安全参数需要在\"课程设置\"中设置。"
  importers/context_module_importer: 
    migration_module_item_type: 单元项目
  importers/course_content_importer: 
    account_grading_standard_warning: 无法找到针对课程的帐户评分标准。
    copied_grading_standard_warning: 无法找到针对课程的复制评分标准。
    due_dates_warning: 无法调整到期日期。
    failed_import_media_objects: 导入媒体对象失败
    file_import_warning: "无法找到文件 %{file}"
  importers/learning_outcome_group_importer: 
    no_global_permission: "您不可以管理全局成果，无法添加“%{title}”"
  importers/learning_outcome_importer: 
    no_context_found: "无法找到“%{title}”的外部学习成果，创建一个副本。"
    no_global_permission: "您不可以管理全局成果，无法添加“%{title}”"
  importers/rubric_importer: 
    no_context_found: "无法找到“%{title}”的外部评分标准说明，创建一个副本。"
  importers/wiki_page_importer: 
    title_for_topics_category: "%{category} 主题"
    warnings: 
      truncated_wiki_title: "以下维基页面的标题被截断：%{title}"
  info: 
    notices: 
      error_reported: 感谢您的帮助！我们马上解决。
    old_styleguide: 
      create_collection: 创建集合
      start_a_group: 启动小组
    styleguide: 
      manage: 管理
  instructions: 
    authorize_google_docs: "需要授权 Canvas 访问您的 Google Docs 帐户之后才能协作处理文档:"
  instructure: 
    alerts: 
      file_previews_disabled: "此 Canvas 网站已禁用文件预览"
    browsers: 
      unrecognized: 无法识别的浏览器
    buttons: 
      next_module: 下个单元
      previous_module: 上个单元
      search: 搜索
      search_by_tag: 按标签搜索
    confirms: 
      default_delete_thing: 是否确定要删除它?
    datepicker: 
      titles: 
        am_pm: am/pm
    draft: 草稿
    errors: 
      cannot_view_document_in_canvas: "无法在 Canvas 中显示此文档。"
      document_preview_processing: 目前正在处理文档预览，请稍后重试。
      field_is_required: 此字段为必填字段
      invalid_datetime: 无效的日期/时间值
      invalid_entry_for_field: "无效的条目: %{field}"
      invalid_number: 这应该是数字。
      not_a_date: 这不是日期！
      posting_message_failed: 发布失败，请重试
      required: 必填字段
      search_failed: 搜索失败，请重试。
    ignore_forever: 总是忽略
    ignore_until_new_submission: 在出现新提交文件之前忽略
    labels: 
      datepicker: 
        time: 时间
    links: 
      minimize_file_preview: 最小化文件预览
      minimize_youtube_video: 最小化视频
      view_equella_content_in_new_window: 在新窗口中查看内容
    loading: 正在加载...
    no_description: 无说明
    no_items: 没有项目。
    no_results_found: 未找到结果
    status: 
      diigo_search_throttling: "Diigo 限制用户每十秒搜索一次。请稍候..."
      posting_message: 正在发布消息...
      searching: 正在搜索...
    switched_roles_message: 
      designer: 您已临时切换此课程的身份，现在以设计者的身份查看课程。您可以从课程主页恢复您的身份和权限。
      observer: 您已临时切换此课程的身份，现在以观察员的身份查看课程。您可以从课程主页恢复您的身份和权限。
      student: 您已临时切换此课程的身份，现在以学生的身份查看课程。您可以从课程主页恢复您的身份和权限。
      ta: 您已临时切换此课程的身份，现在以助教的身份查看课程。您可以从课程主页恢复您的身份和权限。
      teacher: 您已临时切换此课程的身份，现在以教师的身份查看课程。您可以从课程主页恢复您的身份和权限。
    titles: 
      bookmark_search: "书签搜索: %{service_name}"
      cant_create_recordings: 无法创建录音?
      equella_content_preview: "Equella 内容预览"
      external_link: 链接到外部网站。
      image_search: "图像搜索: %{service_name}"
      keyboard_shortcuts: 键盘快捷方式
      preview_document: 预览文档
      search_for_open_resources: 搜索开放资源
      view_in_new_window: 在新窗口中查看
    tooltips: 
      enter_search_terms: 搜索搜索条件
  invalid_points_possible: 此项作业的可能分数值必须为零或更大的值。
  invalid_url_in_xml: "xml 中的 url 无效。& 号必须转义。"
  invalid_xml_syntax: "无效的 xml 语法"
  jobs: 
    columns: 
      attempt: 已尝试次数
      count: 计数
      id: id
      priority: 优先级
      run_at: 运行位置
      runtime: 运行时
      strand: 股
      tag: 标签
      worker: 工作者
    confirm: 
      destroy_all: 是否确定要摧毁符合此询问的此类型的*所有*任务?
      hold_all: 是否确定要保留符合此询问的此类型的*所有*任务?
      unhold_all: 是否确定要释放符合此询问的此类型的*所有*任务?
    index: 
      actions: 
        show: 显示
      buttons: 
        delete: 删除
        hold: 按住
        select_all: 全选
        un_hold: 松开
      headings: 
        jobs_list: 作业列表
        popular_tags: 热门标签
        running_jobs: 运行作业
        selected_job: 所选作业
      job_options: 
        all: 全部
        current: 当前
        failed: 已失败
        future: 未来
        id: ID
        strand: 股
        tag: 标签
      labels: 
        failed_at: 失败时间
        handler: 处理程序
        id: id
        last_error: 上次的错误
        locked_at: 锁定时间
        locked_by: 锁定者
        max_attempts: 最多已尝试次数
        num_attempts: 已尝试次数
        original_job_id: "原始作业 ID"
        priority: 优先级
        run_at: 运行时间
        strand: 股
        tag: 标签
        total_jobs: 总计
        with_selection: 选项
      search_jobs: 搜索作业
      title: "作业 CP"
    titles: 
      job_handler: 任务处理程序
      last_error: 上次的错误
  jquery: 
    module_sequence_footer: 
      next: 下一页
      previous: 上一页
  k12_description: |-
      在 K-12 环境中特别有用的功能、设置和样式。目前，这仅仅
      适用某些样式更改，但将来可能会添加更多特定于 K-12 的内容。
  labels: 
    lock_module_until: 锁定单元至指定日期
<<<<<<< HEAD
  last_submission_activity_title: 上次提交活动
=======
>>>>>>> b6068abf
  last_user_access_title: 上次用户访问
  layouts: 
    application: 
      group_switch: 切换
      instructure_description: "Instructure 是开源学习管理系统 Canvas 的制造商"
      keyboard_navigation: 
        close: 按逗号关闭此对话
      links: 
        close: 关闭
        dashboard: 我的面板
        skip_to_content: 跳至内容
      menu: 
        assignments: 作业
        assignments_needing_grading: 待评分
        assignments_needing_submitting: 待提交
        assignments_recently_graded: 最近计分
        calendar: 日历
        grades: 评分
      navigation: 
        main: 主导航
        user_menu: 用户菜单
      open_source_learning_management_system: "开源 LMS"
    facebook: 
      title: "Facebook 页面"
    fixed_bottom: 
      masquerading: 
        stop: 停止仿冒
        warning_title: "您当前正在仿冒 %{user_name}"
      student_view: 
        leave: 离开学生视图
        reset: 重置学生
        reset_explanation: "重置该测试学生将清除其所有历史记录，%{line_break}允许您作为全新学生查看课程。"
        warning_title: 您当前已登录到学生视图
    head: 
      default_page_title: "Canvas LMS"
    menu: 
      view_all_accounts: 查看所有帐户
      view_all_enrollments: 查看所有课程
      view_all_groups: 查看所有小组
    mobile_auth: 
      log_in_to_canvas: "登录到 Canvas"
  learning_mastery_gradebook_description: |-
      学习掌握程度评分册为教师提供了一种方法来快速查看有关
      课程学习结果的学生进度和课程进度。
      结果以类似评分册的格式显示，学生进度显示为
      数字分数和已掌握/接近掌握/补课。
  learning_outcome: 
    no_comment: 无评论
    no_description: 无说明
  learning_outcome_assignment_type_title: 学习结果和作业类型
  lib: 
    angel: 
      failed_import_link: 导入链接失败
      failed_import_link_body: "此链接参考了一项 Angel 功能，通过 Canvas 无法链接该功能或者该功能在导出范围之外。"
    api: 
      attachments: 
        only_one_folder: "无法设置文件夹的路径和 ID"
      over_quota: 文件大小超出配额
    auth: 
      authentication_required: 需要用户授权
      errors: 
        not_authenticated: 您必须登录才能访问此页面
        student_not_found: 未找到学生
        teacher_not_found: 未找到教师
      not_authorized: 用户无权执行该操作
      status_unauthenticated: 未经身份验证
      status_unauthorized: 未授权
    basic_lti: 
      bad_score: "得分没有介于 0 和 1 之间"
      no_points_comment: "外部工具尝试将此作业评分为 %{grade}，但无法做到，⏎因为该作业没有分数。"
      no_points_possible: 作业没有得分。
      no_score: 未打分
      no_submission_created: 此成果请求未能创建新的家作提交项。
    canvas: 
      migration: 
        announcements: 通告
        assessment_question_banks: 题库
        assignments: 作业
        attachments: 文件
        calendar_events: 日历事件
        context_modules: 单元
        course_settings: 课程设置
        discussion_topics: 讨论主题
        external_tools: 外部工具
        groups: 学习小组
        learning_outcomes: 学习成果
        quizzes: 测验
        rubrics: 评分标准说明
        syllabus_body: 大纲主体
        wikis: 维基页面
    cc: 
      standard: 
        failed_to_convert_qti: "无法导入测验 %{file_identifier}"
    google_docs: 
      default_document_name: "Instructure Doc"
    incoming_message_processor: 
      failure_message: 
        body: |-
            标题为“%{subject}”的邮件无法送达。该邮件被发送到一个未知的邮箱地址。如果您尝试通过 Canvas 联系某人，可以尝试登录到您的帐户并使用"收件箱"工具向其发送邮件。
            
            谢谢！
            Canvas 支持部门
        subject: "邮件回复失败: %{subject}"
      locked_topic: 
        body: |-
            标题为“%{subject}”的邮件无法送达，因为讨论主题已被锁定。如果您尝试通过 Canvas 联系某人，可以尝试登录您的帐户，使用“收件箱”工具向其发送邮件。⏎ 
            
                      谢谢！
                      Canvas 支持部门
        subject: "邮件回复失败: %{subject}"
    progress_runner: 
      completed_message: 
        one: "已处理 %{count} 项"
        other: "已处理 %{count} 项"
      error_message: "%{error}: %{ids}"
    send_to_inbox: 
      default_subject: 无主题
    text_helper: 
      ellipsis: "..."
      quoted_text_toggle: 显示引用的文本
      word_separator: " "
  license_help: 
    content_license_help: 内容授权帮助
  link_enrollment: 
    buttons: 
      link: 链接至学生
    errors: 
      link_failed: 链接失败，请重试
      load_failed: 加载学生失败，请重试
    messages: 
      linking_to_student: 正在链接至学生...
      loading_students: 正在加载学生...
    options: 
      no_link: "[无链接]"
    titles: 
      link_to_student: 链接至学生
  linked_assignment_message: "与作业“%{title}”链接"
  linked_discussion_topic_message: "与讨论主题“%{title}”链接"
  linked_quiz_message: "与测验“%{title}”链接"
  links: 
    dashboard: 我的面板
    errors: 
      4xx_feedback: 单击此处告诉我们您要查找的内容。
      feedback: 单击此处告诉我们发生了什么
    help: 帮助
    show_me_where: 显示我的位置
  locales: 
    zh: 中文
  logged_out_user: "注销的用户 %{user_counter}"
  lti: 
    lti_message: 
      load_tool_new_tab_button: "在新窗口中加载 %{tool}"
      new_tab: 需要在新的浏览器窗口中加载此工具
      new_tab_expired: 此工具的会话已过期。请重新加载页面以再次访问工具
      new_tab_loaded: 在新的浏览器窗口中成功加载此工具。请重新加载页面以再次访问工具。
<<<<<<< HEAD
=======
      tool_insecure_warning: "您正在尝试从安全站点 (canvas) 内启动不安全的内容。某些 Internet 浏览器可能阻止加载此内容。"
      tool_load_failure: 看上去您的内容可能无法加载。您可以使用此按钮尝试在新选项卡中启动它。
>>>>>>> b6068abf
  lti2: 
    register_tool: 注册工具
  m2c_file_description: "Moodle 1.9/2.x"
  m2c_name: "Moodle 导入程序"
  manage_avatars: 
    errors: 
      update_failed: 更新失败，请重试
    messages: 
      updating: 正在更新...
    prompts: 
      delete_avatar: 是否确定要删除此用户的档案头像?
      lock_avatar: 锁定此头像将会批准它，并阻止用户进行更新。是否继续?
  mathquill: 
    tabs: 
      arrows: 箭头
      basic: 基本
      delimiters: 分隔符
      greek: 希腊语
      miscellaneous: 杂项
      operators: 运算符
      relationships: 关系
  media_comments: 
    alerts: 
      kaltura_disabled: "此 Canvas 网站已禁用 Kaltura"
    buttons: 
      submit: 提交媒体文件
    cancel: 取消
    click_to_view: 单击以查看
    errors: 
      file_too_large: "*此文件太大。*最大大小为 %{size}MB。"
      load_failed: 媒体评论应用程序无法加载。请重试。
      media_comment_installation_broken: 媒体评论上传尚未正确设置。请联系您的管理员。
      must_be_logged_in: 您必须登录才能录制媒体。
      persistent_problem: 如果一直出现此问题，您可能会想要尝试在本地录制媒体然后上传保存的文件代替。
      save_failed: 保存似乎失败。请关闭此弹出窗口以重试。
      save_failed_try_again: 条目无法保存。请重试。
      upload_failed: "上传失败，错误:"
    file_size_error: "%{file} 的大小超过所允许的最大文件大小 %{max}。"
    file_type_error: "%{file} 不是可接受的 %{type} 文件。"
    links: 
      minimize_embedded_kaltura_content: 最小化嵌入的内容
    loading: 正在加载媒体...
    media_still_converting: 目前正在转换媒体，请稍后重试。
    messages: 
      file_failed_to_load: 此媒体文件无法加载
      flash_required_record_audio: "需要 Flash 才能录制音频。"
      flash_required_upload_audio: "需要 Flash 才能上传音频。"
      flash_required_upload_video: "需要 Flash 才能上传视频。"
      loading: 正在加载...
      submitted: 已提交媒体文件！
      submitting: 正在提交媒体文件...
    titles: 
      media_contribution: 媒体参与
      play_comment: 播放媒体评论
      record_upload_media_comment: 录制/上传媒体评论
    track_uploaded_successfully: 轨道已成功上载，刷新即可看到。
    upload: 上传
    uploading: 正在上传...
  menu: 
    current_groups: 当前习小组
    customize: 自定义
    managed_accounts: 管理的帐户
    my_courses: 我的课程
  message: 
    default_subject: "Canvas 警报"
  message_dialog_component: 
    ok: 确定
  message_students: 
    buttons: 
      send_message: 发送邮件
      send_message_failed: 发送邮件失败，请重试
      sending_message: 正在发送邮件...
    message_student: "向学生发送有关 %{course_name} 的邮件"
    send_message: 发送邮件
  message_students_dialog: 
    recipients: 收件人：
  messages: 
    account_suspended: 
      email: 
        body: "%{institution} 已被挂起。请联系您的网站管理员找出原因。"
        subject: 机构已挂起
    account_user_notification: 
      email: 
        html: 
          subject: 帐户管理员通知
          url_info: 访问帐户页面
        subject: 帐户管理员通知
        url_info: |-
            此处访问帐户页面:
            %{url}
    account_user_registration: 
      email: 
        added_message: "您已作为 %{role_type} 添加到 %{website} 上的帐户 %{account}。"
        email_info: "电子邮件: %{email}"
        html: 
          added_message: "您已作为 %{role_type} 添加到 %{website} 上的帐户 %{account}。"
          click_to_finish_registration: 单击此处完成注册过程
          email: 电子邮件
          name: 姓名
          subject: "Canvas 帐户管理员邀请"
          url_info_label: "您需要先在 Canvas 上注册，然后才能以帐户管理员的身份参加。"
          username: 用户名
        name_info: "姓名: %{name}"
        subject: "Canvas 帐户管理员邀请"
        url_info: |-
            您将需要向 Canvas 注册，然后才能作为帐户管理员参与。您可在此处完成注册过程:
            %{url}
        username_info: "用户名: %{username}"
    added_to_conversation: 
      email: 
        body: "%{user_name} 仅将您添加到 Canvas 中的会话。要查看会话，单击下面的链接:"
        html: 
          body: "%{user_name} 仅将您添加到 Canvas 中的会话。"
          link_text: 查看会话
          subject: "%{user_name} 仅将您添加到 Canvas 中的会话。"
          unknown_user: 未知用户
        subject: "%{user_name} 仅将您添加到 Canvas 中的会话。"
        unknown_user: 未知用户
      facebook: 
        body: "%{user_name} 仅将您添加到 Canvas 中的会话。"
        link_text: 查看会话
        unknown_user: 未知用户
      sms: 
        body: "%{user_name} 仅将您添加到 Canvas 中的会话。"
        more_info: "更多信息请访问 %{url}"
        unknown_user: 未知用户
      summary: 
        body: "%{user_name} 仅将您添加到 Canvas 中的会话。"
        subject: "%{user_name} 仅将您添加到 Canvas 中的会话。"
        unknown_user: 未知用户
      twitter: 
        tweet: "Canvas 警报 - 通过 %{user_name} 添加到会话。"
        unknown_user: 未知用户
    alert: 
      email: 
        body: 
          one: "已对 %{student} 触发了警报，因为满足以下条件："
          other: "已对 %{student} 触发了警报，因为满足以下条件："
        body_student: 
          one: 已对您触发了警报，因为满足以下条件：
          other: 已对您触发了警报，因为满足以下条件：
        html: 
          body: 
            one: "已为 %{student} 触发了警报，因为满足了以下条件："
            other: "已为 %{student} 触发了警报，因为满足了以下条件："
          body_student: 
            one: 已为您触发了警报，因为满足了以下条件：
            other: 已为您触发了警报，因为满足了以下条件：
          interaction_description: "没有学生/教师交互已 %{count} 天"
          subject: "警报: %{user_name}"
          ungraded_count_description: "%{count} 个或多个提交文件尚未计分"
          ungraded_timespan_description: "提交文件已 %{count} 天未计分"
          usernote_description: "没有教师日志条目已 %{count} 天"
          view_here: 您可在此处进行查看
        interaction_description: "没有学生/教师交互已 %{count} 天"
        subject: "警报: %{user_name}"
        ungraded_count_description: "%{count} 个或多个提交文件尚未计分"
        ungraded_timespan_description: "提交文件已 %{count} 天未计分"
        usernote_description: "没有教师日志条目已 %{count} 天"
      facebook: 
        body: 
          one: "已对 %{student} 触发了警报，因为满足以下条件："
          other: "已对 %{student} 触发了警报，因为满足以下条件："
        body_student: 
          one: 已对您触发了警报，因为满足以下条件：
          other: 已对您触发了警报，因为满足以下条件：
        interaction_description: 
          one: "没有学生/教师交互已 %{count} 天或更久"
          other: "没有学生/教师交互已 %{count} 天或更久"
        ungraded_count_description: 
          one: "%{count} 份或更多作业尚未计分"
          other: "%{count} 份或更多作业尚未计分"
        ungraded_timespan_description: 
          one: "1 个或多个提交文件已 %{count} 天或更久未计分"
          other: "1 个或多个提交文件已 %{count} 天或更久未计分"
        usernote_description: 
          one: "没有教师日志条目已 %{count} 天或更久"
          other: "没有教师日志条目已 %{count} 天或更久"
      sms: 
        body: "已触发针对 %{student} 的警报"
        body_student: 已触发针对您的警报
        more_info: "更多信息请访问 %{url}"
      summary: 
        body: 
          one: "已对 %{student} 触发了警报，因为满足以下条件："
          other: "已对 %{student} 触发了警报，因为满足以下条件："
        body_student: 
          one: 已对您触发了警报，因为满足以下条件：
          other: 已对您触发了警报，因为满足以下条件：
        interaction_description: 
          one: "没有学生/教师交互已 %{count} 天或更久"
          other: "没有学生/教师交互已 %{count} 天或更久"
        subject: "警报: %{user_name}"
        ungraded_count_description: 
          one: "%{count} 份或更多作业尚未计分"
          other: "%{count} 份或更多作业尚未计分"
        ungraded_timespan_description: 
          one: "1 个或多个提交文件已 %{count} 天或更久未计分"
          other: "1 个或多个提交文件已 %{count} 天或更久未计分"
        usernote_description: 
          one: "没有教师日志条目已 %{count} 天或更久"
          other: "没有教师日志条目已 %{count} 天或更久"
      twitter: 
        body: "已触发针对 %{student} 的警报"
        body_student: 已触发针对您的警报
    appointment_canceled_by_user: 
      email: 
        html: 
          attendee: 参加者
          attendees: 参加者
          cancel_reason: 取消原因
          click_to_see_appointment: 单击此处查看约会
          date_and_time: 日期/时间
          details: 约会详细信息
          group: 小组
          message: "%{user} 取消了 %{appointment_name} 的预订。"
          no_reason_given: 未给定
          slots_remaining: 可用时段
          subject: "%{appointment_name} (%{course}) 的预订已取消"
        instructions: "从以下链接查看约会: %{link}"
        labels: 
          attendee: 参加者
          attendees: 参加者
          cancel_reason: 取消原因
          course: 课程
          date_and_time: 日期/时间
          details: 约会详细信息
          group: 小组
          slots_remaining: 可用时段
        message: "%{user} 已取消他/她的 \"%{appointment_name}\" 预订。"
        no_reason_given: 未给定
        subject: " \"%{appointment_name}\" (%{course}) 的预订已取消"
      facebook: 
        instructions: 查看约会
        labels: 
          attendee: 参加者
          attendees: 参加者
          cancel_reason: 取消原因
          course: 课程
          date_and_time: 日期/时间
          details: 约会详细信息
          group: 小组
          slots_remaining: 可用时段
        message: "%{user} 已取消他/她的 \"%{appointment_name}\" 预订。"
        no_reason_given: 未给定
      sms: 
        message: "%{user} 已取消他/她的 \"%{appointment_name}\" 预订。"
        more_info: "更多信息请访问 %{url}"
      twitter: 
        message: "Canvas 警报 - %{user} 已取消他/她的 \"%{appointment_name}\" 预订。"
    appointment_deleted_for_user: 
      email: 
        html: 
          attendee: 参加者
          attendees: 参加者
          cancel_reason: 取消原因
          course: 课程
          date_and_time: 日期/时间
          details: 约会详细信息
          group: 小组
          link_text: 单击此处注册其它时段
          message: "%{user} 取消了您的 %{appointment_name} 时段。"
          no_reason_given: 未给定
          subject: "您的 %{appointment_name} 时段已被取消 (%{course})"
        instructions: "从以下链接注册其它时段: %{link}"
        labels: 
          attendee: 参加者
          attendees: 参加者
          cancel_reason: 取消原因
          course: 课程
          date_and_time: 日期/时间
          details: 约会详细信息
          group: 小组
        message: "%{user} 已取消您的 \"%{appointment_name}\" 时段。"
        no_reason_given: 未给定
        subject: "您的 \"%{appointment_name}\" 时段已取消 (%{course})"
      facebook: 
        instructions: 注册其它时段
        labels: 
          attendee: 参加者
          attendees: 参加者
          cancel_reason: "取消原因 "
          course: 课程
          date_and_time: 日期/时间
          details: 约会详细信息
          group: 小组
        message: "%{user} 已取消您的 \"%{appointment_name}\" 时段。"
        no_reason_given: 未给定
      sms: 
        message: "您的 \"%{appointment_name}\" 时段已取消。"
        more_info: "更多信息请访问 %{url}"
      twitter: 
        message: "Canvas 警报 - 您的 \"%{appointment_name}\" 时段已取消。"
    appointment_group_deleted: 
      email: 
        html: 
          cancel_reason: 取消原因
          course: 课程
          dates: 日期
          details: 约会详细信息
          link_text: 查看约会
          message: "%{appointment_name} 的所有约会已被取消。"
          no_reason_given: 未给定
          subject: "%{appointment_name} 的约会已被取消 (%{course})"
        labels: 
          cancel_reason: 取消原因
          course: 课程
          dates: 日期
          details: 约会详细信息
        message: "针对 \"%{appointment_name}\" 的所有约会已取消。"
        no_reason_given: 未给定
        subject: "针对 \"%{appointment_name}\" 的约会已取消 (%{course})"
      facebook: 
        labels: 
          cancel_reason: 取消原因
          course: 课程
          dates: 日期
          details: 约会详细信息
        message: "针对 \"%{appointment_name}\" 的所有约会已取消。"
        no_reason_given: 未给定
      sms: 
        message: "针对 \"%{appointment_name}\" 的所有约会已取消。"
        more_info: "更多信息请访问 %{url}"
      twitter: 
        message: "Canvas 警报 - 针对 \"%{appointment_name}\" 的所有约会已取消。"
    appointment_group_published: 
      email: 
        group_signup: "小组 (%{group_category})"
        html: 
          course: 课程
          dates: 日期
          details: 约会详细信息
          group_signup: "小组 (%{group_category})"
          individual_signup: 个人
          link_text: 注册时段
          message: "针对 \"%{appointment_name}\" 的时段现在可用于注册。"
          signup_type: 注册类型
          slots_remaining: 可用时段
          subject: "约会 \"%{appointment_name}\" 可用于注册 (%{course})"
        individual_signup: 个人
        instructions: "从以下链接注册时段: %{link}"
        labels: 
          course: 课程
          dates: 日期
          details: 约会详细信息
          signup_type: 注册类型
          slots_remaining: 可用时段
        message: "针对 \"%{appointment_name}\" 的时段现在可用于注册。"
        subject: "约会 \"%{appointment_name}\" 可用于注册 (%{course})"
      facebook: 
        group_signup: "小组 (%{group_category})"
        individual_signup: 个人
        instructions: 注册时段
        labels: 
          course: 课程
          dates: 日期
          details: 约会详细信息
          signup_type: 注册类型
          slots_remaining: 可用时段
        message: "针对 \"%{appointment_name}\" 的时段现在可用于注册。"
      sms: 
        message: "针对 \"%{appointment_name}\" 的注册已开启。"
        more_info: "更多信息请访问 %{url}"
      summary: 
        message: "针对 \"%{appointment_name}\" 的时段现在可用于注册 (%{dates})。"
        subject: "约会 \"%{appointment_name}\" 可用于注册 (%{course})"
      twitter: 
        message: "Canvas 警报 - 针对 \"%{appointment_name}\" 的注册已开启。"
    appointment_group_updated: 
      email: 
        group_signup: "小组 (%{group_category})"
        html: 
          course: 课程
          dates: 日期
          details: 约会详细信息
          group_signup: "小组 (%{group_category})"
          individual_signup: 个人
          link_text: 注册时段
          message: "时段已添加到 \"%{appointment_name}\" ，可用于注册。"
          slots_remaining: 可用时段
          subject: "约会 \"%{appointment_name}\" 已更新 (%{course})"
        individual_signup: 个人
        instructions: "从以下链接注册时段: %{link}"
        labels: 
          course: 课程
          dates: 日期
          details: 约会详细信息
          signup_type: 注册类型
          slots_remaining: 可用时段
        message: "时段已添加到 \"%{appointment_name}\"，可用于注册。"
        subject: "约会 \"%{appointment_name}\" 已更新 (%{course})"
      facebook: 
        group_signup: "小组 (%{group_category})"
        individual_signup: 个人
        instructions: 注册时段
        labels: 
          course: 课程
          dates: 日期
          details: 约会详细信息
          signup_type: 注册类型
          slots_remaining: 可用时段
        message: "时段已添加到 \"%{appointment_name}\" ，可用于注册。"
      sms: 
        message: "新的时段可用于 \"%{appointment_name}\"。"
        more_info: "更多信息请访问 %{url}"
      summary: 
        message: "时段已添加到 \"%{appointment_name}\"，可用于注册 (%{dates})。"
        subject: "约会 \"%{appointment_name}\" 已更新 (%{course})"
      twitter: 
        message: "Canvas 警报 - 新的时段可用于 \"%{appointment_name}\"。"
    appointment_reserved_by_user: 
      email: 
        html: 
          attendee: 参加者
          attendees: 参加者
          course: 课程
          date_and_time: 日期/时间
          details: 约会详细信息
          group: 小组
          link_text: 查看约会
          message: "%{user} 已注册 \"%{appointment_name}\"。"
          slots_remaining: 可用时段
          subject: "用户已注册 \"%{appointment_name}\" (%{course})"
        instructions: "从以下链接查看约会: %{link}"
        labels: 
          attendee: 参加者
          attendees: 参加者
          course: 课程
          date_and_time: 日期/时间
          details: 约会详细信息
          group: 小组
          slots_remaining: 可用时段
        message: "%{user} 已注册 \"%{appointment_name}\"。"
        subject: "用户已注册 \"%{appointment_name}\" (%{course})"
      facebook: 
        instructions: 查看约会
        labels: 
          attendee: 参加者
          attendees: 参加者
          course: 课程
          date_and_time: 日期/时间
          details: 约会详细信息
          group: 小组
          slots_remaining: 可用时段
        message: "%{user} 已注册 \"%{appointment_name}\"。"
      sms: 
        message: "%{user} 已注册 \"%{appointment_name}\"。"
        more_info: "更多信息请访问 %{url}"
      twitter: 
        message: "Canvas 警报 - %{user} 已注册 \"%{appointment_name}\"。"
    appointment_reserved_for_user: 
      email: 
        html: 
          attendee: 参加者
          attendees: 参加者
          course: 课程
          date_and_time: 日期/时间
          details: 约会详细信息
          group: 小组
          link_text: 注册其它时段
          message: "%{user} 已为您注册了 \"%{appointment_name}\"。"
          slots_remaining: 可用时段
          subject: "您已注册 \"%{appointment_name}\""
        instructions: "从以下链接注册其它时段: %{link}"
        labels: 
          attendee: 参加者
          attendees: 参加者
          course: 课程
          date_and_time: 日期/时间
          details: 约会详细信息
          group: 小组
          slots_remaining: 可用时段
        message: "%{user} 已注册 \"%{appointment_name}\"。"
        subject: "您已注册 \"%{appointment_name}\""
      facebook: 
        instructions: 注册其它时段
        labels: 
          attendee: 参加者
          attendees: 参加者
          course: 课程
          date_and_time: 日期/时间
          details: 约会详细信息
          group: 小组
          slots_remaining: 可用时段
        message: "%{user} 已为您注册了 \"%{appointment_name}\"。"
      sms: 
        message: "已为您注册了 \"%{appointment_name}\"。"
        more_info: "更多信息请访问 %{url}"
      summary: 
        message: "%{user} 已为您注册了 \"%{appointment_name}\" (%{date_and_time})。"
        subject: "已为您注册了 \"%{appointment_name}\" (%{course})"
      twitter: 
        message: "Canvas 警报 - 已为您注册了 \"%{appointment_name}\"。"
    assignment_changed: 
      email: 
        body: |-
            %{course} 的作业"%{title}"已更改。  
            
            单击此处查看作业: 
            %{url}
        html: 
          body: "%{course} 的作业“%{title}”已更改。"
          link: 单击此处查看作业
          subject: "作业已更改:%{title}，%{course}"
        subject: "作业已更改:%{title}，%{course}"
      facebook: 
        body: "%{course} 的作业 %{title_link} 已更改。"
      sms: 
        body: |-
            %{title}，%{course} 已更改。
            
            更多信息请访问 %{website}
      summary: 
        subject: "作业已更改:%{title}，%{course}"
      twitter: 
        assignment_change: "Canvas 警报 - 更改:%{assignment_name}，%{course_name}"
    assignment_created: 
      email: 
        assignment_created: "作业已创建 - %{assignment_name}，%{course_name}"
        due_at: "截止时间: %{assignment_due_date_time}"
        html: 
          assignment_created: "作业已创建 - %{assignment_name}，%{course_name}"
          due_at: "截止时间：%{assignment_due_date_time}"
          link_text: 查看作业
          multiple_due_dates: 截止时间：多个日期
          new_assignment: "已创建针对您的课程 %{course_name} 的新作业"
          no_due_date: 无截止时间
        labels: 
          click_to_see_assignment: 单击此处查看作业
        multiple_due_dates: "截止时间: 多个日期"
        new_assignment: "已创建针对您的课程 %{course_name} 的新作业"
        no_due_date: "截止时间: 无截止时间"
      facebook: 
        due_at: "截止时间: %{assignment_due_date_time}"
        multiple_due_dates: "截止时间: 多个日期"
        new_assignment: "已创建针对 %{course_name} 的新作业"
        no_due_date: "截止时间: 无截止时间"
      sms: 
        due_at: "截止时间: %{assignment_due_date_time}"
        more_info: "更多信息请访问 %{course_name}"
        multiple_due_dates: "截止时间: 多个日期"
        new_assignment: "%{course_name} 的新作业"
        no_due_date: "截止时间: 无截止时间"
      summary: 
        assignment_created: "作业已创建 - %{assignment_name}，%{course_name}"
        due_at: "截止日期: %{assignment_due_date_time}"
        multiple_due_dates: "截止时间: 多个日期"
        no_due_date: "截止时间: 无截止时间"
      twitter: 
        assignment_change: "Canvas 警报 - 更改:%{assignment_name}，%{course_name}"
        due_at: "截止时间: %{assignment_due_date_time}"
        multiple_due_dates: "截止时间: 多个日期"
        no_due_date: "截止时间: 无截止时间"
    assignment_due_date_changed: 
      email: 
        assignment_due_date_changed: "作业截止时间更改:%{assignment_name}，%{course_name}"
        assignment_due_date_changed_sentence: "课程 %{course_name} 的作业 %{assignment_name} 的截止时间已更改为:"
        html: 
          assignment_due_date_changed: "作业截止时间更改: %{assignment_name}，%{course_name}"
          assignment_due_date_changed_sentence: "课程 %{course_name} 的作业 %{assignment_name} 的截止时间已更改为:"
          link_text: 查看作业
          no_due_date: 无截止时间
        labels: 
          click_to_see_assignment: 单击此处查看作业
        no_due_date: 无截止时间
      facebook: 
        assignment_due_date_changed_sentence: "课程 %{course_name} 的作业 *%{assignment_name}* 的截止时间已更改为:"
        no_due_date: 无截止时间
      sms: 
        assignment_due_date_changed: "%{assignment_name}，%{course_name} 现在的截止时间为:"
        more_info_at_url: "更多信息请访问 %{web_address}"
        no_due_date: 无截止时间
      summary: 
        assignment_due_date_changed: "作业截止时间更改: %{assignment_name}，%{course_name}"
        due_at: "截止时间: %{assignment_due_date_time}"
        no_due_date: "截止时间: 无截止时间"
      twitter: 
        assignment_change: "Canvas 警报 - 日期更改:%{assignment_name}，%{course_name}"
        due_at: "截止时间: %{assignment_due_date_time}"
        no_due_date: "截止时间: 无截止时间"
    assignment_due_date_override_changed: 
      email: 
        assignment_due_date_changed: "作业截止日已更改: %{assignment_name}，%{course_name} (%{override})"
        assignment_due_date_changed_sentence: "课程 %{course_name} (%{override}) 的作业 %{assignment_name} 的截止时间已更改为:"
        html: 
          assignment_due_date_changed: "作业截止时间已更改：%{assignment_name}，%{course_name} (%{override})"
          assignment_due_date_changed_sentence: "课程 %{course_name} (%{override}) 的作业 %{assignment_name} 的截止时间已更改为："
          link: 单击此处查看作业
          no_due_date: 无截止时间
        labels: 
          click_to_see_assignment: 单击此处查看作业
        no_due_date: 无截止时间
      facebook: 
        assignment_due_date_changed_sentence: "%{course_name} (%{override}) 的作业 *%{assignment_name}* 的截止时间已更改为:"
        no_due_date: 无截止时间
      sms: 
        assignment_due_date_changed: "%{assignment_name}，%{course_name} (%{override}) 现在已截止:"
        more_info_at_url: "更多信息请访问 %{web_address}"
        no_due_date: 无截止时间
      summary: 
        assignment_due_date_changed: "作业截止时间已更改: %{assignment_name}，%{course_name} (%{override})"
        due_at: "截止时间: %{assignment_due_date_time}"
        no_due_date: "截止时间: 无截止时间"
      twitter: 
        assignment_change: "Canvas 警报 - 日期更改: %{assignment_name}，%{course_name} (%{override})"
        due_at: "截止时间: %{assignment_due_date_time}"
        no_due_date: "截止时间: 无截止时间"
    assignment_graded: 
      email: 
        assignment_graded: "作业已计分: %{assignment_name}，%{course_name}"
        html: 
          assignment_graded: "作业已计分:%{assignment_name}，%{course_name}"
          link: 单击此处查看作业
          the_assignment_is_graded: "作业 %{assignment_name} 已计分。"
        labels: 
          view_here: 您可在此处进行查看
        the_assignment_is_graded: "作业 %{assignment_name} 已计分。"
      facebook: 
        the_assignment_is_graded: "作业 %{assignment_name} 已计分。"
      sms: 
        assignment_is_graded: "%{assignment_name}，%{course_name} 已计分。"
        more_info_at: "更多信息请访问 %{web_address}"
      summary: 
        assignment_graded: "作业已计分:%{assignment_name}，%{course_name}"
        the_assignment_is_graded: "作业 %{assignment_name} 已计分。"
      twitter: 
        assignment_graded: "Canvas 警报 - 已计分:%{assignment_name}，%{course_name}"
    assignment_locked: 此作业当前锁定。
    assignment_locked_at: "此作业锁定于 %{at}。"
    assignment_locked_module: "此作业是单元 *%{module}* 的一部分，尚未解锁。"
    assignment_locked_until: "此作业锁定至 %{date}。"
    assignment_resubmitted: 
      email: 
        html: 
          link: 单击此处查看提交项
          user_resubmitted: "重新提交文件:%{user_name}，%{assignment_name}"
          user_resubmitted_sentence: "%{user_name} 刚刚提交课程 %{course_name} 中 %{assignment_name} 的重新提交文件"
        labels: 
          view_submission: 您可在此处查看提交文件
        user_resubmitted: "重新提交文件:%{user_name}，%{assignment_name}"
        user_resubmitted_sentence: "%{user_name} 刚刚提交课程 %{course_name} 中 %{assignment_name} 的重新提交文件"
      facebook: 
        click_to_view: 单击此处查看提交文件。
        user_resubmitted: "**%{user_name}** 刚刚提交课程 %{course_name} 中 **%{assignment_name}** 的重新提交文件"
      sms: 
        more_info_at: "更多信息请访问 %{web_address}"
        user_resubmitted: "%{user_name} 刚刚再次提交其作业 %{assignment_name}"
      summary: 
        turned_in_at: "提交日期: %{submission_date}"
        user_resubmitted: "重新提交文件:%{user_name}，%{assignment_name}"
      twitter: 
        user_resubmitted: "Canvas 警报 - 重新提交文件:%{user_name}，%{assignment_name}"
    assignment_submitted: 
      email: 
        html: 
          link: 单击此处查看提交项
          user_submitted: "提交文件:%{user_name}，%{assignment_name}"
          user_submitted_sentence: "%{user_name} 刚刚提交课程 %{course_name} 中 %{assignment_name} 的提交文件"
        labels: 
          view_submission: 您可在此处查看提交文件
        user_submitted: "提交文件:%{user_name}，%{assignment_name}"
        user_submitted_sentence: "%{user_name} 刚刚提交课程 %{course_name} 中 %{assignment_name} 的提交文件"
      facebook: 
        click_to_view: 单击此处查看提交文件。
        user_submitted: "**%{user_name}** 刚刚提交课程 %{course_name} 中 **%{assignment_name}** 的提交文件"
      sms: 
        more_info_at: "更多信息请访问 %{web_address}"
        user_submitted: "%{user_name} 刚刚提交其作业 %{assignment_name}"
      summary: 
        turned_in_at: "提交日期: %{submission_date}"
        user_submitted: "提交文件:%{user_name}，%{assignment_name}"
      twitter: 
        user_submitted: "Canvas 警报 - 提交文件:%{user_name}，%{assignment_name}"
    assignment_submitted_late: 
      email: 
        html: 
          link: 单击此处查看提交项
          user_resubmitted_sentence: "%{user_name} 刚刚提交课程 %{course_name} 中 %{assignment_name} 的最近提交的作业"
          user_submitted: "最近作业:%{user_name}，%{assignment_name}"
        labels: 
          view_submission: 您可在此处查看提交文件
        user_resubmitted_sentence: "%{user_name} 刚刚提交课程 %{course_name} 中 %{assignment_name} 的最近提交的作业"
        user_submitted: "最近作业:%{user_name}，%{assignment_name}"
      facebook: 
        click_to_view: 单击此处查看提交文件。
        user_resubmitted_sentence: "**%{user_name}** 刚刚提交课程 %{course_name} 中 **%{assignment_name}** 的最近提交的作业"
      sms: 
        more_info_at: "更多信息请访问 %{web_address}"
        user_submitted: "%{user_name} 刚刚提交其作业（最近） %{assignment_name}"
      summary: 
        turned_in_at: "提交日期: %{submission_date}"
        user_submitted: "最近作业:%{user_name}，%{assignment_name}"
      twitter: 
        user_submitted: "Canvas 警报 - 最近提交的作业: %{user_name}，%{assignment_name}"
    assignment_unmuted: 
      email: 
        body: |-
            您的教师已发布 %{title} 的评分更改和新评论。这些更改现在可查看。
            
            您可在此处进行查看:
            %{url}
        html: 
          body: "您的导师已发布 %{title} 的评分更改和新评论。现在可以查看这些更改。"
          link: 您可在此处进行查看
          subject: "作业取消静音:%{title}，%{course}"
        subject: "作业取消静音:%{title}，%{course}"
      sms: 
        body: |-
            您的教师已发布 %{title}，%{course} 的评分和评论。
            
            更多信息请访问 %{website}
      summary: 
        subject: "评分和评论已发布:%{title}，%{course}"
    assignment_unpublished_module: 此作业是未发布单元的一部分，尚未可用。
    collaboration_invitation: 
      email: 
        body: |-
            您已被邀请协作文档 %{document} (
            %{course_or_group})。该文档在 %{service}
            中创建并通过您的电子邮件地址 %{email} 邀请您。
            
            如果针对此类型协作的电子邮件地址错误，您将需要
            更改个人资料设置或向 %{service} 注册。
            
            您可在此处查看详细信息:
            %{link}
        body_with_user: |-
            您已被邀请协作文档 %{document} (
            %{course_or_group})。该文档由 %{user}
            在 %{service} 中创建并通过您的电子邮件地址 %{email} 邀请您。
            
            如果针对此类型协作的电子邮件地址错误，您将需要 
            更改个人资料设置或向 %{service} 注册。
            
            您可在此处查看详细信息:
            %{link}
        html: 
          body: "您受邀在 %{course_or_group} 的文档 %{document} 上进行协作。该文档在 %{service} 中创建，并且使用您的电子邮件地址 %{email} 来邀请您。"
          body_with_user: "您受邀在 %{course_or_group} 的文档 %{document} 上进行协作。该文档由 %{user} 在 %{service} 中创建，并且使用您的电子邮件地址 %{email} 来邀请您。"
          change_profile_settings: "如果该电子邮件地址对于此类协作是错误的，您需要更改个人资料设置或注册 %{service}。"
          link: 您可以在此处查看详细信息
          subject: "协作邀请: %{course_or_group}"
        subject: "协作邀请: %{course_or_group}"
      facebook: 
        body: "您已被邀请协作文档 %{document} (%{course_or_group})。该文档在 %{service} 中创建。"
        body_with_user: "您已被邀请协作文档 %{document} (%{course_or_group})。该文档由 %{user} 在 %{service} 中创建。"
      sms: 
        body: |-
            您被邀请协作文档 %{document} (%{course_or_group})。
            
            更多信息请访问 %{link}
      summary: 
        body: |-
            您已被邀请协作文档 %{document} (
            %{course_or_group})。该文档在 %{service}
            中创建并通过您的电子邮件地址 %{email} 邀请您。
        body_with_user: |-
            您已被邀请协作文档 %{document} (
            %{course_or_group})。该文档由 %{user}
            在 %{service} 中创建并通过您的电子邮件地址 %{email} 邀请您。
        subject: "协作邀请: %{course_or_group}"
      twitter: 
        body: "Canvas 警报 - 协作邀请:%{document}，%{course_or_group}"
    confirm_email_communication_channel: 
      email: 
        body: "电子邮件地址 %{email} 已在 %{website} 为用户 %{user} 注册。"
        details: "要确认此注册，请访问以下 url:"
        html: 
          body: "电子邮件地址 %{email} 已在 %{website} 为用户 %{user} 注册。"
          details: 单击此处确认该注册
          subject: "确认电子邮件:Canvas"
        subject: "确认电子邮件:Canvas"
    confirm_registration: 
      email: 
        body: "感谢您注册 %{product_name}！此电子邮件用于确认用户 %{user} 正在 %{website} 上注册一个新帐户。"
        details: "要完成注册过程，请访问以下 url:"
        html: 
          body: "感谢您注册 %{product_name}！此电子邮件用于确认用户 %{user} 正在 %{website} 上注册一个新帐户。"
          details: 单击此处完成注册过程
          subject: "确认注册：%{product_name}"
        subject: "确认注册：%{product_name}"
    confirm_sms_communication_channel: 
      sms: 
        body: |-
            通过代码确认 Canvas 注册:
            
            %{confirmation_code}
            
            通过访问 %{website} 适用于 %{user}。
    content_export_failed: 
      email: 
        body: |-
            导出课程"%{course}"时出现问题。
            请通知您的系统管理员，并为其提供以下导出标识符: %{id}.
        html: 
          body2: "导出课程 *%{course}* 时出现问题。请通知您的系统管理员，并向其提供以下导出标识符："
          link: 单击查看导出
          subject: "课程导出失败: %{course}"
        subject: "课程导出失败: %{course}"
    content_export_finished: 
      email: 
        body: "\"%{course}\" 的内容导出已完成。"
        html: 
          body2: "*%{course}* 的课程导出已完成。"
          link: 单击查看导出
          subject: "课程导出完成: %{course}"
        subject: "课程导出完成: %{course}"
    content_locked: 此测验当前锁定。
    content_locked_at: "此内容锁定于 %{at}。"
    content_locked_module: "此内容是单元 *%{module}* 的一部分，尚未解锁。"
    content_locked_until: "此内容锁定至 %{date}。"
    content_unpublished_module: 此内容是未发布单元的一部分，尚未可用。
    conversation_message: 
      email: 
        attached_files: "附件文件:"
        audio_comment: "此邮件包括媒体评论。要收听或回复，单击下面的链接:"
        html: 
          attached_files: "附件文件:"
          download: 下载
          subject: "%{user_name} 刚刚在 Canvas 中向您发送了一封邮件。"
          unknown_user: 未知用户
          view_message: 在“对话”中查看此消息
        subject: "%{user_name} 刚刚在 Canvas 中向您发送了一封邮件。"
        unknown_user: 未知用户
        view_message: 在“对话”中查看此消息
      facebook: 
        body: "%{user_name} 刚刚在 Canvas 中向您发送了一封邮件。"
        link_text: 查看邮件
        unknown_user: 未知用户
      sms: 
        body: "%{user_name} 刚刚在 Canvas 中向您发送了一封邮件:"
        more_info: "更多信息请访问 %{url}"
        unknown_user: 未知用户
      summary: 
        body: "%{user_name} 刚刚在 Canvas 中向您发送了一封邮件:"
        subject: "%{user_name} 刚刚在 Canvas 中向您发送了一封邮件。"
        unknown_user: 未知用户
      twitter: 
        tweet: "Canvas 警报 - 来自 %{user_name} 的邮件。"
    course_already_started: 
      email: 
        body: |-
            %{user} 您好!
            
            您在 Canvas 网络上的课程 %{course} 已于几天前开课，但我们注意到您尚未登录。我们发送此邮件只是想最后一次提醒您，以免您忘了该课程。
            
            若要登录，请转到 %{site} 并输入您的用户名和密码。如果您尚未设置密码，则可以在此处设置一个：%{password_url}。
            
            如果您只是不能参加这一特定课程，请在 %{site} 上随意浏览我们的课程目录，寻找您感兴趣的其它课程。新课程会不断添加进来！
            
            我们希望很快与您见面！
            
            Canvas 网络
        course_already_started: 您的课程已开课
    course_required_materials: 
      email: 
        body: |-
            %{user} 您好，
            
            好消息！您在 Canvas 网络上注册的课程 %{course} 很快就要开课。
            
            为了帮助您确保在课程学习中获得最佳效果，您应当查看导师列出的任何特殊说明或课程材料。您可以在 Canvas 网络的课程详细信息页面上查找这些内容，或只需单击下面的链接。
            
            %{url}
            
            学无止境！
            
            Canvas 网络
        course_required_materials: "%{course} 的材料和说明"
    course_started: 
      email: 
        body: |-
            %{user} 您好，
            
            谨此提请注意，您在 Canvas 网络上的课程 %{course} 今日开课。您现在可以登录 %{site} 并开始课程！
            
            请不要忘了设置您的 Canvas 网络个人资料，这样该课程的其他人员可对您有所了解。您可以在 %{profile_url} 上更新您的个人资料。
            
            学无止境！
            
            Canvas 网络
        course_starts_today: 您的课程今日开课
    course_starts_in_week: 
      email: 
        body: |-
            %{user}，
            
            课程即将开始！您在 Canvas 网络上注册的课程 %{course} 将于下周开课。我们了解您的激动心情，我们同样非常激动。
            
            您需要准备些什么？
            
            如果您尚未创建 Canvas 网络个人资料，则可以登录 Canvas.net 进行设置。您的个人资料将有助于该课程的其他人员了解您。此外，您还可以在该网站上设置通知首选项。
            
            最后，您可以在此处查看课程所需的材料和任何说明：%{url}
            
            学无止境！
            
            Canvas 网络
        course_starts_next_week: 您的课程下周开课
    dialog: 
      title: 发送回复邮件
    email: 
      footer: "您收到此电子邮件的原因是您使用 Canvas 参加了一个或多个课程。要更改或关闭电子邮件通知，请访问：⏎ %{url}"
    enrollment_accepted: 
      email: 
        body_designer: "%{user} 刚刚接受了作为设计者参与课程 %{course} 的邀请。"
        body_observer: "%{user} 刚刚接受了作为观察员参与课程 %{course} 的邀请。"
        body_student: "%{user} 刚刚接受了作为学生参与课程 %{course} 的邀请。"
        body_ta: "%{user} 刚刚接受了作为助教参与课程 %{course} 的邀请。"
        body_teacher: "%{user} 刚刚接受了作为教师参与课程 %{course} 的邀请。"
        details: "此处可查看当前注册的列表:"
        html: 
          body_designer: "%{user} 刚接受了作为设计者参与课程 %{course} 的邀请。"
          body_observer: "%{user} 刚刚接受了作为观察员参与课程 %{course} 的邀请。"
          body_student: "%{user} 刚刚接受了作为学生参与课程 %{course} 的邀请。"
          body_ta: "%{user} 刚刚接受了作为助教参与课程 %{course} 的邀请。"
          body_teacher: "%{user} 刚刚接受了作为教师参与课程 %{course} 的邀请。"
          details: 查看当前注册列表
          subject: "%{user} 接受了课程邀请"
        subject: "%{user} 接受了课程邀请"
      facebook: 
        body_designer: "%{user} 刚刚接受了作为设计者参与课程 %{course} 的邀请。"
        body_observer: "%{user} 刚刚接受了作为观察员参与课程 %{course} 的邀请。"
        body_student: "%{user} 刚刚接受了作为学生参与课程 %{course} 的邀请。"
        body_ta: "%{user} 刚刚接受了作为助教参与课程 %{course} 的邀请。"
        body_teacher: "%{user} 刚刚接受了作为教师参与课程 %{course} 的邀请。"
      sms: 
        body_designer: "%{user} 接受了课程 %{course} 的设计者邀请"
        body_observer: "%{user} 接受了课程 %{course} 的观察员邀请"
        body_student: "%{user} 接受了课程 %{course} 的学生邀请"
        body_ta: "%{user} 接受了课程 %{course} 的助教邀请"
        body_teacher: "%{user} 接受了课程 %{course} 的教师邀请"
        details: "更多信息请访问 %{url}"
      summary: 
        body_designer: "%{user} 刚刚接受了作为设计者参与课程 %{course} 的邀请。"
        body_observer: "%{user} 刚刚接受了作为观察员参与课程 %{course} 的邀请。"
        body_student: "%{user} 刚刚接受了作为学生参与课程 %{course} 的邀请。"
        body_ta: "%{user} 刚刚接受了作为助教参与课程 %{course} 的邀请。"
        body_teacher: "%{user} 刚刚接受了作为教师参与课程 %{course} 的邀请。"
        subject: "%{user} 接受了课程邀请"
      twitter: 
        body: "Canvas 警报 - 已接受:%{user}，%{enrollment_type}，课程，%{course}"
    enrollment_invitation: 
      email: 
        body_designer: "我们邀请您作为设计者参与课程 %{course}。"
        body_observer: "我们邀请您作为观察员参与课程 %{course}。"
        body_student: "我们邀请您作为学生参与课程 %{course}。"
        body_ta: "我们邀请您作为助教参与课程 %{course}。"
        body_teacher: "我们邀请您作为教师参与课程 %{course}。"
        details: "此处访问课程页面:"
        html: 
          body_designer: "我们邀请您作为设计者参与课程 %{course}。"
          body_observer: "我们邀请您作为观察员参与课程 %{course}。"
          body_student: "我们邀请您作为学生参与课程 %{course}。"
          body_ta: "我们邀请您作为助教参与课程 %{course}。"
          body_teacher: "我们邀请您作为教师参与课程 %{course}。"
          email: 电子邮件
          link: 单击此处查看课程页面
          name: 姓名
          none: 无
          subject: 课程邀请
          username: 用户名
        labels: 
          email: 电子邮件
          name: 姓名
          username: 用户名
        none: 无
        subject: 课程邀请
      facebook: 
        body_designer: "我们邀请您作为设计者参与课程 %{course}。"
        body_observer: "我们邀请您作为观察员参与课程 %{course}。"
        body_student: "我们邀请您作为学生参与课程 %{course}。"
        body_ta: "我们邀请您作为助教参与课程 %{course}。"
        body_teacher: "我们邀请您作为教师参与课程 %{course}。"
        labels: 
          email: 电子邮件
          name: 姓名
          username: 用户名
        none: 无
      sms: 
        body_designer: 我们邀请您作为设计者参与课程。
        body_observer: 我们邀请您作为观察员参与课程。
        body_student: 我们邀请您作为学生参与课程。
        body_ta: 我们邀请您作为助教参与课程。
        body_teacher: 我们邀请您作为教师参与课程。
        details: "更多信息请访问 %{url}"
        labels: 
          email: 电子邮件
          name: 姓名
          username: 用户名
        none: 无
      summary: 
        body_designer: "我们邀请您作为设计者参与课程 %{course}。"
        body_observer: "我们邀请您作为观察员参与课程 %{course}。"
        body_student: "我们邀请您作为学生参与课程 %{course}。"
        body_ta: "我们邀请您作为助教参与课程 %{course}。"
        body_teacher: "我们邀请您作为教师参与课程 %{course}。"
        subject: 课程邀请
      twitter: 
        body: "Canvas 警报 - 已邀请:作为 %{enrollment_type} 参与课程"
    enrollment_notification: 
      email: 
        body_designer: "您已作为设计者注册课程 %{course}。"
        body_observer: "您已作为观察员注册课程 %{course}。"
        body_student: "您已作为学生注册课程 %{course}。"
        body_ta: "您已作为助教注册课程 %{course}。"
        body_teacher: "您已作为教师注册课程 %{course}。"
        details: "此处访问课程页面:"
        html: 
          body_designer: "您已作为设计者注册课程 %{course}。"
          body_observer: "您已作为观察员注册课程 %{course}。"
          body_student: "您已作为学生注册课程 %{course}。"
          body_ta: "您已作为助教注册课程 %{course}。"
          body_teacher: "您已作为教师注册课程 %{course}。"
          complete_registration_link: 单击此处完成注册
          email: 电子邮件
          name: 姓名
          none: 无
          subject: 课程注册
          username: 用户名
        labels: 
          email: 电子邮件
          name: 姓名
          username: 用户名
        none: 无
        register: "访问 %{link} 完成注册"
        subject: 课程注册
      facebook: 
        body_designer: "您已作为设计者注册课程 %{course}。"
        body_observer: "您已作为观察员注册课程 %{course}。"
        body_student: "您已作为学生注册课程 %{course}。"
        body_ta: "您已作为助教注册课程 %{course}。"
        body_teacher: "您已作为教师注册课程 %{course}。"
        labels: 
          email: 电子邮件
          name: 姓名
          username: 用户名
        none: 无
      sms: 
        body_designer: 您已作为设计者注册课程。
        body_observer: 您已作为观察员注册课程。
        body_student: 您已作为学生注册课程。
        body_ta: 您已作为助教注册课程。
        body_teacher: 您已作为教师注册课程。
        details: "更多信息请访问 %{url}"
        labels: 
          email: 电子邮件
          name: 姓名
          username: 用户名
        none: 无
      summary: 
        body_designer: "您已作为设计者注册课程 %{course}。"
        body_observer: "您已作为观察员注册课程 %{course}。"
        body_student: "您已作为学生注册课程 %{course}。"
        body_ta: "您已作为助教注册课程 %{course}。"
        body_teacher: "您已作为教师注册课程 %{course}。"
        subject: 课程注册
      twitter: 
        body: "Canvas 警报 - 已注册:作为 %{enrollment_type} 参与课程"
    enrollment_registration: 
      email: 
        body_designer: "我们邀请您参与 %{website} 上的班级。该班级名为 %{course}，我们邀请您作为设计者参与。"
        body_observer: "我们邀请您参与 %{website} 上的班级。该班级名为 %{course}，我们邀请您作为观察员参与。"
        body_student: "我们邀请您参与 %{website} 上的班级。该班级名为 %{course}，我们邀请您作为学生参与。"
        body_ta: "我们邀请您参与 %{website} 上的班级。该班级名为 %{course}，我们邀请您作为助教参与。"
        body_teacher: "我们邀请您参与 %{website} 上的班级。该班级名为 %{course}，我们邀请您作为教师参与。"
        details: "您将需要向 Canvas 注册，然后才能参与班级。要开始使用，请在此处访问课程页面:"
        html: 
          body_designer: "该班级名为 %{course}，我们邀请您作为设计者参与。"
          body_observer: "该班级名为 %{course}，我们邀请您作为观察者参与。"
          body_student: "该班级名为 %{course}，我们邀请您作为学生参与。"
          body_ta: "该班级名为 %{course}，我们邀请您作为助教参与。"
          body_teacher: "该班级名为 %{course}，我们邀请您作为教师参与。"
          details: "您需要在 Canvas 上注册，然后才能参与该班级。"
          email: 电子邮件
          link: 单击此处开始
          name: 姓名
          none: 无
          participate_in_class: "您受邀参与 %{website} 上的班级"
          subject: 课程邀请
          username: 用户名
        labels: 
          email: 电子邮件
          name: 姓名
          username: 用户名
        none: 无
        subject: 课程邀请
      sms: 
        body_designer: 我们邀请您作为设计者参与课程。
        body_observer: 我们邀请您作为观察员参与课程。
        body_student: 我们邀请您作为学生参与课程。
        body_ta: 我们邀请您作为助教参与课程。
        body_teacher: 我们邀请您作为教师参与课程。
        details: "更多信息请访问 %{url}"
        labels: 
          email: 电子邮件
          name: 姓名
          username: 用户名
        none: 无
      summary: 
        body_designer: "我们邀请您参与 %{website} 上的班级。该班级名为 %{course}，我们邀请您作为设计者参与。"
        body_observer: "我们邀请您参与 %{website} 上的班级。该班级名为 %{course}，我们邀请您作为观察员参与。"
        body_student: "我们邀请您参与 %{website} 上的班级。该班级名为 %{course}，我们邀请您作为学生参与。"
        body_ta: "我们邀请您参与 %{website} 上的班级。该班级名为 %{course}，我们邀请您作为助教参与。"
        body_teacher: "我们邀请您参与 %{website} 上的班级。该班级名为 %{course}，我们邀请您作为教师参与。"
        subject: 课程邀请
      twitter: 
        body: "Canvas 警报 - 已邀请:作为 %{enrollment_type} 参与课程"
    event_date_changed: 
      email: 
        email_body: "课程 %{course_name} 的活动 %{event_title} 已更改时间。时间现在为:"
        from_to_time: "从 %{start_date_time} 到 %{end_date_time}"
        html: 
          email_body: "课程 %{course_name} 的活动 %{event_title} 已更改时间。时间现在为:"
          from_to_time: "从 %{start_date_time} 到 %{end_date_time}"
          no_time_set: 没有设置时间
          see_details: 您可在此处查看详细信息
          subject: "活动日期更改:%{event_title}，%{course_name}"
        labels: 
          see_details: 您可在此处查看详细信息
        no_time_set: 没有设置时间
        subject: "活动日期更改:%{event_title}，%{course_name}"
      facebook: 
        from_to_time: "从 %{start_date_time} 到 %{end_date_time}"
        no_time_set: 没有设置时间
        subject: "%{course_name} 的活动 [%{event_title}](%{link_to_event}) 已更改时间。时间现在为:"
      sms: 
        from_to_time: "从 %{start_date_time} 到 %{end_date_time}"
        more_info: "更多信息请访问 %{web_link}"
        no_time_set: 没有设置时间
        subject: "%{event_title}，%{course_name} 更改为:"
      summary: 
        from_to_time: "从 %{start_date_time} 到 %{end_date_time}"
        no_time_set: 没有设置时间
        subject: "活动日期更改:%{event_title}，%{course_name}"
      twitter: 
        email_body: "课程 %{course_name} 的活动 %{event_title} 已更改时间。时间现在为: %{new_time}"
        from_to_time: "从 %{start_date_time} 到 %{end_date_time}"
        no_time_set: 没有设置时间
    file_locked: 此文件当前锁定。
    file_locked_at: "此文件锁定于 %{at}。"
    file_locked_module: "此文件是单元 *%{module}* 的一部分，尚未解锁。"
    file_locked_until: "此文件锁定至 %{date}。"
    file_unpublished_module: 此文件是未发布单元的一部分，尚未可用。
    forgot_password: 
      email: 
        associated_login: "此地址关联登录信息\"%{login_identifier}\"。"
        html: 
          associated_login: "此地址关联登录信息\"%{login_identifier}\"。"
          click_to_reset: 单击此处设置新密码
          labels: 
            associated_with_accounts: 此地址关联以下帐户
            change_password_at: 在以下位置更改此登录信息的密码
          login_at_account: "%{login_email} at %{account_name}"
          login_managed_by_account: "此登录信息的证书通过 %{account_name} 进行管理"
          password_from_account: "系统管理员应当已随 %{account_name} 向您提供此次登录的密码，并且 Instructure 没有权限访问您的密码。如果您的密码无效，请联系系统管理员更改或验证您的密码。"
          requested_password_reset: "您已请求确认登录到 Canvas 的密码。"
          subject: "忘记密码:Canvas"
        labels: 
          associated_with_accounts: 此地址关联以下帐户
          change_password_at: 在以下位置更改此登录信息的密码
          click_to_reset: 要设置新密码，请单击以下链接
        login_at_account: "%{login_email} at %{account_name}"
        login_managed_by_account: "此登录信息的证书通过 %{account_name} 进行管理"
        password_from_account: "此登录信息的密码应由 %{account_name} 的系统管理员提供，并且 Instructure 没有权限访问您的密码。如果您的密码无效，请联系系统管理员有关更改或确认密码。"
        requested_password_reset: "您已请求确认登录到 Canvas 的密码。"
        subject: "忘记密码:Canvas"
    grade_weight_changed: 
      email: 
        grade_changed: "课程 %{course_name} 的评分政策已更改。"
        grading_based_on_points: 评分基于所有作业的总得分。
        html: 
          grade_changed: "课程 %{course_name} 的评分政策已更改。"
          grading_based_on_points: 评分基于所有作业的总得分。
          labels: 
            grades_based_on_percent: 评分基于每个作业小组的加权总计
            subject: 评分加权已更改
          see_details: 您可在此处查看详细信息
        labels: 
          grades_based_on_percent: 评分基于每个作业小组的加权总计
          now_see_here: 您可在此处查看详细信息
          subject: 评分加权已更改
      facebook: 
        grading_based_on_points: 评分基于所有作业的总得分。
        grading_policy_changed: "**[%{course_name}](%{course_url})** 的评分政策已更改。"
        labels: 
          grades_based_on_percent: 评分基于每个作业小组的加权总计
      sms: 
        grade_changed: "课程 %{course_name} 的评分政策已更改。"
        more_info_at: "更多信息请访问 %{course_url}"
      summary: 
        grade_changed: "课程 %{course_name} 的评分政策已更改。"
        grading_based_on_points: 评分基于所有作业的总得分。
        labels: 
          grades_based_on_percent: 评分基于每个作业小组的加权总计
          subject: 评分加权已更改
      twitter: 
        grade_changed: "Canvas 警报 - 评分政策已更改: %{course_name}"
    group_assignment_submitted_late: 
      email: 
        body: "小组 %{group_name} 刚刚提交课程 %{course_name} 中 %{assignment_name} 的最近提交的作业。"
        html: 
          body: "小组 %{group_name} 刚刚提交课程 %{course_name} 中 %{assignment_name} 的最近作业。"
          subject: "最近作业: %{group_name}，%{assignment_name}"
          view_submission_here: 您可在此处查看提交文件
        labels: 
          view_submission_here: 您可在此处查看提交文件
        subject: "最近作业: %{group_name}，%{assignment_name}"
      facebook: 
        body: "小组 %{group_name} 刚刚提交课程 %{course_name} 中 **[%{assignment_name}](%{assignment_url})** 的最近提交的作业。"
      sms: 
        more_info: "更多信息请访问 %{web_address}"
        subject: "%{group_name} 刚刚提交其作业（最近） %{assignment_name}"
      summary: 
        body: "小组 %{group_name} 已提交课程 %{course_name} 中 %{assignment_name} 的最近提交的作业。"
        subject: "最近作业: %{group_name}，%{assignment_name}"
      twitter: 
        subject: "Canvas 警报 - 最近小组作业:%{group_name}，%{assignment_name}"
    group_membership_accepted: 
      email: 
        account_group: "帐户 %{account_name} 加入小组 %{group_name} 的请求已被接受。"
        course_group: "课程 %{course_name} 加入小组 %{group_name} 的请求已被接受。"
        group_request_accepted: "小组请求已接受: %{group_name}"
        html: 
          account_group: "帐户 %{account_name} 加入小组 %{group_name} 的请求已被接受。"
          course_group: "课程 %{course_name} 加入小组 %{group_name} 的请求已被接受。"
          group_request_accepted: "小组请求已接受: %{group_name}"
          link: 单击以签出该小组
          subject: "小组成员资格已接受: %{group_name}"
        labels: 
          click_below: 您可通过单击下面的链接检查小组
        subject: "小组成员资格已接受: %{group_name}"
      facebook: 
        account_group: "帐户 %{account_name} 加入小组 **[%{group_name}](%{group_url})** 的请求已被接受。"
        course_group: "课程 %{course_name} 加入小组 **[%{group_name}](%{group_url})** 的请求已被接受。"
        group_request_accepted: "小组请求已接受: %{group_name}"
      sms: 
        account_group: "帐户 %{account_name} 加入小组 %{group_name} 的请求已被接受。"
        course_group: "课程 %{course_name} 加入小组 %{group_name} 的请求已被接受。"
        more_info: "更多信息请访问 %{web_address}"
      summary: 
        account_group: "帐户 %{account_name} 加入小组 %{group_name} 的请求已被接受。"
        course_group: "课程 %{course_name} 加入小组 %{group_name} 的请求已被接受。"
        subject: "小组成员资格已接受: %{group_name}"
      twitter: 
        account_group: "Canvas 警报 - 小组成员资格已接受:%{group_name}（帐户 %{account_name}）。"
        course_group: "Canvas 警报 - 小组成员资格已接受:%{group_name}（课程 %{course_name}）。"
    group_membership_rejected: 
      email: 
        account_group: "帐户 %{account_name} 加入小组 %{group_name} 的请求已被拒绝。"
        course_group: "课程 %{course_name} 加入小组 %{group_name} 的请求已被拒绝。"
        group_request_rejected: "小组请求已拒绝: %{group_name}"
        html: 
          account_group: "帐户 %{account_name} 加入小组 %{group_name} 的请求已被拒绝。"
          course_group: "课程 %{course_name} 加入小组 %{group_name} 的请求已被拒绝。"
          group_request_rejected: "小组请求已拒绝: %{group_name}"
          link: 单击以查看其它小组
          subject: "小组成员资格已拒绝: %{group_name}"
        labels: 
          click_below: 您可通过单击下面的链接检查其它小组
        subject: "小组成员资格已拒绝: %{group_name}"
      facebook: 
        account_group: "帐户 %{account_name} 加入小组 **[%{group_name}](%{group_url})** 的请求已被拒绝。"
        course_group: "课程 %{course_name} 加入小组 **[%{group_name}](%{group_url})** 的请求已被拒绝。"
      sms: 
        account_group: "帐户 %{account_name} 加入小组 %{group_name} 的请求已被拒绝。"
        course_group: "课程 %{course_name} 加入小组 %{group_name} 的请求已被拒绝。"
        more_info: "更多信息请访问 %{web_address}"
      summary: 
        account_group: "帐户 %{account_name} 加入小组 %{group_name} 的请求已被拒绝。"
        course_group: "课程 %{course_name} 加入小组 %{group_name} 的请求已被拒绝。"
        subject: "%{group_name} 的小组成员资格已拒绝"
      twitter: 
        account_group: "Canvas 警报 - 小组成员资格已拒绝:%{group_name}（帐户 %{account_name}）。"
        course_group: "Canvas 警报 - 小组成员资格已拒绝:%{group_name}（课程 %{course_name}）。"
    html_message: 
      html_not_exist: "此邮件的 HTML 版本尚未创建和发送"
    index: 
      titles: 
        messages: "%{name} 的邮件"
    layout: 
      email: 
        html: 
          click_to_preferences: 更新您的通知设置
    merge_email_communication_channel: 
      email: 
        body: "已在 %{host} 上为您创建一个帐户，但您已有 Canvas 帐户。如果想要将其合并在一起，请访问以下 url："
        html: 
          account_created: "已在 %{host} 上为您创建一个帐户，但您已有 Canvas 帐户。"
          merge2: 如果您要合并它们，请*单击此处*
          subject: "新 Canvas 帐户"
        subject: "新 Canvas 帐户"
    message: 
      actions: 
        reply: 回复
      meta_data: 元数据
      plain_text: 纯文本
      titles: 
        created_at: 创建时间
        delay_for: 延迟原因
        from_name: 发件人姓名
        notification_name: 通知姓名
        path_type: 路径类型
        reply_to: 收件人
        sent_at: 发送时间
        subject: 主题
        to: 收件人
    messages: 
      failure: 发送电子邮件时出错。请重新加载此页，然后重试。
      success: 正在传送您的电子邮件。
    migration_export_ready: 
      email: 
        body: 您的内容已准备好导入到您的课程中。
        html: 
          body: 您的内容已准备好导入到您的课程中。
          link_message2: 单击*此链接*选择要导入的内容项
          subject: "课程提取就绪: %{course_name}"
        link_message: 单击此链接选择要导入的内容项：
        subject: "课程提取就绪: %{course_name}"
    new_account_user: 
      email: 
        body: "%{account} 的新帐户管理员"
        details: "已添加帐户 %{account} 的新管理员 %{user}"
        html: 
          body: "%{account} 的新帐户管理员"
          details: "已添加帐户 %{account} 的新管理员 %{user}"
          subject: 新帐户用户
        subject: 新帐户用户
      facebook: 
        body: "已添加帐户 **%{account}** 的新管理员 **%{user}**。"
        subject: "%{account} 的新帐户管理员"
      sms: 
        body: "已添加帐户 %{account} 的新管理员 %{user}"
        details: "更多信息请访问 %{website}"
      summary: 
        body: "已添加帐户 %{account} 的新管理员 %{user}"
        subject: 新帐户用户
      twitter: 
        body: "Canvas 警报 - 新管理员:%{user}，%{account}"
    new_announcement: 
      email: 
        html: 
          attached_file: 附件文件
          download: 下载
          link: 查看通告
        labels: 
          file_included: 包括的文件
      facebook: 
        body: "新通告:%{title}，%{course}"
      sms: 
        details: "更多信息请访问 %{url}"
        subject: "新通告:%{title}，%{course}"
      twitter: 
        body: "Canvas 警报 - 通告:%{title}，%{course}。"
    new_context_group_membership: 
      email: 
        body_account: "您已被添加到帐户 %{account} 的新小组。小组名称为 %{group_name}。"
        body_course: "您已被添加到课程 %{course} 的新组。小组名称为 %{group_name}。"
        details_account: "您可通过单击下面的链接查看此帐户是哪些小组的组成部分:"
        html: 
          body_account: "您已被添加到帐户 %{account} 的新小组。小组名称为 %{group_name}。"
          body_course: "您已被添加到课程 %{course} 的新小组。小组名称为 %{group_name}。"
          html_details_account2: 您可通过*单击此处*查看此帐户是哪些小组的组成部分
          html_details_course2: 您可以通过*单击此处*查看针对该课程您所属的小组
          subject: "%{course_or_account} 的新小组成员资格"
          title: "新小组成员资格: %{group_name}"
        subject: "%{course_or_account} 的新小组成员资格"
        title: "新小组成员资格: %{group_name}"
      facebook: 
        body_account: "您已被添加到帐户 %{account} 的新小组。小组名称为 %{group_name}。"
        body_course: "您已被添加到课程 %{course} 的新小组。小组名称为 %{group_name}。"
      sms: 
        body_account: "您已被添加到帐户 %{account} 的新小组。小组名称为 %{group_name}。"
        body_course: "您已被添加到课程 %{course} 的新小组。小组名称为 %{group_name}。"
        details: "更多信息请访问 %{url}"
      summary: 
        body_account: "您已被添加到帐户 %{account} 的新小组。小组名称为 %{group_name}。"
        body_course: "您已被添加到课程 %{course} 的新小组。小组名称为 %{group_name}。"
        subject: "%{course_or_account} 的新小组成员资格"
      twitter: 
        body_account: "Canvas 警报 - 新小组:%{group} （帐户 %{account}）"
        body_course: "Canvas 警报 - 新小组:%{group} （课程 %{course}）"
    new_context_group_membership_invitation: 
      email: 
        body_account: "您已被邀请加入帐户 %{account} 的小组 %{group}。"
        body_course: "您已被邀请加入课程 %{course} 的小组 %{group}。"
        details: "您可通过单击下面的链接检查小组:"
        html: 
          body_account: "您已被邀请加入帐户 %{account} 的小组 %{group}。"
          body_course: "您已被邀请加入课程 %{course} 的小组 %{group}。"
          details: 您可以单击此处签出该小组
          subject: "%{course_or_account} 的新小组成员资格"
          title: "新小组成员资格: %{group_name}"
        subject: "%{course_or_account} 的新小组成员资格"
        title: "新小组成员资格: %{group_name}"
      facebook: 
        body_account: "您已被邀请加入帐户 %{account} 的小组 %{group}。"
        body_course: "您已被邀请加入课程 %{course} 的小组 %{group}。"
      sms: 
        body_account: "您已被邀请加入帐户 %{account} 的小组 %{group}。"
        body_course: "您已被邀请加入课程 %{course} 的小组 %{group}。"
        details: "更多信息请访问 %{url}"
      summary: 
        body_account: "您已被邀请加入帐户 %{account} 的小组 %{group}。"
        body_course: "您已被邀请加入课程 %{course} 的小组 %{group}。"
        subject: "%{course_or_account} 的新小组成员资格"
      twitter: 
        body_account: "Canvas 警报 - 邀请:%{group} （帐户 %{account}）"
        body_course: "Canvas 警报 - 邀请:%{group}（课程 %{course}）。"
    new_course: 
      email: 
        body: "已添加帐户 %{account} 的课程 %{course}"
        html: 
          body: "已添加帐户 %{account} 的课程 %{course}"
          labels: 
            teachers: 教师
          link: 单击此处查看课程
          subject: 新课程
          title: "%{account} 的新课程"
        labels: 
          teachers: 教师
        subject: 新课程
        title: "%{account} 的新课程"
      facebook: 
        body: "已添加帐户 **%{account}** 的新课程 **%{course}**。"
        labels: 
          teachers: 教师
        subject: "%{account} 的新课程"
      sms: 
        body: "已添加帐户 %{account} 的新课程 %{course}"
        details: "更多信息请访问 %{url}"
        labels: 
          teachers: 教师
      summary: 
        body: "已添加帐户 %{account} 的新课程 %{course}"
        labels: 
          teachers: 教师
        subject: 新课程
      twitter: 
        body: "Canvas 警报 - 新课程:%{course}，%{account}"
    new_discussion_entry: 
      email: 
        body: "%{user} 已发布有关 %{course} 话题 %{discussion_topic} 的新评论:"
        discussion_entry_reply_message: 使用下面的链接加入会话或回复此消息进行评论。
        html: 
          body: "%{user} 已发布有关 %{course} 话题 %{discussion_topic} 的新评论:"
          link: 单击此处加入会话
          subject: "%{discussion_topic}: %{course} 的新评论"
        subject: "%{discussion_topic}: %{course} 的新评论"
      facebook: 
        body: "%{discussion_topic}，%{course} 的新评论"
      sms: 
        body: "%{discussion_topic}: %{course} 的新评论"
        details: "更多信息请访问 %{url}"
      summary: 
        subject: "%{discussion_topic}: %{course} 的新评论"
      twitter: 
        body: "Canvas 警报 - 评论:%{discussion_topic}，%{course}。"
    new_discussion_topic: 
      email: 
        body: "您可能会感兴趣的一个新讨论已经开始:"
        details: "此处加入会话:"
        html: 
          attached_file: 附件文件
          body: "您可能会感兴趣的一个新讨论已经开始:"
          download: 下载
          link: 单击此处加入会话
          subject: "新讨论 - %{discussion_topic}: %{course}"
        labels: 
          file_included: 包括的文件
        subject: "新讨论 - %{discussion_topic}: %{course}"
      facebook: 
        body: "新论坛主题:%{discussion_topic}，%{course}"
      sms: 
        body: "%{course} 的新主题:"
        details: "更多信息请访问 %{url}"
      summary: 
        subject: "新讨论 - %{discussion_topic}: %{course}"
      twitter: 
        subject: "Canvas 警报 - 主题:%{discussion_topic}，%{course}"
    new_event_created: 
      email: 
        body: "%{course_name} 有一个预定的新活动应该通知您:"
        from_to_time: "从 %{start_date_time} 到 %{end_date_time}"
        html: 
          body: "%{course_name} 有一个预定的新活动应该通知您:"
          from_to_time: "从 %{start_date_time} 到 %{end_date_time}"
          no_time_set: 没有设置时间
          see_details: 您可在此处查看详细信息
          subject: "新活动 - %{event_title}，%{course_name}"
        labels: 
          see_details: 您可在此处查看详细信息
        no_time_set: 没有设置时间
        subject: "新活动 - %{event_title}，%{course_name}"
      facebook: 
        body: "%{course_name} 有一个预定的新活动:"
        from_to_time: "从 %{start_date_time} 到 %{end_date_time}"
        no_time_set: 没有设置时间
      sms: 
        from_to_time: "从 %{start_date_time} 到 %{end_date_time}"
        more_info: "更多信息请访问 %{web_address}"
        no_time_set: 没有设置时间
        subject: "%{course_name} 的新活动:"
      summary: 
        from_to_time: "从 %{start_date_time} 到 %{end_date_time}"
        no_time_set: 没有设置时间
        subject: "新活动 - %{event_title}，%{course_name}"
      twitter: 
        from_to_time: "从 %{start_date_time} 到 %{end_date_time}"
        no_time_set: 没有设置时间
        subject: "Canvas 警报 - 活动:%{event_title}，%{course_name}"
    new_file_added: 
      email: 
        body: "已添加课程 %{name} 的新文件:"
        html: 
          body: "已添加课程 %{name} 的新文件:"
          link: 单击查看
          subject: "添加的新文件: %{title}，%{name}"
        subject: "添加的新文件: %{title}，%{name}"
        view: 您可在此处进行查看
      facebook: 
        body: "已添加课程 %{name} 的新文件: "
      sms: 
        body: "为 %{name} 添加的新文件: "
        link: "更多信息请访问 %{link}"
      summary: 
        subject: "添加的新文件: %{title}，%{name}"
      twitter: 
        body: "Canvas 警报 - 新文件: %{title} (%{size})，%{name}:"
    new_files_added: 
      email: 
        body: "已添加课程 %{name} 的 %{count} 个新文件:"
        html: 
          body: "已添加课程 %{name} 的 %{count} 个新文件:"
          see_details: 您可在此处进行查看
          subject: "为课程 %{name} 添加的 %{count} 个新文件:"
        link: 您可在此处进行查看
        subject: "为课程 %{name} 添加的 %{count} 个新文件:"
      facebook: 
        body: "已添加课程 %{name} 的 %{count} 个新文件:"
        link: 您可在此处进行查看
      sms: 
        body: "添加了 %{name} 的 %{count} 个新文件。"
        link: "更多信息请访问 %{link}"
      summary: 
        body: "添加了 %{name} 的 %{count} 个新文件。"
        link: 您可在此处进行查看
        subject: "添加了课程 %{name} 的 %{count} 个新文件:"
      twitter: 
        body: "Canvas 警报 - %{name} 的 %{count} 个新文件"
    new_student_organized_group: 
      email: 
        body_account: "已为帐户 %{account} 创建名为\"%{group_name}\"的新学生组织学习小组。第一位成员是 %{user}。"
        body_course: "已为课程 %{course} 创建名为\"%{group_name}\"的新学生组织学习小组。第一位成员是 %{user}。"
        details: "您可通过单击下面的链接查看该小组的详细信息:"
        html: 
          body_account: "已为帐户 %{account} 创建名为\"%{group_name}\"的新学生组织小组。第一位成员是 %{user}。"
          body_course: "已为课程 %{course} 创建名为\"%{group_name}\"的新学生组织小组。第一位成员是 %{user}。"
          details: 单击此处查看该小组的详细信息
          subject: "%{course_or_account} 的新学习小组"
          title: "新学习小组: %{group_name}"
        subject: "%{course_or_account} 的新学习小组"
        title: "新学习小组: %{group_name}"
      facebook: 
        body_account: "已为帐户 %{account} 创建名为 %{group_name} 的新学生组织学习小组。第一位成员是 %{user}。"
        body_course: "已为课程 %{course} 创建名为 %{group_name} 的新学生组织学习小组。第一位成员是 %{user}。"
      sms: 
        body_account: "已为帐户 %{account} 创建名为\"%{group_name}\"的新小组。第一位成员是 %{user}。"
        body_course: "已为课程 %{course} 创建名为\"%{group_name}\"的新小组。第一位成员是 %{user}。"
        detail: "更多信息请访问 %{url}"
      summary: 
        body_account: "已为帐户 %{account} 创建名为\"%{group_name}\"的新学生组织组。第一位成员是 %{user}。"
        body_course: "已为课程 %{course} 创建名为\"%{group_name}\"的新学生组织小组。第一位成员是 %{user}。"
        subject: "%{course_or_account} 的新学习小组"
      twitter: 
        body_account: "Canvas 警报 - 新小组:%{group_name} （帐户 %{account}）"
        body_course: "Canvas 警报 - 新小组:%{group_name} （课程 %{course}）"
    new_teacher_registration: 
      email: 
        body: "%{user} 刚刚在 %{website} 注册为教师。"
        html: 
          body: "%{user} 刚刚在 %{website} 注册为教师。"
          details: 单击此处查看教师
          email: 电子邮件
          phone: 电话
          school_name: 学校名称
          school_position: 学校位置
          subject: 新教师注册
        labels: 
          email: 电子邮件
          phone: 电话
          school_name: 学校名称
          school_position: 学校位置
        subject: 新教师注册
      facebook: 
        body: "%{user} 刚刚在 %{website} 注册为教师。"
        subject: 新教师注册
      sms: 
        body: "%{user} 刚刚在 %{website} 注册为教师。"
      summary: 
        body: "%{user} 刚刚在 Canvas 注册为教师。"
        labels: 
          email: 电子邮件
          phone: 电话
          school_name: 学校名称
          school_position: 学校位置
        subject: 新教师注册
      twitter: 
        body: "Canvas 警报 - 新教师:%{user}，%{account}"
    new_user: 
      email: 
        body: "刚刚注册帐户 %{account} 的新用户 %{user}"
        html: 
          body: "刚刚注册帐户 %{account} 的新用户 %{user}"
          link: 单击此处查看用户
          subject: 新用户
        subject: 新用户
        title: "%{account} 的新用户"
      facebook: 
        body: "刚刚注册帐户 **%{account}** 的新用户 **%{user}**。"
        title: "%{account} 的新用户"
      sms: 
        body: "已注册帐户 %{account} 的新用户 %{user}"
        details: "更多信息请访问 %{url}"
      summary: 
        body: "刚刚注册帐户 %{account} 的新用户 %{user}"
        subject: 新用户
      twitter: 
        body: "Canvas 警报 - 新用户:%{user}，%{account}"
    page_locked: 此页面当前锁定。
    page_locked_at: "此页面锁定于 %{at}。"
    page_locked_module: "此页面是单元 *%{module}* 的一部分，尚未解锁。"
    page_locked_until: "此页面锁定至 %{date}。"
    page_unpublished_module: 此页面是未发布单元的一部分，尚未可用。
    peer_review_invitation: 
      email: 
        body: "已邀请您对 %{reviewee} 进行同伴审阅。点击下面的链接进行审阅！"
        html: 
<<<<<<< HEAD
          link_message: 单击此处完成您的审阅
=======
          link_message: 单击此处完成审阅
>>>>>>> b6068abf
        subject: "已指定 %{reviewee} 的同伴审阅"
      facebook: 
        body: "已邀请您对 %{reviewee} 进行同伴审阅。点击下面的链接进行审阅！"
      sms: 
        more_info: "更多信息请访问 %{url}"
      summary: 
        body: "已邀请您对 %{reviewee} 进行同伴审阅。点击下面的链接进行审阅！"
      twitter: 
        body: "已邀请您对 %{reviewee} 进行同伴审阅。点击下面的链接进行审阅！"
    pseudonym_registration: 
      email: 
        body: "您已在 %{account} 注册 Canvas 帐户！您将需要完成配置过程，然后才能登录和开始使用 Canvas。"
        html: 
          body: "您已注册 Canvas 帐户 %{account}！在登录并开始使用 Canvas 之前，您需要完成配置过程。"
          link: 单击此处完成注册过程
          subject: "完成注册:Canvas"
        link_message: "要完成注册过程，请访问以下 url:"
        subject: "完成注册:Canvas"
    quiz_locked: 此测验当前锁定。
    quiz_locked_at: "此测验锁定于 %{at}。"
    quiz_locked_module: "此测验是单元 *%{module}* 的一部分，尚未解锁。"
    quiz_locked_until: "此测验锁定至 %{date}。"
    quiz_regrade_finished: 
      email: 
        body: "已为测验 %{quiz} 完成了重新评分"
        html: 
          body: "已为测验 %{quiz} 完成了重新评分"
          link_message: 您可在此处查看测验：
          subject: "已完成测验重新评分：%{quiz}，%{context}"
        link_message: 您可在此处查看测验：
        subject: "已完成测验重新评分：%{quiz}，%{context}"
      facebook: 
        body: "已完成测验重新评分：%{title}"
      sms: 
        body_sms: "已为测验 %{title} 完成了重新评分：%{context}。"
        more_info: "更多信息请访问 %{url}"
      summary: 
        body: "已为您的测验 %{title} 完成了重新评分。"
        subject: "测验已重新计分：%{quiz}，%{context}"
      twitter: 
        body: "Canvas 警报 - 测验已重新计分：%{quiz}"
    quiz_unpublished_module: 此测验是未发布单元的一部分，尚未可用。
    report_generated: 
      email: 
        html: 
          link_message: 单击此处下载报告
          subject: 生成的报告
        link_message: "单击此处下载报告:"
        subject: 生成的报告
    report_generation_failed: 
      email: 
        html: 
          subject: 报告生成失败
        subject: 报告生成失败
    rubric_assessment_submission_reminder: 
      email: 
        body: "系统已提醒您评估: %{rubric}，%{context}:"
        html: 
          body: "系统已提醒您评估 %{rubric}，%{context}："
          link_message: 单击此处审阅测验并提交您的条目
          subject: "评估提醒:%{rubric}，%{context}"
        link_message: "您可在此处审阅测验并提交您的输入:"
        subject: "评估提醒: %{rubric}，%{context}"
      facebook: 
        body: "系统已提醒您评估:*%{title}* (%{context})。"
      sms: 
        body: "系统已提醒您评估: %{rubric}，%{context}。"
        more_info: "更多信息请访问 %{url}"
      summary: 
        body: "系统已提醒您评估: %{rubric}，%{context}:"
        subject: "评估提醒: %{rubric}，%{context}"
      twitter: 
        tweet: "Canvas 警报 - 提醒:评估 %{rubric}，%{context}"
    rubric_association_created: 
      email: 
        body: "已创建针对 %{context} 的新测验:"
        html: 
          body: "已创建针对 %{context} 的新测验:"
          link_message: 单击此处审阅测验并提交您的条目
          subject: "新测验:%{title}，%{context}"
        link_message: "您可在此处审阅测验并提交您的输入:"
        subject: "新测验:%{title}，%{context}"
      facebook: 
        body: "已创建针对 %{context} 的新测验:"
      sms: 
        body: "已创建针对 %{context} 的新测验。"
        more_info: "更多信息请访问 %{url}"
      summary: 
        body: "已创建针对 %{context} 的新测验:"
        subject: "新测验:%{title}，%{context}"
      twitter: 
        tweet: "Canvas 警报 - 新测验:%{title}，%{context}。"
    self_enrollment_registration: 
      email: 
        body: |-
            您好，%{user}！
            
            您已成功自行登记 Canvas Network 上的课程 %{course}！
            
            请不要忘了设置您的 Canvas 网络个人资料，这样该课程的其他人员可对您有所了解。您可以在 %{profile_url} 上更新您的个人资料！
            
            学无止境！
            
            Canvas Network
        html: 
          farewell: 学无止境！
          greetings: "您好，%{user}！"
          profile_reminder: "请不要忘了设置您的 *Canvas 网络个人资料*，这样该课程的其他人员可对您有所了解。"
          self_enrollment_confirmation: "您已成功自行登记 Canvas Network 上的课程 %{course}！"
          self_enrollment_registration: "%{course} 的登记"
          signature: "Canvas Network"
        self_enrollment_registration: "%{course} 的登记"
    send_form: 
      labels: 
        message_body: 消息
        send_button: 发送
    submission_comment: 
      email: 
        body: "%{author} 刚刚对 %{user} 的 %{assignment} 的提交文件进行了新评论"
        html: 
          body: "%{author} 刚刚对 %{user} 的 %{assignment} 的提交文件进行了新评论"
          link_message: 单击此处查看评论
          someone: 某人
          subject: "提交评论:%{user}，%{assignment}，%{context}"
          submission_comment_link_message: 您可以使用下面的链接审阅提交文件，或对此消息作出响应以回复此评论。
        link_message: "您可在此处审阅提交文件的详细信息:"
        someone: 某人
        subject: "提交评论:%{user}，%{assignment}，%{context}"
      facebook: 
        body: "*%{author}* 刚刚对 **%{user} 的 %{assignment}** 的提交文件进行了新评论。"
        someone: 某人
      sms: 
        body: "%{author} 针对 %{assignment}，%{user}，%{context} 的新评论。"
        more_info: "更多信息请访问 %{url}"
      summary: 
        body: "%{author} 刚刚对 %{user} 的 %{assignment} 的提交文件进行了新评论。"
        someone: 某人
        subject: "提交评论:%{user}，%{assignment}，%{context}"
      twitter: 
        tweet: "Canvas 警报 - 评论:%{author}（%{assignment}，%{user}，%{context}）。"
    submission_comment_for_teacher: 
      email: 
        body: "%{author} 刚刚对 %{user} 的 %{assignment} 的提交文件进行了新评论"
        html: 
          body: "%{author} 刚刚对 %{user} 的 %{assignment} 的提交文件进行了新评论"
          link_message: 您可通过单击下面的链接查看提交项的详细信息：
          review_submission: 单击此处查看提交项
          someone: 某人
          subject: "提交评论:%{user}，%{assignment}，%{context}"
        someone: 某人
        subject: "提交评论:%{user}，%{assignment}，%{context}"
        submission_comment_link_message: 您可以使用下面的链接审阅提交文件，或对此消息作出响应以回复此评论。
      facebook: 
        body: "*%{author}* 刚刚对 **%{user} 的 %{assignment}** 的提交文件进行了新评论。"
        someone: 某人
      sms: 
        more_info: "更多信息请访问 %{url}"
        sms_body: "%{author} 针对 %{assignment}，%{user}，%{context} 的新评论。"
      summary: 
        body: "%{author} 刚刚对 %{user} 的 %{assignment} 的提交文件进行了新评论。"
        someone: 某人
        subject: "提交评论:%{user}，%{assignment}，%{context}"
      twitter: 
        tweet: "Canvas 警报 - 评论:%{author}（%{assignment}，%{user}，%{context}）。"
    submission_grade_changed: 
      email: 
        body: "您的作业 %{assignment_title} 的评分已更改。"
        html: 
          body: "您的作业 %{assignment_title} 的评分已更改。"
          link_message: 您可以在此处审阅作业
          no_date_set: 未设置日期
          not_applicable: 不适用
          regraded_date: "重新计分日期: %{date}"
          score: "分数:%{score}，满分 %{total} 分"
          score_pending: 教师待审阅的分数
          subject: "分数已更改:%{assignment}，%{context}"
        link_message: "您可在此处审阅作业:"
        no_date_set: 未设置日期
        not_applicable: 不适用
        regraded_date: "重新计分日期: %{date}"
        score: "分数:%{score}，满分 %{total} 分"
        score_pending: 教师待审阅的分数
        subject: "分数已更改:%{assignment}，%{context}"
      facebook: 
        body: "您的作业 *%{title}* 的评分已更改。"
        no_date_set: 未设置日期
        not_applicable: 不适用
        regraded_date: "重新计分日期: %{date}"
        score: "分数:%{score}，满分 %{total} 分"
        score_pending: 教师待审阅的分数
      sms: 
        body_sms: "%{title}，%{context} 的评分刚刚更改。"
        more_info: "更多信息请访问 %{url}"
        no_date_set: 未设置日期
        not_applicable: 不适用
        regraded_date: "重新计分日期: %{date}"
        score: "分数:%{score}，满分 %{total} 分"
        score_pending: 教师待审阅的分数
      summary: 
        no_date_set: 未设置日期
        not_applicable: 不适用
        regraded_date: "重新计分日期: %{date}"
        score: "分数:%{score}，满分 %{total} 分"
        score_pending: 教师待审阅的分数
        subject: "分数已更改:%{title}，%{context}"
      twitter: 
        no_date_set: 未设置日期
        not_applicable: 不适用
        score: "分数:%{score}，满分 %{total} 分"
        score_pending: （待审阅）
        tweet: "Canvas 警报 - 评分更改: %{date}"
    submission_graded: 
      email: 
        body: "您的作业 %{assignment} 已计分。"
        graded_date: "计分日期: %{date}"
        html: 
          body: "您的作业 %{assignment} 已计分。"
          graded_date: "计分日期: %{date}"
          link_message: 您可以在此处审阅作业
          no_date_set: 未设置日期
          not_applicable: 不适用
          score: "分数:%{score}，满分 %{total} 分"
          score_pending_review: 教师待审阅的分数
          subject: "作业已计分:%{assignment}，%{context}"
        link_message: "您可在此处审阅作业:"
        no_date_set: 未设置日期
        not_applicable: 不适用
        score: "分数:%{score}，满分 %{total} 分"
        score_pending_review: 教师待审阅的分数
        subject: "作业已计分:%{assignment}，%{context}"
      facebook: 
        body: "您的作业 *%{title}* 已计分。"
        graded_date: "计分日期: %{date}"
        no_date_set: 未设置日期
        not_applicable: 不适用
        score: "分数:%{score}，满分 %{total} 分"
        score_pending_review: 教师待审阅的分数
      sms: 
        graded_date: "计分日期: %{date}"
        more_info: "更多信息请访问 %{url}"
        no_date_set: 未设置日期
        not_applicable: 不适用
        score: "分数:%{score}，满分 %{total} 分"
        score_pending_review: 教师待审阅的分数
        sms_body: "%{assignment}，%{context} 已计分。"
      summary: 
        graded_date: "计分日期: %{date}"
        no_date_set: 未设置日期
        not_applicable: 不适用
        score: "分数:%{score}，满分 %{total} 分"
        score_pending_review: 教师待审阅的分数
        subject: "作业已计分:%{assignment}，%{context}"
      twitter: 
        no_date_set: 未设置日期
        not_applicable: 不适用
        score: "分数:%{score}，满分 %{total} 分"
        score_pending_review: （待审阅）
        tweet: "Canvas 警报 - 已计分:%{assignment}，%{context}"
    submission_needs_grading: 
      email: 
        body: "%{user_name} 已完成测验 %{quiz_title}，该测验需要手动评分。"
        html: 
          body: "%{user_name} 已完成测验 %{quiz_title}，该测验需要手动评分。"
          link_message: 您可在此处审阅提交文件
          subject: "提交的测验：%{quiz}，%{context}"
          submitted_date: "已提交：%{date}"
        link_message: 您可在此处审阅提交文件：
        subject: "提交的测验：%{quiz}，%{context}"
        submitted_date: "已提交：%{date}"
      facebook: 
        body: "%{user_name} 已完成测验 %{quiz_title}，该测验需要手动评分。"
        submitted_date: "已提交：%{date}"
      sms: 
        body_sms: "您的 %{title} 的 %{context} 评分刚刚更改。"
        more_info: "更多信息请访问 %{url}"
        no_date_set: 未设置日期
        not_applicable: 不适用
        regraded_date: "重新计分日期: %{date}"
        score: "分数: %{score}，满分 %{total} 分"
        score_pending: 教师待审阅的分数
      summary: 
        body: "已为您的测验 *%{title}* 上交了提交文件，该测验需要手动评分。"
        subject: "提交的测验：%{quiz}，%{context}"
        submitted_date: "已提交：%{date}"
      twitter: 
        body: "Canvas 警报 - 提交的测验：%{quiz}，%{user_name}"
    summaries: 
      email: 
        daily_body: "您已注册接收来自 Canvas 帐户的一些通知的每日报告。下面是 %{date} 的报告:"
        html: 
          click_to_preferences: 单击此处编辑您的通知首选项
          daily_body: "您已注册从您的 Canvas 帐户接收某些通知的每日报告。下面是 %{date}的报告："
          subject: "最近 Canvas 通知"
          view: 单击查看
          weekly_body: "您已注册从您的 Canvas 帐户接收某些通知的每周报告。下面是结束日期为 %{date}的一周的报告："
        notifications_link: "您可通过访问以下页面更改通知设置:"
        subject: "最近 Canvas 通知"
        weekly_body: "您已注册接收来自 Canvas 帐户的一些通知的每周报告。下面是一周结束 %{date} 的报告:"
      facebook: 
        new_notifications: "您已收到 #Canvas# 中的 *%{notification_count} 个新通知*。"
      sms: 
        notifications_sms: "%{notifications_count} 新通知，位于 %{url}"
      twitter: 
        tweet: "Canvas 警报 - %{notification_count} 个新通知"
    topic_locked: 此主题当前已锁定。
    topic_locked_at: "此主题锁定于 %{at}。"
    topic_locked_module: "此主题是单元 *%{module}* 的一部分，尚未解锁。"
    topic_locked_until: "此主题锁定至 %{date}。"
    topic_unpublished_module: 此主题是未发布单元的一部分，尚未可用。
    updated_wiki_page: 
      email: 
        body: "维基上针对 %{title} 的页面已更新，这可以使您的生活更轻松。"
        html: 
          body: "维基上针对 %{title} 的页面已更新，这可以使您的生活更轻松。"
          link_message: 单击此处进行审阅
          subject: "更新的维基页面:%{title}，%{user}"
        link_message: "您可在此处进行审阅: %{link}"
        subject: "更新的维基页面:%{title}，%{user}"
      facebook: 
        body: "维基上针对 %{title} 的页面已更新。"
      sms: 
        more_info: "更多信息请访问 %{url}"
        updated_message: "%{title}，%{user} 刚刚更新:"
      summary: 
        subject: "更新的维基页面:%{title}，%{user}"
      twitter: 
        tweet: "Canvas 警报 - 页面更新:%{title}，%{user}。"
    visit_modules_page: "*有关如何解锁此内容的信息，请访问课程单元页面。*"
    web_conference_invitation: 
      email: 
        body: "我们邀请您参与 %{name} 的网络会议 %{title}。"
        details_link: "您可在此处查看详细信息: %{link}"
        html: 
          body: "我们邀请您参与 %{name} 的网络会议 %{title}。"
          details_link: 单击此处查看详细信息
          subject: "网络会议邀请: %{name}"
        subject: "网络会议邀请: %{name}"
      facebook: 
        body: "我们邀请您参与 #%{name}# 的网络会议 *%{title}*。"
      sms: 
        body: "我们邀请您加入 %{name} 的网络会议 %{title}。"
        link_message: "更多信息请访问 %{url}"
      summary: 
        body: "我们邀请您参与 %{name} 的网络会议 %{title}。"
        subject: "网络会议邀请: %{name}"
      twitter: 
        tweet: "Canvas 警报 - 邀请:参加 %{title}，%{name}"
  migration: 
    announcement_type: 通告
    assignment_group_type: 作业小组
    assignment_type: 作业
    calendar_event_type: 日历事件
    discussion_topic_type: 讨论主题
    ecollege: 
      course_not_found: "找不到 ECollege 课程。"
    external_feed_type: 外部馈送
    external_tool_type: 外部工具
    file_type: 文件
    grading_standard_type: 评分标准
    group_type: 学习小组
    learning_outcome_type: 学习成果
    module_type: 单元
    quiz_question_type: 测验题
    quiz_type: 测验
    rubric_type: 评分标准说明
    webct: 
      course_not_found: "找不到 Blackboard 课程。"
    wiki_page_type: 维基页面
  migration_issues: 
    errors: 
      valid_workflow_state: 必须发送有效的工作流状态
  mississippi_sis_title: "SIS 数据"
  module_item_types: 
    assignment: 作业
    disuccsion: 讨论
    external_tool: 外部工具
    external_url: "外部 URL"
    file: 文件
    page: 页面
    quiz: 测验
    sub_header: 副标题
  modules: 
    add_module_item_dialog: 
      item_type: 类型：
    add_module_item_dialog_wrapper: 
      Save: 保存
      cancel: 取消
      creating: 正在创建...
    dialog_title: "添加项目到 %{moduleName}"
    module_collection_view: 
      button: 
        preview: 预览
      course_modules: 课程单元
      header: 
        module: 单元
    module_item_view: 
      button: 
        delete: 删除
        edit: 编辑
      manage: 管理
      module_item: 
        available: 可用
        due: 截止时间
        points_abbreviated: 得分
    module_view: 
      module: 
        prerequisites: 先修课程
        published: 已发布
    post_grades_dialog_title: "发布评分到 SIS"
    progression_module_collection: 
      module_progress_for: "%h{student_link} 学习单元的进度"
      module_progress_for_student: "%{student.name} 学习单元的进度"
      no_modules_found: 未找到学习单元
    progression_module_view: 
      items: 待完成的项目
      items_below: 以下为待完成的项目
    progression_student_view: 
      show_progressions_for_student: "显示 %{name} 的学习进度"
    progressions_index: 
      back_to_modules: 返回学习单元页面
      no_students_found: 未找到学生
      student_progress: 学生进度
  modules_item_controller: 
    must_contribute_complete: 已参与页面的内容
    must_contribute_incomplete: 必须参与页面的内容
    must_submit_complete: 已提交作业
    must_submit_incomplete: 必须提交作业
    must_view_complete: 已查看页面
    must_view_incomplete: 必须查看页面
  moodle_dropdown_many_warning_title: "可能已错误地导入此题库中的 %{count} 个下拉列表问题"
  moodle_dropdown_warning_title: 可能已错误地导入多个下拉列表问题
  moodle_formula_many_warning_title: "此题库中的 %{count} 个公式问题将需要重新生成可能的答案"
  moodle_formula_warning_title: 将需要为公式问题重新生成可能的答案
  move_dialog: 
    cancel: 取消
    save: 保存
    saving: 正在保存...
    where_to_move: "您希望将 *%{name}* 移动到哪里？"
  move_dialog_select: 
    move_to_end: "-- 在底部 --"
  multi_student_progress_title: 多学生进度
  mute_dialog: 
    curving_assignments: 曲线作业
    grade_change_notifications: 评分更改通知
    how_to_unmute: 一旦您取消静音此作业，即可通过单击"取消静音作业"链接再次开始发送通知。
    mute_assignment: 屏蔽作业
    score_change_notifications: 分数更改通知
    see_grade: 其作业的评分
    students_will_see: 学生将能够看到此作业已静音。
    submission_comments: 提交评论
    sure_you_want_to_mute: "是否确定要静音此作业?此作业静音时，学生将不会收到关于以下内容的新通知或无法看到:"
  name: 学术基准导入器
  new_facebook_message: "您有来自 Canvas 的新消息"
  new_quiz_moderate_desc: 当“草稿状态”和“测验统计”处于允许/打开状态时，这将启用某个帐户的新测验调整页面。
  new_quiz_statistics_desc: 当“草稿状态”处于允许/打开状态时，这将启用某个帐户的新测验统计页面。
  new_styles_description: |-
      我们正在改进 Canvas 的 UI 界面。启用此项可选择查看
      更新的简化外观并感受 Canvas 界面。
  no_migration_file: 内容迁移需要文件
  not_a_number: 必须为正数
  notification: 
    added_to_conversation_description: 已将您添加到会话
    added_to_conversation_display: 添加到会话
    all_submissions_description: |-
        *仅适用于导师和管理员：*⏎
        ⏎
        作业提交/重新提交
    all_submissions_display: 所有提交文件
    announcement_description: 课程中的新通告
    announcement_display: 通告
    appointment_availability_description: |-
        *仅适用于导师和管理员：*⏎
        ⏎
        更改约会时段
    appointment_availability_display: 约会可用性
    appointment_cancelations_description: 约会取消
    appointment_cancelations_display: 约会取消
    appointment_signups_description: 日历上的新约会
    appointment_signups_display: 约会注册
    calendar_description: 课程日历上的新项目和更改项目
    calendar_display: 日历
    categories: 
      all_submissions: 所有提交文件
      announcement: 通告
      appointment_availability: 约会可用性
      appointment_cancelations: 约会取消
      appointment_signups: 约会注册
      calendar: 日历
      course_content: 课程内容
      discussion: 讨论
      discussion_entry: 讨论输入
      due_date: 截止时间
      files: 文件
      grading: 评分
      grading_policies: 评分政策
      invitiation: 邀请
      late_grading: 最近评分
      membership_update: 成员资格更新
      migration: 迁移
      one: 其它
      other: 其它
      registration: 注册
      reminder: 提醒
      student_appointment_signups: 学生约会注册
      submission_comment: 提交评论
    conversation_message_description: 收件箱新邮件
    conversation_message_display: 会话消息
    course_content_description: |-
        更改课程内容：⏎
        ⏎
        * 维基页面⏎
        * 测验内容⏎
        * 作业内容
    course_content_display: 课程内容
    discussion_description: 课程中的新讨论主题
    discussion_display: 讨论
    discussion_post_description: 您订阅的主题中的新讨论帖
    discussion_post_display: 讨论帖
    due_date_description: 作业截止时间更改
    due_date_display: 截止时间
    files_description: 添加到课程的新文件
    files_display: 文件
    grading_description: |-
        包括：
        
        * 输入/更改的作业/提交项评分
        * 取消屏蔽的作业评分
        * 更改的评分加权
        ​
        
        如果您希望在通知中看到评分，请选中“报警评分更改时包括分数”。
        如果您的电子邮件不是某机构的电子邮件，这意味着敏感内容将发送到机构外部。
    grading_display: 评分
    grading_notify_include_grade: 报警评分更改时包括分数。
    grading_policies_description: 课程评分政策更改
    grading_policies_display: 评分政策
    invitation_description: |-
        以下各项的邀请:
        
        * 网络会议
        * 小组
        * 协作
        * 课程
        * 同侪审阅和提醒
    invitation_display: 邀请
    late_grading_description: |-
        *仅适用于导师和管理员：*⏎
        ⏎
        上次作业提交文件
    late_grading_display: 最近评分
    membership_update_description: |-
        *仅适用于管理员：已激活的待处理注册*⏎
        ⏎
        * 组注册⏎
        * 已接受/已拒绝
    membership_update_display: 成员资格更新
    missing_description_description: "有关 %{category} 通知"
    missing_display_display: "有关 %{category} 通知"
    names: 
      account_user_notification: 帐户用户通知
      account_user_registration: 帐户用户注册
      added_to_conversation: 添加到会话
      alert: 警报
      appointment_canceled_by_user: 取消约会的用户
      appointment_deleted_for_user: 约会删除操作针对的用户
      appointment_group_deleted: 已删除约会组
      appointment_group_published: 已发布约会组
      appointment_group_updated: 已更新约会组
      appointment_reserved_by_user: 预订约会的用户
      appointment_reserved_for_user: 约会预订操作针对的用户
      assignment_changed: 作业已更改
      assignment_created: 作业已创建
      assignment_due_date_changed: 作业截止期日期更改
      assignment_due_date_override_changed: 覆盖的作业截止时间已更改
      assignment_graded: 作业已计分
      assignment_resubmitted: 作业已重新提交
      assignment_submitted: 作业已提交
      assignment_submitted_late: 最近提交的作业
      collaboration_invitation: 协作邀请
      confirm_email_communication_channel: 确认电子邮件通信渠道
      confirm_registration: 确认注册
      confirm_sms_communication_channel: 确认短信通信渠道
      content_export_failed: 内容导出失败
      content_export_finished: 内容导出完成
      conversation_message: 会话消息
      enrollment_accepted: 注册已接受
      enrollment_invitation: 注册邀请
      enrollment_notification: 注册通知
      enrollment_registration: 注册
      event_date_changed: 活动日期更改
      forgot_password: 忘记密码
      grade_weight_changed: 评分加权已更改
      group_assignment_submitted_late: 最近提交的小组作业
      group_membership_accepted: 小组成员资格已接受
      group_membership_rejected: 小组成员资格已拒绝
      merge_email_communication_channel: 合并电子邮件通信渠道
      migration_export_ready: 迁移导出就绪
      migration_import_failed: 迁移导入失败
      migration_import_finished: 迁移导入完成
      new_account_user: 新帐户用户
      new_announcement: 新通告
      new_context_group_membership: 新内容组成员资格
      new_context_group_membership_invitation: 新内容组成员资格邀请
      new_course: 新课程
      new_discussion_entry: 新讨论输入
      new_discussion_topic: 新讨论主题
      new_event_created: 创建的新活动
      new_file_added: 新文件已添加
      new_files_added: 新文件已添加
      new_student_organized_group: 新学生组织学习小组
      new_teacher_registration: 新教师注册
      new_user: 新用户
      pseudonym_registration: 匿名注册
      report_generated: 生成的报告
      report_generation_failed: 报告生成失败
      rubric_assessment_invitation: 评分标准测验邀请
      rubric_assessment_submission_reminder: 评分标准测验提交提醒
      rubric_association_created: 创建的评分标准关联
      submission_comment: 提交评论
      submission_comment_for_teacher: 教师提交评论
      submission_grade_changed: 提交文件评分已更改
      submission_graded: 提交文件已计分
      submission_needs_grading: 提交文件需要评分
      summaries: 总结
      updated_wiki_page: 更新的维基页面
      web_conference_invitation: 网络会议邀请
    no_subject: 无主题
    other_display: 管理通知
    reminder_display: 提醒
    student_appointment_description: |-
        *仅适用于导师和管理员：*⏎
        ⏎
        学生约会注册
    student_appointment_display: 学生约会注册
    submission_comment_description: 作业提交评论
    submission_comment_display: 提交评论
  notification_preferences: 
    communication: 
      email: 
        display: 电子邮件地址
      errors: 
        saving_preferences_failed: "啊噢! 有些内容已损坏。请重试"
      facebook: 
        display: Facebook
      push: 
        display: 推送通知
      sms: 
        display: 手机号码
      twitter: 
        display: Twitter
    frequencies: 
      daily: 每天
      immediately: 尽快
      never: 从不
      title: 
        daily: 发送每日摘要
        never: 不发送任何内容
        right_away: 立即通知我
        weekly: 发送每周摘要
      weekly: 每周
    groups: 
      admin: 管理
      alerts: 警报
      communication: 会话
      course: 课程活动
      discussions: 讨论
      groups: 小组
      one: 其它
      other: 其它
      parent: 父电子邮件
      scheduling: 正在计划
  number: 
    currency: 
      format: 
        delimiter: ","
        format: "%u%n"
        separator: "."
        unit: $
    format: 
      delimiter: ","
      separator: "."
    human: 
      decimal_units: 
        format: "%n %u"
        units: 
          billion: 十亿
          million: 百万
          quadrillion: 一千万亿
          thousand: 千
          trillion: 万亿
      storage_units: 
        format: "%n %u"
        units: 
          byte: 
            one: 字节
            other: 字节
          gb: GB
          kb: KB
          mb: MB
          tb: TB
  observees: 
    add_observee_button: 添加学生
    being_observed: 被观察的学生
    new_observee_password: 密码
    new_observee_username: 用户名
    observee_added: "现在正在观察 %{user}"
    observing: 正在观察
  options: 
    ? "no"
    : 否
    ? "yes"
    : 是
  outcome_groups: 
    invalid_file: 无效的成果组文件
  outcome_groups_api: 
    account_group_description: 帐户级别成果组。
  outcome_path_mastery_points: "%{path} 掌握程度"
  outcome_path_result: "%{path} 结果"
  outcome_results: 
    outcomes_filename: 成果
  outcome_results_title: 结果
  outcomes: 
    account_standards: 帐户标准
    account_standards_description: 在左侧，您将看到您的学校为您创建的标准，以便在您的课程中使用。
    blank_error: 不能为空
    browser: 
      links: 
        back: 返回
        find: 查找
        new_group: 创建新小组
        new_outcome: 新成果
    common_core: 共同核心标准
    common_core_description: 左侧是您熟悉的共同核心标准的每个分组的成果文件夹结构。这样您就可以毫不费力地在您的课程中使用任何共同核心标准进行评分。
    confirm: 
      delete: 是否确定要删除?
      import_group: "将小组“%{group}”导入小组“%{target}”吗?"
      import_outcome: "将成果”%{outcome}“导入组”%{target}“吗?"
    criteria: 
      does_not_meet_expectations: 没有达到预期
      exceeds_expectations: 超出预期
      meets_expectations: 达到预期
    criterion: 
      close_rating: 确定
      criterion_rating_points: 标准等级得分
      delete_criterion: 删除
      edit_criterion_rating_title: "编辑 %{description} 标准等级"
      insert_criterion_rating: 插入标准等级
      insert_rating: 插入
      points: 得分
      pts: 得分
      rating_description: 标准等级说明
    dont_import: 此小组不能导入。
    failed_outcome_creation: 成果创建失败
    failed_outcome_update: 成果更新失败
    find_instructions: 
      instructions: 
        find: 
          description: "*可以在此处访问您所在学校或州创建的成果。就像在您的课程中一样，左侧的面板将允许您在现有成果之间导航。您找到想使用的成果或成果组之后，单击下面的导入按钮，即可将其添加到您的课程。*"
          title: 查找成果
    flash: 
      addSuccess: 创建成功
      deleteError: 有问题。此时无法删除。
      deleteSuccess: 删除成功
      error: 出现错误。请刷新此页，然后重试。
      importError: 导入时出现错误。请稍后重试。
      importSuccess: 导入成功
      updateSuccess: 更新成功
    length_error: "必须等于或少于 255 个字符"
    loading_more_results: 正在加载更多结果
    main_instructions: 
      instructions: 
        main: 
          manage: 
            description: "*成果是在此处创建的，以跟踪课程的掌握程度。要开始创建，请查看顶部的菜单栏。单击”新建“按钮，创建一个新的成果，或单击”新建组“按钮创建一个新的组，将您的成果放在其中。”查找“按钮将允许您使用您所在的州或学校创建的成果。在您创建和使用成果时，您将可以使用左侧的面板在成果中导航。您可以在不同的级别之间拖放成果以创建结构。* *更重要的是，Canvas 允许您将成果添加到您的评分标准，这样您就可以在对作业评分时评估自己的掌握程度。在您设置成果后，单击”管理评分标准“开始使用成果继续评分。*"
            title: 设置成果
    mastery: 掌握
    mastery_error: "必须大于或等于 0"
    missing_outcome: 无法找到该学习成果
    near: 接近掌握
    new_outcome: 新建成果
    new_outcome_group: 新建成果组
    outcome: 
      links: 
        delete_outcome: 删除成果
        edit_outcome: 编辑成果
      mastery_at_label: "为等于或高于此值的任何分数设置掌握程度:"
      point_mastery: "掌握程度为 %{mastery_points} 分"
      points: 
        rating: "%{points} 分"
        total: "%{points_possible} 分"
      total_points: 总得分
      use_for_scoring: 使用此标准打分
    outcome_alignment: 
      delete_title: 无法删除基于评分标准关联的作业。要删除这些关联，您需要从评估的评分标准中删除该行
    outcome_criterion: 学习成果标准
    outcome_form: 
      criterion: 标准等级
      criterion_dialog: 学习成果可包括在作业评分标准中作为评估是否掌握所分配特定作业成果的简单方式。当您定义学习成果时，还应定义构建作业评分标准时可使用的标准。根据需要定义尽可能多的评分标准列，并指定将用于定义是否掌握此成果的分数阈值。
      criterion_info_link: 单击以了解标准等级
      description: 说明此成果
      display_name: 友好名称（可选）
      mastery: 掌握程度为
      points: "%{points_possible} 分"
      title: 命名此成果
      total_points: 总得分
    outcome_group: 
      links: 
        delete_outcome_group: 删除成果组
        edit_outcome_group: 编辑成果组
    outcome_group_form: 
      group_description: 说明此小组
      title: 命名此小组
    outcome_result: 
      all_outcomes: 此学生的所有成果
      attempt_info: "尝试 #%{attempt_number}，%{attempt_date}"
      outcome_mastered: 已掌握
      scoring: "%{points}，满分 %{possible_points}"
    remedial: 补课
    show: 
      no_aligned_items: 没有调整的项目
      no_artifacts: 没有任何产物
    state_standards: 州标准
    state_standards_description: 在左侧，您将看到每个州的文件夹，其中包含了更新的州标准。您可以毫不费力地使用州标准对课程进行评分。
    successful_outcome_creation: 成果已成功创建！
    successful_outcome_delete: 成果已成功删除
    successful_outcome_removal: 成果已成功删除
    successful_outcome_update: 成果已成功更新！
    titles: 
      find_outcomes: 查找成果
    top_level: "%{context} 最高级"
    undefined: 未开始
    user_outcome_results: 
      artifacts: 
        one: "%{count} 个产物"
        other: "%{count} 个产物"
      attempts: 
        one: "%{count} 次尝试"
        other: "%{count} 次尝试"
      attempts_from_artifacts: "%{attempts} *来自 %{artifacts}*"
      labels: 
        see_results: "查看 %{user_name} 的结果"
      mastery: 掌握最新尝试
      no_mastery: 未掌握最新尝试
      outcomes_for: "%{user_name} 的成果"
      short_title: 
        attempts: 已尝试次数
        average_percent: 平均百分比
        latest_score: 最新分数
        outcome: 成果
  overrides: 
    everyone: 所有人
    everyone_else: 其他所有人
    lock_date_before_due_date: 锁定时间不能早于截止时间
    overrides: 
      everyone: 所有人
      everyone_else: 其他所有人
    unlock_date_after_due_date: 解锁时间不能晚于截止时间
    unlock_date_after_lock_date: 解锁日期不能晚于锁定日期
  page_comment: 
    default_user_name: 匿名
  page_comments: 
    errors: 
      create_failed: 评论创建失败
  page_views: 
    download_filename: "%{user} 的浏览量"
    table: 
      headers: 
        date: 日期
        participated: 参与者
        time: 时间
        url: URL
        user_agent: 用户代理
  pages: 
    cancel_button: 取消
    cannot_unpublish_front_page: 无法取消发布上一页
    delete_button: 删除
    delete_confirmation: 是否确定要删除此维基页面?
    delete_dialog_title: 删除维基页面
    deleting_button: 正在删除...
    edit_dialog_title: 编辑维基页面
    errors: 
      require_title: 您必须输入标题
    headers: 
      sort_ascending: "%{title}，升序排序"
      sort_descending: "%{title}，降序排序"
    notices: 
      delete_failed: "页面“%{title}”无法删除。"
      page_deleted: "页面\"%{title}\"已删除。"
    reload_editing_page: 自从您开始编辑后，此页已发生更改。如果*重新加载*，将丢失所有更改。
    reload_viewing_page: 自从您开始查看后，此页面已发生更改。*重新加载*
    restore_failed: 无法恢复页面版本
    save_button: 保存
    saving_button: 正在保存...
    warnings: 
      overwrite_changes: 您即将覆盖自您开始编辑后已经进行的其它更改。\n\n是否确实要覆盖这些更改？
      unsaved_changes: 您有未保存的更改。是否要继续操作而不保存这些更改？
  paginated_collection: 
    no_items: 没有项目。
  paginated_list: 
    no_results_found: 无结果
    view_more_link: 查看更多
  paginated_view: 
    loading_more_results: 正在加载其它结果
  pasco_user_notes_title: 用户备注
  paypal: 
    exception: 抱歉，出现错误，请稍后重试。
  penn_harris_student_grade_title: "Penn Harris 学生评分"
  plugins: 
    academic_benchmark_importer: 
      description: "此工具便于您将学术基准标准导入 Canvas。"
    academic_benchmark_settings: 
      api_url_description: "（例如 %{url}）"
      common_core_guid: "（例如 %{guid}）"
      description: "您需要访问 [学术基准](%{url}) 帐户。"
      labels: 
        api_key: "API 密钥"
        api_url: "API URL"
        common_core_guid: "共同核心 GUID（可选）"
    account_reports: 
      description: 选择帐户报告
      name: 帐户报告
    app_center: 
      description: "App Center 用于在 Canvas 中跟踪/安装外部工具"
      name: "App Center"
    app_center_settings: 
      description: "App Center 将出现在课程或帐户的设置页上的“应用程序”选项卡中。下面提供的 URL 应指向有效的 App Center 端点（例如，https://lti-examples.heroku.com -- 确保略去末尾斜杠）"
      labels: 
        app_reviews_endpoint: 应用程序显示端点
        apps_index_endpoint: 应用程序索引端点
        base_url: "库 URL"
        token: 访问许可证
    assignment_freezer: 
      description: 复制时冻结作业属性
      name: 作业属性冻结程序
    assignment_freezer_settings: 
      description: 利用此插件，管理员可以查看在作业复制到其它课程后，使配置属性不可编辑的特殊作业属性。
      no_copying_frozen: 不允许冻结将复制的作业。
    banner_grade_exchange_settings: 
      labels: 
        canvas_source_identifier: "您的 Canvas 实例名称"
        sis_source_identifier: "您的 Banner 实例名称"
    big_blue_button: 
      description: "BigBlueButton 网络会议支持"
      name: BigBlueButton
    big_blue_button_settings: 
      description: "您将需要访问 [BigBlueButton](%{url}) 实例。"
      domain_description: "BigBlueButton 安装的**主机名**或 **ip 地址**（例如，bigbluebutton.mycompany.com）"
      labels: 
        domain: 域
        recording_enabled: 允许录制会议。
        secret: 加密
      secret_description: "这是 %{parameter_name} 参数，可在 %{filename} 配置文件中找到。"
    buttons: 
      saving: 正在保存...
    canvadocs: 
      description: "启用 Canvadocs（与 Box View 兼容）作为文档预览选项"
      name: Canvadocs
    canvadocs_settings: 
      description: "此插件与 Canvadocs（或任何兼容 Box View 的 API）集成，以提供 HTML5 文档预览器。"
      labels: 
        api_key: "API 密钥"
        base_url: "库 URL"
    crocodoc: 
      description: "启用 Crocodoc 作为文档预览选项"
      name: Crocodoc
    crocodoc_settings: 
      description: "这个插件集成了 Crocodoc ，可以提供 HTML5 文档预览功能。这使得教师和学生能够对文档进行注释。"
      labels: 
        api_key: "Crocodoc API 密钥"
    dim_dim_settings: 
      description: "您将需要访问 Dim Dim 实例。"
      labels: 
        domain: 域
    error_reporting: 
      description: 默认错误报告机制
      name: 错误报告
    error_reporting_settings: 
      description: "可通过调用 %{console_command} 在控制台上启用错误报告。一旦启用此功能，您可以指定错误消息将送达的电子邮件地址或 POST URL。"
      hints: 
        body_param: 邮件的正文将通过此按键发送
        subject_param: 邮件的主题将通过此按键发送
      labels: 
        action: 操作
        body_parameter: 正文参数
        email: 电子邮件地址
        subject_parameter: 主题参数
        url: URL
      options: 
        email: 发送电子邮件
        nothing: 不执行任何操作
        post: "发布到 URL"
    errors: 
      plugin_doesnt_exist: "插件 %{id} 不存在。"
      setting_update_failed: 保存插件设置时出错。
    etherpad: 
      description: "EtherPad 文档共享"
      name: EtherPad
    etherpad_settings: 
      description: "EtherPad 现在是一个开放源代码的项目。如果您愿意，可以使用许多公开提供的 EtherPad 实例。这些实例包括:"
      edupad: eduPad
      hints: 
        domain: "不包括\"http://\"部分或任何斜线"
      host_your_own: "或者您可以始终 [设置自己的 EtherPad 网站](%{etherpad_url})。"
      labels: 
        domain: 域
        name: 名称
      pirate_pad: "Pirate Pad"
      primary_pad: "Primary Pad"
      sketchpad: SketchPad
      typewithme: TypeWith.me
    facebook: 
      description: "Canvas Facebook 应用程序"
      name: Facebook
    facebook_settings: 
      description: |-
          您将需要创建 [facebook.com 上的新应用程序](%{facebook_url})，并且将“Facebook 上的应用程序”添加为平台。
          设置以下配置选项以确保您的 Facebook 应用程序
          正常工作：
          
          * **设置 -- Facebook 上的应用程序 -- Canvas 页面：** 记下您的选择（apps.facebook.com 后的部分）并在下面的表单中输入
          * **设置 -- Facebook 上的应用程序 -- Canvas URL：** 设置为 %{canvas_url}
          * 保存应用程序之后，记下应用程序 ID、客户端令牌和应用程序密码
      domain_name: 域
      headers: 
        domain_settings: 域设置
      hints: 
        api_key: 也称为客户端令牌
        canvas_domain: "此项是\"Canvas URL\"中指定的域"
        canvas_name: "此项是\"Canvas 页面\"中指定的路径"
        disable_ssl: 仅用于本地测试
      labels: 
        api_key: "API 密钥"
        app_id: "应用程序 ID"
        canvas_domain: "Canvas 域"
        canvas_name: "Canvas 名称"
        disable_ssl: "禁用 SSL"
        secret: 应用程序密码
    google_docs: 
      description: "Google Docs 文档共享"
      name: "Google Docs"
    google_docs_settings: 
      description: |-
          您将需要 [通过 Google 注册您的域](%{google_url}).
          记下您的\"OAuth 客户密钥\"和\"OAuth 客户密码\"值。
      labels: 
        api_key: OAuth客户密钥
        secret_key: "OAuth 客户密码"
    grade_export: 
      description: "SIS 评分导出"
      name: 评分导出
    grade_export_settings: 
      labels: 
        format_type: 输出格式类型
        publish_endpoint: 要发布到的端点
        success_timeout: 成功通知超时（秒）
        wait_for_success: 等待成功通知
    ims_es_importer_settings: 
      labels: 
        course_long_name_selection: 课程长名称选择
        course_short_name_selection: 课程短名称选择
        course_sourcedid_name_prefix: 课程“sourcedid”忽略了前缀
        default_email_domain: 默认电子邮件域
        email_preference: 电子邮件首选项
        lms_delivery_name: "LMS 交付名称"
        map_sections_to_courses: "将 IMS 班级映射到 Canvas 课程"
        section_end_days_adjustment: 班级结束日期调整
        section_name_selection: 班级名称选择
        section_start_days_adjustment: 班级开始日期调整
        term_end_days_adjustment: 学期结束日期调整
        term_start_days_adjustment: 学期开始日期调整
    index: 
      author: 作者
      description: 说明
      name: 姓名
      no_plugins: "没有安装 Canvas 插件"
      page_title: "Canvas 插件"
      tag: 标签
      version: 版本
      website: 网站
    kaltura: 
      description: "Kaltura 视频/音频录制和播放"
      name: Kaltura
    kaltura_settings: 
      account_settings: "这些值可在 Kaltura 管理控制台中\"设置 -> 集成设置\"下找到"
      cache_explanation: "空表示无限缓存，0 表示不缓存。"
      description: |-
          您将需要 [Kaltura.com](%{kaltura_url}) 的帐户
          或 Kaltura 的自托管实例。
          
          **注:** 一旦在 Canvas 内配置 Kaltura 后，
          您需要转到 Kaltura 管理控制台并在\"设置 -> 
          集成设置\"下启用服务器通知， 
          通知 URL 为:
          
          %{notification_url}
          
          然后选中\"通过服务器发送\"列中的\"添加条目\"和\"删除条目\"框。
      headers: 
        account_settings: 帐户设置
        canvas_settings: "Canvas 设置"
        domain_settings: 域设置
        misc_settings: 杂项设置
        ui_conf_ids: "UI 配置 ID"
      hide_rte_button_note: （仍在该处，可用于会话/快速评分器/媒体录音家作提交项）
      hints: 
        domain: 对于托管的帐户，使用"www.kaltura.com"
        resource_domain: 对于托管的帐户，使用"cdn.kaltura.com"
        rtmp_domain: 对于托管的帐户，使用"www.kaltura.com"
      kaltura_path_example: 例如
      kaltura_sis_explanation: "如果选中用户和课程，将向 Kaltura 提供 SIS 数据。"
      labels: 
        cache_play_list_seconds: "缓存播放列表 URL 的秒数"
        do_analytics: 发送分析事件
        domain: 域
        hide_rte_button: 隐藏富内容编辑器中的视频图标。
        js_uploader: "使用 html5（可访问）上传器"
        kaltura_sis: "将 SIS 数据写入 Kaltura"
        kcw_ui_conf: "KCW UI 配置 ID"
        partner_id: "合作伙伴 ID"
        player_ui_conf: "播放器 UI 配置 ID"
        resource_domain: 资源域
        rtmp_domain: "RTMP 域"
        secret_key: 管理员密码
        subpartner_id: "子合作伙伴 ID"
        upload_ui_conf: "上传程序 UI 配置 ID"
        use_alt_record_widget: "使用备用的 Flash 录音小部件"
        user_secret_key: 用户密码
      ui_conf_ids: "对于 Kaltura 托管的客户，您可以要求 Kaltura 提供这些 ID。自托管实例可在 ui_confs 表中找到这些值。"
    linked_in: 
      description: "LinkedIn 集成"
      name: LinkedIn
    linked_in_settings: 
      description: |-
          您将需要注册 [LinkedIn 上的新应用程序](%{linkedin_url})。
          设置以下配置可选功能以确保您的 LinkedIn 集成
          正常工作:
          
          * **应用程序类型:** 设置为\"Web 应用程序"
          * **实时状态:** 设置为"实时"
          * **OAuth 重定向 URL:** 设置为 %{oauth_url}
          * 保存应用程序之后，记下 API 密钥和加密密钥
      domain_name: 域
      labels: 
        api_key: "API 密钥"
        secret_key: 加密密钥
    lockdown_browser: 
      labels: 
        download_url: "LockDown Browser 下载 URL"
        plugin_enabled: 已启用
        use_lti_tool: "使用 LTI 工具管理 LockDown Browser 测验设置 (对班长是必需的)"
    med_cornell_export: 
      labels: 
        password: 身份验证密码
        username: 身份验证用户名
    notices: 
      settings_updated: 插件设置已成功更新。
    qti_converter_settings: 
      labels: 
        enabled: 已启用
    registration_form_recaptcha: 
      description: "注册表单的 CAPTCHA 插件"
      name: "注册表单 ReCAPTCHA"
    respondus_soap_endpoint: 
      description: "Respondus QTI 上传的 SOAP 端点"
      name: "Respondus SOAP 端点"
    respondus_soap_endpoint_settings: 
      labels: 
        enabled: "已启用（必须同时启用 QTI 转换器）"
    scribd: 
      description: "Scribd 文档预览"
      name: Scribd
    scribd_settings: 
      description: |-
          您将需要 [注册 Scribd API 帐户](%{scribd_url})。
          记下您的 API 密钥和 API 密码。这些可在创建后
          从个人资料中的\"设置 -> API\"提供。
      labels: 
        api_key: "API 密钥"
        enable_html5_viewer: "启用 HTML5 Document Viewer"
        secret_key: "API 密码"
    sessions: 
      description: 管理会话超时
      name: 会话
    sessions_timeout: 
      labels: 
        session_timeout: "会话到期前的时间 (以分钟为单位，最少为 20 分钟)"
    settings_header: 
      prompt_change_for_all_line1: 这将针对所有帐户更改设置!
      prompt_change_for_all_line2: 是否完全确定要执行此操作?
      prompt_delete_account_setting: 是否确定要删除帐户配置?
      select_account_prompt: （选择帐户）
    show: 
      back_to_list: 返回插件列表
      labels: 
        disabled: 禁用此插件
      page_title: 插件设置
    sis_import: 
      description: "导入 SIS 数据"
      name: "SIS 导入"
    sis_import_settings: 
      labels: 
        minimum_rows_for_parallel: "使用并行处理之前 SIS 导入中的最少行数"
        parallelism: "用于处理并行 SIS 导入的工作处理器数"
        queue_for_parallel_jobs: 用于并行工作的工作队列（默认为空）
    twitter: 
      description: "Twitter 通知"
      name: Twitter
    twitter_settings: 
      description: |-
          您将需要创建 [Twitter 上的新应用程序](%{twitter_url})。
          设置以下配置可选功能以确保您的 Twitter 应用程序
          正常工作:
          
          * **应用程序类型:** 设置为"浏览器"
          * **Callback URL:** 设置为 %{callback_url}
          * **默认访问类型:** 设置为"读、写和私人消息""
          * 保存应用程序之后，记下客户密钥和客户密码
      domain_name: 域
      labels: 
        api_key: 用户密钥
        secret_key: 用户密码
    webct_scraper_settings: 
      description: |-
          如果机构不使用 WebCT 的“学习单元”（包括采用低于 4.0 版的 WebCT⏎
          的学校，当提供各个单元时），可通过将“课程内容”⏎
          导入为 Canvas 单元而不是“学习单元”来改善课程迁移。至于内容单元，使用此页面可设置 WebCT 迁移器的默认行为。⏎
          务必记住的一点是，当单个课程迁移保留⏎
          可选择的能力时，批量迁移器始终采用此处配置的值，而不能按迁移进行更改。
      labels: 
        allow_outline_selection: 显示选项以便在迁移向导中将课程内容用作单元
        folders_as_outline: "默认将 WebCT“课程内容”用于单元"
    wimba: 
      description: "Wimba 网络会议支持"
      name: Wimba
    wimba_settings: 
      description: "您将需要访问 [Wimba](%{url}) 帐户。"
      domain_description: "（例如 mycompany.wimba.com）"
      labels: 
        domain: 域
        password: 密码
        username: 用户名
    wiziq: 
      description: "Wiziq 虚拟教室"
      name: Wiziq
    wiziq_settings: 
      api_url_description: "（例如 http://class.api.wiziq.com/）"
      description: "您将需要访问 [Wiziq](%{url}) 帐户。"
      labels: 
        access_key: 访问密钥
        api_url: "API URL"
        secret_key: 加密密钥
  polling: 
    poll_sessions: 
      errors: 
        course_required: 课程是必需的。
      validations: 
        section_belongs_to_course: 该课程章节不属于现有课程。
    poll_submissions: 
      validations: 
        poll_choice_belongs_to_poll: 该投票选项不属于现有投票。
        poll_is_published: 此投票会话未针对提交项打开。
        user_and_poll_session_uniqueness: 每个投票会话只能提交一个选项。
  post_grades_description: |-
      通过发布评分，教师可以将评分重新发布至支持的 SIS 系统：Powerschool、
      Aspire (SIS2000)、JMC 和其他任何支持 SIF 的 SIS（接受 SIF 元素 GradingCategory、
      GradingAssignment 和 GradingAssignmentScore）。
  prerequisites_lookup: 
    headers: 
      completion_prerequisites: 完成先决条件
    labels: 
      requirements_must_be_completed: 需要完成以下要求，然后才能解锁此页面
  product_name: Canvas
  profile: 
    access_token: 
      default_app_name: 无应用程序
      labels: 
        token_expires: 过期
        token_last_used: 上次使用
      links: 
        token_details: 详细信息
      profile: 
        token_never_expires: 从不
      titles: 
        delete_this_token: 删除此令牌
    buttons: 
      generate_token: 生成令牌
      generating_token: 正在生成令牌...
      regenerate_token: 重新生成令牌
      regenerating_token: 正在重新生成令牌...
      save: 保存
      select_profile_picture: 选择头像
      selecting_image: 正在选择图像...
    communication: 
      confirm_email_instructions: "在接收任何通知之前，您需要验证电子邮件地址 (%{email})，方法是单击我们给您发送的电子邮件中的链接。如果您没有看到电子邮件，*单击以重新发送电子邮件*，然后确保检查您的垃圾邮件箱。"
      crumb_notification_preferences: 通知首选项
      headers: 
        notification_preferences: 通知首选项
      page_title: 通知首选项
      weekly_notification_range: "您的每周通知将于 %{start_time} 到 %{end_time} 间的 %{weekday} 发送。"
    confirming_contact: 正在确认...
    confirms: 
      delete_access_key: 是否确定要删除此访问键?
      delete_login: 是否确定要删除此登录信息?
      regenerate_token: 是否确定要重新生成此令牌?必须更新使用此令牌的所有内容。
      unregister_service: 是否确定要取消注册此服务?
    crumb: "%{user} 的个人资料"
    crumbs: 
      observees: 正在观察
      settings_frd: "%{user} 的设置"
    done_resending: "完成! 消息传送可能需要几分钟。"
    email_select: 
      default_email_option: "[选择电子邮件]"
      new_email_option: 新电子邮件地址
    errors: 
      confirmation_failed: 确认失败。请重试。
      generating_token_failed: 生成令牌失败
      invalid_old_passowrd: "登录信息 %{pseudonym} 的旧密码无效"
      profile_update_failed: 登录信息无法更新
      regenerating_token_failed: 重新生成令牌失败
      registration_failed: 注册失败。检查用户名和密码，然后重试。
    facebook_select: 
      facebook: Facebook
    failed_resending: 请求失败。请重试。
    links: 
      resend_confirmation: 重新发送确认
      resend_confirmation_failed: 请求失败。请重试。
      resending_confirmation: 正在重新发送...
      resent_confirmation: 完成！收到消息可能需要几分钟。
    notices: 
      contact_confirmed: 联系人已成功确认!
      mfa_disabled: 多重身份验证已禁用
      updated_profile: 个人资料已成功更新
    observees: 
      page_title: 被观察的学生
    please_select_an_option: 请选择选项
    profile: 
      access_token_description: "访问许可证可用于允许其它应用程序代表您进行 API 调用。您还可以生成访问许可证和*使用 Canvas Open API* 启动您自己的集成。"
      approved_integrations: "您可授权第三方应用程序代表您访问 Canvas 网站:"
      buttons: 
        add_picture_file: 添加文件
        authorize_google_docs: "授权 Google Docs 访问"
        authorize_twitter: "授权 Twitter 访问"
        generate_token: 生成令牌
        new_access_token: 创建新访问许可证
        regenerate_token: 重新生成令牌
        register_facebook_account: "注册您的 Facebook 帐户"
        register_linkedin_account: "注册您的 LinkedIn 帐户"
        save_login: 保存登录信息
        save_skype_name: "保存 Skype 名称"
        select_image: 选择图像
        update_settings: 更新设置
      confirm_email_instructions: "在编辑个人资料之前，您需要确认电子邮件地址 (%{email})，方法是单击我们给您发送的电子邮件中的链接。如果您没有看到电子邮件，*单击以重新发送电子邮件*，然后确保检查您的垃圾邮件箱。"
      delicious_description: "Delicious 是一个工具，可让您存储和与其他人分享您的书签。Canvas 的丰富内容编辑器可让您搜索 Delicious 标记，从而轻松地从 Canvas 内链接到您觉得有用的其它资源。"
      diigo_description: "Diigo 是专为研究和教育人士量身打造的一款社交书签工具。Canvas 的丰富内容编辑器可让您搜索 Diigo 标记，从而轻松地从 Canvas 内链接到您觉得有用的其它资源。"
      error_loading_token_details: 加载令牌详细信息时出错
      facebook_description: "如果您有 Facebook 帐户，您可以安装 Canvas 应用程序并在个人资料中接收课程通知。您可以指定要接收哪些类型的通知以及多久发送一次。"
      feature_options: 功能选项
      full_token_warning: |-
          **立即复制此令牌**。一旦离开此页面，您将无法
          再检索完整的令牌，您将不得不重新生成令牌以获取一个新
          值。
      generate_access_token_description: |-
          访问许可证是允许第三方应用程序代表您访问 Canvas
          资源的功能。这些许可证通常根据需要自动
          为应用程序创建，但如果 [您正在部署新的或受限制的
          项目](%{documentation_url})，您可以恰好从此处生成该许可证。
      google_docs_description: "一旦您授权我们查看您的 Google Docs，您将能够从 Google Docs 直接提交作业，并且能够创建和与班级成员共享文档。"
      headers: 
        application_abbrev: 应用程序
        dates: 日期
        delicious_login: "Delicious 登录"
        diigo_login: "Diigo 登录"
        facebook_access: "Facebook 访问"
        generate_access_token: 生成访问许可证
        google_docs_access: "Google Docs 访问"
        linkedin_access: "LinkedIn 访问"
        loading_images: 正在加载图像...
        login: 登录
        organization: 组织
        other_services: 其它服务
        purpose: 用途
        registered_services: 注册的服务
        share_skype_id: "共享您的 Skype ID"
        twitter_access: "Twitter 访问"
        users_profile: "%{user} 的个人资料"
        ways_to_log_in: 登录方式
        web_services: 网络服务
      hints: 
        expires_at: 留为空白以便不会过期
        language: 这将覆盖所有浏览器或帐户设置。
        name: 教师将使用此名称来评分。
        short_name: 人们会在讨论、消息和评论中看到此名称。
        sortable_name: 此名称出现在分类的列表中。
      labels: 
        change_password: 更改密码
        confirm_password: 确认密码
        default_email: 默认电子邮件
        expires_at: 过期
        headers: 
          approved_integrations: 允许融入使用的外部软件
        locale: 语言
        name: 全名
        new_password: 新密码
        old_password: 旧密码
        other_services: 单击下面的任何服务以注册
        password: 密码
        password_for: 密码用于
        purpose: 用途
        short_name: 显示姓名
        show_user_services: 让课程/小组同伴成员查看我已将哪些服务链接到配置文件
        skype_name: "Skype 姓名"
        sortable_name: 用于排序的名称
        time_zone: 时区
        token: 令牌
        token_application: 应用程序
        token_created: 创建时间
        token_expires: 过期
        token_last_used: 上次使用
        token_purpose: 用途
        user_name: 用户名
      linkedin_description: "LinkedIn 是一个优秀的业务网络资源，它可以在您完成学业很久以后一直有所帮助。如果您拥有 LinkedIn 帐户，可在此处进行注册。然后，如果您允许其它课程/小组成员查看您注册的服务，他们就可以轻松地邀请您与他们联系而不必在 LinkedIn 中搜索您的个人资料。"
      links: 
        add_account: 添加帐户
        configure_mfa: 设置多重身份验证
        delete_account: 删除我的帐户
        delicious: Delicious
        diigo: Diigo
        disable_mfa: 禁用多重身份验证
        edit_settings: 编辑设置
        facebook: Facebook
        google_docs: "Google Docs"
        linkedin: LinkedIn
        more_options: 更多可更多选项
        reconfigure_mfa: 重新配置多重身份验证
        skype: Skype
        twitter: Twitter
        upload_new_image: 上传新图像
        view_facebook_app: "查看 Facebook 应用程序"
        view_your_profile: 查看您的个人资料
      loading_token_details: 正在加载令牌详细信息...
      no_approved_integrations: "第三方应用程序可以请求权限以代表您访问 Canvas 网站。当您开始授权应用程序后，您将看到它们在此处列出。"
      no_language_preference: "系统默认值 (%{language})"
      no_registered_services: 没有注册的服务
      none: 无
      page_title: 个人资料
      profile_pictures: "选择您想要用作头像的图像，或上传新图像:"
      skype_description: "Skype 提供免费的在线语音和视频呼叫。许多学生使用 Skype 作为一种免费方便的通信方式。如果您注册了 Skype 姓名并使其可见，则其它学生可以轻松查找您的联系信息以及使用 Skype 呼叫或添加您。"
      subscribe_to_emails: "我要从 Instructure 接收信息、新闻和提示"
      titles: 
        access_token_details: 访问许可证详细信息
        authorize_facebook: "授权 Facebook"
        authorize_google_docs: "授权 Google Docs"
        authorize_linkedin: "授权 LinkedIn"
        authorize_twitter: "授权 Twitter"
        click_to_change_profile_pic: 单击以更改头像
        delicious_login: "Delicious 登录"
        diigo_login: "Diigo 登录"
        new_access_token: 创建新访问许可证
        register_skype: "注册 Skype"
        remove_account_from_profile: 从此个人资料中删除帐户
        unregister_service: 取消注册服务
      twitter_description: |-
          Twitter 是一个用于发布和订阅短信息的服务。
          如果您拥有 Twitter 帐户，可在此处进行注册。然后，如果您允许
          其它课程/小组成员查看您注册的访问，他们就可以 
          轻松地与您的 Twitter 帐户联系。
          
          您还可以注册以将通知发送到您的 Twitter 帐户。
          这些通知将作为直接消息让您自己发送给
          自己，并且将不会在公共流中出现。
      unknown_service: 未知
      web_services: "通过将 Canvas 绑定到您已经使用的网络工具，它可以让您的生活轻松许多。单击\"其它服务\"中的任何服务，了解此项功能。"
    purpose_required: 需要填写用途
    resending: 正在重新发送...
    secondary_nav: 
      links: 
        communication_preferences: 通信首选项
        user_settings: 用户设置
    show: 
      administration: 管理
      become: 成为
      cancel_editing: 取消编辑
      edit_profile: 编辑个人资料
      links: 
        user_account_details: 帐户详细信息
    sms_select: 
      default_sms_option: "[选择手机]"
      new_sms_option: 新手机号码
    titles: 
      confirm_email_address: 确认电子邮件地址
      confirm_sms_number: "确认 SMS 号码"
      contact_not_confirmed: 此联系人尚未确认。请单击该地址了解详细信息
      email_not_confirmed: 此电子邮件尚未确认。请单击该地址了解详细信息
      register_communication: 注册通信
      unconfirmed_click_to_confirm: 未确认。单击以确认
    token_never_expires: 从不
    twitter_select: 
      twitter: Twitter
    ways_to_contact: 
      buttons: 
        confirm: 确认
        ok_thanks: 好，谢谢
        register_email: 注册电子邮件
        register_sms: 注册短信
      carriers: 
        one: 其它运营商
        other: 其它运营商
      confirming_contact: 正在确认...
      contact_types: 
        sms: sms
      default_carrier_option: "[选择运营商]"
      headers: 
        contact_type: 类型
        email_addresses: 电子邮件地址
        other_contact: 其他联系人
        ways_to_contact: 联系方式
      labels: 
        carrier: 运营商
        cell_number: 手机号码
        email_address: 电子邮件地址
        enable_login_for_email: "我要使用此电子邮件地址登录 Canvas"
        sms_email: "SMS 电子邮件"
      links: 
        add_contact_method: 添加联系方式
        add_email_address: 添加电子邮件地址
        email: 电子邮件
        resend_confirmation: 重新发送确认
        text_sms: "文本 (SMS)"
      sent_confirmation_email: "我们已发送包含确认链接的电子邮件到 %{email_address}。单击该电子邮件中的链接以完成注册。 确保检查您的垃圾邮件箱有无过滤该电子邮件。"
      sent_confirmation_sms: "我们已发送四个字符的确认代码到 %{sms_number}。在下面输入该代码以激活此短信号码。"
      titles: 
        confirm_email_address: 确认电子邮件地址
        confirm_email_address_alt: 确认电子邮件地址
        confirm_email_address_aria_label: 确认电子邮件地址
        default_email_address: 默认电子邮件地址
        default_email_address_alt: 默认电子邮件地址
        default_email_address_aria_label: 默认电子邮件地址
        merge_users: 其他用户已有相同的电子邮件地址。单击此处以合并用户帐户。
        merge_users_alt: 其他用户已有相同的电子邮件地址。单击此处以合并用户帐户。
        merge_users_aria_label: 其他用户已有相同的电子邮件地址。单击此处以合并用户帐户。
        remove_email_address: 删除电子邮件地址
        remove_email_address_alt: 删除电子邮件地址
        remove_email_address_aria_label: 删除电子邮件地址
      validations: 
        should_be_10_digits: "应为 10 位数字"
    ways_to_contact_me: 我的联系方式
    you_have_no_services: 您尚未注册任何服务，您可以在*设置*页面添加一些服务。
  profiles: 
    avatar_dialog: 
      from_gravatar: "来自 Gravatar"
      take_a_picture: 拍照
      upload_a_picture: 上传图片
    gravatar_view: 
      button: 
        preview: 预览
      enter_gravatar_email_below: "在下面输入您的 *Gravatar* 电子邮件地址"
    notification_preferences: 
      captions: 
        notification_preferences: "%{name} 通知活动和设置"
    notifications: 
      privacy_notice: 
        ok: 确定
        privacy_notice: "注意: 某些通知可能包含机密信息。如果选择使用您的机构提供的地址之外的电子邮件接收通知，可能会导致将敏感的 Canvas 课程和小组信息发送到机构系统外部。"
        privacy_notice_title: 隐私权声明
    take_picture_view: 
      retry: 重试
      take_picture: 拍照
    upload_file_view: 
      choose_a_picture: 选择图片
      crop_instructions: 要裁剪图像，请拖动选择项，然后单击下面的“保存”按钮。
  provisioning_title: 调配
  pseudonym: 
    errors: 
      bad_credentials: 用户名或密码无效
      common: 不能使用常见密码（例如“password”）
      invalid: "只能包含字母、数字或以下字符: %{characters}"
      mismatch: 不匹配
      not_email: 不是有效的电子邮件地址
      repeated: "一行中使用同一字符的次数不能超过 %{max} 次"
      required: 需要
      sequence: "不能包括超过 %{max} 个字符的一连串字符（例如 abcdef）"
      taken: 这个电子邮件已被使用
      too_long: "不能超过 %{max} 个字符"
      too_short: "必须至少包含 %{min} 个字符"
  pseudonym_sessions: 
    debug: 
      logout_redirect: "已向 IdP 发送 LogoutRequest"
      logout_redirect_from_idp: "已从 IdP 收到 LogoutResponse"
      redirect_from_idp: "已从 IdP 收到 LoginResponse"
    default_app_name: 第三方应用程序
    errors: 
      blank_password: 未提供密码
      invalid_credentials: 用户名和/或密码不正确
      invalid_otp: 验证码无效，请重试
      login_error: "在 %{institution} 登录时出现问题"
      login_errors: 
        no_config_for_id: "Canvas 帐户没有具有该 ID 的身份验证配置"
        no_idp_set: 您登录的学校未在此帐户上配置。
        unrecognized_idp: "Canvas 未识别您的身份提供程序"
      logout_errors: 
        no_idp_found: "Canvas 无法退出您的身份提供程序"
      max_attempts: 登录尝试失败次数过多。请稍后重试或联系您的系统管理员。
      no_matching_user: "Canvas 没有以下用户的帐户: %{user}"
      user_deleted: 该用户帐户已被删除。请联系您的系统管理员以重新激活您的帐户。
    mobile_login: 
      back_to_login: 返回登录
      buttons: 
        request_password: 请求密码
      dont_know_password: 我不知道我的密码
      login: 登录
      login_handle: "输入您的 %{login_handle_name}，我们将向您发送更改密码的链接。"
      password: 密码
      sending: 正在发送...
    new: 
      page_title: "登录到 Canvas"
    notices: 
      mfa_complete: 多重身份验证已配置
    oauth2_auth: 
      oauth2_complete: 应用程序已完成登录工作流程，将会立刻重新激活。
    oauth2_confirm: 
      cancel: 取消
      details: 
        allow_application: "%{app_name} 正在请求访问您的帐户。"
        email: "您的电子邮件地址为 %{email}。"
        login_name: "您正在作为 %{user_name} 登录到此应用程序。"
      labels: 
        remember_access: 记住我对此服务的授权
      page_title: 应用程序登录
    oauth2_confirm_mobile: 
      cancel: 取消
      details: 
        allow_application: "%{app_name} 正在请求访问您的帐户。"
        email: "您的电子邮件地址为 %{email}。"
        login_name: "您正在作为 %{user_name} 登录到此应用程序。"
      login: 登录
      page_title: 应用程序登录
      remember_auth: 记住我对此服务的授权
    otp_login: 
      buttons: 
        send: 发送
        verify: 验证
      details: 
        mfa_enrollment: |-
            除密码外，多重身份验证还要求您拥有物理设备，才能登录到 Canvas，因而提高了安全性。这可以是能生成验证码的设备，也可以是能接收短信的手机。用于 [iPhone](%{iphone_url}) 或
            [Android](%{android_url}) 的 Google Authenticator  应用程序的配置方法是扫描以下的 QR 代码。其它令牌的配置方法是输入密钥 **%{secret_key}**。
        mfa_required: 您需要设置多重身份验证。
        otp_on_device: 请输入您的令牌显示的验证码。
        otp_sent_to_phone: 验证码已发送到您的手机。请在此输入。
        send_to_sms: "发短信到 %{phone_number}"
      labels: 
        carrier: 运营商
        phone_number: 电话号码
        remember_me: 记住这台计算机
        verification_code: 验证码
      links: 
        choose_number: 选择已有电话号码
      page_title: 多重身份验证
      select: 
        new_number: 新电话号码
      titles: 
        mfa: 多重身份验证
    password_confirmation_error: 发送请求时出错。
    password_confirmation_sent: 密码确认已发送。确保检查您的垃圾邮件箱。
  pseudonyms: 
    confirm_change_password: 
      buttons: 
        update_password: 更新密码
      labels: 
        new_password: 新密码
        password: 密码
        password_confirmation: 确认新密码
        which_login_to_change: 要更改的登录
      page_title: 更改密码
      titles: 
        change_password: "更改 %{user} 的登录密码"
    errors: 
      cant_change_password: 无法更改该登录信息的密码，或登录信息不存在
      login_required: 用户必须有至少一个登录信息
    login: 
      invalid_login: 登录信息无效
      invalid_password: 密码无效
      parent_signup: 父级注册
      password_confirmation_sent: "密码确认已发送到 %{email_address}。确保检查您的垃圾邮件箱。"
    notices: 
      account_registered: 帐户已注册！
      account_updated: 帐户已更新！
      email_sent: "确认电子邮件已发送到 %{email}，确保检查您的垃圾邮件箱"
      link_invalid: 您所使用的链接不再有效。如果您无法登录，请单击“不知道您的密码？”来重置密码。
      password_changed: 密码已更改
  public_courses_title: 公共课程
  publish_btn_module: 
    buttons: 
      publish: 发布
      publish_desc: 未发布。单击可进行发布。
      published: 已发布
      published_desc: 已发布。单击可取消发布。
      publishing: 正在发布...
      unpublish: 取消发布
      unpublishing: 正在取消发布...
  publish_grades: 
    assignment_group_list: 
      no_assignment_groups: 未找到作业组
    assignment_group_list_item: 
      group_weight: "总数的 %{groupWeight}%"
      manage: 管理
    assignment_list_item: 
      assignment_edit: 编辑作业
      module: 单元
      multiple_modules: 多个单元
      no_points_possible: 无最高分
      points_possible: "%{pointsPossible} 分"
      points_possible_screen_reader: "%{pointsPossible} 最高分"
      settings: 编辑作业
    assignment_list_item_score: 
      assignment_grading_type_is_not_graded: 此作业将不评分。
      assignment_not_yet_graded_screenreader: "作业尚未评分。%{pointsPossible} 最高分。"
      empty_points_possible: "-/%{pointsPossible} 分"
      no_submission: 无提交项
      no_submission_for_assignment_screenreader: "此作业无提交项。%{pointsPossible} 最高分。"
      not_yet_graded: "*尚未评分*"
      score_with_points_possible: "*%{score}*/%{pointsPossible} 分"
      score_with_points_possible_screenreader: "分数：%{score}，满分 %{pointsPossible} 分。"
    assignment_settings: 
      cancel: 取消
      save: 保存
      validating: 正在保存...
      weight_groups: 根据作业组加权最终评分
    available_date_description: 
      available_until: 可供使用的截止日期
      closed: 已关闭
      not_available_until: 可供使用的开始时间
    create_assignment: 
      assignment: 作业
      assignment_due_at: 截止时间：
      assignment_name: 姓名：
      assignment_points: 分数：
      assignment_type: 类型：
      cancel: 取消
      discussion_type: 讨论
      external_tool_type: 外部工具
      more: "转至 %{objectType}"
      multiple_due_dates: 多个截止日期
      not_graded_type: 未评分
      quiz_type: 测验
      save: 保存
      saving: 正在保存...
    date_available_column_view: 
      available: 可用
      multiple_dates: 多个日期
    date_due_column_view: 
      due: 截止时间
      due_date: 截止时间
      multiple_dates: 多个日期
    due_date_view: 
      overrides: 
        remove_these_dates: 删除这些日期
    edit_header_view: 
      buttons: 
        not_published: 未发布
        published: 已发布
      manage: 管理
      titles: 
        delete: 删除
    group_category_selector: 
      grade_group_students_individually: 分别为每位学生指定评分
      group_assignment_header: 组作业
      group_category_options: 新建小组类别
      group_set: 组设置
      is_group_assignment: 这是一个组作业
      students_already_submitted_warning: 以前的个人提交项将不计为组提交项，并且将在快速评分器中错误显示。
    index_view: 
      add_group: 发布作业评分
      assignments: 作业
      search_for_assignment: 搜索作业
      title_add_group: 添加作业组
    never_drop: 
      remove_rule: 删除规则
    never_drop_collection: 
      add_another_assignment: 添加另一个作业
      add_first_assignment: 添加作业
    no_assignments_list_item: 
      no_assignments_in_this_group: 此组中无作业
    no_assignments_search: 
      aria_assignments: 作业
      assignments: 作业
      no_assignments_found: 未找到作业
  publish_icon_component: 
    publish: 发布
    publish_click: 已发布，单击可取消发布
    published: 已发布
    publishing: 正在发布...
    unpublish: 取消发布
    unpublish_click: 已取消发布，单击可发布
    unpublishing: 正在取消发布...
  publishable: 
    cant_unpublish: 无法取消发布
  publishableModuleItem: 
    disabled: 此项目已禁用发布
    disabled_assignment: 如有学生提交文件，则无法取消发布
    disabled_discussion_topic: 如有学生提交文件，则无法取消发布
    disabled_quiz: 如有学生提交文件，则无法取消发布
  purchases: 
    new: 
      payment_info: 付款信息
  qti_display: QTI
  qti_file_description: "QTI .zip 文件"
  qti_img_matching_question: 导入的匹配问题在两端包含图像，这不受支持
  qti_img_matching_question_distractors: 导入的匹配问题在选项内包含图像，并且无法修复，因为它还包含错误选项
  qti_name: "QTI 转换器"
  qualified_locale: zh-CN
  question_answered: 已回答
  question_bank: 
    align_outcomes: 调整成果
    already_bookmarked: 已添加到书签
    bookmark_failed: 添加到书签失败
    bookmarking: 正在添加到书签...
    buttons: 
      submit_copying: 
        one: 正在复制问题...
        other: 正在复制问题...
      submit_copying_failed: 
        one: 复制问题失败，请重试
        other: 复制问题失败，请重试
      submit_moving: 
        one: 正在移动问题...
        other: 正在移动问题...
      submit_moving_failed: 
        one: 移动问题失败，请重试
        other: 移动问题失败，请重试
      submit_retry_copying: 复制问题失败，请重试...
      submit_retry_moving: 移动问题失败，请重试...
    default_name: 无姓名
    delete_are_you_sure: 是否确定要删除此题库?
    error_loading_banks: 加载库时出错
    links: 
      more_questions: 更多问题
    load_questions: 正在加载问题...
    loading_banks: 正在加载库...
    loading_more_fail: 加载更多问题失败，请重试
    move_questions: 移动问题
    multiple_questions: 多个问题
    question_bank: 题库
    remove_outcome_from_bank: 是否确定要从库中删除此成果?
    title: 
      move_copy_questions: 移动/复制问题
    update_outcomes_fail: 更新成果失败
    updating_outcomes: 正在更新成果...
  question_banks: 
    bank_fail: 无法创建题库。
    bank_success: 题库已成功创建！
    delete_question_bank_prompt: 是否确定要删除此题库?
    index: 
      account_question_banks: 帐户题库
      add_bank: 添加题库
      course_question_banks: 课程题库
      labels: 
        title: 库名称
      page_title: 题库
      see_bookmarked_banks: 查看我添加到书签的库
      user_question_banks: 用户题库
    question_bank: 
      bookmark_bank: 将此题库添加到书签
      delete_bank: 删除此题库
      edit_bank: 编辑此题库
      last_updated: "上次更新: *%{datetime}*"
      no_name: 无姓名
      no_questions: 无问题
      question_count: 
        one: "%{count} 个问题"
        other: "%{count} 个问题"
      unbookmark_bank: 取消此题库的书签
    question_teaser: 
      full_details: 单击以显示完整的问题详细信息
      links: 
        delete_question: 删除此问题
        edit_question: 编辑此问题
      move_bank: 将问题移动/复制到另一个库
    show: 
      button: 
        cancel: 取消
        move_copy_question: 移动/复制问题
      buttons: 
        add_a_question: 添加问题
        already_bookmarked: 已添加到书签
        bookmark: 将此库添加到书签
        delete: 删除库
        edit: 编辑库详细信息
        move_questions: 移动多个问题
      edit_warning: 请记住，更改问题模板不会自动更新已使用这些问题的测验。
      headings: 
        aligned_outcomes: 调整成果
      labels: 
        keep_copy: 同时在此题库中保留副本
        new_bank_name: 新库名称
        new_question_bank: 新题库
        title: 库名称
      links: 
        align_outcome: 调整成果
        more_questions: 更多问题
      loading_banks: 正在加载库...
      mastery_threshold: "掌握 %{threshold_percentage}"
      move_copy: 移动/复制
      select_bank: "选择此问题的目标题库:"
      show_details: 显示问题详细信息
  question_unanswered: 尚未回答
  quick_start_bar: 
    announcement: 
      saving: 正在保存...
    assignment: 
      assigning: 正在保存...
    discussion: 
      saving: 正在保存...
    event: 
      save: 保存
      saving: 正在保存...
    message: 
      Sending: 正在发送...
    quick_start_bar_view: 
      new: "新建:"
  quiz: 
    cancel: 取消
    cant_take_unpublished_quiz: 您无法进行测验，直到测验发布
    cant_unpublish_when_students_submit: 如有学生提交项，则无法取消发布
    delete: 删除
    delete_quiz: 删除测验
    no_more_allowed_quiz_attempts: 不允许您再尝试参加此测试。
    now_on_moderate: 此信息现在位于“调整”选项卡上。
    quiz_regraded_your_score_not_affected: 此测验已重新计分；您的分数未受影响。
    quiz_successfully_deleted: 测验已成功删除！
    quiz_successfully_updated: 测验已成功更新！
    regrade: 
      give_everyone_full_credit: 对于此问题给所有人满分。
      no_scores_reduced: 更正后的回答以及原本正确的回答均可得分（*将不会扣除任何分数*）
      regrade_disabled: 不允许对此问题重新评分，因为学生完成提交后已删除答案或更改了问题类型。
      regrade_options: "重新评分可选功能 *（针对已回答此问题的学生）：*"
      some_scores_reduced: 仅正确的回答可得分（*可能会扣除某些学生的分数*）
      update_question_without_regrading: 更新问题而不重新评分
    regrade_count_affected: "此测验已重新评分；您的新分数反映 %{num} 个问题受到影响。"
    regrade_score_affected: 此测验已重新评分；您的分数受到影响。
    resume_the_quiz: 继续测验
    resume_the_survey: 继续调查
    take_the_quiz: 进行测验
    take_the_quiz_again: 再次进行测验
    take_the_survey: 进行调查
    take_the_survey_again: 再次进行调查
    there_are_no_files_to_download: 没有要下载的文件。
    there_are_no_submissions_to_grade: 没有要评分的提交项。
    time_limit_minutes: "%{limit} 分钟"
    warning: 警告
    you_cannot_message_unpublished: 您无法向学生发送消息，直到此测验发布。
<<<<<<< HEAD
  quiz_data_title: 测验数据
=======
>>>>>>> b6068abf
  quiz_extend_time: 
    ending_time: 结束时间
    extend_time: 延长时间
    extensions_student: "为 %{student} 延长时间"
    extensions_successfully_added: 已成功添加延时
    now: 立即
  quiz_extensions: 
    everyone_gets_attempts: "每个人都已得到 %{num}"
    everyone_gets_time: "每个人都已得到 %{num} 分钟"
    extensions_num_students: "%{num} 名学生的延时"
    extensions_student: "%{student} 的延时"
    extensions_successfully_added: 已成功添加延时
    student_extensions: 学生延时
  quiz_index_row: 
    cant_unpublish_when_students_submit: 如有学生提交项，则无法取消发布
    confirms: 
      delete_quiz: 是否确定要删除此测验？
    delete_quiz: 删除测验
    edit_quiz: 编辑测验
    points: 
      one: "%{count} 分"
      other: "%{count} 分"
    questions: 
      one: "%{count} 个问题"
      other: "%{count} 个问题"
  quiz_message_students: 
    and_num_more_students: "和另外 %{num} 名学生"
    message_not_sent_because_empty: 消息未发送，因为其内容为空
    message_sent_successfully: 消息已成功发送
    message_students_who: 向相关学生发送消息...
    student_who_have_not_taken_the_quiz: 尚未进行测验的学生
    students_who_have_taken_the_quiz: 已进行测验的学生
  quiz_model: 
    everyone: 所有人
    everyone_else: 其他所有人
    graded_quiz: 计分测验
    graded_survey: 计分调查
    keep_highest: 最高
    keep_latest: 最新
    practice_quiz: 练习测验
    survey: 调查
  quiz_moderate: 
    change_extension_for: "更改 %{num} 名学生的延时"
    students_have_taken: "%{complete} 名学生已完成此测验，共 %{total} 名学生"
  quiz_moderate_route: 
    moderate: 调整
  quiz_overview_route: 
    overview: 概览
  quiz_reports: 
    quiz_report_generator: 
      download_report_name: "下载 %{report_name}"
      generate_report_name: "生成 %{report_name}"
      generated_at_date_time: "生成时间 %{dateAndTime}"
      generating_report_name: "正在生成 %{report_name}..."
      item_analysis_not_available: 项目分析对调查不可用
  quiz_results_protected: 此测验的测验结果受到保护，不对学生显示。
  quiz_results_protected_after_first_glimpse: 此测验的测验结果受到保护，只能在提交后立即查看一次。
  quiz_results_protected_until_last_attempt: 此测验的测验结果受到保护，不对学生显示，直到学生提交了最后一次尝试。
  quiz_route: 
    that_quiz_doesnt_exist: 该测验不存在
    that_quiz_has_been_deleted: 该测验已删除
  quiz_show: 
    time_limit_minutes: "%{limit} 分钟"
  quiz_statistics: 
    attempts: "尝试次数：%{count}，共 %{total} 次"
    correct_essay_student_ratio: "%{ratio}% 的学生获得了此问题的满分。"
    correct_multiple_response_ratio: "%{ratio}% 的学生回答正确。"
    correct_response_ratio: "%{ratio}% 的学生正确回答了此问题。"
    discrimination_index_help_dialog_title: 鉴别指数图
    errors: 
      stats_empty: 
        header: 各位，此处没有可看见的内容。
        info: 您的学生都还未参加此测验。
      stats_too_large: 
        header: 各位，此处内容太多。
        info: 此测验太大而无法显示。
    essay_score: "分数：%{score}"
    generatable: 从未生成报告。
    generated: 报告已就绪。
    generated_at: "生成日期为 %{date}"
    generating: 正在生成报告...
    generation_failed: 出错，请稍后重试。
    item_analysis: 项目分析
    no_answer: 无答案
    sort_by_discrimination_index: 按鉴别排序
    sort_by_position: 按位置排序
    stats_error: 
      image_alt: 测验统计尚未提供。
    student_analysis: 学生分析
    unknown: 
      header: 出错。
      info: 发生意外错误。
    unknown_answer: 其他事情
  quiz_statistics_route: 
    quiz_statistics: 统计
  quiz_submission_arrows: 
    answers: 
      correct: 正确！
      correct_answers: 正确答案
      incorrect: 错误
      partial: 部分
      right: 正确回答
      unanswered: 未回答
      you_answered: 您已回答
  quizzes: 
    after_last_attempt: 在上次尝试后
    alerts: 
      no_valid_combinations: 系统可能无法生成指定参数的任何有效组合
      only_n_valid_combinations: 
        one: "系统只能生成指定参数的 %{count} 个有效组合"
        other: "系统只能生成指定参数的 %{count} 个有效组合"
    always: 始终
    answer_comments: 答案评论
    answer_text: 答案文本
    assignment_points_possible: 
      one: "%{count} 分"
      other: "%{count} 分"
    assignments_label: 作业测验切换测验可见性
    buttons: 
      add_selected_questions: 添加所选问题
      adding_questions: 正在添加问题...
      create_group: 创建小组
      create_question: 创建问题
      creating_group: 正在创建小组...
      generating: 正在生成...
      generating_combinations_progress: "正在生成... (%{done}/%{total})"
      save: 保存
      saved: 已保存！
      saving: 正在保存...
      update_group: 更新小组
      update_question: 更新问题
    cant_unpublish_when_students_submit: 如有学生提交文件，则无法取消发布
    choose_option: "[选择]"
    confirms: 
      delete_answer: "是否确定? 从具有提交的问题中删除答案会禁用对此问题重新评分的选项。"
      delete_question: 是否确定要删除此问题?
      delete_quiz: 是否确定要删除此测验?
      scrap_and_restart: 取消此测验并从头开始?
    correct_answers_no_longer_available: 不再提供正确的答案。
    correct_answers_protected: 正确答案隐藏。
    correct_answers_shown_after: "正确答案将于 %{date} 提供。"
    correct_answers_shown_between: "正确答案将于 %{from} - %{to} 提供。"
    correct_answers_shown_until: "正确答案到 %{date} 才提供。"
    default_answer_comments: 学生选择此答案时响应
    default_answer_comments_on_match: 学生匹配此答案时响应
    default_comments_on_wrong_match: 用户遗漏此匹配时响应
    default_quesiton_name: 问题
    default_question_name: 问题
    default_quiz_title: 测验
    default_response_to_essay: 在学生提交答案后响应以显示学生
    default_response_to_file_upload: 在学生提交答案后显示给学生的答题结果
    download_all_quiz_file_upload_submissions: 下载所有测验文件上传提交项
    editor: 
      keyboard_shortcuts: 
        dialog_title: 键盘快捷方式
    enter_answer_variable_above: "[在上面输入答案变量]"
    errors: 
      adding_questions_failed: 添加问题失败，请重试
      creating_group_failed: 创建小组失败，请重试
      field_is_required: 此字段为必填字段
      invalid_show_correct_answers_range: 隐藏的日期不能早于显示的日期。
      loading_banks_failed: 无法加载题库，请重试
      loading_more_questions_failed: 加载更多问题失败
      loading_question_failed: 加载问题失败...
      loading_questions_failed: 无法加载问题，请重试
      missing_access_code: 您必须输入访问代码
      missing_ip_filter: "您必须输入有效的 IP 地址"
      no_answer: 请添加至少一个答案
      no_correct_answer: 请选择一个正确答案
      no_possible_solution: 请生成至少一个可能的解
      quiz_score_not_a_number: "分数必须是 0 到 2,000,000,000 之间的数字。"
      quiz_score_too_long: "分数必须小于 2,000,000,000。"
      quiz_score_too_short: "分数必须大于 0。"
      retrieving_filters_failed: 检索过滤器失败
    ? "false"
    : "False"
    file_uploaded_or_removed: 
      quizzes: 
        file_successfully_uploaded: 您的文件已成功上传。
        files_removed: "%{display_name} 已删除。"
    final_answer: 最终答案
    graded_quiz: 计分测验
    graded_survey: 计分调查
    headers: 
      assignment_quizzes: 测验
      practice_quizzes: 练习测验
      submitted_students_quiz_title: 
        one: "参加测验的学生 (%{count})"
        other: "参加测验的学生 (%{count})"
        zero: 已进行测验的学生
      submitted_students_survey_title: 
        one: "参加调查的学生 (%{count})"
        other: "参加调查的学生 (%{count})"
        zero: 已进行调查的学生
      surveys: 调查
      unsubmitted_students_quiz_title: 
        one: "未参加测验的学生 (%{count})"
        other: "未参加测验的学生 (%{count})"
        zero: 未参加测验的学生
      unsubmitted_students_survey_title: 
        one: "未参加调查的学生 (%{count})"
        other: "未参加调查的学生 (%{count})"
        zero: 未参加调查的学生
    helpers: 
      duration_in_minutes: 
        one: "1 分钟"
        other: "%{count} 分钟\n\n"
        zero: "少于 1 分钟"
      score_out_of_points_possible: "%{score}，满分 %{points_possible} 分"
    index: 
      buttons: 
        publishing_quizzes: 正在发布测验...
      confirms: 
        delete_quiz: 是否确定要删除此测验?
      default_title: 未命名测验
      multiple_due_dates: 多个日期
    index_view: 
      add_quiz: 测验
      links: 
        manage_question_banks: 管理题库
        publish_multiple_quizzes: 发布多个测验
        settings: 设置
      quizzes_title: 测验
      search_for_quiz: 搜索测验
      title_add_quiz: 添加测验
    keep_highest: 最高
    keep_latest: 最新
    label: 
      answer: 
        text: 答案文本，富文本区域
      question: 
        instructions: 答案说明，富文本区域
      quiz: 
        instructions: 测验说明，富文本区域
    labels: 
      answer_text: 答案文本
      comments_on_answer: 用户选择此答案时的评论
      comments_on_question: 此问题的评论
      comments_on_wrong_match: 用户匹配错误时的评论
      message_text: 消息文本
      multiple_blanks_question: 在空白处填写，阅读周围的文本
      other_incorrect_matches: 其它不正确的匹配可选功能
      possible_answer: 可能的答案
    ldb_login_popup: 
      email: 电子邮件
      log_in: 登录
      logged_out_of_canvas: "*您已注销 Canvas。*若要继续，请登录。"
      password: 密码
      titles: 
        log_in: 请登录
    links: 
      resume_quiz: 继续测验
      resume_survey: 继续调查
      take_the_quiz: 进行测验
      take_the_quiz_again: 再次进行测验
      take_the_survey: 进行调查
      take_the_survey_again: 再次进行调查
      will_keep_highest_score: 将保留所有分数的最高分
      will_keep_latest_score: 将保留所有分数的最新分数
    loading_more_questions: 正在加载更多问题...
    loading_question: 正在加载问题...
    loading_question_banks: 正在加载题库...
    loading_questions: 正在加载问题...
    message_students: 向学生发送消息
    message_students_for_context: "针对 %{context} 向学生发送消息 "
    messages: 
      no_submitted_students_quiz: 学生尚未进行测验
      no_submitted_students_survey: 学生尚未进行调查
      no_unsubmitted_students_quiz: 所有学生均已进行测验
      no_unsubmitted_students_survey: 所有学生均已进行调查
    moderate: 
      buttons: 
        extend_time: 延长时间
        extending_time: 正在延长时间...
        save: 保存
        save_failed: 保存失败，请重试
        save_failed_n_updates_lost: "保存失败，%{n} 名学生没有更新"
        saving: 正在保存...
        time_extension_failed: 延长时间失败，请重试
      confirms: 
        taking_time_away: 这将比学生当前拥有的时间少。是否仍要继续?
      errors: 
        quiz_submission_extra_attempts_not_a_number: 额外尝试次数必须为数字。
        quiz_submission_extra_attempts_too_long: "额外尝试次数必须小于 1000。"
        quiz_submission_extra_attempts_too_short: "额外尝试次数必须大于 0。"
        quiz_submission_extra_time_not_a_number: 额外时间必须为数字。
        quiz_submission_extra_time_too_long: "额外时间必须小于 10080。"
        quiz_submission_extra_time_too_short: "额外时间必须大于 0。"
        server_communication_failed: 与服务器通信时出现问题。系统将在五分钟内重试，或者您可以重新加载该页面
      extensions_for_student: "%{student} 的延时"
      extensions_for_students: 
        one: "%{count} 个学生的延时"
        other: "%{count} 个学生的延时"
      finished_in_duration: "在 %{duration} 内完成"
      time_up: 时间到！
      titles: 
        extend_quiz_time: 延长测验时间
        student_extensions: 学生延时
    more_questions: 更多问题
    no_filters_found: 没有找到过滤器
    no_quizzes_view: 
      headers: 
        course_quizzes: 课程测验
      no_quizzes: 没有可用的测验
    notices: 
      message_sent: 消息已发送！
    practice_quiz: 练习测验
    practices_label: 练习测验切换测验可见性
    question_colon: 问题：
    question_count: 
      one: "%{count} 个问题"
      other: "%{count} 个问题"
    question_limit_reached: "您已经达到一个测验所允许的最大问题数 (%{count}/%{limit})。\\n\\n作为一种变通方法，您可考虑跨多个测验传播材料。"
    quiz: 
      current_filter: 当前过滤器
      default_question_input: "[选择]"
      default_text_only_question_name: 间隔
      default_title: 未命名测验
      errors: 
        invalid_hide_results: 隐藏结果无效
        invalid_ip_filter: "IP 过滤器无效"
        invalid_quiz_type: 测验类型无效
      question_name_counter: "问题 %{question_number}"
      types: 
        quiz: 测验
        survey: 调查
    quiz_attempts_length_error: "测试尝试次数限制为 3 位数，如果您想给予学生无限的尝试次数，则不要选中左侧的“允许多次尝试”框"
    quiz_attempts_nan_error: 测试的尝试次数仅可以为数字
    quiz_group: 
      errors: 
        no_bank: "找不到测验组 %{group_name} 的题库"
        no_permissions: "用户无权参考测验组 %{group_name} 的题库"
      question_group: 问题组
    quiz_item_group_view: 
      no_quizzes: 未找到测验
      no_surveys: 未找到调查
    quiz_item_view: 
      links: 
        delete: 删除
        edit: 编辑
      settings: 设置
      title_delete: 删除测验
      title_edit: 编辑测验
    quiz_question: 
      defaults: 
        question_name: 问题
    quiz_short_answer_length_error: "填空问题的答案长度必须少于 80 个字符"
    quiz_statistics: 
      statistics_filename: "%{quiz_title} %{quiz_type} %{report_type} 报告"
      types: 
        item_analysis: 项目分析
        student_analysis: 学生分析
    quiz_submission: 
      titles: 
        this_is_an_external_element: 这是一个外部元素而不是文本，因此学生提交后无法更改
        this_is_an_external_frame: 这是一个外部框架而不是文本，因此学生提交后无法更改
        this_is_an_image: 这是一幅图像而不是文本，因此学生提交后无法更改
    quiz_submission_users: 
      created: 创建时间
    quiz_submissions: 
      errors: 
        invalid_submissions: 此测验提交无法验证属于您。请重试。
        late_quiz: 您提交此测验时已晚，您的答案可能没有录制。
        protected_quiz: 此测验受到保护并且仅从特定位置可用。您当前使用的计算机似乎并非进行此测验的有效位置。
      show: 
        score_out_of: "您的得分为 %{score}，满分 %{points_possible} 分"
      still_zipping: 正在压缩文件...
    quizzes: 
      access_code: 
        buttons: 
          submit: 提交
        labels: 
          access_code: 访问代码
        quiz_restricted: 此测验受访问代码限制。您将需要请求教师或监考人员键入或告诉您访问代码，以便能够进行测验。
        survey_restricted: 此调查受访问代码限制。您将需要请求教师或监考人员键入或告诉您访问代码，以便能够进行调查。
      default_history_crumb: 历史记录
      default_title: 新测验
      display_answer: 
        labels: 
          answer_with_margin: 带页边距
          your_answer: 您的答案
        margin_of_error: 误差
        plus_or_minus: +/-
        range_answer: "在 %{lower_bound} 到 %{upper_bound} 之间"
        you_left_this_blank: 您将此项留空
      display_question: 
        default_question_answer: "[选择]"
        flag_this_question: 标记此问题
        headers: 
          formulas: 公式
          possible_solutions: 可能的解
          solution_answer: 答案
          variable_maximum: 最大值
          variable_minimum: 最小值
          variable_name: 变量
          variable_precision: 小数位
          variables: 变量
        labels: 
          additional_comments: 其它评论
          for_answer_number: "答案 %{answer_number}"
          warning_icon: 警告
        links: 
          delete_question: 删除此问题
          edit_question: 编辑此问题
          move_copy_question: 将问题移动/复制到另一个库
        not_yet_graded: 仍未计分
        original_score: 原始分数：
        points_possible: "%{points_possible} 分"
        regraded_score: 重新计分后的分数：
        show_ansers_for_variable: "显示 %{variable} 的答案"
        skip_question_text: 跳至问题文本。
        submission_was_regraded: 此问题已重新计分。
        titles: 
          question_correct_comment: 如果学生回答问题正确，他们将看到此评论
          question_incorrect_comment: 如果学生回答问题错误，他们将看到此评论
          question_neutral_comment: 一旦学生回答问题后，他们将看到此评论
        unsupported_question_type: "此问题从外部来源导入。这是一个\"%{question_type}\"问题，此测验工具中不支持该问题。"
        you_left_this_blank: 您将此项留空
      download_file_upload_submissions: 
        links: 
          download_submissions: 下载所有文件
      equations_help: 
        equation_functions: |-
            除了变量，还有一系列的辅助函数
            可用于生成有用的值。例如:
            
            %{example}
            
            要查看指定辅助函数的说明，请从下面的列表中选择
            该函数:
        equation_intro: |-
            计算问题基于一组或多组公式按顺序 
            计算。您可以定义这些公式中的中间变量，但
            最后一个公式的数值结果用于生成
            正确答案。例如:
            
            %{example}
            
            对于此组公式，最终答案为 71。不过，
            其中没有预定义的变量，因此所有学生对同一
            问题得出相同的答案。有关变量的更多信息，请参阅
            "变量"选项卡。
        equation_variables2: "您还可以使用括号定义问题文本中的变量 （\"[a] + [b] 等于多少?\"）。对于每个变量，您将看到一个基于 变量设置的\"示例值\"。您可以这样检查您的数学并 确保公式有效。 例如，如果您的问题是\"[a] + 5 等于多少?\"，则要求您 定义变量\"a\"。如果\"a\"的示例值 为 5.2，您可以写入: %{example} 通过此公式，您可以生成任何数量的解集，每个集合 中的\"a\"值不同。一名学生可能看到的问题是 \"5.2 + 5 等于多少?\"，而另一名学生可能看到的是\"9 + 5 等于多少?\"。"
        links: 
          functions: 函数
          intro: 简介
          variables: 变量
      errors: 
        no_more_attempts: 您没有剩余的测验尝试
        quiz_deleted: 该测验已删除
        quiz_update_failed: 测验无法更新
      fabulous_quizzes: 
        page_titles: 测验
      find_question_from_bank: 
        already_added: 此问题已在测验中
        bank_description: "%{bank_name}，%{n} 问题"
        buttons: 
          add_questions: 添加问题
          create_group: 创建小组
          select_bank: 选择库
        group_pick_count: "%{pick_count} 个问题"
        group_points: "每个问题 %{points} 分"
        headers: 
          bank_name: 库名称
        hints: 
          group_pick_count: "目前已选择 %{pick_count} 个"
        labels: 
          add_questions_to_group: 添加问题到测验组
          group_name: 小组名称
          group_pick_count: 挑选
          group_points: 得分
        links: 
          clear_all_banks: 全部清除
          manage_question_banks: 管理课程题库
          more_questions: 更多问题
          select_all_banks: 全选
        options: 
          new_group: "[创建新小组]"
          no_group: "[无小组]"
        select_a_question_bank: 从下面的列表中选择一个题库以将其链接到此测验作为问题组。
        titles: 
          add_new_question_group: 添加新问题组
      form_answer: 
        answer_in_range_accessible: "在 *范围开始* 和 #范围结束# 之间"
        answer_text: 答案文本
        answer_weight: 答案小部件
        exact_answer_with_error_margin_accessible: "*确切答案*，误差范围为 #误差范围#"
        labels: 
          answer_comments: 学生选择此答案时的评论
          answer_in_range: 在范围内回答
          exact_answer: 确切答案
        matching_left: 匹配左侧
        matching_right: 匹配右侧
        numerical_answer: 数值答案
        possible_answer: 可能的答案
        titles: 
          click_to_enter_answer_comments: 单击以输入学生选择此答案时的评论
          click_to_set_as_correct: 单击以将此答案设置为正确答案
          delete_answer: 删除此答案
          edit_as_html: "将编辑答案文本切换为 HTML"
      form_question: 
        allow_tolerance: "允许的误差为 +/- %{tolerance}"
        buttons: 
          create_update_question: 创建/更新问题
          generate: 生成
          recompute: 重新计算
        correct_answer_comments: 正确答案评论
        distractor_instructions: 在其自己的行中键入每个错误选项
        equation_example: "即\"5 加 [x] 等于多少?\""
        explanation: 
          generate_possible_solutions: 最后，根据您的测验需要建立尽可能多的变量-解组合。
        explanations: 
          calculated: 输入您的问题，建立一个公式，然后生成一组可能的答案组合。学生将看到通过随机选择的一组变量填充的问题，并且必须键入正确的数值答案。
          equations: 您可以通过键入括号包围的变量名称来定义变量
          essay: 系统将为学生提供一个文本字段以撰写其答案。
          file_upload: 学生可以上传文件来回答问题。
          fill_in_multiple_blanks: 输入您的问题，指定每个空格应转至的位置。然后定义每个空格可能的正确答案。学生必须在每个空格的文本框中键入正确的答案。
          formula_definition: 接下来您需要写出用于计算正确答案的公式。只使用上面列出的那些变量名。
          matching: 构建成对的匹配值。学生将看到左侧的值，并且必须从右侧的下拉列表中选择匹配的值。多个行可以有相同的答案，并且您可以在右侧添加其它错误选项。
          missing_word: 定义转至下拉列表之前和之后的文本。构建一组可能的答案并选择一个正确答案。
          multi_answer_sets: 在下面的框中（您要显示答案框的每个位置），键入一个包含在括号内的参考词（无空格）
          multiple_answers: 此问题将在每个答案旁边显示一个复选框，并且学生必须选择您标记为正确的"所有"答案。
          multiple_choice: 输入您的问题和多个答案，然后选择一个正确答案。
          multiple_dropdowns: 输入您的问题，指定每个下拉列表应转至的位置。然后定义每个下拉列表可能的答案，每个下拉列表有一个正确答案。
          numerical: 将正确答案定义为范围内的任何数字，或数字加上或减去一些误差。系统将向学生提供一个空文本框用于键入其数值答案。
          short_answer: |-
              输入您的问题文本，然后定义空格所有可能的正确答案。  
              学生将看到问题，后跟一个小文本框用于键入其答案。
          text_only: 此"问题"将不会评分，但在引入一组相关问题时非常有用。
          true_false: "输入您的问题文本，然后选择 True 或 False 作为正确答案。"
          variable_definitions: 一旦您输入上述变量后，应看到这些变量在此处列出。您可以指定下面每个变量可能的值范围。
        general_answer_comments: 一般答案评论
        headers: 
          formula_definition: 公式定义
          generate_possible_solutions: 生成可能的解
          variable_definitions: 变量定义
          variable_example_value: 示例值
          variable_maximum: 最大值
          variable_minimum: 最小值
          variable_name: 变量
          variable_precision: 小数位
        label: 
          question: 
            name: 问题名称
            points: 问题分数值
            type: 问题类型
        labels: 
          answers: 答案
          distractors: 其它匹配可能（错误选项）
          missing_word_after: 答案后转至的文本
          points: 得分
          question: 问题
        links: 
          add_another_answer: 添加其它答案
          need_help: 需要帮助?
        multi_answer_sets_example: "即\"玫瑰为 [color1]，紫罗兰为 [color2]\""
        offer_combinations: "提供 %{how_many} 种可能的值组合（最大值 %{max_combinations}）"
        options: 
          only_one_correct: 只有一个正确答案
          students_select_multiple: 学生选择多个答案
        question_type: 
          calculated: 公式问题
          essay: 问答题
          file_upload: 文件上传问题
          fill_in_multiple_blanks: 填写多个空格
          matching: 匹配
          missing_word: 缺字
          multiple_answers: 多个答案
          multiple_choice: 多选
          multiple_dropdowns: 多个下拉列表
          numerical: 数值答案
          short_answer: 填空题
          text_only: 文本（无问题）
          true_false: True/False
        show_possible_answers: "显示 %{question} 可能的答案"
        show_possible_answers_no_question: 显示可能的答案
        titles: 
          click_to_enter_correct_answer_comments: 单击以输入正确答案的评论
          click_to_enter_general_answer_comments: 单击以输入一般评论
          click_to_enter_wrong_answer_comments: 单击以输入错误答案的评论
        wrong_answer_comments: 错误答案评论
      history: 
        anonymous_username: 学生
        buttons: 
          allow_extra_attempt: 允许此学生进行额外的尝试
        count_attempts_left: 
          one: "%{user} 有 %{count} 次剩余尝试机会"
          other: "%{user} 有 %{count} 次剩余尝试机会"
        default_quiz_name: "测验 %{course_name}"
        default_survey_name: "调查 %{course_name}"
        grade_by_question_warning: 按问题特性的评分受小组中置乱的问题的影响。
        headers: 
          quiz_submissions: 测验提交
          survey_submissions: 调查提交
        latest_quiz_results: "以下是 %{user} 的最新测验结果。您可以修改任何问题的得分和添加更多评论，然后单击页面底部的\"更新分数\"。"
        latest_survey_results: "以下是 %{user} 的最新调查结果。您可以修改任何问题的得分和添加更多评论，然后单击页面底部的\"更新分数\"。"
        links: 
          back_to_quiz: 返回测验
          back_to_survey: 返回调查
        logged_out_user: "注销的用户 %{index}"
        named_quiz_results: "%{user} 的 %{quiz_name} 结果"
        next_questions_arrow_title: 下面的问题
        no_more_attempts: "%{user} 没有剩余尝试次数"
        page_title_quiz: "%{user} 的测验历史记录"
        page_title_survey: "%{user} 的调查历史记录"
        prev_questions_arrow_title: 前面的问题
        quiz_not_yet_taken: 测验尚未进行。
        quiz_not_yet_taken_or_in_progress: 测验尚未进行或当前正在进行
        quiz_unlimited_attempts: 此测验有无限尝试次数
        score_for_attempt: "尝试 %{attempt_number}: %{score}"
        survey_not_yet_taken: 调查尚未进行。
        survey_not_yet_taken_or_in_progress: 调查尚未进行或当前正在进行
        survey_unlimited_attempts: 此调查有无限尝试次数
        titles: 
          score_pending_review: 此分数待审阅，并且可能会更改
          submission_needs_review: 此提交文件需要审阅
        unnamed_quiz_results: "%{user} 的测验结果"
        unnamed_survey_results: "%{user} 的调查结果"
      index: 
        buttons: 
          publish_quizzes: 发布测验
        headers: 
          assignment_quizzes: 作业测验
          course_quizzes: 课程测验
          practice_quizzes: 练习测验
          publish_multiple_quizzes: 发布多个测验
          surveys: 调查
          unpublished_quizzes: 未发布的测验
        labels: 
          publish_multiple_quizzes: 选择您想要在此时发布的测验
        links: 
          create_new_quiz: 创建新测验
          manage_question_banks: 管理题库
          publish_multiple_quizzes: 发布多个测验
        no_quizzes: 没有可用的测验
        page_titles: 测验
        titles: 
          this_quiz_is_locked: 此测验当前锁定。单击以了解更多详细信息。
      invalid_ip: 
        quiz_protected: 此测验受到保护并且仅从特定位置可用。您当前使用的计算机似乎并非进行此测验的有效位置。
        survey_protected: 此调查受到保护并且仅从特定位置可用。您当前使用的计算机似乎并非进行此调查的有效位置。
      lockdown_browser_required: 
        headers: 
          requires_lockdown: "需要 Respondus LockDown Browser"
        labels: 
          download_lockdown: 如果尚未安装该浏览器，请从此处下载
        links: 
          download_lockdown: "[下载 Respondus LockDown Browser]"
        requires_lockdown: "此测验需要 Respondus LockDown Browser。请启动 Respondus LockDown Browser 以进行此测验或查看您的测验结果。"
      managed_quiz_data: 
        anonymous_student: "学生 %{user_counter}"
        logged_out_user: "注销的用户 %{user_counter}"
        titles: 
          submission_needs_review: 此提交文件需要审阅
      moderate: 
        add_time: 添加时间
        buttons: 
          change_extensions_for_selected_students: "更改 %{n} 名所选学生的延时"
          extend_time: 延长时间
          save: 保存
        end_quiz_reference_time_current_end: 当前结束时间
        end_quiz_reference_time_now: 立即
        end_quiz_when: "%{reference_time} 过 %{n} 分钟结束测验。"
        extended_quiz_time_explanation: 您可以为此学生提供有关其当前测验尝试的额外时间。您想要为其提供多长时间?
        finished_in: "在 %{duration} 内完成"
        global_extra_attempts: "所有人均已获得 %{n}"
        headers: 
          attempt: 尝试
          attempts_left: 剩余尝试次数
          extended_quiz_time: 延长测验时间
          score: 分数
          student: 学生
          student_extensions: 学生延时
          time: 时间
        in_progress: 正在进行
        labels: 
          ending: 正在结束
          extra_attempts: 额外尝试次数
          extra_time_per_attempt: 每次尝试的额外时间
          manually_unlock: 手动解锁测验以进行下次尝试
          reset_has_seen_results: 让学生再一次看到结果
          started: 已开始
        minutes: 分钟
        moderate_page_title: "%{title}：调整"
        page_title: 调整测验
        student_gets_extra_time: "*%{student_name}* **每次尝试获取 %{extra_time} 分钟的额外时间**"
        student_n: "学生 %{n}"
        titles: 
          change_user_extensions: 更改用户延时
          manually_unlocked: 手动解锁
          minutes_to_add: 要添加的分钟数
          select_deselect_all: 全选/取消全选
          select_user: "选择 %{user}"
      multi_answer: 
        choose_answer: 选择
      muted: 
        muted_quiz_description: 您的测验分数无法提供，因为教师还没有完成评分。教师完成此测验的评分后，您的分数将在此页面上提供。
        muted_quiz_header: 您的测验已静音
      new: 
        allowed_attempts: 允许尝试的次数
        anonymous_submissions: 提交文件保持匿名
        buttons: 
          not_published: 未发布
          published: 已发布
          save: 保存
        cant_go_back: 回答后锁定问题
        default_page_title: 新测验
        group: 作业小组
        headers: 
          ip_filters: "什么是测验 IP 过滤器?"
        hide_correct_answers_at: 隐藏正确答案
        hints: 
          question_detail_disabled: "注意: 超出 %{question_count} 个时问题详细信息不可用。"
          quiz_score: 一旦进行调查，学生将自动获得满分
        ip_filters: "可以使用测验 IP 过滤器，只允许指定 IP 范围的计算机访问测验。过滤器可以是逗号分隔的地址列表，或者地址后面接掩码（\"192.168.217.1\"、\"192.168.217.1/24\"或\"192.168.217.1/255.255.255.0\"）。"
        label: 
          time_limit: 时间限制
        labels: 
          allow_multiple_attempts: 允许多次尝试
          hide_results_only_after_last: 仅在其上次尝试后
          ip_filter: "过滤 IP 地址"
          never_hide_results: 允许学生查看其测验结果
          quiz_instructions: 测验说明
          quiz_notify: 通知用户此测验已更改
          quiz_score: 分数
          require_access_code: 需要访问代码
          restrict_quiz: 测验限制
          show_question_details: 显示问题详细信息
        limited_attempts: 允许的尝试次数
        links: 
          cancel: 取消
          find_questions: 查找问题
          new_question: 新问题
          new_question_group: 新问题组
          show_assignment_rubric: 显示评分标准说明
        manage: 管理
        minutes: 分钟
        new_assignment: 新作业
        new_discussion: 新建讨论
        one_question_at_a_time: 一次显示一个问题
        one_time_results: 每次尝试后仅一次
        only_visible_to_overrides_note: "注意：此测验 **仅** 对下面指定的章节显示："
        points_possible: "得分 %{n}"
        quiz_title: 测验标题
        quiz_type: 测验类型
        require_lockdown_browser: "需要 Respondus LockDown Browser"
        require_lockdown_browser_for_results: 查看测验结果时需要
        retrieving_filters: 正在检索过滤器...
        score_to_keep: 要保留的测验分数
        show_correct_answers: 允许学生看到正确答案
        show_correct_answers_at: 显示正确答案
        shuffle_answers: 置乱答案
        students_cannot_view_responses_after_course_concludes: 学生不能在课程结束后查看测验响应
        time_limit: 多少分钟?
        titles: 
          click_to_select_filter: 单击以选择此过滤器
          delete: 删除
          find_ip_address_filter: "查找 IP 地址过滤器"
        warnings: 
          has_student_submissions: 学生已进行或开始进行此测验，因此请小心进行编辑。如果对任何测验问题进行重大更改，您可能会想要考虑对进行旧版本测验的学生重新评分。
      notices: 
        cant_view_submission_while_muted: 您不能在测验静音时查看测验历史记录。
        has_submissions_already: 请记住，某些学生已经进行或开始进行此测验
        less_than_allotted_time: 您开始此测验时测验已接近截止，因此您没有足够的时间量进行测验。
        no_submission_for_user: 没有可用于该用户的提交文件
        quiz_updated: 测验已成功更新
        quizzes_published: 
          one: "%{count} 个测验已成功发布！"
          other: "%{count} 个测验已成功发布！"
        quizzes_unpublished: 
          one: "%{count} 个测验已成功取消发布!"
          other: "%{count} 个测验已成功取消发布!"
      question_group: 
        buttons: 
          update: 更新
        default_group_name: 小组
        edit_questions_and_points: "挑选 *%{num_questions}* 个问题，每个问题 #%{num_points}# 分"
        labels: 
          group_name: 小组名称
          number_of_questions: 问题数
          points_per_question: 每个问题的得分
          question_bank: 将从库中抽取问题
        links: 
          link_to_a_question_bank: 链接至题库
        show_questions_and_points: "挑选 *%{num_questions}* 个问题，每个问题 #%{num_points}# 分"
        titles: 
          add_question_to_group: 添加问题到该小组
          collapse_group: 折叠小组
          delete_group: 删除小组
          edit_group_details: 编辑小组详细信息
          expand_group: 展开小组
      question_list_right_side: 
        headers: 
          questions: 问题
      question_statistic: 
        attempts: 
          one: "%{count} 次尝试"
          other: "%{count} 次尝试"
        empty_response: 答题结果为空
        labels: 
          other_answers: 其它答案
        no_data: 无数据
        no_responses: 没有此问题的录制答题结果
        percent_of_responses: "%{percent}%（共 %{total}）的尝试选择此答案"
        response_count: 
          one: "已向 %{count} 个学生提供此问题"
          other: "已向 %{count} 个学生提供此问题"
      question_teaser: 
        titles: 
          click_to_show_details: 单击以显示完整的问题详细信息
          delete_this_question: 删除此问题
          edit_this_question: 编辑此问题
      quiz_details: 
        allowed_attempts: 允许的尝试次数
        headers: 
          available: 可用
          due: 截止时间
          points: 得分
          questions: 问题
          time_limit: 时间限制
        multiple_due_dates: 多个截止时间
        no_due_date: 无截止时间
        none: 无
        quiz_availabile_through: "%{start_time} 至 %{end_time}"
        quiz_available_after: "%{start_time} 之后"
        quiz_available_until: "直到 %{end_time}"
        requires_lockdown: "需要 Respondus LockDown Browser"
        time_limit: 
          one: "%{count} 分钟"
          other: "%{count} 分钟"
        unlimited: 无限
      quiz_right_side: 
        attempts_left: 
          one: "增加 %{count} 次尝试机会"
          other: "增加 %{count} 次尝试机会"
        attempts_so_far: 
          one: "目前有 %{count} 次尝试"
          other: "目前有 %{count} 次尝试"
        labels: 
          current_score: 当前分数
          kept_score: 保留分数
          last_attempt_details: 上次尝试详细信息
          submission_details: 提交作业详细信息
          time: 时间
        links: 
          preview_quiz_again: 再次预览测验
          preview_survey_again: 再次预览调查
        no_more_attempts: 没有更多可用尝试次数
        questions_not_graded: 有些问题尚未计分
        score_set_manually: 教师已设定此分数
        unlimited_attempts: 无限尝试次数
        view_previous_attempts: 查看以前的尝试
      quiz_show_teacher: 
        anonymous_submissions: 匿名提交
        attempts: 已尝试次数
        available_from: 开始时间
        cant_go_back: 回答后锁定问题
        code: 访问代码
        due: 截止时间
        filter: "IP 过滤"
        for: 适用人群
        group: 作业小组
        label: 
          time_limit: 时间限制
        multiple_attempts: 多次尝试
        no_time_limit: 无时间限制
        one_question_at_a_time: 一次一个问题
        points: 得分
        quiz_type: 测验类型
        require_lockdown_browser: "需要 Respondus LockDown Browser"
        require_lockdown_browser_for_results: 查看测验结果时需要
        require_lockdown_browser_monitor: 需要网络摄像机
        score_to_keep: 要保留的分数
        show_correct_answers: 显示正确答案
        shuffle_answers: 置乱答案
        time_limit: 
          one: "%{count} 分钟"
          other: "%{count} 分钟"
        until: 直到
        view_responses: 查看答题结果
      quiz_submission: 
        attempt_duration: "此尝试进行了 %{duration}。"
        buttons: 
          update_scores: 更新分数
        labels: 
          final_score: 最终分数
          fudge_points: 虚假得分
          fudge_points_changed_points_quiz: "由于 %{user} 进行了此测验，因此最高得分已更改 %{difference}。您可以调整此更改并使用此框手动添加正负得分。"
          fudge_points_changed_points_survey: "由于 %{user} 进行了此调查，因此最高得分已更改 %{difference}。您可以调整此更改并使用此框手动添加正负得分。"
          fudge_points_generic_explanation: 您可以通过将正负得分添加到此框手动调整分数。
          questions_need_review: 以下问题需要审阅
          quiz_score: 测验分数
          score_for_attempt: 此尝试的分数
          score_for_quiz: 此测验的分数
          score_for_survey: 此调查的分数
          survey_score: 调查分数
        links: 
          click_to_view_results: 单击此处查看结果。
        questions_not_graded: 有些问题尚未计分
        quiz_fudged_negative: "此测验分数已手动调整 %{fudge} 分。"
        quiz_fudged_positive: "此测验分数已手动调整 +%{fudge} 分。"
        quiz_not_yet_taken: 测验尚未进行。
        quiz_submission_needs_review: 自完成文件提交后测验发生了重大更改。该提交文件可能需要重新评分。
        requires_lockdown: "需要 Respondus LockDown Browser 才能查看您的测验结果。"
        submitted_at: "提交时间 %{when}"
        survey_fudged_negative: "此调查分数已手动调整 %{fudge} 分。"
        survey_fudged_positive: "此调查分数已手动调整 +%{fudge} 分。"
        survey_not_yet_taken: 调查尚未进行。
      quiz_summary: 
        assignment_points_possible: 
          one: "%{count} 分"
          other: "%{count} 分"
        labels: 
          allowed_attempts: 允许的尝试次数
          attempts_left: 剩余尝试次数
          attempts_so_far: 目前已尝试次数
          latest_submission: 最新提交文件
          quiz_details: 测验详细信息
          quiz_due: 截止时间
          quiz_time_limit: 时间限制
          survey_details: 调查详细信息
        no_details: 无详细信息
        points_possible: "%{points_possible} 满分"
        question_count: 
          one: "%{count} 个问题"
          other: "%{count} 个问题"
        quiz_multiple_due_dates: 多个日期
        quiz_no_points: 无得分
        quiz_points_possible: 
          one: "%{count} 分"
          other: "%{count} 分"
        student_mute_notification: 教师正在进行评分
        unlimited_attempts: 无限尝试次数
      read_only: 
        default_page_title: 新测验
        headers: 
          quiz_details: 测验详细信息
        labels: 
          question_details: 显示问题详细信息
          quiz_instructions: 测验说明
        links: 
          back_to_quiz_page: 返回测验页面
      refresh_quiz_after_popup: 
        headers: 
          loading_in_lockdown: "正在 Respondus LockDown Browser 中加载测验"
      show: 
        buttons: 
          lock_quiz: 立即锁定此测验
          lock_survey: 立即锁定此调查
          publish: 发布
          republish: 重新发布
          unlock_quiz: 立即允许学生进行此测验
          unlock_survey: 立即允许学生进行此调查
        labels: 
          available_until: 直到
          no_time_limit: 无时间限制
          warning_icon: 警告
        links: 
          edit: 编辑
          keep_editing_this_quiz: 一直编辑此测验
          keep_editing_this_survey: 一直编辑此调查
          message_students_who: 给相关学生发送信息
          moderate_this_quiz: 调整此测验
          moderate_this_survey: 调整此调查
          preview: 预览
          quiz_statistics: 测验情况数据分析
          see_full_quiz: 查看完整测验
          show_assignment_rubric: 显示评分标准说明
          show_student_quiz_results: 显示学生测验结果
          show_student_survey_results: 显示学生调查结果
          survey_statistics: 调查统计
        manage: 管理
        only_registered_users: 只有注册的登记用户才能进行计分测验
        quiz_regraded_your_score_affected: 
          one: "此测验已重新计分; 您的新分数反映受到影响的 %{count} 个问题。"
          other: "此测验已重新计分; 您的新分数反映受到影响的 %{count} 个问题。"
        quiz_regraded_your_score_not_affected: "此测验已重新计分; 您的分数未受影响。"
        speed_grader: 快速评分器™
        students_submitted_so_far: 
          one: "目前 %{count} 个学生已提交"
          other: "目前 %{count} 个学生已提交"
        titles: 
          delete: 删除
          related_items: 相关项目
          unlock_for_how_long: 您想要解锁该测验多长时间?
        warnings: 
          draft_version: 这是测验草拟版本的预览
      single_answer: 
        upload: 上传
      statistics: 
        class_too_large: 此课程太大而无法显示统计信息。仍可从右侧边栏下载这些统计信息。
        headers: 
          for_question: "有关 %{question_name}"
          quiz_statistics: 测验情况数据分析
          survey_statistics: 调查统计
          users_have_taken_this_quiz: "%{count} 位用户已进行此测验"
          users_have_taken_this_survey: "%{count} 位用户已进行此调查"
        labels: 
          average_correct: 平均正确
          average_incorrect: 平均错误
          average_time: 平均时间
          high_score: 高分
          low_score: 低分
          mean_score: 平均分
          standard_deviation: 标准偏差
          users_selected_the_answer: "以下用户选择了答案 %{answer_text}"
        links: 
          count_all_attempts: 计数**所有**尝试
          count_only_latest_attempts: 仅计数每一最新尝试
        page_title: 统计
        quiz_all_version_disclaimer: 此报告基于所有用户的所有尝试显示测验情况数据分析。
        quiz_latest_version_disclaimer: 此报告基于每位用户的最新尝试显示测验情况数据分析。
        student_n: "学生 %{student_counter}"
        survey_all_version_disclaimer: 此报告基于所有用户的所有尝试显示调查统计。
        survey_latest_version_disclaimer: 此报告基于每位用户的最新尝试显示调查统计。
      statistics_crumb: 统计
      submission_version: 
        attempt_number: "尝试 %{att_no}"
        kept: 保留
        latest: 最新
      submission_versions: 
        attempt: 尝试
        attempt_history: 尝试历史记录
        questions_not_graded: 有些问题尚未计分
        quiz_attempt_history_description: 显示您的测验尝试历史记录的表。每次尝试都列在左侧。尝试、时间和分数列在顶部。
        regraded: 已重新计分
        score: 分数
        time: 时间
      take_quiz: 
        buttons: 
          next: 下一页
          out_of_time_submit: 好的
          previous: 上一页
          submit_quiz: 提交测验
        headers: 
          draft_preview: 这是测验草拟版本的预览
        labels: 
          started: 已开始
          times_up: 时间到！提交结果
        logged_out_of_canvas: "*您已注销 Canvas。*若要继续，请登录"
        login_required: 需要登录
        not_saved: 未保存
        quiz_instructions: 测验说明
      take_quiz_in_popup: 
        headers: 
          loading_in_lockdown: "正在 Respondus LockDown Browser 中加载测验"
        links: 
          return_to_quiz_page: "[单击此处](%{url}) 以返回测验页面。"
      take_quiz_right_side: 
        labels: 
          attempt_due: 尝试截止
          score: 分数
          time_elapsed: 经过时间
          time_running: 运行时间
        links: 
          hide_time_running: 隐藏
          keep_editing_quiz: 一直编辑此测验
          keep_editing_survey: 一直编辑此调查
    retrieving_filters: 正在检索过滤器...
    rubric: 
      loading: 正在加载...
      titles: 
        details: 作业评分标准详细说明
    search_placeholder: 搜索测验
    show: 
      answers: 
        correct: 正确!
        correct_answers: 正确答案
        incorrect: 错误
        partial: 部分
        right: 正确回答
        unanswered: 未回答
        you_answered: 您已回答
      buttons: 
        already_published: 已发布!
        publishing: 正在发布...
      confirms: 
        delete_quiz: 是否确定要删除此测验?
        delete_quiz_submissions_warning: 
          one: "警告：%{count} 个学生已参加此测验。若删除，则任何已完成的提交文件也将被删除，再也不会出现在评分册中。"
          other: "警告：%{count} 个学生已参加此测验。若删除，则任何已完成的提交文件也将被删除，再也不会出现在评分册中。"
      links: 
        hide_student_quiz_results: 隐藏学生测验结果
        hide_student_survey_results: 隐藏学生调查结果
        show_student_quiz_results: 显示学生测验结果
        show_student_survey_results: 显示学生调查结果
      students_who_have_not_taken_the_quiz: 尚未进行测验的学生
      students_who_have_taken_the_quiz: 已进行测验的学生
    show_and_hide_correct_answers: "从 %{from} 到 %{to}"
    show_correct_answers_after: "在 %{date} 之后"
    show_correct_answers_immediately: 立即
    show_correct_answers_until: "直到 %{date}"
    statistics: 
      count_attempts: 
        one: "%{count} 次尝试"
        other: "%{count} 次尝试"
      titles: 
        submitted_users_for_quesiton: "%{user} 的已提交用户"
      uncounted_submissions: 
        one: "%{count} 个其它提交文件"
        other: "%{count} 个其它提交文件"
    survey: 调查
    surveys_label: 调查切换测验可见性
    take_quiz: 
      confirms: 
        cant_go_back_blank: 您单击”下一个“后，就不能返回此问题。是否确定要留空?
        navigate_away: 您将要导航离开此页面。是否仍要继续?
        unanswered_questions: 
          one: "您有 %{count} 个问题未回答（参见右侧边栏了解详细信息）。是否仍要提交？"
          other: "您有 %{count} 个问题未回答（参见右侧边栏了解详细信息）。是否仍要提交？"
        unfinished_quiz: 您将要离开未完成的测验。是否仍要继续?
        unseen_questions: 
          one: "您还有 %{count} 个问题没有看到。是否提交？"
          other: "您还有 %{count} 个问题没有看到。是否提交？"
      days_count: 
        one: "%{count} 天"
        other: "%{count} 天"
      errors: 
        connection_lost: "到 %{host} 的连接丢失。请确保已连接到 Internet，然后继续。"
        only_numerical_values: 只接受数值
      hide_time_link: 隐藏
      hours_count: 
        one: "%{count} 小时"
        other: "%{count} 小时"
      labels: 
        time_elapsed: 经过时间
      login_failed: 登录失败。
      login_successful: 登录成功。
      minutes_count: 
        one: "%{count} 分钟"
        other: "%{count} 分钟"
      months_count: 
        one: "%{count} 个月"
        other: "%{count} 个月"
      notices: 
        extra_time: 系统已提供有关此尝试的额外时间
        five_minutes_left: 剩余五分钟时间
        less_time: 您参加此测验的时间已缩短。
        one_minute_left: 剩余一分钟时间
        thirty_minutes_left: 剩余三十分钟时间
        twelve_hours_left: 剩余十二小时
      question_answered: 已回答
      question_unanswered: 尚未回答
      saved_at: "在 %{t} 保存测验"
      saving: 正在保存...
      saving_not_needed: "没有要保存的新数据。最后检查时间是 %{t}"
      seconds_count: 
        one: "%{count} 秒"
        other: "%{count} 秒"
      show_time_link: 显示
      titles: 
        come_back_later: 您已标记此问题以稍后返回
        times_up: 时间到！
      years_count: 
        one: "%{count} 年"
        other: "%{count} 年"
    timing: 
      labels: 
        time_elapsed: 经过时间
        time_remaining: 剩余时间
    title_add_quiz: 添加测验
    titles: 
      add_questions_as_group: 添加问题作为一组
      click_to_enter_comments_on_answer: 单击以输入学生选择此答案时的评论
      click_to_enter_comments_on_wrong_match: 单击以输入学生遗漏此匹配时的评论
      click_to_set_as_correct: 单击以将此答案设置为正确答案
      click_to_unset_as_correct: 单击以将此答案取消设置为正确答案
      find_question_bank: 查找题库
      find_quiz_question: 查找测验问题
      help_with_formulas: 测验问题公式帮助
      ip_address_filtering: "IP 地址过滤"
      set_as_correct: 此答案被设置为正确
    toggle_message: 切换测验可见性
    ? "true"
    : "True"
    ungraded_survey: 非计分调查
    warnings: 
      draft_state_unsaved_changes: "*您已对此测验中的问题进行了更改。* 这些更改将不会对学生显示，直到您保存测验。"
      unpublished_changes: "*您已对此测验进行未发布的更改。* 这些更改将不会对学生显示，直到您发布或重新发布测验。"
      unpublished_quiz: "*此测验未发布* 在发布之前，只有教师才能查看此课程。"
  quizzes_redirects: 
    no_access: 已拒绝访问。请重新定向到您有访问权限的页面。
  quizzes_route: 
    quizzes_route_title: 测验
  quizzez_submission_row: 
    gets_extra_minutes: "每次尝试得到额外的 %{num} 分钟"
    unlimited: 无限
  re_upload_submissions_form: 
    buttons: 
      upload: 上传文件
    reupload_submission_files: 重新上传提交文件
    upload_info: 如果您对此前下载的学生提交文件作出了更改，只需压缩其备份并使用以下表单上传该压缩文件。学生将在其提交评论中看到修改的文件。
    upload_warning: 确保不要更改提交文件的名称，以便我们组织。
  react_files: 
<<<<<<< HEAD
    loading_more_results: 正在加载更多结果
=======
    aria_label: 
      settings: 设置
    errors: 
      no_match: 
        suggestions: "建议:"
    name: 姓名
>>>>>>> b6068abf
    usage_details: "%{quota_used} / %{quota}"
  recent_student: 
    last_logged_in: "上次登录时间 %{last_login}"
  recently_deleted_courses_title: 近期删除的课程
  recipient_input: 
    context_search_placeholder: 输入姓名、课程或小组
    context_search_title: 姓名、课程或小组
    groups_count: 
      one: "%{count} 个小组"
      other: "%{count} 个小组"
    no_results: 未找到结果
    people_count: 
      one: "%{count} 个人"
      other: "%{count} 个人"
    sections_count: 
      one: "%{count} 班级"
      other: "%{count} 班级"
  registrar_tile: 教务主任报告
  registration: 
    get_started: 开始
    incomplete_registration_warning: 
      set_up_account: "您的帐户差不多已设立。要完成，请在 *%{email}* 中检查电子邮件，以设置密码。"
      start_participating: 您现在就可开始参与，但您必须先设置密码，然后才能重新登录。
    login: 
      password: 密码
      remember_me: 记住我
      sign_in: 登录
    parent_dialog: 
      agree_to_terms_and_pp: 您同意*使用条款*并承认**隐私政策**。
      buttons: 
        start_participating: 开始参与
      labels: 
        email: 您的电子邮件
        name: 您的姓名
        password: 子密码
        username: 子用户名
    student_dialog: 
      agree_to_terms_and_pp: 您同意*使用条款*并承认**隐私政策**。
      buttons: 
        start_learning: 开始学习
      labels: 
        join_code: 加入代码
        name: 全名
        password: 密码
        password_confirmation: 确认密码
        username: 用户名
    teacher_dialog: 
      agree_to_terms_and_pp: 您同意*使用条款*并承认**隐私政策**。
      buttons: 
        start_teaching: 开始教学
      labels: 
        email: 电子邮件
        name: 姓名
    welcome_to_canvas: "欢迎使用 Canvas！"
  reply_from_name: "%{name}，借助 Canvas 通知"
<<<<<<< HEAD
=======
  restrict_student_access: 
    aria_label: 
      availableFrom: 开始时间
      availableUntil: 直到
    button_text: 
      cancel: 取消
      update: 更新
    label: 
      availableFrom: 开始时间
      availableUntil: 直到
>>>>>>> b6068abf
  retrieve_timeout: 无法检索配置，服务器响应超时
  role_override: 
    permission: 
      read_sis: "读取 SIS 数据"
    permissions: 
      app_profiling: 应用程序分析
      become_user: 成为其他用户
      change_course_state: 更改课程状态
      comment_on_others_submissions: 查看所有学生的提交文件并对其进行评论
      create_accounts: 创建新的根帐户
      create_collaborations: 创建学生协作
      create_conferences: 创建网络会议
      manage_account_memberships: 添加/删除帐户的其他管理员
      manage_account_settings: 管理帐户级设置
      manage_admin_users: 添加/删除课程的其他教师、课程设计者或助教
      manage_announcements: 管理全局通告
      manage_assignments: 管理（添加/编辑/删除）作业和测验
      manage_calendar: 添加、编辑和删除课程表上的事件
      manage_canvasnet_courses: "管理 Canvas 网络课程"
      manage_content: 管理所有其它课程内容
      manage_courses: 管理（添加/编辑/删除）课程
      manage_demos: 管理演示
      manage_developer_keys: 管理开发人员密钥
      manage_feature_flags: 在帐户级启用或禁用功能
      manage_files: 管理（添加/编辑/删除）课程文件
      manage_frozen_assignment: 管理（编辑/删除）冻结的作业
      manage_global_outcomes: 管理全局学习成果
      manage_grades: 编辑评分
      manage_groups: 管理（创建/编辑/删除）小组
      manage_interaction_alerts: 管理警报
      manage_links: 管理身份和信任链接
      manage_outcomes: 管理学习成果
      manage_role_overrides: 管理权限
      manage_rubrics: 创建和编辑评估评分标准
      manage_sections: 管理（创建/编辑/删除）课程班级
      manage_sis: "导入和管理 SIS 数据"
      manage_site_settings: 管理网站范围和插件设置
      manage_storage_quotas: 管理存储配额
      manage_students: 添加/删除课程的学生
      manage_user_logins: 修改用户的登录详细信息
      manage_user_notes: 管理教师日志条目
      manage_user_observers: 管理用户的观察员
      manage_wiki: 管理维基（添加/编辑/删除页面）
      managed_jobs: 管理后台工作
      moderate_form: 调整讨论（删除/编辑其他人的发布内容、锁定主题）
      post_to_forum: 发布到讨论
      read_course_content: 查看课程内容
      read_course_list: 查看课程列表
      read_forum: 查看讨论
      read_messages: 查看发送给用户的通知
      read_question_banks: 查看并链接至题库
      read_reports: 查看课程的使用报告
      read_roster: 查看用户列表
      send_messages: 向每位课程成员发送消息
      send_messages_all: 向整个课堂发送消息
      suspend_accounts: 挂起帐户
      undelete_courses: 取消删除课程
      view_all_grades: 查看所有评分
      view_analytics: 查看分析页面
      view_course_changes: 查看课程更改日志
      view_error_reports: 查看错误报告
      view_grade_changes: "查看评分更改日志 "
      view_group_pages: 查看所有学习小组的学习小组页面
      view_jobs: 查看后台工作
      view_notifications: 查看通知
      view_statistics: 查看统计
    roles: 
      account_admin: 帐户管理员
      designer: 设计者
      designers: 设计者
      observer: 观察员
      observers: 观察员
      student: 学生
      students: 学生
      ta: 助教
      tas: 助教
      teacher: 教师
      teachers: 教师
    tooltips: 
      readonly: 您无权更改此项。
      toogle: 单击以切换此选项的"打开"或"关闭"
  role_overrides: 
    account_permissions: 帐户权限
    admin_tools_permissions: 管理工具
    course_permissions: 课程和帐户权限
    index: 
      crumbs: 
        permissions: 权限
      page_title: "管理 %{account} 的权限"
    no_role_found: 未找到身份
    notices: 
      saved: 更改已成功保存。
    site_admin_permissions: 网站管理员权限
    update_failed_notice: 身份创建失败
  roles: 
    account_admin: 帐户管理员
    new_role: 
      add: 添加
      add_role: 添加角色
      add_role_label: 添加角色
      role_name: 角色名称
      role_name_label: 角色名称
    permission_button: 
      rolebutton: 
        disable: 禁用
        disable_and_lock: 禁用和锁定
        enable: 启用
        enable_and_lock: 启用和锁定
        use_default: 使用默认设置
    permissions: 权限
    roles_override_index: 
      account_roles: 帐户角色
      course_roles: 课程角色
  roster: 
    delete_confirm: 是否确定要删除此用户？
    error_sending_invitations: 发送邀请时出错。请重试。
    filter_multiple_users_found: "找到 %{userCount} 个用户。"
    filter_no_users_found: 未找到匹配用户。
    filter_one_user_found: "找到 1 个用户。"
    flash: 
      removeError: 无法删除用户。请稍后重试。
      removed: 用户已成功删除。
    greater_than_three: 请输入具有三个或更多字符的搜索词
    invitations_re_sent: 已成功发送邀请
    nobody: 无人
    observing_user: "正在观察：%{user_name}"
    unknown_error: 搜索时出错，请重试。
    updating: 正在更新...
  rubric: 
    context_name_rubric: "%{course_name} 评分标准"
    no_description: 无说明
    unknown_details: 未知详细信息
  rubric_assessment: 
    options: 
      select: "[选择]"
    titles: 
      additional_comments: 其它评论
      criterion_long_description: 标准长说明
    unknown_user: 未知用户
  rubric_association: 
    no_details: 无详细信息
  rubrics: 
    index: 
      account_rubrics: 帐户评分标准说明
      are_you_sure_prompt: "是否确定要删除此评分标准? 当前使用评分标准的任何位置将仍可访问，但其他人将无法使用该评分标准。"
      buttons: 
        add_rubric: 添加评分标准说明
      course_rubrics: 课程评分标准说明
      delete_rubric: 删除评分标准说明
      edit_rubric: 编辑评分标准说明
      page_title: "评分标准说明 "
      points_possible: 
        one: "%{count} 满分"
        other: "%{count} 满分"
      user_rubrics: 用户评分标准说明
    loading: 正在加载...
    show: 
      buttons: 
        delete: 删除评分标准说明
      prompts: 
        are_you_sure_delete: "是否确定要删除此评分标准说明? 当前使用评分标准说明的任何位置将仍可访问，但其他人将无法使用该评分标准。"
      rubric_can_not_modify: 一旦评分标准在多个位置使用，评分标准就无法进行修改。
      titles: 
        edit_rubric: 编辑评分标准说明
    titles: 
      assignment_rubric_details: 作业评分标准详细说明
    user_index: 
      buttons: 
        add_rubric: 添加评分标准说明
      delete_rubric: 删除评分标准说明
      headings: 
        user_rubrics: 用户评分标准说明
      page_title: 评分标准说明
      points_possible: 
        one: 满分
        other: 满分
      prompts: 
        are_you_sure_delete: "是否确定要删除此评分标准说明? 当前使用评分标准的任何位置将仍可访问，但其他人将无法使用该评分标准。"
        are_you_sure_remove: 是否确定要从您的列表中删除此评分标准?
      remove_rubric: 从我的列表中删除此评分标准
  safety_drill_title: 安全练习计划
  scantron_quiz_title: 答题卡测验
  scribd: 
    upgrade_flash: "您好，您当前使用的是 Adobe Flash Player 的旧版本。要使用 iPaper（和网络上的众多其它内容），您需要%{link_tag}获取最新的 Flash player%{end_link}。"
  search: 
    course_sections: 课程班级
    enrollments_observers: 观察员
    enrollments_students: 学生
    enrollments_tas: 助教
    enrollments_teachers: 教师
    student_groups: 学习小组
  section: 
    confirms: 
      delete_enrollment: 是否确定要永久删除此注册?
    default_course_name: "课程 ID\"%{course_id}\""
    enrolled_as_designer: 注册为设计者
    enrolled_as_limited_designer: 注册为仅班级访问权限的设计者
    enrolled_as_limited_observer: 注册为仅具有班级访问权限的观察员
    enrolled_as_limited_student: 注册为仅班级访问权限的学生
    enrolled_as_limited_ta: 注册为仅班级访问权限的助教
    enrolled_as_limited_teacher: 注册为仅班级访问权限的教师
    enrolled_as_observer: 注册为观察员
    enrolled_as_student: 注册为学生
    enrolled_as_ta: 注册为助教
    enrolled_as_teacher: 注册为教师
    errors: 
      confirmation_failed: 确认失败
      course_not_authorized_for_crosslist: "%{course_name} 没有授权交叉列出"
    status: 
      confirming_course: "正在确认 %{course_name}..."
      removing_crosslisting_of_section: 正在取消交叉列出班级...
  sections: 
    section_created: 班级已成功创建！
    section_creation_failed: 班级创建失败
    section_crosslisted: 班级已成功交叉列出！
    section_decrosslisted: 班级已成功取消交叉列出！
    section_delete_not_allowed: 您不能删除已注册的班级
    section_deleted: 课程班级已成功删除！
    section_update_error: 班级更新失败
    section_updated: 班级已成功更新！
    show: 
      access_limit: 用户只能参与这些日期之间的课程
      active_enrollment: 
        one: "%{count} 个活动注册"
        other: "%{count} 个活动注册"
      buttons: 
        back_to_course: 返回课程设置
        cancel: 取消
        crosslist_section: 交叉列出此班级
        crosslist_this_section: 交叉列出此班级
        decrosslit_section: 取消交叉列出此班级
        edit_section: 编辑班级
        recrosslist_section: 重新交叉列出此班级
        uncrosslist_section: 取消交叉列出此班级
        update_section: 更新班级
      completed_enrollment: 
        one: "%{count} 个完成的注册"
        other: "%{count} 个完成的注册"
      crosslist_description: "交叉列出可以在一个帐户中创建班级，然后将其移动到其它帐户中的课程。要交叉列出此课程，您将需要查找要移动到的课程，方法是使用搜索工具或输入课程 ID。"
      decrosslist_description: "此操作会将班级移回其原来的课程 **%{course_name}**。"
      decrosslist_long_description: 此课程中学生的所有评分将不再可见。您可以通过重新交叉列出课程稍后检索评分，但同时这些学生的评分将来自原来的课程。
      labels: 
        end_at: 结束
        enter_course_id: "或输入课程 ID"
        labels: 
          account: 帐户
          selected_course: 所选课程
          sis_id: 学号
        name: 班级名称
        search_for_course: 搜索课程
        sis_id: 学号
        sis_source_id: 学号
        start_at: 开始
      override_settings: 这将覆盖任何学期或课程日期设置。
      pending_enrollment: 
        one: "%{count} 个待处理的注册"
        other: "%{count} 个待处理的注册"
      prompts: 
        are_you_sure_decrosslist: 是否确定要取消交叉列出此班级?
      run_dates: "从 %{start_date} 到 %{end_date} 运行"
      run_from: "从 %{start_date} 开始运行，无结束日期"
      runs_until: "运行直至 %{end_date}"
      student_access_dates: 学生只能访问这些日期之间的课程
      titles: 
        completed_enrollments: 已完成注册
        cross_listed_sections: 交叉列出班级
        crosslist_this_section: 交叉列出此班级
        current_enrollments: 当前注册
        decrosslist_section: 取消交叉列出此班级
  select_content: 选择内容
  select_content_checkbox: 
    select_content_error: 您必须选择内容选项
  select_content_dialog: 
    buttons: 
      add_item: 添加项目
    errors: 
      external_tool_url: "没有 URL，无法保存外部工具。"
      failed_to_create_item: 无法创建新项目
      loading_failed: 加载失败
    invalid_lti_resource_selection: 从外部工具检索有效链接时出现问题
    link_from_external_tool: 从外部工具链接资源
    titles: 
      add_item_to_module: 添加项目到单元
      find_links_using_service: "使用 %{service} 查找链接"
  selected_answer: 您已选择此答案。
  self_enrollments: 
    already_enrolled: 
      already_enrolled: "您已经登记了 **%{course}**。"
      switch_users: "您当前是以 *%{user}* 身份登录的。**请使用另一个用户身份登录**。"
    authenticate: 
      buttons: 
        enroll_in_course: " 登记课程"
        next: 下一页
      getting_started: "您正在登记 **%{course}**。"
      labels: 
        email: 电子邮件
        password: 密码
      log_in: "请输入您的电子邮件和密码:"
    authenticate_or_register: 
      buttons: 
        enroll_in_course: 注册课程
        next: 下一页
      enter_email: "请输入您的电子邮件地址:"
      existing_user: "我已经拥有 %{institution_name} 登录名"
      getting_started: "您正在登记 **%{course}**。"
      labels: 
        email: 电子邮件
        name: 全名
        password: 密码
      new_user: 我是新用户
    confirm_enrollments: 
      buttons: 
        enroll_in_course: 登记课程
        next: 下一页
      getting_started: "您正在登记 **%{course}**"
      switch_users: "您当前是用 *%{user}* 身份登录的。**请使用另一个用户身份登录**。"
    course_full: 
      class_full: "**%{course}** 的登记已满。很抱歉给您带来不便。"
    enrollment_closed: 
      enrollment_is_closed: "**%{course}** 的登记已关闭。"
    new: 
      titles: 
        course_enrollment: "登记 %{course}"
    notices: 
      login_required: 请登录以参与此课程。
    successfully_enrolled: 
      already_enrolled: "您已成功登记 **%{course}**。"
      buttons: 
        go_to_course: 转到课程
        go_to_dashboard: 转到您的面板
      not_available_yet: 在课程开始之前，我们将很快向您发送电子邮件。
  sequence_footer: 
    next_module: "下个单元:"
    next_module_desc: "下个单元: *单元*"
    next_module_item_desc: "下一个: *项目*"
    prev_module: "上个单元:"
    prev_module_desc: "上个单元: *单元*"
    prev_module_item_desc: "上一个: *项目*"
  services_api: 
    must_be_logged_in: "您必须登录才能使用 Kaltura"
  set_default_grade_dialog: 
    default_grades: "通过输入并提交下面的评分值为所有学生给出相同的 *%{assignment.name}* 评分:"
    dialog_title: "%{assignment.name} 的默认评分"
    overwrite: 覆盖已输入的评分
    set_grades_button: 设置默认评分
    set_grades_button_loading: 正在设置评分...
  shared: 
    account_notification: 
      close: 关闭
    accounts_right_side_shared: 
      buttons: 
        go: 执行
      titles: 
        find_user: 查找用户
    add_assignment: 
      buttons: 
        add_assignment: 添加作业
      labels: 
        assignment_group_id: 小组
        due_at: 截止时间
        points_possible: 得分
        title: 姓名
      options: 
        assignments: 作业
      titles: 
        add_assignment: 添加作业
    add_assignment_group: 
      buttons: 
        add_group: 添加小组
      labels: 
        group_weight: 权重
        name: 姓名
      percent_of_grade: "评分的 %{percent} %"
    assignment: 
      due_at: "%{date} %{time}"
      graded_count: "%{graded_count} 个已计分"
      links: 
        delete_assignment: 删除
        edit_assignment: 编辑
        submission_comments: 提交评论
        view_rubric_evaluation: 查看评分标准评估
      points_out_of: "%{points}，满分 %{possible} 分"
      student_mute_notification: 教师正在进行评分
      submitted_and_graded_count: "%{submitted_count} 个已提交，%{graded_count} 个已计分"
      submitted_count: "%{submitted_count} 个已提交"
      tiles: 
        sort_or_move: 排序作业或移动到其它小组
    assignment_group: 
      alts: 
        add_assignment: 添加作业
        delete_assignment_group: 删除作业小组
        edit_group_details: 编辑
        move: 移动
      defaults: 
        group_name: 课程作业
      group_weight: "*总评分的 %{percent} %"
      links: 
        add_an_assignment: 添加作业
        edit_group_details: 编辑小组详细信息
        hide_info: 隐藏信息
        more_info: 更多信息...
        reorder_groups: 重新排序小组
      no_assignments: 尚无作业
      titles: 
        percent_of_final_grade: 最终评分的百分比
    assignment_rubric_dialog: 
      links: 
        add_rubric: 添加评分标准说明
        assign_rubric: 分配评分标准
    conference: 
      buttons: 
        delete: 删除会议
        edit: 编辑会议详细信息
      course_conference: 课程会议
      group_conference: 小组会议
      participant: 
        one: "%{count} 个参加者"
        other: "%{count} 个参加者"
    current_enrollment: 
      course_unpublished: 此课程尚未发布
      enrolled_as_designer: 注册为设计者
      enrolled_as_observer: 注册为观察员
      enrolled_as_student: 注册为学生
      enrolled_as_ta: 注册为助教
      enrolled_as_teacher: 注册为教师
    custom_search_results: 
      links: 
        search_for_resources: 搜索与此页面有关的开放资源
      status: 
        loading: 正在加载
    dashboard_invitation: 
      buttons: 
        accept: 接受
        decline: 拒绝
      invitation_text: "您已经受邀加入 **[%{course}](%{link_to_course})** 成为 %{enrollment_type_with_indefinite_article}"
    enrollment: 
      enrolled_as_designer: 注册为设计者
      enrolled_as_limited_designer: 注册为仅班级访问权限的设计者
      enrolled_as_limited_observer: 注册为仅班级访问权限的观察员
      enrolled_as_limited_student: 注册为仅班级访问权限的学生
      enrolled_as_limited_ta: 注册为仅班级访问权限的助教
      enrolled_as_limited_teacher: 注册为仅班级访问权限的教师
      enrolled_as_observer: 注册为观察员
      enrolled_as_student: 注册为学生
      enrolled_as_ta: 注册为助教
      enrolled_as_teacher: 注册为教师
      labels: 
        linked_to: 链接至
      links: 
        link_to_a_student: 链接至学生
        unenroll_user_course: 从课程中删除用户
        unenroll_user_section: 从班级中删除用户
      titles: 
        course_section: 课程班级
    error_form: 
      message_failed: 报告没有发送。请重试。
      message_sent: 谢谢您的帮助。我们会修正此错误。
    errors: 
      400_message: 
        description: 嗯。看起来加载您所请求的页面时出现问题。
        error: 错误：
        headings: 
          page: 页面错误
        title: 页面错误
      403_message: 
        description: 嗯。看起来您不该在此处。
        error: 错误：
        headings: 
          page: 页面错误
        title: 页面错误
      404_message: 
        generic_description: 哎呀，我们无法找到该页面。
        headings: 
          page: 页面未找到
        title: 页面未找到
      500_message: 
        description: 嗯，好像有些内容意外损坏了。抱歉，您不得不看到该内容。如果您有时间，请让我们知道错误发生时您在做什么。
        headings: 
          page: 页面错误
        title: 页面错误
      AUT_message: 
        description: 您的上一请求出现问题。您可能在长时间不活动后尝试执行操作。如果是这种情况，请尝试返回，重新加载您要使用的页面，然后重新提交。否则，请让我们知道错误发生时您在做什么。
        headings: 
          page: 页面错误
        title: 会话超时
      error_form: 
        buttons: 
          submit: 发送评论
        labels: 
          email: 电子邮件（可选）
    event_list: 
      at_least_more_events: "至少还有 %{count_of_events} 个"
      at_least_more_events_one_week: "上周至少有 %{count_of_events} 个以上的事件"
      at_least_more_events_two_weeks: "上两周至少有 %{count_of_events} 个以上的事件"
      links: 
        view_calendar: 查看日历
      more_events: "还有 %{count_of_events} 个"
      more_events_one_week: "上周有 %{count_of_events} 个以上的事件"
      more_events_two_weeks: "上两周有 %{count_of_events} 个以上的事件"
      nothing_for_now: 目前没有任何内容
      nothing_one_week: 下周没有任何内容
      nothing_two_weeks: 接下来的两周没有任何内容
      titles: 
        events: 事件
    find_outcome: 
      buttons: 
        add_outcome: 添加成果
      labels: 
        criterion_ratings: 标准等级
        master_level: 设置任何分数或之上为掌握
        use_for_scoring: 使用此标准进行评分
      points: "%{points} 分"
      points_threshold: "阈值:%{points} 分"
      titles: 
        mastery_level: 在其之上的百分比设置为掌握
        select_and_add_criterion: 选择并添加标准
    flash_notice: 
      close: 关闭
    flash_notices: 
      close: 关闭
    footer_links: 
      facebook: Facebook
      privacy_policy: 隐私政策
      terms_of_service: 服务条款
      twitter: Twitter
    global_dialogs: 
      buttons: 
        install_video_plugin: 安装视频插件
      dont_have_a_webcam: 没有网络摄像机?
      you_need_a_webcam: "要创建视频或音频录制，您的计算机需要启用网络摄像机。如果您的计算机上没有网络摄像机，通过首先安装 Google Video Chat 插件，您仍然可以录制仅音频消息。"
    grading_standard: 
      buttons: 
        done: 完成
        save: 保存
      delete_scheme: 删除评分方案
      edit_scheme: 编辑评分方案
      find: 查找
      find_existing_scheme: 查找现有的评分方案
      full_name: 全名，较小的文字
      grading_standard_name_table_summary: 只有一个可编辑单元格的表，其中包含评分方案的名称。
      grading_standard_summary: 包含您的评分方案的表。值的名称和范围都在顶部。每行包含一个最小百分比值和一个最大百分比值。
      insert_here: 此处插入
      labels: 
        name: 名称
        range: 范围
        scheme_name: 方案名称
      loading_grading_standards: 正在加载评分标准...
      managing_grading_standards: 管理评分方案
      range_lower: 范围的下限
      range_of_numbers: "%{lower_number} 至 %{higher_number}"
      range_upper: 范围的上限
      remove_row: 移除行
      remove_scheme: 删除评分方案
      select_another_scheme: 选择其他方案
      some_standard: 部分标准
      use_this_standard: 使用此评分标准
    home_menu: 
      links: 
        courses: 课程
        courses_and_groups: 课程和小组
    identity: 
      links: 
        inbox: 收件箱
        log_in: 登录
        logout: 登出
        settings: 设置
        sign_up_as_teacher: 作为教师注册
      masquerading: 
        as: "作为: *%{user_name}*"
    inline_preview: 
      links: 
        course_home: 课程主页
        exit_frame: 丢帧
        files: 文件
        hide_sidebar: 隐藏侧栏
        modules: 单元
    invitation: 
      accept_or_reject: 当您准备就绪后，您可以接受或拒绝邀请。
      body_designer: "您被邀请作为用户帐户 **%{email_address}** 的**设计者**参与 %{course} 。"
      body_observer: "您被邀请作为用户帐户 **%{email_address}** 的**观察员**参与 %{course}。"
      body_student: "您被邀请作为用户帐户 **%{email_address}** 的**学生**参与 %{course}。"
      body_ta: "您被邀请作为用户帐户 **%{email_address}** 的**助教**参与 %{course}。"
      body_teacher: "您被邀请作为用户帐户 **%{email_address}** 的**教师** 参与 %{course} 。"
      buttons: 
        accept: 接受邀请
        reject: 拒绝邀请
      wander_around_dont_get_lost: "请随意 [浏览](%{link_to_course})，了解其具体内容。"
    keyboard_navigation_hint: 
      prompt: 按逗号可听到此页的键盘快捷键列表。
    locale_warning: 
      crowdsourced_warning_message: "您所选择的语言通过众包方式翻译而来。Instructure 尚未审阅或验证翻译内容的准确性，并且对于您使用该语言设置不承担任何责任。请酌情使用。"
      crowdsourced_warning_title: 众包语言
    login: 
      back_to_login: 返回登录
      buttons: 
        request_password: 请求密码
      coenrollment_banner: "*Canvas 用户的父级?* **单击此处以获得帐户**"
      default_login_message: 在您的机构登录
      dont_know_password: 我不知道我的密码
      labels: 
        password: 密码
        remember_me: 保持登录状态
      log_in: 登录
      login_at_account: "在 %{school_name} 登录"
      login_handle: "输入您的 %{login_handle_name}，我们将向您发送更改密码的链接。"
      register_for_canvas: "*需要 Canvas 帐户?* **单击此处免费获取!**"
    menu_assignment: 
      labels: 
        due: 截止时间
      needs_grading_count: 
        one: "%{count} 个需要评分"
        other: "%{count} 个需要评分"
    menu_enrollment: 
      labels: 
        enrolled_as: 注册为
        invited_as: 邀请作为
    message_students: 
      buttons: 
        send_message: 发送邮件
      for_title: "有关 %{title}"
      labels: 
        body: 消息
        subject: 主题
      message_students_who: 给相关学生发送信息
      message_type: 消息类型
      out_of_points: "满分 %{points_possible} 分"
    mute_dialog: 
      gradebook: 
        mute_assignment: 屏蔽作业
      mute_dialog: |-
          是否确定要静音此作业?此作业静音
          时，学生将不会收到关于以下内容新通知或无法
          看到:
          
          *  评分更改通知
          *  提交评论
          *  曲线作业
          *  分数更改通知
          
          学生将能够看到此作业已静音。
          
          一旦您取消静音此作业，即可通过单击
          "取消静音作业"链接再次开始发送通知。
    new_course_form: 
      cancel: 取消
      course_cose_explanation: 显示的内容间隔会很小
      course_is_public_explanation: "使课程公开可见 *(学生数据将保持私密性)*"
      create_course: 创建课程
      creating_course: 创建课程中...
      labels: 
        course_code: 简称
        license: 内容授权
        name: 课程名称
      new_course_name_placeholder: 课程名称
      sample_course_code: 基础课程-101
      start_a_new_course: 开始一个新课程
    no_recent_activity: 
      empty_stream_message: 您没有在流中显示任何消息。一旦开始参与课程，您将看到此流填满来自讨论的消息、评分更新、您与其他用户之间的私人消息等。
      no_recent_messages: 没有最近的消息
    pending_enrollment: 
      designer: "%{course}（作为设计者）。"
      designer_title: 邀请作为设计者，单击以查看"课程"
      observer: "%{course}（作为观察员）。"
      observer_title: 邀请作为观察员，单击以查看"课程"
      student: "%{course}（作为学生）。"
      student_title: 邀请作为学生，单击以查看"课程"
      ta: "%{course}（作为助教）。"
      ta_title: 邀请作为助教，单击以查看"课程"
      teacher: "%{course}（作为教师）。"
      teacher_title: 邀请作为教师，单击以查看"课程"
    profile: 
      add_link_field: 添加其它链接
      bio: 个人简介
      cancel: 取消
      know_this_person_as: 您知道此人作为...
      links: 链接
      links_title: 标题
      links_url: URL
      manage_settings: 管理注册服务
      message_me: "在  Canvas 中向我发送消息"
      message_title: 消息
      message_user_canvas: "在 Canvas 中向 %{user} 发送消息"
      name: 姓名
      no_links: "%{name} 尚未添加任何链接"
      nothing_in_common: 你们没有共同之处
      save_profile: 保存个人资料
      service_contact: "通过 %{service} 与 %{user}  联系"
      social_instructions: 检查您想在个人资料中让其他人看到的联系方式。
      title: 标题
      titles: 
        click_to_change_profile_pic: 单击以更改头像
      user_has_no_bio: "%{user} 尚未添加个人简介"
      ways_to_contact_user: "%{name} 的联系方式"
    recent_activity: 
      date_column: 日期
      message_column: 消息
      recent_activity: 最近活动
      recent_activity_in_course: "%{course_or_group} 中的最近活动"
      unread_column: 未读
      unread_count_badge: 
        one: "%{count} 个 *未读项*"
        other: "%{count} 个 *未读项*"
    recent_activity_item: 
      close: 关闭
      unread: 未读
    registration_incomplete: 
      confirm_email_instructions: "在查看此页面之前，您需要*验证电子邮件地址* (%{email})。单击电子邮件中的链接以完成您的帐户设置。如果您没有看到电子邮件，**单击以重新发送电子邮件**，然后确保检查您的垃圾邮件箱。"
      headings: 
        confirm_email: 确认您的电子邮件地址
    right_side: 
      sidebar_content: 侧栏内容
    rubric: 
      buttons: 
        create: 创建评分标准
      defaults: 
        rubric_title: 部分评分标准说明
      headers: 
        criteria: 标准
        points: 得分
        ratings: 等级
      labels: 
        custom_rating: 评估学生时，我会撰写自由格式的评论
        grading_rubric: 使用此评分标准进行作业评分
        title: 标题
        total_points: 总得分
        totallying_rubric: 隐藏测验结果的总分
      links: 
        add_criterion: 添加标准
        delete: 删除评分标准说明
        edit: 编辑评分标准说明
        find_a_rubric: 查找评分标准
        find_another_rubric: 查找其它评分标准
        find_outcome_criterion: 查找成果标准
        find_rubric: 查找评分标准
      messages: 
        locked: 一旦开始使用后，就无法更改评分标准。
        rubric_in_use: 
          one: "请记住，已使用此评分标准评估了 1 个学生。若更改将会影响对他/她的评价。 请记住，已使用此评分标准评估了 %{count} 个学生。若更改将会影响对他们的评价。"
          other: "请记住，已使用此评分标准评估了 1 个学生。若更改将会影响对他/她的评价。 请记住，已使用此评分标准评估了 %{count} 个学生。若更改将会影响对他们的评价。"
        rubric_in_use2: 您已使用此评分标准测验学生。任何重大更改都可能会影响其测验结果。
      out_of: "%{points}*，满分 %{total} 分*"
      rubric: 评分标准说明
      rubric_title: 标题
      titles: 
        find_existing_rubric: 查找现有评分标准
    rubric_criterion: 
      defaults: 
        description: 标准说明
      delete_criterion_row: 删除标准行
      description: 
        custom_comments_area: 此区域将供评估人员留下有关此标准的评论。
      full_marks: 满分
      icons: 
        additional_comments: 其它评论
      instructor_comments: 导师评论
      labels: 
        long_description: 长说明
        save_criterion_for_reuse: 保存此评论供重复使用
        threshold: 阈值
      links: 
        additional_comments: 其它评论
        view_longer_description: 查看较长的说明
      no_marks: 无分数
      options: 
        select: "[选择]"
      points: "%{points} 分"
      points_label: 得分
      points_out_of2: "%{points} / %{total} 分"
      titles: 
        linked_to_learning_outcome: 此标准已链接至学习成果
    rubric_criterion_dialog: 
      buttons: 
        update_comments: 更新评论
        update_description: 更新说明
      labels: 
        additional_comments: 其它评论
        long_description: 长说明
    rubric_dialog: 
      buttons: 
        use_this_rubric: 使用此评分标准
      criterion_count: "%{count} 标准"
      links: 
        manage_rubrics: 管理评分标准
      points_possible: "%{points} 最高分"
      titles: 
        find_a_rubric: 查找评分标准
    rubric_forms: 
      points: "%{points} 分"
    rubric_summary: 
      buttons: 
        edit_assessment: 编辑测验
      defaults: 
        title: 标题
      headers: 
        assessment: 测验
        criteria: 标准
      labels: 
        total_points: 总得分
      points_out_of: "*%{points}*，满分 **%{total}** 分"
      rubric: 评分标准说明
    rubric_summary_criterion: 
      defaults: 
        description: 标准说明
      full_marks: 满分
      labels: 
        long_description: 长说明
      links: 
        view_longer_description: 查看较长的说明
      no_marks: 无分数
      out_of_points: "%{points}/%{total} 分"
      titles: 
        full_comments: 单击以查看完整评论
        linked_to_learning_outcome: 此标准已链接至学习成果
    select_content_dialog: 
      add_to_module: "添加 %{item} 到*单元*"
      assignment_item: 作业
      assignment_notice: 选择您要与此*单元*关联的作业，或通过选择"新作业"添加一个作业。
      content_page_item: 内容页面
      discussion_item: 讨论
      domain_match_notice: "要使用此工具，域必须匹配 %{domain}"
      external_tool_item: 外部工具
      external_tool_notice: "从下面的列表中选择一个工具，或输入已知通过 Basic LTI 配置的外部工具的 URL，从而将指向它的链接添加到此*单元*。"
      external_url_item: "外部 URL"
      external_url_notice: "输入一个 URL 和页面名称以将指向任何网站 URL 的链接添加到此*单元*。"
      file_item: 文件
      file_notice: 选择您要与此*单元*关联的文件，或通过选择"新文件"添加一个文件。
      indent_level: 
        one: "*缩进 1 级*"
        other: "*缩进 %{count} 级*"
        zero: "*不缩进*"
      labels: 
        assignment_name: 作业名称
        file: 文件
        folder: 文件夹
        header: 标题
        indentation: 缩进
        page_name: 页面名称
        quiz_group: 小组
        quiz_name: 测验名称
        topic_name: 主题名称
        url: URL
      loading: 正在加载...
      new_assignment_option: "[新作业]"
      new_file_option: "[新文件]"
      new_page_option: "[新页面]"
      new_quiz_option: "[新测验]"
      new_tab: 在新选项卡中加载
      new_topic_option: "[新主题]"
      options: 
        assignments: 作业
      quiz_item: 测验
      quiz_notice: 选择您要与此*单元*关联的测验，或通过选择"新测验"添加一个新测验。
      sub_header_notice: 键入您想要作为*单元*副标题添加的文本。
      text_header_item: 文本标题
      topic_notice: 选择您要与此*单元*关联的主题，或通过选择"新主题"添加一个主题。
      wiki_page_notice: 选择您要与此*单元*关联的维基页面，或通过选择"新页面"添加一个新页面。
    sequence_footer: 
      full_course_sequence: 查看完整课程序列
      next: 下一页
      previous: 上一页
    submission_comment: 
      assignment: 作业
      grading_alt: 评分
      submission_comment: 提交评论
    terms_required: 
      terms_have_changed: "*使用条款*已发生更改。请在继续使用 Canvas 之前花点时间查看这些条款。"
      updated_terms_of_use: 更新的使用条款
    unauthorized: 
      headings: 
        needs_cookies: "需要 Cookie"
        needs_login: 请登录
        unauthorized_action: 未授权
        unpublished: 尚不可用
      needs_cookies: "您的浏览器中未启用 Cookie。请在您的安全首选项中调整此项，然后再继续。"
      needs_login: 此页面仅限授权用户访问。您当前没有查看此页面的权限。
      public_course: "此页面是课程 **%{course}** 的部分内容。"
      titles: 
        log_in: 请登录
        unauthorized_action: 未授权
      unauthorized_1: 您似乎没有访问此页面的权限。请确保您已获得查看此内容的授权。
      unauthorized_2: 如果您认为自己应该能够查看此页面，请使用"帮助"链接通知支持团队该问题。
      unauthorized_action: 此页面仅限授权用户访问。您将需要登录，然后才能查看此页面的内容。
      unauthorized_user: "%{user_name}，您将需要登录，然后才能查看该页面。如果您忘记或不知道密码，请单击\"忘记密码\"。"
      unauthorized_user_is_other: "%{current_user}，您没有获得查看此页面的授权。您跟随到达此处的链接适用于 **%{unauthorized_user} (%{unauthorized_user_email})**。如果是您本人，您可能想要注销并再次使用该电子邮件地址登录以获取此页面的访问权限。"
    unauthorized_feed: 
      bad_params: 您尝试访问的源的参数无效。
      feedback: "如果您非常确定此 url 应该有效，请通过单击下面的链接告诉我们您是如何到达此处，我们将调查此情况。"
      headings: 
        problem: 加载源时出现问题
      links: 
        feedback: 告诉我们您在找什么
      title: 无效的源
    user_lists: 
      copy_and_paste_notice_just_email: 复制并粘贴电子邮件地址列表以添加用户。
      copy_and_paste_notice_with_login_handle: "复制并粘贴用户列表。您可以使用其电子邮件地址或 %{login_handle_name}。"
      labels: 
        alert: 警报
        notice: 注意
      no_valid_users: "*抱歉，*似乎没有键入任何有效的电子邮件地址或登录 ID，请返回并重试。"
      titles: 
        new_user: 新用户
      user_list_explanation: "示例格式：\"Example Student\" <student@example.com>, \"Lastname, Firstname\" <firstlast@example.com>, justAnEmailAddress@example.com"
    wiki_image: 
      titles: 
        click_to_embed: "单击以嵌入 %{image}"
        embed_image: 单击以嵌入图像
    wiki_sidebar: 
      aria: 
        file_label: "选择一个文件，上传限制 50"
      aria_label: 
        folder_select_label: 选择您的图像要上传至其中的文件夹
        image_form_collapsed: "单击以切换上传新图像格式 (已隐藏)"
      aria_labels: 
        files: 文件，使用上箭头键和下箭头键在树中导航。按右箭头键展开文件夹，按左箭头键隐藏文件夹
      aria_only: 
        folder: 文件夹
      buttons: 
        insert_link: 插入链接
        upload: 上传
        upload_files: 上传文件到文件夹
      click_links: 单击任何页面以插入链接到该页面。
      course_links: 链接至课程中的其它内容。
      drop_files: 将文件拖到此处以上传
      drop_images: 将图像拖到此处以上传
      file_size_limit: "每个文件限制为 %{size}"
      files_remaining: 还有*0*个要上传
      files_tab: 单击任何文件以插入该文件的下载链接。
      group_links: 链接至小组中的其它内容。
      headings: 
        insert_content: 将内容插入到页面中
      images: 
        alt: 
          loading: 正在加载...
      images_tab: 单击任何图像以在该页面中嵌入图像。
      insert: 
        announcements: 单击以插入指向此通告的链接
        announcements_page: 单击以插入指向通告页面的链接
        assignments: 单击以插入指向此作业的链接
        assignments_page: 单击以插入指向作业页面的链接
        collaborations_page: 单击以插入指向协作页面的链接
        discussions: 单击以插入指向此主题的链接
        discussions_page: 单击以插入指向讨论页面的链接
        files_page: 单击以插入指向文件页面的链接
        grades_page: 单击以插入指向评分页面的链接
        modules: 单击以插入指向此单元的链接
        modules_page: 单击以插入指向单元页面的链接
        quizzes: 单击以插入指向此测验的链接
        syllabus_page: 单击以插入指向大纲的链接
        users_page: 单击以插入指向人员页面的链接
        wiki_pages: 单击以插入指向此页面的链接
        wiki_pages_index: 单击以插入指向维基的链接
      labels: 
        folder: 文件夹
      links: 
        announcements: 通告列表
        announcements_page: 通告列表
        assignments: 作业列表
        assignments_page: 作业列表
        collaborations_page: 协作
        discussions: 讨论索引
        discussions_page: 讨论索引
        files_page: 文件索引
        find_on_flickr: "在 flickr creative commons 上查找图像"
        grades_page: 评分
        modules: 单元列表
        modules_page: 单元
        new_page: 链接至新页面
        quizzes: 测验列表
        syllabus: 课程大纲
        upload_file: 上传新文件
        upload_image: 上传新图像
        users_page: 人员
        wiki_pages_index: 维基主页
      links_to: 
        announcements: 通告
        assignments: 作业
        discussions: 讨论
        modules: 单元
        nav: 
          course: 课程导航
          group: 小组导航
        quizzes: 测验
        wiki_pages: 维基页面
      messages: 
        loading: 正在加载...
      new_page_name: 您想要新页面叫什么名字?
      select_destination: "选择这 %{count} 个文件的目标文件夹:"
      tabs: 
        files: 文件
        images: 图像
        links: 链接
      uploading_file: 正在上传*文件*...
    zip_file_import_form: 
      buttons: 
        upload_file: 上传文件
      labels: 
        upload_to: 上传至
      notices: 
        uploading_progress_info: "正在上传和处理您的 zip 文件，如果 zip 文件中有许多文件或该文件非常大，这可能需要一些时间。"
      prompts: 
        select_file: "请选择一个 .zip 文件进行上传"
      titles: 
        uploading: 正在上传，请稍候。
  sis_batch: 
    errors: 
      too_many_errors: "存在另外 %{count} 个错误"
      too_many_warnings: "存在另外 %{count} 个警告"
      unrecorgnized_type: 无法识别的导入类型
    instructure_csv: "Instructure 格式的 CSV 或 CSV 的压缩文件"
    upload_filename: "sis_upload_%{id}.zip"
  sis_export_title: "SIS 导出"
  sis_import: 
    buttons: 
      process_data: 处理数据
    errors: 
      import_failed_code: "导入 SIS 数据时出错。未导入记录。请通知系统管理员并提供下列代码: \"%{code}\""
      import_failed_messages: "未导入 SIS 记录。导入失败，显示以下消息:"
    headers: 
      import_errors: 阻止导入的错误
      import_warnings: 警告
      imported_items: 导入的项目
    import_counts: 
      accounts: "帐户数: %{account_count}"
      courses: "课程数: %{course_count}"
      crosslists: "交叉列表数: %{crosslist_count}"
      enrollments: "注册数: %{enrollment_count}"
      group_enrollments: "小组注册: %{group_enrollments_count}"
      groups: "小组: %{group_count}"
      sections: "班级数: %{section_count}"
      terms: "学期数: %{term_count}"
      users: "用户数: %{user_count}"
    messages: 
      import_complete_success: 导入已完成并且所有记录均已成功导入。
      import_complete_warnings: "SIS 数据已导入，但显示下列消息:"
    notices: 
      processing_takes_awhile: 这可能需要一点时间...
    status: 
      processing: 正在处理
  sis_imports_api: 
    errors: 
      invalid_content_type: "无效的内容类型，需要 UTF-8"
    sis_import_in_process_notice: "SIS 导入已在进行中。"
  site: 
    view_privacy_policy: 查看隐私政策
  site_admin: 
    columns: 
      date: 日期
      value: 值
    domain_not_found: 
      body_description: "请检查您的 Canvas URL 并重试。如果您不知道自己的 Canvas URL，请与您的机构或课程导师联系。"
      body_reference: "如果您想要一个未绑定到特定机构的免费 Canvas 帐户，可在此注册"
      links: 
        canvas_instructure: canvas.instructure.com
      page_title: "噢，Canvas 无法找到您的登录页面。"
      you_typed: 您键入了
    institution_suspended: 
      body: "您学校的 Canvas 帐户已暂时挂起。请联系您的 Canvas 管理员。"
      links: 
        logout: 登出
        stop_masquerading: "[停止仿冒]"
      page_title: 机构已挂起
    links: 
      over_time: 超时
    status: 
      loading: 正在加载...
    titles: 
      value_over_time: "%{value} 超时"
    user_search: 
      find_user_by: 通过登录/电子邮件查找用户
      find_user_by_label: 登录/电子邮件
    users: 
      user_search_label: 用户搜索
      users_matching_label: 用户匹配
  slideshow: 
    titles: 
      back: 返回
      close: 关闭
      forward: 转发
  speed_grader: 
    submissions_dropdown: 
      grade: "（评分：%{grade}）"
      loud_late: 延迟
      see_all_quiz_attempts: 查看所有测验尝试
      submission_to_view: 要查看的提交项：
      submitted: "*已提交：* %{submittedAt}"
  sr_gradebook: 
    all_sections: 所有班级
    assignment_muted: 单击以取消静音。
    assignment_order_alpha: 按字母顺序
    assignment_order_assignment_groups: 按作业小组和位置
    assignment_order_due_date: 根据截止时间
    assignment_unmuted: 单击以静音。
    discussion_topic: 讨论主题
    external_tool: 外部工具
    final_point_ratio: "%{pointRatio} 分"
    invalid_group_warning: 
      one: "注: 分数不包括小组 %{list_of_group_names} 的作业，因为他们没有最高分。"
      other: "注: 分数不包括小组 %{list_of_group_names} 的作业，因为他们没有最高分。"
    media_recordin: 媒体录音
    next_object: "下一个 %{type}"
    no_assignment: 未选择作业
    no_outcome: 未选择结果
    no_student: 未选择学生
    none: 无
    notes: 备注
    on_paper: 书面
    online_quiz: 在线测验
    online_text_entry: 在线文本输入
    online_upload: 在线上传
    online_url: "在线 URL"
    previous_object: "上一个 %{type}"
    student_hidden_name: "学生 %{position}"
  statistics: 
    csv_columns: 
      attempt: 已尝试次数
      id: id
      n_correct: "n 正确"
      n_incorrect: "n 不正确"
      name: 姓名
      root_account: root_account
      score: 分数
      section: 班级
      section_id: section_id
      section_sis_id: section_sis_id
      sis_id: sis_id
      submitted: 已提交
    exact_answer: "%{exact_value} +/- %{margin}"
    inexact_answer: "%{lower_bound} 至 %{upper_bound}"
    no_answer: 无答案
  status_dates: 
    available: 可用
    available_until: 结束时间
    closed: 已关闭
    due: 截止时间
    not_available: 可供使用的日期
    pending: 可供使用的开始时间
  step: 步骤
<<<<<<< HEAD
  student_access_title: 学生访问报告
  student_assignment_outcome_map_title: 学生能力
  student_grades_title: 学生评分
=======
  student_assignment_outcome_map_title: 学生能力
>>>>>>> b6068abf
  student_groups: 
    group_join: "已加入组 %{group_name}"
    group_leave: "已离开组 %{group_name}"
    group_name: "%{group_category} 中的 %{group_name}"
    search_groups_placeholder: 搜索组或人员
    student_groups_filter_description: 当您在此字段中输入时，组列表将自动过滤，以便仅包括名称与您的输入内容相匹配的组。
    students_count: 
      one: "%{count} 名学生"
      other: "%{count} 名学生"
  student_groups_desc: |-
      这可以为帐户启用新学生组页面。新页面的构建可提供动态程度更高的组注册
      体验。
  student_id: "学生 ID"
  student_ip_title: "学生 IP 地址"
  student_name: 学生姓名
  student_outcome_gradebook_description: |-
      学生学习掌握程度评分册为学生提供了一种方法来快速查看有关
      课程学习结果的进度。结果以类似评分册的格式显示，
      进度显示为数字分数和已掌握/接近
      掌握/补课。
<<<<<<< HEAD
  student_submissions_title: 学生提交项
=======
>>>>>>> b6068abf
  students_with_no_submissions_title: 无提交项的学生
  sub_accounts: 
    alerts: 
      subaccount_has_courses: 您无法删除其中有课程的子帐户
      subaccount_has_subaccounts: 您无法删除拥有子帐户的子帐户
    confirms: 
      delete_subaccount: 是否确定要删除此子帐户?
    courses_count: 
      one: "%{count} 门课程"
      other: "%{count} 门课程"
    index: 
      titles: 
        sub_accounts: 子帐户
    sub_accounts: 
      account_courses: 
        one: "%{count} 门课程"
        other: "%{count} 门课程"
      account_sub_accounts: 
        one: "%{count} 个子帐户"
        other: "%{count} 个子帐户"
      add_sub_accounts: 添加子帐户
      can_not_delete: 您无法删除其中有课程的子帐户
      delete_sub_account: 删除子帐户
      edit_account_name: 编辑帐户名
      hide_sub_accounts: 隐藏子帐户
      show_sub_accounts: 显示子帐户
    sub_accounts_count: 
      one: "%{count} 个子帐户"
      other: "%{count} 个子帐户"
  subject_reply_to: "回复: %{subject}"
  submission: 
    atom_no_author: 无作者
    attached_files_comment: 查看附件文件。
    media_comment: 这是一个媒体评论。
    state: 
      graded: 已计分
      submitted: 已提交
      unsubmitted: 未提交
  submission_comment: 
    unknown_author: 某人
  submission_data_title: 提交数据
  submission_detail: 
    go_to_submission_url: "转至提交 URL"
    no_submission: 无提交
    submitted_files: "提交的文件:"
  submission_details_dialog: 
    add_a_comment: 添加评论
    comments: 评论
    grade_form_label: 评分：
    labels: 
      group_comment: 发送评论到全小组
    late: 延迟
    links: 
      click_to_view: 单击此处查看
    loading_comments: 正在加载评论...
    more_details_in_the_speedgrader: 快速评分器中的更多详细信息
    post_comment: 发表评论
    submitted: 已提交
    this_was_submitted_multiple_times_choose_a_submission_to_view: "已提交多次，选择要查看哪个提交:"
    update_grade: 更新评分
    view_rubric_assessment_in_the_speedgrader: 在快速评分器中查看评分标准测验
  submissions: 
    assignment_submit_success: 作业已成功提交。
    assignment_submitted: 作业已提交。
    click_to_download: "单击此处下载 %{size_of_file}"
    creating_zip: "正在创建 zip 文件..."
    download_submissions: 下载作业提交文件
    download_submissions_title: 下载作业提交文件
    errors: 
      assignment_submit_fail: 作业无法提交
      can_not_submit_locked_assignment: 作业锁定时无法提交
      invalid_file_type: 无效的文件类型
      invalid_google_docs_domain: "您不能从此 google_docs 域提交作业"
      media_file_attached: 提交中没有媒体录音
      no_attached_file: 您必须至少将一个文件附加到此作业
      no_report: 无法查找该提交项目的报告
      student_not_enrolled: 指定的用户并非此课程中的学生
      student_not_enrolled_id: "指定的用户 (%{id}) 并非此课程中的学生"
    errors_update_failed: 更新失败
    finished_redirecting: 已完成！正在重定向至文件...
    gathering_files: "正在收集文件 (%{progress})..."
    gathering_files_progress: "正在收集文件 (%{progress})..."
    resubmitted_to_turnitin: "已成功重新提交到 Turnitin。"
    see_attached_files: 查看附件文件
    show: 
      attach_file: 附加文件
      buttons: 
        save: 保存
        save_comment: 保存评论
      crumbs: 
        assignments: 作业
      hide_rubric_button: 隐藏评分标准说明
      labels: 
        add_a_comment: 添加评论
        grade: 评分
        show_assessment_by: 显示测验依据
      late_submission: （延迟）
      links: 
        resubmit: 重新提交作业
        submit: 提交作业
      media_comment: 媒体评论
      media_comment_link: 这是一个媒体评论，*单击此处查看*。
      only_see_your_own_comments_muted: 您可能无法立即查看所有评论，原因是作业当前正在计分
      only_see_your_own_comments_peer: 作为同侪审阅学生，您只能查看您写的评论。
      options: 
        new_assessment: "[新测验]"
      out_of_points: "满分 %{points_possible} 分"
      peer_review: 同侪审阅
      peer_review_not_done: "**此同侪审阅尚未完成。**要使其被视为已完成，您需要至少留下一个评论。"
      peer_review_not_done_rubric: "**此同侪审阅尚未完成。**要使其被视为已完成，您需要至少留下一个评论并填写右侧的评分标准说明表。"
      peer_review_steps_complete: 您已完成此同侪审阅所需的步骤。
      sent_to_whole_group: 发送评论到全小组
      show_rubric: 显示评分标准说明
      speedgrader: 快速评分器™
      student_mute_notification: 评分不可用，原因是教师正在进行处理。
      submission_details: 提交详细信息
      submitted_at: "提交时间 %{submit_date}"
      teachers_notified_of_comments: 将通知教师和提交者所有评论
    show_preview: 
      discussion_submission_description: "此作业的提交文件在作业的讨论中发布。下面是 %{user} 的讨论发布，或者您可以*查看完整讨论*。"
      entry_no_image: 请记住，此页面自最初进行提交后可能已更改。
      entry_with_image: 我们包括了页面提交时所显示内容的快照。或者您可以单击以查看原始提交文件。
      external_url_submission: "此提交是指向外部页面的一个 URL。"
      file_uploads_for_user: "**%{user}** 的文件上传"
      group_discussion_submission_description: |-
          此作业的提交文件在该小组的作业讨论中发布。下面是 %{user} 的讨论帖
          ，或者您可以*查看完整的小组讨论*。
      media_comment_link: 此提交是一个媒体录音。*单击此处查看。*
      no_files: 没有此提交上传的文件
      no_preview_available: 无可用预览
      no_submission: 无提交
      paper_view: 纸张视图
      plain_view: 纯文本视图
      preview_crocodoc_document: 预览您的提交项并查看教师反馈（如果可用）
      preview_submission: 预览您的提交项
      preview_title: "%{title} 的预览"
      quiz_submission: 此提交是测验提交。正在重定向到测试页面。
      show_entire_discussion: 显示完整讨论
      student: 学生
      url_preview: "URL 预览"
      view_feedback_button: 查看反馈
      view_original_submission: "查看 %{user} 的原始提交文件"
      view_preview_button: 预览
    still_zipping: 正在压缩文件...
    submission_download: 
      download_message: "**正在收集学生的提交文件**并将其压缩成 zip 文件。这可能需要一些时间，具体视提交文件的大小和数量而定。"
      gathering_files: 正在收集文件...
  support: 
    array: 
      last_word_connector: ", and "
      or: 
        last_word_connector: ", or "
        two_words_connector: " or "
      two_words_connector: " and "
      words_connector: ", "
    help_menu: 
      community_support_description: 与您的同伴进行交互并得到帮助。
      community_support_forums: 社区支持论坛
      contact_support: 联系支持
      contact_support_sub_text: 针对时间敏感的问题获得帮助。
      curriculum_assessment_errata: 课程/测验勘误
      curriculum_assessment_errata_description: 查看已经报告的测验和课程错误。搜索“勘误”。
      networking_academy_description: "查看 Cisco 对最常见问题的答案。"
      networking_academy_faqs: "Networking Academy 常见问题解答"
  table_headings: 
    name: 姓名
    total: 总计
    type: 类型
  tabs: 
    announcements: 通告
    assignments: 作业
    collaborations: 协作
    conferences: 会议
    course_assignments: 课程作业
    course_grades: 课程评分
    course_settings: 课程设置
    discussions: 讨论
    eportfolios: 学习档案
    files: 文件
    grades: 评分
    home: 主页
    modules: 单元
    observees: 正在观察
    outcomes: 成果
    pages: 页面
    people: 人员
    profile: 个人资料
    quizzes: 测验
    settings: 设置
    syllabus: 大纲
    tab_location_error: 该选项卡位置无效
    tab_unmanagable_error: "%{css_class} 不可管理"
  tempe_grade_export_title: "Tempe 评分导出"
  terms: 
    index: 
      date: 
        term_end: 学期结束
        term_start: 学期开始
        unspecified: 无论何时
      errors: 
        submit: 提交时出错
      links: 
        add_new_term: 添加新学期
      messages: 
        classes_in_term: 您不能删除其中仍有班级的学期。
        submitting: 正在提交...
      page_title: "%{account} 学期"
      prompts: 
        delete: 是否确定要删除此学期?
      titles: 
        enrollment_terms: 注册学期
        term_details: 学期详细信息
      update_term: 更新学期
    term: 
      buttons: 
        add: 添加学期
        update: 更新学期
      course_count: 
        one: "%{count} 门课程"
        other: "%{count} 门课程"
      labels: 
        designers_can_access_from: "**设计者** 可从以下位置访问"
        sis_id: 学号
        students_can_access_from: "**学生**可从以下位置访问"
        tas_can_access_from: "**助教**可从以下位置访问"
        teachers_can_access_from: "**教师**可从以下位置访问"
      name: "学期名称:"
      sis_source_id: 学号：
      term_runs_from: "**学期运行**开始"
      titles: 
        term_ends: 学期结束
        term_starts: 学期开始
      tooltips: 
        term_ends_designers: 对于设计者，学期结束于
        term_ends_students: 对于学生，学期结束于
        term_ends_tas: 对于助教，学期结束于
        term_ends_teachers: 对于教师，学期结束于
        term_starts_designers: 对于设计者，学期开始于
        term_starts_students: 对于学生，学期开始于
        term_starts_tas: 对于助教，学期开始于
        term_starts_teachers: 对于教师，学期开始于
      user_count: 
        one: "%{count} 个用户"
        other: "%{count} 个用户"
    timespan: 
      date: 
        term_end: 学期结束
        term_start: 学期开始
        unspecified: 无论何时
      timespan: "%{start_at} *到* %{end_at}"
  time: 
    am: 上午
    count_hours_ago: 
      one: "%{count} 小时前"
      other: "%{count} 小时前"
    count_minutes_ago: 
      one: "%{count} 分钟前"
      other: "%{count} 分钟前"
    due_date: "%{date}，%{time} 之前"
    event: "%{date} %{time}"
    formats: 
      default: "%a, %d %b %Y %H:%M:%S %z"
      long: "%B %d, %Y %H:%M"
      short: "%d %b %H:%M"
      tiny: "%H:%M"
      tiny_on_the_hour: "%l%P"
    less_than_a_minute_ago: 不到一分钟前
    pm: 下午
    ranges: 
      different_days: "%{start_date_and_time} 至 %{end_date_and_time}"
      same_day: "%{date}，从 %{start_time} 到 %{end_time}"
      times: "%{start_time} 至 %{end_time}"
    unknown_date: 未知日期
    with_ago: "%{time} 前"
  tinymce: 
    insert_update_image_view: 
      alt_help_text: 说明要改进辅助功能的图像
      alt_text: "Alt 文本"
      attributes: 属性
      canvas: Canvas
      dimension_help_text: 保留长宽比
      dimensions: 尺寸
      flickr: Flickr
      image_height: 图像高度
      image_source: 图像来源
      image_url_field_label: "图像 URL"
      image_width: 图像宽度
      url: URL
  title: 
    edit_announcement: 编辑通告
    edit_topic: 编辑讨论主题
    new_announcement: 新通告
    new_topic: 新讨论主题
  title_separator: ": "
  titles: 
    aligned_items: 调整的项目
    announcement: 通告
    announcements: 通告
    assignments: 作业
    come_back_later: 您已标记此问题以稍后返回
    delete_quiz: 删除测验
    delete_survey: 删除调查
    discussion: 讨论
    discussions: 讨论
    edit_quiz: 编辑测验
    edit_survey: 编辑调查
    error_reports: 错误报告
    learning_outcomes: 学习成果
    messages: 消息
    outcome_artifacts: 成果产物
    people: 人员
    view_in_separate_window: 在单独的窗口中查看
  tooltips: 
    finished: 已完成
    incomplete: 未完成
    vdd: 
      more_message: "和 %{count} 个以上..."
  tours: 
    quiz_regrade: 
      first_bullet: 您更改答案之后，在更新问题前需要选择一个选项。
      got_it: 好的，我知道了
      second_bullet: 请确保您选择最合适的选项，因为学生的分数可能会受到影响。
      third_bullet: "Canvas 将在您保存测验后对您的所有提交项重新评分，此过程可能要用几分钟时间。"
      try_later: 您现在可以为已经参加测验的学生设置重新评分可选功能。
  turnitin: 
    error_1007: 上传的文件过大。
    error_1009: "无效的文件类型。（有效的文件类型包括 MS Word、Acrobat PDF、Postscript、Text、HTML、WordPerfect (WPD) 和 RTF 格式。）"
    error_1013: "学生提交文件必须是超过二十字的文本文件，只有这样 Turnitin 才能对其进行评价。"
    error_1023: "此 PDF 文件无法读取。请确保它没有密码保护。"
    error_216: 此帐户的学生数目已达到限制。请联系您的帐户管理员。
    error_217: "此帐户的 Turnitin 产品已过期。请联系您的销售代理续订 Turnitin 产品。"
    error_414: "此提交文件的原创性报告尚不可用 。"
    error_415: 此提交文件的原创性分数尚不可用。
    error_default: "提交到 Turnitin 时出错。请在联系支持院系之前尝试重新提交文件。"
    tooltip: 
      score: "Turnitin 相似分数 - 查看详细报告"
  turnitin_info: 
    buttons: 
      resubmit_to_turnitin: "重新提交到 Turnitin"
  ungraded_submissions_tile: 未评分的学生提交项
  unknown: 未知
  unknown_question_bank: 未知题库
  unknown_quiz: 未知测验
  unpublished_courses_title: 未发布的课程
  unsupported_package: 不受支持的内容包
  unused_courses_title: 未使用的课程
<<<<<<< HEAD
=======
  upload_button: 
    files: 文件
>>>>>>> b6068abf
  user: 
    default_user_name: 用户
    errors: 
      already_enrolled: 您已经登记此课程
      course_full: 此课程名额已满
      invalid_code: 无效的代码
      required: 需要
      terms: 您必须同意这些条款
      too_long: "不能超过 %{max} 个字符"
    registration: 
      agree_to_terms_and_privacy_policy: 您同意*使用条款*并承认**隐私政策**。
      agree_to_terms_with_code_of_conduct: 您同意*使用条款*和**行为准则**。
  user_access_title: 学生访问报告
  user_date_range_search: 
    cant_be_blank: "Canvas 用户 ID 不能为空"
    cant_come_before_from: “结束日期”不能早于“开始日期”
  user_inactivity_title: 用户非活动报告
  user_lists: 
    add_n_users: 
      one: "看起来不错，添加 %{count} 个用户"
      other: "看起来不错，添加 %{count} 个用户"
    adding_users: 正在添加用户...
    buttons: 
      continue: 继续...
    cant_unenroll: 此用户使用校园注册系统自动注册，因此无法手动删除。如有任何问题，请联系您的系统管理员。
    delete_confirm: 是否确定要删除此用户?
    duplicate_users: 
      one: "%{count} 个重复用户已找到，重复已被删除。"
      other: "%{count} 个重复用户已找到，重复已被删除。"
    invalid_users_notice: 有些内容可能无效，您可能需要返回并修复所有错误。
    just_now: 刚才
    messages: 
      processing: 正在处理...
    titles: 
      existing_user: 现有用户
    user_parsing_errors: 
      one: "分析该用户列表时出现 %{count} 个错误。"
      other: "分析该用户列表时出现 %{count} 个错误。"
    users_added: 
      one: "%{count} 个用户已添加"
      other: "%{count} 个用户已添加"
    users_adding_failed: 无法注册用户
    users_existed: 
      one: "（已存在 %{count} 个用户）"
      other: "（已存在 %{count} 个用户）"
    users_to_add: 
      one: "如果照此继续，将添加 %{count} 个用户。"
      other: "如果照此继续，将添加 %{count} 个用户。"
  user_logins: 
    buttons: 
      add_login: 添加登录信息
      update_login: 更新登录信息
    confirms: 
      delete_login: "是否确定要删除登录信息\"%{login}\"?"
    notices: 
      cant_delete_last_login: 您不能删除用户的上次登录信息
      mfa_reset: 多重身份验证已重置
    save_succeeded: 保存成功
    titles: 
      add_login: 添加登录信息
      update_login: 更新登录信息
  user_name: 
    buttons: 
      update_user: 更新用户
    confirms: 
      remove_profile_picture: 是否确定要删除此用户的头像?
    errors: 
      failed_to_remove_image: 无法删除该图像，请重试
      failed_to_report_image: 无法报告该图像，请重试
      updating_user_details_failed: 更新用户详细信息失败，请重试
    messages: 
      removing_image: 正在删除图像...
      reporting_image: 正在报告图像...
      updating_user_details: 正在更新用户详细信息...
    notices: 
      image_reported: 此图像已报告
  user_notes: 
    confirms: 
      delete_journal_entry: 是否确定要删除此日志条目?
    index: 
      buttons: 
        create: 创建条目
      crumbs: 
        faculty_journal: 教师日志
      links: 
        create_new_entry: 创建新条目
      messages: 
        no_entries: 没有此学生的日志条目。
      page_title: 教师日志
      title: 标题
      titles: 
        journal_for: "%{user} 的教师日志"
    messages: 
      loading_more: 正在加载更多条目
    notices: 
      created: 日志条目已成功创建。
    show: 
      labels: 
        created_by: "创建者 "
        note: 注
        title: 标题
        user: 用户
    tooltips: 
      loading_more: 正在加载其它结果
    user_note: 
      links: 
        delete: 删除此条目
      no_title: 无标题
      subheader: "%{creator} 于 %{created_at}"
    user_notes: 
      crumbs: 
        faculty_journal: 教师日志
      details_a_course: 学生的上一教师日志条目当前已在课程中注册。
      details_this_course: 学生的上一教师日志条目当前已在此课程中注册。
      headers: 
        current_courses: 当前课程
        last_entry: 上一教师日志条目
        student: 学生
      page_title: 教师日志
  user_profile: 
    profile_title_too_long: 标题太长
    tabs: 
      notifications: 通知
      profile: 个人资料
      settings: 设置
  user_service: 
    descriptions: 
      delicious: "Delicious 是一个协作的链接分享工具。您可以标记 Internet 上的任何页面供今后参考。您还可以链接至其他用户的 Delicious 帐户以分享相似兴趣的链接。"
      diigo: "Diigo 是一个协作的链接分享工具。您可以标记 Internet 上的任何页面供今后参考。您还可以链接至其他用户的 Diigo 帐户以分享相似兴趣的链接。"
      facebook: "列出您的 Facebook 个人资料可以更轻松地与班级和小组中的好友进行联系。"
      google_docs: "学生可以使用 Google Docs 协作小组项目。Google Docs 可以实时协作编辑文档、电子表格和演示文稿。"
      linked_in: "LinkedIn 是一种业务网络资源。您在学校时建立的许多关系在您进入职场后仍然会有帮助。"
      skype: "Skype 是一个免费的在线语音和视频呼叫工具。"
      twitter: "Twitter 是一个优秀的课外通信资源。"
  users: 
    admin_merge: 
      buttons: 
        go: 执行
        merge_user_account: 合并用户帐户
      labels: 
        name: 姓名
        user_id: "用户 ID"
      links: 
        select: 选择
      merge_result_explanation: "是否确定要将帐户 %{source_user_name} (%{source_user_email}) 合并到此帐户 %{target_user_name} (%{target_user_email})?此过程将有以下最终结果:"
      merge_result_explanation_again: "您已选择将用户 %{user_name} (%{user_email}) 合并到帐户 %{pending_other_user_name} (%{pending_other_user_email}) 中。此过程将有以下最终结果:"
      merge_somone_else: "将其他人与 %{user_name} 合并"
      merge_user_initial_instructions: "您已选择将用户 %{user_name} (%{user_email}) 与另一个帐户合并。您可以使用下面的表单搜索想要与此用户合并的用户。"
      no_merge_undo: 此过程无法撤消，因此请确保确定合并，然后再继续。
      no_permission: 您没有搜索任何帐户的权限
      prepare_to_merge: 准备合并用户
      switch_user_positions: 切换用户位置
      titles: 
        enter_user_id: "或输入用户 ID"
        find_user: 查找用户
        merge_users: 合并用户帐户
        really_merge: 是否确实要合并用户帐户?
    birthdate_invalid: 生日的日期或日期时间无效
    cant_self_merge: 您不能将帐户与其自身合并。
    cc_prefs: 
      buttons: 
        configure: 配置通信首选项
      comm_preferences_instructions: "既然您已注册 Canvas，您可能会想要配置随着课程的进展将收到哪些通知。Canvas 足够灵活，可让您选择想要的通知方式和通知哪些事件。您的课程中有事情发生时，您可以选择立即、每天或每周发送电子邮件或文本到您的手机。"
      titles: 
        configure_com_prefs: 配置通信首选项
    confirms: 
      unenroll_user: 是否确定要取消注册此用户?
    could_not_find_url: "无法找到下载 URL"
    crumbs: 
      profile: "%{user} 的个人资料"
    current_conference: 
      current_conference_text: "您已受邀加入 **[%{conference}](%{link_to_conference})**。开始时间为 %{started_at}，人数为 %{participant_count}。"
      participant_count: 
        one: "%{count} 个参加者"
        other: "%{count} 个参加者"
    dashboard_sidebar: 
      coming_up: 即将到来
      recent_feedback: 最近反馈
      start_new_course: 开始新课程
    delete: 
      are_you_sure: 是否确定要删除此用户帐户?
      buttons: 
        delete_user: "删除 %{user_name}"
      titles: 
        confirm_delete: 确认删除用户
        confirm_deletion_of_user: "确认删除 %{user_name}"
        delete_user: 删除用户
        really_delete_user: "确实删除 %{user_name}"
    enrollment: 
      course_not_published: 此课程尚未发布
      linked_to_user: "（链接至 %{user_name}）"
      links: 
        teacher_activity: 请参阅学生互动报告
      roles_designer: 注册为设计者。
      roles_observer: 注册为观察员。
      roles_student: 注册为学生。
      roles_ta: 注册为助教。
      roles_teacher: 注册为教师。
      unenrollr: 取消注册
      unpublished: 已取消发布
    errors: 
      no_teacher_courses: 没有在此教师和学生之间共享的课程
      user_not_teacher: 该用户并非此课程中的教师
    facebook_added: "Facebook 帐户已成功添加！"
    facebook_fail: "Facebook 授权失败。"
    google_docs_added: "Google Docs 访问已授权！"
    google_docs_fail: "Google Docs 授权失败。请重试"
    grades: 
      average_grades: 
        one: "%{count} 个学生的平均分"
        other: "%{count} 个学生的平均分"
      course: 课程
      crumbs: 
        grades: 评分
      current_teacher_courses: 我教授的课程
      linked_student_accounts: 链接的学生帐户
      links: 
        teacher_activity: 学生互动报告
      no_grade: 无评分
      no_grades: 无评分
      page_title: 评分
      percent: 百分比
      send_teacher_message: 向教师发送消息
      show_previous_courses: 显示之前的课程
      titles: 
        current_student_courses: 我正在修读的课程
        previous_courses: 以前的课程
    group: 
      show_hide_activity_list: 在最近活动列表中显示/隐藏
    index: 
      all_users: 所有用户
      buttons: 
        manage_profile_pictures: 管理头像
        user_groups: 查看用户组
      crumbs: 
        users: 用户
      labels: 
        show_users_for_term: 显示在学期内注册的用户
      no_results_found: 未找到结果
      search_for_user: "%{user_name} 的用户搜索结果"
      titles: 
        all_users: 所有用户
        choose_term: 选择学期
        search_results: "\"%{search_term}\"的搜索结果"
    linkedin_added: "LinkedIn 帐户已成功添加！"
    linkedin_fail: "LinkedIn 授权失败。请重试"
    logins: 
      add_login: 添加登录信息
      buttons: 
        update_login: 更新登录信息
      labels: 
        account_id: 帐户
        current_ip: "当前登录 IP"
        current_login: 当前登录
        last_ip: "上次登录 IP"
        last_login: 上次登录
        last_request: 上次请求
        password: 密码
        sis_id: 学号
        sis_user_id: 学号
        unique_id: 登录
      more: 更多...
      never: 从不
      none: 无
      reset_mfa: 重置多重身份验证
      titles: 
        logins: 登录信息
    masquerade: 
      are_you_sure_start: 是否确定要删除仿冒此用户?
      are_you_sure_stop: 是否确定要停止仿冒?
      details: |-
          仿冒基本上是作为此用户登录而没有密码。
          您将能够进行假设您是此用户的任何操作，并且从其他用户的视角，
          就好像此用户执行这些操作一样。不过，审计日志会记录
          **您**是代表此用户实际执行操作的人员的事实。
      masquerade_as: "仿冒 %{user_name}"
    merge: 
      login_to_merge_different_account: "要将帐户 %{current_user_name} (%{current_user_email}) 合并到另一个帐户，请登录到新帐户:"
      merge_definition: 出于各种原因，您可能会最终有两个登录而不是一个。如果出现这种情况，您可以将两个登录合并到一起并合并它们的信息。
      titles: 
        merge_accounts: 合并用户帐户
    merge_results: 
      action: 操作
      emails: 电子邮件
      enrollments: 注册
      logins: 登录
      no_emails: 无电子邮件
      no_enrollments: 无注册
      no_logins: 无登录
      user: 用户
      will_be_deleted: 将被删除
      will_be_kept: 将被保留
    name: 
      become: 成为
      buttons: 
        update_details: 更新详细信息
      delete_from_account: "从 %{account} 删除"
      edit: 编辑
      labels: 
        default_email: 默认电子邮件
        display_name: 显示姓名
        full_name: 全名
        name: 全名
        profile_picture: 头像
        short_name: 显示姓名
        sortable_name: 用于排序的名称
        time_zone: 时区
      merge_with_another_user: 与其他用户合并
      none: 无
      remove_avatar: 删除头像
      report_naughtiness: 报告不适当的图片
      titles: 
        edit_user_details: 编辑用户详细信息
        name_and_email: 姓名和电子邮件
      update_instructions: 您可以更新此用户的部分信息，但他们可以选择改回来。
    new: 
      create_a_canvas_account: "创建一个 Canvas 帐户"
      privacy_policy: 隐私政策
      terms_of_use: 使用条款
    no_deleting_sis_user: 您不能删除系统生成的用户
    no_self_registration: 已为此帐户启用自助注册
    oauth_fail: "OAuth 请求失败。无法找到有效的请求"
    recaptcha_settings: 
      instructions: |-
          在能够使用 ReCAPTCHA 插件之前，您将需要 
          [注册 ReCAPTCHA 帐户](%{url})。确保正确设置
          您的域以处理网站域。设置帐户
          后，在下面输入您的公钥和私钥。
          
          **注:**您对这些设置所做的任何更改都不会
          更新，直到您重新启动服务器。
      labels: 
        private_key: "ReCAPTCHA 私钥"
        public_key: "ReCAPTCHA 公钥"
    registered: 
      almost_there: 您几乎已经...
      done_resending: 完成！收到消息可能需要几分钟。
      failed_resending: 请求失败。请重试。
      invite_to_read: "我们邀请您观看 Canvas 的这一简要概览。您可能还会*了解 Canvas 如何帮助*位于 27 个国家/地区的学生们更接近演讲厅、教师和同学。"
      links: 
        download_pdf: "下载 PDF"
      need_flash: "您需要启用 Flash player 8+ 和 JavaScript 才能查看此视频。"
      overview_video: "Canvas 的概览视频"
      registration_complete: 注册完成
      resending: 正在重新发送...
      sent_email_paragraph: "我们已发送电子邮件到 %{email_address}。*单击该电子邮件中的链接以完成注册*。如果您没有看到电子邮件，**单击以重新发送电子邮件**，然后确保检查您的垃圾邮件箱。"
      while_you_wait: 您等待时...
    scheduled_conference: 
      current_conference_text: "您已经受邀参加 %{conference}。将于 %{starts_at} 开始。"
    service_not_enabled: 该服务尚未启用
    show: 
      accounts: 帐户
      buttons: 
        faculty_journal_for: "%{user} 的教师日志"
      courses: 课程
      enrollments: 注册
      groups: 小组
      links: 
        message_user: "消息 %{user}"
      none_yet: 还没有。
      page_views: 页面视图
      see_outcomes: "查看 %{user} 的成果"
    teacher_activity: 
      crumbs: 
        interaction_report: 学生互动报告
      headings: 
        current_score: 当前分数
        final_score: 最终分数
        last_interaction: 上次学生互动
        last_journal_entry: 上一教师日志条目
        student_name: 学生
        teacher_activity: "%{teacher} 的教师活动报告"
        ungraded: 未计分的作业
      last_time: 
        one: "1 天前"
        other: "%{count} 天前"
        zero: "不到 1 天前"
      last_time_never: 从不
      links: 
        view_full_course: "查看 %{course} 的完整学生互动报告"
      message_student: 向此学生发送消息
      no_students: 没有要报告的学生。
      submitted_time: 
        one: "1 天前已提交"
        other: "%{count} 天前已提交"
        zero: "不到 1 天前已提交"
      title: 教师活动报告
    twitter_added: "Twitter 访问已授权！"
    twitter_fail_whale: "Twitter 授权失败。请重试"
    user_dashboard: 
      user_atom_feed: "用户 Atom 馈送（所有课程）"
      user_dashboard: 用户面板
    user_is_deleted: "%{user_name} 已删除"
    user_merge_fail: 用户合并失败。请确保您拥有适当的权限，然后重试。
    user_merge_success: "用户已成功合并！%{first_user} 和 %{second_user} 现在是同一个用户。"
    user_not_found: "未找到具有此 ID 的活动用户。"
    user_updated: 用户已成功更新。
    welcome: 
      no_courses_message: 您没有任何课程，因此此页面现在不会非常精彩。一旦您创建或注册课程后，您将开始看到来自所有班级的会话。
      unpublished_courses_message: 您登记了一个或多个尚未开始的课程。当⏎这些课程可用时，您将在此处和顶部导航⏎看到有关它们的信息。同时，请根据需要登记⏎更多课程或设置您的概要信息。
      welcome_to_happiness: "欢迎使用 Canvas!"
  validate: 
    is_required: 此字段为必填字段
  warnings: 
    test_install: 
      periodic_message: "此 Canvas 安装仅用于测试，且将定期重置。"
      title: "Canvas 测试安装"
      weekly_message: 
        one: "此 Canvas 安装仅用于测试，且每 %{count} 周将重置。"
        other: "此 Canvas 安装仅用于测试，且每 %{count} 周将重置。"
  web_conference: 
    default_name_for_courses: 课程网络会议
    default_name_for_groups: 小组网络会议
    settings: 
      boolean: 
        ? "false"
        : 关
        ? "true"
        : 开
  webct_credentials: 
    credential_not_found: 找不到凭证。
  webct_display: "Blackboard Vista/CE (WebCT)"
  webct_file_description: "Blackboard Vista/CE，WebCT 6+ 课程"
  webct_name: "Blackboard Vista/CE (WebCT)"
  widget: 
    upload_media_track_form: 
      choose_a_language: "--选择一种语言--"
      error_message: "*错误: * 您必须选择一种语言和有效的轨道文件。"
      file: 文件
      language: 语言
      media_track_form_button: 转到字幕创建工具
      upload_media_track_form_description: "当您有了 SRT 或 *WebVTT* 格式的字幕轨道后，即可在此处上传。"
      upload_media_track_form_description_1: "复制此视频 URL:"
      upload_media_track_form_description_2: 单击此链接并遵照其说明进行操作，以创建字幕文件。
      upload_media_track_form_description_3: "上传 SRT 或 *WebVTT* 格式的字幕轨道。"
      upload_media_track_form_step1_label: "步骤 1:"
      upload_media_track_form_step2_label: "步骤 2:"
      upload_media_track_form_step3_label: "步骤 3:"
      upload_media_track_info: "*说明: * 请按照这三个步骤为您的视频创建字幕文件，然后在此处上传。如果您已经有了 SRT 字幕文件，则可以跳过步骤 3。"
  wiki: 
    default_course_wiki_name: "%{course_name} 维基"
    default_group_wiki_name: "%{group_name} 维基"
    front_page_name: 首页
    sidebar: 
      aria_tree: 
        file: 文件
        folder: 文件夹
      buttons: 
        uploading: 正在上传...
      errors: 
        no_valid_files_selected: 未选择有效的文件
        no_valid_image_files_selected: 未选择有效的图像文件
        unexpected_upload_problem: "上传 %{filename} 时出现意外问题。请重试。"
        upload_failed: 上传失败，请重试
      image_form: 
        collapsed: "单击以切换新图像格式 (已隐藏)"
        expanded: "单击以切换新图像格式 (已展开)"
      loading_more_results: 正在加载其它结果
      no_title: 无标题
      titles: 
        select_folder_for_uploads: 选择文件夹进行文件上传
    wiki_page: 
      buttons: 
        edit: 编辑
        view_all_pages: 查看所有页面
      delete_wiki: 删除
      labels: 
        front_page: 首页
      page_locked: 此页面已锁定
      page_locked_by_modules: "此页面将在您完成这些单元后可用:"
      page_locked_by_modules_until: "此页面将在 %{lock_info.unlock_at} 可用，如果您已经完成这些单元:"
      page_locked_until: "此页面将在 %{lock_info.unlock_at} 可用"
      published_indicator: 已发布
      toolbar_menu: 
        settings: 设置
      unpublished_indicator: 未发布
      view_page_history_wiki: 查看页面历史记录
    wiki_page_content: 
      page_locked: 此页面已锁定
      page_locked_by_modules: "此页面将在您完成这些单元后可用:"
      page_locked_by_modules_until: "此页面将在 %{lock_info.unlock_at} 可用，如果您已经完成这些单元:"
      page_locked_until: "此页面将在 %{lock_info.unlock_at} 可用"
    wiki_page_edit: 
      buttons: 
        cancel: 取消
        save: 保存
      course_editing_roles: 
        anyone: 任何人
        only_teachers: 仅教师
        teachers_and_students: 教师和学生
      editing_roles: 
        anyone: 任何人
        can_edit_page: 可以编辑此页面
        only_members: 仅成员
      notify_users_text: 通知用户此内容已更改
      options_label: 可选功能
      title_label: 页面标题
    wiki_page_index: 
      add_page: 添加一个!
      buttons: 
        new_page: 页面
        new_page_label: 添加页面
      headers: 
        creation_date: 创建日期
        last_edit: 最后编辑
        page_title: 页面标题
      loading: "正在加载 ..."
      loading_more: "正在加载更多 ..."
      no_pages: 尚未创建页面。
      pages_title: 页面
    wiki_page_index_edit_dialog: 
      page_title: 标题
    wiki_page_index_item: 
      labels: 
        front_page: 首页
      menu: 
        delete: 删除
        edit: 编辑
        settings: 设置
        use_front_page: 用作首页
    wiki_page_revision: 
      latest_revision: 最新修订版
      restore_revision: 恢复此修订版
      revision_summary: "*%{updated_at}* 由 %{edited_by} 编辑"
      same_as_latest: "与 *最新版* 相同"
    wiki_page_revisions: 
      revision_history: 修订历史记录
  wiki_page: 
    atom_author: 维基页面
    atom_entry_title: "维基页面 %{course_or_group_name}: %{page_title}"
    cannot_hide_page: 无法隐藏上一页
    cannot_set_hidden_front_page: 无法设置为上一页，因为该页处于隐藏状态
    cannot_set_unpublished_front_page: 无法设为上一页，因为它未发布
    defaults: 
      no_content: 无内容
    errors: 
      blank_title: 标题不能为空
      title_characters: 标题必须包含至少一个字母或数字
      title_too_long: "标题不能超过 %{max_characters} 个字符"
    unknown_user_name: 未知
  wiki_page_revisions: 
    index: 
      links: 
        back_to_current_version: 返回当前版本
      page_edited_by_with_link: "通过 [%{user_name}](%{link})"
      page_imported: 通过内容导入程序
      titles: 
        revisions_for_page: "修订: %{title}"
    notices: 
      page_rolled_back: 页面已成功回滚到之前版本。
    show: 
      buttons: 
        roll_back_version: 回滚到此版本
      imported_at: "导入时间: *%{time_ago}*"
      labels: 
        by_content_importer: 通过内容导入程序
        by_user: "通过 %{user}"
        on_date: "于 *%{date_time}*"
      links: 
        back_to_history: 返回修订历史记录
        go_to_latest: 转到最新版本
      not_most_recent_version_warning: 这不是最新的版本
      saved_by: "保存时间:*%{time_ago}* 通过 %{user}"
  wiki_pages: 
    content: 
      buttons: 
        save_changes: 保存更改
        start_editing: 立即开始编辑
      course_editing_roles: 
        anyone: 任何人
        only_teachers: 仅教师
        teachers_and_students: 教师和学生
      course_home_wiki_page_description: 您可以使用此页面组织或介绍您喜欢的课程。您可以轻松地使用"页面工具"班级链接至作业、文件等；一旦开始编辑后，您将在右侧看到。
      course_wiki_page_description: 您可以使用此维基创建课程材料的补充页面或说明。您可以从作业轻松地链接至维基页面，或从任何维基页面链接至其它课程材料和文件。这使它成为说明困难概念的绝佳场所，允许分组项目，或创建您的课程中可能需要的几乎任何类型的页面。
      default_wiki_page_description: 此页面是默认维基页面，学生单击此课程的"页面"选项卡时将看到它。
      default_wiki_page_is_course_home_page_warning: |-
          目前，此页面还设置为默认课程页面，因此您的课程的访问者
          也将首先看到此页面。您可以从 [课程主页](%{link}) 进行更改。
      editing_content: 编辑内容。
      editing_roles: 
        anyone: 任何人
        only_members: 仅成员
        prompt: "%{options} 可以编辑此页面"
      group_wiki_warning: "此页面是小组维基的组成部分，*而不是*课程维基。如果您查找课程维基，[单击此处](%{link})。"
      labels: 
        hide_from_students: 对学生隐藏此页面
        last_edited: "由 %{name} 在 %{time_ago} 天前上次编辑"
        notify_of_update: 通知用户此内容已更改
      links: 
        page_history: 页面历史记录
      notices: 
        page_deleted: 此页面已删除。
        page_does_not_exist: 此页面不存在。
        page_edited_while_viewing: "自从您开始查看后，此页面已被其他人更新。[单击此处重新加载该页面。](%{link})"
        page_edited_while_viewing_detailed: 自从您初次加载后，其他人已编辑此页面，如果您现在提交，将会覆盖其更改。您可能会想要重新加载该页面并重新输入您的更改以确保没有丢失其他人的工作。
      welcome_message: 欢迎使用课程维基
    errors: 
      cannot_delete_front_page: 您无法删除上一页。
    front_page: 首页
    notices: 
      cannot_edit: "不允许您编辑页面“%{title}”。"
      cannot_read_revisions: "不允许您审阅 “%{title}” 的历史修订版。"
      create_non_existent_page: "页面 \"%{title}\" 不存在，但您可以在下面创建"
      page_deleted: "页面\"%{title}\"已删除。"
      page_does_not_exist: "页面 \"%{title}\" 不存在。"
      page_updated: 页面已成功更新。
    page_link: 
      link_hidden_from_students_warning: 学生不会看到此链接
    page_revisions: 
      page_revisions_title: "%{title} 修订版：%{context_name}"
    pages_index: 
      titles: 
        pages: 页面
    wiki_right_side: 
      buttons: 
        create: 创建
        rename: 重命名
      delete_page_confirmation: 是否确定要删除此页面?此操作无法撤消！
      headers: 
        all_pages: 所有页面
        common_pages: 常用页面
        page_tools: 页面工具
        recent_changes: 最近更改
      links: 
        create_page: 创建新页面
        delete_page: 删除此页面
        edit_page: 编辑此页面
        more: 更多...
        rename_page: 重命名此页面
        show_all: 全部显示...
      title: 新页面标题
      wiki_description_for_course: 将其视为容纳内容的无限制场所。您可以使用它描述您的课程，提供难题的有用说明，或甚至允许学生一起编写项目。
      wiki_description_for_group: 将其视为容纳内容的无限制场所。您可以使用它描述您的小组，提供难题的有用说明，或甚至允许成员一起编写项目。
      wiki_description_header: 维基的目的是什么?
  wiki_pages_api: 
    cannot_delete_front_page: 不能删除上一页
    cannot_have_hidden_front_page: 上一页无法隐藏
    cannot_have_unpublished_front_page: 不能取消发布上一页
    cannot_update_editing_roles: 不允许您更新此维基页面的编辑身份
    cannot_update_front_page: 不允许您更改维基上一页
    cannot_update_hide_from_students: 不允许您更新此维基页面的从学生隐藏标记
    cannot_update_published: 不允许您更新此维基页面的已发布状态
    cannot_update_title: 不允许您更新此维基页面的标题
    invalid_editing_roles: 所提供的编辑身份无效
  will_paginate: 
    next_label: "下一个 &#8594;"
    page_entries_info: 
      multi_page: "正在显示 %{model} %{from} - %{to}，共计 %{count}"
      multi_page_html: "正在显示 %{model} <b>%{from}&nbsp;-&nbsp;%{to}</b>，共计 <b>%{count}</b>"
      single_page: 
        one: "正在显示 1 个 %{model}"
        other: "正在显示全部 %{count} 个 %{model}"
        zero: "找不到 %{model}"
      single_page_html: 
        one: "正在显示 <b>1</b> 个 %{model}"
        other: "正在显示<b>全部&nbsp;%{count}</b> 个 %{model}"
        zero: "找不到 %{model}"
    page_gap: "&hellip;"
    previous_label: "&#8592; 上一个"
  wimba_conference: 
    external_urls: 
      archive: 存档
      archive_link: 查看存档
  zero_activity_title: 零活动
  zip_argument_error: ".zip 上传需要目标上传文件夹。"
  zip_file_description: "用于将 .zip 归档文件解压为课程、组或用户文件的迁移插件"
  zip_file_display: 文件导入
  zip_file_file_description: "将 .zip 文件解压为文件夹"
  zip_file_imports: 
    errors: 
      extracting_file: "解压缩 zip 文件时出现某些错误。请重试"
      server_status: 服务器停止返回有效状态
      server_stopped_responding: 服务器停止响应状态请求
      uploading: "上传 zip 文件时出错。"
    notices: 
      uploading_complete: 上传完成!
    zip_import_filename: "zip_import_%{id}.zip"
  zip_file_name: ".zip 文件"
  zip_no_folder_error: 无法在此课程中找到指定文件夹。<|MERGE_RESOLUTION|>--- conflicted
+++ resolved
@@ -2809,7 +2809,6 @@
       update_assignment_points: "这份作业可能有 %{assignmentPoints} 分，您是否希望改变它以获得 %{rubricPoints} 分以匹配评分标准?"
     titles: 
       update_assignment_points: 是否改变可能得分以匹配评分标准?
-  chcp_student_activity_title: "CHCP 学生活动报告"
   collaboration: 
     default_title: 未命名的协作
   collaborations: 
@@ -4138,7 +4137,6 @@
   course_copy_name: "复制 Canvas 课程"
   course_copy_no_course_error: 源课程未找到。
   course_copy_not_allowed_error: 不允许您复制源课程。
-  course_enrollment_title: 注册数
   course_exports: 
     errors: 
       assignment: "作业 \"%{title}\" 无法导出"
@@ -4311,7 +4309,6 @@
       section_enrollments: 班级注册
   course_statistics: 
     unknown: 未知
-  course_status_title: 课程章节状态
   course_users: 
     greater_than_three: 请输入具有三个或更多字符的搜索词
     unknown_error: 搜索时出错，请重试。
@@ -4559,10 +4556,6 @@
         edit_sections_desc: "班级是组织用户的另一种方式。通过它，您可以为多个参加同一门课程的班级授课，这样您就可以将课程内容都保存在同一位置。在下面，您可以将用户移至其它班级，或添加/删除班级的注册。 用户必须始终至少位于一个班级。"
       index: 
         cannot_add_users: 由于该课程已结束，无法添加新用户
-<<<<<<< HEAD
-        filter_field_description: 在此字段中键入时，人员列表将自动过滤，以便仅包括与您的输入匹配的那些姓名。
-=======
->>>>>>> b6068abf
         group_set: 组设置
         people: 人员
         role_to_search: 将搜索限制为身份
@@ -4971,7 +4964,6 @@
       student: 
         count: 出错的学生人数
         ratio: 出错的学生比率
-  current_grade_title: 当前评分
   curve_grades_dialog: 
     average_score: 平均分数
     buttons: 
@@ -4983,10 +4975,6 @@
       assign_blanks: 对未提交的学生分配零
     out_of_points_possible: "满分 %{assignment.points_possible} 分"
     this_is_permanent: 曲线评分无法撤消。将提供预先进行曲线计算的评分历史记录，但曲线计算操作不可逆。
-  custom_grade_export_title: "CampusVue 评分导出"
-  custom_outcomes_title: 自定义结果
-  cv_non_graded_data__title: "Campus Vue 未评分作业报告"
-  cv_submission_data__title: "Campus Vue 提交数据"
   d2l_display: Desire2Learn
   d2l_file_description: "D2L export .zip 格式"
   d2l_name: "D2L 转换器"
@@ -5653,7 +5641,6 @@
     student: 学生
     teacher: 教师
     teacher_assistant: 助教
-  enrollment_summary_title: 注册摘要
   enrollment_term: 
     errors: 
       not_unique: "学号 \"%{sis_source_id}\" 已在使用中"
@@ -6145,7 +6132,6 @@
       notifications_config_notice: "来自 Canvas 的通知可自动发送到您的 Facebook 帐户。下面您会看到可发送的通知类型。您可以在此处或 Canvas 中随时更改您的通知首选项。"
       settings_title: "Canvas 通知设置"
       updating_preferences: 正在更新首选项...
-  faculty_success_tile: 教师成功报告
   feature_flags: 
     feature_flag: 
       allow: 允许
@@ -6387,7 +6373,6 @@
     invitation: 邀请
     question: 问题
     warning: 警告
-  google_doc_accounts_title: "Google Doc 帐户"
   google_docs_domain_restriction_description: |-
       Google Docs 域限制允许 Google Docs 作业和协作
       仅限于单个域。尝试在未经批准的域上提交作业或
@@ -6671,22 +6656,14 @@
       close_rubric: 关闭评分标准
       close_score: 关闭
       close_score_screenreader: 关闭评分详细信息
-<<<<<<< HEAD
-      collapse: 折叠
-=======
       collapse_title: 折叠
->>>>>>> b6068abf
       comment_count: 
         one: "%{count} 条评论"
         other: "%{count} 条评论"
       comment_count_screenreader: 阅读评论
       comments: 评论
       disabled_for_student_view: 学生测试分数不包括在评分统计中。
-<<<<<<< HEAD
-      expand: 展开
-=======
       expand_title: 展开
->>>>>>> b6068abf
       faculty_journal: "%{user} 的教师日志"
       for_course: 课程
       headers: 
@@ -7550,10 +7527,6 @@
       适用某些样式更改，但将来可能会添加更多特定于 K-12 的内容。
   labels: 
     lock_module_until: 锁定单元至指定日期
-<<<<<<< HEAD
-  last_submission_activity_title: 上次提交活动
-=======
->>>>>>> b6068abf
   last_user_access_title: 上次用户访问
   layouts: 
     application: 
@@ -7603,7 +7576,6 @@
   learning_outcome: 
     no_comment: 无评论
     no_description: 无说明
-  learning_outcome_assignment_type_title: 学习结果和作业类型
   lib: 
     angel: 
       failed_import_link: 导入链接失败
@@ -7709,11 +7681,8 @@
       new_tab: 需要在新的浏览器窗口中加载此工具
       new_tab_expired: 此工具的会话已过期。请重新加载页面以再次访问工具
       new_tab_loaded: 在新的浏览器窗口中成功加载此工具。请重新加载页面以再次访问工具。
-<<<<<<< HEAD
-=======
       tool_insecure_warning: "您正在尝试从安全站点 (canvas) 内启动不安全的内容。某些 Internet 浏览器可能阻止加载此内容。"
       tool_load_failure: 看上去您的内容可能无法加载。您可以使用此按钮尝试在新选项卡中启动它。
->>>>>>> b6068abf
   lti2: 
     register_tool: 注册工具
   m2c_file_description: "Moodle 1.9/2.x"
@@ -9352,11 +9321,7 @@
       email: 
         body: "已邀请您对 %{reviewee} 进行同伴审阅。点击下面的链接进行审阅！"
         html: 
-<<<<<<< HEAD
-          link_message: 单击此处完成您的审阅
-=======
           link_message: 单击此处完成审阅
->>>>>>> b6068abf
         subject: "已指定 %{reviewee} 的同伴审阅"
       facebook: 
         body: "已邀请您对 %{reviewee} 进行同伴审阅。点击下面的链接进行审阅！"
@@ -9728,7 +9693,6 @@
   migration_issues: 
     errors: 
       valid_workflow_state: 必须发送有效的工作流状态
-  mississippi_sis_title: "SIS 数据"
   module_item_types: 
     assignment: 作业
     disuccsion: 讨论
@@ -9797,7 +9761,6 @@
     where_to_move: "您希望将 *%{name}* 移动到哪里？"
   move_dialog_select: 
     move_to_end: "-- 在底部 --"
-  multi_student_progress_title: 多学生进度
   mute_dialog: 
     curving_assignments: 曲线作业
     grade_change_notifications: 评分更改通知
@@ -10260,10 +10223,8 @@
     view_more_link: 查看更多
   paginated_view: 
     loading_more_results: 正在加载其它结果
-  pasco_user_notes_title: 用户备注
   paypal: 
     exception: 抱歉，出现错误，请稍后重试。
-  penn_harris_student_grade_title: "Penn Harris 学生评分"
   plugins: 
     academic_benchmark_importer: 
       description: "此工具便于您将学术基准标准导入 Canvas。"
@@ -11307,10 +11268,6 @@
     time_limit_minutes: "%{limit} 分钟"
     warning: 警告
     you_cannot_message_unpublished: 您无法向学生发送消息，直到此测验发布。
-<<<<<<< HEAD
-  quiz_data_title: 测验数据
-=======
->>>>>>> b6068abf
   quiz_extend_time: 
     ending_time: 结束时间
     extend_time: 延长时间
@@ -12505,16 +12462,12 @@
     upload_info: 如果您对此前下载的学生提交文件作出了更改，只需压缩其备份并使用以下表单上传该压缩文件。学生将在其提交评论中看到修改的文件。
     upload_warning: 确保不要更改提交文件的名称，以便我们组织。
   react_files: 
-<<<<<<< HEAD
-    loading_more_results: 正在加载更多结果
-=======
     aria_label: 
       settings: 设置
     errors: 
       no_match: 
         suggestions: "建议:"
     name: 姓名
->>>>>>> b6068abf
     usage_details: "%{quota_used} / %{quota}"
   recent_student: 
     last_logged_in: "上次登录时间 %{last_login}"
@@ -12532,7 +12485,6 @@
     sections_count: 
       one: "%{count} 班级"
       other: "%{count} 班级"
-  registrar_tile: 教务主任报告
   registration: 
     get_started: 开始
     incomplete_registration_warning: 
@@ -12570,8 +12522,6 @@
         name: 姓名
     welcome_to_canvas: "欢迎使用 Canvas！"
   reply_from_name: "%{name}，借助 Canvas 通知"
-<<<<<<< HEAD
-=======
   restrict_student_access: 
     aria_label: 
       availableFrom: 开始时间
@@ -12582,7 +12532,6 @@
     label: 
       availableFrom: 开始时间
       availableUntil: 直到
->>>>>>> b6068abf
   retrieve_timeout: 无法检索配置，服务器响应超时
   role_override: 
     permission: 
@@ -12763,8 +12712,6 @@
         are_you_sure_delete: "是否确定要删除此评分标准说明? 当前使用评分标准的任何位置将仍可访问，但其他人将无法使用该评分标准。"
         are_you_sure_remove: 是否确定要从您的列表中删除此评分标准?
       remove_rubric: 从我的列表中删除此评分标准
-  safety_drill_title: 安全练习计划
-  scantron_quiz_title: 答题卡测验
   scribd: 
     upgrade_flash: "您好，您当前使用的是 Adobe Flash Player 的旧版本。要使用 iPaper（和网络上的众多其它内容），您需要%{link_tag}获取最新的 Flash player%{end_link}。"
   search: 
@@ -13720,13 +13667,7 @@
     not_available: 可供使用的日期
     pending: 可供使用的开始时间
   step: 步骤
-<<<<<<< HEAD
-  student_access_title: 学生访问报告
   student_assignment_outcome_map_title: 学生能力
-  student_grades_title: 学生评分
-=======
-  student_assignment_outcome_map_title: 学生能力
->>>>>>> b6068abf
   student_groups: 
     group_join: "已加入组 %{group_name}"
     group_leave: "已离开组 %{group_name}"
@@ -13740,17 +13681,12 @@
       这可以为帐户启用新学生组页面。新页面的构建可提供动态程度更高的组注册
       体验。
   student_id: "学生 ID"
-  student_ip_title: "学生 IP 地址"
   student_name: 学生姓名
   student_outcome_gradebook_description: |-
       学生学习掌握程度评分册为学生提供了一种方法来快速查看有关
       课程学习结果的进度。结果以类似评分册的格式显示，
       进度显示为数字分数和已掌握/接近
       掌握/补课。
-<<<<<<< HEAD
-  student_submissions_title: 学生提交项
-=======
->>>>>>> b6068abf
   students_with_no_submissions_title: 无提交项的学生
   sub_accounts: 
     alerts: 
@@ -13791,7 +13727,6 @@
       unsubmitted: 未提交
   submission_comment: 
     unknown_author: 某人
-  submission_data_title: 提交数据
   submission_detail: 
     go_to_submission_url: "转至提交 URL"
     no_submission: 无提交
@@ -13943,7 +13878,6 @@
     syllabus: 大纲
     tab_location_error: 该选项卡位置无效
     tab_unmanagable_error: "%{css_class} 不可管理"
-  tempe_grade_export_title: "Tempe 评分导出"
   terms: 
     index: 
       date: 
@@ -14090,18 +14024,14 @@
   turnitin_info: 
     buttons: 
       resubmit_to_turnitin: "重新提交到 Turnitin"
-  ungraded_submissions_tile: 未评分的学生提交项
   unknown: 未知
   unknown_question_bank: 未知题库
   unknown_quiz: 未知测验
   unpublished_courses_title: 未发布的课程
   unsupported_package: 不受支持的内容包
   unused_courses_title: 未使用的课程
-<<<<<<< HEAD
-=======
   upload_button: 
     files: 文件
->>>>>>> b6068abf
   user: 
     default_user_name: 用户
     errors: 
@@ -14114,11 +14044,9 @@
     registration: 
       agree_to_terms_and_privacy_policy: 您同意*使用条款*并承认**隐私政策**。
       agree_to_terms_with_code_of_conduct: 您同意*使用条款*和**行为准则**。
-  user_access_title: 学生访问报告
   user_date_range_search: 
     cant_be_blank: "Canvas 用户 ID 不能为空"
     cant_come_before_from: “结束日期”不能早于“开始日期”
-  user_inactivity_title: 用户非活动报告
   user_lists: 
     add_n_users: 
       one: "看起来不错，添加 %{count} 个用户"
