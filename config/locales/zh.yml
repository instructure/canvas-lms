--- conflicted
+++ resolved
@@ -2231,8 +2231,6 @@
     no_manifest: "该 Blackboard .zip 在根目录下没有 imsmanifest.xml 文件。"
   bookmark_service: 
     default_title: 无标题
-<<<<<<< HEAD
-=======
   broccoli_cloud: 
     hidden_title: 已隐藏。单击可取消发布
     label: 
@@ -2245,7 +2243,6 @@
     restricted_title: 已限制。单击可取消发布
     unpublish_error: "尝试取消发布 %{name} 时发生错误。已恢复所做的更改！"
     unpublished_title: 已取消发布。单击可发布
->>>>>>> 343c3ce5
   bulk_course_migration: 
     export_failed: "从 Blackboard 导出 bb_lcid 为 %{id} 的课程时出现错误"
     export_failed_no_id: 导出课程时出现错误
@@ -3095,11 +3092,7 @@
     index: 
       buttons: 
         create: 创建课程导出
-<<<<<<< HEAD
-      content_exports: 课程导出
-=======
       content_exports: 内容导出
->>>>>>> 343c3ce5
       export_type: 导出类型
       labels: 
         course: 课程
@@ -3111,11 +3104,8 @@
         download_user_export: "自 %{date} 的用户数据导出：*单击此处下载*"
       message: 
         export_started: 导出过程已开始。大型课程可能需要一段时间。*您可以离开页面*，在导出完成时您会收到电子邮件。
-<<<<<<< HEAD
-=======
       no_submissions: 您当前没有可导出的提交项。
       user_data_exports: 用户数据导出
->>>>>>> 343c3ce5
     labels: 
       new_export: "新导出:"
     links: 
@@ -4400,12 +4390,8 @@
       need_grading_count: 
         one: "%{count} 个需要评分"
         other: "%{count} 个需要评分"
-<<<<<<< HEAD
-      no_peer_review_due_date: "截止时间: 无截止时间"
-=======
       no_peer_review_due_date: 截止时间：无截止时间
       peer_review_due_date: "截止日期：%{peer_review_due_at}"
->>>>>>> 343c3ce5
       points_possible: "满分 %{points_possible} 分"
     canvasnet_instructor: 
       avatar_url: 头像
@@ -4638,10 +4624,7 @@
         edit_sections_desc: "班级是组织用户的另一种方式。通过它，您可以为多个参加同一门课程的班级授课，这样您就可以将课程内容都保存在同一位置。在下面，您可以将用户移至其它班级，或添加/删除班级的注册。 用户必须始终至少位于一个班级。"
       index: 
         cannot_add_users: 由于该课程已结束，无法添加新用户
-<<<<<<< HEAD
-=======
         filter_field_description: 搜索人员。当您在此字段中键入内容时，将自动过滤人员列表，以便只包括姓名与您输入的内容相符的那些人。
->>>>>>> 343c3ce5
         group_set: 组设置
         people: 人员
         role_to_search: 将搜索限制为身份
@@ -4964,17 +4947,6 @@
       rss_feed: "%{course} 馈送"
     unauthorized: 
       invalid_link: 您使用的注册链接可能不再有效。请联系课程教师，确保您仍能正确注册。
-<<<<<<< HEAD
-  create_module_item: 
-    assignment_name: 作业名称
-  create_module_item_quiz: 
-    graded_quiz: 计分测验
-    graded_survey: 计分调查
-    page_name: 页面名称
-    practice_quiz: 练习测验
-    quiz_name: 测验名称
-    ungrded_survey: 非计分调查
-=======
   create_item_base: 
     there_was_an_error: "保存 \"%{title}\" 时出错，请重试。"
   create_module_item: 
@@ -4990,7 +4962,6 @@
     practice_quiz: 练习测验
     quiz_name: 测验名称
     ungrded_survey: 非评分调查
->>>>>>> 343c3ce5
     url: URL
   create_users_view: 
     required: 请输入一些电子邮件地址
@@ -5503,10 +5474,7 @@
       last_page: 最后一个
     peer_reviews: 
       due_date: "截止时间 %{date}"
-<<<<<<< HEAD
-=======
       peer_review_alert: "已指定您为 %{person} 的同伴审阅"
->>>>>>> 343c3ce5
     points_possible_number: 满分必须为数字
     reply_count_tooltip: 
       one: "1 个答复。"
@@ -5704,11 +5672,8 @@
     screen_reader_tip: "屏幕阅读器用户: 最便于访问此编辑器的使用方式是，切换到高级试图，然后直接输入 LaTeX 或使用工具栏帮助您完成输入。用于切换到高级视图的链接可在此对话框快结束时找到，紧邻编辑字段前。"
     search_flickr: "搜索 flickr 知识共享"
     switch_editor_html: "HTML 编辑器"
-<<<<<<< HEAD
-=======
     switch_editor_rich_text: 富内容编辑器
     switch_editor_visual: 富内容编辑器
->>>>>>> 343c3ce5
     switch_to_mathjax: 切换到基本视图
     switch_to_mathquill: 切换到高级视图
     tabs: 
@@ -6188,10 +6153,7 @@
       all: 全部
       app_headder: 外部应用程序
       external_tools_note: "应用程序是向 Canvas 添加新功能的简单方式。这些功能可添加到帐户中的各个课程或所有课程。配置完毕后，您可以通过课程模块与其链接，并为测验工具创建作业。"
-<<<<<<< HEAD
-=======
       external_tools_references: "*查看某些 LTI 工具*，这些工具与 Canvas 完美搭配使用。您还可以查看 **有关 LTI 工具的 Canvas 社区主题**"
->>>>>>> 343c3ce5
       installed: 已安装
       not_installed: 未安装
       search_filter: 按姓名过滤
@@ -6798,10 +6760,7 @@
       close_rubric: 关闭评分标准
       close_score: 关闭
       close_score_screenreader: 关闭评分详细信息
-<<<<<<< HEAD
-=======
       collapse: 折叠所有的学习掌握程度结果组。
->>>>>>> 343c3ce5
       collapse_title: 折叠
       comment_count: 
         one: "%{count} 条评论"
@@ -6809,10 +6768,7 @@
       comment_count_screenreader: 阅读评论
       comments: 评论
       disabled_for_student_view: 学生测试分数不包括在评分统计中。
-<<<<<<< HEAD
-=======
       expand: 展开所有的学习掌握程度结果组。
->>>>>>> 343c3ce5
       expand_title: 展开
       faculty_journal: "%{user} 的教师日志"
       for_course: 课程
@@ -7819,11 +7775,7 @@
     help: 帮助
     show_me_where: 显示我的位置
   locales: 
-<<<<<<< HEAD
-    zh: 中文
-=======
     zh: 简体中文
->>>>>>> 343c3ce5
   logged_out_user: "注销的用户 %{user_counter}"
   lti: 
     lti_message: 
@@ -9865,13 +9817,10 @@
       no_students_found: 未找到学生
       student_progress: 学生进度
   modules_item_controller: 
-<<<<<<< HEAD
-=======
     max_score_complete: "得分不超过 *score*"
     max_score_incomplete: "得分不得超过 *score*"
     min_score_complete: "得分至少为 *score*"
     min_score_incomplete: "得分须至少为 *score*"
->>>>>>> 343c3ce5
     must_contribute_complete: 已参与页面的内容
     must_contribute_incomplete: 必须参与页面的内容
     must_submit_complete: 已提交作业
@@ -10075,8 +10024,6 @@
       updated_wiki_page: 更新的维基页面
       web_conference_invitation: 网络会议邀请
     no_subject: 无主题
-<<<<<<< HEAD
-=======
     other_description: |-
         *仅适用于导师和管理员：*
         
@@ -10086,7 +10033,6 @@
         * 迁移报告
         * 新帐户用户
         * 新学生组
->>>>>>> 343c3ce5
     other_display: 管理通知
     reminder_display: 提醒
     student_appointment_description: |-
@@ -11563,12 +11509,9 @@
     editor: 
       keyboard_shortcuts: 
         dialog_title: 键盘快捷方式
-<<<<<<< HEAD
-=======
         keybindings: 
           open_dialog: 打开此帮助对话框
           open_toolbar: 打开编辑器的工具栏
->>>>>>> 343c3ce5
     enter_answer_variable_above: "[在上面输入答案变量]"
     errors: 
       adding_questions_failed: 添加问题失败，请重试
@@ -12613,14 +12556,6 @@
     upload_info: 如果您对此前下载的学生提交文件作出了更改，只需压缩其备份并使用以下表单上传该压缩文件。学生将在其提交评论中看到修改的文件。
     upload_warning: 确保不要更改提交文件的名称，以便我们组织。
   react_files: 
-<<<<<<< HEAD
-    aria_label: 
-      settings: 设置
-    errors: 
-      no_match: 
-        suggestions: "建议:"
-    name: 姓名
-=======
     cancel: 取消
     confirm_delete: "是否确定要删除 %{name}？"
     confirm_delete_selected: "是否确定要删除这 %{count} 个项目？"
@@ -12657,7 +12592,6 @@
     this_folder_is_empty: 此文件夹为空
     title: 
       limit_student_access: 限制学生访问
->>>>>>> 343c3ce5
     usage_details: "%{quota_used} / %{quota}"
   recent_student: 
     last_logged_in: "上次登录时间 %{last_login}"
@@ -12712,12 +12646,6 @@
         name: 姓名
     welcome_to_canvas: "欢迎使用 Canvas！"
   reply_from_name: "%{name}，借助 Canvas 通知"
-<<<<<<< HEAD
-  restrict_student_access: 
-    aria_label: 
-      availableFrom: 开始时间
-      availableUntil: 直到
-=======
   respondus_soap_endpoint: 
     plugin_settings: 
       labels: 
@@ -12726,15 +12654,11 @@
     aria_label: 
       availableFrom: 开始时间
       availableUntil: 截止时间
->>>>>>> 343c3ce5
     button_text: 
       cancel: 取消
       update: 更新
     label: 
       availableFrom: 开始时间
-<<<<<<< HEAD
-      availableUntil: 直到
-=======
       availableUntil: 截止时间
     options_1: 
       description: 当我链接到此文件夹中的文件时只允许学生查看或下载这些文件
@@ -12743,7 +12667,6 @@
     title: 
       default_title: 对话框
       limit_student_access: 限制学生访问
->>>>>>> 343c3ce5
   retrieve_timeout: 无法检索配置，服务器响应超时
   role_override: 
     permission: 
@@ -14398,13 +14321,9 @@
   unsupported_package: 不受支持的内容包
   unused_courses_title: 未使用的课程
   upload_button: 
-<<<<<<< HEAD
-    files: 文件
-=======
     upload: 上传
   upload_progress_view: 
     processing: 正在处理
->>>>>>> 343c3ce5
   user: 
     default_user_name: 用户
     errors: 
@@ -14420,10 +14339,7 @@
   user_date_range_search: 
     cant_be_blank: "Canvas 用户 ID 不能为空"
     cant_come_before_from: “结束日期”不能早于“开始日期”
-<<<<<<< HEAD
-=======
     results_found: "找到 %{length} 结果"
->>>>>>> 343c3ce5
   user_lists: 
     add_n_users: 
       one: "看起来不错，添加 %{count} 个用户"
