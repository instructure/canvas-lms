--- conflicted
+++ resolved
@@ -6036,10 +6036,7 @@
       submissions: 
         body1: "您可能已经注意到，此页的底部是班级 (%{showme}) 最近提交的文件列表。您可以在此页中快速添加提交文件到学习档案中的新页面。只需单击要添加的提交的作业，就会弹出一个简单的对话框。"
         body2: "很好！现在要完成添加提交文件的操作，您需要选择要添加到的班级，并指定页面名称。单击 \"添加页面\" 之后，您将会转到新页面，以便能够根据需要进行详细编辑。"
-<<<<<<< HEAD
-=======
   error_deleting_name_reason_11f9d399: "删除 %{name} 时出错：%{reason}"
->>>>>>> f617c746
   error_message_2b9d12ee: "错误：%{message}"
   error_uploading_file_e2d31b56: 上传文件时出错。
   errors: 
@@ -6209,6 +6206,7 @@
       all: 全部
       app_headder: 外部应用程序
       external_tools_note: "应用程序是向 Canvas 添加新功能的简单方式。这些功能可添加到帐户中的各个课程或所有课程。配置完毕后，您可以通过课程模块与其链接，并为测验工具创建作业。"
+      external_tools_references: "*查看某些 LTI 工具*，这些工具与 Canvas 完美搭配使用。您还可以查看 **有关 LTI 工具的 Canvas 社区主题**"
       installed: 已安装
       not_installed: 未安装
       search_filter: 按姓名过滤
@@ -6353,13 +6351,6 @@
     published_status: 已发布
     restricted_status: "从 %{from_date} 到 %{until_date} 可用"
     unpublished_status: 已取消发布
-<<<<<<< HEAD
-  filebrowserview: 
-    course_files: 课程文件
-    group_files: 小组文件
-    my_files: 我的文件
-=======
->>>>>>> f617c746
   files: 
     alts: 
       file: 文件
@@ -10938,10 +10929,7 @@
       通过发布评分，教师可以将评分重新发布至支持的 SIS 系统：Powerschool、
       Aspire (SIS2000)、JMC 和其他任何支持 SIF 的 SIS（接受 SIF 元素 GradingCategory、
       GradingAssignment 和 GradingAssignmentScore）。
-<<<<<<< HEAD
-=======
   post_grades_to_sis_97ece878: "发布评分到 SIS"
->>>>>>> f617c746
   practice_quiz_19a8505d: 练习测验
   prerequisites_lookup: 
     headers: 
@@ -11545,10 +11533,7 @@
       some_scores_reduced: 仅正确的回答可得分（*可能会扣除某些学生的分数*）
       update_question_without_regrading: 更新问题而不重新评分
   quiz_reports: 
-<<<<<<< HEAD
-=======
     cancel_generation: 取消
->>>>>>> f617c746
     download_item_analysis: " 下载项目分析报告。"
     download_student_analysis: 下载学生分析报告。
     generatable: 从未生成报告。
@@ -11560,10 +11545,7 @@
     generation_complete: 已生成报告。
     generation_halfway: 完成了不到一半。
     generation_started: 正在生成报告。
-<<<<<<< HEAD
-=======
     item_analysis: 项目分析
->>>>>>> f617c746
     non_generatable_report_notice: 无法针对调查测验生成报告。
     quiz_report_generator: 
       download_report_name: "下载 %{report_name}"
@@ -11571,10 +11553,7 @@
       generated_at_date_time: "生成时间 %{dateAndTime}"
       generating_report_name: "正在生成 %{report_name}..."
       item_analysis_not_available: 项目分析对调查不可用
-<<<<<<< HEAD
-=======
     student_analysis: 学生分析
->>>>>>> f617c746
   quiz_results_are_protected_for_this_quiz_and_are_n_1ea03502: 此测验的测验结果受到保护，不对学生显示。
   quiz_results_are_protected_for_this_quiz_and_are_n_c85bd56e: 此测验的测验结果受到保护，不对学生显示，直到学生提交了最后一次尝试。
   quiz_results_are_protected_for_this_quiz_and_can_b_fc4fc208: 此测验的测验结果受到保护，只能在提交后立即查看一次。
@@ -11613,10 +11592,7 @@
       discrimination_index: 鉴别指数
       discrimination_index_dialog_title: 鉴别指数图
       discrimination_index_dialog_trigger: 详细了解鉴别指数。
-<<<<<<< HEAD
-=======
     discrimination_index_help: "* 此指标提供一种衡量方式，用以衡量一个问题能在何种程度上区别（或鉴定）考试中做得好和做得不好的学生。* ** 它根据整个测验的分数将学生分为三组，并通过谁正确回答了问题来显示这些组。** *** ****详细信息请参见此处。**** ***"
->>>>>>> f617c746
     download_submissions: 下载所有文件
     duration_in_hours: 
       one: "%{count} 小时"
@@ -12702,12 +12678,6 @@
     add_folder: 添加文件夹
     all_my_files: 我的所有文件
     cancel: 取消
-<<<<<<< HEAD
-    confirm_delete: 
-      one: "是否确实要删除这 %{count} 个项目？"
-      other: "是否确实要删除这 %{count} 个项目？"
-=======
->>>>>>> f617c746
     confirm_delete_with_contents: 
       one: "是否确实要删除这 %{count} 个项目和其中的任何内容？"
       other: "是否确实要删除这 %{count} 个项目和其中的任何内容？"
@@ -12934,16 +12904,8 @@
     site_admin_permissions: 网站管理员权限
     update_failed_notice: 身份创建失败
   roles: 
-<<<<<<< HEAD
-    new_role: 
-      add: 添加
-      add_role: 添加角色
-      add_role_label: 添加角色
-      role_name: 角色名称
-=======
     based_on_type: "基于 %{base_type}"
     edit_role: 
->>>>>>> f617c746
       role_name_label: 角色名称
     new_role: 
       cancel: 取消
@@ -13036,10 +12998,7 @@
         are_you_sure_delete: "是否确定要删除此评分标准说明? 当前使用评分标准的任何位置将仍可访问，但其他人将无法使用该评分标准。"
         are_you_sure_remove: 是否确定要从您的列表中删除此评分标准?
       remove_rubric: 从我的列表中删除此评分标准
-<<<<<<< HEAD
-=======
   save_11a80ec3: 保存
->>>>>>> f617c746
   score_out_of_points_possible_88f370fd: "%{score}，满分 %{points_possible} 分"
   screenreader_gradebook: 
     assignment_information: 
@@ -14140,34 +14099,6 @@
   stream_items_api: 
     assessment_request_title: "%{title} 的同伴审阅"
   student_assignment_outcome_map_title: 学生能力
-<<<<<<< HEAD
-  student_groups: 
-    group_join: "已加入组 %{group_name}"
-    group_leave: "已离开组 %{group_name}"
-    group_name: "%{group_category} 中的 %{group_name}"
-    new_group: 
-      group_explanation: 小组是项目协作或安排学习时间之类活动的良好场所。每个小组都有一份日历、一个维基页面、若干讨论和存储文件用的一些空间。各小组可协作处理文档，甚至安排网络会议。它就像一个小型班级，学生数量更少，可开展更有针对性的项目。
-      joining: 加入
-      name: 小组名称
-      name_error: 需要小组名称
-    search_groups_placeholder: 搜索组或人员
-    student_groups: 
-      full: 已满
-      group: 小组
-      group_full: 小组已满
-      invite_only: 仅限邀请
-      student_groups_join: 加入
-      student_groups_leave: 离开
-      student_groups_switch: 切换至
-      student_groups_tabs_everyone: 所有人
-      student_groups_tabs_groups: 小组
-      visit: 访问
-    student_groups_filter_description: 当您在此字段中输入时，组列表将自动过滤，以便仅包括名称与您的输入内容相匹配的组。
-    students_count: 
-      one: "%{count} 名学生"
-      other: "%{count} 名学生"
-=======
->>>>>>> f617c746
   student_groups_desc: |-
       这可以为帐户启用新学生组页面。新页面的构建可提供动态程度更高的组注册
       体验。
@@ -14365,10 +14296,7 @@
       curriculum_assessment_errata_description: 查看已经报告的测验和课程错误。搜索“勘误”。
       networking_academy_description: "查看 Cisco 对最常见问题的答案。"
       networking_academy_faqs: "Networking Academy 常见问题解答"
-<<<<<<< HEAD
-=======
   switch_to_3f310557: 切换至
->>>>>>> f617c746
   syllabus: 课程大纲
   table_headings: 
     name: 姓名
@@ -15349,10 +15277,6 @@
       archive: 存档
       archive_link: 查看存档
   you_have_made_changes_to_the_questions_in_this_qui_1658361a: "*您已对此测验中的问题进行了更改。* 这些更改将不会对学生显示，直到您保存测验。"
-<<<<<<< HEAD
-  you_have_made_unpublished_changes_to_this_quiz_the_127e0f91: "*您已对此测验进行了未发布的更改。* 这些更改将不会对学生显示，直到您发布或重新发布测验。"
-=======
->>>>>>> f617c746
   your_search_encountered_the_following_errors_fc3e5e7f: 
     one: 您的搜索遇到了以下错误：
     other: 您的搜索遇到了以下错误：
