# frozen_string_literal: true

#
# Copyright (C) 2013 - present Instructure, Inc.
#
# This file is part of Canvas.
#
# Canvas is free software: you can redistribute it and/or modify it under
# the terms of the GNU Affero General Public License as published by the Free
# Software Foundation, version 3 of the License.
#
# Canvas is distributed in the hope that it will be useful, but WITHOUT ANY
# WARRANTY; without even the implied warranty of MERCHANTABILITY or FITNESS FOR
# A PARTICULAR PURPOSE. See the GNU Affero General Public License for more
# details.
#
# You should have received a copy of the GNU Affero General Public License along
# with this program. If not, see <http://www.gnu.org/licenses/>.

require_relative "boot"

require "active_record/railtie"
require "action_controller/railtie"
require "action_mailer/railtie"
# require "sprockets/railtie" # Do not enable the Rails Asset Pipeline
require "rails/test_unit/railtie"

Bundler.require(*Rails.groups)

debug_launch = lambda do
  if ENV["RUBY_DEBUG_OPEN"]
    require "debug/session"
    next unless defined?(DEBUGGER__)

    DEBUGGER__.open(nonstop: ENV["RUBY_DEBUG_NONSTOP"])
  elsif ENV["RUBY_DEBUG_START"]
    require "debug/start" # rubocop:disable Lint/Debugger
  end
end

Spring.after_fork(&debug_launch) if defined?(Spring)
debug_launch.call if !defined?(Passenger) && Rails.env.development?

module CanvasRails
  class Application < Rails::Application
    config.autoloader = :zeitwerk

    config.add_autoload_paths_to_load_path = false

    config.encoding = "utf-8"
    require "logging_filter"
    config.filter_parameters.concat LoggingFilter.filtered_parameters
    config.action_dispatch.rescue_responses["AuthenticationMethods::RevokedAccessTokenError"] = 401
    config.action_dispatch.rescue_responses["AuthenticationMethods::ExpiredAccessTokenError"] = 401
    config.action_dispatch.rescue_responses["AuthenticationMethods::AccessTokenError"] = 401
    config.action_dispatch.rescue_responses["AuthenticationMethods::AccessTokenScopeError"] = 401
    config.action_dispatch.rescue_responses["AuthenticationMethods::LoggedOutError"] = 401
    config.action_dispatch.rescue_responses["CanvasHttp::CircuitBreakerError"] = 502
    config.action_dispatch.default_headers.delete("X-Frame-Options")
    config.action_dispatch.default_headers["Referrer-Policy"] = "no-referrer-when-downgrade"
    config.action_controller.forgery_protection_origin_check = true
    ActiveSupport.to_time_preserves_timezone = true
    # Ensure switchman gets the new version before the main initialize_cache initializer runs
    config.active_support.cache_format_version = ActiveSupport.cache_format_version = 7.0

    config.app_generators do |c|
      c.test_framework :rspec
      c.integration_tool :rspec
      c.performance_tool :rspec
    end

    # Settings in config/environments/* take precedence over those specified here.
    # Application configuration should go into files in config/initializers
    # -- all .rb files in that directory are automatically loaded.
    # See Rails::Configuration for more options.

    # Make Time.zone default to the specified zone, and make Active Record store time values
    # in the database in UTC, and return them converted to the specified local zone.
    # Run "rake -D time" for a list of tasks for finding time zone names. Comment line to use default local time.
    config.time_zone = "UTC"

    log_config = Rails.root.join("config/logging.yml").file? && Rails.application.config_for(:logging).with_indifferent_access
    log_config = { "logger" => "rails", "log_level" => "debug" }.merge(log_config || {})

    config.log_level = log_config["log_level"]
    log_level = Logger.const_get(config.log_level.to_s.upcase)

    case log_config["logger"]
    when "syslog"
      require "syslog/logger"
      log_config["app_ident"] ||= "canvas-lms"
      log_config["daemon_ident"] ||= "canvas-lms-daemon"
      facilities = 0
      (log_config["facilities"] || []).each do |facility|
        facilities |= Syslog.const_get :"LOG_#{facility.to_s.upcase}"
      end
      ident = (ENV["RUNNING_AS_DAEMON"] == "true") ? log_config["daemon_ident"] : log_config["app_ident"]

      config.logger = Syslog::Logger.new(ident, facilities)

      syslog_options = (log_config["include_pid"] == true) ? Syslog::LOG_PID : 0
      if (Syslog.instance.options & Syslog::LOG_PID) != syslog_options
        config.logger.syslog = Syslog.reopen(Syslog.instance.ident,
                                             (Syslog.instance.options & ~Syslog::LOG_PID) | syslog_options,
                                             Syslog.instance.facility)
      end
    else
      require "canvas_logger"
      log_path = config.paths["log"].first

      if ENV["RUNNING_AS_DAEMON"] == "true"
        log_path = Rails.root.join("log/delayed_job.log")
      end

      FileUtils.mkdir_p(File.dirname(log_path))
      config.logger = CanvasLogger.new(log_path, log_level)
    end
    config.logger.level = log_level
    unless log_config["log_context"] == false
      class ContextFormatter < Logger::Formatter
        def initialize(parent_formatter)
          super()

          @parent_formatter = parent_formatter
        end

        def call(severity, time, progname, msg)
          msg = @parent_formatter.call(severity, time, progname, msg)
          context = Thread.current[:context] || {}
          "[#{context[:session_id] || "-"} #{context[:request_id] || "-"}] #{msg}"
        end
      end

      config.logger.formatter = ContextFormatter.new(config.logger.formatter)
    end

    config.active_record.automatic_scope_inversing = true

    # Activate observers that should always be running
    config.active_record.observers ||= []
    config.active_record.observers << %i[cacher stream_item_cache live_events_observer]

    config.active_support.encode_big_decimal_as_string = false
    config.active_support.remove_deprecated_time_with_zone_name = true

    config.paths["lib"].eager_load!
    config.paths.add("app/middleware", eager_load: true, autoload_once: true)
    # The main autoloader should ignore it so the `once` autoloader can happily load it
    Rails.autoloaders.main.ignore("#{__dir__}/../lib/base")
    config.paths.add("lib/base", eager_load: true, autoload_once: true)
    $LOAD_PATH << "#{__dir__}/../lib/base"

    # This needs to be set for things in the `once` autoloader really early
    Rails.autoloaders.each do |autoloader|
      autoloader.inflector.inflect(
        "csv_with_i18n" => "CSVWithI18n"
      )
    end

    # prevent directory->module inference in these directories from wreaking
    # havoc on the app (e.g. stylesheets/base -> ::Base)
    config.eager_load_paths -= [Rails.root.join("app/coffeescripts"),
                                Rails.root.join("app/stylesheets"),
                                Rails.root.join("ui")]

<<<<<<< HEAD
    config.middleware.insert_before Rack::ETag, Rack::Chunked if $canvas_rails == "7.1"
=======
>>>>>>> 2bd5305a
    config.middleware.insert_before Rack::ETag, Rack::Deflater, if: lambda { |*|
      ::DynamicSettings.find(tree: :private)["enable_rack_deflation", failsafe: true]
    }
    config.middleware.insert_before Rack::ETag, Rack::Brotli, if: lambda { |*|
      ::DynamicSettings.find(tree: :private)["enable_rack_brotli", failsafe: true]
    }

    config.i18n.load_path << Rails.root.join("config/locales/locales.yml")
    config.i18n.load_path << Rails.root.join("config/locales/community.csv")

    config.to_prepare do
      Canvas::Plugins::DefaultPlugins.apply_all
      ActiveSupport::JSON::Encoding.escape_html_entities_in_json = true
    end

    module PostgreSQLEarlyExtensions
      def initialize(config)
        unless config.key?(:prepared_statements)
          config = config.dup
          config[:prepared_statements] = false
        end
        super
      end

      def connect
        hosts = Array(@connection_parameters[:host]).presence || [nil]
        hosts.each_with_index do |host, index|
          connection_parameters = @connection_parameters.dup
          connection_parameters[:host] = host

          begin
            @raw_connection = self.class.new_client(connection_parameters)
          rescue ::ActiveRecord::ActiveRecordError, ::ActiveRecord::ConnectionFailed, ::ActiveRecord::ConnectionNotEstablished, ::PG::Error => e
            # If exception occurs using parameters from a predefined pg service, retry without
            if connection_parameters.key?(:service)
              CanvasErrors.capture(e, { tags: { pg_service: connection_parameters[:service] } }, :warn)
              Rails.logger.warn("Error connecting to database using pg service `#{connection_parameters[:service]}`; retrying without... (error: #{e.message})")
              connection_parameters.delete(:service)
              connection_parameters[:sslmode] = "disable"
              retry
            else
              raise
            end
          end

          raise "Canvas requires PostgreSQL 12 or newer" unless postgresql_version >= 12_00_00 # rubocop:disable Style/NumericLiterals

          break
          # we _shouldn't_ be catching a NoDatabaseError, but that's what Rails raises
          # for an error where the database name is in the message (i.e. a hostname lookup failure)
        rescue ActiveRecord::NoDatabaseError, ::ActiveRecord::ConnectionFailed, ActiveRecord::ConnectionNotEstablished, ::PG::Error => e
          if e.is_a?(::PG::Error) && e.message.include?("does not exist")
            raise ActiveRecord::NoDatabaseError, e.message
          elsif index == hosts.length - 1
            raise
          end
          # else try next host
        end
      end

      def client_min_messages=(level)
        return if level == "preset"

        super
      end

      def set_standard_conforming_strings
        # this has been the default since 9.1
      end

      def reconfigure_connection_timezone
        return if @config[:timezone] == "preset"

        super
      end

      def internal_execute(sql, name = "SCHEMA", *, **)
        return super unless name == "SCHEMA"

        if sql == "SET intervalstyle = iso_8601" && @config[:interval_style] == "preset"
          return
        end

        super
      end
    end

    module TypeMapInitializerExtensions
      def query_conditions_for_initial_load
        known_type_names = @store.keys.map { |n| "'#{n}'" } + @store.keys.map { |n| "'_#{n}'" }
        <<~SQL.squish % [known_type_names.join(", "),]
          WHERE
            t.typname IN (%s)
        SQL
      end
    end

    Autoextend.hook(:"ActiveRecord::ConnectionAdapters::PostgreSQLAdapter",
                    PostgreSQLEarlyExtensions,
                    method: :prepend)
    Autoextend.hook(:"ActiveRecord::ConnectionAdapters::PostgreSQL::OID::TypeMapInitializer",
                    TypeMapInitializerExtensions,
                    method: :prepend)

    module RailsCacheShim
      def delete(key, options = nil)
        if options&.[](:unprefixed_key)
          super
        else
          # Any is eager, so we must map first or we won't run on all keys
          SUPPORTED_RAILS_VERSIONS.map do |version|
            super(key, (options || {}).merge(explicit_version: version.delete(".")))
          end.any?
        end
      end

      private

      def namespace_key(key, options)
        # Purge all rails versions at once if deleting based on a pattern
        if caller_locations(1, 1).first.base_label == "delete_matched"
          return "rails??:#{super}"
        end

        if options&.[](:unprefixed_key)
          super
        elsif options&.[](:explicit_version)
          "rails#{options[:explicit_version]}:#{super}"
        else
          "rails#{Rails::VERSION::MAJOR}#{Rails::VERSION::MINOR}:#{super}"
        end
      end
    end

    Autoextend.hook(:"ActiveSupport::Cache::Store",
                    RailsCacheShim,
                    method: :prepend)

    module PatchThorWarning
      # active_model_serializers should be passing `type: :boolean` here:
      # https://github.com/rails-api/active_model_serializers/blob/v0.9.0.alpha1/lib/active_model/serializer/generators/serializer/scaffold_controller_generator.rb#L10
      # but we don't really care about the warning, it only affects using the rails
      # generator for a resource
      #
      # Easiest way to avoid the warning for now is to patch thor
      def validate_default_type!
        return if switch_name == "--serializer"

        super
      end
    end

    Autoextend.hook(:"Thor::Option", PatchThorWarning, method: :prepend)

    # tell Rails to use the native XML parser instead of REXML
    ActiveSupport::XmlMini.backend = "Nokogiri"

    class NotImplemented < StandardError; end

    if defined?(PhusionPassenger)
      PhusionPassenger.on_event(:after_installing_signal_handlers) do
        Canvas::Reloader.trap_signal
      end
    else
      config.to_prepare do
        Canvas::Reloader.trap_signal
      end
    end

    # Ensure that the automatic redis reconnection on fork works
    # This is the default in redis-rb, but for some reason rails overrides it
    # See e.g. https://gitlab.com/gitlab-org/gitlab/-/merge_requests/22704
    ActiveSupport::Cache::RedisCacheStore::DEFAULT_REDIS_OPTIONS[:reconnect_attempts] = 1

    # don't wrap fields with errors with a <div class="fieldWithErrors" />,
    # since that could leak information (e.g. valid vs invalid username on
    # login page)
    config.action_view.field_error_proc = proc { |html_tag, _instance| html_tag }

    class ExceptionsApp
      def call(env)
        req = ActionDispatch::Request.new(env)
        res = ApplicationController.make_response!(req)
        ApplicationController.dispatch("rescue_action_dispatch_exception", req, res)
      end
    end

    config.exceptions_app = ExceptionsApp.new

    config.before_initialize do
      config.action_controller.asset_host = lambda do |source, *_|
        ::Canvas::Cdn.asset_host_for(source)
      end
    end

    if config.action_dispatch.rack_cache != false
      config.action_dispatch.rack_cache[:ignore_headers] =
        %w[Set-Cookie X-Request-Context-Id X-Canvas-User-Id X-Canvas-Meta]
    end

    def secret_key_base
      # we don't use Rails' CookieStore session middleware, so we
      # don't care about secret_key_base
    end

    def secret_key_base=(_)
      # we don't use Rails' CookieStore session middleware, so we
      # don't care about secret_key_base
    end

    class DummyKeyGenerator
      def self.generate_key(*); end
    end

    def key_generator(...)
      DummyKeyGenerator
    end

    # This also depends on secret_key_base and is not a feature we use or currently intend to support
    initializer "canvas.ignore_generated_token_verifier", before: "active_record.generated_token_verifier" do
      config.after_initialize do
        ActiveSupport.on_load(:active_record) do
          self.generated_token_verifier = "UNUSED"
        end
      end
    end

    initializer "canvas.init_dynamic_settings", before: "canvas.extend_shard" do
      settings = ConfigFile.load("consul")
      if settings.present?
        # this is not just for speed in non-consul installations^
        # We also do things like building javascript assets with the base
        # container that only has as many ruby assets as strictly necessary,
        # and these resources actually aren't even on disk in those cases.
        # do not remove this conditional until the asset build no longer
        # needs the rails app for anything.

        # Do it early with the wrong cache for things super early in boot
        reloader = DynamicSettingsInitializer.bootstrap!
        # Do it at the end when the autoloader is set up correctly
        config.to_prepare do
          reloader.call
        end
      end
    end

    # ensure configure after dynamic settings is configured before yjit is managed
    initializer :enable_yjit_check, before: "enable_yjit" do
      config.yjit = ActiveModel::Type::Boolean.new.cast(::DynamicSettings.find(tree: :private)["enable_yjit", failsafe: "false"])
    end

    initializer "canvas.extend_shard", before: "active_record.initialize_database" do
      # have to do this before the default shard loads
      Switchman::Shard.serialize :settings, type: Hash
      Switchman.cache = -> { MultiCache.cache }
    end

    # Newer rails has this in rails proper
    attr_writer :credentials

    initializer "canvas.init_credentials", before: "active_record.initialize_database" do
      self.credentials = Canvas::Credentials.new(credentials)
      # Ensure we load credentials at initailization time to avoid overloading vault
      credentials.config
    end

    # we don't know what middleware to make SessionsTimeout follow until after
    # we've loaded config/initializers/session_store.rb
    initializer("extend_middleware_stack", after: :load_config_initializers) do |app|
      app.config.middleware.insert_before(config.session_store, LoadAccount)
      app.config.middleware.swap(ActionDispatch::RequestId, RequestContext::Generator)
      app.config.middleware.insert_after(config.session_store, RequestContext::Session)
      app.config.middleware.insert_before(Rack::Head, RequestThrottle)
      app.config.middleware.insert_before(Rack::MethodOverride, PreventNonMultipartParse)
      app.config.middleware.insert_before(Sentry::Rails::CaptureExceptions, SentryTraceScrubber)
    end
  end
end<|MERGE_RESOLUTION|>--- conflicted
+++ resolved
@@ -163,10 +163,6 @@
                                 Rails.root.join("app/stylesheets"),
                                 Rails.root.join("ui")]
 
-<<<<<<< HEAD
-    config.middleware.insert_before Rack::ETag, Rack::Chunked if $canvas_rails == "7.1"
-=======
->>>>>>> 2bd5305a
     config.middleware.insert_before Rack::ETag, Rack::Deflater, if: lambda { |*|
       ::DynamicSettings.find(tree: :private)["enable_rack_deflation", failsafe: true]
     }
