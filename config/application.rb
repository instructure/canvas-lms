# frozen_string_literal: true

#
# Copyright (C) 2013 - present Instructure, Inc.
#
# This file is part of Canvas.
#
# Canvas is free software: you can redistribute it and/or modify it under
# the terms of the GNU Affero General Public License as published by the Free
# Software Foundation, version 3 of the License.
#
# Canvas is distributed in the hope that it will be useful, but WITHOUT ANY
# WARRANTY; without even the implied warranty of MERCHANTABILITY or FITNESS FOR
# A PARTICULAR PURPOSE. See the GNU Affero General Public License for more
# details.
#
# You should have received a copy of the GNU Affero General Public License along
# with this program. If not, see <http://www.gnu.org/licenses/>.

require_relative "boot"

require "active_record/railtie"
require "action_controller/railtie"
require "action_mailer/railtie"
# require "sprockets/railtie" # Do not enable the Rails Asset Pipeline
require "rails/test_unit/railtie"

Bundler.require(*Rails.groups)

# Zeitwerk does not HAVE to be enabled with rails 6
# Use this environment variable (which may have other file-based ways
# to trigger it later) in order to determine which autoloader we should
# use.  The goal is to move to zeitwerk over time.
# https://guides.rubyonrails.org/autoloading_and_reloading_constants.html
# One way to set this in development would be to use your docker-compose.override.yml
# file to pass an env var to the web container:
#
#  web:
#    <<: *BASE
#    environment:
#      <<: *BASE-ENV
#      VIRTUAL_HOST: .canvas.docker
#      ...
#      CANVAS_ZEITWERK: 1
unless defined?(CANVAS_ZEITWERK)
  # choose to force zeitwerk on
  # unless overridden with
  # an env var or file
  CANVAS_ZEITWERK = if ENV["CANVAS_ZEITWERK"]
                      (ENV["CANVAS_ZEITWERK"] == "1")
                    elsif Rails.root && (zw_settings = ConfigFile.load("zeitwerk"))
                      zw_settings["enabled"]
                    else
                      true
                    end
end

module CanvasRails
  class Application < Rails::Application
    # this CANVAS_ZEITWERK constant flag is defined above in this file.
    # It should be temporary,
    # and removed once we've fully upgraded to zeitwerk autoloading,
    # at which point the stuff inside this conditional block should remain.
    if CANVAS_ZEITWERK
      config.autoloader = :zeitwerk

      # TODO: someday we can use this line, which will NOT
      # add anything on the autoload paths the actual ruby
      # $LOAD_PATH because zeitwerk will take care of anything
      # we autolaod.  This will make ACTUAL require statements
      # that are necessary work faster because they'll have a smaller
      # load path to scan.
      # config.add_autoload_paths_to_load_path = false
    end

    $LOAD_PATH << config.root.to_s
    config.encoding = "utf-8"
    require "logging_filter"
    config.filter_parameters.concat LoggingFilter.filtered_parameters
    config.action_dispatch.rescue_responses["AuthenticationMethods::AccessTokenError"] = 401
    config.action_dispatch.rescue_responses["AuthenticationMethods::AccessTokenScopeError"] = 401
    config.action_dispatch.rescue_responses["AuthenticationMethods::LoggedOutError"] = 401
    config.action_dispatch.rescue_responses["CanvasHttp::CircuitBreakerError"] = 502
    config.action_dispatch.default_headers.delete("X-Frame-Options")
    config.action_dispatch.default_headers["Referrer-Policy"] = "no-referrer-when-downgrade"
    config.action_controller.forgery_protection_origin_check = true
    ActiveSupport.to_time_preserves_timezone = true

    config.app_generators do |c|
      c.test_framework :rspec
      c.integration_tool :rspec
      c.performance_tool :rspec
    end

    # Settings in config/environments/* take precedence over those specified here.
    # Application configuration should go into files in config/initializers
    # -- all .rb files in that directory are automatically loaded.
    # See Rails::Configuration for more options.

    # Make Time.zone default to the specified zone, and make Active Record store time values
    # in the database in UTC, and return them converted to the specified local zone.
    # Run "rake -D time" for a list of tasks for finding time zone names. Comment line to use default local time.
    config.time_zone = "UTC"

    log_config = Rails.root.join("config/logging.yml").file? && Rails.application.config_for(:logging).with_indifferent_access
    log_config = { "logger" => "rails", "log_level" => "debug" }.merge(log_config || {})
    opts = {}
    require "canvas_logger"

    config.log_level = log_config["log_level"]
    log_level = ActiveSupport::Logger.const_get(config.log_level.to_s.upcase)
    opts[:skip_thread_context] = true if log_config["log_context"] == false

    case log_config["logger"]
    when "syslog"
      require "syslog_wrapper"
      log_config["app_ident"] ||= "canvas-lms"
      log_config["daemon_ident"] ||= "canvas-lms-daemon"
      facilities = 0
      (log_config["facilities"] || []).each do |facility|
        facilities |= Syslog.const_get "LOG_#{facility.to_s.upcase}"
      end
      ident = ENV["RUNNING_AS_DAEMON"] == "true" ? log_config["daemon_ident"] : log_config["app_ident"]
      opts[:include_pid] = true if log_config["include_pid"] == true
      config.logger = SyslogWrapper.new(ident, facilities, opts)
      config.logger.level = log_level
    else
      log_path = config.paths["log"].first

      if ENV["RUNNING_AS_DAEMON"] == "true"
        log_path = Rails.root.join("log/delayed_job.log")
      end

      config.logger = CanvasLogger.new(log_path, log_level, opts)
    end

    # Activate observers that should always be running
    config.active_record.observers = %i[cacher stream_item_cache live_events_observer]
    config.active_record.allow_unsafe_raw_sql = :disabled

    config.active_support.encode_big_decimal_as_string = false

    config.paths["lib"].eager_load!
    config.paths.add("app/middleware", eager_load: true, autoload_once: true)

    # prevent directory->module inference in these directories from wreaking
    # havoc on the app (e.g. stylesheets/base -> ::Base)
    config.eager_load_paths -= [Rails.root.join("app/coffeescripts"),
                                Rails.root.join("app/stylesheets"),
                                Rails.root.join("ui")]

    config.middleware.use Rack::Chunked
    config.middleware.use Rack::Deflater, if: lambda { |*|
      ::DynamicSettings.find(tree: :private)["enable_rack_deflation", failsafe: true]
    }
    config.middleware.use Rack::Brotli, if: lambda { |*|
      ::DynamicSettings.find(tree: :private)["enable_rack_brotli", failsafe: true]
    }

    config.i18n.load_path << Rails.root.join("config/locales/locales.yml")
    config.i18n.load_path << Rails.root.join("config/locales/community.csv")

    config.to_prepare do
      require_dependency "canvas/plugins/default_plugins"
      Canvas::Plugins::DefaultPlugins.apply_all
      ActiveSupport::JSON::Encoding.escape_html_entities_in_json = true
<<<<<<< HEAD
=======

      if CANVAS_RAILS6_0
        # On rails 6.1, this comes from switchman; on rails 6.0 canvas provides it
        require_relative "#{__dir__}/../app/models/unsharded_record.rb"
        Switchman::UnshardedRecord = UnshardedRecord
      end
>>>>>>> a6bcc411
    end

    module PostgreSQLEarlyExtensions
      module ConnectionHandling
        def postgresql_connection(config)
          conn_params = config.symbolize_keys

          hosts = Array(conn_params[:host]).presence || [nil]
          hosts.each_with_index do |host, index|
            conn_params[:host] = host
            return super(conn_params)
            # we _shouldn't_ be catching a NoDatabaseError, but that's what Rails raises
            # for an error where the database name is in the message (i.e. a hostname lookup failure)
            # CANVAS_RAILS6_0 rails 6.1 switches from PG::Error to ActiveRecord::ConnectionNotEstablished
            # for any other error
          rescue ::PG::Error, ::ActiveRecord::NoDatabaseError, ::ActiveRecord::ConnectionNotEstablished
            raise if index == hosts.length - 1
            # else try next host
          end
        end
      end

      def initialize(connection, logger, connection_parameters, config)
        unless config.key?(:prepared_statements)
          config = config.dup
          config[:prepared_statements] = false
        end
        super(connection, logger, connection_parameters, config)
      end

      def connect
        hosts = Array(@connection_parameters[:host]).presence || [nil]
        hosts.each_with_index do |host, index|
          connection_parameters = @connection_parameters.dup
          connection_parameters[:host] = host
          @connection = PG::Connection.connect(connection_parameters)

          configure_connection

          raise "Canvas requires PostgreSQL 12 or newer" unless postgresql_version >= 12_00_00 # rubocop:disable Style/NumericLiterals

          break
        rescue ::PG::Error => e
          if e.message.include?("does not exist")
            raise ActiveRecord::NoDatabaseError, e.message
          elsif index == hosts.length - 1
            raise
          end
          # else try next host
        end
      end
    end

    module TypeMapInitializerExtensions
      def query_conditions_for_initial_load
        known_type_names = @store.keys.map { |n| "'#{n}'" } + @store.keys.map { |n| "'_#{n}'" }
        <<~SQL.squish % [known_type_names.join(", "),]
          WHERE
            t.typname IN (%s)
        SQL
      end
    end

    Autoextend.hook(:"ActiveRecord::Base",
                    PostgreSQLEarlyExtensions::ConnectionHandling,
                    singleton: true)
    Autoextend.hook(:"ActiveRecord::ConnectionAdapters::PostgreSQLAdapter",
                    PostgreSQLEarlyExtensions,
                    method: :prepend)

    Autoextend.hook(:"ActiveRecord::ConnectionAdapters::PostgreSQL::OID::TypeMapInitializer",
                    TypeMapInitializerExtensions,
                    method: :prepend)
    module PatchThorWarning
      # active_model_serializers should be passing `type: :boolean` here:
      # https://github.com/rails-api/active_model_serializers/blob/v0.9.0.alpha1/lib/active_model/serializer/generators/serializer/scaffold_controller_generator.rb#L10
      # but we don't really care about the warning, it only affects using the rails
      # generator for a resource
      #
      # Easiest way to avoid the warning for now is to patch thor
      def validate_default_type!
        return if switch_name == "--serializer"

        super
      end
    end

    Autoextend.hook(:"Thor::Option", PatchThorWarning, method: :prepend)

    # tell Rails to use the native XML parser instead of REXML
    ActiveSupport::XmlMini.backend = "Nokogiri"

    class NotImplemented < StandardError; end

    if defined?(PhusionPassenger)
      PhusionPassenger.on_event(:after_installing_signal_handlers) do
        Canvas::Reloader.trap_signal
      end
    else
      config.to_prepare do
        Canvas::Reloader.trap_signal
      end
    end

    # Ensure that the automatic redis reconnection on fork works
    # This is the default in redis-rb, but for some reason rails overrides it
    # See e.g. https://gitlab.com/gitlab-org/gitlab/-/merge_requests/22704
    ActiveSupport::Cache::RedisCacheStore::DEFAULT_REDIS_OPTIONS[:reconnect_attempts] = 1

    # don't wrap fields with errors with a <div class="fieldWithErrors" />,
    # since that could leak information (e.g. valid vs invalid username on
    # login page)
    config.action_view.field_error_proc = proc { |html_tag, _instance| html_tag }

    class ExceptionsApp
      def call(env)
        req = ActionDispatch::Request.new(env)
        res = ApplicationController.make_response!(req)
        ApplicationController.dispatch("rescue_action_dispatch_exception", req, res)
      end
    end

    config.exceptions_app = ExceptionsApp.new

    config.before_initialize do
      config.action_controller.asset_host = lambda do |source, *_|
        ::Canvas::Cdn.asset_host_for(source)
      end
    end

    if config.action_dispatch.rack_cache != false
      config.action_dispatch.rack_cache[:ignore_headers] =
        %w[Set-Cookie X-Request-Context-Id X-Canvas-User-Id X-Canvas-Meta]
    end

    def validate_secret_key_base(_)
      # no validation; we don't use Rails' CookieStore session middleware, so we
      # don't care about secret_key_base
    end

    class DummyKeyGenerator
      def self.generate_key(*); end
    end

    def key_generator
      DummyKeyGenerator
    end

    initializer "canvas.init_dynamic_settings", before: "canvas.extend_shard" do
      settings = ConfigFile.load("consul")
      if settings.present?
        # this is not just for speed in non-consul installations^
        # We also do things like building javascript assets with the base
        # container that only has as many ruby assets as strictly necessary,
        # and these resources actually aren't even on disk in those cases.
        # do not remove this conditional until the asset build no longer
        # needs the rails app for anything.

        DynamicSettingsInitializer.bootstrap!
      end
    end

    initializer "canvas.cache_config", before: "canvas.extend_shard" do
      CanvasCacheInit.apply!
    end

    initializer "canvas.extend_shard", before: "active_record.initialize_database" do
      # have to do this before the default shard loads
      Switchman::Shard.serialize :settings, Hash
      Switchman.cache = -> { MultiCache.cache }
    end

    # Newer rails has this in rails proper
    attr_writer :credentials

    initializer "canvas.init_credentials", before: "active_record.initialize_database" do
      self.credentials = Canvas::Credentials.new(credentials)
      # Ensure we load credentials at initailization time to avoid overloading vault
      credentials.config
    end

    # we don't know what middleware to make SessionsTimeout follow until after
    # we've loaded config/initializers/session_store.rb
    initializer("extend_middleware_stack", after: :load_config_initializers) do |app|
      app.config.middleware.insert_before(config.session_store, LoadAccount)
      app.config.middleware.swap(ActionDispatch::RequestId, RequestContext::Generator)
      app.config.middleware.insert_after(config.session_store, RequestContext::Session)
      app.config.middleware.insert_before(Rack::Head, RequestThrottle)
      app.config.middleware.insert_before(Rack::MethodOverride, PreventNonMultipartParse)
      app.config.middleware.insert_before(Sentry::Rails::CaptureExceptions, SentryTraceScrubber)
    end

    initializer("set_allowed_request_id_setters", after: :finisher_hook) do |app|
      # apparently there is no initialization hook that comes late enough for
      # routes to already be loaded, so we have to load them explicitly
      app.reload_routes!
      RequestContext::Generator.allow_unsigned_request_context_for(
        app.routes.url_helpers.api_graphql_subgraph_path
      )
    end
  end
end<|MERGE_RESOLUTION|>--- conflicted
+++ resolved
@@ -136,7 +136,6 @@
 
     # Activate observers that should always be running
     config.active_record.observers = %i[cacher stream_item_cache live_events_observer]
-    config.active_record.allow_unsafe_raw_sql = :disabled
 
     config.active_support.encode_big_decimal_as_string = false
 
@@ -164,15 +163,12 @@
       require_dependency "canvas/plugins/default_plugins"
       Canvas::Plugins::DefaultPlugins.apply_all
       ActiveSupport::JSON::Encoding.escape_html_entities_in_json = true
-<<<<<<< HEAD
-=======
 
       if CANVAS_RAILS6_0
         # On rails 6.1, this comes from switchman; on rails 6.0 canvas provides it
         require_relative "#{__dir__}/../app/models/unsharded_record.rb"
         Switchman::UnshardedRecord = UnshardedRecord
       end
->>>>>>> a6bcc411
     end
 
     module PostgreSQLEarlyExtensions
