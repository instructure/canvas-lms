--- conflicted
+++ resolved
@@ -175,60 +175,6 @@
     end
 
     module PostgreSQLEarlyExtensions
-<<<<<<< HEAD
-      module ConnectionHandling
-        if $canvas_rails == "7.0"
-          def postgresql_connection(config)
-            conn_params = config.symbolize_keys
-
-            hosts = Array(conn_params[:host]).presence || [nil]
-            hosts.each_with_index do |host, index|
-              conn_params[:host] = host
-
-              begin
-                return super(conn_params)
-              rescue ::ActiveRecord::ActiveRecordError, ::PG::Error => e
-                # If exception occurs using parameters from a predefined pg service, retry without
-                if conn_params.key?(:service)
-                  CanvasErrors.capture(e, { tags: { pg_service: conn_params[:service] } }, :warn)
-                  Rails.logger.warn("Error connecting to database using pg service `#{conn_params[:service]}`; retrying without... (error: #{e.message})")
-                  conn_params.delete(:service)
-                  conn_params[:sslmode] = "disable"
-                  retry
-                else
-                  raise
-                end
-              end
-              # we _shouldn't_ be catching a NoDatabaseError, but that's what Rails raises
-              # for an error where the database name is in the message (i.e. a hostname lookup failure)
-            rescue ::ActiveRecord::NoDatabaseError, ::ActiveRecord::ConnectionNotEstablished
-              raise if index == hosts.length - 1
-              # else try next host
-            end
-          end
-        end
-      end
-
-      if Rails.version < "7.1"
-        def initialize(connection, logger, connection_parameters, config)
-          unless config.key?(:prepared_statements)
-            config = config.dup
-            config[:prepared_statements] = false
-          end
-          super
-        end
-      else
-        def initialize(config)
-          unless config.key?(:prepared_statements)
-            config = config.dup
-            config[:prepared_statements] = false
-          end
-          if config[:host].is_a?(Array)
-            config = config.dup
-            config[:host] = config[:host].join(",")
-          end
-          super
-=======
       def initialize(config)
         unless config.key?(:prepared_statements)
           config = config.dup
@@ -237,7 +183,6 @@
         if config[:host].is_a?(Array)
           config = config.dup
           config[:host] = config[:host].join(",")
->>>>>>> 4f488e94
         end
         super
       end
@@ -246,19 +191,11 @@
         super
 
         raise "Canvas requires PostgreSQL 12 or newer" unless postgresql_version >= 12_00_00 # rubocop:disable Style/NumericLiterals
-<<<<<<< HEAD
-      rescue ::ActiveRecord::ActiveRecordError, ::ActiveRecord::ConnectionFailed, ::PG::Error => e
-        # If exception occurs using parameters from a predefined pg service, retry without
-        if @connection_parameters.key?(:service)
-          CanvasErrors.capture(e, { tags: { pg_service: @connection_parameters[:service] } }, :warn)
-          Rails.logger.warn("Error connecting to database using pg service `#{connection_parameters[:service]}`; retrying without... (error: #{e.message})")
-=======
       rescue ::ActiveRecord::ActiveRecordError, ::ActiveRecord::ConnectionFailed, ::ActiveRecord::ConnectionNotEstablished, ::PG::Error => e
         # If exception occurs using parameters from a predefined pg service, retry without
         if @connection_parameters.key?(:service)
           CanvasErrors.capture(e, { tags: { pg_service: @connection_parameters[:service] } }, :warn)
           Rails.logger.warn("Error connecting to database using pg service `#{@connection_parameters[:service]}`; retrying without... (error: #{e.message})")
->>>>>>> 4f488e94
           @connection_parameters.delete(:service)
           @connection_parameters[:sslmode] = "disable"
           retry
