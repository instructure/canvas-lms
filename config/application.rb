--- conflicted
+++ resolved
@@ -196,31 +196,6 @@
       end
       val.constantize
     end
-<<<<<<< HEAD
-    YAML::ENGINE.yamler = 'syck' if defined?(YAML::ENGINE)
-    require 'safe_yaml'
-    YAML.enable_symbol_parsing!
-    # We don't need to be reminded that safe loads are being used everywhere.
-    SafeYAML::OPTIONS[:suppress_warnings] = true
-
-    # This tag whitelist is syck specific. We'll need to tweak it when we upgrade to psych.
-    # See the tests in spec/lib/safe_yaml_spec.rb
-        YAML.whitelist.add(*%w[
-      tag:ruby.yaml.org,2002:symbol
-      tag:yaml.org,2002:timestamp
-      tag:yaml.org,2002:map:HashWithIndifferentAccess
-      tag:yaml.org,2002:map:ActiveSupport::HashWithIndifferentAccess
-      tag:ruby.yaml.org,2002:hash:ActiveSupport::HashWithIndifferentAccess
-      tag:ruby.yaml.org,2002:object:OpenStruct
-      tag:ruby.yaml.org,2002:object:Scribd::Document
-      tag:ruby.yaml.org,2002:object:Mime::Type
-      tag:ruby.yaml.org,2002:object:URI::HTTP
-      tag:ruby.yaml.org,2002:object:URI::HTTPS
-      tag:ruby.yaml.org,2002:object:OpenObject
-    ])
-    YAML.whitelist.add('tag:ruby.yaml.org,2002:object:Class') { |classname| Canvas::Migration.valid_converter_classes.include?(classname) }
-=======
->>>>>>> 91d050ae
 
     # Extend any base classes, even gem classes
     Dir.glob("#{Rails.root}/lib/ext/**/*.rb").each { |file| require file }
