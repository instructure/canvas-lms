--- conflicted
+++ resolved
@@ -66,11 +66,7 @@
     # Run "rake -D time" for a list of tasks for finding time zone names. Comment line to use default local time.
     config.time_zone = 'UTC'
 
-<<<<<<< HEAD
-    log_config = File.exist?(Rails.root+"config/logging.yml") && YAML.load_file(Rails.root+"config/logging.yml")[Rails.env]
-=======
     log_config = File.exist?(Rails.root + 'config/logging.yml') && Rails.application.config_for(:logging).with_indifferent_access
->>>>>>> 3213ae61
     log_config = { 'logger' => 'rails', 'log_level' => 'debug' }.merge(log_config || {})
     opts = {}
     require 'canvas_logger'
@@ -132,6 +128,23 @@
     end
 
     module PostgreSQLEarlyExtensions
+      module ConnectionHandling
+        def postgresql_connection(config)
+          conn_params = config.symbolize_keys
+
+          hosts = Array(conn_params[:host]).presence || [nil]
+          hosts.each_with_index do |host, index|
+            begin
+              conn_params[:host] = host
+              return super(conn_params)
+            rescue ::PG::Error
+              raise if index == hosts.length - 1
+              # else try next host
+            end
+          end
+        end
+      end
+
       def initialize(connection, logger, connection_parameters, config)
         unless config.key?(:prepared_statements)
           config = config.dup
@@ -175,6 +188,9 @@
       end
     end
 
+    Autoextend.hook(:"ActiveRecord::Base",
+      PostgreSQLEarlyExtensions::ConnectionHandling,
+        singleton: true)
     Autoextend.hook(:"ActiveRecord::ConnectionAdapters::PostgreSQLAdapter",
                     PostgreSQLEarlyExtensions,
                     method: :prepend)
