# frozen_string_literal: true

#
# Copyright (C) 2013 - present Instructure, Inc.
#
# This file is part of Canvas.
#
# Canvas is free software: you can redistribute it and/or modify it under
# the terms of the GNU Affero General Public License as published by the Free
# Software Foundation, version 3 of the License.
#
# Canvas is distributed in the hope that it will be useful, but WITHOUT ANY
# WARRANTY; without even the implied warranty of MERCHANTABILITY or FITNESS FOR
# A PARTICULAR PURPOSE. See the GNU Affero General Public License for more
# details.
#
# You should have received a copy of the GNU Affero General Public License along
# with this program. If not, see <http://www.gnu.org/licenses/>.

require_relative "boot"

require "active_record/railtie"
require "action_controller/railtie"
require "action_mailer/railtie"
# require "sprockets/railtie" # Do not enable the Rails Asset Pipeline
require "rails/test_unit/railtie"

Bundler.require(*Rails.groups)

debug_launch = lambda do
  if ENV["RUBY_DEBUG_OPEN"]
    require "debug/session"
    next unless defined?(DEBUGGER__)

    DEBUGGER__.open(nonstop: ENV["RUBY_DEBUG_NONSTOP"])
  elsif ENV["RUBY_DEBUG_START"]
    require "debug/start" # rubocop:disable Lint/Debugger
  end
end

Spring.after_fork(&debug_launch) if defined?(Spring)
debug_launch.call if !defined?(Passenger) && Rails.env.development?

module CanvasRails
  class Application < Rails::Application
    config.autoloader = :zeitwerk

    config.add_autoload_paths_to_load_path = false

    config.encoding = "utf-8"
    require "logging_filter"
    config.filter_parameters.concat LoggingFilter.filtered_parameters
    config.action_dispatch.rescue_responses["AuthenticationMethods::AccessTokenError"] = 401
    config.action_dispatch.rescue_responses["AuthenticationMethods::AccessTokenScopeError"] = 401
    config.action_dispatch.rescue_responses["AuthenticationMethods::LoggedOutError"] = 401
    config.action_dispatch.rescue_responses["CanvasHttp::CircuitBreakerError"] = 502
    config.action_dispatch.default_headers.delete("X-Frame-Options")
    config.action_dispatch.default_headers["Referrer-Policy"] = "no-referrer-when-downgrade"
    config.action_controller.forgery_protection_origin_check = true
    ActiveSupport.to_time_preserves_timezone = true
    # Ensure switchman gets the new version before the main initialize_cache initializer runs
    config.active_support.cache_format_version = ActiveSupport.cache_format_version = 7.0

    config.app_generators do |c|
      c.test_framework :rspec
      c.integration_tool :rspec
      c.performance_tool :rspec
    end

    # Settings in config/environments/* take precedence over those specified here.
    # Application configuration should go into files in config/initializers
    # -- all .rb files in that directory are automatically loaded.
    # See Rails::Configuration for more options.

    # Make Time.zone default to the specified zone, and make Active Record store time values
    # in the database in UTC, and return them converted to the specified local zone.
    # Run "rake -D time" for a list of tasks for finding time zone names. Comment line to use default local time.
    config.time_zone = "UTC"

    log_config = Rails.root.join("config/logging.yml").file? && Rails.application.config_for(:logging).with_indifferent_access
    log_config = { "logger" => "rails", "log_level" => "debug" }.merge(log_config || {})

    config.log_level = log_config["log_level"]
    log_level = Logger.const_get(config.log_level.to_s.upcase)

    case log_config["logger"]
    when "syslog"
      require "syslog/logger"
      log_config["app_ident"] ||= "canvas-lms"
      log_config["daemon_ident"] ||= "canvas-lms-daemon"
      facilities = 0
      (log_config["facilities"] || []).each do |facility|
        facilities |= Syslog.const_get :"LOG_#{facility.to_s.upcase}"
      end
      ident = (ENV["RUNNING_AS_DAEMON"] == "true") ? log_config["daemon_ident"] : log_config["app_ident"]

      config.logger = Syslog::Logger.new(ident, facilities)

      syslog_options = (log_config["include_pid"] == true) ? Syslog::LOG_PID : 0
      if (Syslog.instance.options & Syslog::LOG_PID) != syslog_options
        config.logger.syslog = Syslog.reopen(Syslog.instance.ident,
                                             (Syslog.instance.options & ~Syslog::LOG_PID) | syslog_options,
                                             Syslog.instance.facility)
      end
    else
      require "canvas_logger"
      log_path = config.paths["log"].first

      if ENV["RUNNING_AS_DAEMON"] == "true"
        log_path = Rails.root.join("log/delayed_job.log")
      end

      FileUtils.mkdir_p(File.dirname(log_path))
      config.logger = CanvasLogger.new(log_path, log_level)
    end
    config.logger.level = log_level
    unless log_config["log_context"] == false
      class ContextFormatter < Logger::Formatter
        def initialize(parent_formatter)
          super()

          @parent_formatter = parent_formatter
        end

        def call(severity, time, progname, msg)
          msg = @parent_formatter.call(severity, time, progname, msg)
          context = Thread.current[:context] || {}
          "[#{context[:session_id] || "-"} #{context[:request_id] || "-"}] #{msg}"
        end
      end

      config.logger.formatter = ContextFormatter.new(config.logger.formatter)
    end

    # Activate observers that should always be running
    config.active_record.observers = %i[cacher stream_item_cache live_events_observer]

    config.active_support.encode_big_decimal_as_string = false
    config.active_support.remove_deprecated_time_with_zone_name = true

    config.paths["lib"].eager_load!
    config.paths.add("app/middleware", eager_load: true, autoload_once: true)
    # The main autoloader should ignore it so the `once` autoloader can happily load it
    Rails.autoloaders.main.ignore("#{__dir__}/../lib/base")
    config.paths.add("lib/base", eager_load: true, autoload_once: true)
    $LOAD_PATH << "#{__dir__}/../lib/base"

    # This needs to be set for things in the `once` autoloader really early
    Rails.autoloaders.each do |autoloader|
      autoloader.inflector.inflect(
        "csv_with_i18n" => "CSVWithI18n"
      )
    end

    # prevent directory->module inference in these directories from wreaking
    # havoc on the app (e.g. stylesheets/base -> ::Base)
    config.eager_load_paths -= [Rails.root.join("app/coffeescripts"),
                                Rails.root.join("app/stylesheets"),
                                Rails.root.join("ui")]

    config.middleware.use Rack::Chunked
    config.middleware.use Rack::Deflater, if: lambda { |*|
      ::DynamicSettings.find(tree: :private)["enable_rack_deflation", failsafe: true]
    }
    config.middleware.use Rack::Brotli, if: lambda { |*|
      ::DynamicSettings.find(tree: :private)["enable_rack_brotli", failsafe: true]
    }

    config.i18n.load_path << Rails.root.join("config/locales/locales.yml")
    config.i18n.load_path << Rails.root.join("config/locales/community.csv")

    config.to_prepare do
      Canvas::Plugins::DefaultPlugins.apply_all
      ActiveSupport::JSON::Encoding.escape_html_entities_in_json = true
    end

    module PostgreSQLEarlyExtensions
      module ConnectionHandling
        if $canvas_rails == "7.0"
          def postgresql_connection(config)
            conn_params = config.symbolize_keys

            hosts = Array(conn_params[:host]).presence || [nil]
            hosts.each_with_index do |host, index|
              conn_params[:host] = host

              begin
                return super(conn_params)
              rescue ::ActiveRecord::ActiveRecordError, ::PG::Error => e
                # If exception occurs using parameters from a predefined pg service, retry without
                if conn_params.key?(:service)
                  CanvasErrors.capture(e, { tags: { pg_service: conn_params[:service] } }, :warn)
                  Rails.logger.warn("Error connecting to database using pg service `#{conn_params[:service]}`; retrying without... (error: #{e.message})")
                  conn_params.delete(:service)
                  conn_params[:sslmode] = "disable"
                  retry
                else
                  raise
                end
              end
              # we _shouldn't_ be catching a NoDatabaseError, but that's what Rails raises
              # for an error where the database name is in the message (i.e. a hostname lookup failure)
            rescue ::ActiveRecord::NoDatabaseError, ::ActiveRecord::ConnectionNotEstablished
              raise if index == hosts.length - 1
              # else try next host
            end
          end
        end
      end

      if Rails.version < "7.1"
        def initialize(connection, logger, connection_parameters, config)
          unless config.key?(:prepared_statements)
            config = config.dup
            config[:prepared_statements] = false
          end
          super
        end
      else
        def initialize(config)
          unless config.key?(:prepared_statements)
            config = config.dup
            config[:prepared_statements] = false
          end
          if config[:host].is_a?(Array)
            config = config.dup
            config[:host] = config[:host].join(",")
          end
          super
        end
      end

      def connect
<<<<<<< HEAD
        hosts = Array(@connection_parameters[:host]).presence || [nil]
        hosts.each_with_index do |host, index|
          connection_parameters = @connection_parameters.dup
          connection_parameters[:host] = host

          begin
            if $canvas_rails < "7.1"
              @connection = self.class.new_client(connection_parameters)
            else
              @raw_connection = self.class.new_client(connection_parameters)
            end
          rescue ::ActiveRecord::ActiveRecordError, ::ActiveRecord::ConnectionFailed, ::PG::Error => e
            # If exception occurs using parameters from a predefined pg service, retry without
            if connection_parameters.key?(:service)
              CanvasErrors.capture(e, { tags: { pg_service: connection_parameters[:service] } }, :warn)
              Rails.logger.warn("Error connecting to database using pg service `#{connection_parameters[:service]}`; retrying without... (error: #{e.message})")
              connection_parameters.delete(:service)
              connection_parameters[:sslmode] = "disable"
              retry
            else
              raise
            end
          end

          if $canvas_rails < "7.1"
            # Rails 7.1 handles this in AbstractAdapter#reconnect!; we don't want to do it
            # unnecessarily and mess up the dirty state of any pending lazy transactions
            configure_connection
            add_pg_encoders
            add_pg_decoders
          end

          raise "Canvas requires PostgreSQL 12 or newer" unless postgresql_version >= 12_00_00 # rubocop:disable Style/NumericLiterals

          break
          # we _shouldn't_ be catching a NoDatabaseError, but that's what Rails raises
          # for an error where the database name is in the message (i.e. a hostname lookup failure)
        rescue ActiveRecord::NoDatabaseError, ActiveRecord::ConnectionNotEstablished, ::PG::Error => e
          if e.is_a?(::PG::Error) && e.message.include?("does not exist")
            raise ActiveRecord::NoDatabaseError, e.message
          elsif index == hosts.length - 1
            raise
          end
          # else try next host
=======
        super

        raise "Canvas requires PostgreSQL 12 or newer" unless postgresql_version >= 12_00_00 # rubocop:disable Style/NumericLiterals
      rescue ::ActiveRecord::ActiveRecordError, ::ActiveRecord::ConnectionFailed, ::PG::Error => e
        # If exception occurs using parameters from a predefined pg service, retry without
        if @connection_parameters.key?(:service)
          CanvasErrors.capture(e, { tags: { pg_service: @connection_parameters[:service] } }, :warn)
          Rails.logger.warn("Error connecting to database using pg service `#{connection_parameters[:service]}`; retrying without... (error: #{e.message})")
          @connection_parameters.delete(:service)
          @connection_parameters[:sslmode] = "disable"
          retry
>>>>>>> c0c653e9
        end

        raise
      end
    end

    module TypeMapInitializerExtensions
      def query_conditions_for_initial_load
        known_type_names = @store.keys.map { |n| "'#{n}'" } + @store.keys.map { |n| "'_#{n}'" }
        <<~SQL.squish % [known_type_names.join(", "),]
          WHERE
            t.typname IN (%s)
        SQL
      end
    end

    Autoextend.hook(:"ActiveRecord::Base",
                    PostgreSQLEarlyExtensions::ConnectionHandling,
                    singleton: true)
    Autoextend.hook(:"ActiveRecord::ConnectionAdapters::PostgreSQLAdapter",
                    PostgreSQLEarlyExtensions,
                    method: :prepend)
    Autoextend.hook(:"ActiveRecord::ConnectionAdapters::PostgreSQL::OID::TypeMapInitializer",
                    TypeMapInitializerExtensions,
                    method: :prepend)

    module RailsCacheShim
      def delete(key, options = nil)
        if options&.[](:unprefixed_key)
          super
        else
          # Any is eager, so we must map first or we won't run on all keys
          SUPPORTED_RAILS_VERSIONS.map do |version|
            super(key, (options || {}).merge(explicit_version: version.delete(".")))
          end.any?
        end
      end

      private

      def namespace_key(key, options)
        # Purge all rails versions at once if deleting based on a pattern
        if caller_locations(1, 1).first.base_label == "delete_matched"
          return "rails??:#{super}"
        end

        if options&.[](:unprefixed_key)
          super
        elsif options&.[](:explicit_version)
          "rails#{options[:explicit_version]}:#{super}"
        else
          "rails#{Rails::VERSION::MAJOR}#{Rails::VERSION::MINOR}:#{super}"
        end
      end
    end

    Autoextend.hook(:"ActiveSupport::Cache::Store",
                    RailsCacheShim,
                    method: :prepend)

    module PatchThorWarning
      # active_model_serializers should be passing `type: :boolean` here:
      # https://github.com/rails-api/active_model_serializers/blob/v0.9.0.alpha1/lib/active_model/serializer/generators/serializer/scaffold_controller_generator.rb#L10
      # but we don't really care about the warning, it only affects using the rails
      # generator for a resource
      #
      # Easiest way to avoid the warning for now is to patch thor
      def validate_default_type!
        return if switch_name == "--serializer"

        super
      end
    end

    Autoextend.hook(:"Thor::Option", PatchThorWarning, method: :prepend)

    # tell Rails to use the native XML parser instead of REXML
    ActiveSupport::XmlMini.backend = "Nokogiri"

    class NotImplemented < StandardError; end

    if defined?(PhusionPassenger)
      PhusionPassenger.on_event(:after_installing_signal_handlers) do
        Canvas::Reloader.trap_signal
      end
    else
      config.to_prepare do
        Canvas::Reloader.trap_signal
      end
    end

    # Ensure that the automatic redis reconnection on fork works
    # This is the default in redis-rb, but for some reason rails overrides it
    # See e.g. https://gitlab.com/gitlab-org/gitlab/-/merge_requests/22704
    ActiveSupport::Cache::RedisCacheStore::DEFAULT_REDIS_OPTIONS[:reconnect_attempts] = 1

    # don't wrap fields with errors with a <div class="fieldWithErrors" />,
    # since that could leak information (e.g. valid vs invalid username on
    # login page)
    config.action_view.field_error_proc = proc { |html_tag, _instance| html_tag }

    class ExceptionsApp
      def call(env)
        req = ActionDispatch::Request.new(env)
        res = ApplicationController.make_response!(req)
        ApplicationController.dispatch("rescue_action_dispatch_exception", req, res)
      end
    end

    config.exceptions_app = ExceptionsApp.new

    config.before_initialize do
      config.action_controller.asset_host = lambda do |source, *_|
        ::Canvas::Cdn.asset_host_for(source)
      end
    end

    if config.action_dispatch.rack_cache != false
      config.action_dispatch.rack_cache[:ignore_headers] =
        %w[Set-Cookie X-Request-Context-Id X-Canvas-User-Id X-Canvas-Meta]
    end

    def validate_secret_key_base(_)
      # no validation; we don't use Rails' CookieStore session middleware, so we
      # don't care about secret_key_base
    end

    class DummyKeyGenerator
      def self.generate_key(*); end
    end

    def key_generator(...)
      DummyKeyGenerator
    end

    # # This also depends on secret_key_base and is not a feature we use or currently intend to support
    unless Rails.version < "7.1"
      initializer "canvas.ignore_generated_token_verifier", before: "active_record.generated_token_verifier" do
        config.after_initialize do
          ActiveSupport.on_load(:active_record) do
            self.generated_token_verifier = "UNUSED"
          end
        end
      end
    end

    initializer "canvas.init_dynamic_settings", before: "canvas.extend_shard" do
      settings = ConfigFile.load("consul")
      if settings.present?
        # this is not just for speed in non-consul installations^
        # We also do things like building javascript assets with the base
        # container that only has as many ruby assets as strictly necessary,
        # and these resources actually aren't even on disk in those cases.
        # do not remove this conditional until the asset build no longer
        # needs the rails app for anything.

        # Do it early with the wrong cache for things super early in boot
        reloader = DynamicSettingsInitializer.bootstrap!
        # Do it at the end when the autoloader is set up correctly
        config.to_prepare do
          reloader.call
        end
      end
    end

    initializer "canvas.extend_shard", before: "active_record.initialize_database" do
      # have to do this before the default shard loads
      Switchman::Shard.serialize :settings, type: Hash
      Switchman.cache = -> { MultiCache.cache }
    end

    # Newer rails has this in rails proper
    attr_writer :credentials

    initializer "canvas.init_credentials", before: "active_record.initialize_database" do
      self.credentials = Canvas::Credentials.new(credentials)
      # Ensure we load credentials at initailization time to avoid overloading vault
      credentials.config
    end

    # we don't know what middleware to make SessionsTimeout follow until after
    # we've loaded config/initializers/session_store.rb
    initializer("extend_middleware_stack", after: :load_config_initializers) do |app|
      app.config.middleware.insert_before(config.session_store, LoadAccount)
      app.config.middleware.swap(ActionDispatch::RequestId, RequestContext::Generator)
      app.config.middleware.insert_after(config.session_store, RequestContext::Session)
      app.config.middleware.insert_before(Rack::Head, RequestThrottle)
      app.config.middleware.insert_before(Rack::MethodOverride, PreventNonMultipartParse)
      app.config.middleware.insert_before(Sentry::Rails::CaptureExceptions, SentryTraceScrubber)
    end

    initializer("set_allowed_request_id_setters", after: :finisher_hook) do |app|
      # apparently there is no initialization hook that comes late enough for
      # routes to already be loaded, so we have to load them explicitly
      app.reload_routes!
      RequestContext::Generator.allow_unsigned_request_context_for(
        app.routes.url_helpers.api_graphql_subgraph_path
      )
    end
  end
end<|MERGE_RESOLUTION|>--- conflicted
+++ resolved
@@ -231,52 +231,6 @@
       end
 
       def connect
-<<<<<<< HEAD
-        hosts = Array(@connection_parameters[:host]).presence || [nil]
-        hosts.each_with_index do |host, index|
-          connection_parameters = @connection_parameters.dup
-          connection_parameters[:host] = host
-
-          begin
-            if $canvas_rails < "7.1"
-              @connection = self.class.new_client(connection_parameters)
-            else
-              @raw_connection = self.class.new_client(connection_parameters)
-            end
-          rescue ::ActiveRecord::ActiveRecordError, ::ActiveRecord::ConnectionFailed, ::PG::Error => e
-            # If exception occurs using parameters from a predefined pg service, retry without
-            if connection_parameters.key?(:service)
-              CanvasErrors.capture(e, { tags: { pg_service: connection_parameters[:service] } }, :warn)
-              Rails.logger.warn("Error connecting to database using pg service `#{connection_parameters[:service]}`; retrying without... (error: #{e.message})")
-              connection_parameters.delete(:service)
-              connection_parameters[:sslmode] = "disable"
-              retry
-            else
-              raise
-            end
-          end
-
-          if $canvas_rails < "7.1"
-            # Rails 7.1 handles this in AbstractAdapter#reconnect!; we don't want to do it
-            # unnecessarily and mess up the dirty state of any pending lazy transactions
-            configure_connection
-            add_pg_encoders
-            add_pg_decoders
-          end
-
-          raise "Canvas requires PostgreSQL 12 or newer" unless postgresql_version >= 12_00_00 # rubocop:disable Style/NumericLiterals
-
-          break
-          # we _shouldn't_ be catching a NoDatabaseError, but that's what Rails raises
-          # for an error where the database name is in the message (i.e. a hostname lookup failure)
-        rescue ActiveRecord::NoDatabaseError, ActiveRecord::ConnectionNotEstablished, ::PG::Error => e
-          if e.is_a?(::PG::Error) && e.message.include?("does not exist")
-            raise ActiveRecord::NoDatabaseError, e.message
-          elsif index == hosts.length - 1
-            raise
-          end
-          # else try next host
-=======
         super
 
         raise "Canvas requires PostgreSQL 12 or newer" unless postgresql_version >= 12_00_00 # rubocop:disable Style/NumericLiterals
@@ -288,7 +242,6 @@
           @connection_parameters.delete(:service)
           @connection_parameters[:sslmode] = "disable"
           retry
->>>>>>> c0c653e9
         end
 
         raise
