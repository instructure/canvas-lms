# Put this in config/application.rb
require File.expand_path('../boot', __FILE__)

require_relative '../lib/canvas_yaml'

# Yes, it doesn't seem DRY to list these both in the if and else
# but this used to be "require 'rails/all'" which included sprockets.
# I needed to explicitly opt-out of sprockets but since I'm not sure
# about the other frameworks, I left this so it would be exactly the same
# as "require 'rails/all'" but without sprockets--even though it is a little
# different then the rails 3 else block. If the difference is not intended,
# they can be pulled out of the if/else
require "active_record/railtie"
require "action_controller/railtie"
require "action_mailer/railtie"
# require "sprockets/railtie" # Do not enable the Rails Asset Pipeline
require "rails/test_unit/railtie"

Bundler.require(*Rails.groups)

if CANVAS_RAILS4_0
  ActiveRecord::Base.class_eval do
    mattr_accessor :dump_schema_after_migration, instance_writer: false
    self.dump_schema_after_migration = true
  end
end

module CanvasRails
  class Application < Rails::Application
    config.autoload_paths += [config.root.join('lib').to_s]
    $LOAD_PATH << config.root.to_s
    config.encoding = 'utf-8'
    require_dependency 'logging_filter'
    config.filter_parameters.concat LoggingFilter.filtered_parameters
    config.action_dispatch.rescue_responses['AuthenticationMethods::AccessTokenError'] = 401
    config.action_dispatch.rescue_responses['AuthenticationMethods::LoggedOutError'] = 401
    config.action_dispatch.default_headers['X-UA-Compatible'] = "IE=Edge,chrome=1"
    config.action_dispatch.default_headers.delete('X-Frame-Options')

    config.app_generators do |c|
      c.test_framework :rspec
      c.integration_tool :rspec
      c.performance_tool :rspec
    end

    # Settings in config/environments/* take precedence over those specified here.
    # Application configuration should go into files in config/initializers
    # -- all .rb files in that directory are automatically loaded.
    # See Rails::Configuration for more options.

    # Make Time.zone default to the specified zone, and make Active Record store time values
    # in the database in UTC, and return them converted to the specified local zone.
    # Run "rake -D time" for a list of tasks for finding time zone names. Comment line to use default local time.
    config.time_zone = 'UTC'

    log_config = File.exist?(Rails.root+"config/logging.yml") && YAML.load_file(Rails.root+"config/logging.yml")[Rails.env]
    log_config = { 'logger' => 'rails', 'log_level' => 'debug' }.merge(log_config || {})
    opts = {}
    require 'canvas_logger'

    config.log_level = log_config['log_level']
    log_level = ActiveSupport::Logger.const_get(config.log_level.to_s.upcase)
    opts[:skip_thread_context] = true if log_config['log_context'] == false

    case log_config["logger"]
      when "syslog"
        require 'syslog_wrapper'
        log_config["app_ident"] ||= "canvas-lms"
        log_config["daemon_ident"] ||= "canvas-lms-daemon"
        facilities = 0
        (log_config["facilities"] || []).each do |facility|
          facilities |= Syslog.const_get "LOG_#{facility.to_s.upcase}"
        end
        ident = ENV['RUNNING_AS_DAEMON'] == 'true' ? log_config["daemon_ident"] : log_config["app_ident"]
        opts[:include_pid] = true if log_config["include_pid"] == true
        config.logger = SyslogWrapper.new(ident, facilities, opts)
        config.logger.level = log_level
      else
        log_path = config.paths['log'].first

        if ENV['RUNNING_AS_DAEMON'] == 'true'
          log_path = Rails.root+'log/delayed_job.log'
        end

        config.logger = CanvasLogger.new(log_path, log_level, opts)
    end

    # Activate observers that should always be running
    config.active_record.observers = [:cacher, :stream_item_cache, :live_events_observer ]

    config.active_record.whitelist_attributes = false

    unless CANVAS_RAILS4_0
      config.active_record.raise_in_transactional_callbacks = true # may as well opt into the new behavior
    end
    config.active_support.encode_big_decimal_as_string = false

    config.autoload_paths += %W(#{Rails.root}/app/middleware
                            #{Rails.root}/app/observers
                            #{Rails.root}/app/presenters
                            #{Rails.root}/app/services
                            #{Rails.root}/app/serializers
                            #{Rails.root}/app/presenters)

    config.autoload_once_paths << Rails.root.join("app/middleware")

    # prevent directory->module inference in these directories from wreaking
    # havoc on the app (e.g. stylesheets/base -> ::Base)
    config.eager_load_paths -= %W(#{Rails.root}/app/coffeescripts
                                  #{Rails.root}/app/stylesheets)

    # we don't know what middleware to make SessionsTimeout follow until after
    # we've loaded config/initializers/session_store.rb
    initializer("extend_middleware_stack", after: "load_config_initializers") do |app|
      app.config.middleware.insert_before(config.session_store, 'LoadAccount')
      app.config.middleware.insert_before(config.session_store, 'SessionsTimeout')
      app.config.middleware.swap('ActionDispatch::RequestId', 'RequestContextGenerator')
      app.config.middleware.insert_after(config.session_store, 'RequestContextSession')
      app.config.middleware.insert_before('ActionDispatch::ParamsParser', 'RequestThrottle')
      app.config.middleware.insert_before('Rack::MethodOverride', 'PreventNonMultipartParse')
    end

    config.to_prepare do
      require_dependency 'canvas/plugins/default_plugins'
      ActiveSupport::JSON::Encoding.escape_html_entities_in_json = true
    end

    module PostgreSQLEarlyExtensions
      def initialize(connection, logger, connection_parameters, config)
        unless config.key?(:prepared_statements)
          config = config.dup
          config[:prepared_statements] = false
        end
        super(connection, logger, connection_parameters, config)
      end

      def connect
        hosts = Array(@connection_parameters[:host]).presence || [nil]
        hosts.each_with_index do |host, index|
          begin
            connection_parameters = @connection_parameters.dup
            connection_parameters[:host] = host
            @connection = PGconn.connect(connection_parameters)

<<<<<<< HEAD
            ActiveSupport::Deprecation.warn("Canvas will require PostgreSQL 9.3 or newer, starting with the next stable release") unless postgresql_version >= 90300
=======
            raise "Canvas requires PostgreSQL 9.3 or newer" unless postgresql_version >= 90300
>>>>>>> b6435f77

            if CANVAS_RAILS4_0
              ActiveRecord::ConnectionAdapters::PostgreSQLColumn.money_precision = (postgresql_version >= 80300) ? 19 : 10
            else
              ActiveRecord::ConnectionAdapters::PostgreSQLAdapter::OID::Money.precision = (postgresql_version >= 80300) ? 19 : 10
            end

            configure_connection

            break
          rescue ::PG::Error => error
            if !CANVAS_RAILS4_0 && error.message.include?("does not exist")
              raise ActiveRecord::NoDatabaseError.new(error.message, error)
            elsif index == hosts.length - 1
              raise
            end
            # else try next host
          end
        end
      end
    end

    Autoextend.hook(:"ActiveRecord::ConnectionAdapters::PostgreSQLAdapter",
                    PostgreSQLEarlyExtensions,
                    method: :prepend)

    SafeYAML.singleton_class.send(:attr_accessor, :safe_parsing)
    module SafeYAMLWithFlag
      def load(*args)
        previous, self.safe_parsing = safe_parsing, true
        super
      ensure
        self.safe_parsing = previous
      end
    end
    SafeYAML.singleton_class.prepend(SafeYAMLWithFlag)

    # safe_yaml can't whitelist specific instances of scalar values, so just override the loading
    # here, and do a weird check
    YAML.add_ruby_type("object:Class") do |_type, val|
      if SafeYAML.safe_parsing && !Canvas::Migration.valid_converter_classes.include?(val)
        raise "Cannot load class #{val} from YAML"
      end
      val.constantize
    end

    # TODO: Use this instead of the above block when we switch to Psych
    Psych.add_domain_type("ruby/object", "Class") do |_type, val|
      if SafeYAML.safe_parsing && !Canvas::Migration.valid_converter_classes.include?(val)
        raise "Cannot load class #{val} from YAML"
      end
      val.constantize
    end

    # Extend any base classes, even gem classes
    Dir.glob("#{Rails.root}/lib/ext/**/*.rb").each { |file| require file }

    # tell Rails to use the native XML parser instead of REXML
    ActiveSupport::XmlMini.backend = 'Nokogiri'

    class NotImplemented < StandardError; end

    if defined?(PhusionPassenger)
      PhusionPassenger.on_event(:starting_worker_process) do |forked|
        if forked
          # We're in smart spawning mode, and need to make unique connections for this fork.
          Canvas.reconnect_redis
        end
      end
    end

    if defined?(PhusionPassenger)
      PhusionPassenger.on_event(:after_installing_signal_handlers) do
        Canvas::Reloader.trap_signal
      end
    else
      config.to_prepare do
        Canvas::Reloader.trap_signal
      end
    end

    if defined?(Spring)
      Spring.after_fork do
        Canvas.reconnect_redis
      end
    end

    # don't wrap fields with errors with a <div class="fieldWithErrors" />,
    # since that could leak information (e.g. valid vs invalid username on
    # login page)
    config.action_view.field_error_proc = Proc.new { |html_tag, instance| html_tag }

    class ExceptionsApp
      def call(env)
        @app_controller ||= ActionDispatch::Routing::RouteSet::Dispatcher.new({}).controller(:controller => 'application')
        @app_controller.action('rescue_action_dispatch_exception').call(env)
      end
    end

    config.exceptions_app = ExceptionsApp.new

    config.before_initialize do
      config.action_controller.asset_host = Canvas::Cdn.method(:asset_host_for)
    end

    if config.action_dispatch.rack_cache != false
      config.action_dispatch.rack_cache[:ignore_headers] =
        %w[Set-Cookie X-Request-Context-Id X-Canvas-User-Id X-Canvas-Meta]
    end
  end
end<|MERGE_RESOLUTION|>--- conflicted
+++ resolved
@@ -142,11 +142,7 @@
             connection_parameters[:host] = host
             @connection = PGconn.connect(connection_parameters)
 
-<<<<<<< HEAD
-            ActiveSupport::Deprecation.warn("Canvas will require PostgreSQL 9.3 or newer, starting with the next stable release") unless postgresql_version >= 90300
-=======
             raise "Canvas requires PostgreSQL 9.3 or newer" unless postgresql_version >= 90300
->>>>>>> b6435f77
 
             if CANVAS_RAILS4_0
               ActiveRecord::ConnectionAdapters::PostgreSQLColumn.money_precision = (postgresql_version >= 80300) ? 19 : 10
