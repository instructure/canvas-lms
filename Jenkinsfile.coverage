#!/usr/bin/env groovy

/*
 * Copyright (C) 2022 - present Instructure, Inc.
 *
 * This file is part of Canvas.
 *
 * Canvas is free software: you can redistribute it and/or modify it under
 * the terms of the GNU Affero General Public License as published by the Free
 * Software Foundation, version 3 of the License.
 *
 * Canvas is distributed in the hope that it will be useful, but WITHOUT ANY
 * WARRANTY; without even the implied warranty of MERCHANTABILITY or FITNESS FOR
 * A PARTICULAR PURPOSE. See the GNU Affero General Public License for more
 * details.
 *
 * You should have received a copy of the GNU Affero General Public License along
 * with this program. If not, see <http://www.gnu.org/licenses/>.
 */

library "canvas-builds-library@${env.CANVAS_BUILDS_REFSPEC}"
loadLocalLibrary('local-lib', 'build/new-jenkins/library')

@groovy.transform.Field
def rspecqNodeTotal = 23
@groovy.transform.Field
def rspecNodeTotal = 27

def setupNode() {
  sh 'rm -vrf ./tmp'

  checkout scm

  distribution.stashBuildScripts()

  credentials.withStarlordCredentials { ->
    sh(script: 'build/new-jenkins/docker-compose-pull.sh', label: 'Pull Images')
  }

  sh(script: 'build/new-jenkins/docker-compose-build-up.sh', label: 'Start Containers')
}

def getPatchsetTag() {
  (env.GERRIT_REFSPEC.contains('master')) ? "${configuration.buildRegistryPath()}:${env.GERRIT_BRANCH}" : imageTag.patchset()
}

def redisUrl() {
  return "redis://${TEST_QUEUE_HOST}:6379"
}

def generateSkippedSpecsReport() {
  try{
    copyArtifacts(
<<<<<<< HEAD
      filter: 'tmp/*_rspec_results/**',
=======
      filter: 'tmp/*/rspec_results.tgz',
>>>>>>> 9d4ac5c7
      optional: false,
      projectName: env.JOB_NAME,
      selector: specific(env.BUILD_NUMBER),
    )

    sh "ls tmp/*/rspec_results.tgz | xargs -n1 tar xvf"

    withEnv(['COMPOSE_FILE=docker-compose.new-jenkins.yml']) {
      withCredentials([usernamePassword(credentialsId: 'INSENG_CANVAS_CI_AWS_ACCESS', usernameVariable: 'INSENG_AWS_ACCESS_KEY_ID', passwordVariable: 'INSENG_AWS_SECRET_ACCESS_KEY')]) {
        def awsCreds = "AWS_DEFAULT_REGION=us-west-2 AWS_ACCESS_KEY_ID=${INSENG_AWS_ACCESS_KEY_ID} AWS_SECRET_ACCESS_KEY=${INSENG_AWS_SECRET_ACCESS_KEY}"
        sh "$awsCreds aws s3 cp s3://instructure-canvas-ci/skipped_specs_ruby.json skipped_specs.json"
        sh """
          docker-compose run -v \$(pwd)/\$LOCAL_WORKDIR/tmp/:/tmp \
          -v \$(pwd)/\$LOCAL_WORKDIR/skipped_specs.json/:/usr/src/app/skipped_specs.json \
          --name skipped-spec-collator canvas bash -c \
          "mkdir -p /usr/src/app/out; bundle install; ruby build/new-jenkins/skipped_specs_manager.rb ruby"
        """
        sh 'docker cp skipped-spec-collator:/usr/src/app/out/skipped_specs.json skipped_specs.json'
        sh "$awsCreds aws s3 cp skipped_specs.json s3://instructure-canvas-ci/skipped_specs_ruby.json"
      }
      sendSkippedSpecsSlackReport()
      archiveArtifacts allowEmptyArchive: true, artifacts: 'skipped_specs.json'
    }
  } catch (org.jenkinsci.plugins.workflow.steps.FlowInterruptedException e) {
    slackSend channel: '#canvas-test-stats', color: 'danger', message: "<$env.BUILD_URL|coverage-ruby failed to generate skipped specs report!>"
  }
}

def sendSkippedSpecsSlackReport() {
  def rubySkippedSpecs = sh(script: "grep -o 'file_indicator' skipped_specs.json | wc -l", returnStdout: true).trim() ?: '0'
  def color = 'danger'
  if(rubySkippedSpecs.toInteger() < 100) {
    color = 'good'
  } else if (rubySkippedSpecs.toInteger() < 300) {
    color = 'warning'
  }
  def jobInfo = "<$env.BUILD_URL|Ruby>"
  slackSend channel: '#canvas-test-stats', color: color, message: "$rubySkippedSpecs skipped specs in $jobInfo! "
}

pipeline {
  agent none
  options {
    ansiColor('xterm')
    timeout(60)
    timestamps()
  }

  environment {
    COMPOSE_FILE = 'docker-compose.new-jenkins.yml:docker-compose.new-jenkins-selenium.yml'
    COMPOSE_PROJECT_NAME = 'coverage'
    FORCE_FAILURE = "${configuration.isForceFailureSelenium() ? '1' : ''}"
    RERUNS_RETRY = "${configuration.getInteger('rspecq-max-requeues')}"
    RSPECQ_FILE_SPLIT_THRESHOLD = "${configuration.fileSplitThreshold()}"
    RSPECQ_MAX_REQUEUES = "${configuration.getInteger('rspecq-max-requeues')}"
    SELENIUM_TEST_PATTERN = '^./(spec|gems/plugins/.*/spec_canvas)/selenium'
    TEST_PATTERN = '^./(spec|gems/plugins/.*/spec_canvas)/'
    EXCLUDE_TESTS = '.*/(selenium|contracts)'
    RSPECQ_UPDATE_TIMINGS = "${env.GERRIT_EVENT_TYPE == 'change-merged' ? '1' : '0'}"
    ENABLE_AXE_SELENIUM = "${env.ENABLE_AXE_SELENIUM}"
    POSTGRES_PASSWORD = 'sekret'
    RSPECQ_REDIS_URL = redisUrl()
    PATCHSET_TAG = getPatchsetTag()

    CASSANDRA_PREFIX = configuration.buildRegistryPath('cassandra-migrations')
    DYNAMODB_PREFIX = configuration.buildRegistryPath('dynamodb-migrations')
    POSTGRES_PREFIX = configuration.buildRegistryPath('postgres-migrations')

    IMAGE_CACHE_MERGE_SCOPE = configuration.gerritBranchSanitized()
    RSPEC_PROCESSES = 6

    CASSANDRA_IMAGE_TAG = "$CASSANDRA_PREFIX:$IMAGE_CACHE_MERGE_SCOPE-$RSPEC_PROCESSES"
    DYNAMODB_IMAGE_TAG = "$DYNAMODB_PREFIX:$IMAGE_CACHE_MERGE_SCOPE-$RSPEC_PROCESSES"
    POSTGRES_IMAGE_TAG = "$POSTGRES_PREFIX:$IMAGE_CACHE_MERGE_SCOPE-$RSPEC_PROCESSES"

    COVERAGE_LOCATION = "${env.COVERAGE_TYPE == 'ruby-selenium' ? 'canvas__master__selenium--coverage/coverage' : (env.COVERAGE_TYPE == 'ruby-nonselenium' ? 'canvas__master__rspec--coverage/coverage' : 'canvas-lms-rspec/coverage')}"
  }

  stages {
    stage('Environment') {
      steps {
        script {
          def rspecNodeRequirements = [label: 'canvas-docker']

          def postBuildHandler = [
            onNodeReleasing: { stageName, stageConfig, result ->
              buildSummaryReport.saveRunManifest()

              copyArtifacts(
                filter: 'tmp/*/coverage/**',
                optional: false,
                projectName: env.JOB_NAME,
                selector: specific(env.BUILD_NUMBER),
              )

              withEnv(['COMPOSE_FILE=docker-compose.new-jenkins.yml']) {
                sh """
                  docker-compose run -v \$(pwd)/\$LOCAL_WORKDIR/tmp/:/tmp \
                  --name coverage-collator canvas bash -c \
                  "bundle install; bundle exec rake coverage:report['/tmp/*/coverage/**']"
                """

                sh 'docker cp coverage-collator:/usr/src/app/coverage/ coverage'

                archiveArtifacts allowEmptyArchive: true, artifacts: 'coverage/**'

                publishHTML target: [
                  allowMissing: false,
                  alwaysLinkToLastBuild: false,
                  keepAll: true,
                  reportDir: './coverage',
                  reportFiles: 'index.html',
                  reportName: 'Ruby Coverage Report'
                ]

                uploadCoverage([
                  uploadSource: '/coverage',
                  uploadDest: env.COVERAGE_LOCATION
                ])
              }
              if (env.GERRIT_EVENT_TYPE != 'comment-added' && env.COVERAGE_TYPE == 'ruby-total') {
                generateSkippedSpecsReport()
              }
            }
          ]

          def postStageHandler = [
            onStageEnded: { stageName, stageConfig, result ->
              buildSummaryReport.setStageTimings(stageName, stageConfig.timingValues())
            }
          ]

          extendedStage('Runner').obeysAllowStages(false).execute {
            extendedStage('Builder').hooks(postBuildHandler).obeysAllowStages(false).nodeRequirements(rspecNodeRequirements).execute {
              stage('Setup') {
                setupNode()
              }

              extendedStage('Parallel Run Tests').obeysAllowStages(false).execute { stageConfig, buildConfig ->
                def rspecqStages = [:]

                if (env.COVERAGE_TYPE != 'ruby-selenium') {
                  extendedStage('RSpecQ Reporter for Rspec').timeout(30).queue(rspecqStages) {
                    try {
                      sh(script: "docker run -e SENTRY_DSN -e RSPECQ_REDIS_URL -t $PATCHSET_TAG bundle exec rspecq \
                        --build=${JOB_NAME}_build${BUILD_NUMBER}_rspec \
                        --queue-wait-timeout 240 \
                        --redis-url $RSPECQ_REDIS_URL \
                        --report", label: 'Reporter')
                    } catch (org.jenkinsci.plugins.workflow.steps.FlowInterruptedException e) {
                      if (e.causes[0] instanceof org.jenkinsci.plugins.workflow.steps.TimeoutStepExecution.ExceededTimeout) {
                        /* groovylint-disable-next-line GStringExpressionWithinString, SpaceInsideParentheses */
                        sh '''#!/bin/bash
                          ids=( $(docker ps -aq --filter "name=canvas_") )
                          for i in "${ids[@]}"
                            do
                              docker exec $i bash -c "cat /usr/src/app/log/cmd_output/*.log"
                          done
                        '''
                      }
                      throw e
                    }
                  }
                }

                if (env.COVERAGE_TYPE != 'ruby-nonselenium') {
                  extendedStage('RSpecQ Reporter for Selenium').timeout(30).queue(rspecqStages) {
                    try {
                      sh(script: "docker run -e SENTRY_DSN -e RSPECQ_REDIS_URL -t $PATCHSET_TAG bundle exec rspecq \
                        --build=${JOB_NAME}_build${BUILD_NUMBER}_selenium \
                        --queue-wait-timeout 120 \
                        --redis-url $RSPECQ_REDIS_URL \
                        --report", label: 'Reporter')
                    } catch (org.jenkinsci.plugins.workflow.steps.FlowInterruptedException e) {
                      if (e.causes[0] instanceof org.jenkinsci.plugins.workflow.steps.TimeoutStepExecution.ExceededTimeout) {
                        /* groovylint-disable-next-line GStringExpressionWithinString, SpaceInsideParentheses */
                        sh '''#!/bin/bash
                          ids=($(docker ps -aq --filter "name=canvas_"))
                          for i in "${ids[@]}"
                            do
                              docker exec $i bash -c "cat /usr/src/app/log/cmd_output/*.log"
                          done
                          '''
                      }
                      throw e
                    }
                  }

                  extendedStage('RSpecQ Selenium Set 00')
                      .envVars(['CI_NODE_INDEX=0',
                          "BUILD_NAME=${env.JOB_NAME}_build${env.BUILD_NUMBER}_selenium",
                          "TEST_PATTERN=${env.SELENIUM_TEST_PATTERN}",
                          'EXCLUDE_TESTS=.*/(selenium/performance|instfs/selenium|contracts)'])
                      .hooks(postStageHandler + [onNodeAcquired: { rspecStage.setupNode() }, onNodeReleasing: { rspecStage.tearDownNode() }])
                      .timeout(30)
                      .queue(rspecqStages) { rspecStage.runRspecqSuite() }

                  for (int i = 1; i < rspecqNodeTotal; i++) {
                    def index = i
                    extendedStage("RSpecQ Selenium Set ${(index).toString().padLeft(2, '0')}")
                      .envVars(["CI_NODE_INDEX=$index",
                          "BUILD_NAME=${env.JOB_NAME}_build${env.BUILD_NUMBER}_selenium",
                          "TEST_PATTERN=${env.SELENIUM_TEST_PATTERN}",
                          'EXCLUDE_TESTS=.*/(selenium/performance|instfs/selenium|contracts)'])
                      .hooks(postStageHandler + [onNodeAcquired: { rspecStage.setupNode() }, onNodeReleasing: { rspecStage.tearDownNode() }])
                      .nodeRequirements(rspecNodeRequirements)
                      .timeout(30)
                      .queue(rspecqStages) { rspecStage.runRspecqSuite() }
                  }
                }

                if (env.COVERAGE_TYPE != 'ruby-selenium') {
                  rspecNodeTotal.times { index ->
                    extendedStage("RSpecQ Rspec Set ${(index + 1).toString().padLeft(2, '0')}")
                      .envVars(["CI_NODE_INDEX=$index", "BUILD_NAME=${env.JOB_NAME}_build${env.BUILD_NUMBER}_rspec"])
                      .hooks(postStageHandler + [onNodeAcquired: { rspecStage.setupNode() }, onNodeReleasing: { rspecStage.tearDownNode() }])
                      .nodeRequirements(rspecNodeRequirements)
                      .timeout(30)
                      .queue(rspecqStages) { rspecStage.runRspecqSuite() }
                  }
                }

                parallel(rspecqStages)
              } //rspecQ
            } //builder
          } //runner
        } //script
      } //steps
    } //environment
  } //stages
} //pipeline<|MERGE_RESOLUTION|>--- conflicted
+++ resolved
@@ -51,11 +51,7 @@
 def generateSkippedSpecsReport() {
   try{
     copyArtifacts(
-<<<<<<< HEAD
-      filter: 'tmp/*_rspec_results/**',
-=======
       filter: 'tmp/*/rspec_results.tgz',
->>>>>>> 9d4ac5c7
       optional: false,
       projectName: env.JOB_NAME,
       selector: specific(env.BUILD_NUMBER),
