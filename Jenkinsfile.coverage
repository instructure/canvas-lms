#!/usr/bin/env groovy

/*
 * Copyright (C) 2022 - present Instructure, Inc.
 *
 * This file is part of Canvas.
 *
 * Canvas is free software: you can redistribute it and/or modify it under
 * the terms of the GNU Affero General Public License as published by the Free
 * Software Foundation, version 3 of the License.
 *
 * Canvas is distributed in the hope that it will be useful, but WITHOUT ANY
 * WARRANTY; without even the implied warranty of MERCHANTABILITY or FITNESS FOR
 * A PARTICULAR PURPOSE. See the GNU Affero General Public License for more
 * details.
 *
 * You should have received a copy of the GNU Affero General Public License along
 * with this program. If not, see <http://www.gnu.org/licenses/>.
 */

library "canvas-builds-library@${env.CANVAS_BUILDS_REFSPEC}"
loadLocalLibrary('local-lib', 'build/new-jenkins/library')

@groovy.transform.Field
def rspecqNodeTotal = 23
@groovy.transform.Field
def rspecNodeTotal = 27

def setupNode() {
  sh 'rm -vrf ./tmp'

  checkout scm

  distribution.stashBuildScripts()

  credentials.withStarlordCredentials { ->
    sh(script: 'build/new-jenkins/docker-compose-pull.sh', label: 'Pull Images')
  }

  sh(script: 'build/new-jenkins/docker-compose-build-up.sh', label: 'Start Containers')
}

def getPatchsetTag() {
  (env.GERRIT_REFSPEC.contains('master')) ? "${configuration.buildRegistryPath()}:${env.GERRIT_BRANCH}" : imageTag.patchset()
}

def redisUrl() {
  return "redis://${TEST_QUEUE_HOST}:6379"
}

pipeline {
  agent none
  options {
    ansiColor('xterm')
    timeout(60)
    timestamps()
  }

  environment {
    COMPOSE_FILE = 'docker-compose.new-jenkins.yml:docker-compose.new-jenkins-selenium.yml'
    FORCE_FAILURE = "${configuration.isForceFailureSelenium() ? '1' : ''}"
    RERUNS_RETRY = "${configuration.getInteger('rspecq-max-requeues')}"
    RSPECQ_FILE_SPLIT_THRESHOLD = "${configuration.fileSplitThreshold()}"
    RSPECQ_MAX_REQUEUES = "${configuration.getInteger('rspecq-max-requeues')}"
    SELENIUM_TEST_PATTERN = '^./(spec|gems/plugins/.*/spec_canvas)/selenium'
    TEST_PATTERN = '^./(spec|gems/plugins/.*/spec_canvas)/'
    EXCLUDE_TESTS = '.*/(selenium|contracts)'
    RSPECQ_UPDATE_TIMINGS = "${env.GERRIT_EVENT_TYPE == 'change-merged' ? '1' : '0'}"
    ENABLE_AXE_SELENIUM = "${env.ENABLE_AXE_SELENIUM}"
    POSTGRES_PASSWORD = 'sekret'
    RSPECQ_REDIS_URL = redisUrl()
    PATCHSET_TAG = getPatchsetTag()

    CASSANDRA_PREFIX = configuration.buildRegistryPath('cassandra-migrations')
    DYNAMODB_PREFIX = configuration.buildRegistryPath('dynamodb-migrations')
    POSTGRES_PREFIX = configuration.buildRegistryPath('postgres-migrations')

    IMAGE_CACHE_MERGE_SCOPE = configuration.gerritBranchSanitized()
    RSPEC_PROCESSES = 6

    CASSANDRA_IMAGE_TAG = "$CASSANDRA_PREFIX:$IMAGE_CACHE_MERGE_SCOPE-$RSPEC_PROCESSES"
    DYNAMODB_IMAGE_TAG = "$DYNAMODB_PREFIX:$IMAGE_CACHE_MERGE_SCOPE-$RSPEC_PROCESSES"
    POSTGRES_IMAGE_TAG = "$POSTGRES_PREFIX:$IMAGE_CACHE_MERGE_SCOPE-$RSPEC_PROCESSES"

    COVERAGE_LOCATION = "${env.COVERAGE_TYPE == 'ruby-selenium' ? 'canvas__master__selenium--coverage/coverage' : (env.COVERAGE_TYPE == 'ruby-nonselenium' ? 'canvas__master__rspec--coverage/coverage' : 'canvas-lms-rspec/coverage')}"
  }

  stages {
    stage('Environment') {
      steps {
        script {
          def rspecNodeRequirements = [label: 'canvas-docker']

          def postBuildHandler = [
            onNodeReleasing: { stageName, stageConfig, result ->
              buildSummaryReport.saveRunManifest()

              copyArtifacts(
                filter: 'tmp/coverage/**',
                optional: false,
                projectName: env.JOB_NAME,
                selector: specific(env.BUILD_NUMBER),
              )

              withEnv(['COMPOSE_FILE=docker-compose.new-jenkins.yml']) {
                sh """
                  docker-compose run -v \$(pwd)/\$LOCAL_WORKDIR/tmp/coverage/:/tmp/coverage \
                  --name coverage-collator canvas bash -c \
                  "bundle install; bundle exec rake coverage:report['/tmp/coverage/canvas__*/**']"
                """

                sh 'docker cp coverage-collator:/usr/src/app/coverage/ coverage'

                archiveArtifacts allowEmptyArchive: true, artifacts: 'coverage/**'

                publishHTML target: [
                  allowMissing: false,
                  alwaysLinkToLastBuild: false,
                  keepAll: true,
                  reportDir: './coverage',
                  reportFiles: 'index.html',
                  reportName: 'Ruby Coverage Report'
                ]

                uploadCoverage([
                  uploadSource: '/coverage',
                  uploadDest: env.COVERAGE_LOCATION
                ])
              }
<<<<<<< HEAD
=======
              if (env.GERRIT_EVENT_TYPE != 'comment-added' && env.COVERAGE_TYPE == 'ruby-total') {
                generateSkippedSpecsReport()
              }
>>>>>>> 8f3c4192
            }
          ]

          def postStageHandler = [
            onStageEnded: { stageName, stageConfig, result ->
              buildSummaryReport.setStageTimings(stageName, stageConfig.timingValues())
            }
          ]

          extendedStage('Runner').obeysAllowStages(false).execute {
            extendedStage('Builder').hooks(postBuildHandler).obeysAllowStages(false).nodeRequirements(rspecNodeRequirements).execute {
              stage('Setup') {
                setupNode()
              }

              extendedStage('Parallel Run Tests').obeysAllowStages(false).execute { stageConfig, buildConfig ->
                def rspecqStages = [:]

                if (env.COVERAGE_TYPE != 'ruby-selenium') {
                  extendedStage('RSpecQ Reporter for Rspec').timeout(30).queue(rspecqStages) {
                    try {
                      sh(script: "docker run -e SENTRY_DSN -e RSPECQ_REDIS_URL -t $PATCHSET_TAG bundle exec rspecq \
                        --build=${JOB_NAME}_build${BUILD_NUMBER}_rspec \
                        --queue-wait-timeout 240 \
                        --redis-url $RSPECQ_REDIS_URL \
                        --report", label: 'Reporter')
                    } catch (org.jenkinsci.plugins.workflow.steps.FlowInterruptedException e) {
                      if (e.causes[0] instanceof org.jenkinsci.plugins.workflow.steps.TimeoutStepExecution.ExceededTimeout) {
                        /* groovylint-disable-next-line GStringExpressionWithinString, SpaceInsideParentheses */
                        sh '''#!/bin/bash
                          ids=( $(docker ps -aq --filter "name=canvas_") )
                          for i in "${ids[@]}"
                            do
                              docker exec $i bash -c "cat /usr/src/app/log/cmd_output/*.log"
                          done
                        '''
                      }
                      throw e
                    }
                  }
                }

                if (env.COVERAGE_TYPE != 'ruby-nonselenium') {
                  extendedStage('RSpecQ Reporter for Selenium').timeout(30).queue(rspecqStages) {
                    try {
                      sh(script: "docker run -e SENTRY_DSN -e RSPECQ_REDIS_URL -t $PATCHSET_TAG bundle exec rspecq \
                        --build=${JOB_NAME}_build${BUILD_NUMBER}_selenium \
                        --queue-wait-timeout 120 \
                        --redis-url $RSPECQ_REDIS_URL \
                        --report", label: 'Reporter')
                    } catch (org.jenkinsci.plugins.workflow.steps.FlowInterruptedException e) {
                      if (e.causes[0] instanceof org.jenkinsci.plugins.workflow.steps.TimeoutStepExecution.ExceededTimeout) {
                        /* groovylint-disable-next-line GStringExpressionWithinString, SpaceInsideParentheses */
                        sh '''#!/bin/bash
                          ids=($(docker ps -aq --filter "name=canvas_"))
                          for i in "${ids[@]}"
                            do
                              docker exec $i bash -c "cat /usr/src/app/log/cmd_output/*.log"
                          done
                          '''
                      }
                      throw e
                    }
                  }

                  extendedStage('RSpecQ Selenium Set 00')
                      .envVars(['CI_NODE_INDEX=0',
                          "BUILD_NAME=${env.JOB_NAME}_build${env.BUILD_NUMBER}_selenium",
                          "TEST_PATTERN=${env.SELENIUM_TEST_PATTERN}",
                          'EXCLUDE_TESTS=.*/(selenium/performance|instfs/selenium|contracts)'])
                      .hooks(postStageHandler + [onNodeAcquired: { rspecStage.setupNode() }, onNodeReleasing: { rspecStage.tearDownNode('selenium') }])
                      .timeout(30)
                      .queue(rspecqStages) { rspecStage.runRspecqSuite() }

                  for (int i = 1; i < rspecqNodeTotal; i++) {
                    def index = i
                    extendedStage("RSpecQ Selenium Set ${(index).toString().padLeft(2, '0')}")
                      .envVars(["CI_NODE_INDEX=$index",
                          "BUILD_NAME=${env.JOB_NAME}_build${env.BUILD_NUMBER}_selenium",
                          "TEST_PATTERN=${env.SELENIUM_TEST_PATTERN}",
                          'EXCLUDE_TESTS=.*/(selenium/performance|instfs/selenium|contracts)'])
                      .hooks(postStageHandler + [onNodeAcquired: { rspecStage.setupNode() }, onNodeReleasing: { rspecStage.tearDownNode('selenium') }])
                      .nodeRequirements(rspecNodeRequirements)
                      .timeout(30)
                      .queue(rspecqStages) { rspecStage.runRspecqSuite() }
                  }
                }

                if (env.COVERAGE_TYPE != 'ruby-selenium') {
                  rspecNodeTotal.times { index ->
                    extendedStage("RSpecQ Rspec Set ${(index + 1).toString().padLeft(2, '0')}")
                      .envVars(["CI_NODE_INDEX=$index", "BUILD_NAME=${env.JOB_NAME}_build${env.BUILD_NUMBER}_rspec"])
                      .hooks(postStageHandler + [onNodeAcquired: { rspecStage.setupNode() }, onNodeReleasing: { rspecStage.tearDownNode('rspec') }])
                      .nodeRequirements(rspecNodeRequirements)
                      .timeout(30)
                      .queue(rspecqStages) { rspecStage.runRspecqSuite() }
                  }
                }

                parallel(rspecqStages)
              } //rspecQ
            } //builder
          } //runner
        } //script
      } //steps
    } //environment
  } //stages
} //pipeline<|MERGE_RESOLUTION|>--- conflicted
+++ resolved
@@ -46,6 +46,48 @@
 
 def redisUrl() {
   return "redis://${TEST_QUEUE_HOST}:6379"
+}
+
+def generateSkippedSpecsReport() {
+  try{
+    copyArtifacts(
+      filter: 'tmp/rspec_results/**',
+      optional: false,
+      projectName: env.JOB_NAME,
+      selector: specific(env.BUILD_NUMBER),
+    )
+
+    withEnv(['COMPOSE_FILE=docker-compose.new-jenkins.yml']) {
+      withCredentials([usernamePassword(credentialsId: 'INSENG_CANVAS_CI_AWS_ACCESS', usernameVariable: 'INSENG_AWS_ACCESS_KEY_ID', passwordVariable: 'INSENG_AWS_SECRET_ACCESS_KEY')]) {
+        def awsCreds = "AWS_DEFAULT_REGION=us-west-2 AWS_ACCESS_KEY_ID=${INSENG_AWS_ACCESS_KEY_ID} AWS_SECRET_ACCESS_KEY=${INSENG_AWS_SECRET_ACCESS_KEY}"
+        sh "$awsCreds aws s3 cp s3://instructure-canvas-ci/skipped_specs_ruby.json skipped_specs.json"
+        sh """
+          docker-compose run -v \$(pwd)/\$LOCAL_WORKDIR/tmp/rspec_results/:/tmp/rspec_results \
+          -v \$(pwd)/\$LOCAL_WORKDIR/skipped_specs.json/:/usr/src/app/skipped_specs.json \
+          --name skipped-spec-collator canvas bash -c \
+          "bundle install; ruby build/new-jenkins/skipped_specs_manager.rb ruby"
+        """
+        sh 'docker cp skipped-spec-collator:/tmp/skipped_specs.json skipped_specs.json'
+        sh "$awsCreds aws s3 cp skipped_specs.json s3://instructure-canvas-ci/skipped_specs_ruby.json"
+      }
+      sendSkippedSpecsSlackReport()
+      archiveArtifacts allowEmptyArchive: true, artifacts: 'skipped_specs.json'
+    }
+  } catch (org.jenkinsci.plugins.workflow.steps.FlowInterruptedException e) {
+    slackSend channel: '#canvas-test-stats', color: 'danger', message: "<$env.BUILD_URL|coverage-ruby failed to generate skipped specs report!>"
+  }
+}
+
+def sendSkippedSpecsSlackReport() {
+  def rubySkippedSpecs = sh(script: "grep -o 'file_indicator' skipped_specs.json | wc -l", returnStdout: true).trim() ?: '0'
+  def color = 'danger'
+  if(rubySkippedSpecs.toInteger() < 100) {
+    color = 'good'
+  } else if (rubySkippedSpecs.toInteger() < 300) {
+    color = 'warning'
+  }
+  def jobInfo = "<$env.BUILD_URL|Ruby>"
+  slackSend channel: '#canvas-test-stats', color: color, message: "$rubySkippedSpecs skipped specs in $jobInfo! "
 }
 
 pipeline {
@@ -127,12 +169,9 @@
                   uploadDest: env.COVERAGE_LOCATION
                 ])
               }
-<<<<<<< HEAD
-=======
               if (env.GERRIT_EVENT_TYPE != 'comment-added' && env.COVERAGE_TYPE == 'ruby-total') {
                 generateSkippedSpecsReport()
               }
->>>>>>> 8f3c4192
             }
           ]
 
