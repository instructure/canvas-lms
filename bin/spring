#!/usr/bin/env ruby
# frozen_string_literal: true

# This file loads Spring without using Bundler, in order to be fast.
# It gets overwritten when you run the `spring binstub` command.

unless defined?(Spring)
  require "rubygems"
  require "bundler"

  ENV["BUNDLE_GEMFILE"] ||= File.expand_path("../Gemfile", __dir__)
<<<<<<< HEAD
  lockfile_name = Dir.glob(Bundler.default_lockfile.dirname + "Gemfile.rails*.lock").first
=======
  lockfile_name = Dir.glob(Bundler.default_lockfile.dirname + "Gemfile.rails*.lock*").first
>>>>>>> eb82fcc9

  raise "no valid lockfile found" unless lockfile_name

  lockfile = Bundler::LockfileParser.new(Pathname.new(lockfile_name).read)
  spring = lockfile.specs.detect { |spec| spec.name == "spring" }
  if spring
    Gem.use_paths Gem.dir, Bundler.bundle_path.to_s, *Gem.path
    gem "spring", spring.version
    require "spring/binstub"
  end
end<|MERGE_RESOLUTION|>--- conflicted
+++ resolved
@@ -9,11 +9,7 @@
   require "bundler"
 
   ENV["BUNDLE_GEMFILE"] ||= File.expand_path("../Gemfile", __dir__)
-<<<<<<< HEAD
-  lockfile_name = Dir.glob(Bundler.default_lockfile.dirname + "Gemfile.rails*.lock").first
-=======
   lockfile_name = Dir.glob(Bundler.default_lockfile.dirname + "Gemfile.rails*.lock*").first
->>>>>>> eb82fcc9
 
   raise "no valid lockfile found" unless lockfile_name
 
