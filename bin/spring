--- conflicted
+++ resolved
@@ -9,17 +9,11 @@
   require 'bundler'
 
   ENV['BUNDLE_GEMFILE'] ||= File.expand_path('../../Gemfile', __FILE__)
-<<<<<<< HEAD
-  rails_version = ENV["CANVAS_RAILS"] || "6.0"
-  lockfile_name = Bundler.default_lockfile.dirname + "Gemfile.rails#{rails_version.delete(".")}.lock"
-  lockfile = Bundler::LockfileParser.new(lockfile_name.read)
-=======
   lockfile_name = Dir.glob(Bundler.default_lockfile.dirname + "Gemfile.rails*.lock").first
 
   raise "no valid lockfile found" unless lockfile_name
 
   lockfile = Bundler::LockfileParser.new(Pathname.new(lockfile_name).read)
->>>>>>> b7feed5f
   spring = lockfile.specs.detect { |spec| spec.name == 'spring' }
   if spring
     Gem.use_paths Gem.dir, Bundler.bundle_path.to_s, *Gem.path
