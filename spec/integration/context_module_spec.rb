# frozen_string_literal: true

#
# Copyright (C) 2011 - present Instructure, Inc.
#
# This file is part of Canvas.
#
# Canvas is free software: you can redistribute it and/or modify it under
# the terms of the GNU Affero General Public License as published by the Free
# Software Foundation, version 3 of the License.
#
# Canvas is distributed in the hope that it will be useful, but WITHOUT ANY
# WARRANTY; without even the implied warranty of MERCHANTABILITY or FITNESS FOR
# A PARTICULAR PURPOSE. See the GNU Affero General Public License for more
# details.
#
# You should have received a copy of the GNU Affero General Public License along
# with this program. If not, see <http://www.gnu.org/licenses/>.
#

require "nokogiri"

describe ContextModule do
  def course_module
    course_with_student_logged_in(active_all: true)
    @module = @course.context_modules.create!(name: "some module")
  end

  describe "index" do
    it "requires manage_content permission before showing add controls" do
      course_with_teacher_logged_in active_all: true
      @course.root_account.disable_feature!(:granular_permissions_manage_course_content)
      get "/courses/#{@course.id}/modules"
      doc = Nokogiri::HTML5(response.body)
      expect(doc.at_css(".add_module_link")).not_to be_nil

      @course.account.role_overrides.create! role: ta_role, permission: "manage_content", enabled: false
      course_with_ta course: @course
      user_session(@ta)
      get "/courses/#{@course.id}/modules"
      doc = Nokogiri::HTML5(response.body)
      expect(doc.at_css(".add_module_link")).to be_nil
    end

    it "requires manage_course_content_edit permission before showing add controls (granular permissions)" do
      course_with_teacher_logged_in active_all: true
      @course.root_account.enable_feature!(:granular_permissions_manage_course_content)
      get "/courses/#{@course.id}/modules"
      doc = Nokogiri::HTML5(response.body)
      expect(doc.at_css(".add_module_link")).not_to be_nil

      @course.account.role_overrides.create!(
        role: ta_role,
<<<<<<< HEAD
        permission: "manage_course_content_edit",
=======
        permission: "manage_course_content_add",
>>>>>>> f36f2b64
        enabled: false
      )
      course_with_ta course: @course
      user_session(@ta)
      get "/courses/#{@course.id}/modules"
      doc = Nokogiri::HTML5(response.body)
      expect(doc.at_css(".add_module_link")).to be_nil
    end
  end

  it "clears the page cache on individual tag change" do
    enable_cache do
      course_with_teacher_logged_in(active_all: true)
      context_module = @course.context_modules.create!
      content_tag = context_module.add_item type: "context_module_sub_header", title: "My Sub Header Title"
      ContextModule.where(id: context_module).update_all(updated_at: 1.hour.ago)
      get "/courses/#{@course.id}/modules"
      expect(response.body).to match(/My Sub Header Title/)

      content_tag.update(title: "My New Title")

      get "/courses/#{@course.id}/modules"
      expect(response.body).to match(/My New Title/)
    end
  end

  describe "must_contribute" do
    before do
      course_module
      @module.require_sequential_progress = true
      @module.save!
    end

    def before_after
      @module.completion_requirements = { @tag.id => { type: "must_contribute" } }
      @module.save!

      @progression = @module.evaluate_for(@user)
      expect(@progression).not_to be_nil
      expect(@progression).not_to be_completed
      expect(@progression).to be_unlocked
      expect(@progression.current_position).to eql(@tag.position)
      yield
      @progression = @module.evaluate_for(@user)
      expect(@progression).to be_completed
      expect(@progression.current_position).to eql(@tag.position)
    end

    it "progresses for discussions" do
      @discussion = @course.discussion_topics.create!(title: "talk")
      @tag = @module.add_item(type: "discussion_topic", id: @discussion.id)
      before_after do
        post "/courses/#{@course.id}/discussion_entries", params: { discussion_entry: { message: "ohai", discussion_topic_id: @discussion.id } }
        expect(response).to be_redirect
      end
    end

    it "progresses for wiki pages" do
      @page = @course.wiki_pages.create!(title: "talk page", body: "ohai", editing_roles: "teachers,students")
      @tag = @module.add_item(type: "wiki_page", id: @page.id)
      before_after do
        put "/api/v1/courses/#{@course.id}/pages/#{@page.url}", params: { wiki_page: { body: "i agree", title: "talk page" } }
      end
    end

    it "progresses for assignment discussions" do
      @assignment = @course.assignments.create!(title: "talk assn", submission_types: "discussion_topic")
      @tag = @module.add_item(type: "assignment", id: @assignment.id)
      before_after do
        post "/courses/#{@course.id}/discussion_entries", params: { discussion_entry: { message: "ohai", discussion_topic_id: @assignment.discussion_topic.id } }
        expect(response).to be_redirect
      end
    end
  end

  describe "progressing before job is run" do
    def progression_testing(progress_by_item_link)
      enable_cache do
        @is_attachment = false
        course_with_student_logged_in(active_all: true)
        @quiz = @course.quizzes.create!(title: "new quiz", shuffle_answers: true)
        @quiz.publish!

        # separate timestamps so touch_context will actually invalidate caches
        Timecop.freeze(4.seconds.ago) do
          @mod1 = @course.context_modules.create!(name: "some module")
          @mod1.require_sequential_progress = true
          @mod1.save!
          @tag1 = @mod1.add_item(type: "quiz", id: @quiz.id)
          @mod1.completion_requirements = { @tag1.id => { type: "min_score", min_score: 1 } }
          @mod1.save!
        end

        Timecop.freeze(2.seconds.ago) do
          @mod2 = @course.context_modules.create!(name: "dependant module")
          @mod2.prerequisites = "module_#{@mod1.id}"
          @mod2.save!
        end

        # all modules, tags, etc need to be published
        expect(@mod1).to be_published
        expect(@mod2).to be_published
        expect(@quiz).to be_published
        expect(@tag1).to be_published

        yield '<div id="test_content">yay!</div>'
        expect(@tag2).to be_published

        # verify the second item is locked (doesn't display)
        get @test_url
        if @test_url.match?("files")
          expect(response.status).to eq(403)
        else
          expect(response).to be_successful
        end
        html = Nokogiri::HTML5(response.body)
        expect(html.css("#test_content").length).to eq(@test_content_length || 0)

        # complete first module's requirements
        p1 = @mod1.evaluate_for(@student)
        expect(p1.workflow_state).to eq "unlocked"

        @quiz_submission = @quiz.generate_submission(@student)
        Quizzes::SubmissionGrader.new(@quiz_submission).grade_submission
        @quiz_submission.workflow_state = "complete"
        @quiz_submission.manually_scored = true
        @quiz_submission.kept_score = 1
        @quiz_submission.save!

        # navigate to the second item (forcing update to progression)
        next_link = if progress_by_item_link
                      "/courses/#{@course.id}/modules/items/#{@tag2.id}"
                    else
                      "/courses/#{@course.id}/modules/#{@mod2.id}/items/first"
                    end
        get next_link
        expect(response).to be_redirect
        expect(response.location.ends_with?("module_item_id=#{@tag2.id}")).to be_truthy

        # verify the second item is accessible
        get @test_url
        expect(response).to be_successful
        html = Nokogiri::HTML5(response.body)
        if @is_attachment
          expect(html.at_css("#file_content")["src"]).to match(/#{@test_url.split("?").first}/)
        elsif @is_wiki_page
          expect(html.css("#wiki_page_show").length).to eq 1
        else
          expect(html.css("#test_content").length).to eq 1
        end
      end
    end

    it "progresses to assignment" do
      [true, false].each do |progress_type|
        progression_testing(progress_type) do |content|
          asmnt = @course.assignments.create!(title: "assignment", description: content)
          @test_url = "/courses/#{@course.id}/assignments/#{asmnt.id}"
          @tag2 = @mod2.add_item(type: "assignment", id: asmnt.id)
          expect(@tag2).to be_published
        end
      end
    end

    it "progresses to discussion topic" do
      [true, false].each do |progress_type|
        progression_testing(progress_type) do |content|
          discussion = @course.discussion_topics.create!(title: "topic", message: content)
          @test_url = "/courses/#{@course.id}/discussion_topics/#{discussion.id}"
          @tag2 = @mod2.add_item(type: "discussion_topic", id: discussion.id)
          expect(@tag2).to be_published
        end
      end
    end

    it "progresses to a quiz" do
      [true, false].each do |progress_type|
        progression_testing(progress_type) do |content|
          quiz = @course.quizzes.create!(title: "quiz", description: content)
          quiz.publish!
          @test_url = "/courses/#{@course.id}/quizzes/#{quiz.id}"
          @tag2 = @mod2.add_item(type: "quiz", id: quiz.id)
          expect(@tag2).to be_published
        end
      end
    end

    it "progresses to a wiki page" do
      [true, false].each do |progress_type|
        progression_testing(progress_type) do |content|
          page = @course.wiki_pages.create!(title: "wiki", body: content)
          @test_url = "/courses/#{@course.id}/pages/#{page.url}"
          @tag2 = @mod2.add_item(type: "wiki_page", id: page.id)
          expect(@tag2).to be_published
          @is_wiki_page = true
        end
      end
    end

    it "progresses to an attachment" do
      [true, false].each do |progress_type|
        progression_testing(progress_type) do |content|
          @is_attachment = true
          att = Attachment.create!(filename: "test.html", display_name: "test.html", uploaded_data: StringIO.new(content), folder: Folder.unfiled_folder(@course), context: @course)
          @test_url = "/courses/#{@course.id}/files/#{att.id}?fd_cookie_set=1"
          @tag2 = @mod2.add_item(type: "attachment", id: att.id)
          expect(@tag2).to be_published
        end
      end
    end
  end

  describe "caching" do
    it "caches the view separately for each time zone" do
      enable_cache do
        course_factory active_all: true

        mod = @course.context_modules.create!
        mod.unlock_at = Time.utc(2014, 12, 25, 12, 0)
        mod.save!

        teacher1 = teacher_in_course(active_all: true).user
        teacher1.time_zone = "America/Los_Angeles"
        teacher1.save!

        teacher2 = teacher_in_course(active_all: true).user
        teacher2.time_zone = "America/New_York"
        teacher2.save!

        user_session teacher1
        get "/courses/#{@course.id}/modules"
        expect(response).to be_successful
        body1 = Nokogiri::HTML5(response.body)

        user_session teacher2
        get "/courses/#{@course.id}/modules"
        expect(response).to be_successful
        body2 = Nokogiri::HTML5(response.body)

        expect(body1.at_css("#context_module_content_#{mod.id} .unlock_details").text).to match(/4am/)
        expect(body2.at_css("#context_module_content_#{mod.id} .unlock_details").text).to match(/7am/)
      end
    end
  end
end<|MERGE_RESOLUTION|>--- conflicted
+++ resolved
@@ -51,11 +51,7 @@
 
       @course.account.role_overrides.create!(
         role: ta_role,
-<<<<<<< HEAD
-        permission: "manage_course_content_edit",
-=======
         permission: "manage_course_content_add",
->>>>>>> f36f2b64
         enabled: false
       )
       course_with_ta course: @course
