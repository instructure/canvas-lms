--- conflicted
+++ resolved
@@ -271,8 +271,6 @@
       expect(response.body).to include "<html><body>ohai</body></html>"
     end
 
-<<<<<<< HEAD
-=======
     it "works with long global ids" do
       course_with_teacher_logged_in(active_all: true, user: @user)
       host!("test.host")
@@ -317,7 +315,6 @@
       expect(response.body).to include "<html><body>ohai</body></html>"
     end
 
->>>>>>> e6b3b88b
     it "cannot be re-used" do
       course_with_teacher_logged_in(active_all: true, user: @user)
       host!("test.host")
