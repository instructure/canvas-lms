# frozen_string_literal: true

#
# Copyright (C) 2012 - present Instructure, Inc.
#
# This file is part of Canvas.
#
# Canvas is free software: you can redistribute it and/or modify it under
# the terms of the GNU Affero General Public License as published by the Free
# Software Foundation, version 3 of the License.
#
# Canvas is distributed in the hope that it will be useful, but WITHOUT ANY
# WARRANTY; without even the implied warranty of MERCHANTABILITY or FITNESS FOR
# A PARTICULAR PURPOSE. See the GNU Affero General Public License for more
# details.
#
# You should have received a copy of the GNU Affero General Public License along
# with this program. If not, see <http://www.gnu.org/licenses/>.

require_relative '../common'

describe "oauth2 flow" do
  include_context "in-process server selenium tests"

  before do
    @key = DeveloperKey.create!(:name => 'Specs', :redirect_uri => 'http://www.example.com')
    enable_developer_key_account_binding!(@key)
    @client_id = @key.id
    @client_secret = @key.api_key
  end

  if Canvas.redis_enabled?
    def oauth_login_fill_out_form
      expect(driver.current_url).to match(%r{/login/canvas$})
      user_element = f('#pseudonym_session_unique_id')
      user_element.send_keys("nobody@example.com")
      password_element = f('#pseudonym_session_password')
      password_element.send_keys("asdfasdf")
      password_element.submit
    end

    describe "a logged-in user" do
      before do
        course_with_student_logged_in(:active_all => true)
      end

      it "shows the confirmation dialog without requiring login" do
        get "/login/oauth2/auth?response_type=code&client_id=#{@client_id}&redirect_uri=urn:ietf:wg:oauth:2.0:oob"
        expect(f('#modal-box').text).to match(%r{Specs is requesting access to your account})
        expect_new_page_load { f('#modal-box .Button--primary').click() }
        expect(driver.current_url).to match(%r{/login/oauth2/auth\?})
        code = driver.current_url.match(%r{code=([^?&]+)})[1]
        expect(code).to be_present
      end
    end

    describe "a non-logged-in user" do
      before do
        course_with_student(:active_all => true, :user => user_with_pseudonym)
      end

      it "shows the terms of use and then confirmation dialog after logging in" do
        get "/login/oauth2/auth?response_type=code&client_id=#{@client_id}&redirect_uri=urn:ietf:wg:oauth:2.0:oob"
        oauth_login_fill_out_form
        form = f('.reaccept_terms')
        expect(form).to be_present
        expect_new_page_load do
          f('[name="user[terms_of_use]"]').click
          submit_form form
<<<<<<< HEAD
        }
        expect(f('#modal-box').text).to match(%r{Specs is requesting access to your account})
        expect_new_page_load { f('#modal-box .Button--primary').click() }
=======
        end
        expect(f('#modal-box').text).to match(/Specs is requesting access to your account/)
        expect_new_page_load { f('#modal-box .Button--primary').click }
>>>>>>> 2bda9f78
        expect(driver.current_url).to match(%r{/login/oauth2/auth\?})
        code = driver.current_url.match(%r{code=([^?&]+)})[1]
        expect(code).to be_present
      end
    end
  end

  describe "oauth2 tool icons" do
    include_context "in-process server selenium tests"
    before do
      course_with_student_logged_in(:active_all => true)
    end

    it "shows no icon if icon_url is not set on the developer key" do
      get "/login/oauth2/auth?response_type=code&client_id=#{@client_id}&redirect_uri=urn:ietf:wg:oauth:2.0:oob"
      expect(f('#modal-box').text).to match(%r{Specs is requesting access to your account})
      expect(f("#content")).not_to contain_css('.icon_url')
    end

    it "shows the developer keys icon if icon_url is set" do
      @key.icon_url = "/images/delete.png"
      @key.save!
      get "/login/oauth2/auth?response_type=code&client_id=#{@client_id}&redirect_uri=urn:ietf:wg:oauth:2.0:oob"
      expect(f('#modal-box').text).to match(%r{Specs is requesting access to your account})
      expect(f('.ic-Login-confirmation__auth-icon')).to be_displayed
    end

    it "shows remember authorization checkbox only for 'auth/userinfo' scoped token requests" do
      get "/login/oauth2/auth?response_type=code&client_id=#{@client_id}&redirect_uri=http%3A%2F%2Fwww.example.com&scopes=%2Fauth%2Fuserinfo"
      expect(f('#remember_access')).to be_displayed
    end

    it "does not show remember authorization checkbox for unscoped requests" do
      get "/login/oauth2/auth?response_type=code&client_id=#{@client_id}&redirect_uri=http%3A%2F%2Fwww.example.com"
      expect(f("#content")).not_to contain_css('#remember_access')
    end

    it "does not show remember authorization checkbox for other scope requests" do
      get "/login/oauth2/auth?response_type=code&client_id=#{@client_id}&redirect_uri=http%3A%2F%2Fwww.example.com&scopes=url%3AGET%7C%2Fapi%2Fv1%2Faccounts"
      expect(f("#content")).not_to contain_css('#remember_access')
    end

    it "does not let developer keys expire if remember me was checked" do
      skip('Fails in RSpecQ') if ENV['RSPECQ_ENABLED'] == '1'
      expiring_key = DeveloperKey.create!(
        name: 'IExpire',
        redirect_uri: 'http://www.example.com',
        auto_expire_tokens: true
      )
      enable_developer_key_account_binding!(expiring_key)
      redirect_uri = 'http://www.example.com&scopes=/auth/userinfo'
      get "/login/oauth2/auth?response_type=code&client_id=#{expiring_key.id}&redirect_uri=#{redirect_uri}"
      f('#remember_access').click
      f('input[type=submit]').click
      f('body') # wait until the redirect page loads

      code = driver.current_url.match(%r{code=([^?&]+)})[1]
      integration_test = ActionDispatch::IntegrationTest.new(self)
      integration_test.post "/login/oauth2/token", params: {
        grant_type: 'authorization_code',
        client_id: expiring_key.id,
        client_secret: expiring_key.api_key,
        redirect_uri: redirect_uri,
        code: code,
      }
      expect(AccessToken.last.permanent_expires_at).to be_nil
    end
  end
end<|MERGE_RESOLUTION|>--- conflicted
+++ resolved
@@ -46,10 +46,10 @@
 
       it "shows the confirmation dialog without requiring login" do
         get "/login/oauth2/auth?response_type=code&client_id=#{@client_id}&redirect_uri=urn:ietf:wg:oauth:2.0:oob"
-        expect(f('#modal-box').text).to match(%r{Specs is requesting access to your account})
-        expect_new_page_load { f('#modal-box .Button--primary').click() }
+        expect(f('#modal-box').text).to match(/Specs is requesting access to your account/)
+        expect_new_page_load { f('#modal-box .Button--primary').click }
         expect(driver.current_url).to match(%r{/login/oauth2/auth\?})
-        code = driver.current_url.match(%r{code=([^?&]+)})[1]
+        code = driver.current_url.match(/code=([^?&]+)/)[1]
         expect(code).to be_present
       end
     end
@@ -67,17 +67,11 @@
         expect_new_page_load do
           f('[name="user[terms_of_use]"]').click
           submit_form form
-<<<<<<< HEAD
-        }
-        expect(f('#modal-box').text).to match(%r{Specs is requesting access to your account})
-        expect_new_page_load { f('#modal-box .Button--primary').click() }
-=======
         end
         expect(f('#modal-box').text).to match(/Specs is requesting access to your account/)
         expect_new_page_load { f('#modal-box .Button--primary').click }
->>>>>>> 2bda9f78
         expect(driver.current_url).to match(%r{/login/oauth2/auth\?})
-        code = driver.current_url.match(%r{code=([^?&]+)})[1]
+        code = driver.current_url.match(/code=([^?&]+)/)[1]
         expect(code).to be_present
       end
     end
@@ -91,7 +85,7 @@
 
     it "shows no icon if icon_url is not set on the developer key" do
       get "/login/oauth2/auth?response_type=code&client_id=#{@client_id}&redirect_uri=urn:ietf:wg:oauth:2.0:oob"
-      expect(f('#modal-box').text).to match(%r{Specs is requesting access to your account})
+      expect(f('#modal-box').text).to match(/Specs is requesting access to your account/)
       expect(f("#content")).not_to contain_css('.icon_url')
     end
 
@@ -99,7 +93,7 @@
       @key.icon_url = "/images/delete.png"
       @key.save!
       get "/login/oauth2/auth?response_type=code&client_id=#{@client_id}&redirect_uri=urn:ietf:wg:oauth:2.0:oob"
-      expect(f('#modal-box').text).to match(%r{Specs is requesting access to your account})
+      expect(f('#modal-box').text).to match(/Specs is requesting access to your account/)
       expect(f('.ic-Login-confirmation__auth-icon')).to be_displayed
     end
 
@@ -132,7 +126,7 @@
       f('input[type=submit]').click
       f('body') # wait until the redirect page loads
 
-      code = driver.current_url.match(%r{code=([^?&]+)})[1]
+      code = driver.current_url.match(/code=([^?&]+)/)[1]
       integration_test = ActionDispatch::IntegrationTest.new(self)
       integration_test.post "/login/oauth2/token", params: {
         grant_type: 'authorization_code',
