require File.expand_path(File.dirname(__FILE__) + '/common')

describe "account authentication configs" do
  it_should_behave_like "in-process server selenium tests"
  
  it "should allow setting up a secondary ldap server" do
    course_with_admin_logged_in

    get "/accounts/#{Account.default.id}/account_authorization_configs"
    driver.find_element(:id, 'add_auth_select').
      find_element(:css, 'option[value="ldap"]').click
    ldap_div = driver.find_element(:id, 'ldap_div')
    ldap_form = driver.find_element(:css, 'form.ldap_form')
    ldap_div.should be_displayed

    ldap_form.find_element(:id, 'account_authorization_config_0_auth_host').send_keys('primary.host.example.com')
    ldap_form.find_element(:id, 'account_authorization_config_0_auth_port').send_keys('1')
    ldap_form.find_element(:id, 'account_authorization_config_0_auth_over_tls').click
    ldap_form.find_element(:id, 'account_authorization_config_0_auth_base').send_keys('primary base')
    ldap_form.find_element(:id, 'account_authorization_config_0_auth_filter').send_keys('primary filter')
    ldap_form.find_element(:id, 'account_authorization_config_0_auth_username').send_keys('primary username')
    ldap_form.find_element(:id, 'account_authorization_config_0_auth_password').send_keys('primary password')
    ldap_form.find_element(:id, 'account_authorization_config_0_login_handle_name').send_keys('login handle')
    ldap_form.find_element(:id, 'account_authorization_config_0_change_password_url').send_keys('http://forgot.password.example.com/')
    expect_new_page_load { ldap_form.find_element(:css, 'button[type="submit"]').click }

    Account.default.account_authorization_configs.length.should == 1
    config = Account.default.account_authorization_configs.first
    config.auth_host.should == 'primary.host.example.com'
    config.auth_port.should == 1
    config.auth_over_tls.should == true
    config.auth_base.should == 'primary base'
    config.auth_filter.should == 'primary filter'
    config.auth_username.should == 'primary username'
    config.auth_decrypted_password.should == 'primary password'
    config.login_handle_name.should == 'login handle'
    config.change_password_url.should == 'http://forgot.password.example.com/'

    # now add a secondary ldap config
    driver.find_element(:css, '.edit_auth_link').click
    ldap_div = driver.find_element(:id, 'ldap_div')
    ldap_form = driver.find_element(:css, 'form.ldap_form')
    ldap_div.find_element(:css, '.add_secondary_ldap_link').click
    ldap_form.find_element(:id, 'account_authorization_config_1_auth_host').send_keys('secondary.host.example.com')
    ldap_form.find_element(:id, 'account_authorization_config_1_auth_port').send_keys('2')
    ldap_form.find_element(:id, 'account_authorization_config_1_auth_base').send_keys('secondary base')
    ldap_form.find_element(:id, 'account_authorization_config_1_auth_filter').send_keys('secondary filter')
    ldap_form.find_element(:id, 'account_authorization_config_1_auth_username').send_keys('secondary username')
    ldap_form.find_element(:id, 'account_authorization_config_1_auth_password').send_keys('secondary password')
    expect_new_page_load { ldap_form.find_element(:css, 'button[type="submit"]').click }

    Account.default.account_authorization_configs.length.should == 2
    config = Account.default.account_authorization_configs.first
    config.auth_host.should == 'primary.host.example.com'

    config = Account.default.account_authorization_configs[1]
    config.auth_host.should == 'secondary.host.example.com'
    config.auth_port.should == 2
    config.auth_over_tls.should == false
    config.auth_base.should == 'secondary base'
    config.auth_filter.should == 'secondary filter'
    config.auth_username.should == 'secondary username'
    config.auth_decrypted_password.should == 'secondary password'
    config.login_handle_name.should be_nil
    config.change_password_url.should be_nil

    shown_hosts = driver.find_elements(:css, ".auth_info.auth_host")
    shown_hosts[0].text.should == "primary.host.example.com"
    shown_hosts[1].text.should == "secondary.host.example.com"

    # test removing the secondary config
    driver.find_element(:css, '.edit_auth_link').click
    ldap_form = driver.find_element(:css, 'form.ldap_form')
    ldap_form.find_element(:css, '.remove_secondary_ldap_link').click
    expect_new_page_load { ldap_form.find_element(:css, 'button[type="submit"]').click }

    Account.default.account_authorization_configs.length.should == 1

    # test removing the entire config
    expect_new_page_load { 
      driver.find_element(:css, '.delete_auth_link').click
      driver.switch_to.alert.accept
      driver.switch_to.default_content
    }

    Account.default.account_authorization_configs.length.should == 0
  end
  
  it "should show Login and Email fields in add user dialog for delegated auth accounts" do
    course_with_admin_logged_in

    get "/accounts/#{Account.default.id}/users"
    driver.find_element(:css, ".add_user_link").click
    dialog = driver.find_element(:id, "add_user_dialog")
    dialog.find_elements(:id, "pseudonym_path").length.should == 0
    dialog.find_element(:id, "pseudonym_unique_id").should be_displayed

    Account.default.account_authorization_configs.create(:auth_type => 'cas')
    get "/accounts/#{Account.default.id}/users"
    driver.find_element(:css, ".add_user_link").click
    dialog = driver.find_element(:id, "add_user_dialog")
    dialog.find_element(:id, "pseudonym_path").should be_displayed
    dialog.find_element(:id, "pseudonym_unique_id").should be_displayed
  end
  
  it "should be able to set login labels for delegated auth accounts" do
    course_with_admin_logged_in

    get "/accounts/#{Account.default.id}/account_authorization_configs"
    driver.find_element(:id, 'add_auth_select').
      find_element(:css, 'option[value="cas"]').click
    driver.find_element(:id, "account_authorization_config_0_login_handle_name").should be_displayed
    
    driver.find_element(:id, "account_authorization_config_0_auth_base").send_keys("cas.example.com")
    driver.find_element(:id, "account_authorization_config_0_login_handle_name").send_keys("CAS Username")
    expect_new_page_load { driver.find_element(:css, '#cas_div button[type="submit"]').click }
    
    get "/accounts/#{Account.default.id}/users"
    driver.find_element(:css, ".add_user_link").click
    dialog = driver.find_element(:id, "add_user_dialog")
    dialog.find_element(:css, 'label[for="pseudonym_unique_id"]').text.should == "CAS Username:"
  end

  it "should be able to create a new course" do
    course_with_admin_logged_in
    get "/accounts/#{Account.default.id}"
    driver.find_element(:css, '.add_course_link').click
    driver.find_element(:css, '#add_course_form input[type=text]:first-child').send_keys('Test Course')
    driver.find_element(:id, 'course_course_code').send_keys('TEST001')
    driver.find_element(:css, '#add_course_form .submit_button').click

    wait_for_ajaximations
    driver.find_element(:id, 'add_course_dialog').should_not be_displayed
<<<<<<< HEAD
    driver.find_element(:id, 'flash_notice_message').text.should match 'Test Course successfully added!'
=======
    assert_flash_notice_message /Test Course successfully added/
>>>>>>> b34a5858
  end

  it "should be able to update term dates" do
    course_with_admin_logged_in

    def verify_displayed_term_dates(term, dates)
      dates.each do |en_type, dates|
        term.find_element(:css, ".#{en_type}_dates .start_date .show_term").text.should match /#{dates[0]}/
        term.find_element(:css, ".#{en_type}_dates .end_date .show_term").text.should match /#{dates[1]}/
      end
    end

    get "/accounts/#{Account.default.id}/terms"
    term = driver.find_element(:css, "tr.term")
    term.find_element(:css, ".edit_term_link").click
    term.find_element(:css, ".editing_term .general_dates .start_date .edit_term input").send_keys("2011-07-01")
    term.find_element(:css, ".editing_term .general_dates .end_date .edit_term input").send_keys("2011-07-31")
    term.find_element(:css, ".enrollment_term_form .submit_button").click
    keep_trying_until { term.attribute(:class) !~ /editing_term/ }
    verify_displayed_term_dates(term, {
      :general => [ "Jul 1", "Jul 31" ],
      :student_enrollment => [ "term start", "term end" ],
      :teacher_enrollment => [ "term start", "term end" ],
      :ta_enrollment => [ "term start", "term end" ]
    })
    
    get "/accounts/#{Account.default.id}/terms"
    term = driver.find_element(:css, "tr.term")
    term.find_element(:css, ".edit_term_link").click
    term.find_element(:css, ".editing_term .student_enrollment_dates .start_date .edit_term input").send_keys("2011-07-02")
    term.find_element(:css, ".editing_term .student_enrollment_dates .end_date .edit_term input").send_keys("2011-07-30")
    term.find_element(:css, ".enrollment_term_form .submit_button").click
    keep_trying_until { term.attribute(:class) !~ /editing_term/ }
    verify_displayed_term_dates(term, {
      :general => [ "Jul 1", "Jul 31" ],
      :student_enrollment => [ "Jul 2", "Jul 30" ],
      :teacher_enrollment => [ "term start", "term end" ],
      :ta_enrollment => [ "term start", "term end" ]
    })
    
    get "/accounts/#{Account.default.id}/terms"
    term = driver.find_element(:css, "tr.term")
    term.find_element(:css, ".edit_term_link").click
    term.find_element(:css, ".editing_term .teacher_enrollment_dates .start_date .edit_term input").send_keys("2011-07-03")
    term.find_element(:css, ".editing_term .teacher_enrollment_dates .end_date .edit_term input").send_keys("2011-07-29")
    term.find_element(:css, ".editing_term .ta_enrollment_dates .start_date .edit_term input").send_keys("2011-07-04")
    term.find_element(:css, ".editing_term .ta_enrollment_dates .end_date .edit_term input").send_keys("2011-07-28")
    term.find_element(:css, ".enrollment_term_form .submit_button").click
    keep_trying_until { term.attribute(:class) !~ /editing_term/ }
    verify_displayed_term_dates(term, {
      :general => [ "Jul 1", "Jul 31" ],
      :student_enrollment => [ "Jul 2", "Jul 30" ],
      :teacher_enrollment => [ "Jul 3", "Jul 29" ],
      :ta_enrollment => [ "Jul 4", "Jul 28" ]
    })
    
    get "/accounts/#{Account.default.id}/terms"
    term = driver.find_element(:css, "tr.term")
    term.find_element(:css, ".edit_term_link").click
    term.find_element(:css, ".editing_term .teacher_enrollment_dates .start_date .edit_term input").clear
    term.find_element(:css, ".editing_term .teacher_enrollment_dates .end_date .edit_term input").clear
    term.find_element(:css, ".enrollment_term_form .submit_button").click
    keep_trying_until { term.attribute(:class) !~ /editing_term/ }
    verify_displayed_term_dates(term, {
      :general => [ "Jul 1", "Jul 31" ],
      :student_enrollment => [ "Jul 2", "Jul 30" ],
      :teacher_enrollment => [ "term start", "term end" ],
      :ta_enrollment => [ "Jul 4", "Jul 28" ]
    })
  end
end<|MERGE_RESOLUTION|>--- conflicted
+++ resolved
@@ -131,11 +131,7 @@
 
     wait_for_ajaximations
     driver.find_element(:id, 'add_course_dialog').should_not be_displayed
-<<<<<<< HEAD
-    driver.find_element(:id, 'flash_notice_message').text.should match 'Test Course successfully added!'
-=======
     assert_flash_notice_message /Test Course successfully added/
->>>>>>> b34a5858
   end
 
   it "should be able to update term dates" do
