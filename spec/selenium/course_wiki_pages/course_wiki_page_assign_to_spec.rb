--- conflicted
+++ resolved
@@ -184,8 +184,6 @@
       option_names = option_elements.map(&:text)
       expect(option_names).to include("Mastery Paths")
     end
-<<<<<<< HEAD
-=======
 
     it "allows mastery path to be re-assigned after a previous assignment to mastery paths and removal" do
       @course.conditional_release = true
@@ -228,7 +226,6 @@
 
       expect(assign_to_in_tray("Remove Mastery Paths")[0]).to be_displayed
     end
->>>>>>> 5c259ed4
   end
 
   context "as a student" do
