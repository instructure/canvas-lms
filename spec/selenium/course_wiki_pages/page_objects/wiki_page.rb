# frozen_string_literal: true

#
# Copyright (C) 2019 - present Instructure, Inc.
#
# This file is part of Canvas.
#
# Canvas is free software: you can redistribute it and/or modify it under
# the terms of the GNU Affero General Public License as published by the Free
# Software Foundation, version 3 of the License.
#
# Canvas is distributed in the hope that it will be useful, but WITHOUT ANY
# WARRANTY; without even the implied warranty of MERCHANTABILITY or FITNESS FOR
# A PARTICULAR PURPOSE. See the GNU Affero General Public License for more
# details.
#
# You should have received a copy of the GNU Affero General Public License along
# with this program. If not, see <http://www.gnu.org/licenses/>.

require_relative "../../common"

module CourseWikiPage
  #------------------------------ Selectors -----------------------------
  def publish_btn_selector
    ".btn-publish"
  end

  def published_btn_selector
    ".btn-published"
  end

  def edit_btn_selector
    ".edit-wiki"
  end

  def more_options_btn_selector
    ".al-trigger"
  end

  def delete_page_menu_item_selector
    ".delete_page"
  end

  def delete_pages_btn_selector
    ".delete_pages"
  end

  def assign_to_btn_selector
    ".assign-to-button"
  end

  def assign_to_link_selector
    "[data-testid='manage-assign-to']"
  end

  def pending_changes_pill_selector
    "[data-testid='pending_changes_pill']"
  end

<<<<<<< HEAD
=======
  def editing_roles_input_selector
    "#editing_roles"
  end

>>>>>>> 9ecbc393
  #------------------------------ Elements ------------------------------
  def publish_btn
    f(publish_btn_selector)
  end

  def published_btn
    f(published_btn_selector)
  end

  def published_status_published
    f(".published-status.published")
  end

  def wiki_page_show
    f("#wiki_page_show")
  end

  def more_options_btn
    f(more_options_btn_selector)
  end

  def wiki_page_more_options_menu_open
    f(".ui-menu.ui-state-open")
  end

  def wiki_page_body
    f("body")
  end

  def wiki_page_settings_button
    fj("[role='button']:contains('Settings')")
  end

  def wiki_page_send_to_menu
    fj("li:contains('Send To...')")
  end

  def wiki_page_copy_to_menu
    fj("li:contains('Copy To...')")
  end

  def bulk_delete_btn
    f(delete_pages_btn_selector)
  end

  def confirm_delete_wiki_pages_btn
    f("#confirm_delete_wiki_pages")
  end

  def select_wiki_page_checkbox
    f("tbody.collectionViewItems input[type='checkbox']")
  end

  def immersive_reader_btn
    fj("#immersive_reader_mount_point [type='button']:contains('Immersive Reader')")
  end

  def edit_page_title_input
    f("input[data-testid='wikipage-title-input']")
  end

  def tiny_mce_input
    f("#tinymce")
  end

  def course_home_nav_menu
    fj("a:contains('Home')")
  end

  def assign_to_btn
    f(assign_to_btn_selector)
  end

  def assign_to_link
    f(assign_to_link_selector)
  end

  def pending_changes_pill
    f(pending_changes_pill_selector)
  end

  def page_save_button
    find_button("Save")
  end

<<<<<<< HEAD
=======
  def editing_roles_input
    f(editing_roles_input_selector)
  end

>>>>>>> 9ecbc393
  #------------------------------ Actions -------------------------------

  def visit_wiki_page_view(course_id, page_title)
    get "/courses/#{course_id}/pages/#{page_title}"
  end

  def visit_group_wiki_page_view(group_id, page_title)
    get "/groups/#{group_id}/pages/#{page_title}"
  end

  def visit_wiki_edit_page(course_id, page_title)
    get "/courses/#{course_id}/pages/#{page_title}/edit"
  end

  def visit_group_wiki_edit_page(group_id, page_title)
    get "/groups/#{group_id}/pages/#{page_title}/edit"
  end

  def publish_wiki_page
    publish_btn.click
    wait_for_ajaximations
  end

  def unpublish_wiki_page
    published_btn.click
    wait_for_ajaximations
  end

  def click_more_options_menu
    more_options_btn.click
    wait_for_ajaximations
  end

  def delete_selected_pages
    bulk_delete_btn.click
    wait_for_ajaximations
  end

  def confirm_delete_pages
    confirm_delete_wiki_pages_btn.click
    wait_for_ajaximations
  end

  def pending_changes_pill_exists?
    element_exists?(pending_changes_pill_selector)
  end

  def save_wiki_page
    page_save_button.click
  end
end<|MERGE_RESOLUTION|>--- conflicted
+++ resolved
@@ -57,13 +57,10 @@
     "[data-testid='pending_changes_pill']"
   end
 
-<<<<<<< HEAD
-=======
   def editing_roles_input_selector
     "#editing_roles"
   end
 
->>>>>>> 9ecbc393
   #------------------------------ Elements ------------------------------
   def publish_btn
     f(publish_btn_selector)
@@ -149,13 +146,10 @@
     find_button("Save")
   end
 
-<<<<<<< HEAD
-=======
   def editing_roles_input
     f(editing_roles_input_selector)
   end
 
->>>>>>> 9ecbc393
   #------------------------------ Actions -------------------------------
 
   def visit_wiki_page_view(course_id, page_title)
