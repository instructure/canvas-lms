# frozen_string_literal: true

#
# Copyright (C) 2019 - present Instructure, Inc.
#
# This file is part of Canvas.
#
# Canvas is free software: you can redistribute it and/or modify it under
# the terms of the GNU Affero General Public License as published by the Free
# Software Foundation, version 3 of the License.
#
# Canvas is distributed in the hope that it will be useful, but WITHOUT ANY
# WARRANTY; without even the implied warranty of MERCHANTABILITY or FITNESS FOR
# A PARTICULAR PURPOSE. See the GNU Affero General Public License for more
# details.
#
# You should have received a copy of the GNU Affero General Public License along
# with this program. If not, see <http://www.gnu.org/licenses/>.

require_relative "../../common"

module CourseWikiPage
  #------------------------------ Selectors -----------------------------
  def publish_btn_selector
    ".btn-publish"
  end

  def published_btn_selector
    ".btn-published"
  end

  def edit_btn_selector
    ".edit-wiki"
  end

  def more_options_btn_selector
    ".al-trigger"
  end

  def delete_page_menu_item_selector
    ".delete_page"
  end

  def delete_pages_btn_selector
    ".delete_pages"
  end

  def assign_to_btn_selector
    ".assign-to-button"
  end

  def assign_to_link_selector
    "[data-testid='manage-assign-to']"
  end

  def pending_changes_pill_selector
    "[data-testid='pending_changes_pill']"
  end

  def editing_roles_input_selector
    "#editing_roles"
  end

  #------------------------------ Elements ------------------------------
  def publish_btn
    f(publish_btn_selector)
  end

  def published_btn
    f(published_btn_selector)
  end

  def published_status_published
    f(".published-status.published")
  end

  def wiki_page_show
    f("#wiki_page_show")
  end

  def more_options_btn
    f(more_options_btn_selector)
  end

  def wiki_page_more_options_menu_open
    f(".ui-menu.ui-state-open")
  end

  def wiki_page_body
    f("body")
  end

  def wiki_page_settings_button
    fj("[role='button']:contains('Settings')")
  end

  def wiki_page_send_to_menu
    fj("li:contains('Send To...')")
  end

  def wiki_page_copy_to_menu
    fj("li:contains('Copy To...')")
  end

  def bulk_delete_btn
    f(delete_pages_btn_selector)
  end

  def confirm_delete_wiki_pages_btn
    f("#confirm_delete_wiki_pages")
  end

  def select_wiki_page_checkbox
    f("tbody.collectionViewItems input[type='checkbox']")
  end

  def immersive_reader_btn
    fj("#immersive_reader_mount_point [type='button']:contains('Immersive Reader')")
  end

  def edit_page_title_input
    f("input[data-testid='wikipage-title-input']")
  end

  def tiny_mce_input
    f("#tinymce")
  end

  def course_home_nav_menu
    fj("a:contains('Home')")
  end

  def assign_to_btn
    f(assign_to_btn_selector)
  end

  def assign_to_link
    f(assign_to_link_selector)
  end

  def pending_changes_pill
    f(pending_changes_pill_selector)
  end

  def page_save_button
    find_button("Save")
  end

  def editing_roles_input
    f(editing_roles_input_selector)
  end

  #------------------------------ Actions -------------------------------

  def visit_wiki_page_view(course_id, page_title)
    get "/courses/#{course_id}/pages/#{page_title}"
  end

  def visit_group_wiki_page_view(group_id, page_title)
    get "/groups/#{group_id}/pages/#{page_title}"
  end

  def visit_wiki_edit_page(course_id, page_title)
    get "/courses/#{course_id}/pages/#{page_title}/edit"
  end

  def visit_group_wiki_edit_page(group_id, page_title)
    get "/groups/#{group_id}/pages/#{page_title}/edit"
  end

<<<<<<< HEAD
=======
  def replace_wiki_page_name(text)
    edit_page_title_input.send_keys([:control, "a"], :backspace, text)
  end

>>>>>>> f6b60bb3
  def publish_wiki_page
    publish_btn.click
    wait_for_ajaximations
  end

  def unpublish_wiki_page
    published_btn.click
    wait_for_ajaximations
  end

  def click_more_options_menu
    more_options_btn.click
    wait_for_ajaximations
  end

  def delete_selected_pages
    bulk_delete_btn.click
    wait_for_ajaximations
  end

  def confirm_delete_pages
    confirm_delete_wiki_pages_btn.click
    wait_for_ajaximations
  end

  def pending_changes_pill_exists?
    element_exists?(pending_changes_pill_selector)
  end

  def save_wiki_page
    page_save_button.click
  end
end<|MERGE_RESOLUTION|>--- conflicted
+++ resolved
@@ -168,13 +168,10 @@
     get "/groups/#{group_id}/pages/#{page_title}/edit"
   end
 
-<<<<<<< HEAD
-=======
   def replace_wiki_page_name(text)
     edit_page_title_input.send_keys([:control, "a"], :backspace, text)
   end
 
->>>>>>> f6b60bb3
   def publish_wiki_page
     publish_btn.click
     wait_for_ajaximations
