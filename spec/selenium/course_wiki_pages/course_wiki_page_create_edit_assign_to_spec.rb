# frozen_string_literal: true

# Copyright (C) 2024 - present Instructure, Inc.
#
# This file is part of Canvas.
#
# Canvas is free software: you can redistribute it and/or modify it under
# the terms of the GNU Affero General Public License as published by the Free
# Software Foundation, version 3 of the License.
#
# Canvas is distributed in the hope that it will be useful, but WITHOUT ANY
# WARRANTY; without even the implied warranty of MERCHANTABILITY or FITNESS FOR
# A PARTICULAR PURPOSE. See the GNU Affero General Public License for more
# details.
#
# You should have received a copy of the GNU Affero General Public License along
# with this program. If not, see <http://www.gnu.org/licenses/>.

require_relative "../common"
require_relative "../helpers/context_modules_common"
require_relative "../helpers/items_assign_to_tray"
require_relative "page_objects/wiki_page"
require_relative "../conditional_release/page_objects/conditional_release_objects"

describe "wiki pages edit page assign to" do
  include_context "in-process server selenium tests"

  include ContextModulesCommon
  include ItemsAssignToTray
  include CourseWikiPage

  before :once do
    differentiated_modules_on

    course_with_teacher(active_all: true)
    @page = @course.wiki_pages.create!(title: "new_page")
    @section1 = @course.course_sections.create!(name: "section1")
    @student1 = student_in_course(course: @course, active_all: true, name: "Student 1").user
    @student2 = student_in_course(course: @course, active_all: true, name: "Student 2").user
  end

  before do
    user_session(@teacher)
  end

  it "shows Manage Assign To option" do
    visit_wiki_edit_page(@course.id, @page.title)
    wait_for_ajaximations
    expect(assign_to_link).to be_displayed
  end

  it "opens the assign to tray when clicking the Manage Assign To option" do
    visit_wiki_edit_page(@course.id, @page.title)

    assign_to_link.click
    wait_for_assign_to_tray_spinner
    keep_trying_until { expect(item_tray_exists?).to be_truthy }

    expect(tray_header.text).to eq(@page.title)
    expect(icon_type_exists?("Document")).to be true
  end

  it "shows existing enrollments when accessing the assign to tray" do
    @page.assignment_overrides.create!(set_type: "ADHOC")
    @page.assignment_overrides.first.assignment_override_students.create!(user: @student1)

    visit_wiki_edit_page(@course.id, @page.title)

    assign_to_link.click
    wait_for_assign_to_tray_spinner
    keep_trying_until { expect(item_tray_exists?).to be_truthy }

    expect(module_item_assign_to_card[0]).to be_displayed
    expect(module_item_assign_to_card[1]).to be_displayed

    expect(assign_to_in_tray("Remove Everyone else")[0]).to be_displayed
    expect(assign_to_in_tray("Remove #{@student1.name}")[0]).to be_displayed
  end

  it "shows pending changes pill after applying changes" do
    visit_wiki_edit_page(@course.id, @page.title)
    assign_to_link.click

    wait_for_assign_to_tray_spinner
    keep_trying_until { expect(item_tray_exists?).to be_truthy }
    click_add_assign_to_card
    select_module_item_assignee(1, @section1.name)
    click_save_button("Apply")
    expect(pending_changes_pill_exists?).to be_truthy
  end

  it "saves new overrides" do
    expect(@page.assignment_overrides.count).to eq(0)

    visit_wiki_edit_page(@course.id, @page.title)
    assign_to_link.click
    wait_for_assign_to_tray_spinner
    keep_trying_until { expect(item_tray_exists?).to be_truthy }
    click_add_assign_to_card
    select_module_item_assignee(1, @section1.name)
    click_save_button("Apply")
    save_wiki_page

    expect(@page.assignment_overrides.count).to eq(1)
  end

  it "shows 'everyone' card when course overrides exist" do
    @context_module = @course.context_modules.create! name: "Mod"
    module_override = @context_module.assignment_overrides.build
    module_override.course_section = @course.course_sections.first
    module_override.save!
    @context_module.add_item(type: "wiki_page", id: @page.id)

    @page.assignment_overrides.create!(set: @course)
    expect(@page.all_assignment_overrides.count).to eq(2)

    visit_wiki_edit_page(@course.id, @page.title)

    assign_to_link.click
    wait_for_assign_to_tray_spinner
    keep_trying_until { expect(item_tray_exists?).to be_truthy }

    expect(module_item_assign_to_card[0]).to be_displayed
    expect(module_item_assign_to_card[1]).to be_displayed

    expect(assign_to_in_tray("Remove Everyone else")[0]).to be_displayed
    expect(assign_to_in_tray("Remove #{@course.course_sections.first.name}")[0]).to be_displayed
  end

  it "does not show Manage Assign To for group pages" do
    group = @course.groups.create!(name: "Group 1")
    page = group.wiki_pages.create!(title: "group-page")
    visit_group_wiki_edit_page(group.id, page.title)
    wait_for_ajaximations
    expect(element_exists?(editing_roles_input_selector)).to be_truthy
    expect(element_exists?(assign_to_link_selector)).to be_falsey
  end

  it "updates tray when form information changes" do
    visit_wiki_edit_page(@course.id, @page.title)
    replace_wiki_page_name("new page title")

    assign_to_link.click

    wait_for_assign_to_tray_spinner
    keep_trying_until { expect(item_tray_exists?).to be_truthy }

    expect(tray_header.text).to eq("new page title")
  end

  it "does not show the mastery paths checkbox but adds assignment to mastery paths if selected in the tray" do
    @course.conditional_release = true
    @course.save!
    visit_wiki_edit_page(@course.id, @page.title)
    wait_for_ajaximations
    expect(ConditionalReleaseObjects.conditional_content_exists?).to be false
    assign_to_link.click
    wait_for_assign_to_tray_spinner
    keep_trying_until { expect(item_tray_exists?).to be_truthy }
    click_add_assign_to_card
    select_module_item_assignee(1, "Mastery Paths")
    click_save_button("Apply")
    save_wiki_page

    assignment = assignment_model(course: @course, points_possible: 100)
    get "/courses/#{@course.id}/assignments/#{assignment.id}/edit"
    ConditionalReleaseObjects.conditional_release_link.click
    ConditionalReleaseObjects.last_add_assignment_button.click
    expect(ConditionalReleaseObjects.assignment_selection_modal).to include_text("new_page")
  end
<<<<<<< HEAD
=======

  it "does not show the button when the user does not have the manage_wiki_update permission even if they can edit" do
    @page.update!(editing_roles: "teachers,students")
    visit_wiki_edit_page(@course.id, @page.title)
    expect(element_exists?(assign_to_link_selector)).to be_truthy

    RoleOverride.create!(context: @course.account, permission: "manage_wiki_update", role: teacher_role, enabled: false)
    visit_wiki_edit_page(@course.id, @page.title)
    expect(element_exists?(assign_to_link_selector)).to be_falsey
  end
>>>>>>> 4b37e285
end<|MERGE_RESOLUTION|>--- conflicted
+++ resolved
@@ -168,8 +168,6 @@
     ConditionalReleaseObjects.last_add_assignment_button.click
     expect(ConditionalReleaseObjects.assignment_selection_modal).to include_text("new_page")
   end
-<<<<<<< HEAD
-=======
 
   it "does not show the button when the user does not have the manage_wiki_update permission even if they can edit" do
     @page.update!(editing_roles: "teachers,students")
@@ -180,5 +178,4 @@
     visit_wiki_edit_page(@course.id, @page.title)
     expect(element_exists?(assign_to_link_selector)).to be_falsey
   end
->>>>>>> 4b37e285
 end