require File.expand_path(File.dirname(__FILE__) + '/helpers/external_tools_common')

describe "external tools" do
  include_examples "external tools tests"

  describe "app center" do
    before (:each) do
      enable_app_center_plugin
      @account = Account.default
      account_admin_user(:account => @account)
      user_session(@user)

      get "/accounts/#{@account.id}/settings"
      f("#tab-tools-link").click
    end

    # This test has included multiple tests due because there is no need to slow down
    # the testing cycle. All of these tests depend on the prior to pass.
    it "should be able to view app center list and manage a add an app" do
      ff('.app').size.should > 0
      ff('.app').first.click
      wait_for_ajaximations

      fj('a.add_app').should be_present
      fj('table.review-item').should be_present
      fj('a.app_cancel').click
      wait_for_ajaximations

      #App list should have apps
      ff('.app').size.should > 0
      fj('a[data-toggle-installed-state="installed"]').click
      wait_for_ajaximations

      #Installed app list should have no apps
      ff('.app').size.should == 0
      fj('a[data-toggle-installed-state="not_installed"]').click
      wait_for_ajaximations

      #Not installed app list should have apps
      ff('.app').size.should > 0
      fj('a[data-toggle-installed-state="all"]').click
      wait_for_ajaximations

      #Install an app
      ff('.app').size.should > 0
      ff('.app').first.click
      wait_for_ajaximations

      f("#add_app_form").should be_nil
      fj('a.add_app').click
      wait_for_ajaximations

      #It should auto install because it only requires a name
      f("#add_app_form").should be_nil
      fj('.view_app_center_link').click
      wait_for_ajaximations

      fj('a[data-toggle-installed-state="installed"]').click
      wait_for_ajaximations

      #Installed app list should have apps
      ff('.app').size.should > 0
      ff('.app').first.click
      wait_for_ajaximations

      #Install app again
      fj('a.add_app').click
      wait_for_ajaximations

      #Add app form should be displayed because the app is already installed
      f("#add_app_form").should be_displayed
      replace_content(f("#canvas_app_name"), "New App")
      fj('button.btn-primary[role="button"]').click
      wait_for_ajaximations

      ff('th.external_tool').size.should > 0
      fj('.view_app_center_link').click
      wait_for_ajaximations

      ff('.app').size.should > 0
      fj('.view_tools_link').click
      wait_for_ajaximations

      fj('.add_tool_link').should be_present
    end

    it "should not see the app center if the plugin is disabled" do
      @plugin_setting = PluginSetting.find_by_name('app_center')
      @plugin_setting.disabled = true
      @plugin_setting.save

      get "/accounts/#{@account.id}/settings"
      f("#tab-tools-link").click
      wait_for_ajaximations
      fj('.add_tool_link').should be_present
    end
  end

  describe "editing external tools" do
    include_examples "external tools tests"

    before (:each) do
      course_with_teacher_logged_in
    end

    it "should clear the shared secret after saving" do
      tool_name = 'test tool'
      get "/courses/#{@course.id}/settings"
      f("#tab-tools-link").click
      f('.add_tool_link').click
      f('#external_tool_name').send_keys(tool_name)
      f('#external_tool_consumer_key').send_keys('fdjaklfjdaklfdjaslfjajfkljsalkjflas')
      f('#external_tool_shared_secret').send_keys('r08132ufio1jfj1iofj3j1kf3ljl1')
      f('#external_tool_domain').send_keys('instructure.com')
      fj('.ui-dialog:visible .btn-primary').click()
      wait_for_ajaximations
      f(".edit_tool_link[data-edit-external-tool='#{ContextExternalTool.find_by_name(tool_name).id}']").click
      f('#external_tool_name').should have_attribute(:value, tool_name)
      f('#external_tool_shared_secret').should have_attribute(:value, "")
    end

    it "should allow creating a new course external tool with custom fields" do
      get "/courses/#{@course.id}/settings"
      f("#tab-tools-link").click
      add_external_tool
      tool = ContextExternalTool.last
      tool_elem = f("#external_tool_#{tool.id}")
      tool_elem.should be_displayed
    end

    it "should allow creating a new course external tool with extensions" do
      get "/courses/#{@course.id}/settings"
      f("#tab-tools-link").click
      add_external_tool :xml
    end

    it "should allow editing an existing external tool with custom fields" do
      tool = @course.context_external_tools.create!(:name => "new tool", :consumer_key => "key", :shared_secret => "secret", :domain => 'example.com', :custom_fields => {'a' => '1', 'b' => '2'})
      get "/courses/#{@course.id}/settings"
      keep_trying_until { f("#tab-tools-link").should be_displayed }
      f("#tab-tools-link").click
      f("#external_tool_#{tool.id} .edit_tool_link").click
      f("#external_tool_name").should have_value "new tool"
      f("#external_tool_consumer_key").should have_value 'key'
      f("#external_tool_domain").should have_value 'example.com'
      f("#external_tool_custom_fields_string").should have_value "a=1\nb=2"
      replace_content(f("#external_tool_name"), "new tool (updated)")
      replace_content(f("#external_tool_consumer_key"), "key (updated)")
      replace_content(f("#external_tool_shared_secret"), "secret (updated)")
      replace_content(f("#external_tool_domain"), "example2.com")
      replace_content(f("#external_tool_custom_fields_string"), "a=9\nb=8")
      fj('.ui-dialog:visible .btn-primary').click()
      wait_for_ajax_requests
      tool_elem = fj("#external_tools .external_tool").should be_displayed
      tool_elem.should_not be_nil
      tool.reload
      tool.name.should == "new tool (updated)"
      tool.consumer_key.should == "key (updated)"
      tool.shared_secret.should == "secret (updated)"
      tool.domain.should == "example2.com"
      tool.custom_fields.should == {'a' => '9', 'b' => '8'}
    end

    it "should allow adding an external tool to a course module" do
      @module = @course.context_modules.create!(:name => "module")
      get "/courses/#{@course.id}/modules"

      keep_trying_until { driver.execute_script("return window.modules.refreshed == true") }

      f("#context_module_#{@module.id} .admin-links.al-trigger").click
      f("#context_module_#{@module.id} .add_module_item_link").click

      f("#add_module_item_select option[value='context_external_tool']").click
      f("#external_tool_create_url").send_keys("http://www.example.com")
      f("#external_tool_create_title").send_keys("Example")
      f("#external_tool_create_new_tab").click
      fj(".add_item_button:visible").click
      wait_for_ajax_requests
      f("#select_context_content_dialog").should_not be_displayed
      ff("#context_module_item_new").length.should == 0

      @tag = ContentTag.last
      @tag.should_not be_nil
      @tag.title.should == "Example"
      @tag.new_tab.should == true
      @tag.url.should == "http://www.example.com"
    end

    it "should not list external tools that don't have a url, domain, or resource_selection configured" do
      @module = @course.context_modules.create!(:name => "module")

      @tool1 = @course.context_external_tools.create!(:name => "First Tool", :url => "http://www.example.com", :consumer_key => "key", :shared_secret => "secret")
      @tool2 = @course.context_external_tools.new(:name => "Another Tool", :consumer_key => "key", :shared_secret => "secret")
      @tool2.settings[:editor_button] = {:url => "http://www.example.com", :icon_url => "http://www.example.com", :selection_width => 100, :selection_height => 100}.with_indifferent_access
      @tool2.save!
      @tool3 = @course.context_external_tools.new(:name => "Third Tool", :consumer_key => "key", :shared_secret => "secret")
      @tool3.settings[:resource_selection] = {:url => "http://www.example.com", :icon_url => "http://www.example.com", :selection_width => 100, :selection_height => 100}.with_indifferent_access
      @tool3.save!

      get "/courses/#{@course.id}/modules"

      keep_trying_until { driver.execute_script("return window.modules.refreshed == true") }

      f("#context_module_#{@module.id} .admin-links.al-trigger").click
      f("#context_module_#{@module.id} .add_module_item_link").click

      f("#add_module_item_select option[value='context_external_tool']").click

      keep_trying_until { ff("#context_external_tools_select .tool .name").length > 0 }
      names = ff("#context_external_tools_select .tool .name").map(&:text)
      names.should be_include(@tool1.name)
      names.should_not be_include(@tool2.name)
      names.should be_include(@tool3.name)
    end

    it "should allow adding an existing external tool to a course module, and should pick the correct tool" do
      @module = @course.context_modules.create!(:name => "module")
      @tool1 = @course.context_external_tools.create!(:name => "a", :url => "http://www.google.com", :consumer_key => '12345', :shared_secret => 'secret')
      @tool2 = @course.context_external_tools.create!(:name => "b", :url => "http://www.google.com", :consumer_key => '12345', :shared_secret => 'secret')

      get "/courses/#{@course.id}/modules"

      keep_trying_until { driver.execute_script("return window.modules.refreshed == true") }

      f("#context_module_#{@module.id} .admin-links.al-trigger").click
      f("#context_module_#{@module.id} .add_module_item_link").click

      f("#add_module_item_select option[value='context_external_tool']").click
      keep_trying_until { ff("#context_external_tools_select .tools .tool").length > 0 }
      ff("#context_external_tools_select .tools .tool")[1].click
      f("#external_tool_create_url").should have_value @tool2.url
      f("#external_tool_create_title").should have_value @tool2.name
      ff("#context_external_tools_select .tools .tool")[0].click
      f("#external_tool_create_url").should have_value @tool1.url
      f("#external_tool_create_title").should have_value @tool1.name
      fj(".add_item_button:visible").click
      wait_for_ajax_requests
      f("#select_context_content_dialog").should_not be_displayed
      keep_trying_until { ff("#context_module_item_new").length.should == 0 }

      @tag = ContentTag.last
      @tag.should_not be_nil
      @tag.title.should == @tool1.name
      @tag.url.should == @tool1.url
      @tag.content.should == @tool1

      f("#context_module_#{@module.id} .admin-links.al-trigger").click
      f("#context_module_#{@module.id} .add_module_item_link").click

      f("#add_module_item_select option[value='context_external_tool']").click
      ff("#context_external_tools_select .tools .tool")[1].click
      f("#external_tool_create_url").should have_value @tool2.url
      f("#external_tool_create_title").should have_value @tool2.name
      fj(".add_item_button:visible").click
      wait_for_ajax_requests
      f("#select_context_content_dialog").should_not be_displayed
      ff("#context_module_item_new").length.should == 0

      @tag = ContentTag.last
      @tag.should_not be_nil
      @tag.title.should == @tool2.name
      @tag.url.should == @tool2.url
    end

    it "should allow adding an external tool with resource selection enabled to a course module" do
      @module = @course.context_modules.create!(:name => "module")
      tool = @course.context_external_tools.new(:name => "bob", :consumer_key => "bob", :shared_secret => "bob", :url => "http://www.example.com/ims/lti")
      tool.resource_selection = {
          :url => "http://#{HostUrl.default_host}/selection_test",
          :selection_width => 400,
          :selection_height => 400
      }
      tool.save!
      tool2 = @course.context_external_tools.new(:name => "not bob", :consumer_key => "not bob", :shared_secret => "not bob", :url => "https://www.example.com")
      tool2.save!
      get "/courses/#{@course.id}/modules"

      keep_trying_until { driver.execute_script("return window.modules.refreshed == true") }

      f("#context_module_#{@module.id} .admin-links.al-trigger").click
      f("#context_module_#{@module.id} .add_module_item_link").click

      f("#add_module_item_select option[value='context_external_tool']").click
      wait_for_ajax_requests
      ff("#context_external_tools_select .tools .tool").length > 0

      tools = ff("#context_external_tools_select .tools .tool")
      tools[0].find_element(:css, ".name").text.should_not match(/not/)
      tools[1].find_element(:css, ".name").text.should match(/not bob/)
      tools[1].click
      f("#external_tool_create_url").should have_value "https://www.example.com"
      f("#external_tool_create_title").should have_value "not bob"

      tools[0].click
      keep_trying_until { f("#resource_selection_dialog").should be_displayed }

      in_frame('resource_selection_iframe') do
        keep_trying_until { ff("#basic_lti_link").length > 0 }
        ff(".link").length.should == 4
        f("#basic_lti_link").click
        wait_for_ajax_requests
      end
      f("#resource_selection_dialog").should_not be_displayed
      f("#external_tool_create_url").should have_value "http://www.example.com"
      f("#external_tool_create_title").should have_value "lti embedded link"
    end

    it "should alert when invalid url data is returned by a resource selection dialog" do
      @module = @course.context_modules.create!(:name => "module")
      tool = @course.context_external_tools.new(:name => "bob", :consumer_key => "bob", :shared_secret => "bob", :url => "http://www.example.com/ims/lti")
      tool.resource_selection = {
          :url => "http://#{HostUrl.default_host}/selection_test",
          :selection_width => 400,
          :selection_height => 400
      }
      tool.save!
      tool2 = @course.context_external_tools.new(:name => "not bob", :consumer_key => "not bob", :shared_secret => "not bob", :url => "https://www.example.com")
      tool2.save!
      get "/courses/#{@course.id}/modules"

      keep_trying_until { driver.execute_script("return window.modules.refreshed == true") }

      f("#context_module_#{@module.id} .admin-links.al-trigger").click
      f("#context_module_#{@module.id} .add_module_item_link").click
      f("#add_module_item_select option[value='context_external_tool']").click
      wait_for_ajax_requests
      ff("#context_external_tools_select .tools .tool").length > 0

      tools = ff("#context_external_tools_select .tools .tool")
      tools[0].find_element(:css, ".name").text.should_not match(/not/)
      tools[1].find_element(:css, ".name").text.should match(/not bob/)
      tools[1].click
      f("#external_tool_create_url").should have_value "https://www.example.com"
      f("#external_tool_create_title").should have_value "not bob"

      tools[0].click

      keep_trying_until { f("#resource_selection_dialog").should be_displayed }

      expect_fired_alert do
        in_frame('resource_selection_iframe') do
          keep_trying_until { ff("#basic_lti_link").length > 0 }
          ff(".link").length.should == 4
          f("#bad_url_basic_lti_link").click
        end
      end
      wait_for_ajax_requests
      f("#resource_selection_dialog").should_not be_displayed

      f("#external_tool_create_url").should have_value ""
      f("#external_tool_create_title").should have_value ""

      tools[0].click
      keep_trying_until { f("#resource_selection_dialog").should be_displayed }

      expect_fired_alert do
        in_frame('resource_selection_iframe') do
          keep_trying_until { ff("#basic_lti_link").length > 0 }
          ff(".link").length.should == 4
          f("#no_url_basic_lti_link").click
        end
      end
      wait_for_ajax_requests
      f("#resource_selection_dialog").should_not be_displayed
      f("#external_tool_create_url").should have_value ""
      f("#external_tool_create_title").should have_value ""
    end

    it "should use the tool name if no link text is returned" do
      @module = @course.context_modules.create!(:name => "module")
      tool = @course.context_external_tools.new(:name => "bob", :consumer_key => "bob", :shared_secret => "bob", :url => "http://www.example.com/ims/lti")
      tool.resource_selection = {
          :url => "http://#{HostUrl.default_host}/selection_test",
          :selection_width => 400,
          :selection_height => 400
      }
      tool.save!
      tool2 = @course.context_external_tools.new(:name => "not bob", :consumer_key => "not bob", :shared_secret => "not bob", :url => "https://www.example.com")
      tool2.save!
      get "/courses/#{@course.id}/modules"

      keep_trying_until { driver.execute_script("return window.modules.refreshed == true") }

      f("#context_module_#{@module.id} .admin-links.al-trigger").click
      f("#context_module_#{@module.id} .add_module_item_link").click
      f("#add_module_item_select option[value='context_external_tool']").click

      keep_trying_until { ff("#context_external_tools_select .tools .tool").length > 0 }

      tools = ff("#context_external_tools_select .tools .tool")
      tools[0].find_element(:css, ".name").text.should_not match(/not/)
      tools[1].find_element(:css, ".name").text.should match(/not bob/)
      tools[1].click
      f("#external_tool_create_url").should have_value "https://www.example.com"
      f("#external_tool_create_title").should have_value "not bob"

      tools[0].click
      keep_trying_until { f("#resource_selection_dialog").should be_displayed }
      in_frame('resource_selection_iframe') do
        keep_trying_until { ff("#basic_lti_link").length > 0 }
        ff(".link").length.should == 4
        f("#no_text_basic_lti_link").click
        wait_for_ajax_requests
      end
      f("#resource_selection_dialog").should_not be_displayed
      f("#external_tool_create_url").should have_value "http://www.example.com"
      f("#external_tool_create_title").should have_value "bob"
    end

    it "should allow editing the settings for a tool in a module" do
      @module = @course.context_modules.create!(:name => "module")
      @tag = @module.add_item({
                                  :type => 'context_external_tool',
                                  :title => 'Example',
                                  :url => 'http://www.example.com',
                                  :new_tab => '1'
                              })
      get "/courses/#{@course.id}/modules"
      keep_trying_until { driver.execute_script("return window.modules.refreshed == true") }

      f("#context_module_item_#{@tag.id}").click
      f("#context_module_item_#{@tag.id} .edit_item_link").click

      f("#edit_item_form").should be_displayed
      replace_content(f("#edit_item_form #content_tag_title"), "Example 2")
      f("#edit_item_form #content_tag_new_tab").click
      submit_form("#edit_item_form")

      wait_for_ajax_requests

      @tag.reload
      @tag.should_not be_nil
      @tag.title.should == "Example 2"
      @tag.new_tab.should == false
      @tag.url.should == "http://www.example.com"
    end

    it "should launch assignment external tools when viewing assignment" do
      @tool = @course.context_external_tools.create!(:name => "new tool", :consumer_key => "key", :shared_secret => "secret", :domain => 'example.com', :custom_fields => {'a' => '1', 'b' => '2'})
      assignment_model(:course => @course, :points_possible => 40, :submission_types => 'external_tool', :grading_type => 'points')
      tag = @assignment.build_external_tool_tag(:url => "http://example.com")
      tag.content_type = 'ContextExternalTool'
      tag.save!
      get "/courses/#{@course.id}/assignments/#{@assignment.id}"

      ff("#tool_content").length.should == 1
      keep_trying_until { f("#tool_content").should be_displayed }
    end

    it "should automatically load tools with default configuration" do
      @tool = @course.context_external_tools.create!(:name => "new tool", :consumer_key => "key", :shared_secret => "secret", :domain => 'example.com', :custom_fields => {'a' => '1', 'b' => '2'})
      @module = @course.context_modules.create!(:name => "module")
      @tag = @module.add_item({
                                  :type => 'context_external_tool',
                                  :title => 'Example',
                                  :url => 'http://www.example.com',
                                  :new_tab => '0'
                              })
      get "/courses/#{@course.id}/modules/items/#{@tag.id}"

      ff("#tool_content").length.should == 1
      keep_trying_until { f("#tool_content").should be_displayed }
    end

    it "should not automatically load tools configured to load in a new tab" do
      @tool = @course.context_external_tools.create!(:name => "new tool", :consumer_key => "key", :shared_secret => "secret", :domain => 'example.com', :custom_fields => {'a' => '1', 'b' => '2'})
      @module = @course.context_modules.create!(:name => "module")
      @tag = @module.add_item({
                                  :type => 'context_external_tool',
                                  :title => 'Example',
                                  :url => 'http://www.example.com',
                                  :new_tab => '1'
                              })
      get "/courses/#{@course.id}/modules/items/#{@tag.id}"

      f("#tool_form").should be_displayed
      ff("#tool_form .load_tab").length.should == 1
    end

    context "homework submission from an LTI tool" do
      before(:each) do
        course_with_student_logged_in
        @assignment = @course.assignments.create!(:title => "test assignment", :submission_types => "online_upload,online_url")
      end

      def homework_submission_tool(count=4)
        count.times do |i|
          @tool = @course.context_external_tools.new(:name => "bob-#{i}", :consumer_key => "bob", :shared_secret => "bob", :url => "http://www.example.com/ims/lti")
          @tool.homework_submission = {
              :url => "http://#{HostUrl.default_host}/selection_test",
              :selection_width => 400,
              :selection_height => 400
          }
          @tool.save!
        end
      end

      def pick_submission_tool(iframe_link_selector)
        get "/courses/#{@course.id}/assignments/#{@assignment.id}"
        wait_for_dom_ready
        f(".submit_assignment_link").click
        wait_for_ajax_requests
        f(".submit_from_external_tool_option").should be_displayed
        f(".submit_from_external_tool_option").click
        ff("#submit_from_external_tool_form .tools .tool").length.should > 0
        f("#external_tool_url").attribute('value').should == ""
        select_submission_content(iframe_link_selector)
      end

      def select_submission_content(iframe_link_selector)
        f("#submit_from_external_tool_form .tools .tool").click
        keep_trying_until { f("#homework_selection_dialog").should be_displayed }

        in_frame('homework_selection_iframe') do
          keep_trying_until { ff(iframe_link_selector).length > 0 }
          f(iframe_link_selector).click
        end
        keep_trying_until { f("#homework_selection_dialog") == nil }
      end

      def assert_invalid_selection_message(msg=nil)
        msg ||= /returned an invalid/
        keep_trying_until{ ffj("#flash_message_holder li").length > 0 }
        message = f("#flash_message_holder li")
        message.should_not be_nil
        message.text.should match(msg)
        ff("#submit_assignment .cancel_button").select(&:displayed?).first.click
      end

      it "should not load if no tools are configured" do
        get "/courses/#{@course.id}/assignments/#{@assignment.id}"
        wait_for_dom_ready
        f(".submit_assignment_link").click
        wait_for_ajax_requests
        ff(".submit_from_external_tool_option").length.should == 0
        ff("#submit_assignment .cancel_button").select(&:displayed?).first.click
      end

      it "should load a list of tools in the 'more' tab if configured and applicable" do
        homework_submission_tool
        get "/courses/#{@course.id}/assignments/#{@assignment.id}"
        wait_for_dom_ready
        f(".submit_assignment_link").click
        wait_for_ajax_requests
        ff("li a.external-tool").length.should == 3
        f(".submit_from_external_tool_option").should be_displayed
        ff("#submit_assignment .cancel_button").select(&:displayed?).first.click
        # TODO: make sure the 'submit' button isn't enabled yed
      end

      it "should show tabs for two tools and not display the 'more' tab'" do
        homework_submission_tool(2)
        get "/courses/#{@course.id}/assignments/#{@assignment.id}"
        wait_for_dom_ready
        f(".submit_assignment_link").click
        wait_for_ajax_requests
        ff("li a.external-tool").length.should == 2 
        ff(".submit_from_external_tool_option").length.should == 0
      end

      it "should allow submission for a tool that returns a file URL for a file assignment" do
        homework_submission_tool
        pick_submission_tool('#file_link')

        f("#external_tool_url").attribute('value').should match(/delete\.png/)
        f("#external_tool_filename").attribute('value').should ==('delete.png')
        f("#external_tool_submission_type").attribute('value').should ==('online_url_to_file')

        expect do
          f("#submit_from_external_tool_form .btn-primary").click
          wait_for_ajaximations
        end.to change(Delayed::Job, :count).by(1)

        Delayed::Job.last.invoke_job
        a = Attachment.last
        keep_trying_until { a.file_state == 'available' }
        keep_trying_until { !f("#submit_assignment").displayed? }
        submission = @assignment.find_or_create_submission(@user)
        submission.submission_type.should == 'online_upload'
        submission.submitted_at.should_not be_nil
      end

      it "should allow submission for a tool that returns a URL for a URL assignment" do
        homework_submission_tool
        pick_submission_tool('#full_url_link')

        f("#external_tool_url").attribute('value').should match(/delete\.png/)
        f("#external_tool_submission_type").attribute('value').should ==('online_url')
        f("#submit_from_external_tool_form .btn-primary").click
        keep_trying_until { !f("#submit_assignment").displayed? }
        submission = @assignment.find_or_create_submission(@user)
        submission.submission_type.should == 'online_url'
        submission.submitted_at.should_not be_nil
      end

      it "should fail if the tool tries to return any other type" do
        homework_submission_tool
        pick_submission_tool('#basic_lti_link')

        assert_invalid_selection_message
      end

      it "should fail if the tool returns a file type that isn't valid for the file assignment" do
        @assignment.update_attributes(:allowed_extensions => 'pdf,doc')
        @assignment.reload.allowed_extensions.should == ['pdf', 'doc']
        homework_submission_tool
        pick_submission_tool('#file_link')
        f('#submit_from_external_tool_form .bad_ext_msg').should be_displayed
        f('#submit_from_external_tool_form .btn-primary').should have_attribute('disabled', 'true')
        ff("#submit_assignment .cancel_button").select(&:displayed?).first.click
      end

      it "should allow submission for a valid type after an invalid submission" do
        @assignment.update_attributes(:allowed_extensions => 'pdf,doc')
        @assignment.reload.allowed_extensions.should == ['pdf', 'doc']
        homework_submission_tool
        pick_submission_tool('#file_link')
        select_submission_content('#full_url_link')
        f('#submit_from_external_tool_form .bad_ext_msg').should_not be_displayed
        f('#submit_from_external_tool_form .btn-primary').attribute('disabled').should be_nil
        ff("#submit_assignment .cancel_button").select(&:displayed?).first.click
      end

      it "should fail if the tool returns a file URL for a non-file assignment" do
        @assignment.update_attributes(:submission_types => 'online_url')
        homework_submission_tool
        pick_submission_tool('#file_link')
        assert_invalid_selection_message
      end

      it "should fail if the tool returns a URL for a non-URL assignment" do
        @assignment.update_attributes(:submission_types => 'online_upload')
        homework_submission_tool
        pick_submission_tool('#full_url_link')
        assert_invalid_selection_message
      end

      it "should fail to submit if the tool returns an invalid file URL" do
        homework_submission_tool
        pick_submission_tool('#bad_file_link')

        f("#external_tool_submission_type").attribute('value').should ==('online_url_to_file')
        f('#submit_from_external_tool_form .btn-primary').click
        wait_for_ajax_requests
        Delayed::Job.last.invoke_job
        a = Attachment.last

        assert_invalid_selection_message(/problem retrieving/)
      end
    end

    context "tool creation" do
      context "app center" do
        before(:each) do
          #set up app center plugin
          app_center = Canvas::Plugin.find(:app_center)
          default_settings = Canvas::Plugin.find(:app_center).default_settings
          default_settings['base_url'] = 'www.example.com'
          PluginSetting.create(:name => app_center.id, :settings => default_settings)
        end

        it "uses app center if enabled" do
          tool_name = 'test tool'
          get "/courses/#{@course.id}/settings"
          f("#tab-tools-link").click
          f('.app_center').should be_displayed
        end

        it "can still add tools manually" do
          tool_name = 'test tool'
          get "/courses/#{@course.id}/settings"
          f('#tab-tools-link').click
          f('.view_tools_link').click
          f('.add_tool_link').click
          wait_for_ajaximations
          f('#external_tool_name').send_keys(tool_name)
          f('#external_tool_consumer_key').send_keys('fdjaklfjdaklfdjaslfjajfkljsalkjflas')
          f('#external_tool_shared_secret').send_keys('r08132ufio1jfj1iofj3j1kf3ljl1')
          f('#external_tool_domain').send_keys('instructure.com')
          f('#external_tool_form').submit()
          wait_for_ajaximations
          f("#external_tool_#{ContextExternalTool.find_by_name(tool_name).id} .edit_tool_link").click
          f('#external_tool_name').should have_attribute(:value, tool_name)
          f('#external_tool_shared_secret').should have_attribute(:value, "")
        end
      end
    end

  end

  describe 'showing external tools' do
    before do
      course_with_teacher_logged_in(active_all: true)
      @tool = @course.context_external_tools.create!(
        name: "new tool",
        consumer_key: "key",
        shared_secret: "secret",
        url: "http://#{HostUrl.default_host}/selection_test",
      )

    end

    it "assumes course navigation launch type" do
      @tool.course_navigation = {}
      @tool.save!
      get "/courses/#{@course.id}/external_tools/#{@tool.id}"
      in_frame('tool_content') do
        keep_trying_until { ff("#basic_lti_link").size.should > 0 }
      end
    end

    it "accepts an explicit launch type" do
      @tool.migration_selection = {}
      @tool.save!
      get "/courses/#{@course.id}/external_tools/#{@tool.id}?launch_type=migration_selection"
      in_frame('tool_content') do
        keep_trying_until { ff("#basic_lti_link").size.should > 0 }
      end
    end

    it "validates the launch type" do
      @tool.course_navigation = {}
      @tool.save!
      get "/courses/#{@course.id}/external_tools/#{@tool.id}?launch_type=bad_type"
      assert_flash_error_message(/couldn't find valid settings/i)
    end

    describe "display type" do
      before do
        @tool.course_navigation = {}
        @tool.save!
      end

      it "defaults to normal display type" do
        get "/courses/#{@course.id}/external_tools/#{@tool.id}"
        f('#footer').should be_displayed
        f('#left-side').should_not be_nil
        f('#breadcrumbs').should_not be_nil
        f('body').attribute('class').should_not include('full-width')
      end

      it "shows full width if top level property specified" do
        @tool.settings[:display_type] = "full_width"
        @tool.save!
        get "/courses/#{@course.id}/external_tools/#{@tool.id}"
        f('#footer').should_not be_displayed
        f('#left-side').should be_nil
        f('#breadcrumbs').should be_nil
        f('body').attribute('class').should include('full-width')
      end

      it "shows full width if extension property specified" do
        @tool.course_navigation[:display_type] = "full_width"
        @tool.save!
        get "/courses/#{@course.id}/external_tools/#{@tool.id}"
        f('#footer').should_not be_displayed
        f('#left-side').should be_nil
        f('#breadcrumbs').should be_nil
        f('body').attribute('class').should include('full-width')
      end
    end

  end

  describe 'content migration launch through full-width redirect' do
    before do
      course_with_teacher_logged_in(active_all: true)
<<<<<<< HEAD
=======
      @course.root_account.enable_feature!(:lor_for_account)
>>>>>>> b6068abf
      @tool = @course.context_external_tools.create!(
          name: "new tool",
          consumer_key: "key",
          shared_secret: "secret",
          url: "http://#{HostUrl.default_host}/selection_test",
      )
      @tool.course_home_sub_navigation = {
          url: "http://#{HostUrl.default_host}/selection_test",
          text: "tool text",
          icon_url: "/images/add.png",
          display_type: 'full_width'
      }
      @tool.save!
    end

    it "should queue a content migration with content returned from the external tool" do
      get "/courses/#{@course.id}"
      tool_link = f('a.course-home-sub-navigation-lti')
      expect_new_page_load { tool_link.click }
      wait_for_ajaximations

      expect_new_page_load do
        in_frame('tool_content') do
          keep_trying_until { ff("#file_link").length > 0 }
          f("#file_link").click
        end
      end

      # should redirect to the content_migration page on success
      driver.current_url.should match %r{/courses/\d+/content_migrations+}
      @course.content_migrations.count.should == 1
    end
<<<<<<< HEAD
=======

    it "should not show the link if the LOR feature flag is not enabled" do
      @course.root_account.disable_feature!(:lor_for_account)
      get "/courses/#{@course.id}"
      tool_link = f('a.course-home-sub-navigation-lti')
      tool_link.should be_nil
    end
>>>>>>> b6068abf
  end

  private

  def enable_app_center_plugin
    @plugin_settings = PluginSetting.create(:name => 'app_center', :settings => {
        :base_url => "www.example.com",
        :apps_index_endpoint => "apps",
        :app_reviews_endpoint => "/apps/:id"
    })

    AppCenter::AppApi.any_instance.stubs(:get_apps).returns({
       'meta' => { "next" => "https://www.example.com/api/v1/apps?offset=72"},
       'current_offset' => 0,
       'limit' => 72,
       'lti_apps' => [
           {
               'name' => 'First Tool',
               'short_name' => 'first_tool',
               'requires_secret' => false,
               'config_xml_url' => ""
           },
           {
               'name' => 'Second Tool',
               'short_name' => 'second_tool',
               'requires_secret' => true,
           }
       ]
    })

    AppCenter::AppApi.any_instance.stubs(:get_app_reviews).returns({
         'meta' => { "next" => "https://www.example.com/api/v1/apps/first_tool/reviews?offset=15"},
         'current_offset' => 0,
         'limit' => 15,
         'reviews' => [
             {
                 'user' => {
                     "name" => 'Iron Man',
                     "avatar_url" => 'http://www.example.com/rich.ico',
                     "url" => nil
                 },
                 'comments' => 'This tool is so great',
             },
             {
                 'user' => {
                     "name" => 'The Hulk',
                     "avatar_url" => 'http://www.example.com/beefy.ico',
                     "url" => nil
                 },
                 'comments' => 'SMASH!',
             }
         ]
     })

    ContextExternalTool.any_instance.stubs(:process_extended_configuration)
    ContextExternalTool.any_instance.stubs(:url).returns('www.example.com')
  end

end<|MERGE_RESOLUTION|>--- conflicted
+++ resolved
@@ -765,10 +765,7 @@
   describe 'content migration launch through full-width redirect' do
     before do
       course_with_teacher_logged_in(active_all: true)
-<<<<<<< HEAD
-=======
       @course.root_account.enable_feature!(:lor_for_account)
->>>>>>> b6068abf
       @tool = @course.context_external_tools.create!(
           name: "new tool",
           consumer_key: "key",
@@ -801,8 +798,6 @@
       driver.current_url.should match %r{/courses/\d+/content_migrations+}
       @course.content_migrations.count.should == 1
     end
-<<<<<<< HEAD
-=======
 
     it "should not show the link if the LOR feature flag is not enabled" do
       @course.root_account.disable_feature!(:lor_for_account)
@@ -810,7 +805,6 @@
       tool_link = f('a.course-home-sub-navigation-lti')
       tool_link.should be_nil
     end
->>>>>>> b6068abf
   end
 
   private
