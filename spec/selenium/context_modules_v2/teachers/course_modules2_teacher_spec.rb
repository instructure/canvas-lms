# frozen_string_literal: true

#
# Copyright (C) 2025 - present Instructure, Inc.
#
# This file is part of Canvas.
#
# Canvas is free software: you can redistribute it and/or modify it under
# the terms of the GNU Affero General Public License as published by the Free
# Software Foundation, version 3 of the License.
#
# Canvas is distributed in the hope that it will be useful, but WITHOUT ANY
# WARRANTY; without even the implied warranty of MERCHANTABILITY or FITNESS FOR
# A PARTICULAR PURPOSE. See the GNU Affero General Public License for more
# details.
#
# You should have received a copy of the GNU Affero General Public License along
# with this program. If not, see <http://www.gnu.org/licenses/>.

require_relative "../../helpers/context_modules_common"
require_relative "../page_objects/modules2_index_page"
require_relative "../../helpers/items_assign_to_tray"
require_relative "../../helpers/assignments_common"
require_relative "../shared_examples/course_modules2_shared"

describe "context modules", :ignore_js_errors do
  include_context "in-process server selenium tests"
  include ContextModulesCommon
  include Modules2IndexPage
  include ItemsAssignToTray
  include AssignmentsCommon

  before :once do
    modules2_teacher_setup
  end

  before do
    user_session(@teacher)
  end

  it "shows the modules index page" do
    go_to_modules
    expect(teacher_modules_container).to be_displayed
  end

  it "creates a screenreader alert when all module items are loaded" do
    go_to_modules
    expand_all_modules_button.click if element_exists?(expand_all_modules_button_selector)
    wait_for_ajaximations
    expect(screenreader_alert).to include_text("All module items loaded")
  end

  it "validates that item is indented when it has a non-zero indent" do
    indented_module_item = @module1.add_item(
      type: "assignment",
      id: @assignment3.id,
      indent: 2 # Indent level 2 = 40px
    )
    go_to_modules
    wait_for_ajaximations
    module_header_expand_toggles.first.click
    item_indent = module_item_indent(indented_module_item.id)
    expect(item_indent).to match("padding: 0px 0px 0px 40px;")
  end

<<<<<<< HEAD
  context "modules action menu" do
=======
  context "module items action menu" do
>>>>>>> 27a9ef75
    before do
      # Create a module with at least one item of each type
      module_setup
      # Create a module item of file type
      file = @course.attachments.create!(display_name: "some file", uploaded_data: default_uploaded_data, locked: true)
      @module.add_item(type: "file", id: file.id)
    end

    def validate_edit_item_form(item)
      manage_module_item_button(item.id).click
      module_item_action_menu_link("Edit").click
<<<<<<< HEAD

      expect(edit_item_modal).to be_displayed
      edit_item_modal.find_element(:css, "button[type='button']").click
      wait_for_ajaximations
    end

    def validate_text_fields_has_right_value(item)
      manage_module_item_button(item.id).click
      module_item_action_menu_link("Edit").click

      item_title = item.title
      title = edit_item_modal.find_element(:css, "input[data-testid='edit-modal-title']")

      expect(title.attribute("value")).to eq(item_title)

      # URL field is only present for ExternalTool, ExternalUrl, and ContextExternalTool items
      if %w[External ExternalUrl ExternalTool ContextExternalTool].include?(item.content_type)
        url = edit_item_modal.find_element(:css, "input[data-testid='edit-modal-url']")
        expect(url.attribute("value")).to eq(item.url)

        new_tab = edit_item_modal.find_element(:css, "input[data-testid='edit-modal-new-tab']")
        new_tab_value = item.new_tab.nil? ? false : item.new_tab
        expect(new_tab.selected?).to eq(new_tab_value)
      end

      edit_item_modal.find_element(:css, "button[type='button']").click
      wait_for_ajaximations
    end

    def validate_update_module_item_title(item, new_title = "New Title")
      manage_module_item_button(item.id).click
      module_item_action_menu_link("Edit").click

      title = edit_item_modal.find_element(:css, "input[data-testid='edit-modal-title']")
      replace_content(title, new_title)

      edit_item_modal.find_element(:css, "button[type='submit']").click
      wait_for_ajaximations
      assignment_title = manage_module_item_container(item.id).find_element(:xpath, ".//*[text()='#{new_title}']")
      expect(assignment_title.text).to eq(new_title)
    end

    context "edit module item kebab form" do
      it "edit item form is shown" do
        go_to_modules
        module_header_expand_toggles.last.click
        wait_for_ajaximations

        @module.content_tags.each do |item|
          validate_edit_item_form(item)
        end
      end

      it "title fields has the right value" do
        go_to_modules
        module_header_expand_toggles.last.click
        wait_for_ajaximations

        @module.content_tags.each do |item|
          validate_text_fields_has_right_value(item)
        end
      end

=======

      expect(edit_item_modal).to be_displayed
      edit_item_modal.find_element(:css, "button[type='button']").click
      wait_for_ajaximations
    end

    def validate_text_fields_has_right_value(item)
      manage_module_item_button(item.id).click
      module_item_action_menu_link("Edit").click
      wait_for_ajaximations
      item_title = item.title
      title = edit_item_modal_title_input_value
      expect(title).to eq(item_title)

      # URL field is only present for ExternalTool, ExternalUrl, and ContextExternalTool items
      if %w[External ExternalUrl ExternalTool ContextExternalTool].include?(item.content_type)
        url_value = edit_item_modal_url_value
        expect(url_value).to eq(item.url)

        new_tab = edit_item_modal.find_element(:css, "input[data-testid='edit-modal-new-tab']")
        new_tab_value = item.new_tab.nil? ? false : item.new_tab
        expect(new_tab.selected?).to eq(new_tab_value)
      end

      edit_item_modal.find_element(:css, "button[type='button']").click
      wait_for_ajaximations
    end

    def validate_update_module_item_title(item, new_title = "New Title")
      manage_module_item_button(item.id).click
      module_item_action_menu_link("Edit").click
      wait_for_ajaximations

      title = edit_item_modal.find_element(:css, "input[data-testid='edit-modal-title']")
      replace_content(title, new_title)

      edit_item_modal.find_element(:css, "button[type='submit']").click
      wait_for_ajaximations
      assignment_title = manage_module_item_container(item.id).find_element(:xpath, ".//*[text()='#{new_title}']")
      expect(assignment_title.text).to eq(new_title)
    end

    context "edit module item kebab form" do
      it "edit item form is shown" do
        go_to_modules
        module_header_expand_toggles.last.click
        wait_for_ajaximations

        @module.content_tags.each do |item|
          validate_edit_item_form(item)
        end
      end

      it "title fields has the right value" do
        go_to_modules
        module_header_expand_toggles.last.click
        wait_for_ajaximations

        @module.content_tags.each do |item|
          validate_text_fields_has_right_value(item)
        end
      end

>>>>>>> 27a9ef75
      it "item is updated" do
        go_to_modules
        module_header_expand_toggles.last.click
        wait_for_ajaximations

        @module.content_tags.each do |item|
          validate_update_module_item_title(item)
        end
      end
    end

    context "send to kebab form" do
      before do
        student_in_course
        @first_user = @course.students.first
        # First item of the module item list is the one used for testing
        @item = @module1.content_tags[0]
      end

      it "send item form is shown" do
        go_to_modules
        module_header_expand_toggles.first.click
        wait_for_ajaximations
        manage_module_item_button(@item.id).click
        module_item_action_menu_link("Send To...").click

        expect(send_to_modal).to be_displayed
      end

      it "module item is correctly sent" do
        go_to_modules
        module_header_expand_toggles.first.click
        wait_for_ajaximations
        manage_module_item_button(@item.id).click
        module_item_action_menu_link("Send To...").click

        set_value(send_to_modal_input, "User")
        option_list_id = send_to_modal_input.attribute("aria-controls")

        expect(ff("##{option_list_id} [role='option']").count).to eq 1
        fj("##{option_list_id} [role='option']:contains(#{@first_user.first_name})").click
        selected_element = send_to_form_selected_elements.first

        expect(selected_element.text).to eq("User")

        fj("button:contains('Send')").click

        wait_for_ajaximations
        expect(f("body")).not_to contain_css(send_to_modal_modal_selector)
      end
    end

    context "copy to kebab form" do
      before do
        course = @course
        @other_course = course_factory(course_name: "Other Course Eh")
        course_with_teacher(course: @other_course, user: @teacher, name: "Sharee", active_all: true)
        @course = course
        @quiz_item = @module3.content_tags[0]
        @assignment_item = @module3.content_tags[1]
        @discussion_item = @module3.content_tags[2]
        @page_item = @module3.content_tags[3]
      end

      def copy_and_expect(item, expected_key)
        manage_module_item_button(item.id).click
        module_item_action_menu_link("Copy To...").click

        set_value(copy_to_tray_course_select, "course")
        option_list_id = copy_to_tray_course_select.attribute("aria-controls")
        expect(option_list(option_list_id).count).to eq 1

        option_list_course_option(option_list_id, @other_course.name).click
        copy_button.click
        wait_for_ajaximations

        expect(@other_course.content_migrations.last.migration_settings["copy_options"].keys).to eq([expected_key])
<<<<<<< HEAD

        close_copy_to_tray_button.click
        wait_for_ajaximations
      end

      it "module item is correctly copied" do
        go_to_modules
        # Use the third module
        module_header_expand_toggles[2].click
        wait_for_ajaximations
=======

        close_copy_to_tray_button.click
        wait_for_ajaximations
      end

      it "module item is correctly copied" do
        go_to_modules
        # Use the third module
        module_header_expand_toggles[2].click
        wait_for_ajaximations
>>>>>>> 27a9ef75

        copy_and_expect(@quiz_item, "quizzes")
        copy_and_expect(@assignment_item, "assignments")
        copy_and_expect(@discussion_item, "discussion_topics")
        copy_and_expect(@page_item, "wiki_pages")
<<<<<<< HEAD
=======
      end
    end

    context "move module item kebab form" do
      it "shows move item tray and close it" do
        go_to_modules
        module_header_expand_toggles.first.click
        wait_for_ajaximations

        manage_module_item_button(@module1.content_tags.first.id).click
        module_item_action_menu_link("Move to...").click
        expect(f("body")).to contain_css(move_item_tray_selector)
        expect(cancel_tray_button).to be_displayed
        cancel_tray_button.click
        expect(f("body")).not_to contain_css(move_item_tray_selector)

        manage_module_item_button(@module1.content_tags.first.id).click
        module_item_action_menu_link("Move to...").click
        expect(f("body")).to contain_css(move_item_tray_selector)
        expect(close_tray_button).to be_displayed
        close_tray_button.click
        expect(f("body")).not_to contain_css(move_item_tray_selector)
      end

      it "moves module item to another module" do
        go_to_modules
        module_header_expand_toggles.first.click
        module_header_expand_toggles.last.click
        wait_for_ajaximations

        moved_item = @module.content_tags.first
        manage_module_item_button(moved_item.id).click
        module_item_action_menu_link("Move to...").click
        expect(move_item_tray_select_modules_listbox).to be_displayed
        move_item_tray_select_modules_listbox.click

        option_list_id = move_item_tray_select_modules_listbox.attribute("aria-controls")
        option_list_course_option(option_list_id, @module1.name).click
        move_item_tray_place_contents_listbox.click
        place_item_at_bottom_option.click
        submit_move_to_button.click
        wait_for_ajaximations

        item_titles_list = module_item_title_links.map(&:text)
        expect(@module1.content_tags.last.title).to include(moved_item.title)
        expect(item_titles_list.count(moved_item.title)).to eq(1)
      end
    end

    context "duplicate module item" do
      before :once do
        @dup_assignment = @course.assignments.create!(title: "Dup me", submission_types: "online_text_entry")
        @dup_item = @module1.add_item(type: "assignment", id: @dup_assignment.id)
      end

      it "duplicates the module item (UI shows new row and DB count increases)" do
        go_to_modules
        wait_for_ajaximations

        context_module_expand_toggle(@module1.id).click
        wait_for_ajaximations

        ui_count_before = module_item_title_links.length
        manage_module_item_button(@dup_item.id).click
        module_item_action_menu_link("Duplicate").click
        wait_for_ajaximations

        expect(module_item_title_links.length).to eq(ui_count_before + 1)
        expect(module_item_title_links.last.text).to eq("Dup me Copy")
      end
    end
  end

  context "mastery paths" do
    before do
      @item = @module1.content_tags[0]
    end

    context "when mastery path is not already set" do
      before do
        allow(ConditionalRelease::Service).to receive_messages(enabled_in_context?: true, rules_for: [])
      end

      it "navigates to mastery paths edit page when Add Mastery Paths is clicked" do
        go_to_modules
        module_header_expand_toggles.first.click
        wait_for_ajaximations

        manage_module_item_button(@item.id).click
        wait_for_ajaximations

        module_item_action_menu_link("Add Mastery Paths").click
        wait_for_ajaximations

        expect(driver.current_url).to include("/courses/#{@course.id}/assignments/#{@item.content_id}/edit")
        expect(driver.current_url).to include("#mastery-paths-editor")
>>>>>>> 27a9ef75
      end
    end
  end

  context "course home page" do
    before do
      @course.default_view = "modules"
      @course.save

      @course.root_account.enable_feature!(:modules_page_rewrite)
    end

    it "shows the new modules" do
      visit_course(@course)
      wait_for_ajaximations

      expect(f('[data-testid="modules-rewrite-container"]')).to be_displayed
    end
  end

  context "module select dropdown for teacher and student views" do
    before do
      user_session(@teacher)
      @course.root_account.enable_feature!(:modules_teacher_module_selection)
      @course.root_account.enable_feature!(:modules_student_module_selection)
    end

    it "shows teacher and student dropdown with All Modules default" do
      go_to_modules
      student_dropdown_input = f("input[role='combobox'][title='All Modules']")
      expect(student_dropdown_input[:value]).to eq("All Modules")

      teacher_select = ff("label")[0]
      expect(teacher_select.text).to include("Teachers View")

      student_select = ff("label")[1]
      expect(student_select.text).to include("Students View")
    end

    it "updates visible modules when selecting a specific module for teachers" do
      go_to_modules

      teacher_dropdown_input = ff("input[role='combobox'][title='All Modules']")[0]
      teacher_dropdown_input.click

      wait_for_ajaximations

      first_module = ff("[role='option']")[1]
      expect(first_module.text).to eq("module1")

      first_module.click
      wait_for_ajaximations
      visible_modules = ff("div[class*='context_module'] h2")[0]
      expect(visible_modules.text).to include("module1")
    end

    it "does not update visible module when selecting a specific module for students" do
      go_to_modules

      student_dropdown_input = ff("input[role='combobox'][title='All Modules']")[1]
      student_dropdown_input.click

      wait_for_ajaximations

      second_module = ff("[role='option']")[2]
      expect(second_module.text).to eq("module2")

      second_module.click
      wait_for_ajaximations

      visible_modules = ff("div[class*='context_module'] h2")
      expect(visible_modules.length).to eq(3)
      expect(visible_modules.first.text).to include("module1")
      expect(visible_modules.last.text).to include("module3")
    end

    it "displays selected module in students view when acting as student" do
      go_to_modules
      student_dropdown_input = ff("input[role='combobox'][title='All Modules']")[1]
      student_dropdown_input.click

      wait_for_ajaximations

      second_module = ff("[role='option']")[2]
      expect(second_module.text).to eq("module2")

      second_module.click
      wait_for_ajaximations

      student_view_toggle = f("a#easy_student_view")
      student_view_toggle.click

      visible_modules = f("span[class*='ig-header-title'] span")
      expect(visible_modules.text).to include("module2")
    end

    it "persists selected module filter after reload" do
      go_to_modules

      teacher_dropdown_input = f("input[role='combobox'][title='All Modules']")
      teacher_dropdown_input.click

      wait_for_ajaximations

      first_module = ff("[role='option']")[1]
      first_module.click
      wait_for_ajaximations

      refresh_page
      wait_for_ajaximations

      # Ensure the same module is still selected and shown
      visible_modules = ff("div[class*='context_module'] h2")[0]
      expect(visible_modules.text).to include("module1")
    end
  end

  context "adding files after course creation" do
    before :once do
      @course = course_factory(active_all: true)
      @teacher = @course.teachers.first
    end

    before do
      user_session(@teacher)
      @empty_module = @course.context_modules.create!(name: "Multi File Module")
    end

    it "displays the module file drop area when a module has no items" do
      go_to_modules
      wait_for_ajaximations

      module_header_expand_toggles.last.click
      wait_for_ajaximations
      expect(module_file_drop_element_exists?(@empty_module.id)).to be true

      drop_area = module_file_drop_element(@empty_module.id)
      expect(drop_area).to be_displayed
      expect(drop_area.text).to include("Drop files here to upload")
    end

    it "hides the module file drop area after adding a file item" do
      attachment = create_file("a_file.txt")
      @empty_module.add_item(type: "File", id: attachment.id)
      go_to_modules
      wait_for_ajaximations

      module_header_expand_toggles.last.click
      wait_for_ajaximations
      expect(module_file_drop_element_exists?(@empty_module.id)).to be false
    end

    it "renders the added file in the module list" do
      attachment = create_file("a_file.txt")
      @empty_module.add_item(type: "File", id: attachment.id)
      go_to_modules
      wait_for_ajaximations

      module_header_expand_toggles.last.click
      wait_for_ajaximations
      item_titles = module_item_title_links.last.text
      expect(item_titles).to include("a_file.txt")
    end

    it "renders multiple added files in the module list" do
      file1 = create_file("a_file.txt")
      file2 = create_file("b_file.txt")
      @empty_module.add_item(type: "File", id: file1.id)
      @empty_module.add_item(type: "File", id: file2.id)
      go_to_modules
      wait_for_ajaximations

      module_header_expand_toggles.last.click
      wait_for_ajaximations
      item_titles1 = module_item_title_links[0].text
      item_titles2 = module_item_title_links[1].text
      expect(item_titles1).to include("a_file.txt")
      expect(item_titles2).to include("b_file.txt")
    end
  end

<<<<<<< HEAD
=======
  context "add items to module" do
    before :once do
      @course = course_factory(active_all: true)
      @teacher = @course.teachers.first
    end

    before do
      user_session(@teacher)
      @empty_module = @course.context_modules.create!(name: "Multi File Module")
    end

    context "when adding an external tool" do
      before do
        @external_tool = @course.context_external_tools.create!(
          context_id: @course.id,
          context_type: "Course",
          url: "https://example.com",
          shared_secret: "fake",
          consumer_key: "fake",
          name: "Test External Tool",
          description: "An external tool for testing",
          settings: { "platform" => "canvas.instructure.com" },
          workflow_state: "active"
        )
      end

      it "allows adding an external tool to the module" do
        go_to_modules
        wait_for_ajaximations

        # Expand the module to see its items
        context_module_expand_toggle(@empty_module.id).click
        wait_for_ajaximations

        add_item_button(@empty_module.id).click
        wait_for_ajaximations

        # Select External Tool from the dropdown
        click_INSTUI_Select_option(new_item_type_select_selector, "External Tool")
        wait_for_ajaximations

        # Select external tool from the dropdown
        click_INSTUI_Select_option(add_existing_item_select_selector, @external_tool.name)
        wait_for_ajaximations

        new_item_name = "External Tool Page Name"

        replace_content(external_tool_page_name_input, new_item_name)

        # Click Add Item
        add_item_modal_add_item_button.click

        expect(module_item_title_links.last.text).to include(new_item_name)
      end
    end
  end

>>>>>>> 27a9ef75
  context "module header" do
    it "includes Complete All Items pill when Complete All requirements are present" do
      @module1.completion_requirements = { @module_item1.id => { type: "must_view" }, @module_item2.id => { type: "must_view" } }
      @module1.save!

      go_to_modules
      expect(completion_requirement.text).to eq("Complete All Items")
    end

    it "includes Complete One Item pill when Complete One requirement is present" do
      @module1.completion_requirements = { @module_item1.id => { type: "must_view" }, @module_item2.id => { type: "must_view" } }
      @module1.requirement_count = 1
      @module1.save!

      go_to_modules
      expect(completion_requirement.text).to eq("Complete One Item")
    end

    it "includes Module Pre-requisite when one is present" do
      @module2.prerequisites = "module_#{@module1.id}"
      @module2.save!

      go_to_modules
      expect(module_prerequisite.text).to eq("Prerequisite: #{@module1.name}")
    end

    it "shows multiple Module Pre-requisites when multiple are present" do
      @module3 = @course.context_modules.create!(name: "module3")
      @module3.prerequisites = "module_#{@module1.id},module_#{@module2.id}"
      @module3.save!

      go_to_modules
      expect(module_prerequisite.text).to eq("Prerequisites: #{@module1.name}, #{@module2.name}")
    end
  end

  context "module locking" do
    include_examples "module unlock dates"
  end

  context "module expanding and collapsing" do
    it_behaves_like "module collapse and expand", :context_modules
    it_behaves_like "module collapse and expand", :course_homepage
  end

  context "module item types" do
    before(:once) do
      course_module
    end

    it "displays the correct icon for assignment" do
      new_assignment = @course.assignments.create!(title: "Week3 homework", submission_types: "online_text_entry")
      module_item = @module.add_item(type: "assignment", id: new_assignment.id)
      go_to_modules
      wait_for_ajaximations
      module_header_expand_toggles.last.click
      assignment_icon = module_item_assignment_icon(module_item.id)
      expect(assignment_icon).to be_displayed
    end

    it "displays the correct icon for classic Quiz" do
      classic_quiz = @course.quizzes.create!(title: "Week3 Quiz", quiz_type: "survey")
      module_item = @module.add_item(type: "quiz", id: classic_quiz.id)
      go_to_modules
      wait_for_ajaximations
      module_header_expand_toggles.last.click
      quiz_icon = module_item_quiz_icon(module_item.id)
      expect(quiz_icon).to be_displayed
    end

    it "displays the correct icon for wiki page" do
      wiki_page = @course.wiki_pages.create!(title: "week3 Page", body: "hi")
      module_item = @module.add_item(type: "wiki_page", id: wiki_page.id)
      go_to_modules
      wait_for_ajaximations
      module_header_expand_toggles.last.click
      page_icon = module_item_page_icon(module_item.id)
      expect(page_icon).to be_displayed
    end

    it "displays the correct icon for discussion" do
      discussion = @course.discussion_topics.create!(title: "Week3 Discussion", message: "hi")
      module_item = @module.add_item(type: "discussion_topic", id: discussion.id)
      go_to_modules
      wait_for_ajaximations
      module_header_expand_toggles.last.click
      discussion_icon = module_item_discussion_icon(module_item.id)
      expect(discussion_icon).to be_displayed
    end

    it "displays the correct icon for text header" do
      text_header = @module.add_item(type: "context_module_sub_header", title: "Created header")
      go_to_modules
      wait_for_ajaximations
      module_header_expand_toggles.last.click
      text_header_icon = module_item_text_header_icon(text_header.id)
      expect(text_header_icon).to be_displayed
    end

    it "displays the correct icon for external URL" do
      external_url = @module.add_item(type: "external_url", url: "http://example.com", title: "External URL")
      go_to_modules
      wait_for_ajaximations
      module_header_expand_toggles.last.click
      external_url_icon = module_item_url_icon(external_url.id)
      expect(external_url_icon).to be_displayed
    end

    it "displays the correct icon for external tool" do
      @course.context_external_tools.create!(name: "lti tool",
                                             consumer_key: "key",
                                             shared_secret: "secret",
                                             url: "http://example.com")
      external_tool = @module.add_item({
                                         type: "context_external_tool",
                                         title: "new external tool",
                                         url: "http://example.com"
                                       })
      go_to_modules
      wait_for_ajaximations
      module_header_expand_toggles.last.click
      external_tool_icon = module_item_url_icon(external_tool.id)
      expect(external_tool_icon).to be_displayed
    end

    it "displays the correct icon for file upload" do
      file = @course.attachments.create!(display_name: "file uploaded", uploaded_data: default_uploaded_data, locked: true)
      uploaded_file = @module.add_item(type: "attachment", id: file.id)
      go_to_modules
      wait_for_ajaximations
      module_header_expand_toggles.last.click
      uploaded_file_icon = module_item_attachment_icon(uploaded_file.id)
      expect(uploaded_file_icon).to be_displayed
    end
  end

  context "module action menu deletion" do
    def trigger_module_deletion(module_id)
      go_to_modules
      wait_for_ajaximations
      module_menu = module_action_menu(module_id)
      module_menu.click

      deletion_option = module_action_menu_deletetion(module_id)
      deletion_option.click

      alert = driver.switch_to.alert
      expect(alert).not_to be_nil
      alert
    end

    it "cancels out of deletion" do
      trigger_module_deletion(@module1.id).dismiss
      expect(element_exists?(module_header_selector(@module1.id))).to be_truthy
    end

    it "deletes a module" do
      trigger_module_deletion(@module1.id).accept
      wait_for_ajaximations
      expect(element_exists?(module_header_selector(@module1.id))).to be_falsey
      @module1.reload
      expect(@module1.deleted_at).not_to be_nil
    end
  end

  context "module action menu copy" do
    before :once do
      course = @course
      @other_course = course_factory(course_name: "test for copy")
      course_with_teacher(course: @other_course, user: @teacher, name: "Sharee", active_all: true)
      @course = course
    end

    def open_module_copy_modal(module_id)
      go_to_modules
      wait_for_ajaximations
      module_menu = module_action_menu(module_id)
      module_menu.click

      copy_option = module_action_menu_copy(module_id)
      copy_option.click
      wait_for_ajaximations
    end

    it "cancels out of copy" do
      open_module_copy_modal(@module1.id)
      close_copy_to_tray_button.click
      wait_for_ajaximations
      expect(element_exists?(close_copy_tray_button_selector)).to be_falsey
    end

    it "copies a module to another course" do
      open_module_copy_modal(@module1.id)

      set_value(copy_to_tray_course_select, "test for copy")
      option_list_id = copy_to_tray_course_select.attribute("aria-controls")
      expect(option_list(option_list_id).count).to eq 1

      option_list_course_option(option_list_id, @other_course.name).click
      copy_button.click
      wait_for_ajaximations

      expect(@other_course.content_migrations.last.migration_settings["copy_options"].keys).to eq(["context_modules"])
    end
  end

  context "view progress button" do
    let(:progressions_status_page_url) { "/courses/#{@course.id}/modules/progressions" }

    it "navigates to the progressions status page when clicked" do
      go_to_modules
      wait_for_ajaximations
      progress_button.click

      expect(driver.current_url).to include(progressions_status_page_url)
    end
  end

<<<<<<< HEAD
=======
  context "module publish menu" do
    context "'Publish module and all items' button" do
      it "publishes the module and all its items" do
        prepare_unpublished_modules(@course.context_modules)

        go_to_modules
        wait_for_ajaximations
        module_publish_menu(@module1.id).click

        module_publish_with_all_items.click

        wait_for_ajaximations

        verify_publication_state([@module1], module_published: true, items_published: true)
        expect(modules_published_icon_state?(published: true, modules: [@module1])).to be true
        expand_all_modules
        expect(module_items_published_icon_state?(published: true, modules: [@module1])).to be true
      end
    end

    context "'Publish module only' button" do
      it "publishes the module but not its items" do
        prepare_unpublished_modules(@course.context_modules)

        go_to_modules
        wait_for_ajaximations
        module_publish_menu(@module1.id).click

        module_publish.click

        wait_for_ajaximations

        verify_publication_state([@module1], module_published: true, items_published: false)
        expect(modules_published_icon_state?(published: true, modules: [@module1])).to be true
        expand_all_modules
        expect(module_items_published_icon_state?(published: false, modules: [@module1])).to be true
      end
    end

    context "'Unpublish module and all items' button" do
      it "unpublishes the module and all its items" do
        go_to_modules
        wait_for_ajaximations
        module_publish_menu(@module1.id).click

        module_unpublish_with_all_items.click

        wait_for_ajaximations

        verify_publication_state([@module1], module_published: false, items_published: false)
        expect(modules_published_icon_state?(published: false, modules: [@module1])).to be true
        expand_all_modules
        expect(module_items_published_icon_state?(published: false, modules: [@module1])).to be true
      end
    end

    context "'Unpublish module only' button" do
      it "unpublishes the module but not its items" do
        go_to_modules
        wait_for_ajaximations
        module_publish_menu(@module1.id).click

        module_unpublish.click

        wait_for_ajaximations

        verify_publication_state([@module1], module_published: false, items_published: true)
        expect(modules_published_icon_state?(published: false, modules: [@module1])).to be true
        expand_all_modules
        expect(module_items_published_icon_state?(published: true, modules: [@module1])).to be true
      end
    end
  end

>>>>>>> 27a9ef75
  context "publish all menu" do
    context "'Publish all modules and items' button" do
      it "publishes all modules and items" do
        prepare_unpublished_modules(@course.context_modules)

        go_to_modules
        wait_for_ajaximations
        publish_all_menu.click
        publish_all_modules_and_items.click
        publish_all_continue_button.click

        run_jobs

        verify_publication_state(@course.context_modules, module_published: true, items_published: true)
<<<<<<< HEAD
=======
        wait_until_bulk_publish_action_finished
        expect(modules_published_icon_state?(published: true)).to be true
        expand_all_modules
        expect(module_items_published_icon_state?(published: true)).to be true
>>>>>>> 27a9ef75
      end
    end

    context "'Publish modules only' button" do
      it "publishes all modules but not items" do
        prepare_unpublished_modules(@course.context_modules)

        go_to_modules
        wait_for_ajaximations
        publish_all_menu.click
        publish_modules_only.click
        publish_module_only_continue_button.click

        run_jobs

        verify_publication_state(@course.context_modules, module_published: true, items_published: false)
<<<<<<< HEAD
=======
        wait_until_bulk_publish_action_finished
        expect(modules_published_icon_state?(published: true)).to be true
        expand_all_modules
        expect(module_items_published_icon_state?(published: false)).to be true
>>>>>>> 27a9ef75
      end
    end

    context "'Unpublish all modules and items' button" do
      it "unpublishes all modules and items" do
        go_to_modules
        wait_for_ajaximations
        publish_all_menu.click
        unpublish_all_modules_and_items.click
        unpublish_all_continue_button.click

        run_jobs

        verify_publication_state(@course.context_modules, module_published: false, items_published: false)
<<<<<<< HEAD
=======
        wait_until_bulk_publish_action_finished
        expect(modules_published_icon_state?(published: false)).to be true
        expand_all_modules
        expect(module_items_published_icon_state?(published: false)).to be true
>>>>>>> 27a9ef75
      end
    end

    context "'Unpublish modules only' button" do
      it "unpublishes all modules but not items" do
        go_to_modules
        wait_for_ajaximations
        publish_all_menu.click
        unpublish_modules_only.click
        unpublish_all_continue_button.click

        run_jobs

        verify_publication_state(@course.context_modules, module_published: false, items_published: true)
<<<<<<< HEAD
=======
        wait_until_bulk_publish_action_finished
        expect(modules_published_icon_state?(published: false)).to be true
        expand_all_modules
        expect(module_items_published_icon_state?(published: true)).to be true
>>>>>>> 27a9ef75
      end
    end
  end
end<|MERGE_RESOLUTION|>--- conflicted
+++ resolved
@@ -63,11 +63,7 @@
     expect(item_indent).to match("padding: 0px 0px 0px 40px;")
   end
 
-<<<<<<< HEAD
-  context "modules action menu" do
-=======
   context "module items action menu" do
->>>>>>> 27a9ef75
     before do
       # Create a module with at least one item of each type
       module_setup
@@ -79,71 +75,6 @@
     def validate_edit_item_form(item)
       manage_module_item_button(item.id).click
       module_item_action_menu_link("Edit").click
-<<<<<<< HEAD
-
-      expect(edit_item_modal).to be_displayed
-      edit_item_modal.find_element(:css, "button[type='button']").click
-      wait_for_ajaximations
-    end
-
-    def validate_text_fields_has_right_value(item)
-      manage_module_item_button(item.id).click
-      module_item_action_menu_link("Edit").click
-
-      item_title = item.title
-      title = edit_item_modal.find_element(:css, "input[data-testid='edit-modal-title']")
-
-      expect(title.attribute("value")).to eq(item_title)
-
-      # URL field is only present for ExternalTool, ExternalUrl, and ContextExternalTool items
-      if %w[External ExternalUrl ExternalTool ContextExternalTool].include?(item.content_type)
-        url = edit_item_modal.find_element(:css, "input[data-testid='edit-modal-url']")
-        expect(url.attribute("value")).to eq(item.url)
-
-        new_tab = edit_item_modal.find_element(:css, "input[data-testid='edit-modal-new-tab']")
-        new_tab_value = item.new_tab.nil? ? false : item.new_tab
-        expect(new_tab.selected?).to eq(new_tab_value)
-      end
-
-      edit_item_modal.find_element(:css, "button[type='button']").click
-      wait_for_ajaximations
-    end
-
-    def validate_update_module_item_title(item, new_title = "New Title")
-      manage_module_item_button(item.id).click
-      module_item_action_menu_link("Edit").click
-
-      title = edit_item_modal.find_element(:css, "input[data-testid='edit-modal-title']")
-      replace_content(title, new_title)
-
-      edit_item_modal.find_element(:css, "button[type='submit']").click
-      wait_for_ajaximations
-      assignment_title = manage_module_item_container(item.id).find_element(:xpath, ".//*[text()='#{new_title}']")
-      expect(assignment_title.text).to eq(new_title)
-    end
-
-    context "edit module item kebab form" do
-      it "edit item form is shown" do
-        go_to_modules
-        module_header_expand_toggles.last.click
-        wait_for_ajaximations
-
-        @module.content_tags.each do |item|
-          validate_edit_item_form(item)
-        end
-      end
-
-      it "title fields has the right value" do
-        go_to_modules
-        module_header_expand_toggles.last.click
-        wait_for_ajaximations
-
-        @module.content_tags.each do |item|
-          validate_text_fields_has_right_value(item)
-        end
-      end
-
-=======
 
       expect(edit_item_modal).to be_displayed
       edit_item_modal.find_element(:css, "button[type='button']").click
@@ -207,7 +138,6 @@
         end
       end
 
->>>>>>> 27a9ef75
       it "item is updated" do
         go_to_modules
         module_header_expand_toggles.last.click
@@ -285,7 +215,6 @@
         wait_for_ajaximations
 
         expect(@other_course.content_migrations.last.migration_settings["copy_options"].keys).to eq([expected_key])
-<<<<<<< HEAD
 
         close_copy_to_tray_button.click
         wait_for_ajaximations
@@ -296,25 +225,11 @@
         # Use the third module
         module_header_expand_toggles[2].click
         wait_for_ajaximations
-=======
-
-        close_copy_to_tray_button.click
-        wait_for_ajaximations
-      end
-
-      it "module item is correctly copied" do
-        go_to_modules
-        # Use the third module
-        module_header_expand_toggles[2].click
-        wait_for_ajaximations
->>>>>>> 27a9ef75
 
         copy_and_expect(@quiz_item, "quizzes")
         copy_and_expect(@assignment_item, "assignments")
         copy_and_expect(@discussion_item, "discussion_topics")
         copy_and_expect(@page_item, "wiki_pages")
-<<<<<<< HEAD
-=======
       end
     end
 
@@ -411,7 +326,6 @@
 
         expect(driver.current_url).to include("/courses/#{@course.id}/assignments/#{@item.content_id}/edit")
         expect(driver.current_url).to include("#mastery-paths-editor")
->>>>>>> 27a9ef75
       end
     end
   end
@@ -593,8 +507,6 @@
     end
   end
 
-<<<<<<< HEAD
-=======
   context "add items to module" do
     before :once do
       @course = course_factory(active_all: true)
@@ -652,7 +564,6 @@
     end
   end
 
->>>>>>> 27a9ef75
   context "module header" do
     it "includes Complete All Items pill when Complete All requirements are present" do
       @module1.completion_requirements = { @module_item1.id => { type: "must_view" }, @module_item2.id => { type: "must_view" } }
@@ -871,8 +782,6 @@
     end
   end
 
-<<<<<<< HEAD
-=======
   context "module publish menu" do
     context "'Publish module and all items' button" do
       it "publishes the module and all its items" do
@@ -947,7 +856,6 @@
     end
   end
 
->>>>>>> 27a9ef75
   context "publish all menu" do
     context "'Publish all modules and items' button" do
       it "publishes all modules and items" do
@@ -962,13 +870,10 @@
         run_jobs
 
         verify_publication_state(@course.context_modules, module_published: true, items_published: true)
-<<<<<<< HEAD
-=======
         wait_until_bulk_publish_action_finished
         expect(modules_published_icon_state?(published: true)).to be true
         expand_all_modules
         expect(module_items_published_icon_state?(published: true)).to be true
->>>>>>> 27a9ef75
       end
     end
 
@@ -985,13 +890,10 @@
         run_jobs
 
         verify_publication_state(@course.context_modules, module_published: true, items_published: false)
-<<<<<<< HEAD
-=======
         wait_until_bulk_publish_action_finished
         expect(modules_published_icon_state?(published: true)).to be true
         expand_all_modules
         expect(module_items_published_icon_state?(published: false)).to be true
->>>>>>> 27a9ef75
       end
     end
 
@@ -1006,13 +908,10 @@
         run_jobs
 
         verify_publication_state(@course.context_modules, module_published: false, items_published: false)
-<<<<<<< HEAD
-=======
         wait_until_bulk_publish_action_finished
         expect(modules_published_icon_state?(published: false)).to be true
         expand_all_modules
         expect(module_items_published_icon_state?(published: false)).to be true
->>>>>>> 27a9ef75
       end
     end
 
@@ -1027,13 +926,10 @@
         run_jobs
 
         verify_publication_state(@course.context_modules, module_published: false, items_published: true)
-<<<<<<< HEAD
-=======
         wait_until_bulk_publish_action_finished
         expect(modules_published_icon_state?(published: false)).to be true
         expand_all_modules
         expect(module_items_published_icon_state?(published: true)).to be true
->>>>>>> 27a9ef75
       end
     end
   end
