--- conflicted
+++ resolved
@@ -65,157 +65,6 @@
     expect(item_indent).to match("padding: 0px 0px 0px 40px;")
   end
 
-<<<<<<< HEAD
-  context "module items action menu" do
-    before do
-      # Create a module with at least one item of each type
-      module_setup
-      # Create a module item of file type
-      file = @course.attachments.create!(display_name: "some file", uploaded_data: default_uploaded_data, locked: true)
-      @module.add_item(type: "file", id: file.id)
-    end
-
-    def validate_edit_item_form(item)
-      manage_module_item_button(item.id).click
-      module_item_action_menu_link("Edit").click
-
-      expect(edit_item_modal).to be_displayed
-      edit_item_modal.find_element(:css, "button[type='button']").click
-      wait_for_ajaximations
-    end
-
-    def validate_text_fields_has_right_value(item)
-      manage_module_item_button(item.id).click
-      module_item_action_menu_link("Edit").click
-      wait_for_ajaximations
-      item_title = item.title
-      title = edit_item_modal_title_input_value
-      expect(title).to eq(item_title)
-
-      # URL field is only present for ExternalTool, ExternalUrl, and ContextExternalTool items
-      if %w[External ExternalUrl ExternalTool ContextExternalTool].include?(item.content_type)
-        url_value = edit_item_modal_url_value
-        expect(url_value).to eq(item.url)
-
-        new_tab = edit_item_modal.find_element(:css, "input[data-testid='edit-modal-new-tab']")
-        new_tab_value = item.new_tab.nil? ? false : item.new_tab
-        expect(new_tab.selected?).to eq(new_tab_value)
-      end
-
-      edit_item_modal.find_element(:css, "button[type='button']").click
-      wait_for_ajaximations
-    end
-
-    def validate_update_module_item_title(item, new_title = "New Title")
-      manage_module_item_button(item.id).click
-      module_item_action_menu_link("Edit").click
-      wait_for_ajaximations
-
-      title = edit_item_modal.find_element(:css, "input[data-testid='edit-modal-title']")
-      replace_content(title, new_title)
-
-      edit_item_modal.find_element(:css, "button[type='submit']").click
-      wait_for_ajaximations
-      assignment_title = manage_module_item_container(item.id).find_element(:xpath, ".//*[text()='#{new_title}']")
-      expect(assignment_title.text).to eq(new_title)
-=======
-  context "mastery paths" do
-    before do
-      @item = @module1.content_tags[0]
->>>>>>> 5b970e1a
-    end
-
-    context "when mastery path is not already set" do
-      before do
-        allow(ConditionalRelease::Service).to receive_messages(enabled_in_context?: true, rules_for: [])
-      end
-
-      it "navigates to mastery paths edit page when Add Mastery Paths is clicked" do
-        go_to_modules
-        module_header_expand_toggles.first.click
-        wait_for_ajaximations
-
-        manage_module_item_button(@item.id).click
-        wait_for_ajaximations
-
-        module_item_action_menu_link("Add Mastery Paths").click
-        wait_for_ajaximations
-
-        expect(driver.current_url).to include("/courses/#{@course.id}/assignments/#{@item.content_id}/edit")
-        expect(driver.current_url).to include("#mastery-paths-editor")
-      end
-    end
-
-    context "move module item kebab form" do
-      it "shows move item tray and close it" do
-        go_to_modules
-        module_header_expand_toggles.first.click
-        wait_for_ajaximations
-
-        manage_module_item_button(@module1.content_tags.first.id).click
-        module_item_action_menu_link("Move to...").click
-        expect(f("body")).to contain_css(move_item_tray_selector)
-        expect(cancel_tray_button).to be_displayed
-        cancel_tray_button.click
-        expect(f("body")).not_to contain_css(move_item_tray_selector)
-
-        manage_module_item_button(@module1.content_tags.first.id).click
-        module_item_action_menu_link("Move to...").click
-        expect(f("body")).to contain_css(move_item_tray_selector)
-        expect(close_tray_button).to be_displayed
-        close_tray_button.click
-        expect(f("body")).not_to contain_css(move_item_tray_selector)
-      end
-
-      it "moves module item to another module" do
-        go_to_modules
-        module_header_expand_toggles.first.click
-        module_header_expand_toggles.last.click
-        wait_for_ajaximations
-
-        moved_item = @module.content_tags.first
-        manage_module_item_button(moved_item.id).click
-        module_item_action_menu_link("Move to...").click
-        expect(move_item_tray_select_modules_listbox).to be_displayed
-        move_item_tray_select_modules_listbox.click
-
-        option_list_id = move_item_tray_select_modules_listbox.attribute("aria-controls")
-        option_list_course_option(option_list_id, @module1.name).click
-        move_item_tray_place_contents_listbox.click
-        place_item_at_bottom_option.click
-        submit_move_to_button.click
-        wait_for_ajaximations
-
-        item_titles_list = module_item_title_links.map(&:text)
-        expect(@module1.content_tags.last.title).to include(moved_item.title)
-        expect(item_titles_list.count(moved_item.title)).to eq(1)
-      end
-    end
-
-    context "duplicate module item" do
-      before :once do
-        @dup_assignment = @course.assignments.create!(title: "Dup me", submission_types: "online_text_entry")
-        @dup_item = @module1.add_item(type: "assignment", id: @dup_assignment.id)
-      end
-
-      it "duplicates the module item (UI shows new row and DB count increases)" do
-        go_to_modules
-        wait_for_ajaximations
-
-        context_module_expand_toggle(@module1.id).click
-        wait_for_ajaximations
-
-        ui_count_before = module_item_title_links.length
-        manage_module_item_button(@dup_item.id).click
-        module_item_action_menu_link("Duplicate").click
-        wait_for_ajaximations
-
-        expect(module_item_title_links.length).to eq(ui_count_before + 1)
-        expect(module_item_title_links.last.text).to eq("Dup me Copy")
-      end
-    end
-  end
-
   context "mastery paths" do
     before do
       @item = @module1.content_tags[0]
@@ -783,24 +632,6 @@
       @empty_module = @course.context_modules.create!(name: "Multi File Module")
     end
 
-<<<<<<< HEAD
-    context "when adding an external tool" do
-      before do
-        @external_tool = @course.context_external_tools.create!(
-          context_id: @course.id,
-          context_type: "Course",
-          url: "https://example.com",
-          shared_secret: "fake",
-          consumer_key: "fake",
-          name: "Test External Tool",
-          description: "An external tool for testing",
-          settings: { "platform" => "canvas.instructure.com" },
-          workflow_state: "active"
-        )
-      end
-
-      it "allows adding an external tool to the module" do
-=======
     context "when adding a quiz" do
       # Quiz LTI is used when creating new quizzes when quizzes_next flag is enabled
       # and Quiz LTI is added to the course
@@ -859,7 +690,6 @@
         @course.root_account.enable_feature! :quizzes_next
         @course.enable_feature! :quizzes_next
 
->>>>>>> 5b970e1a
         go_to_modules
         wait_for_ajaximations
 
@@ -871,23 +701,6 @@
         wait_for_ajaximations
 
         # Select External Tool from the dropdown
-<<<<<<< HEAD
-        click_INSTUI_Select_option(new_item_type_select_selector, "External Tool")
-        wait_for_ajaximations
-
-        # Select external tool from the dropdown
-        click_INSTUI_Select_option(add_existing_item_select_selector, @external_tool.name)
-        wait_for_ajaximations
-
-        new_item_name = "External Tool Page Name"
-
-        replace_content(external_tool_page_name_input, new_item_name)
-
-        # Click Add Item
-        add_item_modal_add_item_button.click
-
-        expect(module_item_title_links.last.text).to include(new_item_name)
-=======
         click_INSTUI_Select_option(new_item_type_select_selector, "Quiz")
         wait_for_ajaximations
 
@@ -983,7 +796,6 @@
 
         # Verify that quiz engine selector is shown
         expect(quiz_engine_option_exists?).to be_truthy
->>>>>>> 5b970e1a
       end
     end
   end
@@ -1263,8 +1075,6 @@
         expect(modules_published_icon_state?(published: false)).to be true
         expand_all_modules
         expect(module_items_published_icon_state?(published: true)).to be true
-<<<<<<< HEAD
-=======
       end
     end
 
@@ -1286,7 +1096,6 @@
 
         wait_for_ajaximations
         expect(module_item_title_by_id(second_module_item.id)).to eq(driver.switch_to.active_element)
->>>>>>> 5b970e1a
       end
     end
   end
