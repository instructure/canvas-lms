# frozen_string_literal: true

#
# Copyright (C) 2025 - present Instructure, Inc.
#
# This file is part of Canvas.
#
# Canvas is free software: you can redistribute it and/or modify it under
# the terms of the GNU Affero General Public License as published by the Free
# Software Foundation, version 3 of the License.
#
# Canvas is distributed in the hope that it will be useful, but WITHOUT ANY
# WARRANTY; without even the implied warranty of MERCHANTABILITY or FITNESS FOR
# A PARTICULAR PURPOSE. See the GNU Affero General Public License for more
# details.
#
# You should have received a copy of the GNU Affero General Public License along
# with this program. If not, see <http://www.gnu.org/licenses/>.

require_relative "../../helpers/context_modules_common"
require_relative "../page_objects/modules2_index_page"
require_relative "../page_objects/modules2_action_tray"
require_relative "../../helpers/items_assign_to_tray"
require_relative "../../helpers/assignments_common"
require_relative "../shared_examples/course_modules2_shared"

describe "context modules", :ignore_js_errors do
  include_context "in-process server selenium tests"
  include ContextModulesCommon
  include Modules2IndexPage
  include ItemsAssignToTray
  include AssignmentsCommon
  include Modules2ActionTray

  before :once do
    modules2_teacher_setup
  end

  before do
    user_session(@teacher)
  end

  it "shows the modules index page" do
    go_to_modules
    expect(teacher_modules_container).to be_displayed
  end

  it "creates a screenreader alert when all module items are loaded" do
    go_to_modules
    expand_all_modules_button.click if element_exists?(expand_all_modules_button_selector)
    wait_for_ajaximations
    expect(screenreader_alert).to include_text("All module items loaded")
  end

  it "validates that item is indented when it has a non-zero indent" do
    indented_module_item = @module1.add_item(
      type: "assignment",
      id: @assignment3.id,
      indent: 2 # Indent level 2 = 40px
    )
    go_to_modules
    wait_for_ajaximations
    module_header_expand_toggles.first.click
    item_indent = module_item_indent(indented_module_item.id)
    expect(item_indent).to match("padding: 0px 0px 0px 40px;")
  end

  context "mastery paths" do
    before do
      @item = @module1.content_tags[0]
    end

    context "when mastery path is not already set" do
      before do
        allow(ConditionalRelease::Service).to receive_messages(enabled_in_context?: true, rules_for: [])
      end

      it "navigates to mastery paths edit page when Add Mastery Paths is clicked" do
        go_to_modules
        module_header_expand_toggles.first.click
        wait_for_ajaximations

        manage_module_item_button(@item.id).click
        wait_for_ajaximations

        module_item_action_menu_link("Add Mastery Paths").click
        wait_for_ajaximations

        expect(driver.current_url).to include("/courses/#{@course.id}/assignments/#{@item.content_id}/edit")
        expect(driver.current_url).to include("#mastery-paths-editor")
      end
    end
  end

  context "course home page" do
    before do
      @course.default_view = "modules"
      @course.save

      @course.root_account.enable_feature!(:modules_page_rewrite)
    end

    it "shows the new modules" do
      visit_course(@course)
      wait_for_ajaximations

      expect(f('[data-testid="modules-rewrite-container"]')).to be_displayed
    end
  end

  context "module select dropdown for teacher and student views" do
    before do
      user_session(@teacher)
      @course.root_account.enable_feature!(:modules_teacher_module_selection)
      @course.root_account.enable_feature!(:modules_student_module_selection)
    end

    it "shows teacher and student dropdown with All Modules default" do
      go_to_modules
      expect(module_page_student_dropdown[:value]).to eq("All Modules")

      teacher_select = ff("label")[0]
      expect(teacher_select.text).to include("Teachers View")

      student_select = ff("label")[1]
      expect(student_select.text).to include("Students View")
    end

    it "updates visible modules when selecting a specific module for teachers" do
      go_to_modules
      module_page_teacher_dropdown.click
      wait_for_ajaximations

      first_module = ff("[role='option']")[1]
      expect(first_module.text).to eq("module1")

      first_module.click
      wait_for_ajaximations
      visible_modules = visible_module_headers[0]
      expect(visible_modules.text).to include("module1")
    end

    it "does not update visible module when selecting a specific module for students" do
      go_to_modules
      module_page_student_dropdown.click
      wait_for_ajaximations

      second_module = ff("[role='option']")[2]
      expect(second_module.text).to eq("module2")

      second_module.click
      wait_for_ajaximations

      visible_modules = visible_module_headers
      expect(visible_modules.length).to eq(3)
      expect(visible_modules.first.text).to include("module1")
      expect(visible_modules.last.text).to include("module3")
    end

    it "displays selected module in students view when acting as student" do
      go_to_modules
      module_page_student_dropdown.click
      wait_for_ajaximations

      second_module = ff("[role='option']")[2]
      expect(second_module.text).to eq("module2")

      second_module.click
      wait_for_ajaximations

      student_view_toggle = f("a#easy_student_view")
      student_view_toggle.click

      visible_modules = f("span[class*='ig-header-title'] span")
      expect(visible_modules.text).to include("module2")
    end

    it "persists selected module filter after reload" do
      go_to_modules
      module_page_teacher_dropdown.click
      wait_for_ajaximations

      first_module = ff("[role='option']")[1]
      first_module.click
      wait_for_ajaximations

      refresh_page
      wait_for_ajaximations

      visible_modules = visible_module_headers[0]
      expect(visible_modules.text).to include("module1")
    end

    it "resets teacher dropdown to 'All Modules' when the selected module is deleted" do
      go_to_modules
      module_page_teacher_dropdown.click
      wait_for_ajaximations

      first_module = ff("[role='option']")[1]
      expect(first_module.text).to eq("module1")

      first_module.click
      wait_for_ajaximations

      module_action_menu(@module1.id).click
      module_action_menu_deletetion(@module1.id).click
      alert = driver.switch_to.alert
      alert.accept
      wait_for_ajaximations

      expect(module_page_teacher_dropdown[:value]).to eq("All Modules")
    end
  end

  context "create modules using tray" do
    before(:once) do
      course_with_teacher(active_all: true)
    end

    before do
      user_session(@teacher)

      go_to_modules
      wait_for_ajaximations
    end

    it "brings up the add module tray when Add Module button clicked" do
      add_module_button.click
      expect(add_module_tray).to be_displayed
      expect(tray_header_label.text).to eq("Add Module")
    end

    it "can cancel creation of module" do
      add_module_button.click
      expect(input_module_name).to be_displayed
      fill_in_module_name("Cancel module creation test")
      cancel_tray_button.click
      expect(@course.context_modules.count).to eq 0
    end

    it "can close creation of module" do
      add_module_button.click
      expect(input_module_name).to be_displayed
      fill_in_module_name("Close module creation tray")
      close_tray_button.click
      expect(@course.context_modules.count).to eq 0
    end

    it "give error in add module tray if module name is not provided" do
      add_module_button.click
      expect(input_module_name).to be_displayed
      submit_add_module_button.click
      expect(add_module_tray.text).to include("Module name can’t be blank")
    end

    it_behaves_like "course_module2 add module tray", :context_modules
    it_behaves_like "course_module2 add module tray", :course_homepage
  end

  context "update assign to settings using tray" do
    before :once do
      @section1 = @course.course_sections.create!(name: "section1")
      @section2 = @course.course_sections.create!(name: "section2")
      @student1 = user_factory(name: "user1", active_all: true, active_state: "active")
      @student2 = user_factory(name: "user2", active_all: true, active_state: "active", section: @section2)
      @course.enroll_user(@student1, "StudentEnrollment", enrollment_state: "active")
      @course.enroll_user(@student2, "StudentEnrollment", enrollment_state: "active")
    end

    before do
      user_session(@teacher)
      go_to_modules
    end

    it "shows Everyone as default selection in Assign-To tray" do
      module_action_menu(@module1.id).click
      module_item_action_menu_link("Assign To...").click
      expect(is_checked(everyone_radio_checked)).to be true
    end

    it "selects the custom radio button for module assign to when clicked" do
      module_action_menu(@module1.id).click
      module_item_action_menu_link("Assign To...").click

      custom_access_radio_click.click
      expect(is_checked(custom_access_radio_checked)).to be true
    end

    it "selects the custom radio button for module assign to and cancels" do
      module_action_menu(@module1.id).click
      module_item_action_menu_link("Assign To...").click

      custom_access_radio_click.click
      expect(module_settings_tray).to be_displayed
      expect(cancel_tray_button).to be_displayed

      cancel_tray_button.click
      expect(settings_tray_exists?).to be_falsey
    end

    it "adds more than one name to the assign to list" do
      module_action_menu(@module1.id).click
      module_item_action_menu_link("Assign To...").click

      custom_access_radio_click.click
      assignee_selection.send_keys("user")
      click_option(assignee_selection, "user1")
      assignee_selection.send_keys("user")
      click_option(assignee_selection, "user2")

      assignee_list = assignee_selection_item.map(&:text)
      expect(assignee_list.sort).to eq(%w[user1 user2])
    end

    it "adds a section to the list of assignees" do
      module_action_menu(@module1.id).click
      module_item_action_menu_link("Assign To...").click
      custom_access_radio_click.click

      assignee_selection.send_keys("section")
      click_option(assignee_selection, "section1")
      expect(assignee_selection_item[0].text).to eq("section1")
      expect(assignee_selection_item.count).to eq(1)
    end

    it "adds a user to assign to and shows the user from View Assign To" do
      module_action_menu(@module1.id).click
      module_item_action_menu_link("Assign To...").click

      custom_access_radio_click.click
      expect(assignee_selection).to be_displayed
      assignee_selection.send_keys("user")
      click_option(assignee_selection, "user1")
      submit_add_module_button.click

      expect(view_assign_to_link_on_module(@module1.id)).to be_displayed
      view_assign_to_link_on_module(@module1.id).click
      expect(assignee_selection).to be_displayed
      expect(assignee_selection_item[0].text).to eq("user1")
      expect(assignee_selection_item.count).to eq(1)
    end

    it_behaves_like "course_module2 module tray assign to", :context_modules
    it_behaves_like "course_module2 module tray assign to", :course_homepage

    it "deletes added assignee by clicking on it" do
      module_action_menu(@module1.id).click
      module_item_action_menu_link("Assign To...").click
      custom_access_radio_click.click

      assignee_selection.send_keys("user")
      click_option(assignee_selection, "user1")

      assignee_selection_item_remove("user1").click
      expect(element_exists?(assignee_selection_item_selector)).to be false
    end

    it "clears the assignee list when clear all is clicked" do
      module_action_menu(@module1.id).click
      module_item_action_menu_link("Assign To...").click
      custom_access_radio_click.click

      assignee_selection.send_keys("user")
      click_option(assignee_selection, "user1")

      clear_all.click
      expect(element_exists?(assignee_selection_item_selector)).to be false
    end

    it "does not show the assign to buttons when the user does not have the manage_course_content_edit permission" do
<<<<<<< HEAD
      skip("LX-3149")
=======
>>>>>>> 53aa8385
      @module1.assignment_overrides.create!

      go_to_modules
      module_action_menu(@module1.id).click

      expect(f("body")).to contain_jqcss(module_index_menu_tool_link_selector("Assign To..."))
      expect(f("body")).to contain_jqcss(context_module_view_assign_to_link_selector(@module1.id))

      RoleOverride.create!(context: @course.account, permission: "manage_course_content_edit", role: teacher_role, enabled: false)
      go_to_modules

      module_action_menu(@module1.id).click
      expect(f("body")).not_to contain_jqcss(module_index_menu_tool_link_selector("Assign To..."))
      expect(f("body")).not_to contain_jqcss(context_module_view_assign_to_link_selector(@module1.id))
    end

    it "displays correct error message if assignee list is empty" do
      module_action_menu(@module1.id).click
      module_item_action_menu_link("Assign To...").click
      custom_access_radio_click.click

      assignee_selection.send_keys("user")
      click_option(assignee_selection, "user1")

      clear_all.click
      expect(assign_to_error_message.text).to eq("A student or section must be selected")
    end

    context "differentiation tags" do
      before :once do
        @course.account.enable_feature!(:assign_to_differentiation_tags)
        @course.account.tap do |a|
          a.settings[:allow_assign_to_differentiation_tags] = { value: true }
          a.save!
        end

        @differentiation_tag_category = @course.group_categories.create!(name: "Differentiation Tag Category", non_collaborative: true)
        @diff_tag1 = @course.groups.create!(name: "Differentiation Tag 1", group_category: @differentiation_tag_category, non_collaborative: true)
        @diff_tag2 = @course.groups.create!(name: "Differentiation Tag 2", group_category: @differentiation_tag_category, non_collaborative: true)

        @diff_tag1.add_user(@student1)
        @diff_tag2.add_user(@student2)
      end

      it "can add differentiation tags as assignees to module overrides" do
        go_to_modules
        module_action_menu(@module1.id).click
        module_item_action_menu_link("Assign To...").click
        custom_access_radio_click.click

        assignee_selection.send_keys("Differentiation")
        click_option(assignee_selection, "Differentiation Tag 1")
        expect(assignee_selection_item[0].text).to eq("Differentiation Tag 1")
      end

      it "differentiation tags will persist after saving" do
        go_to_modules
        module_action_menu(@module1.id).click
        module_item_action_menu_link("Assign To...").click
        custom_access_radio_click.click

        assignee_selection.send_keys("Differentiation")
        click_option(assignee_selection, "Differentiation Tag 1")

        submit_add_module_button.click

        module_action_menu(@module1.id).click
        module_item_action_menu_link("Assign To...").click
        expect(assignee_selection_item[0].text).to eq("Differentiation Tag 1")
      end

      it "differentiation tags will not show as assignee option if the account setting is disabled" do
        @course.account.tap do |a|
          a.settings[:allow_assign_to_differentiation_tags] = { value: false }
          a.save!
        end

        go_to_modules
        module_action_menu(@module1.id).click
        module_item_action_menu_link("Assign To...").click
        custom_access_radio_click.click

        assignee_selection.click
        options = ff("[data-testid='assignee_selector_option']").map(&:text)
        expect(options).not_to include("Differentiation")
      end

      it "displays correct error message if assignee list is empty" do
        go_to_modules
        module_action_menu(@module1.id).click
        module_item_action_menu_link("Assign To...").click
        custom_access_radio_click.click

        assignee_selection.send_keys("Differentiation")
        click_option(assignee_selection, "Differentiation Tag 1")

        clear_all.click
        expect(assign_to_error_message.text).to eq("A student, section, or tag must be selected")
      end

      context "differentiation tag rollback" do
        it "displays error message and disables saving if differentiaiton tags exist after account setting is turned off" do
          go_to_modules

          module_action_menu(@module1.id).click
          module_item_action_menu_link("Assign To...").click
          custom_access_radio_click.click

          assignee_selection.send_keys("Differentiation")
          click_option(assignee_selection, "Differentiation Tag 1")
          submit_add_module_button.click

          # Turn off differentiaiton tags account setting
          @course.account.tap do |a|
            a.settings[:allow_assign_to_differentiation_tags] = { value: false }
            a.save!
          end

          go_to_modules
          module_action_menu(@module1.id).click
          module_item_action_menu_link("Assign To...").click
          custom_access_radio_click.click

          expect(assign_to_error_message.text).to eq("Differentiation tag overrides must be removed")
          expect(convert_differentiated_tag_button).to be_displayed
        end

        it "removes error message when user manually removes all differentiation tags from assignee selector" do
          go_to_modules

          module_action_menu(@module1.id).click
          module_item_action_menu_link("Assign To...").click
          custom_access_radio_click.click

          assignee_selection.send_keys("Differentiation")
          click_option(assignee_selection, "Differentiation Tag 1")
          submit_add_module_button.click

          # Turn off differentiaiton tags account setting
          @course.account.tap do |a|
            a.settings[:allow_assign_to_differentiation_tags] = { value: false }
            a.save!
          end

          go_to_modules
          module_action_menu(@module1.id).click
          module_item_action_menu_link("Assign To...").click
          custom_access_radio_click.click
          expect(convert_differentiated_tag_button).to be_displayed

          assignee_selection_item_remove("Differentiation Tag 1").click
          expect(element_exists?(convert_differentiated_tag_button_selector)).to be_falsey
          expect(assign_to_error_message.text).to eq("A student or section must be selected")
        end

        it "converts differentiation tags to ADHOC overrides when 'convert tags' button is clicked" do
          go_to_modules
          module_action_menu(@module1.id).click
          module_item_action_menu_link("Assign To...").click
          custom_access_radio_click.click

          assignee_selection.send_keys("Differentiation")
          click_option(assignee_selection, "Differentiation Tag 1")
          assignee_selection.send_keys("Differentiation")
          click_option(assignee_selection, "Differentiation Tag 2")
          submit_add_module_button.click

          # Turn off differentiaiton tags account setting
          @course.account.tap do |a|
            a.settings[:allow_assign_to_differentiation_tags] = { value: false }
            a.save!
          end

          go_to_modules
          module_action_menu(@module1.id).click
          module_item_action_menu_link("Assign To...").click
          custom_access_radio_click.click

          convert_differentiated_tag_button.click
          wait_for_ajaximations

          expect(assignee_selection_item[0].text).to eq("user1")
          expect(assignee_selection_item[1].text).to eq("user2")
        end
      end
    end
  end

  context "adding files after course creation" do
    before :once do
      @course = course_factory(active_all: true)
      @teacher = @course.teachers.first
    end

    before do
      user_session(@teacher)
      @empty_module = @course.context_modules.create!(name: "Multi File Module")
    end

    it "displays the module file drop area when a module has no items" do
      go_to_modules
      wait_for_ajaximations

      module_header_expand_toggles.last.click
      wait_for_ajaximations
      expect(module_file_drop_element_exists?(@empty_module.id)).to be true

      drop_area = module_file_drop_element(@empty_module.id)
      expect(drop_area).to be_displayed
      expect(drop_area.text).to include("Drop files here to upload")
    end

    it "hides the module file drop area after adding a file item" do
      attachment = create_file("a_file.txt")
      @empty_module.add_item(type: "File", id: attachment.id)
      go_to_modules
      wait_for_ajaximations

      module_header_expand_toggles.last.click
      wait_for_ajaximations
      expect(module_file_drop_element_exists?(@empty_module.id)).to be false
    end

    it "renders the added file in the module list" do
      attachment = create_file("a_file.txt")
      @empty_module.add_item(type: "File", id: attachment.id)
      go_to_modules
      wait_for_ajaximations

      module_header_expand_toggles.last.click
      wait_for_ajaximations
      item_titles = module_item_title_links.last.text
      expect(item_titles).to include("a_file.txt")
    end

    it "renders multiple added files in the module list" do
      file1 = create_file("a_file.txt")
      file2 = create_file("b_file.txt")
      @empty_module.add_item(type: "File", id: file1.id)
      @empty_module.add_item(type: "File", id: file2.id)
      go_to_modules
      wait_for_ajaximations

      module_header_expand_toggles.last.click
      wait_for_ajaximations
      item_titles1 = module_item_title_links[0].text
      item_titles2 = module_item_title_links[1].text
      expect(item_titles1).to include("a_file.txt")
      expect(item_titles2).to include("b_file.txt")
    end
  end

  context "add items to module" do
    before :once do
      @course = course_factory(active_all: true)
      @teacher = @course.teachers.first
    end

    before do
      user_session(@teacher)
      @empty_module = @course.context_modules.create!(name: "Multi File Module")
    end

<<<<<<< HEAD
=======
    it "does not appear when user does not have the manage_course_content_add permission" do
      go_to_modules
      wait_for_ajaximations
      expect(element_exists?(add_item_button_selector)).to be true

      RoleOverride.create!(context: @course.account, permission: "manage_course_content_add", role: teacher_role, enabled: false)
      go_to_modules
      expect(element_exists?(add_item_button_selector)).to be false
    end

>>>>>>> 53aa8385
    context "when adding a quiz" do
      # Quiz LTI is used when creating new quizzes when quizzes_next flag is enabled
      # and Quiz LTI is added to the course
      it "new quiz engine enabled and Quiz LTI added" do
        @course.root_account.settings[:provision] = { "lti" => "lti url" }
        @course.root_account.save!
        @course.root_account.enable_feature! :quizzes_next
        @course.enable_feature! :quizzes_next

        @course.context_external_tools.create!(
          name: "Quizzes.Next",
          consumer_key: "test_key",
          shared_secret: "test_secret",
          tool_id: "Quizzes 2",
          url: "http://example.com/launch"
        )

        @course.root_account.enable_feature! :new_quizzes_by_default
        @course.enable_feature! :new_quizzes_by_default

        go_to_modules
        wait_for_ajaximations

        # Expand the module to see its items
        context_module_expand_toggle(@empty_module.id).click
        wait_for_ajaximations

        add_item_button(@empty_module.id).click
        wait_for_ajaximations

        # Select External Tool from the dropdown
        click_INSTUI_Select_option(new_item_type_select_selector, "Quiz")
        wait_for_ajaximations

        tab_create_item.click

        # Verify that quiz engine selector is NOT shown
        expect(quiz_engine_option_exists?).to be_falsey

        # Fill in the quiz details
        new_item_name = "New Quizz"

        replace_content(create_learning_object_name_input, new_item_name)

        # Click Add Item
        add_item_modal_add_item_button.click
        wait_for_ajaximations

        # A quiz with new Quiz engine is created and found in Module Item list
        expect(new_quiz_icon.count).to eq(1)
      end

      it "new quiz engine enabled but Quiz LTI is not added" do
        @course.root_account.settings[:provision] = { "lti" => "lti url" }
        @course.root_account.save!
        @course.root_account.enable_feature! :quizzes_next
        @course.enable_feature! :quizzes_next

        go_to_modules
        wait_for_ajaximations

        # Expand the module to see its items
        context_module_expand_toggle(@empty_module.id).click
        wait_for_ajaximations

        add_item_button(@empty_module.id).click
        wait_for_ajaximations

        # Select External Tool from the dropdown
        click_INSTUI_Select_option(new_item_type_select_selector, "Quiz")
        wait_for_ajaximations

        tab_create_item.click

        # Fill in the quiz details
        new_item_name = "New Quizz"

        replace_content(create_learning_object_name_input, new_item_name)

        # Click Add Item
        add_item_modal_add_item_button.click
        wait_for_ajaximations

        # A quiz with classic Quiz engine is created and found in Module Item list
        expect(classic_quiz_icon.count).to eq(1)
      end
<<<<<<< HEAD

      it "new quiz engine disabled but Quiz LTI is added" do
        @course.root_account.settings[:provision] = { "lti" => "lti url" }
        @course.root_account.save!
        @course.root_account.disable_feature! :quizzes_next
        @course.disable_feature! :quizzes_next

        @course.context_external_tools.create!(
          name: "Quizzes.Next",
          consumer_key: "test_key",
          shared_secret: "test_secret",
          tool_id: "Quizzes 2",
          url: "http://example.com/launch"
        )

        go_to_modules
        wait_for_ajaximations

=======

      it "new quiz engine disabled but Quiz LTI is added" do
        @course.root_account.settings[:provision] = { "lti" => "lti url" }
        @course.root_account.save!
        @course.root_account.disable_feature! :quizzes_next
        @course.disable_feature! :quizzes_next

        @course.context_external_tools.create!(
          name: "Quizzes.Next",
          consumer_key: "test_key",
          shared_secret: "test_secret",
          tool_id: "Quizzes 2",
          url: "http://example.com/launch"
        )

        go_to_modules
        wait_for_ajaximations

>>>>>>> 53aa8385
        # Expand the module to see its items
        context_module_expand_toggle(@empty_module.id).click
        wait_for_ajaximations

        add_item_button(@empty_module.id).click
        wait_for_ajaximations

        # Select External Tool from the dropdown
        click_INSTUI_Select_option(new_item_type_select_selector, "Quiz")
        wait_for_ajaximations

        tab_create_item.click

        # Fill in the quiz details
        new_item_name = "New Quizz"

        replace_content(create_learning_object_name_input, new_item_name)

        # Click Add Item
        add_item_modal_add_item_button.click
        wait_for_ajaximations
<<<<<<< HEAD

        # A quiz with classic Quiz engine is created and found in Module Item list
        expect(classic_quiz_icon.count).to eq(1)
      end

=======

        # A quiz with classic Quiz engine is created and found in Module Item list
        expect(classic_quiz_icon.count).to eq(1)
      end

>>>>>>> 53aa8385
      it "shows quiz engine selector" do
        @course.root_account.settings[:provision] = { "lti" => "lti url" }
        @course.root_account.save!
        @course.root_account.enable_feature! :quizzes_next
        @course.enable_feature! :quizzes_next
        @course.root_account.disable_feature! :new_quizzes_by_default
        @course.disable_feature! :new_quizzes_by_default

        @course.context_external_tools.create!(
          name: "Quizzes.Next",
          consumer_key: "test_key",
          shared_secret: "test_secret",
          tool_id: "Quizzes 2",
          url: "http://example.com/launch"
        )

        go_to_modules
        wait_for_ajaximations

        # Expand the module to see its items
        context_module_expand_toggle(@empty_module.id).click
        wait_for_ajaximations

        add_item_button(@empty_module.id).click
        wait_for_ajaximations

        # Select Quiz from the dropdown
        click_INSTUI_Select_option(new_item_type_select_selector, "Quiz")
        wait_for_ajaximations

        tab_create_item.click

        # Verify that quiz engine selector is shown
        expect(quiz_engine_option_exists?).to be_truthy
      end
    end
  end

  context "module header" do
    it "includes Complete All Items pill when Complete All requirements are present" do
      @module1.completion_requirements = { @module_item1.id => { type: "must_view" }, @module_item2.id => { type: "must_view" } }
      @module1.save!

      go_to_modules
      expect(completion_requirement.text).to eq("Complete All Items")
    end

    it "includes Complete One Item pill when Complete One requirement is present" do
      @module1.completion_requirements = { @module_item1.id => { type: "must_view" }, @module_item2.id => { type: "must_view" } }
      @module1.requirement_count = 1
      @module1.save!

      go_to_modules
      expect(completion_requirement.text).to eq("Complete One Item")
    end

    it "includes Module Pre-requisite when one is present" do
      @module2.prerequisites = "module_#{@module1.id}"
      @module2.save!

      go_to_modules
      expect(module_prerequisite.text).to eq("Prerequisite: #{@module1.name}")
    end

    it "shows multiple Module Pre-requisites when multiple are present" do
      @module3 = @course.context_modules.create!(name: "module3")
      @module3.prerequisites = "module_#{@module1.id},module_#{@module2.id}"
      @module3.save!

      go_to_modules
      expect(module_prerequisite.text).to eq("Prerequisites: #{@module1.name}, #{@module2.name}")
    end
  end

  context "module locking" do
    include_examples "module unlock dates"
  end

  context "module expanding and collapsing" do
    it_behaves_like "module collapse and expand", :context_modules
    it_behaves_like "module collapse and expand", :course_homepage
  end

  context "module action menu deletion" do
    def trigger_module_deletion(module_id)
      go_to_modules
      wait_for_ajaximations
      module_menu = module_action_menu(module_id)
      module_menu.click

      deletion_option = module_action_menu_deletetion(module_id)
      deletion_option.click

      alert = driver.switch_to.alert
      expect(alert).not_to be_nil
      alert
    end

    it "cancels out of deletion" do
      trigger_module_deletion(@module1.id).dismiss
      expect(element_exists?(module_header_selector(@module1.id))).to be_truthy
    end

    it "deletes a module" do
      trigger_module_deletion(@module1.id).accept
      wait_for_ajaximations
      expect(element_exists?(module_header_selector(@module1.id))).to be_falsey
      @module1.reload
      expect(@module1.deleted_at).not_to be_nil
    end
  end

  context "module action menu copy" do
    before :once do
      course = @course
      @other_course = course_factory(course_name: "test for copy")
      course_with_teacher(course: @other_course, user: @teacher, name: "Sharee", active_all: true)
      @course = course
    end

    def open_module_copy_modal(module_id)
      go_to_modules
      wait_for_ajaximations
      module_menu = module_action_menu(module_id)
      module_menu.click

      copy_option = module_action_menu_copy(module_id)
      copy_option.click
      wait_for_ajaximations
    end

    it "cancels out of copy" do
      open_module_copy_modal(@module1.id)
      close_copy_to_tray_button.click
      wait_for_ajaximations
      expect(element_exists?(close_copy_tray_button_selector)).to be_falsey
    end

    it "copies a module to another course" do
      open_module_copy_modal(@module1.id)

      set_value(copy_to_tray_course_select, "test for copy")
      option_list_id = copy_to_tray_course_select.attribute("aria-controls")
      expect(option_list(option_list_id).count).to eq 1

      option_list_course_option(option_list_id, @other_course.name).click
      copy_button.click
      wait_for_ajaximations

      expect(@other_course.content_migrations.last.migration_settings["copy_options"].keys).to eq(["context_modules"])
    end
  end

  context "view progress button" do
    let(:progressions_status_page_url) { "/courses/#{@course.id}/modules/progressions" }

    it "navigates to the progressions status page when clicked" do
      go_to_modules
      wait_for_ajaximations
      progress_button.click

      expect(driver.current_url).to include(progressions_status_page_url)
    end
  end

  context "module publish menu" do
    it "does not show the publish buttons when the user does not have the manage_course_content_edit permission" do
      go_to_modules
      wait_for_ajaximations
      expect(element_exists?(context_module_published_icon_selector(@module1.id))).to be true
      expect(element_exists?(bulk_publish_button_selector)).to be true

      RoleOverride.create!(context: @course.account, permission: "manage_course_content_edit", role: teacher_role, enabled: false)
      go_to_modules
      expect(element_exists?(context_module_published_icon_selector(@module1.id))).to be false
      expect(element_exists?(bulk_publish_button_selector)).to be false
    end

    context "'Publish module and all items' button" do
      it "publishes the module and all its items" do
        prepare_unpublished_modules(@course.context_modules)

        go_to_modules
        wait_for_ajaximations
        module_publish_menu(@module1.id).click

        module_publish_with_all_items.click

        wait_for_ajaximations

        verify_publication_state([@module1], module_published: true, items_published: true)
        expect(modules_published_icon_state?(published: true, modules: [@module1])).to be true
        expand_all_modules
        expect(module_items_published_icon_state?(published: true, modules: [@module1])).to be true
      end
    end

    context "'Publish module only' button" do
      it "publishes the module but not its items" do
        prepare_unpublished_modules(@course.context_modules)

        go_to_modules
        wait_for_ajaximations
        module_publish_menu(@module1.id).click

        module_publish.click

        wait_for_ajaximations

        verify_publication_state([@module1], module_published: true, items_published: false)
        expect(modules_published_icon_state?(published: true, modules: [@module1])).to be true
        expand_all_modules
        expect(module_items_published_icon_state?(published: false, modules: [@module1])).to be true
      end
    end

    context "'Unpublish module and all items' button" do
      it "unpublishes the module and all its items" do
        go_to_modules
        wait_for_ajaximations
        module_publish_menu(@module1.id).click

        module_unpublish_with_all_items.click

        wait_for_ajaximations

        verify_publication_state([@module1], module_published: false, items_published: false)
        expect(modules_published_icon_state?(published: false, modules: [@module1])).to be true
        expand_all_modules
        expect(module_items_published_icon_state?(published: false, modules: [@module1])).to be true
      end
    end

    context "'Unpublish module only' button" do
      it "unpublishes the module but not its items" do
        go_to_modules
        wait_for_ajaximations
        module_publish_menu(@module1.id).click

        module_unpublish.click

        wait_for_ajaximations

        verify_publication_state([@module1], module_published: false, items_published: true)
        expect(modules_published_icon_state?(published: false, modules: [@module1])).to be true
        expand_all_modules
        expect(module_items_published_icon_state?(published: true, modules: [@module1])).to be true
      end
    end
  end

  context "publish all menu" do
    context "'Publish all modules and items' button" do
      it "publishes all modules and items" do
        prepare_unpublished_modules(@course.context_modules)

        go_to_modules
        wait_for_ajaximations
        publish_all_menu.click
        publish_all_modules_and_items.click
        publish_all_continue_button.click

        run_jobs

        verify_publication_state(@course.context_modules, module_published: true, items_published: true)
        wait_until_bulk_publish_action_finished
        expect(modules_published_icon_state?(published: true)).to be true
        expand_all_modules
        expect(module_items_published_icon_state?(published: true)).to be true
      end
    end

    context "'Publish modules only' button" do
      it "publishes all modules but not items" do
        prepare_unpublished_modules(@course.context_modules)

        go_to_modules
        wait_for_ajaximations
        publish_all_menu.click
        publish_modules_only.click
        publish_module_only_continue_button.click

        run_jobs

        verify_publication_state(@course.context_modules, module_published: true, items_published: false)
        wait_until_bulk_publish_action_finished
        expect(modules_published_icon_state?(published: true)).to be true
        expand_all_modules
        expect(module_items_published_icon_state?(published: false)).to be true
      end
    end

    context "'Unpublish all modules and items' button" do
      it "unpublishes all modules and items" do
        go_to_modules
        wait_for_ajaximations
        publish_all_menu.click
        unpublish_all_modules_and_items.click
        unpublish_all_continue_button.click

        run_jobs

        verify_publication_state(@course.context_modules, module_published: false, items_published: false)
        wait_until_bulk_publish_action_finished
        expect(modules_published_icon_state?(published: false)).to be true
        expand_all_modules
        expect(module_items_published_icon_state?(published: false)).to be true
      end
    end

    context "'Unpublish modules only' button" do
      it "unpublishes all modules but not items" do
        go_to_modules
        wait_for_ajaximations
        publish_all_menu.click
        unpublish_modules_only.click
        unpublish_all_continue_button.click

        run_jobs

        verify_publication_state(@course.context_modules, module_published: false, items_published: true)
        wait_until_bulk_publish_action_finished
        expect(modules_published_icon_state?(published: false)).to be true
        expand_all_modules
        expect(module_items_published_icon_state?(published: true)).to be true
      end
    end

    context "module item deletion" do
      it "focuses on the next item when a module item is deleted" do
        go_to_modules
        module_header_expand_toggles.last.click
        wait_for_ajaximations

        first_module_item = @module3.content_tags[0]
        second_module_item = @module3.content_tags[1]

        manage_module_item_button(first_module_item.id).click
        module_item_action_menu_link("Remove").click

        alert = driver.switch_to.alert
        expect(alert).not_to be_nil
        alert.accept

        wait_for_ajaximations
        expect(module_item_title_by_id(second_module_item.id)).to eq(driver.switch_to.active_element)
      end
    end
  end
end<|MERGE_RESOLUTION|>--- conflicted
+++ resolved
@@ -368,10 +368,6 @@
     end
 
     it "does not show the assign to buttons when the user does not have the manage_course_content_edit permission" do
-<<<<<<< HEAD
-      skip("LX-3149")
-=======
->>>>>>> 53aa8385
       @module1.assignment_overrides.create!
 
       go_to_modules
@@ -635,8 +631,6 @@
       @empty_module = @course.context_modules.create!(name: "Multi File Module")
     end
 
-<<<<<<< HEAD
-=======
     it "does not appear when user does not have the manage_course_content_add permission" do
       go_to_modules
       wait_for_ajaximations
@@ -647,7 +641,6 @@
       expect(element_exists?(add_item_button_selector)).to be false
     end
 
->>>>>>> 53aa8385
     context "when adding a quiz" do
       # Quiz LTI is used when creating new quizzes when quizzes_next flag is enabled
       # and Quiz LTI is added to the course
@@ -734,7 +727,6 @@
         # A quiz with classic Quiz engine is created and found in Module Item list
         expect(classic_quiz_icon.count).to eq(1)
       end
-<<<<<<< HEAD
 
       it "new quiz engine disabled but Quiz LTI is added" do
         @course.root_account.settings[:provision] = { "lti" => "lti url" }
@@ -753,13 +745,39 @@
         go_to_modules
         wait_for_ajaximations
 
-=======
-
-      it "new quiz engine disabled but Quiz LTI is added" do
+        # Expand the module to see its items
+        context_module_expand_toggle(@empty_module.id).click
+        wait_for_ajaximations
+
+        add_item_button(@empty_module.id).click
+        wait_for_ajaximations
+
+        # Select External Tool from the dropdown
+        click_INSTUI_Select_option(new_item_type_select_selector, "Quiz")
+        wait_for_ajaximations
+
+        tab_create_item.click
+
+        # Fill in the quiz details
+        new_item_name = "New Quizz"
+
+        replace_content(create_learning_object_name_input, new_item_name)
+
+        # Click Add Item
+        add_item_modal_add_item_button.click
+        wait_for_ajaximations
+
+        # A quiz with classic Quiz engine is created and found in Module Item list
+        expect(classic_quiz_icon.count).to eq(1)
+      end
+
+      it "shows quiz engine selector" do
         @course.root_account.settings[:provision] = { "lti" => "lti url" }
         @course.root_account.save!
-        @course.root_account.disable_feature! :quizzes_next
-        @course.disable_feature! :quizzes_next
+        @course.root_account.enable_feature! :quizzes_next
+        @course.enable_feature! :quizzes_next
+        @course.root_account.disable_feature! :new_quizzes_by_default
+        @course.disable_feature! :new_quizzes_by_default
 
         @course.context_external_tools.create!(
           name: "Quizzes.Next",
@@ -772,60 +790,6 @@
         go_to_modules
         wait_for_ajaximations
 
->>>>>>> 53aa8385
-        # Expand the module to see its items
-        context_module_expand_toggle(@empty_module.id).click
-        wait_for_ajaximations
-
-        add_item_button(@empty_module.id).click
-        wait_for_ajaximations
-
-        # Select External Tool from the dropdown
-        click_INSTUI_Select_option(new_item_type_select_selector, "Quiz")
-        wait_for_ajaximations
-
-        tab_create_item.click
-
-        # Fill in the quiz details
-        new_item_name = "New Quizz"
-
-        replace_content(create_learning_object_name_input, new_item_name)
-
-        # Click Add Item
-        add_item_modal_add_item_button.click
-        wait_for_ajaximations
-<<<<<<< HEAD
-
-        # A quiz with classic Quiz engine is created and found in Module Item list
-        expect(classic_quiz_icon.count).to eq(1)
-      end
-
-=======
-
-        # A quiz with classic Quiz engine is created and found in Module Item list
-        expect(classic_quiz_icon.count).to eq(1)
-      end
-
->>>>>>> 53aa8385
-      it "shows quiz engine selector" do
-        @course.root_account.settings[:provision] = { "lti" => "lti url" }
-        @course.root_account.save!
-        @course.root_account.enable_feature! :quizzes_next
-        @course.enable_feature! :quizzes_next
-        @course.root_account.disable_feature! :new_quizzes_by_default
-        @course.disable_feature! :new_quizzes_by_default
-
-        @course.context_external_tools.create!(
-          name: "Quizzes.Next",
-          consumer_key: "test_key",
-          shared_secret: "test_secret",
-          tool_id: "Quizzes 2",
-          url: "http://example.com/launch"
-        )
-
-        go_to_modules
-        wait_for_ajaximations
-
         # Expand the module to see its items
         context_module_expand_toggle(@empty_module.id).click
         wait_for_ajaximations
