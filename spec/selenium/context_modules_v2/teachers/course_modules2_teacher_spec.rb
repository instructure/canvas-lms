--- conflicted
+++ resolved
@@ -312,11 +312,6 @@
     end
   end
 
-<<<<<<< HEAD
-  context "empty module" do
-    before do
-      @empty_module = @course.context_modules.create!(name: "Empty Module")
-=======
   context "adding files after course creation" do
     before :once do
       @course = course_factory(active_all: true)
@@ -326,7 +321,6 @@
     before do
       user_session(@teacher)
       @empty_module = @course.context_modules.create!(name: "Multi File Module")
->>>>>>> 142422de
     end
 
     it "displays the module file drop area when a module has no items" do
@@ -335,10 +329,6 @@
 
       module_header_expand_toggles.last.click
       wait_for_ajaximations
-<<<<<<< HEAD
-
-=======
->>>>>>> 142422de
       expect(module_file_drop_element_exists?(@empty_module.id)).to be true
 
       drop_area = module_file_drop_element(@empty_module.id)
@@ -347,20 +337,8 @@
     end
 
     it "hides the module file drop area after adding a file item" do
-<<<<<<< HEAD
-      @assignment = @course.assignments.create!(
-        title: "File 1",
-        submission_types: "online_text_entry",
-        points_possible: 10,
-        workflow_state: "published",
-        due_at: 2.days.from_now
-      )
-      @empty_module.add_item(type: "assignment", id: @assignment.id)
-
-=======
       attachment = create_file("a_file.txt")
       @empty_module.add_item(type: "File", id: attachment.id)
->>>>>>> 142422de
       go_to_modules
       wait_for_ajaximations
 
@@ -368,8 +346,6 @@
       wait_for_ajaximations
       expect(module_file_drop_element_exists?(@empty_module.id)).to be false
     end
-<<<<<<< HEAD
-=======
 
     it "renders the added file in the module list" do
       attachment = create_file("a_file.txt")
@@ -398,6 +374,5 @@
       expect(item_titles1).to include("a_file.txt")
       expect(item_titles2).to include("b_file.txt")
     end
->>>>>>> 142422de
   end
 end