--- conflicted
+++ resolved
@@ -21,10 +21,7 @@
 require_relative "../page_objects/modules2_index_page"
 require_relative "../../helpers/items_assign_to_tray"
 require_relative "../../helpers/assignments_common"
-<<<<<<< HEAD
-=======
 require_relative "../shared_examples/course_modules2_shared"
->>>>>>> dec807a2
 
 describe "context modules", :ignore_js_errors do
   include_context "in-process server selenium tests"
@@ -52,8 +49,6 @@
     expect(screenreader_alert).to include_text("All module items loaded")
   end
 
-<<<<<<< HEAD
-=======
   it "validates that item is indented when it has a non-zero indent" do
     indented_module_item = @module1.add_item(
       type: "assignment",
@@ -67,7 +62,6 @@
     expect(item_indent).to match("padding: 0px 0px 0px 40px;")
   end
 
->>>>>>> dec807a2
   context "modules action menu" do
     before do
       # Create a module with at least one item of each type
@@ -95,12 +89,6 @@
 
       expect(title.attribute("value")).to eq(item_title)
 
-<<<<<<< HEAD
-        edit_item_modal.find_element(:css, "button[type='submit']").click
-        wait_for_ajaximations
-        assignment_title = manage_module_item_container(@item.id).find_element(:css, "[data-testid='module-item-title-link']")
-        expect(assignment_title.text).to eq("New Title")
-=======
       # URL field is only present for ExternalTool, ExternalUrl, and ContextExternalTool items
       if %w[External ExternalUrl ExternalTool ContextExternalTool].include?(item.content_type)
         url = edit_item_modal.find_element(:css, "input[data-testid='edit-modal-url']")
@@ -109,7 +97,6 @@
         new_tab = edit_item_modal.find_element(:css, "input[data-testid='edit-modal-new-tab']")
         new_tab_value = item.new_tab.nil? ? false : item.new_tab
         expect(new_tab.selected?).to eq(new_tab_value)
->>>>>>> dec807a2
       end
 
       edit_item_modal.find_element(:css, "button[type='button']").click
@@ -123,19 +110,11 @@
       title = edit_item_modal.find_element(:css, "input[data-testid='edit-modal-title']")
       replace_content(title, new_title)
 
-<<<<<<< HEAD
-        it "module is correctly sent" do
-          go_to_modules
-
-          module_action_menu(@module1.id).click
-          module_item_action_menu_link("Send To...").click
-=======
       edit_item_modal.find_element(:css, "button[type='submit']").click
       wait_for_ajaximations
       assignment_title = manage_module_item_container(item.id).find_element(:xpath, ".//*[text()='#{new_title}']")
       expect(assignment_title.text).to eq(new_title)
     end
->>>>>>> dec807a2
 
     context "edit module item kebab form" do
       it "edit item form is shown" do
@@ -429,8 +408,6 @@
       expect(item_titles1).to include("a_file.txt")
       expect(item_titles2).to include("b_file.txt")
     end
-<<<<<<< HEAD
-=======
   end
 
   context "module header" do
@@ -711,6 +688,5 @@
         verify_publication_state(@course.context_modules, module_published: false, items_published: true)
       end
     end
->>>>>>> dec807a2
   end
 end