# frozen_string_literal: true

#
# Copyright (C) 2025 - present Instructure, Inc.
#
# This file is part of Canvas.
#
# Canvas is free software: you can redistribute it and/or modify it under
# the terms of the GNU Affero General Public License as published by the Free
# Software Foundation, version 3 of the License.
#
# Canvas is distributed in the hope that it will be useful, but WITHOUT ANY
# WARRANTY; without even the implied warranty of MERCHANTABILITY or FITNESS FOR
# A PARTICULAR PURPOSE. See the GNU Affero General Public License for more
# details.
#
# You should have received a copy of the GNU Affero General Public License along
# with this program. If not, see <http://www.gnu.org/licenses/>.

require_relative "../../helpers/context_modules_common"
require_relative "../page_objects/modules2_index_page"
require_relative "../page_objects/modules2_action_tray"
require_relative "../../helpers/items_assign_to_tray"
require_relative "../../helpers/assignments_common"
require_relative "../shared_examples/course_modules2_shared"

describe "context module items", :ignore_js_errors do
  include_context "in-process server selenium tests"
  include ContextModulesCommon
  include Modules2IndexPage
  include Modules2ActionTray
  include ItemsAssignToTray
  include AssignmentsCommon
  include Modules2ActionTray

  before :once do
    modules2_teacher_setup
  end

  before do
    user_session(@teacher)
  end

  context "module items header actions" do
    it "shows the Everyone due date for an assignment when set" do
      due_at = 1.week.from_now
      @assignment.due_at = due_at
      @assignment.save!

      go_to_modules
      wait_for_ajaximations

      module_header_expand_toggles.first.click

      expect(module_item_due_date(@module_item1.id).text).to include(format_date_for_view(due_at, "%b %-d, %Y"))
    end

    it "shows the points possible for an assignment when set" do
      go_to_modules
      wait_for_ajaximations

      module_header_expand_toggles.first.click
      expect(manage_module_item_container(@module_item1.id).text).not_to include("pts")
      expect(manage_module_item_container(@module_item2.id).text).to include("10 pts")
    end

    it "shows requirements type for assignment module items" do
      due_at = 3.days.from_now
      @disc_assignment = @course.assignments.create!(name: "disc assignment", due_at:)
      @graded_discussion = @course.discussion_topics.create!(title: "Graded Discussion", assignment: @disc_assignment)
      graded_discussion_module_item = @module1.add_item(type: "discussion_topic", id: @graded_discussion.id)
      @module1.completion_requirements = {
        @module_item1.id => { type: "must_submit" },
        graded_discussion_module_item.id => { type: "must_view" }
      }
      @module1.save!
      go_to_modules
      wait_for_ajaximations

      module_header_expand_toggles.first.click

      expect(manage_module_item_container(@module_item1.id).text).to include("To do: Submit assignment")
      expect(manage_module_item_container(graded_discussion_module_item.id).text).to include("To do: View discussion")
    end

    it "unpublishes and republishes a module item" do
      go_to_modules
      wait_for_ajaximations

      module_header_expand_toggles.first.click
      expect(module_item_publish_button(@module_item1.id).text).to include "Published"

      # Unpublish the first module item
      module_item_publish_button(@module_item1.id).click
      wait_for_ajaximations
      expect(module_item_publish_button(@module_item1.id).text).to include "Unpublished"

      # Republish the first module item
      module_item_publish_button(@module_item1.id).click
      wait_for_ajaximations
      expect(module_item_publish_button(@module_item1.id).text).to include "Published"
    end

    it "won't allow unpublish if student has submission" do
      student = student_in_course(course: @course, name: "student", active_all: true).user
      @assignment.submit_homework(student, { submission_type: "online_text_entry", body: "Here it is" })

      go_to_modules
      wait_for_ajaximations

      module_header_expand_toggles.first.click

      expect(module_item_publish_button(@module_item1.id)).to be_disabled
    end

    it "shows a multiple due date link in header when there are more due dates" do
      due_at = 1.week.from_now
      @assignment.due_at = due_at
      @assignment.save!

      student = student_in_course(course: @course, name: "student", active_all: true).user
      override = assignment_override_model(assignment: @assignment)
      override.override_due_at(2.weeks.from_now)
      override.save!
      override_student = override.assignment_override_students.build
      override_student.user = student
      override_student.save!

      go_to_modules
      wait_for_ajaximations

      module_header_expand_toggles.first.click

      expect(module_item_multiple_due_dates(@module_item1.id)).to be_displayed
    end
  end

  context "module item types" do
    before(:once) do
      course_module
    end

    it "displays the correct icon for assignment" do
      new_assignment = @course.assignments.create!(title: "Week3 homework", submission_types: "online_text_entry")
      module_item = @module.add_item(type: "assignment", id: new_assignment.id)
      go_to_modules
      wait_for_ajaximations
      module_header_expand_toggles.last.click
      assignment_icon = module_item_assignment_icon(module_item.id)
      expect(assignment_icon).to be_displayed
    end

    it "displays the correct icon for classic Quiz" do
      classic_quiz = @course.quizzes.create!(title: "Week3 Quiz", quiz_type: "survey")
      module_item = @module.add_item(type: "quiz", id: classic_quiz.id)
      go_to_modules
      wait_for_ajaximations
      module_header_expand_toggles.last.click
      quiz_icon = module_item_quiz_icon(module_item.id)
      expect(quiz_icon).to be_displayed
    end

    it "displays the correct icon for wiki page" do
      wiki_page = @course.wiki_pages.create!(title: "week3 Page", body: "hi")
      module_item = @module.add_item(type: "wiki_page", id: wiki_page.id)
      go_to_modules
      wait_for_ajaximations
      module_header_expand_toggles.last.click
      page_icon = module_item_page_icon(module_item.id)
      expect(page_icon).to be_displayed
    end

    it "displays the correct icon for discussion" do
      discussion = @course.discussion_topics.create!(title: "Week3 Discussion", message: "hi")
      module_item = @module.add_item(type: "discussion_topic", id: discussion.id)
      go_to_modules
      wait_for_ajaximations
      module_header_expand_toggles.last.click
      discussion_icon = module_item_discussion_icon(module_item.id)
      expect(discussion_icon).to be_displayed
    end

    it "displays the correct icon for text header" do
      text_header = @module.add_item(type: "context_module_sub_header", title: "Created header")
      go_to_modules
      wait_for_ajaximations
      module_header_expand_toggles.last.click
      expect(module_item_by_id_selector(text_header.id)).not_to include("[data-testid='document-icon']")
    end

    it "displays the correct icon for external URL" do
      external_url = @module.add_item(type: "external_url", url: "http://example.com", title: "External URL")
      go_to_modules
      wait_for_ajaximations
      module_header_expand_toggles.last.click
      external_url_icon = module_item_url_icon(external_url.id)
      expect(external_url_icon).to be_displayed
    end

    it "displays the correct icon for external tool" do
      @course.context_external_tools.create!(name: "lti tool",
                                             consumer_key: "key",
                                             shared_secret: "secret",
                                             url: "http://example.com")
      external_tool = @module.add_item({
                                         type: "context_external_tool",
                                         title: "new external tool",
                                         url: "http://example.com"
                                       })
      go_to_modules
      wait_for_ajaximations
      module_header_expand_toggles.last.click
      external_tool_icon = module_item_url_icon(external_tool.id)
      expect(external_tool_icon).to be_displayed
    end

    it "displays the correct icon for file upload" do
      file = @course.attachments.create!(display_name: "file uploaded", uploaded_data: default_uploaded_data, locked: true)
      uploaded_file = @module.add_item(type: "attachment", id: file.id)
      go_to_modules
      wait_for_ajaximations
      module_header_expand_toggles.last.click
      uploaded_file_icon = module_item_attachment_icon(uploaded_file.id)
      expect(uploaded_file_icon).to be_displayed
    end
  end

  context "module items action menu" do
    context "edit module item kebab form" do
      before do
        # add a file item
        file = @course.attachments.create!(display_name: "some file", uploaded_data: default_uploaded_data, locked: true)
        @module3.add_item(type: "file", id: file.id)
        # add external tool
        @tool = @course.context_external_tools.create!(name: "new tool",
                                                       consumer_key: "key",
                                                       shared_secret: "secret",
                                                       url: "http://localhost:3000/",
                                                       custom_fields: { "a" => "1", "b" => "2" })
        @external_tool_tag = @module3.add_item({
                                                 type: "context_external_tool",
                                                 title: "Example",
                                                 url: "http://localhost:3000/",
                                                 new_tab: "0"
                                               })
        @external_tool_tag.publish!
        # add external url
        @external_url_tag = @module3.add_item({
                                                type: "external_url",
                                                title: "pls view",
                                                url: "http://localhost:3000/lolcats"
                                              })
        @external_url_tag.publish!
      end

      def validate_edit_item_form(item)
        manage_module_item_button(item.id).click
        module_item_action_menu_link("Edit").click

        expect(edit_item_modal).to be_displayed
        edit_item_modal_submit_button.click
        wait_for_ajaximations
      end

      def validate_text_fields_has_right_value(item)
        manage_module_item_button(item.id).click
        module_item_action_menu_link("Edit").click
        wait_for_ajaximations
        item_title = item.title
        title = edit_item_modal_title_input_value
        expect(title).to eq(item_title)

        # URL field is only present for ExternalTool, ExternalUrl, and ContextExternalTool items
        if %w[External ExternalUrl ExternalTool ContextExternalTool].include?(item.content_type)
          url_value = edit_item_modal_url_value
          expect(url_value).to eq(item.url)

          new_tab_value = item.new_tab.nil? ? false : item.new_tab
          expect(edit_item_modal_new_tab_checkbox.selected?).to eq(new_tab_value)
        end

        edit_item_modal_submit_button.click
        wait_for_ajaximations
      end

      def validate_update_module_item_title(item, new_title = "New Title")
        manage_module_item_button(item.id).click
        module_item_action_menu_link("Edit").click
        wait_for_ajaximations

        replace_content(edit_item_modal_title_input, new_title)

        edit_item_modal_submit_button.click
        wait_for_ajaximations
        assignment_title = manage_module_item_container(item.id).find_element(:xpath, ".//*[text()='#{new_title}']")
        expect(assignment_title.text).to eq(new_title)
      end
      it "edit item form is shown" do
        go_to_modules
        module_header_expand_toggles[2].click
        wait_for_ajaximations

        @module3.content_tags.each do |item|
          validate_edit_item_form(item)
        end
      end

      it "title fields has the right value" do
        go_to_modules
        module_header_expand_toggles[2].click
        wait_for_ajaximations

        @module3.content_tags.each do |item|
          validate_text_fields_has_right_value(item)
        end
      end

      it "item is updated" do
        go_to_modules
        module_header_expand_toggles[2].click
        wait_for_ajaximations

        @module3.content_tags.each do |item|
          validate_update_module_item_title(item)
        end
      end
    end

    context "link to speedgrader" do
      it "can redirects to speedgrader page" do
        student_in_course(course: @course, name: "student", active_all: true).user

        go_to_modules
        module_header_expand_toggles.first.click
        wait_for_ajaximations

        manage_module_item_button(@module_item1.id).click
        module_item_action_menu_link("SpeedGrader").click

        expect(driver.current_url).to include(
          "/courses/#{@course.id}/gradebook/speed_grader?assignment_id=#{@assignment.id}"
        )
      end
    end

    context "indent module items" do
      before(:once) do
        @indented_item1 = @module1.add_item(
          type: "assignment",
          id: @assignment3.id,
          indent: 3 # Indent level 3 = 60px
        )

        @indented_item2 = @module2.add_item(
          type: "quiz",
          id: @quiz2.id,
          indent: 1 # Indent level 1 = 20px
        )
      end

      it "can increase indent with edit modal" do
        go_to_modules
        module_header_expand_toggles.first.click
        wait_for_ajaximations

        manage_module_item_button(@module_item1.id).click # First item in the first module
        module_item_action_menu_link("Edit").click
        click_INSTUI_Select_option(add_item_indent_select, "Indent 2 levels")
        edit_item_modal_submit_button.click

        wait_for_ajaximations
        item_indent = module_item_indent(@module_item1.id)
        expect(item_indent).to match("padding: 0px 0px 0px 40px;")
      end

      it "can decrease indent with edit modal" do
        go_to_modules
        module_header_expand_toggles.first.click
        wait_for_ajaximations

        manage_module_item_button(@indented_item1.id).click
        module_item_action_menu_link("Edit").click
        click_INSTUI_Select_option(add_item_indent_select, "Indent 1 level")
        edit_item_modal_submit_button.click

        wait_for_ajaximations
        item_indent = module_item_indent(@indented_item1.id)
        expect(item_indent).to match("padding: 0px 0px 0px 20px;")
      end

      it "can increase indent" do
        go_to_modules
        module_header_expand_toggles[1].click
        wait_for_ajaximations

        manage_module_item_button(@indented_item2.id).click # Last item in second module, already indented 1 level
        module_item_action_menu_link("Increase indent").click

        wait_for_ajaximations
        item_indent = module_item_indent(@indented_item2.id)
        expect(item_indent).to match("padding: 0px 0px 0px 40px;")
      end

      it "can decrease indent" do
        go_to_modules
        module_header_expand_toggles[1].click
        wait_for_ajaximations

        manage_module_item_button(@indented_item2.id).click
        module_item_action_menu_link("Decrease indent").click

        wait_for_ajaximations
        item_indent = module_item_indent(@indented_item2.id)
        expect(item_indent).to match("padding: 0px;")
      end

      it "shows correct indent options depending on item position" do
        go_to_modules
        module_header_expand_toggles.first.click
        wait_for_ajaximations

        manage_module_item_button(@module_item1.id).click
        expect(module_item_action_menu_link_exists?("Decrease indent")).to be_falsey # Can't decrease indent at level 0
        expect(module_item_action_menu_link_exists?("Increase indent")).to be_truthy
        manage_module_item_button(@indented_item1.id).click
        expect(module_item_action_menu_link_exists?("Decrease indent")).to be_truthy
        expect(module_item_action_menu_link_exists?("Increase indent")).to be_truthy
      end
    end

    context "send to kebab form" do
      before do
        student_in_course
        @first_user = @course.students.first
        # First item of the module item list is the one used for testing
        @item = @module1.content_tags[0]
      end

      it "send item form is shown" do
        go_to_modules
        module_header_expand_toggles.first.click
        wait_for_ajaximations
        manage_module_item_button(@item.id).click
        module_item_action_menu_link("Send To...").click

        expect(send_to_modal).to be_displayed
      end

      it "send item form is shown for file items" do
        @file = @course.attachments.create!(display_name: "some file", uploaded_data: default_uploaded_data)
        file_item = @module1.add_item(type: "file", id: @file.id)
        go_to_modules
        module_header_expand_toggles.first.click
        wait_for_ajaximations
        manage_module_item_button(file_item.id).click
        module_item_action_menu_link("Send To...").click

        expect(send_to_modal).to be_displayed
      end

      it "module item is correctly sent" do
        go_to_modules
        module_header_expand_toggles.first.click
        wait_for_ajaximations
        manage_module_item_button(@item.id).click
        module_item_action_menu_link("Send To...").click

        set_value(send_to_modal_input, "User")
        option_list_id = send_to_modal_input.attribute("aria-controls")

        expect(ff("##{option_list_id} [role='option']").count).to eq 1
        fj("##{option_list_id} [role='option']:contains(#{@first_user.first_name})").click
        selected_element = send_to_form_selected_elements.first

        expect(selected_element.text).to eq("User")

        fj("button:contains('Send')").click

        wait_for_ajaximations
        expect(f("body")).not_to contain_css(send_to_modal_modal_selector)
      end
    end

    context "copy to kebab form" do
      before do
        course = @course
        @other_course = course_factory(course_name: "Other Course Eh")
        course_with_teacher(course: @other_course, user: @teacher, name: "Sharee", active_all: true)
        @course = course
        @quiz_item = @module3.content_tags[0]
        @assignment_item = @module3.content_tags[1]
        @discussion_item = @module3.content_tags[2]
        @page_item = @module3.content_tags[3]
        @file = @course.attachments.create!(display_name: "some file", uploaded_data: default_uploaded_data)
        @file_item = @module3.add_item(type: "file", id: @file.id)
      end

      def copy_and_expect(item, expected_key)
        manage_module_item_button(item.id).click
        module_item_action_menu_link("Copy To...").click

        set_value(copy_to_tray_course_select, "course")
        option_list_id = copy_to_tray_course_select.attribute("aria-controls")
        expect(option_list(option_list_id).count).to eq 1

        option_list_course_option(option_list_id, @other_course.name).click
        copy_button.click
        wait_for_ajaximations

        expect(@other_course.content_migrations.last.migration_settings["copy_options"].keys).to eq([expected_key])

        close_copy_to_tray_button.click
        wait_for_ajaximations
      end

      it "module item is correctly copied" do
        go_to_modules
        # Use the third module
        module_header_expand_toggles[2].click
        wait_for_ajaximations

        copy_and_expect(@assignment_item, "assignments")
        copy_and_expect(@discussion_item, "discussion_topics")
        copy_and_expect(@page_item, "wiki_pages")
        copy_and_expect(@file_item, "attachments")
      end

      it "module item files is correctly copied" do
        go_to_modules
        # Use the third module
        module_header_expand_toggles[2].click
        wait_for_ajaximations

        copy_and_expect(@file_item, "attachments")
      end

      it "module item quiz is correctly copied" do
        go_to_modules
        # Use the third module
        module_header_expand_toggles[2].click
        wait_for_ajaximations

        copy_and_expect(@quiz_item, "quizzes")
      end
    end

    context "move module item kebab form" do
      it "shows move item tray and close it" do
        go_to_modules
        module_header_expand_toggles.first.click
        wait_for_ajaximations

        manage_module_item_button(@module1.content_tags.first.id).click
        module_item_action_menu_link("Move to...").click
        expect(f("body")).to contain_css(move_item_tray_selector)
        expect(cancel_tray_button).to be_displayed
        cancel_tray_button.click
        expect(f("body")).not_to contain_css(move_item_tray_selector)

        manage_module_item_button(@module1.content_tags.first.id).click
        module_item_action_menu_link("Move to...").click
        expect(f("body")).to contain_css(move_item_tray_selector)
        expect(close_tray_button).to be_displayed
        close_tray_button.click
        expect(f("body")).not_to contain_css(move_item_tray_selector)
      end

      it "moves module item to another module" do
        go_to_modules
        module_header_expand_toggles.first.click
        module_header_expand_toggles.last.click
        wait_for_ajaximations

        moved_item = @module3.content_tags.first
        manage_module_item_button(moved_item.id).click
        module_item_action_menu_link("Move to...").click
        expect(move_item_tray_select_modules_listbox).to be_displayed
        move_item_tray_select_modules_listbox.click

        option_list_id = move_item_tray_select_modules_listbox.attribute("aria-controls")
        option_list_course_option(option_list_id, @module1.name).click
        move_tray_place_contents_listbox.click
        place_item_at_option("At the bottom").click
        submit_move_to_button.click
        wait_for_ajaximations

        item_titles_list = module_item_title_links.map(&:text)
        expect(@module1.content_tags.last.title).to include(moved_item.title)
        expect(item_titles_list.count(moved_item.title)).to eq(1)
      end

      it "moves module item within the same module" do
        go_to_modules
        module_header_expand_toggles.first.click
        module_header_expand_toggles.last.click
        wait_for_ajaximations

        moved_item = @module3.content_tags.first
        manage_module_item_button(moved_item.id).click
        module_item_action_menu_link("Move to...").click
        expect(move_item_tray_select_modules_listbox).to be_displayed
        move_item_tray_select_modules_listbox.click

        option_list_id = move_item_tray_select_modules_listbox.attribute("aria-controls")
        option_list_course_option(option_list_id, @module3.name).click
        move_tray_place_contents_listbox.click
        place_item_at_option("At the bottom").click
        submit_move_to_button.click
        wait_for_ajaximations

        item_titles_list = module_item_title_links.map(&:text)
        expect(@module3.content_tags.last.title).to include(moved_item.title)
        expect(item_titles_list.count(moved_item.title)).to eq(1)
      end

      context "with pagination" do
        before :once do
          Setting.set("module_perf_threshold", -1) # force pagination

          @source_module = @course.context_modules.create!(name: "Source Module")
          @target_module = @course.context_modules.create!(name: "Target Module")

          first_source_assignment = @course.assignments.create!(title: "Source Assignment First", position: 0)
          @moved_item = @source_module.add_item(type: "assignment", id: first_source_assignment.id)

          (1..15).each do |i|
            a = @course.assignments.create!(title: "Target Assignment #{i}", position: i)
            @target_module.add_item(type: "assignment", id: a.id)
            b = @course.assignments.create!(title: "Source Assignment #{i}", position: i)
            @source_module.add_item(type: "assignment", id: b.id)
          end

          last_source_assignment = @course.assignments.create!(title: "Source Assignment Last", position: 15)
          @moved_item_last = @source_module.add_item(type: "assignment", id: last_source_assignment.id)
        end

        before do
          user_session(@teacher)
          go_to_modules
          wait_for_ajaximations
          context_module_expand_toggle(@source_module.id).click
          context_module_expand_toggle(@target_module.id).click
          wait_for_ajaximations
        end

        it "moves item to top of target module" do
          open_move_item_tray(@moved_item.id, @target_module.name)
<<<<<<< HEAD
          place_item_at_top_option.click
=======
          place_item_at_option("At the top").click
>>>>>>> 67acb827
          submit_move_to_button.click
          wait_for_ajaximations
          expect(@target_module.reload.content_tags.first.title).to eq("Source Assignment First")
        end

        it "moves item to bottom of target module" do
          open_move_item_tray(@moved_item.id, @target_module.name)
<<<<<<< HEAD
          place_item_at_bottom_option.click
=======
          place_item_at_option("At the bottom").click
>>>>>>> 67acb827
          submit_move_to_button.click
          wait_for_ajaximations
          expect(@target_module.reload.content_tags.last.title).to eq("Source Assignment First")
        end

        it "moves last item to the top of same module" do
          pagination_page_buttons[1].click
          open_move_item_tray(@moved_item_last.id, @source_module.name)
<<<<<<< HEAD
          place_item_at_top_option.click
=======
          place_item_at_option("At the top").click
>>>>>>> 67acb827
          submit_move_to_button.click
          wait_for_ajaximations
          expect(@source_module.reload.content_tags.first.title).to eq("Source Assignment Last")
        end

        it "moves item to bottom of same module" do
          open_move_item_tray(@moved_item.id, @source_module.name)
<<<<<<< HEAD
          place_item_at_bottom_option.click
=======
          place_item_at_option("At the bottom").click
>>>>>>> 67acb827
          submit_move_to_button.click
          wait_for_ajaximations
          expect(@source_module.reload.content_tags.last.title).to eq("Source Assignment First")
        end

        it "moves a module item before another item in a different module" do
          open_move_item_tray(@moved_item.id, @target_module.name)
<<<<<<< HEAD
          place_item_before_option.click
=======
          place_item_at_option("Before...").click
>>>>>>> 67acb827
          move_item_tray_select_page_listbox.click
          page_option(1).click
          move_item_tray_reference_listbox.click
          reference_item = "Target Assignment 1"
          reference_item_option(reference_item).click
          submit_move_to_button.click
          wait_for_ajaximations
          module2_titles = @target_module.content_tags.map(&:title)
          moved_index    = module2_titles.index { |t| t.include?("Source Assignment First") }
          ref_index      = module2_titles.index { |t| t.include?(reference_item) }
          expect(moved_index).to eq(0)
          expect(ref_index).to eq(1)
        end

        it "moves a module item after another item in a different module" do
          open_move_item_tray(@moved_item.id, @target_module.name)
<<<<<<< HEAD
          place_item_after_option.click
=======
          place_item_at_option("After...").click
>>>>>>> 67acb827
          move_item_tray_select_page_listbox.click
          page_option(1).click
          move_item_tray_reference_listbox.click
          reference_item = "Target Assignment 1"
          reference_item_option(reference_item).click
          submit_move_to_button.click
          wait_for_ajaximations
          module2_titles = @target_module.content_tags.map(&:title)
          moved_index    = module2_titles.index { |t| t.include?("Source Assignment First") }
          ref_index      = module2_titles.index { |t| t.include?(reference_item) }
          expect(moved_index).to eq(1)
          expect(ref_index).to eq(0)
        end

        it "moves a module item before another item in the same module" do
          open_move_item_tray(@moved_item.id, @source_module.name)
<<<<<<< HEAD
          place_item_before_option.click
=======
          place_item_at_option("Before...").click
>>>>>>> 67acb827
          move_item_tray_select_page_listbox.click
          page_option(1).click
          move_item_tray_reference_listbox.click
          reference_item = "Source Assignment 2"
          reference_item_option(reference_item).click
          submit_move_to_button.click
          wait_for_ajaximations
          module1_titles = @source_module.content_tags.map(&:title)
          moved_index    = module1_titles.index { |t| t.include?("Source Assignment First") }
          ref_index      = module1_titles.index { |t| t.include?(reference_item) }
          expect(moved_index).to eq(ref_index - 1)
        end

        it "moves a module item after another item in the same module" do
          open_move_item_tray(@moved_item.id, @source_module.name)
<<<<<<< HEAD
          place_item_after_option.click
=======
          place_item_at_option("After...").click
>>>>>>> 67acb827
          move_item_tray_select_page_listbox.click
          page_option(1).click
          move_item_tray_reference_listbox.click
          reference_item = "Source Assignment 2"
          reference_item_option(reference_item).click
          submit_move_to_button.click
          wait_for_ajaximations
          module1_titles = @source_module.content_tags.map(&:title)
          moved_index    = module1_titles.index { |t| t.include?("Source Assignment First") }
          ref_index      = module1_titles.index { |t| t.include?(reference_item) }
          expect(moved_index).to eq(ref_index + 1)
        end
      end
    end

    context "duplicate module item" do
      before :once do
        @dup_assignment = @course.assignments.create!(title: "Dup me", submission_types: "online_text_entry")
        @dup_item = @module1.add_item(type: "assignment", id: @dup_assignment.id)
      end

      it "duplicates the module item (UI shows new row and DB count increases)" do
        go_to_modules
        wait_for_ajaximations

        context_module_expand_toggle(@module1.id).click
        wait_for_ajaximations

        ui_count_before = module_item_title_links.length
        manage_module_item_button(@dup_item.id).click
        module_item_action_menu_link("Duplicate").click
        wait_for_ajaximations

        expect(module_item_title_links.length).to eq(ui_count_before + 1)
        expect(module_item_title_links.last.text).to eq("Dup me Copy")
      end
    end

    context "remove module item" do
      before :once do
        @test_module = @course.context_modules.create!(name: "module_remove_item")
        @remove_assignment = @course.assignments.create!(title: "Remove me", submission_types: "online_text_entry")
        @remove_item = @test_module.add_item(type: "assignment", id: @remove_assignment.id)
      end

      it "removes last module item displays initial module state" do
        go_to_modules
        wait_for_ajaximations

        context_module_expand_toggle(@test_module.id).click
        wait_for_ajaximations

        manage_module_item_button(@remove_item.id).click
        module_item_action_menu_link("Remove").click
        expect(driver.switch_to.alert).not_to be_nil
        driver.switch_to.alert.accept
        wait_for_ajaximations

        expect(module_file_drop_element_exists?(@test_module.id)).to be true
        expect(f("body")).not_to contain_css(manage_module_item_container_selector(@remove_item.id))
      end

      it "removes a module item" do
        go_to_modules
        wait_for_ajaximations

        context_module_expand_toggle(@test_module.id).click
        wait_for_ajaximations

        removed_item = @test_module.content_tags.last
        expect(removed_item.workflow_state).to eq("active")

        manage_module_item_button(@remove_item.id).click
        module_item_action_menu_link("Remove").click
        expect(driver.switch_to.alert).not_to be_nil
        driver.switch_to.alert.accept
        wait_for_ajaximations

        expect(removed_item.reload.workflow_state).to eq("deleted")
        expect(f("body")).not_to contain_css(manage_module_item_container_selector(@remove_item.id))
      end
    end
  end
end<|MERGE_RESOLUTION|>--- conflicted
+++ resolved
@@ -522,7 +522,6 @@
         copy_and_expect(@assignment_item, "assignments")
         copy_and_expect(@discussion_item, "discussion_topics")
         copy_and_expect(@page_item, "wiki_pages")
-        copy_and_expect(@file_item, "attachments")
       end
 
       it "module item files is correctly copied" do
@@ -645,11 +644,7 @@
 
         it "moves item to top of target module" do
           open_move_item_tray(@moved_item.id, @target_module.name)
-<<<<<<< HEAD
-          place_item_at_top_option.click
-=======
           place_item_at_option("At the top").click
->>>>>>> 67acb827
           submit_move_to_button.click
           wait_for_ajaximations
           expect(@target_module.reload.content_tags.first.title).to eq("Source Assignment First")
@@ -657,11 +652,7 @@
 
         it "moves item to bottom of target module" do
           open_move_item_tray(@moved_item.id, @target_module.name)
-<<<<<<< HEAD
-          place_item_at_bottom_option.click
-=======
           place_item_at_option("At the bottom").click
->>>>>>> 67acb827
           submit_move_to_button.click
           wait_for_ajaximations
           expect(@target_module.reload.content_tags.last.title).to eq("Source Assignment First")
@@ -670,11 +661,7 @@
         it "moves last item to the top of same module" do
           pagination_page_buttons[1].click
           open_move_item_tray(@moved_item_last.id, @source_module.name)
-<<<<<<< HEAD
-          place_item_at_top_option.click
-=======
           place_item_at_option("At the top").click
->>>>>>> 67acb827
           submit_move_to_button.click
           wait_for_ajaximations
           expect(@source_module.reload.content_tags.first.title).to eq("Source Assignment Last")
@@ -682,11 +669,7 @@
 
         it "moves item to bottom of same module" do
           open_move_item_tray(@moved_item.id, @source_module.name)
-<<<<<<< HEAD
-          place_item_at_bottom_option.click
-=======
           place_item_at_option("At the bottom").click
->>>>>>> 67acb827
           submit_move_to_button.click
           wait_for_ajaximations
           expect(@source_module.reload.content_tags.last.title).to eq("Source Assignment First")
@@ -694,11 +677,7 @@
 
         it "moves a module item before another item in a different module" do
           open_move_item_tray(@moved_item.id, @target_module.name)
-<<<<<<< HEAD
-          place_item_before_option.click
-=======
           place_item_at_option("Before...").click
->>>>>>> 67acb827
           move_item_tray_select_page_listbox.click
           page_option(1).click
           move_item_tray_reference_listbox.click
@@ -715,11 +694,7 @@
 
         it "moves a module item after another item in a different module" do
           open_move_item_tray(@moved_item.id, @target_module.name)
-<<<<<<< HEAD
-          place_item_after_option.click
-=======
           place_item_at_option("After...").click
->>>>>>> 67acb827
           move_item_tray_select_page_listbox.click
           page_option(1).click
           move_item_tray_reference_listbox.click
@@ -736,11 +711,7 @@
 
         it "moves a module item before another item in the same module" do
           open_move_item_tray(@moved_item.id, @source_module.name)
-<<<<<<< HEAD
-          place_item_before_option.click
-=======
           place_item_at_option("Before...").click
->>>>>>> 67acb827
           move_item_tray_select_page_listbox.click
           page_option(1).click
           move_item_tray_reference_listbox.click
@@ -756,11 +727,7 @@
 
         it "moves a module item after another item in the same module" do
           open_move_item_tray(@moved_item.id, @source_module.name)
-<<<<<<< HEAD
-          place_item_after_option.click
-=======
           place_item_at_option("After...").click
->>>>>>> 67acb827
           move_item_tray_select_page_listbox.click
           page_option(1).click
           move_item_tray_reference_listbox.click
