--- conflicted
+++ resolved
@@ -474,8 +474,6 @@
         expect(@module.content_tags.last.title).to include(moved_item.title)
         expect(item_titles_list.count(moved_item.title)).to eq(1)
       end
-<<<<<<< HEAD
-=======
 
       context "with pagination" do
         before :once do
@@ -606,7 +604,6 @@
           expect(moved_index).to eq(ref_index + 1)
         end
       end
->>>>>>> cb9e0c9a
     end
 
     context "duplicate module item" do
