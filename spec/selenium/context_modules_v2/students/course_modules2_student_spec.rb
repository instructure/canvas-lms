# frozen_string_literal: true

#
# Copyright (C) 2025 - present Instructure, Inc.
#
# This file is part of Canvas.
#
# Canvas is free software: you can redistribute it and/or modify it under
# the terms of the GNU Affero General Public License as published by the Free
# Software Foundation, version 3 of the License.
#
# Canvas is distributed in the hope that it will be useful, but WITHOUT ANY
# WARRANTY; without even the implied warranty of MERCHANTABILITY or FITNESS FOR
# A PARTICULAR PURPOSE. See the GNU Affero General Public License for more
# details.
#
# You should have received a copy of the GNU Affero General Public License along
# with this program. If not, see <http://www.gnu.org/licenses/>.

require_relative "../../helpers/context_modules_common"
require_relative "../page_objects/modules2_index_page"
require_relative "../../helpers/items_assign_to_tray"

describe "context modules", :ignore_js_errors do
  include_context "in-process server selenium tests"
  include ContextModulesCommon
  include Modules2IndexPage
  include ItemsAssignToTray

  before :once do
    modules2_student_setup
  end

  before do
    user_session(@student)
  end

  it "shows the modules index page" do
    go_to_modules
    expect(student_modules_container).to be_displayed
  end

  context "module expand and collapse" do
    it "shows all modules items when module expanded" do
      # load page
      go_to_modules
      expect(student_modules_container).to be_displayed

      # module should default to collapsed
      expect(page_body).not_to contain_css(module_item_title_selector)
      expand_btn = module_header_expand_toggles[0]
      expect(expand_btn).to be_displayed
      expand_btn.click

      # module should be expanded
      expect(module_item_titles[0]).to be_displayed
      expect(module_item_titles[0].text).to eq(@module_item1.title)
      expect(module_item_titles.count).to eq(2)
      expect(flash_alert).to be_displayed
      expect(flash_alert).to include_text('"module1" items loaded')
    end

    it "can collapse module that has been expanded" do
      # load page
      go_to_modules
      expect(student_modules_container).to be_displayed

      # module should default to collapsed
      expect(page_body).not_to contain_css(module_item_title_selector)
      module_header_expand_toggles[0].click

      # module should be expanded
      expect(module_item_titles[0]).to be_displayed
      expect(module_item_titles.count).to eq(2)

      # collapse the module
      module_header_expand_toggles[0].click

      # module should be collapsed again
      expect(page_body).not_to contain_css(module_item_title_selector)
    end

    it "retains module expand status" do
      # load page
      go_to_modules
      expect(student_modules_container).to be_displayed

      # module should default to collapsed
      expect(page_body).not_to contain_css(module_item_title_selector)
      expand_btn = module_header_expand_toggles[0]
      expect(expand_btn).to be_displayed
      expand_btn.click

      # first module should be expanded
      expect(module_item_titles.count).to eq(2)
      expect(module_item_titles[0]).to be_displayed

      # reload page
      go_to_modules
      expect(student_modules_container).to be_displayed

      # first module should be expanded
      expect(module_item_titles.count).to eq(2)
      expect(module_item_titles[0]).to be_displayed
    end

    it "expands all modules" do
      # load page
      go_to_modules
      expect(student_modules_container).to be_displayed

      # module should default to collapsed
      expect(page_body).not_to contain_css(module_item_title_selector)

      # expand all modules
      expand_all_modules_button.click

      # all modules should be expanded
      expect(module_item_titles.count).to eq(4)
      expect(module_item_titles[0]).to be_displayed
      expect(module_item_titles[1]).to be_displayed
      expect(module_item_titles[2]).to be_displayed
      expect(module_item_titles[3]).to be_displayed
<<<<<<< HEAD
      expect(flash_alert).to be_displayed
      expect(flash_alert).to include_text("Module items loaded")
=======
      expect(screenreader_alert).to include_text("All module items loaded")
>>>>>>> 142422de
    end

    it "collapses all modules" do
      # load page
      go_to_modules
      expect(student_modules_container).to be_displayed

      # module should default to collapsed
      expect(page_body).not_to contain_css(module_item_title_selector)

      # expand all modules
      expand_all_modules_button.click

      # all modules should be expanded
      expect(module_item_titles.count).to eq(4)

      # collapse all modules
      collapse_all_modules_button.click

      # all modules should be collapsed again
      expect(page_body).not_to contain_css(module_item_title_selector)
    end

    it "expands all modules is retained on refresh" do
      # load page
      go_to_modules
      expect(student_modules_container).to be_displayed

      # module should default to collapsed
      expect(page_body).not_to contain_css(module_item_title_selector)

      # expand all modules
      expand_all_modules_button.click

      go_to_modules
      expect(student_modules_container).to be_displayed

      # all modules should be expanded
      expect(module_item_titles.count).to eq(4)
      expect(module_item_titles[0]).to be_displayed
      expect(module_item_titles[1]).to be_displayed
      expect(module_item_titles[2]).to be_displayed
      expect(module_item_titles[3]).to be_displayed
    end

    it "collapses all modules is retained on refresh" do
      # load page
      go_to_modules
      expect(student_modules_container).to be_displayed

      # module should default to collapsed
      expect(page_body).not_to contain_css(module_item_title_selector)

      # expand all modules
      expand_all_modules_button.click

      # all modules should be expanded
      expect(module_item_titles.count).to eq(4)

      # collapse all modules
      collapse_all_modules_button.click

      # all modules should be collapsed again
      expect(page_body).not_to contain_css(module_item_title_selector)

      go_to_modules
      expect(student_modules_container).to be_displayed
      expect(page_body).not_to contain_css(module_item_title_selector)
    end
  end

  context "course home page" do
    before do
      @course.default_view = "modules"
      @course.save

      @course.root_account.enable_feature!(:modules_page_rewrite_student_view)
    end

    it "shows the new modules" do
      visit_course(@course)
      wait_for_ajaximations

      expect(f('[data-testid="modules-rewrite-student-container"]')).to be_displayed
    end
  end

  context "missing assignment button" do
    it "doesn't show the missing assignment button when there is no missing assignment" do
      go_to_modules
      expect(student_modules_container).to be_displayed
      # missing assignment button should not be displayed
      expect(missing_assignment_button_exists?).to be_falsey
    end

    it "shows the missing assignment button when there is a missing assignment" do
      @missing_assignment = @course.assignments.create!(title: "Missing Assignment",
                                                        submission_types: "online_text_entry",
                                                        points_possible: 10,
                                                        workflow_state: "published",
                                                        due_at: 2.days.ago)
      @missing_module_item = @module1.add_item(type: "assignment", id: @missing_assignment.id)
      go_to_modules
      expect(student_modules_container).to be_displayed
      expect(missing_assignment_button_exists?).to be_truthy
      expect(missing_assignment_button.text).to eq("1 Missing Assignment")
    end

    it "navigates to the assignments index page when clicked" do
      @missing_assignment = @course.assignments.create!(title: "Missing Assignment",
                                                        submission_types: "online_text_entry",
                                                        points_possible: 10,
                                                        workflow_state: "published",
                                                        due_at: 2.days.ago)
      @missing_module_item = @module1.add_item(type: "assignment", id: @missing_assignment.id)
      go_to_modules
      expect(student_modules_container).to be_displayed
      expect(missing_assignment_button_exists?).to be_truthy
      missing_assignment_button.click
      expect(driver.current_url).to include("/courses/#{@course.id}/assignments")
    end
  end

  context "assignments due button" do
    it "shows the number of assignments due this week if there are any" do
      # Create assignments due this week.  Force a date so there are no boundary issues
      Timecop.freeze(Time.zone.local(2025, 6, 16, 10, 5, 0)) do
        @due_assignment1 = @course.assignments.create!(title: "Due Assignment 1",
                                                       submission_types: "online_text_entry",
                                                       points_possible: 10,
                                                       workflow_state: "published",
                                                       due_at: 2.days.from_now)
        @due_assignment2 = @course.assignments.create!(title: "Due Assignment 2",
                                                       submission_types: "online_text_entry",
                                                       points_possible: 10,
                                                       workflow_state: "published",
                                                       due_at: 3.days.from_now)
        @module1.add_item(type: "assignment", id: @due_assignment1.id)
        @module1.add_item(type: "assignment", id: @due_assignment2.id)

        go_to_modules
        expect(student_modules_container).to be_displayed
        expect(assignments_due_button_exists?).to be_truthy

        expect(assignments_due_button.text).to eq("2 Assignments Due This Week")
      end
    end

    it "does not show the assignments due button if there are no assignments due this week" do
      # Create assignment due next week
      Timecop.freeze(Time.zone.local(2025, 6, 16, 10, 5, 0)) do
        @future_assignment = @course.assignments.create!(title: "Future Assignment",
                                                         submission_types: "online_text_entry",
                                                         points_possible: 10,
                                                         workflow_state: "published",
                                                         due_at: 2.weeks.from_now)
        @module1.add_item(type: "assignment", id: @future_assignment.id)
        go_to_modules
        expect(student_modules_container).to be_displayed
        expect(assignments_due_button_exists?).to be_falsey
      end
    end

    it "navigates to the assignments index page when assignments due button is clicked" do
      Timecop.freeze(Time.zone.local(2025, 6, 16, 10, 5, 0)) do
        @due_assignment = @course.assignments.create!(title: "Due Assignment",
                                                      submission_types: "online_text_entry",
                                                      points_possible: 10,
                                                      workflow_state: "published",
                                                      due_at: 1.day.from_now)
        @module1.add_item(type: "assignment", id: @due_assignment.id)
        go_to_modules
        expect(student_modules_container).to be_displayed
        expect(assignments_due_button_exists?).to be_truthy
        click_assignments_due_button
        expect(driver.current_url).to include("/courses/#{@course.id}/assignments")
      end
    end

    it "does not include assignments due after this week in the assignments due count" do
      Timecop.freeze(Time.zone.local(2025, 6, 16, 10, 5, 0)) do
        @due_this_week = @course.assignments.create!(title: "Due This Week",
                                                     submission_types: "online_text_entry",
                                                     points_possible: 10,
                                                     workflow_state: "published",
                                                     due_at: 2.days.from_now)
        @due_later = @course.assignments.create!(title: "Due Later",
                                                 submission_types: "online_text_entry",
                                                 points_possible: 10,
                                                 workflow_state: "published",
                                                 due_at: 2.weeks.from_now)
        @module1.add_item(type: "assignment", id: @due_this_week.id)
        @module1.add_item(type: "assignment", id: @due_later.id)
        go_to_modules
        expect(student_modules_container).to be_displayed
        expect(assignments_due_button_exists?).to be_truthy
        expect(assignments_due_button.text).to eq("1 Assignment Due This Week")
      end
    end

    it "includes due assignments of all types of learning objects in the due assignments count" do
      Timecop.freeze(Time.zone.local(2025, 6, 16, 10, 5, 0)) do
        @due_quiz = quiz_model(course: @course, title: "Due Quiz", workflow_state: "available")
        @due_quiz.generate_quiz_data
        @due_quiz.due_at = 2.days.from_now
        @due_quiz.quiz_questions.create!(
          question_data: {
            name: "Quiz Questions",
            question_type: "fill_in_multiple_blanks_question",
            question_text: "[color1]",
            answers: [{ text: "one", id: 1 }, { text: "two", id: 2 }, { text: "three", id: 3 }],
            points_possible: 1
          }
        )
        @due_quiz.save!
        graded_assignment =
          @course.assignments.create!(
            title: "assignment",
            points_possible: 10,
            due_at: 2.days.from_now,
            submission_types: "online_text_entry",
            only_visible_to_overrides: false
          )
        @due_discussion = @course.discussion_topics.create!(title: "Graded Discussion", workflow_state: "active", assignment: graded_assignment)
        @due_assignment = @course.assignments.create!(title: "Due Assignment", submission_types: "online_text_entry", points_possible: 10, workflow_state: "published", due_at: 2.days.from_now)
        @module1.add_item(type: "quiz", id: @due_quiz.id)
        @module1.add_item(type: "discussion_topic", id: @due_discussion.id)
        @module1.add_item(type: "assignment", id: @due_assignment.id)

        go_to_modules
        expect(student_modules_container).to be_displayed
        expect(assignments_due_button_exists?).to be_truthy
        expect(assignments_due_button.text).to eq("3 Assignments Due This Week")
      end
    end
  end

  context "module header icons and progress" do
    it "shows Completed All Items if it has complete all items requirements" do
      @module1.completion_requirements = { @module_item1.id => { type: "must_view" } }
      @module1.save!
      go_to_modules
      expect(module_header_complete_all_pill(@module1.id).text).to include("Complete All Items")
      get_student_views_assignment(@course.id, @assignment.id)
      go_to_modules

      expect(module_header_complete_all_pill(@module1.id).text).to include("Completed All Items")
    end

    it "shows Completed One Item if it has complete one item requirement" do
      @module1.completion_requirements = { @module_item1.id => { type: "must_view" }, @module_item2.id => { type: "must_view" } }
      @module1.requirement_count = 1
      @module1.save!
      go_to_modules
      expect(module_header_complete_all_pill(@module1.id).text).to include("Complete One Item")
      get_student_views_assignment(@course.id, @assignment.id)
      go_to_modules

      expect(module_header_complete_all_pill(@module1.id).text).to include("Completed One Item")
    end

    it "shows to be completed circle items if item is part of requirements list" do
      @module1.completion_requirements = {
        @module_item1.id => { type: "must_view" },
        @module_item2.id => { type: "must_submit" }
      }
      @module1.save!
      go_to_modules
      module_header_expand_toggles[0].click
      expect(module_item_status_icon(@module_item1.id)).to be_displayed
      expect(module_item_status_icon(@module_item2.id)).to be_displayed
    end

    it "shows Completed icon if item is complete" do
      @module1.completion_requirements = {
        @module_item1.id => { type: "must_view" }
      }
      @module1.save!
      go_to_modules
      module_header_expand_toggles[0].click
      get_student_views_assignment(@course.id, @assignment.id)
      go_to_modules
      expect(module_item_status_icon(@module_item1.id).text).to eq("Complete")
    end

    it "shows Missing icon if item is Missing" do
      @missing_assignment = @course.assignments.create!(
        title: "Overdue Assignment",
        submission_types: "online_text_entry",
        points_possible: 10,
        workflow_state: "published",
        due_at: 2.days.ago
      )

      @missing_module_item = @module1.add_item(type: "assignment", id: @missing_assignment.id)
      go_to_modules
      module_header_expand_toggles[0].click
      expect(module_item_status_icon(@missing_module_item.id).text).to eq("Missing")
    end

    it "shows Assignment icon and the text 'Assignment' if assignment" do
      @assignment = @course.assignments.create!(
        title: "Assignment",
        submission_types: "online_text_entry",
        points_possible: 10,
        workflow_state: "published",
        due_at: 2.days
      )
      go_to_modules
      module_header_expand_toggles[0].click
      @module_item = @module1.add_item(type: "assignment", id: @assignment.id)
      go_to_modules
      assignment_item = module_item_by_id(@module_item.id)
      expect(assignment_item.text).to include("Assignment")

      assignment_icon = module_item_assignment_icon(@module_item.id)
      expect(assignment_icon).to be_displayed
    end

    it 'shows Quiz icon and the text "Quiz" if a classic quiz' do
      classic_quiz = quiz_model(course: @course, title: "Classic Quiz", workflow_state: "available")
      classic_quiz.generate_quiz_data
      classic_quiz.quiz_questions.create!(
        question_data: {
          name: "Classic Q",
          question_type: "true_false_question",
          question_text: "Is this classic?",
          answers: [{ text: "true" }, { text: "false" }],
          points_possible: 1
        }
      )
      classic_quiz.save!
      classic_module_item = @module1.add_item(type: "quiz", id: classic_quiz.id)
      go_to_modules
      module_header_expand_toggles[0].click
      quiz_item = module_item_by_id(classic_module_item.id)
      expect(quiz_item.text).to include("Quiz")

      quiz_icon = module_item_quiz_icon(classic_module_item.id)
      expect(quiz_icon).to be_displayed
    end

    it 'shows Quiz icon and the text "Quiz" if a new quiz' do
      new_quiz = @course.quizzes.create!(title: "New Quiz", due_at: 1.week.from_now, quiz_type: "survey", workflow_state: "available")
      new_quiz_module_item = @module1.add_item(type: "quiz", id: new_quiz.id)
      go_to_modules
      module_header_expand_toggles[0].click
      new_quiz_item = module_item_by_id(new_quiz_module_item.id)
      expect(new_quiz_item.text).to include("New Quiz")

      quiz_icon = module_item_quiz_icon(new_quiz_module_item.id)
      expect(quiz_icon).to be_displayed
    end

    it 'shows Page icon and the text "Page" if a wiki page' do
      wiki_page = @course.wiki_pages.create!(
        title: "Test Page",
        body: "Content here"
      )
      page_module_item = @module1.add_item(type: "wiki_page", id: wiki_page.id)
      go_to_modules
      module_header_expand_toggles[0].click
      page_item = module_item_by_id(page_module_item.id)
      expect(page_item.text).to include("Page")

      page_icon = module_item_page_icon(page_module_item.id)
      expect(page_icon).to be_displayed
    end

    it 'shows Discussion icon and the text "Discussion" if a discussion' do
      discussion = @course.discussion_topics.create!(
        title: "Test Discussion",
        workflow_state: "active",
        assignment: @course.assignments.create!(
          title: "Graded Discussion",
          points_possible: 10,
          submission_types: "discussion_topic",
          workflow_state: "published"
        )
      )
      discussion_module_item = @module1.add_item(type: "discussion_topic", id: discussion.id)
      go_to_modules
      module_header_expand_toggles[0].click
      discussion_item = module_item_by_id(discussion_module_item.id)
      expect(discussion_item.text).to include("Discussion")

      discussion_icon = module_item_discussion_icon(discussion_module_item.id)
      expect(discussion_icon).to be_displayed
    end

    it "shows a header if it is a header" do
      header_module_item = @module1.add_item(
        type: "context_module_sub_header",
        title: "This is a header"
      )
      header_module_item.workflow_state = "active"
      header_module_item.save!
      @module1.save!
      go_to_modules
      module_header_expand_toggles[0].click
      header_item = module_item_by_id(header_module_item.id)

      expect(header_item.text).to include("This is a header")
    end

    it 'shows the external URL icon and text "External Url" if that item type' do
      external_url_item = @module1.add_item(
        type: "external_url",
        url: "http://example.com",
        title: "example"
      )
      external_url_item.workflow_state = "active"
      external_url_item.save!
      go_to_modules
      module_header_expand_toggles[0].click
      url_item = module_item_by_id(external_url_item.id)
      expect(url_item.text).to include("External Url")

      url_icon = module_item_url_icon(external_url_item.id)
      expect(url_icon).to be_displayed
    end

    it 'shows the external Tools icon and the text "External Tool" if that item type' do
      external_tool_assignment = @course.assignments.create!(
        title: "LTI Tool",
        submission_types: "external_tool",
        workflow_state: "published"
      )
      external_tool_module_item = @module1.add_item(
        type: "assignment",
        id: external_tool_assignment.id
      )
      go_to_modules
      module_header_expand_toggles[0].click
      tool_item = module_item_by_id(external_tool_module_item.id)
      expect(tool_item.text).to include("LTI Tool")
    end

    it "validates that item is indented when it has a non-zero indent" do
      indented_module_item = @module1.add_item(
        type: "assignment",
        id: @assignment.id,
        indent: 2 # Indent level 2 = 40px
      )
      go_to_modules
      module_header_expand_toggles[0].click
      item_indent = module_item_indent(indented_module_item.id)
      expect(item_indent).to match("padding: 0px 0px 0px 40px;")
    end

    it "shows locked icon if locked due to availability date" do
      unlock_time = 2.days.from_now.change(min: 0, sec: 0)
      @module1.update!(unlock_at: unlock_time)
      go_to_modules
      expect(module_header_locked_icon(@module1.id)).to be_displayed
      expect(module_header_locked_icon(@module1.id).text).to include("Locked")
    end

    it "includes Missing assignments icon with one missing assignment" do
      @missing_assignment = @course.assignments.create!(title: "Missing Assignment", submission_types: "online_text_entry", points_possible: 10, workflow_state: "published", due_at: 2.days.ago)
      @module1.add_item(type: "assignment", id: @missing_assignment.id)
      go_to_modules
      expect(module_header_missing_pill(@module1.id).text).to include("1 Missing Assignment")
    end

    it "includes Missing assignments icon with more than one missing assignment" do
      @missing_assignment1 = @course.assignments.create!(title: "Missing Assignment 1", submission_types: "online_text_entry", points_possible: 10, workflow_state: "published", due_at: 2.days.ago)
      @missing_assignment2 = @course.assignments.create!(title: "Missing Assignment 2", submission_types: "online_text_entry", points_possible: 10, workflow_state: "published", due_at: 2.days.ago)
      @module1.add_item(type: "assignment", id: @missing_assignment1.id)
      @module1.add_item(type: "assignment", id: @missing_assignment2.id)
      go_to_modules
      expect(module_header_missing_pill(@module1.id).text).to include("2 Missing Assignments")
    end

    it "includes Module Pre-requisites in the header" do
      @prereq_module = @course.context_modules.create!(name: "prereq module")
      @prereq_module.update!(prerequisites: [{ id: @module1.id, type: "context_module", name: @module1.name }])
      go_to_modules
      expect(module_header_prerequisites(@prereq_module.id).text).to include("Prerequisite: #{@module1.name}")
    end

    it "includes more than one Module Pre-requisite in the header" do
      @prereq_module = @course.context_modules.create!(name: "prereq module")
      @prereq_module.update!(prerequisites: [{ id: @module1.id, type: "context_module", name: @module1.name }, { id: @module2.id, type: "context_module", name: @module2.name }])
      go_to_modules
      expect(module_header_prerequisites(@prereq_module.id).text).to include("Prerequisites: #{@module1.name}, #{@module2.name}")
    end

    it "includes a Required Items progress bar if there are Complete All items" do
      @module1.completion_requirements = { @module_item1.id => { type: "must_view" } }
      @module1.save!
      go_to_modules
      expect(module_progression_status_bar(@module1.id)).to be_displayed
<<<<<<< HEAD
      expect(module_progression_info_text(@module1.id)).to include("0 of 1 Required Items")
=======
      expect(module_progression_info_text(@module1.id)).to include("0 / 100")
>>>>>>> 142422de
    end

    it "includes a Required Items progress bar if there are Complete One items" do
      @module1.completion_requirements = { @module_item1.id => { type: "must_view" }, @module_item2.id => { type: "must_view" } }
      @module1.requirement_count = 1
      @module1.save!
      go_to_modules
      expect(module_progression_status_bar(@module1.id)).to be_displayed
<<<<<<< HEAD
      expect(module_progression_info_text(@module1.id)).to include("0 of 1 Required Items")
=======
      expect(module_progression_info_text(@module1.id)).to include("0 / 100")
>>>>>>> 142422de
    end

    it "shows locked icon if it has a pre-requisite on a previous module" do
      @module1.completion_requirements = { @module_item1.id => { type: "must_view" } }
      @module1.save!
      @module2.update!(prerequisites: [{ id: @module1.id, type: "context_module", name: @module1.name }])
      go_to_modules
      expect(module_header_locked_icon(@module2.id)).to be_displayed
    end

    it "shows a due date of the latest learning object due date when there is one" do
      Timecop.freeze(Time.zone.local(2025, 6, 16, 10, 5, 0)) do
        @assignment.due_at = 2.days.from_now
        @assignment.save!
        @assignment2.due_at = 5.days.from_now
        @assignment2.save!
        go_to_modules
        expect(module_header_due_date(@module1.id).text).to include(@assignment2.due_at.strftime("%b %-d"))
      end
    end

    it "shows no due date in header when there are none assigned to learning objects in the module" do
      Timecop.freeze(Time.zone.local(2025, 6, 16, 10, 5, 0)) do
        @assignment.due_at = nil
        @assignment.save!
        @assignment2.due_at = nil
        @assignment2.save!
        go_to_modules
        expect(module_header_due_date_exists?(@module1.id)).to be_falsey
      end
    end
  end
end<|MERGE_RESOLUTION|>--- conflicted
+++ resolved
@@ -56,8 +56,6 @@
       expect(module_item_titles[0]).to be_displayed
       expect(module_item_titles[0].text).to eq(@module_item1.title)
       expect(module_item_titles.count).to eq(2)
-      expect(flash_alert).to be_displayed
-      expect(flash_alert).to include_text('"module1" items loaded')
     end
 
     it "can collapse module that has been expanded" do
@@ -121,12 +119,7 @@
       expect(module_item_titles[1]).to be_displayed
       expect(module_item_titles[2]).to be_displayed
       expect(module_item_titles[3]).to be_displayed
-<<<<<<< HEAD
-      expect(flash_alert).to be_displayed
-      expect(flash_alert).to include_text("Module items loaded")
-=======
       expect(screenreader_alert).to include_text("All module items loaded")
->>>>>>> 142422de
     end
 
     it "collapses all modules" do
@@ -620,11 +613,7 @@
       @module1.save!
       go_to_modules
       expect(module_progression_status_bar(@module1.id)).to be_displayed
-<<<<<<< HEAD
-      expect(module_progression_info_text(@module1.id)).to include("0 of 1 Required Items")
-=======
       expect(module_progression_info_text(@module1.id)).to include("0 / 100")
->>>>>>> 142422de
     end
 
     it "includes a Required Items progress bar if there are Complete One items" do
@@ -633,11 +622,7 @@
       @module1.save!
       go_to_modules
       expect(module_progression_status_bar(@module1.id)).to be_displayed
-<<<<<<< HEAD
-      expect(module_progression_info_text(@module1.id)).to include("0 of 1 Required Items")
-=======
       expect(module_progression_info_text(@module1.id)).to include("0 / 100")
->>>>>>> 142422de
     end
 
     it "shows locked icon if it has a pre-requisite on a previous module" do
