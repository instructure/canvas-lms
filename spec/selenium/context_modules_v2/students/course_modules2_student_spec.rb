# frozen_string_literal: true

#
# Copyright (C) 2025 - present Instructure, Inc.
#
# This file is part of Canvas.
#
# Canvas is free software: you can redistribute it and/or modify it under
# the terms of the GNU Affero General Public License as published by the Free
# Software Foundation, version 3 of the License.
#
# Canvas is distributed in the hope that it will be useful, but WITHOUT ANY
# WARRANTY; without even the implied warranty of MERCHANTABILITY or FITNESS FOR
# A PARTICULAR PURPOSE. See the GNU Affero General Public License for more
# details.
#
# You should have received a copy of the GNU Affero General Public License along
# with this program. If not, see <http://www.gnu.org/licenses/>.

require_relative "../../helpers/context_modules_common"
require_relative "../page_objects/modules2_index_page"
require_relative "../../helpers/items_assign_to_tray"

describe "context modules", :ignore_js_errors do
  include_context "in-process server selenium tests"
  include ContextModulesCommon
  include Modules2IndexPage
  include ItemsAssignToTray

  before :once do
    modules2_student_setup
  end

  before do
    user_session(@student)
  end

  it "shows the modules index page" do
    go_to_modules
    expect(student_modules_container).to be_displayed
  end

  it "toggles collapse" do
    # load page
    go_to_modules
    expect(student_modules_container).to be_displayed

    # module should default to collapsed
    expect(page_body).not_to contain_jqcss(module_item_title_selector)
    expand_btn = module_header_expand_toggle
    expect(expand_btn).to be_displayed
    expand_btn.click

    # module should be expanded
    expect(module_item_title).to be_displayed

    # reload page
    go_to_modules
    expect(student_modules_container).to be_displayed

    # module should be expanded
    expect(module_item_title).to be_displayed
  end
<<<<<<< HEAD
=======

  context "course home page" do
    before do
      @course.default_view = "modules"
      @course.save

      @course.root_account.enable_feature!(:modules_page_rewrite_student_view)
    end

    it "shows the new modules" do
      visit_course(@course)
      wait_for_ajaximations

      expect(f('[data-testid="modules-rewrite-student-container"]')).to be_displayed
    end
  end
>>>>>>> 3b5eb382
end<|MERGE_RESOLUTION|>--- conflicted
+++ resolved
@@ -61,8 +61,6 @@
     # module should be expanded
     expect(module_item_title).to be_displayed
   end
-<<<<<<< HEAD
-=======
 
   context "course home page" do
     before do
@@ -79,5 +77,4 @@
       expect(f('[data-testid="modules-rewrite-student-container"]')).to be_displayed
     end
   end
->>>>>>> 3b5eb382
 end