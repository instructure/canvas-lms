--- conflicted
+++ resolved
@@ -146,13 +146,10 @@
     "[data-testid='module-item-title']"
   end
 
-<<<<<<< HEAD
-=======
   def module_item_title_link_selector
     "[data-testid='module-item-title-link']"
   end
 
->>>>>>> a5dbccb1
   def module_item_url_icon_selector(module_item_id)
     "#{module_item_by_id_selector(module_item_id)} [data-testid='url-icon']"
   end
@@ -335,13 +332,10 @@
     ff(module_item_title_selector)
   end
 
-<<<<<<< HEAD
-=======
   def module_item_title_links
     ff(module_item_title_link_selector)
   end
 
->>>>>>> a5dbccb1
   def module_item_url_icon(module_item_id)
     f(module_item_url_icon_selector(module_item_id))
   end
@@ -386,13 +380,8 @@
     f(teacher_modules_container_selector)
   end
 
-<<<<<<< HEAD
-  def flash_alert
-    f(".flashalert-message")
-=======
   def screenreader_alert
     f("#flash_screenreader_holder")
->>>>>>> a5dbccb1
   end
 
   #------------------------------ Actions -------------------------------
