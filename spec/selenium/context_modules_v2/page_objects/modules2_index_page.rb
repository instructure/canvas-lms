--- conflicted
+++ resolved
@@ -1020,15 +1020,11 @@
 
   def search_and_select_existing_item(item_name)
     search_chars = (item_name.length > 10) ? item_name[0..3] : item_name[0..1]
-<<<<<<< HEAD
-    f(add_existing_item_select_selector).send_keys(search_chars)
-=======
     wait_for_ajaximations
     wait_for(method: nil, timeout: 10) { f(add_existing_item_select_selector) }
     input_element = f(add_existing_item_select_selector)
     input_element.click
     input_element.send_keys(search_chars)
->>>>>>> e69b96c5
     wait_for_ajaximations
     wait_for(method: nil, timeout: 5) { fj("[role='option']:contains('#{item_name}')") }
     fj("[role='option']:contains('#{item_name}')").click
