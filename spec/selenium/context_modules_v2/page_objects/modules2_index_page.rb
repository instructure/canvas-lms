--- conflicted
+++ resolved
@@ -182,11 +182,6 @@
     "#{module_item_by_id_selector(module_item_id)} [data-testid='url-icon']"
   end
 
-<<<<<<< HEAD
-  def blueprint_lock_icon_selector(module_item_id, locked: false)
-    selector = locked ? "[data-testid='lock-icon-locked']" : "[data-testid='lock-icon-unlock']"
-    "#{module_item_by_id_selector(module_item_id)} #{selector}"
-=======
   def blueprint_lock_button_selector(locked: false)
     locked ? '[data-testid="blueprint-lock-button"][aria-pressed="true"]' : '[data-testid="blueprint-lock-button"][aria-pressed="false"]'
   end
@@ -201,7 +196,6 @@
 
   def module_blueprint_lock_icon_selector(module_item_id, locked: false)
     "#{module_item_by_id_selector(module_item_id)} #{blueprint_lock_icon_selector(locked:)}"
->>>>>>> 27a9ef75
   end
 
   def module_prerequisite_selector
@@ -284,8 +278,6 @@
     "#unpublish_module_only_menu_item"
   end
 
-<<<<<<< HEAD
-=======
   def pagination_container_selector
     '[data-testid="pagination-container"]'
   end
@@ -298,7 +290,6 @@
     "#{pagination_container_selector} button"
   end
 
->>>>>>> 27a9ef75
   def send_to_modal_input_selector
     "#content-share-user-search"
   end
@@ -532,10 +523,6 @@
     f(module_item_url_icon_selector(module_item_id))
   end
 
-<<<<<<< HEAD
-  def blueprint_lock_icon(module_item_id, locked: false)
-    f(blueprint_lock_icon_selector(module_item_id, locked:))
-=======
   def modules_publish_modal
     f(modules_publish_modal_selector)
   end
@@ -546,7 +533,6 @@
 
   def module_blueprint_lock_button(module_item_id, locked: false)
     f(module_blueprint_lock_button_selector(module_item_id, locked:))
->>>>>>> 27a9ef75
   end
 
   def module_prerequisite
@@ -605,8 +591,6 @@
     f(unpublish_modules_only_selector)
   end
 
-<<<<<<< HEAD
-=======
   def module_publish_menu(module_id)
     f(module_publish_menu_selector(module_id))
   end
@@ -643,7 +627,6 @@
     ff(pagination_page_buttons_selector)
   end
 
->>>>>>> 27a9ef75
   def send_to_form_selected_elements
     ff("button[type='button']", send_to_modal_input_container)
   end
@@ -790,8 +773,6 @@
   def add_item_modal_add_item_button
     fj("button:contains('Add Item')", f("[data-testid='add-item-modal']"))
   end
-<<<<<<< HEAD
-=======
 
   def expand_all_modules
     expand_all_modules_button.click
@@ -829,5 +810,4 @@
   def external_tool_page_name_input
     f(external_tool_page_name_input_selector)
   end
->>>>>>> 27a9ef75
 end