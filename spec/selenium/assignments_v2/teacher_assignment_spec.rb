# frozen_string_literal: true

#
# Copyright (C) 2024 - present Instructure, Inc.
#
# This file is part of Canvas.
#
# Canvas is free software: you can redistribute it and/or modify it under
# the terms of the GNU Affero General Public License as published by the Free
# Software Foundation, version 3 of the License.
#
# Canvas is distributed in the hope that it will be useful, but WITHOUT ANY
# WARRANTY; without even the implied warranty of MERCHANTABILITY or FITNESS FOR
# A PARTICULAR PURPOSE. See the GNU Affero General Public License for more
# details.
#
# You should have received a copy of the GNU Affero General Public License along
# with this program. If not, see <http://www.gnu.org/licenses/>.

require_relative "page_objects/teacher_assignment_page_v2"
require_relative "../common"
require_relative "../rcs/pages/rce_next_page"

describe "as a teacher" do
  specs_require_sharding
  include RCENextPage
  include_context "in-process server selenium tests"

  context "on assignments 2 page" do
    before(:once) do
      Account.default.enable_feature!(:assignment_enhancements_teacher_view)
      @course = course_factory(name: "course", active_course: true)
      @student = student_in_course(name: "Student", course: @course, enrollment_state: :active).user
      @teacher = teacher_in_course(name: "teacher", course: @course, enrollment_state: :active).user
    end

    context "assignment header" do
      before(:once) do
        @assignment = @course.assignments.create!(
          name: "assignment",
          due_at: 5.days.ago,
          points_possible: 10,
          submission_types: "online_text_entry",
<<<<<<< HEAD
          workflow_state: "published"
=======
          workflow_state: "published",
          peer_reviews: true
>>>>>>> f00ce2da
        )
      end

      before do
        user_session(@teacher)
        TeacherViewPageV2.visit(@course, @assignment)
        wait_for_ajaximations
      end

      it "shows assignment title" do
        expect(TeacherViewPageV2.assignment_title(@assignment.title)).to_not be_nil
      end

      it "shows publish button" do
        expect(TeacherViewPageV2.publish_button).to be_displayed
      end

      it "shows publish status" do
        expect(TeacherViewPageV2.publish_status(@assignment.workflow_state)).to_not be_nil
      end

      it "shows edit button" do
        expect(TeacherViewPageV2.edit_button).to be_displayed
      end

      it "shows assign to button" do
        expect(TeacherViewPageV2.assign_to_button).to be_displayed
      end

      it "shows speedgrader button" do
        expect(TeacherViewPageV2.speedgrader_button).to be_displayed
      end

      it "redirects to edit assignment page when the edit button is clicked" do
        TeacherViewPageV2.edit_button.click
        expect(driver.current_url).to include(
          "/courses/#{@course.id}/assignments/#{@assignment.id}/edit"
        )
      end

      it "redirects to speedgrader page when the speedgrader button is clicked" do
        first_window = driver.window_handle
        TeacherViewPageV2.speedgrader_button.click
        new_window = (driver.window_handles - [first_window]).first
        driver.switch_to.window(new_window)
        expect(driver.current_url).to include(
          "/courses/#{@course.id}/gradebook/speed_grader?assignment_id=#{@assignment.id}"
        )
        driver.close
        driver.switch_to.window(first_window)
      end

      it "shows assign to tray when assign to button is clicked" do
        TeacherViewPageV2.assign_to_button.click
        expect(TeacherViewPageV2.assign_to_tray).to be_displayed
      end
<<<<<<< HEAD
=======

      it "shows options button" do
        expect(TeacherViewPageV2.options_button).to be_displayed
      end

      it "redirects to Peer Reviews page when the Peer Review option is clicked" do
        TeacherViewPageV2.options_button.click
        TeacherViewPageV2.peer_reviews_option.click
        expect(driver.current_url).to include(
          "/courses/#{@course.id}/assignments/#{@assignment.id}/peer_reviews"
        )
      end

      it "shows send to modal when Send To option is clicked" do
        TeacherViewPageV2.options_button.click
        TeacherViewPageV2.send_to_option.click
        expect(TeacherViewPageV2.send_to_modal).to be_displayed
      end

      it "shows copy to tray when Copy To option is clicked" do
        TeacherViewPageV2.options_button.click
        TeacherViewPageV2.copy_to_option.click
        expect(TeacherViewPageV2.copy_to_tray).to be_displayed
      end
>>>>>>> f00ce2da
    end

    context "submitted assignments" do
      before(:once) do
        @assignment = @course.assignments.create!(
          name: "assignment",
          due_at: 5.days.ago,
          points_possible: 10,
          submission_types: "online_upload"
        )
        @file_attachment = attachment_model(content_type: "application/pdf", context: @student)
        @assignment.submit_homework(@student, submission_type: "online_upload", attachments: [@file_attachment])
      end

      before do
        user_session(@teacher)
        TeacherViewPageV2.visit(@course, @assignment)
        wait_for_ajaximations
      end

      it "shows status pill when an assignment has recieved submissions" do
        expect(TeacherViewPageV2.status_pill).to be_displayed
      end
    end
  end
end<|MERGE_RESOLUTION|>--- conflicted
+++ resolved
@@ -41,12 +41,8 @@
           due_at: 5.days.ago,
           points_possible: 10,
           submission_types: "online_text_entry",
-<<<<<<< HEAD
-          workflow_state: "published"
-=======
           workflow_state: "published",
           peer_reviews: true
->>>>>>> f00ce2da
         )
       end
 
@@ -103,8 +99,6 @@
         TeacherViewPageV2.assign_to_button.click
         expect(TeacherViewPageV2.assign_to_tray).to be_displayed
       end
-<<<<<<< HEAD
-=======
 
       it "shows options button" do
         expect(TeacherViewPageV2.options_button).to be_displayed
@@ -129,7 +123,6 @@
         TeacherViewPageV2.copy_to_option.click
         expect(TeacherViewPageV2.copy_to_tray).to be_displayed
       end
->>>>>>> f00ce2da
     end
 
     context "submitted assignments" do
