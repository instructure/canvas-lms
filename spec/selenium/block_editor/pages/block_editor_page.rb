--- conflicted
+++ resolved
@@ -371,13 +371,10 @@
     false
   end
 
-<<<<<<< HEAD
-=======
   def text_block_popup
     f("#rce-text-block-popup")
   end
 
->>>>>>> 80d4da09
   # Toolbox
   def toolbox_template_block_action(action)
     expect(block_toolbar).to be_displayed
