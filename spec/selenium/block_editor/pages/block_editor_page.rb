# frozen_string_literal: true

#
# Copyright (C) 2024 - present Instructure, Inc.
#
# This file is part of Canvas.
#
# Canvas is free software: you can redistribute it and/or modify it under
# the terms of the GNU Affero General Public License as published by the Free
# Software Foundation, version 3 of the License.
#
# Canvas is distributed in the hope that it will be useful, but WITHOUT ANY
# WARRANTY; without even the implied warranty of MERCHANTABILITY or FITNESS FOR
# A PARTICULAR PURPOSE. See the GNU Affero General Public License for more
# details.
#
# You should have received a copy of the GNU Affero General Public License along
# with this program. If not, see <http://www.gnu.org/licenses/>.
require_relative "../../common"

module BlockEditorPage
  def create_wiki_page(course)
    get "/courses/#{course.id}/pages"
    f("a.new_page").click
    click_INSTUI_Select_option(f("[data-testid=\"choose-an-editor-dropdown\"]"), "Try the Block Editor")
    fj("button:contains('Continue')").click
    wait_for_block_editor
  end

  def build_wiki_page(page)
    file = File.open(File.expand_path(File.dirname(__FILE__) + "../../../../fixtures/block-editor/#{page}"))
    block_page_content = file.read
    block_page = @course.wiki_pages.create!(title: "Block Page")

    block_page.update!(
      block_editor_attributes: {
        time: Time.now.to_i,
        version: "0.2",
        blocks: block_page_content
      }
    )
    block_page
  end

  def active_element
    driver.execute_script("return document.activeElement") # rubocop:disable Specs/NoExecuteScript
  end

  def body
    f("body")
  end

  def block_editor
    f(".block-editor")
  end

  def block_editor_editor
    f(".block-editor-editor")
  end

  def topbar
    f(".topbar")
  end

  # Template Chooser
  def template_chooser_selector
    '[data-testid="template-chooser-modal"]'
  end

  def template_chooser
    f(template_chooser_selector)
  end

  def template_chooser_new_blank_page
    fj('button:contains("New Blank Page")')
  end

  def template_chooser_active_customize_template_selector
    'button:contains("Customize"):visible:first'
  end

  def template_chooser_active_customize_template
    fj(template_chooser_active_customize_template_selector)
  end

  def template_chooser_active_quick_look_template_selector
    'button:contains("Quick Look"):visible:first'
  end

  def template_chooser_active_quick_look_template
    fj(template_chooser_active_quick_look_template_selector)
  end

  def template_quick_look_header_selector
    'h3:contains("Template: Quick Look")'
  end

  def template_quick_look_header
    fj(template_quick_look_header_selector)
  end

  def template_chooser_template_selector_for_number(number)
    ".block-template-preview-card:nth-child(#{number + 1})" # Actual first-child is new blank page
  end

  def template_chooser_template_for_number(number)
    f(template_chooser_template_selector_for_number(number))
  end

  # Block Toolbox
  def block_toolbox_toggle
    f("#toolbox-toggle+label")
  end

  def block_toolbox
    f('[role="dialog"][aria-label="Add content tray"]')
  end

  def block_toolbox_sections_tab
    f("#tab-sections")
  end

  def block_toolbox_blocks_tab
    f("#tab-blocks")
  end

  def open_block_toolbox_to_tab(tab_name)
    block_toolbox_toggle.click
    f("#tab-#{tab_name}").click
  end

  def block_toolbox_box_by_block_name(block_name)
    f(".toolbox-item.item-#{block_name}-block")
  end

  def block_toolbox_image
    f(".toolbox-item.item-image-block")
  end

  def block_toolbox_button
    f(".toolbox-item.item-button-block")
  end

  def block_toolbox_text
    f(".toolbox-item.item-text-block")
  end

  def block_toolbox_group
    f(".toolbox-item.item-group-block")
  end

  # Blocks
  def block_resize_handle_selector(direction)
    ".block-resizer .moveable-#{direction}"
  end

  def block_resize_handle(direction = se)
    f(block_resize_handle_selector(direction))
  end

  def block_toolbar
    f(".block-toolbar")
  end

  def block_toolbar_up_button
    driver.execute_script("return document.querySelector('svg[name=\"IconArrowOpenStart\"]').closest('button')") # rubocop:disable Specs/NoExecuteScript
  end

  def block_editor_down_button
    driver.execute_script("return document.querySelector('svg[name=\"IconArrowOpenEnd\"]').closest('button')") # rubocop:disable Specs/NoExecuteScript
  end

  def block_toolbar_delete_button_selector
    ".block-toolbar button:contains('Delete')"
  end

  def block_toolbar_delete_button
    fj(block_toolbar_delete_button_selector)
  end

  def click_block_toolbar_menu_item(menu_button_name, menu_item_name)
    fj("button:contains('#{menu_button_name}')").click
    fj("[role=\"menuitemcheckbox\"]:contains('#{menu_item_name}')").click
  end

  def image_block_image
    f(".block.image-block img")
  end

  def image_block_upload_button
    f('[data-testid="upload-image-button"]')
  end

  def image_block_alt_text_button
    f('[data-testid="alt-text-button"]')
  end

  def image_block_alt_text_input
    f("textarea[placeholder='Image Description']")
  end

  def group_block_inner_selector
    ".group-block__inner"
  end

  def group_block_dropzone
    f(group_block_inner_selector)
  end

  def text_block
    f(".text-block")
  end

  # Sections
  def blank_section
    f(".blank-section__inner")
  end

  def hero_section
    f(".hero-section")
  end

  # Add Image Modal
  def image_modal
    f('[role="dialog"][aria-label="Upload Image"]')
  end

  def image_modal_tabs
    ff('[role="tab"]', image_modal)
  end

  def course_images_tab
    image_modal_tabs[2]
  end

  def user_images_tab
    image_modal_tabs[3]
  end

  def image_thumbnails
    ff('[class*="view--block-link"]')
  end

  def submit_button
    f('button[type="submit"]')
  end

  # columns section
  def columns_section
    f(".columns-section")
  end

  def columns_input
    f('[data-testid="columns-input"]')
  end

  def columns_input_increment
    fxpath("//*[@data-testid='columns-input']/following-sibling::*//button[1]")
  end

  def columns_input_decrement
    fxpath("//*[@data-testid='columns-input']/following-sibling::*//button[2]")
  end

  # blocks
  def page_block
    f(".page-block")
  end

  def group_block
    f(".group-block")
  end

  def group_blocks
    ff(".group-block")
  end

  def icon_block
    f(".icon-block")
  end

  def icon_blocks
    ff(".icon-block")
  end

  def icon_block_title
    f(".icon-block > svg > title")
  end

  def icon_block_titles
    ff(".icon-block > svg > title")
  end

  def select_an_icon_popup
    f("[role='dialog'][aria-label='Select an icon']")
  end

  def select_an_icon_popup_icon(name)
    fxpath("//*[local-name()='svg']/*[local-name()='#{name}']", select_an_icon_popup)
  end

  def image_block
    f(".image-block")
  end

  def kb_focus_block_toolbar
    driver.action.key_down(:control).send_keys(:f9).key_up(:control).perform
<<<<<<< HEAD
=======
  end

  def block_toolbar_action(action)
    selector = "[data-testid='block-toolbar-icon-button-#{action}']"
    element_visible?(selector) ? f(selector) : selector
  end

  def block_toolbar_menu_string(menu_items)
    separators = {
      "Color" => "\n\n\n\n\n\n\n\n\n",
      "Drag to move" => "\n\n\n",
      "Rouned corners" => "\n  \n"
    }

    menu_items.map { |item| "#{separators[item] || ""}#{item}" }.join
  end

  def expect_block_toolbar_menu(menu_items)
    expect(block_toolbar.attribute("textContent")).to eq(block_toolbar_menu_string(menu_items))
  end

  def element_visible?(selector)
    driver.find_element(:css, selector).displayed?
  rescue Selenium::WebDriver::Error::NoSuchElementError
    false
>>>>>>> 4427bf89
  end
end<|MERGE_RESOLUTION|>--- conflicted
+++ resolved
@@ -305,8 +305,6 @@
 
   def kb_focus_block_toolbar
     driver.action.key_down(:control).send_keys(:f9).key_up(:control).perform
-<<<<<<< HEAD
-=======
   end
 
   def block_toolbar_action(action)
@@ -332,6 +330,5 @@
     driver.find_element(:css, selector).displayed?
   rescue Selenium::WebDriver::Error::NoSuchElementError
     false
->>>>>>> 4427bf89
   end
 end