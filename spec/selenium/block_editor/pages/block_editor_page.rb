# frozen_string_literal: true

#
# Copyright (C) 2024 - present Instructure, Inc.
#
# This file is part of Canvas.
#
# Canvas is free software: you can redistribute it and/or modify it under
# the terms of the GNU Affero General Public License as published by the Free
# Software Foundation, version 3 of the License.
#
# Canvas is distributed in the hope that it will be useful, but WITHOUT ANY
# WARRANTY; without even the implied warranty of MERCHANTABILITY or FITNESS FOR
# A PARTICULAR PURPOSE. See the GNU Affero General Public License for more
# details.
#
# You should have received a copy of the GNU Affero General Public License along
# with this program. If not, see <http://www.gnu.org/licenses/>.
require_relative "../../common"

module BlockEditorPage
  def create_wiki_page(course)
    get "/courses/#{course.id}/pages"
    f("a.new_page").click
    wait_for_block_editor
  end

<<<<<<< HEAD
=======
  def block_editor
    f(".block-editor")
  end

  def block_editor_editor
    f(".block-editor-editor")
  end

>>>>>>> 0656bcb7
  # Stepper
  def stepper_modal_selector
    '[role="dialog"][aria-label="Create a new page"]'
  end

  def stepper_modal
    f(stepper_modal_selector)
  end

  def stepper_start_from_scratch
    fxpath('//button[.//*[@aria-labelledby="start-from-scratch-desc"]]')
  end

  def stepper_start_from_template
    fxpath('//button[.//*[@aria-labelledby="select-a-template-desc"]]')
  end

  def stepper_next_button
    fj('button:contains("Next")')
  end

  def stepper_start_creating_button
    fj('button:contains("Start Creating")')
  end

  def stepper_start_editing_button
    fj('button:contains("Start Editing")')
  end

  def stepper_select_page_sections
    f('[data-testid="stepper-page-sections"]')
  end

  def stepper_hero_section_checkbox
    fxpath('//*[@id="heroWithText"]/..')
  end

  def stepper_select_color_palette
    f('[data-testid="stepper-color-palette"]')
  end

  def stepper_select_font_pirings
    f('[data-testid="stepper-font-pairings"]')
  end

  # Block Toolbox
  def block_toolbox_toggle
    f("#toolbox-toggle+label")
  end

  def block_toolbox
    f('[role="dialog"][aria-label="Toolbox"]')
  end

  def block_toolbox_image
    f(".toolbox-item.item-image-block")
  end

  def block_toolbox_button
    f(".toolbox-item.item-button-block")
  end

<<<<<<< HEAD
  # Blocks
  def block_resize_handle_se
    f(".block-resizer .moveable-se")
=======
  def block_toolbox_text
    f(".toolbox-item.item-text-block")
  end

  def block_toolbox_group
    f(".toolbox-item.item-group-block")
  end

  # Blocks
  def block_resize_handle_selector(direction)
    ".block-resizer .moveable-#{direction}"
  end

  def block_resize_handle(direction = se)
    f(block_resize_handle_selector(direction))
>>>>>>> 0656bcb7
  end

  def block_toolbar
    f(".block-toolbar")
  end

  def block_toolbar_delete_button_selector
    ".block-toolbar button:contains('Delete')"
  end

  def block_toolbar_delete_button
    fj(block_toolbar_delete_button_selector)
  end

  def click_block_toolbar_menu_item(menu_button_name, menu_item_name)
    fj("button:contains('#{menu_button_name}')").click
    fj("[role=\"menuitemcheckbox\"]:contains('#{menu_item_name}')").click
  end

  def image_block_image
<<<<<<< HEAD
    f(".block.image-block > img")
=======
    f(".block.image-block img")
>>>>>>> 0656bcb7
  end

  def image_block_upload_button
    f('[data-testid="upload-image-button"]')
  end

  def group_block_inner_selector
    ".group-block__inner"
  end

  def group_block_dropzone
    f(group_block_inner_selector)
  end

<<<<<<< HEAD
=======
  def text_block
    f(".text-block")
  end

>>>>>>> 0656bcb7
  # Sections
  def blank_section
    f(".blank-section__inner")
  end

  def hero_section
    f(".hero-section")
  end

  # Add Image Modal
  def image_modal_tabs
    ff('[role="tab"]')
  end

  def course_images_tab
    image_modal_tabs[2]
  end

  def user_images_tab
    image_modal_tabs[3]
  end

  def image_thumbnails
    ff('[class*="view--block-img"]')
  end

  def submit_button
    f('button[type="submit"]')
  end

  # columns section
  def columns_section
    f(".columns-section")
  end

  def columns_input
    f('[data-testid="columns-input"]')
  end

  def columns_input_increment
    fxpath("//*[@data-testid='columns-input']/following-sibling::*//button[1]")
  end

  def columns_input_decrement
    fxpath("//*[@data-testid='columns-input']/following-sibling::*//button[2]")
  end

  # blocks
  def page_block
    f(".page-block")
  end

  def group_block
    f(".group-block")
  end

  def group_blocks
    ff(".group-block")
  end

  def icon_block
    f(".icon-block")
  end

  def icon_block_title
    f(".icon-block > svg > title")
  end

  def image_block
    f(".image-block")
  end
end<|MERGE_RESOLUTION|>--- conflicted
+++ resolved
@@ -25,8 +25,6 @@
     wait_for_block_editor
   end
 
-<<<<<<< HEAD
-=======
   def block_editor
     f(".block-editor")
   end
@@ -35,7 +33,6 @@
     f(".block-editor-editor")
   end
 
->>>>>>> 0656bcb7
   # Stepper
   def stepper_modal_selector
     '[role="dialog"][aria-label="Create a new page"]'
@@ -98,11 +95,6 @@
     f(".toolbox-item.item-button-block")
   end
 
-<<<<<<< HEAD
-  # Blocks
-  def block_resize_handle_se
-    f(".block-resizer .moveable-se")
-=======
   def block_toolbox_text
     f(".toolbox-item.item-text-block")
   end
@@ -118,7 +110,6 @@
 
   def block_resize_handle(direction = se)
     f(block_resize_handle_selector(direction))
->>>>>>> 0656bcb7
   end
 
   def block_toolbar
@@ -139,11 +130,7 @@
   end
 
   def image_block_image
-<<<<<<< HEAD
-    f(".block.image-block > img")
-=======
     f(".block.image-block img")
->>>>>>> 0656bcb7
   end
 
   def image_block_upload_button
@@ -158,13 +145,10 @@
     f(group_block_inner_selector)
   end
 
-<<<<<<< HEAD
-=======
   def text_block
     f(".text-block")
   end
 
->>>>>>> 0656bcb7
   # Sections
   def blank_section
     f(".blank-section__inner")
