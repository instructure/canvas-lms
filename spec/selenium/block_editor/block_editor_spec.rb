--- conflicted
+++ resolved
@@ -26,12 +26,7 @@
 #
 require_relative "../common"
 require_relative "pages/block_editor_page"
-<<<<<<< HEAD
-xdescribe "Block Editor", :ignore_js_errors do
-  skip "RCX-2673"
-=======
 describe "Block Editor" do
->>>>>>> cafde123
   include_context "in-process server selenium tests"
   include BlockEditorPage
 
@@ -130,10 +125,7 @@
       # the first .group-block is the column, the second is our block
       the_block = f(".group-block .group-block")
       expect(the_block).to be_displayed
-<<<<<<< HEAD
-=======
       the_block.click
->>>>>>> cafde123
       expect(block_toolbar).to be_displayed
       expect(block_resize_handle("se")).to be_displayed
       h = the_block.size.height
@@ -153,10 +145,7 @@
       drop_new_block("group", group_block_dropzone)
       the_block = f(".group-block .group-block")
       expect(the_block).to be_displayed
-<<<<<<< HEAD
-=======
       the_block.click
->>>>>>> cafde123
       expect(block_toolbar).to be_displayed
       expect(block_resize_handle("se")).to be_displayed
       h = the_block.size.height
