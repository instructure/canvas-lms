# frozen_string_literal: true

#
# Copyright (C) 2024 - present Instructure, Inc.
#
# This file is part of Canvas.
#
# Canvas is free software: you can redistribute it and/or modify it under
# the terms of the GNU Affero General Public License as published by the Free
# Software Foundation, version 3 of the License.
#
# Canvas is distributed in the hope that it will be useful, but WITHOUT ANY
# WARRANTY; without even the implied warranty of MERCHANTABILITY or FITNESS FOR
# A PARTICULAR PURPOSE. See the GNU Affero General Public License for more
# details.
#
# You should have received a copy of the GNU Affero General Public License along
# with this program. If not, see <http://www.gnu.org/licenses/>.
#

#
# some if the specs in here include "ignore_js_errors: true". This is because
# console errors are emitted for things that aren't really errors, like react
# jsx attribute type warnings
#

# rubocop:disable Specs/NoNoSuchElementError, Specs/NoExecuteScript
require_relative "../common"
require_relative "pages/block_editor_page"

describe "Block Editor", :ignore_js_errors do
  include_context "in-process server selenium tests"
  include BlockEditorPage

  def drop_new_block(block_name, where)
    drag_and_drop_element(block_toolbox_box_by_block_name(block_name), where)
  end

  before do
    course_with_teacher_logged_in
    @course.account.enable_feature!(:block_editor)
    @context = @course
    @rce_page = @course.wiki_pages.create!(title: "RCE Page", body: "RCE Page Body")

    @block_page = build_wiki_page("page-with-apple-icon.json")
  end

  context "Create new page" do
    before do
      create_wiki_page(@course)
    end

    context "Start from Scratch" do
      it "creates a default empty page" do
        expect(stepper_modal).to be_displayed
        stepper_start_from_scratch.click
        stepper_next_button.click
        stepper_next_button.click
        stepper_next_button.click
        stepper_start_creating_button.click
        expect(f("body")).not_to contain_css(stepper_modal_selector)
        expect(page_block).to be_displayed
        expect(columns_section).to be_displayed
        expect(group_blocks.count).to be(1)
      end

      it "walks through the stepper" do
        expect(stepper_modal).to be_displayed
        stepper_start_from_scratch.click
        stepper_next_button.click
        expect(stepper_select_page_sections).to be_displayed
        stepper_hero_section_checkbox.click
        stepper_next_button.click
        expect(stepper_select_color_palette).to be_displayed
        stepper_next_button.click
        expect(stepper_select_font_pirings).to be_displayed
        stepper_start_creating_button.click
        expect(f("body")).not_to contain_css(stepper_modal_selector)
        expect(hero_section).to be_displayed
      end
    end

    context "Start from Template" do
      it "walks through the stepper" do
        expect(stepper_modal).to be_displayed
        stepper_start_from_template.click
        stepper_next_button.click
        f("#template-1").click
        stepper_start_editing_button.click
        expect(f("body")).not_to contain_css(stepper_modal_selector)
        expect(hero_section).to be_displayed
      end
    end
  end

  context "Edit a page" do
    it "edits an rce page with the rce" do
      get "/courses/#{@course.id}/pages/#{@rce_page.url}/edit"
      wait_for_rce
      expect(f("textarea.body").attribute("value")).to eq("<p>RCE Page Body</p>")
    end

    it "edits a block page with the block editor" do
      get "/courses/#{@course.id}/pages/#{@block_page.url}/edit"
      wait_for_block_editor
      expect(page_block).to be_displayed
      expect(icon_block).to be_displayed
      expect(icon_block_title.attribute("textContent")).to eq("apple")
    end

    it "can drag and drop blocks from the toolbox" do
      get "/courses/#{@course.id}/pages/#{@block_page.url}/edit"
      wait_for_block_editor
      block_toolbox_toggle.click
      expect(block_toolbox).to be_displayed
      drop_new_block("button", group_block_dropzone)
      expect(fj("#{group_block_inner_selector} a:contains('Click me')")).to be_displayed
    end

    it "cannot resize an image with no src" do
      get "/courses/#{@course.id}/pages/#{@block_page.url}/edit"
      wait_for_block_editor
      block_toolbox_toggle.click
      drop_new_block("image", group_block_dropzone)
      image_block.click  # select the section
      image_block.click  # select the block
      expect(block_toolbar).to be_displayed
      expect(block_editor_editor).not_to contain_css(block_resize_handle_selector("se"))
    end

    it "can resize blocks with the mouse" do
      get "/courses/#{@course.id}/pages/#{@block_page.url}/edit"
      wait_for_block_editor
      block_toolbox_toggle.click
<<<<<<< HEAD
      drag_and_drop_element(block_toolbox_text, group_block_dropzone)
=======
      drop_new_block("text", group_block_dropzone)
>>>>>>> f00ce2da
      expect(block_toolbar).to be_displayed

      expect(block_resize_handle("se")).to be_displayed
      expect(text_block.size.height).to eq(19) # 1.2rem
      expect(text_block.size.width).to eq(160) # 10rem

      drag_and_drop_element_by(block_resize_handle("se"), 100, 0)
      drag_and_drop_element_by(block_resize_handle("se"), 0, 50)
      expect(text_block.size.width).to eq(260)
      expect(text_block.size.height).to eq(69)
    end

    it "can resize blocks with the keyboard" do
      get "/courses/#{@course.id}/pages/#{@block_page.url}/edit"
      wait_for_block_editor
      block_toolbox_toggle.click
<<<<<<< HEAD
      drag_and_drop_element(block_toolbox_text, group_block_dropzone)
=======
      drop_new_block("text", group_block_dropzone)
>>>>>>> f00ce2da
      expect(block_toolbar).to be_displayed

      expect(block_resize_handle("se")).to be_displayed
      expect(text_block.size.height).to eq(19)
      expect(text_block.size.width).to eq(160)

      f("body").send_keys(:alt, :arrow_down)
      expect(text_block.size.height).to eq(20)
      expect(text_block.size.width).to eq(160)

      f("body").send_keys(:alt, :arrow_right)
      expect(text_block.size.height).to eq(20)
      expect(text_block.size.width).to eq(161)

      f("body").send_keys(:alt, :arrow_left)
      expect(text_block.size.height).to eq(20)
      expect(text_block.size.width).to eq(160)

      f("body").send_keys(:alt, :arrow_up)
      expect(text_block.size.height).to eq(19)
      expect(text_block.size.width).to eq(160)

      f("body").send_keys(:alt, :shift, :arrow_right)
      expect(text_block.size.height).to eq(19)
      expect(text_block.size.width).to eq(170)

      f("body").send_keys(:alt, :shift, :arrow_down)
      expect(text_block.size.height).to eq(29)
      expect(text_block.size.width).to eq(170)
    end

    context "image block" do
      before do
        stub_rcs_config
      end

      it "can add course images" do
        @root_folder = Folder.root_folders(@course).first
        @image = @root_folder.attachments.build(context: @course)
        path = File.expand_path(File.dirname(__FILE__) + "/../../../public/images/email.png")
        @image.uploaded_data = Rack::Test::UploadedFile.new(path, Attachment.mimetype(path))
        @image.save!

        get "/courses/#{@course.id}/pages/#{@block_page.url}/edit"
        wait_for_block_editor
        block_toolbox_toggle.click

        drop_new_block("image", group_block_dropzone)
        image_block_upload_button.click
        course_images_tab.click
        image_thumbnails[0].click
        submit_button.click
        expected_src = "/courses/#{@course.id}/files/#{@image.id}/preview"
        expect(image_block_image["src"]).to include(expected_src)
      end

      it "can add user images" do
        @root_folder = Folder.root_folders(@course).first
        @image = @root_folder.attachments.build(context: @user)
        path = File.expand_path(File.dirname(__FILE__) + "/../../../public/images/email.png")
        @image.uploaded_data = Rack::Test::UploadedFile.new(path, Attachment.mimetype(path))
        @image.save!

        get "/courses/#{@course.id}/pages/#{@block_page.url}/edit"
        wait_for_block_editor
        block_toolbox_toggle.click

        drop_new_block("image", group_block_dropzone)
        image_block_upload_button.click
        user_images_tab.click
        image_thumbnails[0].click
        submit_button.click
        expected_src = "/users/#{@user.id}/files/#{@image.id}/preview"
        expect(image_block_image["src"]).to include(expected_src)
      end
    end
  end

<<<<<<< HEAD
  describe("resizing images") do
=======
  describe("manipulating images") do
>>>>>>> f00ce2da
    before do
      @root_folder = Folder.root_folders(@course).first
      @image = @root_folder.attachments.build(context: @course)
      path = File.expand_path(File.dirname(__FILE__) + "/../../fixtures/block-editor/white-sands.jpg")
      @image.uploaded_data = Rack::Test::UploadedFile.new(path, Attachment.mimetype(path))
      @image.save!
      # image is 2000w x 1000h

      @block_page.update!(
        block_editor_attributes: {
          time: Time.now.to_i,
          version: "1",
<<<<<<< HEAD
          blocks: [
            {
              data: "{\"ROOT\":{\"type\":{\"resolvedName\":\"PageBlock\"},\"isCanvas\":true,\"props\":{},\"displayName\":\"Page\",\"custom\":{},\"hidden\":false,\"nodes\":[\"AcfL3KeXTT\"],\"linkedNodes\":{}},\"AcfL3KeXTT\":{\"type\":{\"resolvedName\":\"BlankSection\"},\"isCanvas\":false,\"props\":{},\"displayName\":\"Blank Section\",\"custom\":{\"isSection\":true},\"parent\":\"ROOT\",\"hidden\":false,\"nodes\":[],\"linkedNodes\":{\"blank-section_nosection1\":\"0ZWqBwA2Ou\"}},\"0ZWqBwA2Ou\":{\"type\":{\"resolvedName\":\"NoSections\"},\"isCanvas\":true,\"props\":{\"className\":\"blank-section__inner\",\"placeholderText\":\"Drop a block to add it here\"},\"displayName\":\"NoSections\",\"custom\":{\"noToolbar\":true},\"parent\":\"AcfL3KeXTT\",\"hidden\":false,\"nodes\":[\"lLVSJCBPWm\"],\"linkedNodes\":{}},\"lLVSJCBPWm\":{\"type\":{\"resolvedName\":\"ImageBlock\"},\"isCanvas\":false,\"props\":{\"src\":\"/courses/#{@course.id}/files/#{@image.id}/preview\",\"variant\":\"default\",\"constraint\":\"cover\",\"maintainAspectRatio\":true,\"sizeVariant\":\"pixel\",\"width\":200,\"height\":100},\"displayName\":\"Image\",\"custom\":{\"isResizable\":true},\"parent\":\"0ZWqBwA2Ou\",\"hidden\":false,\"nodes\":[],\"linkedNodes\":{}}}"
            }
          ]
=======
          blocks: "{\"ROOT\":{\"type\":{\"resolvedName\":\"PageBlock\"},\"isCanvas\":true,\"props\":{},\"displayName\":\"Page\",\"custom\":{},\"hidden\":false,\"nodes\":[\"AcfL3KeXTT\"],\"linkedNodes\":{}},\"AcfL3KeXTT\":{\"type\":{\"resolvedName\":\"BlankSection\"},\"isCanvas\":false,\"props\":{},\"displayName\":\"Blank Section\",\"custom\":{\"isSection\":true},\"parent\":\"ROOT\",\"hidden\":false,\"nodes\":[],\"linkedNodes\":{\"blank-section_nosection1\":\"0ZWqBwA2Ou\"}},\"0ZWqBwA2Ou\":{\"type\":{\"resolvedName\":\"NoSections\"},\"isCanvas\":true,\"props\":{\"className\":\"blank-section__inner\",\"placeholderText\":\"Drop a block to add it here\"},\"displayName\":\"NoSections\",\"custom\":{\"noToolbar\":true},\"parent\":\"AcfL3KeXTT\",\"hidden\":false,\"nodes\":[\"lLVSJCBPWm\"],\"linkedNodes\":{}},\"lLVSJCBPWm\":{\"type\":{\"resolvedName\":\"ImageBlock\"},\"isCanvas\":false,\"props\":{\"src\":\"/courses/#{@course.id}/files/#{@image.id}/preview\",\"variant\":\"default\",\"constraint\":\"cover\",\"maintainAspectRatio\":true,\"sizeVariant\":\"pixel\",\"width\":200,\"height\":100},\"displayName\":\"Image\",\"custom\":{\"isResizable\":true},\"parent\":\"0ZWqBwA2Ou\",\"hidden\":false,\"nodes\":[],\"linkedNodes\":{}}}"
>>>>>>> f00ce2da
        }
      )
    end

<<<<<<< HEAD
    it("is not possible with SizeVariant 'auto'") do
      get "/courses/#{@course.id}/pages/#{@block_page.url}/edit"
      wait_for_block_editor

      image_block.click  # select the section
      image_block.click  # select the block
      expect(block_resize_handle("se")).to be_displayed

      click_block_toolbar_menu_item("Image Size", "Auto")
      expect(block_editor_editor).not_to contain_css(block_resize_handle_selector("se"))
    end

    describe("that maintain aspect ratio") do
      it "adjusts the width when the height is changed" do
        get "/courses/#{@course.id}/pages/#{@block_page.url}/edit"
        wait_for_block_editor

        image_block.click  # select the section
        image_block.click  # select the block
        expect(block_resize_handle("se")).to be_displayed
        expect(image_block.size.width).to eq(200)
        expect(image_block.size.height).to eq(100)

        f("body").send_keys(:alt, :shift, :arrow_down)
        expect(image_block.size.height).to eq(110)
        expect(image_block.size.width).to eq(220)
=======
    describe("resizing") do
      it("is not possible with SizeVariant 'auto'") do
        get "/courses/#{@course.id}/pages/#{@block_page.url}/edit"
        wait_for_block_editor

        image_block.click  # select the section
        image_block.click  # select the block
        expect(block_resize_handle("se")).to be_displayed

        click_block_toolbar_menu_item("Image Size", "Auto")
        expect(block_editor_editor).not_to contain_css(block_resize_handle_selector("se"))
      end

      describe("that maintain aspect ratio") do
        it "adjusts the width when the height is changed" do
          get "/courses/#{@course.id}/pages/#{@block_page.url}/edit"
          wait_for_block_editor

          image_block.click  # select the section
          image_block.click  # select the block
          expect(block_resize_handle("se")).to be_displayed
          expect(image_block.size.width).to eq(200)
          expect(image_block.size.height).to eq(100)

          f("body").send_keys(:alt, :shift, :arrow_down)
          expect(image_block.size.height).to eq(110)
          expect(image_block.size.width).to eq(220)
        end
      end
    end

    describe("add alt text") do
      it "can add alt text" do
        get "/courses/#{@course.id}/pages/#{@block_page.url}/edit"
        wait_for_block_editor

        image_block.click
        image_block_alt_text_button.click
        alt_input = image_block_alt_text_input
        expect(alt_input).to be_displayed

        alt_input.send_keys("I am alt text")
        alt_input.send_keys(:escape)
        expect(f("img", image_block).attribute("alt")).to eq("I am alt text")
>>>>>>> f00ce2da
      end
    end
  end
end

# rubocop:enable Specs/NoNoSuchElementError, Specs/NoExecuteScript<|MERGE_RESOLUTION|>--- conflicted
+++ resolved
@@ -132,11 +132,7 @@
       get "/courses/#{@course.id}/pages/#{@block_page.url}/edit"
       wait_for_block_editor
       block_toolbox_toggle.click
-<<<<<<< HEAD
-      drag_and_drop_element(block_toolbox_text, group_block_dropzone)
-=======
       drop_new_block("text", group_block_dropzone)
->>>>>>> f00ce2da
       expect(block_toolbar).to be_displayed
 
       expect(block_resize_handle("se")).to be_displayed
@@ -153,11 +149,7 @@
       get "/courses/#{@course.id}/pages/#{@block_page.url}/edit"
       wait_for_block_editor
       block_toolbox_toggle.click
-<<<<<<< HEAD
-      drag_and_drop_element(block_toolbox_text, group_block_dropzone)
-=======
       drop_new_block("text", group_block_dropzone)
->>>>>>> f00ce2da
       expect(block_toolbar).to be_displayed
 
       expect(block_resize_handle("se")).to be_displayed
@@ -236,11 +228,7 @@
     end
   end
 
-<<<<<<< HEAD
-  describe("resizing images") do
-=======
   describe("manipulating images") do
->>>>>>> f00ce2da
     before do
       @root_folder = Folder.root_folders(@course).first
       @image = @root_folder.attachments.build(context: @course)
@@ -253,47 +241,11 @@
         block_editor_attributes: {
           time: Time.now.to_i,
           version: "1",
-<<<<<<< HEAD
-          blocks: [
-            {
-              data: "{\"ROOT\":{\"type\":{\"resolvedName\":\"PageBlock\"},\"isCanvas\":true,\"props\":{},\"displayName\":\"Page\",\"custom\":{},\"hidden\":false,\"nodes\":[\"AcfL3KeXTT\"],\"linkedNodes\":{}},\"AcfL3KeXTT\":{\"type\":{\"resolvedName\":\"BlankSection\"},\"isCanvas\":false,\"props\":{},\"displayName\":\"Blank Section\",\"custom\":{\"isSection\":true},\"parent\":\"ROOT\",\"hidden\":false,\"nodes\":[],\"linkedNodes\":{\"blank-section_nosection1\":\"0ZWqBwA2Ou\"}},\"0ZWqBwA2Ou\":{\"type\":{\"resolvedName\":\"NoSections\"},\"isCanvas\":true,\"props\":{\"className\":\"blank-section__inner\",\"placeholderText\":\"Drop a block to add it here\"},\"displayName\":\"NoSections\",\"custom\":{\"noToolbar\":true},\"parent\":\"AcfL3KeXTT\",\"hidden\":false,\"nodes\":[\"lLVSJCBPWm\"],\"linkedNodes\":{}},\"lLVSJCBPWm\":{\"type\":{\"resolvedName\":\"ImageBlock\"},\"isCanvas\":false,\"props\":{\"src\":\"/courses/#{@course.id}/files/#{@image.id}/preview\",\"variant\":\"default\",\"constraint\":\"cover\",\"maintainAspectRatio\":true,\"sizeVariant\":\"pixel\",\"width\":200,\"height\":100},\"displayName\":\"Image\",\"custom\":{\"isResizable\":true},\"parent\":\"0ZWqBwA2Ou\",\"hidden\":false,\"nodes\":[],\"linkedNodes\":{}}}"
-            }
-          ]
-=======
           blocks: "{\"ROOT\":{\"type\":{\"resolvedName\":\"PageBlock\"},\"isCanvas\":true,\"props\":{},\"displayName\":\"Page\",\"custom\":{},\"hidden\":false,\"nodes\":[\"AcfL3KeXTT\"],\"linkedNodes\":{}},\"AcfL3KeXTT\":{\"type\":{\"resolvedName\":\"BlankSection\"},\"isCanvas\":false,\"props\":{},\"displayName\":\"Blank Section\",\"custom\":{\"isSection\":true},\"parent\":\"ROOT\",\"hidden\":false,\"nodes\":[],\"linkedNodes\":{\"blank-section_nosection1\":\"0ZWqBwA2Ou\"}},\"0ZWqBwA2Ou\":{\"type\":{\"resolvedName\":\"NoSections\"},\"isCanvas\":true,\"props\":{\"className\":\"blank-section__inner\",\"placeholderText\":\"Drop a block to add it here\"},\"displayName\":\"NoSections\",\"custom\":{\"noToolbar\":true},\"parent\":\"AcfL3KeXTT\",\"hidden\":false,\"nodes\":[\"lLVSJCBPWm\"],\"linkedNodes\":{}},\"lLVSJCBPWm\":{\"type\":{\"resolvedName\":\"ImageBlock\"},\"isCanvas\":false,\"props\":{\"src\":\"/courses/#{@course.id}/files/#{@image.id}/preview\",\"variant\":\"default\",\"constraint\":\"cover\",\"maintainAspectRatio\":true,\"sizeVariant\":\"pixel\",\"width\":200,\"height\":100},\"displayName\":\"Image\",\"custom\":{\"isResizable\":true},\"parent\":\"0ZWqBwA2Ou\",\"hidden\":false,\"nodes\":[],\"linkedNodes\":{}}}"
->>>>>>> f00ce2da
         }
       )
     end
 
-<<<<<<< HEAD
-    it("is not possible with SizeVariant 'auto'") do
-      get "/courses/#{@course.id}/pages/#{@block_page.url}/edit"
-      wait_for_block_editor
-
-      image_block.click  # select the section
-      image_block.click  # select the block
-      expect(block_resize_handle("se")).to be_displayed
-
-      click_block_toolbar_menu_item("Image Size", "Auto")
-      expect(block_editor_editor).not_to contain_css(block_resize_handle_selector("se"))
-    end
-
-    describe("that maintain aspect ratio") do
-      it "adjusts the width when the height is changed" do
-        get "/courses/#{@course.id}/pages/#{@block_page.url}/edit"
-        wait_for_block_editor
-
-        image_block.click  # select the section
-        image_block.click  # select the block
-        expect(block_resize_handle("se")).to be_displayed
-        expect(image_block.size.width).to eq(200)
-        expect(image_block.size.height).to eq(100)
-
-        f("body").send_keys(:alt, :shift, :arrow_down)
-        expect(image_block.size.height).to eq(110)
-        expect(image_block.size.width).to eq(220)
-=======
     describe("resizing") do
       it("is not possible with SizeVariant 'auto'") do
         get "/courses/#{@course.id}/pages/#{@block_page.url}/edit"
@@ -338,7 +290,6 @@
         alt_input.send_keys("I am alt text")
         alt_input.send_keys(:escape)
         expect(f("img", image_block).attribute("alt")).to eq("I am alt text")
->>>>>>> f00ce2da
       end
     end
   end
