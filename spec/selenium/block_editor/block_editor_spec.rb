--- conflicted
+++ resolved
@@ -56,10 +56,7 @@
       it "loads the clicked template to the editor" do
         expect(template_chooser).to be_displayed
         wait_for_ajax_requests
-<<<<<<< HEAD
-=======
         expect(body).not_to contain_jqcss(template_chooser_active_customize_template_selector)
->>>>>>> 4427bf89
         template_chooser_template_for_number(1).send_keys("")
         template_chooser_active_customize_template.click
         wait_for_ajax_requests
@@ -69,10 +66,7 @@
       it "loads template via quick look" do
         expect(template_chooser).to be_displayed
         wait_for_ajax_requests
-<<<<<<< HEAD
-=======
         expect(body).not_to contain_jqcss(template_chooser_active_quick_look_template_selector)
->>>>>>> 4427bf89
         template_chooser_template_for_number(1).send_keys("")
         template_chooser_active_quick_look_template.click
         wait_for_ajax_requests
