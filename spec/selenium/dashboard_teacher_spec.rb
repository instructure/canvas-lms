--- conflicted
+++ resolved
@@ -247,20 +247,8 @@
 
         get "/"
 
-<<<<<<< HEAD
-        if ENV['CANVAS_FORCE_USE_NEW_STYLES']
-          f('#global_nav_courses_link').click
-          expect(fj('.ic-NavMenu-list-item a:contains("All Courses")')).to be_present
-        else
-          course_menu_item = f("#courses_menu_item")
-          hover(course_menu_item)
-          expect(course_menu_item).to include_text('My Courses')
-          expect(course_menu_item).to include_text('View All or Customize')
-        end
-=======
         f('#global_nav_courses_link').click
         expect(fj('.ic-NavMenu-list-item a:contains("All Courses")')).to be_present
->>>>>>> f6276e50
       end
     end
   end
