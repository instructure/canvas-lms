# frozen_string_literal: true

#
# Copyright (C) 2015 - present Instructure, Inc.
#
# This file is part of Canvas.
#
# Canvas is free software: you can redistribute it and/or modify it under
# the terms of the GNU Affero General Public License as published by the Free
# Software Foundation, version 3 of the License.
#
# Canvas is distributed in the hope that it will be useful, but WITHOUT ANY
# WARRANTY; without even the implied warranty of MERCHANTABILITY or FITNESS FOR
# A PARTICULAR PURPOSE. See the GNU Affero General Public License for more
# details.
#
# You should have received a copy of the GNU Affero General Public License along
# with this program. If not, see <http://www.gnu.org/licenses/>.

require_relative '../common'
require_relative '../helpers/groups_common'
require_relative '../../selenium/people/pages/course_groups_page'

describe "new groups" do
  include_context "in-process server selenium tests"
  include GroupsCommon

  context "as a teacher" do
    before do
      course_with_teacher_logged_in
    end

    it "allows teachers to add a group set", priority: "1", test_id: 94152 do
      get "/courses/#{@course.id}/groups"
      click_add_group_set
      f('#new_category_name').send_keys("Test Group Set")

      save_group_set
      wait_for_ajaximations
      # Looks in the group tab list for the last item, which should be the group set
      expect(fj('.collectionViewItems[role=tablist]>li:last-child').text).to match "Test Group Set"
    end

    it "allows teachers to create groups within group sets", priority: "1", test_id: 94153 do
      seed_groups(1, 0)

      get "/courses/#{@course.id}/groups"

      expect(f('.btn.add-group')).to be_displayed
      f('.btn.add-group').click
      wait_for_ajaximations
      f('#group_name').send_keys("Test Group")
      submit_form("span[aria-label='Add Group']")
      wait_for_ajaximations
      expect(fj('.collectionViewItems.unstyled.groups-list>li:last-child')).to include_text("Test Group")
    end

    it "allows teachers to add a student to a group", priority: "1", test_id: 94155 do
      # Creates one user, and one groupset with a group inside it
      group_test_setup(1, 1, 1)

      get "/courses/#{@course.id}/groups"

      # Tests the list of groups in the + button menu popup to see if it has the correct groups
      f('.assign-to-group').click
      wait_for_ajaximations
      setgroup = f('.set-group')
      expect(setgroup).to include_text(@testgroup[0].name)
      setgroup.click
      wait_for_ajaximations

      # Adds student to test group and then expands the group display to the right to verify he is in the group
      f('.toggle-group').click
      wait_for_ajaximations
      expect(f('.group-summary')).to include_text("1 student")
      expect(f('.group-user-name')).to include_text(@students.first.name)
    end

    it "allows teachers to move a student to a different group", priority: "1", test_id: 94157 do
      # Creates 1 user, 1 groupset, and 2 groups within the groupset
      group_test_setup(1, 1, 2)
      # Add seeded student to first seeded group
      add_user_to_group(@students.first, @testgroup[0])

      get "/courses/#{@course.id}/groups"

      # Toggles the first group collapse arrow to see the student
      fj('.toggle-group :contains("Test Group 1")').click
      wait_for_ajaximations

      # Verifies the student is in their group
      expect(f('.group-user')).to include_text(@students[0].name)

      # Moves the student
      f('.group-user-actions').click
      wait_for_ajaximations
      f('.edit-group-assignment').click
      wait_for_ajaximations
      click_option('.move-select .move-select__group select', @testgroup[1].name.to_s)
      button = f('.move-select button[type="submit"]')
<<<<<<< HEAD
      keep_trying_until { button.click; true }
=======
      keep_trying_until do
        button.click
        true
      end
>>>>>>> 2bda9f78
      wait_for_ajaximations

      # Verifies the student count updates
      expect(ff('.group-summary')[1]).to include_text("1 student")

      # Verifies student is within new group
      fj('.toggle-group :contains("Test Group 2")').click
      wait_for_ajaximations
      expect(f('.group-user')).to include_text(@students.first.name)
    end

    it "allows teachers to remove a student from a group", priority: "1", test_id: 94158 do
      group_test_setup
      add_user_to_group(@students.first, @testgroup[0])

      get "/courses/#{@course.id}/groups"

      f('.toggle-group').click
      wait_for_ajaximations

      remove_student_from_group

      expect(f('.ui-cnvs-scrollable')).to include_text(@students.first.name)
      expect(f('.unassigned-users-heading')).to include_text("Unassigned Students (1)")
      expect(f('.group-summary')).to include_text("0 students")
    end

    it "does not allow teachers to see sections specific dropdown on announcement page" do
      group_test_setup
      get "/groups/#{@testgroup.first.id}/discussion_topics/new?is_announcement=true"
      expect(f('#sections_autocomplete_root').text).to eq ""
    end

    it "allows teachers to make a student a group leader", priority: "1", test_id: 96021 do
      group_test_setup
      add_user_to_group(@students.first, @testgroup[0])

      get "/courses/#{@course.id}/groups"

      fj('.toggle-group :contains("Test Group 1")').click
      wait_for_ajaximations

      # Sets user as group leader
      f('.group-user-actions').click
      wait_for_ajaximations
      f('.set-as-leader').click
      wait_for_ajaximations

      # Looks for student to have a group leader icon
      expect(f('.group-leader .icon-user')).to be_displayed
      # Verifies group leader silhouette and leader's name appear in the group header
      expect(f('.span3.ellipsis.group-leader')).to be_displayed
      expect(f('.span3.ellipsis.group-leader')).to include_text(@students.first.name)

      check_element_has_focus f(".group-user-actions[data-user-id='user_#{@students.first.id}']")
    end

    it "allows teachers to message unassigned students" do
      group_test_setup

      get "/courses/#{@course.id}/groups"
      f(".icon-more").click
      wait_for_animations
      f(".message-all-unassigned").click
      replace_content(f('#message_all_unassigned'), "blah blah blah students")
      f('button[type="submit"]').click
      wait_for_ajaximations

      expect(@course).to eq Conversation.last.context
    end

    it "allows a teacher to set up a group set with member limits", priority: "1", test_id: 94160 do
      group_test_setup(3, 0, 0)
      get "/courses/#{@course.id}/groups"

      click_add_group_set
      f('#new_category_name').send_keys("Test Group Set")
      f('.self-signup-toggle').click
      manually_set_groupset_limit("2")
      expect(f('.group-category-summary')).to include_text("Groups are limited to 2 members.")

      # Creates a group and checks to see if group set's limit is inherited by its groups
      manually_create_group
      expect(f('.group-summary')).to include_text("0 / 2 students")
    end

    it "updates student count when they're added to groups limited by group set", priority: "1", test_id: 94162 do
      seed_students(3)
      @category = create_category(has_max_membership: true, member_limit: 3)
      @group = @course.groups.create!(name: "test group", group_category: @category)

      get "/courses/#{@course.id}/groups"

      expect(f('.group-summary')).to include_text("0 / 3 students")
      f('.al-trigger.btn').click

      # the randomly assign members option doesn't appear immediately and can result
      # in selenium clicking the wrong link. wait for it to appear before clicking
      # edit category to work around the issue
      wait_for(method: nil, timeout: 2) { f('.randomly-assign-members').displayed? }

      f('.icon-edit.edit-category').click

      manually_set_groupset_limit("2")
      expect(f('.group-summary')).to include_text("0 / 2 students")
      manually_fill_limited_group("2", 2)
    end

    it "allows a teacher to set up a group with member limits", priority: "1", test_id: 94161 do
      group_test_setup(3, 1, 0)
      get "/courses/#{@course.id}/groups"

      manually_create_group(has_max_membership: true, member_limit: 2)
      expect(f('.group-summary')).to include_text("0 / 2 students")
    end

    it "Allows teacher to join students to groups in unpublished courses", priority: "1", test_id: 245957 do
      group_test_setup(3, 1, 2)
      @course.workflow_state = 'unpublished'
      @course.save!
      get "/courses/#{@course.id}/groups"
      @group_category.first.update_attribute(:group_limit, 2)
      2.times do |n|
        add_user_to_group(@students[n], @testgroup[0], false)
      end
      add_user_to_group(@students.last, @testgroup[1], false)
      get "/courses/#{@course.id}/groups"
      expect(f(".group[data-id=\"#{@testgroup[0].id}\"] span.show-group-full")).to be_displayed
      ff(".group-name")[0].click
      ff(".group-user-actions")[0].click
      fln("Set as Leader").click
      wait_for_ajaximations
      f(".group-user-actions[data-user-id=\"user_#{@students[0].id}\"]").click
      wait_for_ajaximations

      # the remove as leader option doesn't appear immediately and can result
      # in selenium clicking the wrong link. wait for it to appear before clicking
      # "Move To" to work around the issue
      wait_for(method: nil, timeout: 2) { f('.ui-menu-item .remove-as-leader').displayed? }

      f(".ui-menu-item .edit-group-assignment").click
      wait_for(method: nil, timeout: 2) { fxpath("//*[@data-cid='Tray']//*[@role='dialog']").displayed? }
      ff(".move-select .move-select__group option").last.click
      f('.move-select button[type="submit"]').click
      wait_for_ajaximations
      f(".group[data-id=\"#{@testgroup[1].id}\"] .toggle-group").click
      expect(f("#content")).not_to contain_css(".group-leader .icon-user")
      expect(f(".group[data-id=\"#{@testgroup[1].id}\"] .group-user")).to include_text("Test Student 1")
    end

    it "updates student count when they're added to groups limited by group", priority: "1", test_id: 94167 do
      group_test_setup(3, 1, 0)
      create_group(group_category: @group_category.first, has_max_membership: true, member_limit: 2)
      get "/courses/#{@course.id}/groups"

      expect(f('.group-summary')).to include_text("0 / 2 students")
      manually_fill_limited_group("2", 2)
    end

    it "shows the FULL icon moving from one group to the next", priority: "1", test_id: 94163 do
      group_test_setup(4, 1, 2)
      @group_category.first.update_attribute(:group_limit, 2)

      2.times do |n|
        add_user_to_group(@students[n], @testgroup.first, false)
      end

      add_user_to_group(@students.last, @testgroup[1], false)
      get "/courses/#{@course.id}/groups"

      expect(f(".group[data-id=\"#{@testgroup[0].id}\"] span.show-group-full")).to be_displayed
      expect(f(".group[data-id=\"#{@testgroup[1].id}\"] span.show-group-full")).not_to be_displayed

      f(".group[data-id=\"#{@testgroup[0].id}\"] .toggle-group").click
      wait_for_ajaximations

      f(".group-user-actions[data-user-id=\"user_#{@students[0].id}\"]").click
      wait_for_ajaximations

      f('.ui-menu-item .edit-group-assignment').click
      wait_for_ajaximations

      f('.move-select .move-select__group') # fixes flakiness since the ff below doesn't wait for the element to appear
      ff('.move-select .move-select__group option').last.click
      wait_for_ajaximations

      button = f('.move-select button[type="submit"]')
<<<<<<< HEAD
      keep_trying_until { button.click; true } # have to wait for instUI animations
=======
      # have to wait for instUI animations
keep_trying_until do
        button.click
        true
      end
>>>>>>> 2bda9f78
      wait_for_ajaximations

      expect(f(".group[data-id=\"#{@testgroup[0].id}\"] span.show-group-full")).not_to be_displayed
      expect(f(".group[data-id=\"#{@testgroup[1].id}\"] span.show-group-full")).to be_displayed
    end

    it "removes a student from a group and update the group status", priority: "1", test_id: 94165 do
      group_test_setup(4, 1, 2)
      @group_category.first.update_attribute(:group_limit, 2)

      2.times do |n|
        add_user_to_group(@students[n], @testgroup.first, false)
      end

      add_user_to_group(@students.last, @testgroup[1], false)
      get "/courses/#{@course.id}/groups"

      expect(f('.unassigned-users-heading')).to include_text("Unassigned Students (1)")
      expect(f(".group[data-id=\"#{@testgroup[0].id}\"] .group-summary")).to include_text("2 / 2 students")
      expect(f(".group[data-id=\"#{@testgroup[0].id}\"] span.show-group-full")).to be_displayed

      f(".group[data-id=\"#{@testgroup[0].id}\"] .toggle-group").click
      wait_for_ajaximations

      f(".group-user-actions[data-user-id=\"user_#{@students[0].id}\"]").click
      wait_for_ajaximations

      f('.ui-menu-item .remove-from-group').click
      wait_for_ajaximations

      expect(f('.ui-cnvs-scrollable')).to include_text(@students[0].name)
      expect(f('.unassigned-users-heading')).to include_text("Unassigned Students (2)")
      expect(f(".group[data-id=\"#{@testgroup[0].id}\"] .group-summary")).to include_text("1 / 2 students")
      expect(f(".group[data-id=\"#{@testgroup[0].id}\"] span.show-group-full").css_value 'display').to eq 'none'
    end

    it 'moves group leader', priority: "1", test_id: 96023 do
      group_test_setup(4, 1, 2)
      add_user_to_group(@students[0], @testgroup.first, true)
      2.times do |n|
        add_user_to_group(@students[n + 1], @testgroup.first, false)
      end
      get "/courses/#{@course.id}/groups"

      f(".group[data-id=\"#{@testgroup[0].id}\"] .toggle-group").click
      wait_for_ajaximations
      f(".group-user-actions[data-user-id=\"user_#{@students[0].id}\"]").click
      wait_for(method: nil, timeout: 1) { f(".ui-menu-item .edit-group-assignment").displayed? }
      f(".ui-menu-item .edit-group-assignment").click
      wait_for(method: nil, timeout: 2) { fxpath("//*[@data-cid='Tray']//*[@role='dialog']").displayed? }
      ff(".move-select .move-select__group option").last.click
      f('.move-select button[type="submit"]').click
      wait_for_ajaximations

      f(".group[data-id=\"#{@testgroup[1].id}\"] .toggle-group").click

      expect(f("#content")).not_to contain_css(".group-leader .icon-user")
      expect(f(".group[data-id=\"#{@testgroup[1].id}\"] .group-user")).to include_text("Test Student 1")
    end

    it 'moves non-leader', priority: "1", test_id: 96024 do
      skip_if_chrome('research')
      group_test_setup(4, 1, 2)
      add_user_to_group(@students[0], @testgroup.first, true)
      2.times do |n|
        add_user_to_group(@students[n + 1], @testgroup.first, false)
      end
      add_user_to_group(@students[3], @testgroup.last, false)

      get "/courses/#{@course.id}/groups"

      f(".group[data-id=\"#{@testgroup[0].id}\"] .toggle-group").click

      expect(f(".group-leader .icon-user")).to be_displayed

      f(".group-user-actions[data-user-id=\"user_#{@students[1].id}\"]").click

      f(".ui-menu-item .edit-group-assignment").click
      wait_for_ajaximations

      click_option(".move-select .move-select__group select", @testgroup[1].id.to_s, :value)
      wait_for_ajaximations
      f('.move-select button[type="submit"]').click
      wait_for_ajaximations

      f(".group[data-id=\"#{@testgroup[1].id}\"] .toggle-group").click

      expect(f(".group[data-id=\"#{@testgroup[0].id}\"] .group-user")).to include_text("Test Student 1")
      expect(f(".group[data-id=\"#{@testgroup[1].id}\"] .group-user")).to include_text("Test Student 2")
      expect(f(".group[data-id=\"#{@testgroup[0].id}\"] .group-leader")).to be_displayed
      expect(f("#content")).not_to contain_css(".group[data-id=\"#{@testgroup[1].id}\"] .group-leader")
    end

    it 'removes group leader', priority: "1", test_id: 96025 do
      group_test_setup(4, 1, 2)
      add_user_to_group(@students[0], @testgroup.first, true)
      2.times do |n|
        add_user_to_group(@students[n + 1], @testgroup.first, false)
      end
      add_user_to_group(@students[3], @testgroup.last, false)

      get "/courses/#{@course.id}/groups"

      f(".group[data-id=\"#{@testgroup[0].id}\"] .toggle-group").click
      wait_for_ajaximations

      expect(f(".group[data-id=\"#{@testgroup[0].id}\"] .group-user")).to include_text('Test Student 1')
      expect(f('.group-leader .icon-user')).to be_displayed

      f(".group-user-actions[data-user-id=\"user_#{@students[0].id}\"]").click
      f('.ui-menu-item .icon-trash').click
      wait_for_ajaximations

      get "/courses/#{@course.id}/groups"

      f(".group[data-id=\"#{@testgroup[0].id}\"] .toggle-group").click
      wait_for_ajaximations
      f(".group[data-id=\"#{@testgroup[1].id}\"] .toggle-group").click
      wait_for_ajaximations

      expect(f(".group[data-id=\"#{@testgroup[0].id}\"] .group-user")).not_to include_text('Test Student 1')
      expect(f("#content")).not_to contain_css('.row-fluid .group-leader')
    end

    it "splits students into groups automatically", priority: "1", test_id: 163990 do
      seed_students(4)

      get "/courses/#{@course.id}/groups"

      click_add_group_set
      f('#new_category_name').send_keys('Test Group Set')
      f('#split_groups').click
      expect(f('.auto-group-leader-controls')).to be_displayed

      replace_content(fj('.input-micro[name="create_group_count"]'), 2)
      save_group_set
      # Need to run delayed jobs for the random group assignments to work, and then refresh the page
      run_jobs
      get "/courses/#{@course.id}/groups"
      2.times do |n|
        expect(ffj('.toggle-group.group-summary:visible')[n]).to include_text('2 students')
      end
      expect(ffj('.group-name:visible').size).to eq 2
    end

    it 'respects individual group member limits when randomly assigning', priority: "1", test_id: 134767 do
      group_test_setup(16, 1, 2)
      @testgroup.first.update_attribute(:max_membership, 7)
      get "/courses/#{@course.id}/groups"

      expect(f(".group[data-id=\"#{@testgroup[0].id}\"] .group-summary")).to include_text('0 / 7 students')
      expect(f(".group[data-id=\"#{@testgroup[0].id}\"] span.show-group-full").css_value 'display').to eq 'none'

      f('a.al-trigger.btn').click
      wait_for_ajaximations
      f('.icon-user.randomly-assign-members.ui-corner-all').click
      wait_for_ajaximations
      f('button.btn.btn-primary.randomly-assign-members-confirm').click
      wait_for_ajaximations

      # Run delayed jobs for randomly assigning students to the groups
      run_jobs

      get "/courses/#{@course.id}/groups"

      expect(f(".group[data-id=\"#{@testgroup[0].id}\"] .group-summary")).to include_text('7 / 7 students')
      expect(f(".group[data-id=\"#{@testgroup[0].id}\"] span.show-group-full")).to be_displayed
      expect(f(".group[data-id=\"#{@testgroup[1].id}\"] span.show-group-full").css_value 'display').to eq 'none'
    end

    it 'creates a group with a given name and limit', priority: "2", test_id: 94166 do
      skip("broken qa-729")
      group_test_setup(5, 1, 1)
      3.times do |n|
        add_user_to_group(@students[n + 1], @testgroup.first, false)
      end

      get "/courses/#{@course.id}/groups"

      f('.people.active').click
      wait_for_ajaximations
      fj('.btn.button-sidebar-wide:contains("View User Groups")').click
      wait_for_ajaximations
      fj('.ui-tabs-anchor:contains("Everyone")').click
      wait_for_ajaximations
      fj('.ui-tabs-anchor:contains("Test Group Set 1")').click
      wait_for_ajaximations

      2.times do |n|
        f('.btn.add-group').click
        wait_for_ajaximations
        f('#group_name').send_keys("Test Group #{n + 2}")
        wait_for_ajaximations
        f('#group_max_membership').send_keys('2')
        wait_for_ajaximations
        f('#groupEditSaveButton').click
        wait_for_ajaximations
        @testgroup << Group.last
      end

      expect(f(".group[data-id=\"#{@testgroup[0].id}\"] .group-name")).to include_text('Test Group 1')
      expect(f(".group[data-id=\"#{@testgroup[1].id}\"] .group-name")).to include_text('Test Group 2')
      expect(f(".group[data-id=\"#{@testgroup[2].id}\"] .group-name")).to include_text('Test Group 3')
    end

    it 'adds students via drag and drop', priority: "1", test_id: 94154 do
      group_test_setup(2, 1, 2)
      get "/courses/#{@course.id}/groups"

      drag_item1 = '.group-user-name:contains("Test Student 1")'
      drag_item2 = '.group-user-name:contains("Test Student 2")'
      drop_target1 = '.group:contains("Test Group 1")'

      drag_and_drop_element(fj(drag_item1), fj(drop_target1))
      f(".group[data-id=\"#{@testgroup[0].id}\"] .toggle-group").click
      wait_for_ajaximations

      expect(f(".group[data-id=\"#{@testgroup[0].id}\"] .group-summary")).to include_text('1 student')

      drag_and_drop_element(fj(drag_item2), fj(drop_target1))
      wait_for_ajaximations

      group_to_check = ff('.group .group-user .group-user-name')
      expect(group_to_check[0]).to include_text('Test Student 1')
      expect(group_to_check[1]).to include_text('Test Student 2')
      expect(f(".group[data-id=\"#{@testgroup[0].id}\"] .group-summary")).to include_text('2 students')
    end

    it 'moves student using drag and drop', priority: "1", test_id: 94156 do
      group_test_setup(2, 1, 2)
      add_user_to_group(@students[0], @testgroup.first, false)
      add_user_to_group(@students[1], @testgroup.last, false)

      drag_item1 = '.group-user-name:contains("Test Student 2")'
      drop_target1 = '.group:contains("Test Group 1")'

      get "/courses/#{@course.id}/groups"
      expect(f(".group[data-id=\"#{@testgroup[0].id}\"] .group-summary")).to include_text('1 student')
      expect(f(".group[data-id=\"#{@testgroup[1].id}\"] .group-summary")).to include_text('1 student')

      f(".group[data-id=\"#{@testgroup[0].id}\"] .toggle-group").click
      # click opens the group to display details, wait for it to complete
      expect(fj('.group-user-name:contains("Test Student 1")')).to be_displayed

      f(".group[data-id=\"#{@testgroup[1].id}\"] .toggle-group").click
      # click opens the group to display details, wait for it to complete
      expect(fj('.group-user-name:contains("Test Student 2")')).to be_displayed

      drag_and_drop_element(fj(drag_item1), fj(drop_target1))
      wait_for_ajaximations

      expect(f(".group[data-id=\"#{@testgroup[0].id}\"] .group-summary")).to include_text('2 students')
      expect(f(".group[data-id=\"#{@testgroup[1].id}\"] .group-summary")).to include_text('0 students')
    end

    it 'removes student using drag and drop', priority: "1", test_id: 94159 do
      group_test_setup(1, 1, 1)
      add_user_to_group(@students[0], @testgroup.first, false)

      drag_item1 = '.group-user-name:contains("Test Student 1")'
      drop_target1 = '.ui-cnvs-scrollable'

      get "/courses/#{@course.id}/groups"

      expect(f(".group[data-id=\"#{@testgroup[0].id}\"] .group-summary")).to include_text('1 student')
      expect(fj('.unassigned-users-heading.group-heading')).to include_text('Unassigned Students (0)')

      f(".group[data-id=\"#{@testgroup[0].id}\"] .toggle-group").click
      wait_for_ajaximations

      drag_and_drop_element(fj(drag_item1), fj(drop_target1))
      wait_for_ajaximations

      expect(f(".group[data-id=\"#{@testgroup[0].id}\"] .group-summary")).to include_text('0 students')
      expect(fj(drop_target1)).to include_text('Test Student 1')
      expect(fj('.unassigned-users-heading.group-heading')).to include_text('Unassigned Students (1)')
    end

    it 'changes group limit status with student drag and drop', priority: "1", test_id: 94164 do
      group_test_setup(5, 1, 1)
      @group_category.first.update_attribute(:group_limit, 5)
      5.times do |n|
        add_user_to_group(@students[n], @testgroup.first, false)
      end

      drag_item1 = '.group-user-name:contains("Test Student 3")'
      drop_target1 = '.ui-cnvs-scrollable'

      get "/courses/#{@course.id}/groups"

      expect(f(".group[data-id=\"#{@testgroup[0].id}\"] .group-summary")).to include_text('5 / 5 students')
      expect(f(".group[data-id=\"#{@testgroup[0].id}\"] span.show-group-full")).to be_displayed
      expect(fj('.unassigned-users-heading.group-heading')).to include_text('Unassigned Students (0)')

      f(".group[data-id=\"#{@testgroup[0].id}\"] .toggle-group").click
      wait_for_ajaximations

      drag_and_drop_element(fj(drag_item1), fj(drop_target1))
      wait_for_ajaximations

      expect(f(".group[data-id=\"#{@testgroup[0].id}\"] span.show-group-full").css_value 'display').to eq 'none'
      expect(f(".group[data-id=\"#{@testgroup[0].id}\"] .group-summary")).to include_text('4 / 5 students')
      expect(fj('.unassigned-users-heading.group-heading')).to include_text('Unassigned Students (1)')
      expect(fj(drop_target1)).to include_text('Test Student 3')
    end

    it 'moves leader via drag and drop', priority: "1", test_id: 96022 do
      group_test_setup(5, 1, 2)
      2.times do |n|
        add_user_to_group(@students[n], @testgroup.first, false)
        add_user_to_group(@students[n + 2], @testgroup.last, false)
      end
      add_user_to_group(@students[4], @testgroup.last, true)

      get "/courses/#{@course.id}/groups"

      drag_item1 = '.group-user-name:contains("Test Student 5")'
      drop_target1 = ".group[data-id=\"#{@testgroup[0].id}\"]"

      f(".group[data-id=\"#{@testgroup[0].id}\"] .toggle-group").click
      # click opens the group to display details, wait for it to complete
      expect(fj('.group-user-name:contains("Test Student 2")')).to be_displayed

      f(".group[data-id=\"#{@testgroup[1].id}\"] .toggle-group").click
      # click opens the second group, wait for it to complete
      expect(f('.group-leader .icon-user')).to be_displayed

      drag_and_drop_element(fj(drag_item1), fj(drop_target1))
      wait_for_ajaximations

      expect(f("#content")).not_to contain_css('.group-leader .icon-user')
      expect(fj(drop_target1)).to include_text('Test Student 5')
    end

    context "using clone group set modal" do
      it "clones a group set including its groups and memberships" do
        skip('KNO-185')
        group_test_setup(2, 1, 2)
        add_user_to_group(@students.first, @testgroup[0], true)

        get "/courses/#{@course.id}/groups"

        manually_enable_self_signup
        manually_set_groupset_limit

        open_clone_group_set_option
        set_cloned_groupset_name(@group_category.first.name + ' clone', true)

        expect(ff('.group-category-tab-link').last.text).to match @group_category.first.name + ' clone'

        ff('.group-category-tab-link').last.click
        wait_for_ajaximations

        # Scope of cloned group set
        group_set_clone = fj('#group_categories_tabs > div:last > .group-category-contents > .row-fluid')
        group1_clone = fj('.groups > div:last > .collectionViewItems > li:first', group_set_clone)
        group2_clone = fj('.groups > div:last > .collectionViewItems > li:last', group_set_clone)

        # Verifies group leader's name appears in group header of cloned group set
        expect(ffj('.group-leader', group_set_clone).first).to include_text(@students.first.name)

        # Verifies groups and their counts within the cloned group set
        expect(fj('.unassigned-students', group_set_clone)).to include_text('Unassigned Students (1)')
        expect(group1_clone).to include_text('1 / 2 students')
        expect(group2_clone).to include_text('0 / 2 students')

        # Toggles the first group collapse arrow to see the student
        fj('.row-fluid > .group-header > .span5 > .toggle-group', group1_clone).click
        wait_for_ajaximations

        # Verifies group membership within the cloned group set
        expect(fj('.group-users', group1_clone)).to include_text(@students.first.name)
      end

      it "alerts group set name is required and is already in use" do
        skip('KNO-186')
        group_test_setup

        get "/courses/#{@course.id}/groups"

        open_clone_group_set_option
        set_cloned_groupset_name('')

        # Verifies error text
        expect(f('.errorBox:not(#error_box_template)')).to include_text('Name is required')

        set_cloned_groupset_name(@group_category.first.name)

        # Verifies error text
        expect(f('.errorBox:not(#error_box_template)')).to include_text(@group_category.first.name + ' is already in use.')
      end

      it "changes group membership after an assignment has been deleted" do
        group_test_setup
        add_user_to_group(@students.first, @testgroup[0])

        create_and_submit_assignment_from_group(@students.first)

        get "/courses/#{@course.id}/assignments"

        # Deletes assignment
        f('.ig-admin .al-trigger').click
        wait_for_ajaximations
        f('.delete_assignment').click

        driver.switch_to.alert.accept
        wait_for_animations

        get "/courses/#{@course.id}/groups"

        toggle_group_collapse_arrow

        remove_student_from_group

        # Verifies the unassigned students membership and count
        expect(f('.ui-cnvs-scrollable')).to include_text(@students.first.name)
        expect(f('.unassigned-users-heading')).to include_text("Unassigned Students (1)")
      end

      context "choosing New Group Set option" do
        it "clones group set when adding an unassigned student to a group with submission" do
          group_test_setup(2, 1, 1)
          add_user_to_group(@students.last, @testgroup.first)
          create_and_submit_assignment_from_group(@students.last)

          CourseGroups.visit_course_groups(@course.id)
          CourseGroups.move_unassigned_user_to_group(@students.first.id, @testgroup.first.id)
          CourseGroups.clone_category_confirm

          # Verifies student has not changed groups and there is a new groupset tab
          expect(CourseGroups.unassigned_students_header).to include_text("Unassigned Students (1)")
          expect(CourseGroups.all_users_in_group.first.text).to eq @students.first.name
          expect(CourseGroups.groupset_tabs.count).to eq 2
        end

        it "clones group set when moving a student from a group to a group with submission" do
          group_test_setup(2, 1, 2)
          # add second student to second test group
          add_user_to_group(@students.last, @testgroup.last)
          # make a submission for second student
          create_and_submit_assignment_from_group(@students.last)

          CourseGroups.visit_course_groups(@course.id)
          # move unassigned first-student to first test group
          CourseGroups.move_unassigned_user_to_group(@students.first.id, @testgroup.first.id)
          # Moves Student1 from first test group to second test group
          CourseGroups.move_student_to_different_group(@students.first.id, @testgroup.first.name, @testgroup.last.name)
          CourseGroups.clone_category_confirm
          CourseGroups.toggle_group_detail_view(@testgroup.first.name)

          # Verifies student has not changed groups and there is a new groupset tab
          expect(CourseGroups.all_users_in_group.first.text).to eq @students.first.name
          expect(CourseGroups.groupset_tabs.count).to eq 2
        end

        it "clones group set when moving a student from a group with submission to a group" do
          group_test_setup(2, 1, 2)
          add_user_to_group(@students.last, @testgroup.last)
          create_and_submit_assignment_from_group(@students.last)

          CourseGroups.visit_course_groups(@course.id)
          # move unassigned first-student to first test group
          CourseGroups.move_unassigned_user_to_group(@students.first.id, @testgroup.first.id)
          # Moves student from Test Group 2 to Test Group 1
          CourseGroups.move_student_to_different_group(@students.last.id, @testgroup.last.name, @testgroup.first.name)
          CourseGroups.clone_category_confirm
          # Toggles the second group collapse arrow to see the student
          CourseGroups.toggle_group_detail_view(@testgroup.last.name)

          # Verifies student has not changed groups and there is a new groupset tab
          expect(CourseGroups.all_users_in_group.first.text).to eq @students.last.name
          expect(CourseGroups.groupset_tabs.count).to eq 2
        end

        it "clones group set when deleting a group with submission" do
          skip('KNO-187')
          group_test_setup
          add_user_to_group(@students.first, @testgroup.first)
          create_and_submit_assignment_from_group(@students.first)

          CourseGroups.visit_course_groups(@course.id)
          CourseGroups.delete_group(@testgroup.first.id)
          CourseGroups.clone_category_confirm
          CourseGroups.toggle_group_detail_view(@testgroup.first.name)

          # Verifies student has not changed groups and there is a new groupset tab
          expect(CourseGroups.all_users_in_group.first.text).to eq @students.first.name
          expect(CourseGroups.groupset_tabs.count).to eq 2
        end

        it "clones group set when using randomly assign students option when group has submission" do
          group_test_setup(2, 1, 1)
          add_user_to_group(@students.last, @testgroup.first)
          create_and_submit_assignment_from_group(@students.last)

          CourseGroups.visit_course_groups(@course.id)
          CourseGroups.randomly_assign_students_for_set(@group_category.first.id)
          CourseGroups.clone_category_confirm

          # Verifies student has not changed groups and there is a new groupset tab
          expect(CourseGroups.all_users_in_group.first.text).to eq @students.first.name
          expect(CourseGroups.unassigned_students_header).to include_text("Unassigned Students (1)")
          expect(CourseGroups.groupset_tabs.count).to eq 2
        end

        context "dragging and dropping a student" do
          it "clones group set when moving an unassigned student to a group with submission" do
            group_test_setup(2, 1, 1)
            add_user_to_group(@students.last, @testgroup[0])

            create_and_submit_assignment_from_group(@students.last)

            get "/courses/#{@course.id}/groups"

            @cloned_group_set_name = @group_category.first.name + ' clone'

            toggle_group_collapse_arrow

            # Moves unassigned student to Test Group 1
            drag_and_drop_element(f('.unassigned-students .group-user'), f('.toggle-group'))
            wait_for_ajaximations

            set_cloned_groupset_name(@cloned_group_set_name, true)

            # Verifies student has not changed groups in group set
            expect(f('.unassigned-users-heading')).to include_text("Unassigned Students (1)")
            expect(f('.group-user-name')).to include_text @students.first.name

            expect(fj('.collectionViewItems[role=tablist]>li:last-child').text).to match @cloned_group_set_name
          end

          it "clones group set when moving a student from a group to a group with submission" do
            group_test_setup(2, 1, 2)
            add_user_to_group(@students.last, @testgroup[1])

            create_and_submit_assignment_from_group(@students.last)

            get "/courses/#{@course.id}/groups"

            @cloned_group_set_name = @group_category.first.name + ' clone'

            move_unassigned_student_to_group

            toggle_group_collapse_arrow

            # Moves student from Test Group 1 to Test Group 2
            drag_and_drop_element(ff('.group-users .group-user').first, ff('.toggle-group .group-name').last)
            wait_for_ajaximations

            set_cloned_groupset_name(@cloned_group_set_name, true)

            toggle_group_collapse_arrow

            # Verifies student has not changed groups
            expect(f('.group-user-name')).to include_text @students.first.name

            expect(fj('.collectionViewItems[role=tablist]>li:last-child').text).to match @cloned_group_set_name
          end

          it "clones group set when moving a student from a group with submission to a group" do
            group_test_setup(2, 1, 2)
            add_user_to_group(@students.last, @testgroup[0])

            create_and_submit_assignment_from_group(@students.last)

            get "/courses/#{@course.id}/groups"

            @cloned_group_set_name = @group_category.first.name + ' clone'

            toggle_group_collapse_arrow

            move_unassigned_student_to_group(1)

            # Moves student from Test Group 1 to Test Group 2
            drag_and_drop_element(ff('.group-users .group-user').first, ff('.toggle-group .group-name').last)
            wait_for_ajaximations

            set_cloned_groupset_name(@cloned_group_set_name, true)

            toggle_group_collapse_arrow

            # Verifies student has not changed groups
            expect(f('.group-user-name')).to include_text @students.last.name

            expect(fj('.collectionViewItems[role=tablist]>li:last-child').text).to match @cloned_group_set_name
          end

          it "clones group set when moving a student from a group to unassigned students" do
            group_test_setup
            add_user_to_group(@students.first, @testgroup[0])

            create_and_submit_assignment_from_group(@students.first)

            get "/courses/#{@course.id}/groups"

            @cloned_group_set_name = @group_category.first.name + ' clone'

            toggle_group_collapse_arrow

            # Moves student from Test Group 1 to Unassigned Students
            drag_and_drop_element(ff('.group-users .group-user').first, f('.ui-cnvs-scrollable'))
            wait_for_ajaximations

            set_cloned_groupset_name(@cloned_group_set_name, true)

            toggle_group_collapse_arrow

            # Verifies student has not changed groups
            expect(f('.group-user-name')).to include_text @students.first.name

            expect(fj('.collectionViewItems[role=tablist]>li:last-child').text).to match @cloned_group_set_name
          end
        end
      end

      context "choosing Change Groups option" do
        it "changes group membership when an assignment has been submitted by a group" do
          group_test_setup(2, 1, 2)
          add_user_to_group(@students.last, @testgroup[0])

          create_and_submit_assignment_from_group(@students.last)

          get "/courses/#{@course.id}/groups"
          move_unassigned_student_to_group

          select_change_groups_option

          toggle_group_collapse_arrow

          # Verifies the group count updates
          expect(f('.group-summary')).to include_text("2 students")

          # Verifies the group membership
          expect(f('.group-users .group-user-name')).to include_text @students.first.name

          # Moves Test User 2 to Test Group 2
          move_student_to_group(1, 1)

          select_change_groups_option

          # Toggles the first group collapse arrow to close group
          toggle_group_collapse_arrow

          # Toggles the second group collapse arrow to see student
          ff('.toggle-group .group-name').last.click
          wait_for_ajaximations

          # Verifies the group count updates
          expect(ff('.group-summary').last).to include_text("1 student")

          # Verifies the group membership
          expect(ff('.group-users').last).to include_text @students.last.name

          # Moves Test User 2 to Test Group 1
          ff('.group-user-actions').last.click
          wait_for(method: nil, timeout: 1) { f(".ui-menu-item .edit-group-assignment").displayed? }
          ff('.edit-group-assignment').last.click
          wait_for(method: nil, timeout: 2) { fxpath("//*[@data-cid='Tray']//*[@role='dialog']").displayed? }
          click_option('.move-select .move-select__group select', @testgroup.first.name.to_s)

          sleep 0.3 # have to wait for instUI animations
          ff('.move-select button[type="submit"]').last.click

          wait_for_ajaximations

          select_change_groups_option

          # Toggles the second group collapse arrow to close group
          ff('.toggle-group .group-name').last.click
          wait_for_ajaximations

          # Toggles the first group collapse arrow to see student
          toggle_group_collapse_arrow

          # Verifies the group count updates
          expect(ff('.group-summary').first).to include_text("2 students")

          # Verifies the group membership
          expect(ff('.group-users').first).to include_text @students.first.name
          expect(ff('.group-users').first).to include_text @students.last.name

          # Removes Test User 2 from Test Group 1
          remove_student_from_group(1)

          select_change_groups_option

          # Verifies the group count updates
          expect(ff('.group-summary').first).to include_text("1 student")
          expect(f('.unassigned-users-heading')).to include_text("Unassigned Students (1)")

          # Verifies the group membership
          expect(ff('.group-users').first).to include_text @students.first.name
          expect(f('.ui-cnvs-scrollable')).to include_text(@students.last.name)

          # Deletes a group with submission
          manually_delete_group

          select_change_groups_option

          # Verifies the group count updates
          expect(f('.unassigned-users-heading')).to include_text("Unassigned Students (2)")

          # Verfies the group membership
          expect(f('.ui-cnvs-scrollable')).to include_text @students.first.name
          expect(f('.ui-cnvs-scrollable')).to include_text(@students.last.name)
        end

        it "changes group membership when using randomly assign students option when group has submission" do
          group_test_setup(2, 1, 1)
          add_user_to_group(@students.first, @testgroup[0])

          create_and_submit_assignment_from_group(@students.first)

          get "/courses/#{@course.id}/groups"

          select_randomly_assign_students_option

          select_change_groups_option

          expect(f('.progress-container')).to be_displayed
        end

        context "dragging and dropping a student" do
          it "changes group membership when an assignment has been submitted by a group" do
            group_test_setup(2, 1, 2)
            add_user_to_group(@students.last, @testgroup[0])

            create_and_submit_assignment_from_group(@students.last)

            get "/courses/#{@course.id}/groups"

            # Moves unassigned student to Test Group 1
            drag_and_drop_element(f('.unassigned-students .group-user'), f('.toggle-group'))
            wait_for_ajaximations

            select_change_groups_option

            toggle_group_collapse_arrow

            # Verifies the group count updates
            expect(f('.group-summary')).to include_text("2 students")

            # Verifies the group membership
            expect(f('.group-users .group-user-name')).to include_text @students.first.name

            # Moves Test User 2 to Test Group 2
            drag_and_drop_element(ff('.group-users .group-user').last, ff('.toggle-group .group-name').last)
            wait_for_ajaximations

            select_change_groups_option

            # Toggles the first group collapse arrow to close group
            toggle_group_collapse_arrow

            # Toggles the second group collapse arrow to see student
            ff('.toggle-group .group-name').last.click
            wait_for_ajaximations

            # Verifies the group count updates
            expect(ff('.group-summary').last).to include_text("1 student")

            # Verifies the group membership
            expect(ff('.group-users').last).to include_text @students.last.name

            # Moves Test User 2 to Test Group 1
            drag_and_drop_element(ff('.group-users .group-user').last, ff('.toggle-group .group-name').first)
            wait_for_ajaximations

            select_change_groups_option

            # Toggles the second group collapse arrow to close group
            ff('.toggle-group .group-name').last.click
            wait_for_ajaximations

            # Toggles the first group collapse arrow to see student
            toggle_group_collapse_arrow

            # Verifies the group count updates
            expect(ff('.group-summary').first).to include_text("2 students")

            # Verifies the group membership
            expect(ff('.group-users').first).to include_text @students.first.name
            expect(ff('.group-users').first).to include_text @students.last.name

            # Moves Test User 2 to unassigned students
            drag_and_drop_element(ff('.group-users .group-user').last, f('.ui-cnvs-scrollable'))
            wait_for_ajaximations

            select_change_groups_option

            # Verifies the usnassigned students membership
            expect(f('.ui-cnvs-scrollable')).to include_text(@students.last.name)

            # Verifies the group count updates
            expect(f('.unassigned-users-heading')).to include_text("Unassigned Students (1)")
          end
        end
      end
    end
  end

  context "manage groups permissions as a teacher" do
    before { course_with_teacher_logged_in }

    it "does not allow adding a group set if they don't have the permission" do
      @course.root_account.disable_feature!(:granular_permissions_manage_groups)
      @course.account.role_overrides.create!(permission: :manage_groups, role: teacher_role, enabled: false)

      get "/courses/#{@course.id}/groups"

      expect(f('.ic-Layout-contentMain')).not_to contain_css("button[title='Add Group Set']")
    end

    it "does not allow add/import group or group-set without :manage_groups_add (granular permissions)" do
      @course.root_account.enable_feature!(:granular_permissions_manage_groups)
      @course.account.role_overrides.create!(
        permission: 'manage_groups_add',
        role: teacher_role,
        enabled: false
      )

      create_category
      get "/courses/#{@course.id}/groups"

      expect(f('.ic-Layout-contentMain')).not_to contain_css("button[title='Add Group Set']")
      expect(f('.ic-Layout-contentMain')).not_to contain_css("button[title='Import']")
      expect(f('.ic-Layout-contentMain')).not_to contain_css("button[title='Add Group']")
    end

    it "allows add/import group or group-set with :manage_groups_add (granular permissions)" do
      @course.root_account.enable_feature!(:granular_permissions_manage_groups)

      create_category
      get "/courses/#{@course.id}/groups"

      expect(f('.ic-Layout-contentMain')).to contain_css("button[title='Add Group Set']")
      expect(f('.ic-Layout-contentMain')).to contain_css("button[title='Import']")
      expect(f('.ic-Layout-contentMain')).to contain_css("button[title='Add Group']")
    end

    it 'allows editing individual course-level groups' do
      gc = @course.group_categories.create!(name: 'Course Groups')
      group = Group.create!(name: 'group', group_category: gc, context: @course)

      get "/courses/#{@course.id}/groups"

      f("#group-#{group.id}-actions").click
      expect(f('.al-options')).to contain_css('a.icon-edit')
    end

    it 'allows editing individual course-level groups (granular permissions)' do
      @course.root_account.enable_feature!(:granular_permissions_manage_groups)
      gc = @course.group_categories.create!(name: 'Course Groups')
      group = Group.create!(name: 'group', group_category: gc, context: @course)

      get "/courses/#{@course.id}/groups"

      f("#group-#{group.id}-actions").click
      expect(f('.al-options')).to contain_css('a.icon-edit')
    end

    it 'does not allow editing individual course-level groups (granular permissions)' do
      @course.root_account.enable_feature!(:granular_permissions_manage_groups)
      @course.account.role_overrides.create!(
        permission: 'manage_groups_manage',
        role: teacher_role,
        enabled: false
      )
      gc = @course.group_categories.create!(name: 'Course Groups')
      group = Group.create!(name: 'group', group_category: gc, context: @course)

      get "/courses/#{@course.id}/groups"

      f("#group-#{group.id}-actions").click
      expect(f('.al-options')).not_to contain_css('a.icon-edit')
    end
  end
end<|MERGE_RESOLUTION|>--- conflicted
+++ resolved
@@ -30,7 +30,7 @@
       course_with_teacher_logged_in
     end
 
-    it "allows teachers to add a group set", priority: "1", test_id: 94152 do
+    it "allows teachers to add a group set", priority: "1" do
       get "/courses/#{@course.id}/groups"
       click_add_group_set
       f('#new_category_name').send_keys("Test Group Set")
@@ -41,7 +41,7 @@
       expect(fj('.collectionViewItems[role=tablist]>li:last-child').text).to match "Test Group Set"
     end
 
-    it "allows teachers to create groups within group sets", priority: "1", test_id: 94153 do
+    it "allows teachers to create groups within group sets", priority: "1" do
       seed_groups(1, 0)
 
       get "/courses/#{@course.id}/groups"
@@ -55,7 +55,7 @@
       expect(fj('.collectionViewItems.unstyled.groups-list>li:last-child')).to include_text("Test Group")
     end
 
-    it "allows teachers to add a student to a group", priority: "1", test_id: 94155 do
+    it "allows teachers to add a student to a group", priority: "1" do
       # Creates one user, and one groupset with a group inside it
       group_test_setup(1, 1, 1)
 
@@ -76,7 +76,7 @@
       expect(f('.group-user-name')).to include_text(@students.first.name)
     end
 
-    it "allows teachers to move a student to a different group", priority: "1", test_id: 94157 do
+    it "allows teachers to move a student to a different group", priority: "1" do
       # Creates 1 user, 1 groupset, and 2 groups within the groupset
       group_test_setup(1, 1, 2)
       # Add seeded student to first seeded group
@@ -98,14 +98,10 @@
       wait_for_ajaximations
       click_option('.move-select .move-select__group select', @testgroup[1].name.to_s)
       button = f('.move-select button[type="submit"]')
-<<<<<<< HEAD
-      keep_trying_until { button.click; true }
-=======
       keep_trying_until do
         button.click
         true
       end
->>>>>>> 2bda9f78
       wait_for_ajaximations
 
       # Verifies the student count updates
@@ -117,7 +113,7 @@
       expect(f('.group-user')).to include_text(@students.first.name)
     end
 
-    it "allows teachers to remove a student from a group", priority: "1", test_id: 94158 do
+    it "allows teachers to remove a student from a group", priority: "1" do
       group_test_setup
       add_user_to_group(@students.first, @testgroup[0])
 
@@ -139,7 +135,7 @@
       expect(f('#sections_autocomplete_root').text).to eq ""
     end
 
-    it "allows teachers to make a student a group leader", priority: "1", test_id: 96021 do
+    it "allows teachers to make a student a group leader", priority: "1" do
       group_test_setup
       add_user_to_group(@students.first, @testgroup[0])
 
@@ -177,7 +173,7 @@
       expect(@course).to eq Conversation.last.context
     end
 
-    it "allows a teacher to set up a group set with member limits", priority: "1", test_id: 94160 do
+    it "allows a teacher to set up a group set with member limits", priority: "1" do
       group_test_setup(3, 0, 0)
       get "/courses/#{@course.id}/groups"
 
@@ -192,7 +188,7 @@
       expect(f('.group-summary')).to include_text("0 / 2 students")
     end
 
-    it "updates student count when they're added to groups limited by group set", priority: "1", test_id: 94162 do
+    it "updates student count when they're added to groups limited by group set", priority: "1" do
       seed_students(3)
       @category = create_category(has_max_membership: true, member_limit: 3)
       @group = @course.groups.create!(name: "test group", group_category: @category)
@@ -214,7 +210,7 @@
       manually_fill_limited_group("2", 2)
     end
 
-    it "allows a teacher to set up a group with member limits", priority: "1", test_id: 94161 do
+    it "allows a teacher to set up a group with member limits", priority: "1" do
       group_test_setup(3, 1, 0)
       get "/courses/#{@course.id}/groups"
 
@@ -222,7 +218,7 @@
       expect(f('.group-summary')).to include_text("0 / 2 students")
     end
 
-    it "Allows teacher to join students to groups in unpublished courses", priority: "1", test_id: 245957 do
+    it "Allows teacher to join students to groups in unpublished courses", priority: "1" do
       group_test_setup(3, 1, 2)
       @course.workflow_state = 'unpublished'
       @course.save!
@@ -256,7 +252,7 @@
       expect(f(".group[data-id=\"#{@testgroup[1].id}\"] .group-user")).to include_text("Test Student 1")
     end
 
-    it "updates student count when they're added to groups limited by group", priority: "1", test_id: 94167 do
+    it "updates student count when they're added to groups limited by group", priority: "1" do
       group_test_setup(3, 1, 0)
       create_group(group_category: @group_category.first, has_max_membership: true, member_limit: 2)
       get "/courses/#{@course.id}/groups"
@@ -265,7 +261,7 @@
       manually_fill_limited_group("2", 2)
     end
 
-    it "shows the FULL icon moving from one group to the next", priority: "1", test_id: 94163 do
+    it "shows the FULL icon moving from one group to the next", priority: "1" do
       group_test_setup(4, 1, 2)
       @group_category.first.update_attribute(:group_limit, 2)
 
@@ -293,22 +289,18 @@
       wait_for_ajaximations
 
       button = f('.move-select button[type="submit"]')
-<<<<<<< HEAD
-      keep_trying_until { button.click; true } # have to wait for instUI animations
-=======
       # have to wait for instUI animations
 keep_trying_until do
         button.click
         true
       end
->>>>>>> 2bda9f78
       wait_for_ajaximations
 
       expect(f(".group[data-id=\"#{@testgroup[0].id}\"] span.show-group-full")).not_to be_displayed
       expect(f(".group[data-id=\"#{@testgroup[1].id}\"] span.show-group-full")).to be_displayed
     end
 
-    it "removes a student from a group and update the group status", priority: "1", test_id: 94165 do
+    it "removes a student from a group and update the group status", priority: "1" do
       group_test_setup(4, 1, 2)
       @group_category.first.update_attribute(:group_limit, 2)
 
@@ -335,10 +327,10 @@
       expect(f('.ui-cnvs-scrollable')).to include_text(@students[0].name)
       expect(f('.unassigned-users-heading')).to include_text("Unassigned Students (2)")
       expect(f(".group[data-id=\"#{@testgroup[0].id}\"] .group-summary")).to include_text("1 / 2 students")
-      expect(f(".group[data-id=\"#{@testgroup[0].id}\"] span.show-group-full").css_value 'display').to eq 'none'
-    end
-
-    it 'moves group leader', priority: "1", test_id: 96023 do
+      expect(f(".group[data-id=\"#{@testgroup[0].id}\"] span.show-group-full").css_value('display')).to eq 'none'
+    end
+
+    it 'moves group leader', priority: "1" do
       group_test_setup(4, 1, 2)
       add_user_to_group(@students[0], @testgroup.first, true)
       2.times do |n|
@@ -362,7 +354,7 @@
       expect(f(".group[data-id=\"#{@testgroup[1].id}\"] .group-user")).to include_text("Test Student 1")
     end
 
-    it 'moves non-leader', priority: "1", test_id: 96024 do
+    it 'moves non-leader', priority: "1" do
       skip_if_chrome('research')
       group_test_setup(4, 1, 2)
       add_user_to_group(@students[0], @testgroup.first, true)
@@ -395,7 +387,7 @@
       expect(f("#content")).not_to contain_css(".group[data-id=\"#{@testgroup[1].id}\"] .group-leader")
     end
 
-    it 'removes group leader', priority: "1", test_id: 96025 do
+    it 'removes group leader', priority: "1" do
       group_test_setup(4, 1, 2)
       add_user_to_group(@students[0], @testgroup.first, true)
       2.times do |n|
@@ -426,7 +418,7 @@
       expect(f("#content")).not_to contain_css('.row-fluid .group-leader')
     end
 
-    it "splits students into groups automatically", priority: "1", test_id: 163990 do
+    it "splits students into groups automatically", priority: "1" do
       seed_students(4)
 
       get "/courses/#{@course.id}/groups"
@@ -447,13 +439,13 @@
       expect(ffj('.group-name:visible').size).to eq 2
     end
 
-    it 'respects individual group member limits when randomly assigning', priority: "1", test_id: 134767 do
+    it 'respects individual group member limits when randomly assigning', priority: "1" do
       group_test_setup(16, 1, 2)
       @testgroup.first.update_attribute(:max_membership, 7)
       get "/courses/#{@course.id}/groups"
 
       expect(f(".group[data-id=\"#{@testgroup[0].id}\"] .group-summary")).to include_text('0 / 7 students')
-      expect(f(".group[data-id=\"#{@testgroup[0].id}\"] span.show-group-full").css_value 'display').to eq 'none'
+      expect(f(".group[data-id=\"#{@testgroup[0].id}\"] span.show-group-full").css_value('display')).to eq 'none'
 
       f('a.al-trigger.btn').click
       wait_for_ajaximations
@@ -469,10 +461,10 @@
 
       expect(f(".group[data-id=\"#{@testgroup[0].id}\"] .group-summary")).to include_text('7 / 7 students')
       expect(f(".group[data-id=\"#{@testgroup[0].id}\"] span.show-group-full")).to be_displayed
-      expect(f(".group[data-id=\"#{@testgroup[1].id}\"] span.show-group-full").css_value 'display').to eq 'none'
-    end
-
-    it 'creates a group with a given name and limit', priority: "2", test_id: 94166 do
+      expect(f(".group[data-id=\"#{@testgroup[1].id}\"] span.show-group-full").css_value('display')).to eq 'none'
+    end
+
+    it 'creates a group with a given name and limit', priority: "2" do
       skip("broken qa-729")
       group_test_setup(5, 1, 1)
       3.times do |n|
@@ -507,7 +499,7 @@
       expect(f(".group[data-id=\"#{@testgroup[2].id}\"] .group-name")).to include_text('Test Group 3')
     end
 
-    it 'adds students via drag and drop', priority: "1", test_id: 94154 do
+    it 'adds students via drag and drop', priority: "1" do
       group_test_setup(2, 1, 2)
       get "/courses/#{@course.id}/groups"
 
@@ -530,7 +522,7 @@
       expect(f(".group[data-id=\"#{@testgroup[0].id}\"] .group-summary")).to include_text('2 students')
     end
 
-    it 'moves student using drag and drop', priority: "1", test_id: 94156 do
+    it 'moves student using drag and drop', priority: "1" do
       group_test_setup(2, 1, 2)
       add_user_to_group(@students[0], @testgroup.first, false)
       add_user_to_group(@students[1], @testgroup.last, false)
@@ -557,7 +549,7 @@
       expect(f(".group[data-id=\"#{@testgroup[1].id}\"] .group-summary")).to include_text('0 students')
     end
 
-    it 'removes student using drag and drop', priority: "1", test_id: 94159 do
+    it 'removes student using drag and drop', priority: "1" do
       group_test_setup(1, 1, 1)
       add_user_to_group(@students[0], @testgroup.first, false)
 
@@ -580,7 +572,7 @@
       expect(fj('.unassigned-users-heading.group-heading')).to include_text('Unassigned Students (1)')
     end
 
-    it 'changes group limit status with student drag and drop', priority: "1", test_id: 94164 do
+    it 'changes group limit status with student drag and drop', priority: "1" do
       group_test_setup(5, 1, 1)
       @group_category.first.update_attribute(:group_limit, 5)
       5.times do |n|
@@ -602,13 +594,13 @@
       drag_and_drop_element(fj(drag_item1), fj(drop_target1))
       wait_for_ajaximations
 
-      expect(f(".group[data-id=\"#{@testgroup[0].id}\"] span.show-group-full").css_value 'display').to eq 'none'
+      expect(f(".group[data-id=\"#{@testgroup[0].id}\"] span.show-group-full").css_value('display')).to eq 'none'
       expect(f(".group[data-id=\"#{@testgroup[0].id}\"] .group-summary")).to include_text('4 / 5 students')
       expect(fj('.unassigned-users-heading.group-heading')).to include_text('Unassigned Students (1)')
       expect(fj(drop_target1)).to include_text('Test Student 3')
     end
 
-    it 'moves leader via drag and drop', priority: "1", test_id: 96022 do
+    it 'moves leader via drag and drop', priority: "1" do
       group_test_setup(5, 1, 2)
       2.times do |n|
         add_user_to_group(@students[n], @testgroup.first, false)
