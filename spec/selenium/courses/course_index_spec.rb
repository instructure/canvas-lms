--- conflicted
+++ resolved
@@ -141,13 +141,9 @@
 
   context "accessibility column" do
     before do
-<<<<<<< HEAD
-      Account.site_admin.enable_feature!(:accessibility_tab_enable)
-=======
       account = Account.default
       account.settings[:enable_content_a11y_checker] = true
       account.save!
->>>>>>> 2ec7b1b5
     end
 
     it "is visible when at least one classic course exists" do
