# frozen_string_literal: true

# Copyright (C) 2024 - present Instructure, Inc.
#
# This file is part of Canvas.
#
# Canvas is free software: you can redistribute it and/or modify it under
# the terms of the GNU Affero General Public License as published by the Free
# Software Foundation, version 3 of the License.
#
# Canvas is distributed in the hope that it will be useful, but WITHOUT ANY
# WARRANTY; without even the implied warranty of MERCHANTABILITY or FITNESS FOR
# A PARTICULAR PURPOSE. See the GNU Affero General Public License for more
# details.
#
# You should have received a copy of the GNU Affero General Public License along
# with this program. If not, see <http://www.gnu.org/licenses/>.

require_relative "../common"
require_relative "pages/files_page"
require_relative "../helpers/files_common"
require_relative "../helpers/public_courses_context"

describe "files index page" do
  include_context "in-process server selenium tests"
  include FilesPage
  include FilesCommon

  before(:once) do
    Account.site_admin.enable_feature! :files_a11y_rewrite
  end

  context("for a course") do
    context("as a teacher") do
      base_file_name = "example.pdf"
      before(:once) do
        course_with_teacher(active_all: true)
      end

      before do
        user_session @teacher
      end

      it "All My Files button links to user files" do
        get "/courses/#{@course.id}/files"
        all_my_files_button.click
        expect(heading).to include_text("All My Files")
      end

<<<<<<< HEAD
      it "Displays files in table" do
        file_attachment = attachment_model(content_type: "application/pdf", context: @course, display_name: "file1.pdf")
        get "/courses/#{@course.id}/files"
        expect(f("#content")).to include_text(file_attachment.display_name)
      end

=======
>>>>>>> e6b3b88b
      it "Displays the file usage bar if user has permission" do
        allow(Attachment).to receive(:get_quota).with(@course).and_return({ quota: 50_000_000, quota_used: 25_000_000 })
        get "/courses/#{@course.id}/files"
        expect(files_usage_text.text).to include("25 MB of 50 MB used")
      end

      context("with a large number of files") do
        before do
          26.times do |i|
            attachment_model(content_type: "application/pdf", context: @course, size: 100 - i, display_name: "file#{i.to_s.rjust(2, "0")}.pdf")
          end
        end

        it "Can paginate through files" do
          get "/courses/#{@course.id}/files"
          pagination_button_by_index(1).click
          # that's just how sorting works
          expect(content).to include_text("file25.pdf")
        end

        it "Checks just one file" do
          get "/courses/#{@course.id}/files"
          # instui table checkboxes have weird DOM structure
          force_click_native(row_checkboxes_selector)
          expect(checked_boxes.count).to eq 1
        end

        describe "sorting" do
          it "Can sort by size" do
            get "/courses/#{@course.id}/files"
            column_heading_by_name("size").click
            expect(column_heading_by_name("size")).to have_attribute("aria-sort", "ascending")
          end

          it "Can paginate sorted files" do
            get "/courses/#{@course.id}/files"
            column_heading_by_name("size").click
            expect(column_heading_by_name("size")).to have_attribute("aria-sort", "ascending")
            pagination_button_by_index(1).click
            expect(content).to include_text("file00.pdf")
            pagination_button_by_index(0).click
            expect(content).to include_text("file25.pdf")
            expect(content).to include_text("file01.pdf")
          end

          it "resets to the first page when sorting changes" do
            get "/courses/#{@course.id}/files"
            column_heading_by_name("size").click
            expect(column_heading_by_name("size")).to have_attribute("aria-sort", "ascending")
            pagination_button_by_index(1).click
            expect(content).to include_text("file00.pdf")
            column_heading_by_name("name").click
            expect(content).to include_text("file00.pdf")
          end
        end
      end

      it "loads correct column values on uploaded file", priority: "1" do
        add_file(fixture_file_upload("example.pdf", "application/pdf"),
                 @course,
                 "example.pdf")
        get "/courses/#{@course.id}/files"
        time_current = format_time_only(@course.attachments.first.updated_at).strip
        expect(table_item_by_name("example.pdf")).to be_displayed
        expect(get_item_content_files_table(1, 1)).to eq "PDF File\nexample.pdf"
        expect(get_item_content_files_table(1, 2)).to eq time_current
        expect(get_item_content_files_table(1, 3)).to eq time_current
        expect(get_item_content_files_table(1, 5)).to eq "194 KB"
      end

      context "from cog icon" do
        a_txt_file_name = "a_file.txt"
        b_txt_file_name = "b_file.txt"
        before do
          add_file(fixture_file_upload(a_txt_file_name, "text/plain"),
                   @course,
                   a_txt_file_name)
          add_file(fixture_file_upload(b_txt_file_name, "text/plain"),
                   @course,
                   b_txt_file_name)
          get "/courses/#{@course.id}/files"
        end

        it "edits file name", priority: "1" do
          expect(a_txt_file_name).to be_present
          file_rename_to = "Example_edited.pdf"
          edit_name_from_kebab_menu(1, file_rename_to)
          expect(file_rename_to).to be_present
          expect(content).not_to contain_link(a_txt_file_name)
          action_button = get_item_files_table(1, 7).find_element(:css, "button")
          check_element_has_focus(action_button)
        end

        it "deletes file", priority: "1" do
          delete_file_from(1, :kebab_menu)
          expect(content).not_to contain_link(a_txt_file_name)
          action_button = get_item_files_table(1, 7).find_element(:css, "button")
          check_element_has_focus(action_button)
        end
      end

      context "from cloud icon" do
        before do
          add_file(fixture_file_upload(base_file_name, "application/pdf"),
                   @course,
                   base_file_name)
          get "/courses/#{@course.id}/files"
        end

        it "unpublishes and publish a file", priority: "1" do
          published_status_button.click
          edit_item_permissions(:unpublished)
          expect(unpublished_status_button).to be_present
          unpublished_status_button.click
          edit_item_permissions(:published)
          expect(published_status_button).to be_present
        end

        it "makes file available to student with link", priority: "1" do
          published_status_button.click
          edit_item_permissions(:available_with_link)
          expect(link_only_status_button).to be_present
        end
      end

      context "from toolbar menu" do
        a_txt_file_name = "a_file.txt"
        b_txt_file_name = "b_file.txt"
        before do
          add_file(fixture_file_upload(a_txt_file_name, "text/plain"),
                   @course,
                   a_txt_file_name)
          add_file(fixture_file_upload(b_txt_file_name, "text/plain"),
                   @course,
                   b_txt_file_name)
          get "/courses/#{@course.id}/files"
        end

        it "unpublishes and publish multiple files", priority: "1" do
          select_item_to_edit_from_kebab_menu(1)
          select_item_to_edit_from_kebab_menu(2)
          toolbox_menu_button("edit-permissions-button").click
          edit_item_permissions(:unpublished)
          all_item_unpublished?
          toolbox_menu_button("more-button").click
          toolbox_menu_button("edit-permissions-button").click
          edit_item_permissions(:published)
          all_item_published?
        end

        it "makes file available to student with link from toolbar", priority: "1" do
          select_item_to_edit_from_kebab_menu(1)
          toolbox_menu_button("edit-permissions-button").click
          edit_item_permissions(:available_with_link)
          expect(link_only_status_button).to be_present
        end

        it "deletes file from toolbar", priority: "1" do
          delete_file_from(1, :toolbar_menu)
          expect(content).not_to contain_link(a_txt_file_name)
          check_element_has_focus(select_all_checkbox)
        end

        it "deletes multiple files from toolbar", priority: "1" do
          get_row_header_files_table(1).click
          delete_file_from(2, :toolbar_menu)
          expect(content).not_to contain_link(a_txt_file_name)
          expect(content).not_to contain_link(b_txt_file_name)
        end
      end

      context "accessibility tests for preview" do
        before do
          add_file(fixture_file_upload(base_file_name, "application/pdf"),
                   @course,
                   base_file_name)
          get "/courses/#{@course.id}/files"
          get_item_files_table(1, 1).click
        end

        it "tabs through all buttons in the header button bar", priority: "1" do
          buttons = [preview_file_info_button, preview_download_icon_button]
          buttons[0].send_keys "" # focuses on the first button
          buttons.each do |button|
            check_element_has_focus(button)
            button.send_keys("\t")
          end
        end

        it "returns focus to the link that was clicked when closing with the esc key", priority: "1" do
          driver.switch_to.active_element.send_keys :escape
          check_element_has_focus(flnpt(base_file_name))
        end

        it "returns focus to the link when the close button is clicked", priority: "1" do
          preview_close_button.click
          check_element_has_focus(flnpt(base_file_name))
        end
      end

      context "File Preview" do
        a_txt_file_name = "a_file.txt"
        b_txt_file_name = "b_file.txt"
        mp3_file_name = "292.mp3"
        before do
          add_file(fixture_file_upload(a_txt_file_name, "text/plain"),
                   @course,
                   a_txt_file_name)
          add_file(fixture_file_upload(b_txt_file_name, "text/plain"),
                   @course,
                   b_txt_file_name)
          add_file(fixture_file_upload(mp3_file_name, "audio/mpeg"),
                   @course,
                   mp3_file_name)
          get "/courses/#{@course.id}/files"
        end

        it "switches files in preview when clicking the arrows" do
          get_item_files_table(2, 1).click
          preview_next_button.click
          expect(preview_file_header).to include_text(b_txt_file_name)
          preview_previous_button.click
          expect(preview_file_header).to include_text(a_txt_file_name)
        end

        context "with media file" do
          before do
            stub_kaltura
          end

          context "when consolidated_media_player feature is enabled" do
            before do
              Account.site_admin.enable_feature! :consolidated_media_player
            end

            it "works in the user's files page" do
              get "/files/folder/courses_#{@course.id}/"
              get_item_files_table(1, 1).click
              wait_for_ajaximations
              expect(preview_file_preview_modal_alert).to include_text("Your media has been uploaded and will appear here after processing.")
            end

            it "works in the course's files page" do
              get_item_files_table(1, 1).click
              wait_for_ajaximations
              expect(preview_file_preview_modal_alert).to include_text("Your media has been uploaded and will appear here after processing.")
            end
          end
        end
      end

      context "Usage Rights Dialog" do
        before :once do
          course_with_teacher(active_all: true)
          @course.usage_rights_required = true
          @course.save!
          add_file(fixture_file_upload("a_file.txt", "text/plan"),
                   @course,
                   "a_file.txt")
          add_file(fixture_file_upload("amazing_file.txt", "text/plan"),
                   @user,
                   "amazing_file.txt")
          add_file(fixture_file_upload("a_file.txt", "text/plan"),
                   @user,
                   "a_file.txt")
        end

        before do
          user_session @teacher
        end

        context "course files" do
          it "sets usage rights on a file via the modal by clicking the indicator", priority: "1" do
            get "/courses/#{@course.id}/files"
            file_usage_rights_cloud_icon.click
            set_usage_rights_in_modal(:creative_commons)
            # a11y: focus should go back to the element that was clicked.
            check_element_has_focus(file_usage_rights_cloud_icon)
            verify_usage_rights_ui_updates(:creative_commons)
          end

          it "sets usage rights on a file via the cog menu", priority: "1" do
            get "/courses/#{@course.id}/files"
            action_menu_button.click
            action_menu_item_by_name("Manage Usage Rights").click
            set_usage_rights_in_modal(:used_by_permission)
            # a11y: focus should go back to the element that was clicked.
            check_element_has_focus(action_menu_button)
            verify_usage_rights_ui_updates(:used_by_permission)
          end

          it "sets usage rights on a file via the toolbar", priority: "1" do
            get "/courses/#{@course.id}/files"
            select_item_to_edit_from_kebab_menu(1)
            toolbox_menu_button("manage-usage-rights-button").click
            set_usage_rights_in_modal(:public_domain)
            # a11y: focus should go back to the element that was clicked.
            check_element_has_focus(toolbox_menu_button("more-button"))
            verify_usage_rights_ui_updates(:public_domain)
          end

          it "sets usage rights on multiple files via the toolbar", priority: "1" do
            add_file(fixture_file_upload("b_file.txt", "text/plan"),
                     @course,
                     "b_file.txt")
            get "/courses/#{@course.id}/files"
            get_row_header_files_table(1).click
            select_item_to_edit_from_kebab_menu(2)
            toolbox_menu_button("manage-usage-rights-button").click
            set_usage_rights_in_modal(:fair_use)
            # a11y: focus should go back to the element that was clicked.
            check_element_has_focus(toolbox_menu_button("more-button"))
            verify_usage_rights_ui_updates(:fair_use)
          end

          it "sets usage rights on a file inside a folder via the toolbar", priority: "1" do
            folder_model name: "new folder"
            get "/courses/#{@course.id}/files"
            move_file_from(2, :toolbar_menu)
            wait_for_ajaximations
            action_menu_button.click
            action_menu_item_by_name("Manage Usage Rights").click
            expect(usage_rights_manage_modal).to include_text "new folder"
            set_usage_rights_in_modal(:creative_commons)
            # a11y: focus should go back to the element that was clicked.
            check_element_has_focus(action_menu_button)
            get_item_files_table(1, 1).click
            verify_usage_rights_ui_updates(:creative_commons)
          end

          it "does not show the creative commons selection if creative commons isn't selected", priority: "1" do
            get "/courses/#{@course.id}/files"
            file_usage_rights_cloud_icon.click
            file_usage_rights_justification.click
            usage_rights_selector_fair_use.click
            expect(usage_rights_manage_modal).not_to contain_css(usage_rights_license_selector)
          end

          it "sets focus to the close button when opening the file usage rights dialog", priority: "1" do
            get "/courses/#{@course.id}/files"
            file_usage_rights_cloud_icon.click
            wait_for_ajaximations
            element = driver.switch_to.active_element
            should_focus = permissions_dialog_close_button
            expect(element).to eq(should_focus)
          end
        end

        context "user files" do
          it "updates course files from user files page", priority: "1" do
            get "/files/folder/courses_#{@course.id}/"
            get_item_files_table(1, 6).click
            set_usage_rights_in_modal(:own_copyright)
            verify_usage_rights_ui_updates(:own_copyright)
          end
        end
      end

      context "When Require Usage Rights is turned-off" do
        a_txt_file_name = "a_file.txt"
        before do
          course_with_teacher_logged_in
          @course.usage_rights_required = false
          @course.save!
          add_file(fixture_file_upload(a_txt_file_name, "text/plain"),
                   @course,
                   a_txt_file_name)
        end

        it "sets files to published by default", priority: "1" do
          get "/courses/#{@course.id}/files"
          expect(item_has_permissions_icon?(1, 6, "published-button")).to be true
        end
      end

      context "when a public course is accessed" do
        include_context "public course as a logged out user"

        it "displays course files", priority: "1" do
          public_course.attachments.create!(filename: "somefile.doc", uploaded_data: StringIO.new("test"))
          get "/courses/#{public_course.id}/files"
          expect(all_files_table_rows.count).to eq 1
        end
      end

      context "Move dialog" do
        folder_name = "base folder"
        file_to_move = "a_file.txt"
        txt_files = ["a_file.txt", "b_file.txt", "c_file.txt"]
        before do
          @base_folder = Folder.create!(name: folder_name, context: @course)
          txt_files.map do |text_file|
            add_file(fixture_file_upload(text_file.to_s, "text/plain"), @course, text_file)
          end
          get "/courses/#{@course.id}/files"
        end

        it "moves a file using cog icon", priority: "1" do
          move_file_from(2, :kebab_menu)
          expect(alert).to include_text("#{file_to_move} successfully moved to #{folder_name}")
          action_button = get_item_files_table(2, 7).find_element(:css, "button")
          check_element_has_focus(action_button)
          get "/courses/#{@course.id}/files/folder/base%20folder"
          expect(get_item_content_files_table(1, 1)).to eq "Text File\n#{file_to_move}"
        end

        it "moves multiple files", priority: "1" do
          files_to_move = ["a_file.txt", "b_file.txt", "c_file.txt"]
          move_files([2, 3, 4])
          files_to_move.map { |file| expect(alert).to include_text("#{file} successfully moved to #{folder_name}") }
          check_element_has_focus(select_all_checkbox)
          get "/courses/#{@course.id}/files/folder/base%20folder"
          files_to_move.each_with_index do |file, index|
            expect(get_item_content_files_table(index + 1, 1)).to eq "Text File\n#{file}"
          end
        end

        it "catches a collision error", priority: "1" do
          add_file(fixture_file_upload("a_file.txt", "text/plain"),
                   @course,
                   "a_file.txt",
                   @base_folder)
          move_file_from(2, :kebab_menu)
          expect(rename_change_button).to be_displayed
        end

        it "catches a collision error for multiple files", priority: "1" do
          add_file(fixture_file_upload("a_file.txt", "text/plain"),
                   @course,
                   "a_file.txt",
                   @base_folder)
          add_file(fixture_file_upload("b_file.txt", "text/plain"),
                   @course,
                   "b_file.txt",
                   @base_folder)
          move_files([2, 3, 4])
          expect(rename_change_button).to be_displayed
        end

        context "Search Results" do
          it "search and move a file" do
            search_input.send_keys(txt_files[0])
            search_button.click
            expect(table_item_by_name(txt_files[0])).to be_displayed
            move_file_from(1, :kebab_menu)
            expect(alert).to include_text("#{file_to_move} successfully moved to #{folder_name}")
            get "/courses/#{@course.id}/files/folder/base%20folder"
            expect(get_item_content_files_table(1, 1)).to eq "Text File\n#{file_to_move}"
          end
        end
      end

      context "Publish Cloud Dialog" do
        before(:once) do
          course_with_teacher(active_all: true)
          add_file(fixture_file_upload("a_file.txt", "text/plain"),
                   @course,
                   "a_file.txt")
        end

        before do
          user_session(@teacher)
          get "/courses/#{@course.id}/files"
        end

        it "sets focus to the close button when opening the permission edit dialog", priority: "1" do
          published_status_button.click
          wait_for_ajaximations
          element = driver.switch_to.active_element
          should_focus = permissions_dialog_close_button
          expect(element).to eq(should_focus)
        end
      end

      context "Directory Header" do
        it "sorts the files properly", priority: 2 do
          course_with_teacher_logged_in

          add_file(fixture_file_upload("example.pdf", "application/pdf"), @course, "a_example.pdf")
          add_file(fixture_file_upload("b_file.txt", "text/plain"), @course, "b_file.txt")

          get "/courses/#{@course.id}/files"

          header_name_files_table.click
          expect(get_item_content_files_table(1, 1)).to eq "PDF File\nexample.pdf"
          expect(get_item_content_files_table(2, 1)).to eq "Text File\nb_file.txt"

          header_name_files_table.click
          expect(get_item_content_files_table(1, 1)).to eq "Text File\nb_file.txt"
          expect(get_item_content_files_table(2, 1)).to eq "PDF File\nexample.pdf"

          header_name_files_table.click
          expect(get_item_content_files_table(1, 1)).to eq "PDF File\nexample.pdf"
          expect(get_item_content_files_table(2, 1)).to eq "Text File\nb_file.txt"
        end

        it "url-encodes sort header links" do
          course_with_teacher_logged_in
          Folder.root_folders(@course).first.sub_folders.create!(name: "eh?", context: @course)
          get "/courses/#{@course.id}/files/folder/eh%3F"
          expect(breadcrumb).to contain_css("li", text: "eh?")
        end
      end

      it "Can search for files" do
        folder = Folder.create!(name: "parent", context: @course)
        file_attachment = attachment_model(content_type: "application/pdf", context: @course, display_name: "file1.pdf", folder:)
        get "/courses/#{@course.id}/files"
        search_input.send_keys(file_attachment.display_name)
        search_button.click
        expect(table_item_by_name(file_attachment.display_name)).to be_displayed
      end
    end

    context("as a student") do
      before(:once) do
        course_with_student(active_all: true)
      end

      before do
        user_session @student
      end

      it "Does not display the file usage bar if user does not have permission" do
        file_attachment = attachment_model(content_type: "application/pdf", context: @course, display_name: "file1.pdf")
        file_attachment.publish!
        get "/courses/#{@course.id}/files"
        expect(content).not_to contain_css(files_usage_text_selector)
      end
    end
  end

  context("All My Files") do
    context("as a teacher") do
      before(:once) do
        course_with_teacher(active_all: true)
      end

      before do
        user_session @teacher
      end

      it "Displays related contexts" do
        get "/files"

        expect(table_rows[0]).to include_text("My Files")
        expect(table_rows[1]).to include_text(@course.name)
      end

      it "Can navigate through My Files" do
        folder = Folder.create!(name: "parent", context: @teacher)
        file_attachment = attachment_model(content_type: "application/pdf", context: @teacher, display_name: "file1.pdf", folder:)
        get "/files"

        table_item_by_name("My Files").click
        table_item_by_name(folder.name).click
        expect(table_item_by_name(file_attachment.display_name)).to be_displayed
      end

      it "Can navigate through course files" do
        folder = Folder.create!(name: "parent", context: @course)
        file_attachment = attachment_model(content_type: "application/pdf", context: @course, display_name: "file1.pdf", folder:)
        get "/files"

        table_item_by_name(@course.name).click
        table_item_by_name(folder.name).click
        expect(table_item_by_name(file_attachment.display_name)).to be_displayed
      end

      context "Search textbox" do
        it "Can search for files" do
          folder = Folder.create!(name: "parent", context: @teacher)
          file_attachment = attachment_model(content_type: "application/pdf", context: @teacher, display_name: "file1.pdf", folder:)
          get "/files"

          table_item_by_name("My Files").click
          search_input.send_keys(file_attachment.display_name)
          search_button.click
          expect(table_item_by_name(file_attachment.display_name)).to be_displayed
        end
      end
    end
  end
end<|MERGE_RESOLUTION|>--- conflicted
+++ resolved
@@ -47,15 +47,6 @@
         expect(heading).to include_text("All My Files")
       end
 
-<<<<<<< HEAD
-      it "Displays files in table" do
-        file_attachment = attachment_model(content_type: "application/pdf", context: @course, display_name: "file1.pdf")
-        get "/courses/#{@course.id}/files"
-        expect(f("#content")).to include_text(file_attachment.display_name)
-      end
-
-=======
->>>>>>> e6b3b88b
       it "Displays the file usage bar if user has permission" do
         allow(Attachment).to receive(:get_quota).with(@course).and_return({ quota: 50_000_000, quota_used: 25_000_000 })
         get "/courses/#{@course.id}/files"
