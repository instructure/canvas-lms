# frozen_string_literal: true

# Copyright (C) 2024 - present Instructure, Inc.
#
# This file is part of Canvas.
#
# Canvas is free software: you can redistribute it and/or modify it under
# the terms of the GNU Affero General Public License as published by the Free
# Software Foundation, version 3 of the License.
#
# Canvas is distributed in the hope that it will be useful, but WITHOUT ANY
# WARRANTY; without even the implied warranty of MERCHANTABILITY or FITNESS FOR
# A PARTICULAR PURPOSE. See the GNU Affero General Public License for more
# details.
#
# You should have received a copy of the GNU Affero General Public License along
# with this program. If not, see <http://www.gnu.org/licenses/>.

require_relative "../common"
require_relative "pages/files_page"
require_relative "../helpers/files_common"
require_relative "../helpers/public_courses_context"

describe "files index page" do
  include_context "in-process server selenium tests"
  include FilesPage
  include FilesCommon

  before(:once) do
    Account.site_admin.enable_feature! :files_a11y_rewrite
  end

  context("for a course") do
    context("as a teacher") do
      base_file_name = "example.pdf"
      before(:once) do
        course_with_teacher(active_all: true)
      end

      before do
        user_session @teacher
      end

      it "All My Files button links to user files" do
        get "/courses/#{@course.id}/files"
        all_my_files_button.click
        expect(heading).to include_text("All My Files")
      end

      it "Displays files in table" do
        file_attachment = attachment_model(content_type: "application/pdf", context: @course, display_name: "file1.pdf")
        get "/courses/#{@course.id}/files"
        expect(f("#content")).to include_text(file_attachment.display_name)
      end

      it "Can navigate to subfolders" do
        folder = Folder.create!(name: "folder", context: @course)
        file_attachment = attachment_model(content_type: "application/pdf", context: @course, display_name: "subfile.pdf", folder:)
        get "/courses/#{@course.id}/files"
        table_item_by_name(folder.name).click
        expect(f("#content")).to include_text(file_attachment.display_name)
      end

      it "Displays the file usage bar if user has permission" do
        allow(Attachment).to receive(:get_quota).with(@course).and_return({ quota: 50_000_000, quota_used: 25_000_000 })
        get "/courses/#{@course.id}/files"
        expect(files_usage_text.text).to include("25 MB of 50 MB used")
      end

      it "Can create a new folder" do
        get "/courses/#{@course.id}/files"
        create_folder_button.click
        create_folder_input.send_keys("new folder")
        create_folder_input.send_keys(:return)
        expect(content).to include_text("new folder")
      end

      context("with a large number of files") do
        before do
          26.times do |i|
            attachment_model(content_type: "application/pdf", context: @course, size: 100 - i, display_name: "file#{i.to_s.rjust(2, "0")}.pdf")
          end
        end

        it "Can paginate through files" do
          get "/courses/#{@course.id}/files"
          pagination_button_by_index(1).click
          # that's just how sorting works
          expect(content).to include_text("file25.pdf")
        end

        describe "sorting" do
          it "Can sort by size" do
            get "/courses/#{@course.id}/files"
            column_heading_by_name("size").click
            expect(column_heading_by_name("size")).to have_attribute("aria-sort", "ascending")
          end

          it "Can paginate sorted files" do
            get "/courses/#{@course.id}/files"
            column_heading_by_name("size").click
            expect(column_heading_by_name("size")).to have_attribute("aria-sort", "ascending")
            pagination_button_by_index(1).click
            expect(content).to include_text("file00.pdf")
            pagination_button_by_index(0).click
            expect(content).to include_text("file25.pdf")
            expect(content).to include_text("file01.pdf")
          end

          it "resets to the first page when sorting changes" do
            get "/courses/#{@course.id}/files"
            column_heading_by_name("size").click
            expect(column_heading_by_name("size")).to have_attribute("aria-sort", "ascending")
            pagination_button_by_index(1).click
            expect(content).to include_text("file00.pdf")
            column_heading_by_name("name").click
            expect(content).to include_text("file00.pdf")
          end
        end
      end

      it "displays new files UI", priority: "1" do
        get "/courses/#{@course.id}/files"
        create_folder_button.click
        create_folder_input.send_keys("new folder")
        create_folder_input.send_keys(:return)
        expect(upload_button).to be_displayed
        expect(all_files_table_rows.count).to eq 1
      end

      it "loads correct column values on uploaded file", priority: "1" do
        add_file(fixture_file_upload("example.pdf", "application/pdf"),
                 @course,
                 "example.pdf")
        get "/courses/#{@course.id}/files"
        time_current = format_time_only(@course.attachments.first.updated_at).strip
        expect(table_item_by_name("example.pdf")).to be_displayed
        expect(get_item_content_files_table(1, 1)).to eq "PDF File\nexample.pdf"
        expect(get_item_content_files_table(1, 2)).to eq time_current
        expect(get_item_content_files_table(1, 3)).to eq time_current
        expect(get_item_content_files_table(1, 5)).to eq "194 KB"
      end

      context "from cog icon" do
        before do
          add_file(fixture_file_upload(base_file_name, "application/pdf"),
                   @course,
                   base_file_name)
          get "/courses/#{@course.id}/files"
        end

        it "edits file name", priority: "1" do
          expect(base_file_name).to be_present
          file_rename_to = "Example_edited.pdf"
          edit_name_from_kebab_menu(1, file_rename_to)
          expect(file_rename_to).to be_present
          expect(content).not_to contain_link(base_file_name)
        end

        it "deletes file", priority: "1" do
          delete_file_from(1, :kebab_menu)
          expect(content).not_to contain_link(base_file_name)
        end
      end

      context "accessibility tests for preview" do
        before do
          add_file(fixture_file_upload(base_file_name, "application/pdf"),
                   @course,
                   base_file_name)
          get "/courses/#{@course.id}/files"
          get_item_files_table(1, 1).click
        end

        it "tabs through all buttons in the header button bar", priority: "1" do
          buttons = [preview_file_info_button, preview_print_button, preview_download_icon_button]
          buttons[0].send_keys "" # focuses on the first button
          buttons.each do |button|
            check_element_has_focus(button)
            button.send_keys("\t")
          end
        end

        it "returns focus to the link that was clicked when closing with the esc key", priority: "1" do
          driver.switch_to.active_element.send_keys :escape
          check_element_has_focus(flnpt(base_file_name))
        end

        it "returns focus to the link when the close button is clicked", priority: "1" do
          preview_close_button.click
          check_element_has_focus(flnpt(base_file_name))
        end
      end

      context "File Preview" do
        a_txt_file_name = "a_file.txt"
        b_txt_file_name = "b_file.txt"
        mp3_file_name = "292.mp3"
        before do
          add_file(fixture_file_upload(a_txt_file_name, "text/plain"),
                   @course,
                   a_txt_file_name)
          add_file(fixture_file_upload(b_txt_file_name, "text/plain"),
                   @course,
                   b_txt_file_name)
          add_file(fixture_file_upload(mp3_file_name, "audio/mpeg"),
                   @course,
                   mp3_file_name)
          get "/courses/#{@course.id}/files"
        end

        it "switches files in preview when clicking the arrows" do
          get_item_files_table(2, 1).click
          preview_next_button.click
          expect(preview_file_header).to include_text(b_txt_file_name)
          preview_previous_button.click
          expect(preview_file_header).to include_text(a_txt_file_name)
        end

        context "with media file" do
          before do
            stub_kaltura
          end

          context "when consolidated_media_player feature is enabled" do
            before do
              Account.site_admin.enable_feature! :consolidated_media_player
            end

            it "works in the user's files page" do
              get "/files/folder/courses_#{@course.id}/"
              get_item_files_table(1, 1).click
              wait_for_ajaximations
              expect(preview_file_preview_modal_alert).to include_text("Your media has been uploaded and will appear here after processing.")
            end

            it "works in the course's files page" do
              get_item_files_table(1, 1).click
              wait_for_ajaximations
              expect(preview_file_preview_modal_alert).to include_text("Your media has been uploaded and will appear here after processing.")
            end
          end
        end
      end

      context "Usage Rights Dialog" do
        before :once do
          course_with_teacher(active_all: true)
          @course.usage_rights_required = true
          @course.save!
          add_file(fixture_file_upload("a_file.txt", "text/plan"),
                   @course,
                   "a_file.txt")
          add_file(fixture_file_upload("amazing_file.txt", "text/plan"),
                   @user,
                   "amazing_file.txt")
          add_file(fixture_file_upload("a_file.txt", "text/plan"),
                   @user,
                   "a_file.txt")
        end

        before do
          user_session @teacher
        end

        context "user files" do
          it "updates course files from user files page", priority: "1" do
            get "/files/folder/courses_#{@course.id}/"
            get_item_files_table(1, 6).click
            set_usage_rights_in_modal
            verify_usage_rights_ui_updates
          end
        end
      end

      context "When Require Usage Rights is turned-off" do
        a_txt_file_name = "a_file.txt"
        before do
          course_with_teacher_logged_in
          @course.usage_rights_required = false
          @course.save!
          add_file(fixture_file_upload(a_txt_file_name, "text/plain"),
                   @course,
                   a_txt_file_name)
        end

        it "sets files to published by default", priority: "1" do
          get "/courses/#{@course.id}/files"
<<<<<<< HEAD
          expect(get_item_content_files_table(1, 6)).to eq "#{a_txt_file_name} is Published - Click to modify"
=======
          expect(item_has_permissions_icon?(1, 6, "published-button")).to be true
>>>>>>> e948ce31
        end
      end

      context "when a public course is accessed" do
        include_context "public course as a logged out user"

        it "displays course files", priority: "1" do
          public_course.attachments.create!(filename: "somefile.doc", uploaded_data: StringIO.new("test"))
          get "/courses/#{public_course.id}/files"
          expect(all_files_table_rows.count).to eq 1
        end
      end

      context "Move dialog" do
        folder_name = "base folder"
        file_to_move = "a_file.txt"
        txt_files = ["a_file.txt", "b_file.txt", "c_file.txt"]
        before do
          Folder.create!(name: folder_name, context: @course)
          txt_files.map do |text_file|
            add_file(fixture_file_upload(text_file.to_s, "text/plain"), @course, text_file)
          end
          get "/courses/#{@course.id}/files"
        end

        it "moves a file using cog icon", priority: "1" do
          move_file_from(2, :kebab_menu)
          expect(alert).to include_text("#{file_to_move} successfully moved to #{folder_name}")
          get "/courses/#{@course.id}/files/folder/base%20folder"
          expect(get_item_content_files_table(1, 1)).to eq "Text File\n#{file_to_move}"
        end

        it "moves a file using toolbar menu", priority: "1" do
          move_file_from(2, :toolbar_menu)
          expect(alert).to include_text("#{file_to_move} successfully moved to #{folder_name}")
          get "/courses/#{@course.id}/files/folder/base%20folder"
          expect(get_item_content_files_table(1, 1)).to eq "Text File\n#{file_to_move}"
        end

        it "moves multiple files", priority: "1" do
          files_to_move = ["a_file.txt", "b_file.txt", "c_file.txt"]
          move_files([2, 3, 4])
          files_to_move.map { |file| expect(alert).to include_text("#{file} successfully moved to #{folder_name}") }
          get "/courses/#{@course.id}/files/folder/base%20folder"
          files_to_move.each_with_index do |file, index|
            expect(get_item_content_files_table(index + 1, 1)).to eq "Text File\n#{file}"
          end
        end

        context "Search Results" do
          it "search and move a file" do
            search_input.send_keys(txt_files[0])
            search_button.click
            expect(table_item_by_name(txt_files[0])).to be_displayed
            move_file_from(1, :kebab_menu)
            expect(alert).to include_text("#{file_to_move} successfully moved to #{folder_name}")
            get "/courses/#{@course.id}/files/folder/base%20folder"
            expect(get_item_content_files_table(1, 1)).to eq "Text File\n#{file_to_move}"
          end
        end
      end

      context "Publish Cloud Dialog" do
        before(:once) do
          course_with_teacher(active_all: true)
          add_file(fixture_file_upload("a_file.txt", "text/plain"),
                   @course,
                   "a_file.txt")
        end

        before do
          user_session(@teacher)
          get "/courses/#{@course.id}/files"
        end

        it "validates that file is published by default", priority: "1" do
          expect(item_has_permissions_icon?(1, 6, "published-button")).to be true
        end
      end

      context "Directory Header" do
        it "sorts the files properly", priority: 2 do
          course_with_teacher_logged_in

          add_file(fixture_file_upload("example.pdf", "application/pdf"), @course, "a_example.pdf")
          add_file(fixture_file_upload("b_file.txt", "text/plain"), @course, "b_file.txt")

          get "/courses/#{@course.id}/files"

          header_name_files_table.click
          expect(get_item_content_files_table(1, 1)).to eq "PDF File\nexample.pdf"
          expect(get_item_content_files_table(2, 1)).to eq "Text File\nb_file.txt"

          header_name_files_table.click
          expect(get_item_content_files_table(1, 1)).to eq "Text File\nb_file.txt"
          expect(get_item_content_files_table(2, 1)).to eq "PDF File\nexample.pdf"

          header_name_files_table.click
          expect(get_item_content_files_table(1, 1)).to eq "PDF File\nexample.pdf"
          expect(get_item_content_files_table(2, 1)).to eq "Text File\nb_file.txt"
        end

        it "url-encodes sort header links" do
          course_with_teacher_logged_in
          Folder.root_folders(@course).first.sub_folders.create!(name: "eh?", context: @course)
          get "/courses/#{@course.id}/files/folder/eh%3F"
          expect(breadcrumb).to contain_css("li", text: "eh?")
        end
      end

      it "Can search for files" do
        folder = Folder.create!(name: "parent", context: @course)
        file_attachment = attachment_model(content_type: "application/pdf", context: @course, display_name: "file1.pdf", folder:)
        get "/courses/#{@course.id}/files"
        search_input.send_keys(file_attachment.display_name)
        search_button.click
        expect(table_item_by_name(file_attachment.display_name)).to be_displayed
      end
    end

    context("as a student") do
      before(:once) do
        course_with_student(active_all: true)
      end

      before do
        user_session @student
      end

      it "Does not display the file usage bar if user does not have permission" do
        file_attachment = attachment_model(content_type: "application/pdf", context: @course, display_name: "file1.pdf")
        file_attachment.publish!
        get "/courses/#{@course.id}/files"
        expect(content).not_to contain_css(files_usage_text_selector)
      end
    end
  end

  context("All My Files") do
    context("as a teacher") do
      before(:once) do
        course_with_teacher(active_all: true)
      end

      before do
        user_session @teacher
      end

      it "Displays related contexts" do
        get "/files"

        expect(table_rows[0]).to include_text("My Files")
        expect(table_rows[1]).to include_text(@course.name)
      end

      it "Can navigate through My Files" do
        folder = Folder.create!(name: "parent", context: @teacher)
        file_attachment = attachment_model(content_type: "application/pdf", context: @teacher, display_name: "file1.pdf", folder:)
        get "/files"

        table_item_by_name("My Files").click
        table_item_by_name(folder.name).click
        expect(table_item_by_name(file_attachment.display_name)).to be_displayed
      end

      it "Can navigate through course files" do
        folder = Folder.create!(name: "parent", context: @course)
        file_attachment = attachment_model(content_type: "application/pdf", context: @course, display_name: "file1.pdf", folder:)
        get "/files"

        table_item_by_name(@course.name).click
        table_item_by_name(folder.name).click
        expect(table_item_by_name(file_attachment.display_name)).to be_displayed
      end

      context "Search textbox" do
        it "Can search for files" do
          folder = Folder.create!(name: "parent", context: @teacher)
          file_attachment = attachment_model(content_type: "application/pdf", context: @teacher, display_name: "file1.pdf", folder:)
          get "/files"

          table_item_by_name("My Files").click
          search_input.send_keys(file_attachment.display_name)
          search_button.click
          expect(table_item_by_name(file_attachment.display_name)).to be_displayed
        end
      end
    end
  end
end<|MERGE_RESOLUTION|>--- conflicted
+++ resolved
@@ -286,11 +286,7 @@
 
         it "sets files to published by default", priority: "1" do
           get "/courses/#{@course.id}/files"
-<<<<<<< HEAD
-          expect(get_item_content_files_table(1, 6)).to eq "#{a_txt_file_name} is Published - Click to modify"
-=======
           expect(item_has_permissions_icon?(1, 6, "published-button")).to be true
->>>>>>> e948ce31
         end
       end
 
