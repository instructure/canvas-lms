--- conflicted
+++ resolved
@@ -186,20 +186,12 @@
         end
 
         it "unpublishes and publish multiple files", priority: "1" do
-<<<<<<< HEAD
-          select_item_to_edit_from_kebab_menu(1)
-          select_item_to_edit_from_kebab_menu(2)
-          toolbox_menu_button("edit-permissions-button").click
-          edit_item_permissions(:unpublished)
-          all_item_unpublished?
-=======
           select_all
           toolbox_menu_button("more-button").click
           toolbox_menu_button("edit-permissions-button").click
           edit_item_permissions(:unpublished)
           all_item_unpublished?
           select_all
->>>>>>> ee12519a
           toolbox_menu_button("more-button").click
           toolbox_menu_button("edit-permissions-button").click
           edit_item_permissions(:published)
