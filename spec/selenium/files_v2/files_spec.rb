# frozen_string_literal: true

# Copyright (C) 2024 - present Instructure, Inc.
#
# This file is part of Canvas.
#
# Canvas is free software: you can redistribute it and/or modify it under
# the terms of the GNU Affero General Public License as published by the Free
# Software Foundation, version 3 of the License.
#
# Canvas is distributed in the hope that it will be useful, but WITHOUT ANY
# WARRANTY; without even the implied warranty of MERCHANTABILITY or FITNESS FOR
# A PARTICULAR PURPOSE. See the GNU Affero General Public License for more
# details.
#
# You should have received a copy of the GNU Affero General Public License along
# with this program. If not, see <http://www.gnu.org/licenses/>.

require_relative "../common"
require_relative "pages/files_page"
require_relative "../helpers/files_common"
require_relative "../helpers/public_courses_context"

describe "files index page" do
  include_context "in-process server selenium tests"
  include FilesPage
  include FilesCommon

  before(:once) do
    Account.site_admin.enable_feature! :files_a11y_rewrite
  end

  context("for a course") do
    context("as a teacher") do
      base_file_name = "example.pdf"
      before(:once) do
        course_with_teacher(active_all: true)
      end

      before do
        user_session @teacher
      end

      it "All My Files button links to user files" do
        get "/courses/#{@course.id}/files"
        all_my_files_button.click
        expect(heading).to include_text("All My Files")
      end

      it "Displays files in table" do
        file_attachment = attachment_model(content_type: "application/pdf", context: @course, display_name: "file1.pdf")
        get "/courses/#{@course.id}/files"
        expect(f("#content")).to include_text(file_attachment.display_name)
      end

      it "Can navigate to subfolders" do
        folder = Folder.create!(name: "folder", context: @course)
        file_attachment = attachment_model(content_type: "application/pdf", context: @course, display_name: "subfile.pdf", folder:)
        get "/courses/#{@course.id}/files"
        table_item_by_name(folder.name).click
        expect(f("#content")).to include_text(file_attachment.display_name)
      end

      it "Displays the file usage bar if user has permission" do
        allow(Attachment).to receive(:get_quota).with(@course).and_return({ quota: 50_000_000, quota_used: 25_000_000 })
        get "/courses/#{@course.id}/files"
        expect(files_usage_text.text).to include("50% of 50 MB used")
      end

      it "Can create a new folder" do
        get "/courses/#{@course.id}/files"
        create_folder_button.click
        create_folder_input.send_keys("new folder")
        create_folder_input.send_keys(:return)
        expect(content).to include_text("new folder")
      end

      context("with a large number of files") do
        before do
          26.times do |i|
            attachment_model(content_type: "application/pdf", context: @course, size: 100 - i, display_name: "file#{i.to_s.rjust(2, "0")}.pdf")
          end
        end

        it "Can paginate through files" do
          get "/courses/#{@course.id}/files"
          pagination_button_by_index(1).click
          # that's just how sorting works
          expect(content).to include_text("file25.pdf")
        end

        describe "sorting" do
          it "Can sort by size" do
            get "/courses/#{@course.id}/files"
            column_heading_by_name("size").click
            expect(column_heading_by_name("size")).to have_attribute("aria-sort", "ascending")
          end

          it "Can paginate sorted files" do
            get "/courses/#{@course.id}/files"
            column_heading_by_name("size").click
            expect(column_heading_by_name("size")).to have_attribute("aria-sort", "ascending")
            pagination_button_by_index(1).click
            expect(content).to include_text("file00.pdf")
            pagination_button_by_index(0).click
            expect(content).to include_text("file25.pdf")
            expect(content).to include_text("file01.pdf")
          end

          it "resets to the first page when sorting changes" do
            get "/courses/#{@course.id}/files"
            column_heading_by_name("size").click
            expect(column_heading_by_name("size")).to have_attribute("aria-sort", "ascending")
            pagination_button_by_index(1).click
            expect(content).to include_text("file00.pdf")
            column_heading_by_name("name").click
            expect(content).to include_text("file00.pdf")
          end
        end
      end

      it "displays new files UI", priority: "1" do
        get "/courses/#{@course.id}/files"
        create_folder_button.click
        create_folder_input.send_keys("new folder")
        create_folder_input.send_keys(:return)
        expect(upload_button).to be_displayed
        expect(all_files_table_rows.count).to eq 1
      end

      it "loads correct column values on uploaded file", priority: "1" do
        add_file(fixture_file_upload("example.pdf", "application/pdf"),
                 @course,
                 "example.pdf")
        get "/courses/#{@course.id}/files"
        time_current = format_time_only(@course.attachments.first.updated_at).strip
        expect(table_item_by_name("example.pdf")).to be_displayed
        expect(get_item_content_files_table(1, 1)).to eq "PDF File\nexample.pdf"
        expect(get_item_content_files_table(1, 2)).to eq time_current + "\n" + time_current
        expect(get_item_content_files_table(1, 3)).to eq time_current + "\n" + time_current
        expect(get_item_content_files_table(1, 5)).to eq "194 KB"
      end

      context "from cog icon" do
        before do
          add_file(fixture_file_upload(base_file_name, "application/pdf"),
                   @course,
                   base_file_name)
          get "/courses/#{@course.id}/files"
        end

        it "edits file name", priority: "1" do
          expect(base_file_name).to be_present
          file_rename_to = "Example_edited.pdf"
          edit_name_from_kebab_menu(1, file_rename_to)
          expect(file_rename_to).to be_present
          expect(content).not_to contain_link(base_file_name)
        end

        it "deletes file", priority: "1" do
          delete_file_from(1, :kebab_menu)
          expect(content).not_to contain_link(base_file_name)
        end
      end

<<<<<<< HEAD
=======
      context "accessibility tests for preview" do
        before do
          add_file(fixture_file_upload(base_file_name, "application/pdf"),
                   @course,
                   base_file_name)
          get "/courses/#{@course.id}/files"
          get_item_files_table(1, 1).click
        end

        it "tabs through all buttons in the header button bar", priority: "1" do
          buttons = [preview_file_info_button, preview_print_button, preview_download_icon_button]
          buttons[0].send_keys "" # focuses on the first button
          buttons.each do |button|
            check_element_has_focus(button)
            button.send_keys("\t")
          end
        end

        it "returns focus to the link that was clicked when closing with the esc key", priority: "1" do
          driver.switch_to.active_element.send_keys :escape
          check_element_has_focus(flnpt(base_file_name))
        end

        it "returns focus to the link when the close button is clicked", priority: "1" do
          preview_close_button.click
          check_element_has_focus(flnpt(base_file_name))
        end
      end

      context "File Preview" do
        a_txt_file_name = "a_file.txt"
        b_txt_file_name = "b_file.txt"
        mp3_file_name = "292.mp3"
        before do
          add_file(fixture_file_upload(a_txt_file_name, "text/plain"),
                   @course,
                   a_txt_file_name)
          add_file(fixture_file_upload(b_txt_file_name, "text/plain"),
                   @course,
                   b_txt_file_name)
          add_file(fixture_file_upload(mp3_file_name, "audio/mpeg"),
                   @course,
                   mp3_file_name)
          get "/courses/#{@course.id}/files"
        end

        it "switches files in preview when clicking the arrows" do
          get_item_files_table(2, 1).click
          preview_next_button.click
          expect(preview_file_header).to include_text(b_txt_file_name)
          preview_previous_button.click
          expect(preview_file_header).to include_text(a_txt_file_name)
        end

        context "with media file" do
          before do
            stub_kaltura
          end

          context "when consolidated_media_player feature is enabled" do
            before do
              Account.site_admin.enable_feature! :consolidated_media_player
            end

            it "works in the user's files page" do
              get "/files/folder/courses_#{@course.id}/"
              get_item_files_table(1, 1).click
              wait_for_ajaximations
              expect(preview_file_preview_modal_alert).to include_text("Your media has been uploaded and will appear here after processing.")
            end

            it "works in the course's files page" do
              get_item_files_table(1, 1).click
              wait_for_ajaximations
              expect(preview_file_preview_modal_alert).to include_text("Your media has been uploaded and will appear here after processing.")
            end
          end
        end
      end

      context "Usage Rights Dialog" do
        before :once do
          course_with_teacher(active_all: true)
          @course.usage_rights_required = true
          @course.save!
          add_file(fixture_file_upload("a_file.txt", "text/plan"),
                   @course,
                   "a_file.txt")
          add_file(fixture_file_upload("amazing_file.txt", "text/plan"),
                   @user,
                   "amazing_file.txt")
          add_file(fixture_file_upload("a_file.txt", "text/plan"),
                   @user,
                   "a_file.txt")
        end

        before do
          user_session @teacher
        end

        context "user files" do
          it "updates course files from user files page", priority: "1" do
            get "/files/folder/courses_#{@course.id}/"
            get_item_files_table(1, 6).click
            set_usage_rights_in_modal
            verify_usage_rights_ui_updates
          end
        end
      end

      context "When Require Usage Rights is turned-off" do
        a_txt_file_name = "a_file.txt"
        before do
          course_with_teacher_logged_in
          @course.usage_rights_required = false
          @course.save!
          add_file(fixture_file_upload(a_txt_file_name, "text/plain"),
                   @course,
                   a_txt_file_name)
        end

        it "sets files to published by default", priority: "1" do
          get "/courses/#{@course.id}/files"
          expect(get_item_content_files_table(1, 6)).to eq "#{a_txt_file_name} is Published - Click to modify"
        end
      end

>>>>>>> 442bbfc6
      context "when a public course is accessed" do
        include_context "public course as a logged out user"

        it "displays course files", priority: "1" do
          public_course.attachments.create!(filename: "somefile.doc", uploaded_data: StringIO.new("test"))
          get "/courses/#{public_course.id}/files"
          expect(all_files_table_rows.count).to eq 1
        end
      end

      context "Move dialog" do
        folder_name = "base folder"
        file_to_move = "a_file.txt"
        txt_files = ["a_file.txt", "b_file.txt", "c_file.txt"]
        before do
          Folder.create!(name: folder_name, context: @course)
          txt_files.map do |text_file|
            add_file(fixture_file_upload(text_file.to_s, "text/plain"), @course, text_file)
          end
          get "/courses/#{@course.id}/files"
        end

        it "moves a file using cog icon", priority: "1" do
          move_file_from(2, :kebab_menu)
          expect(alert).to include_text("#{file_to_move} successfully moved to #{folder_name}")
          get "/courses/#{@course.id}/files/folder/base%20folder"
          expect(get_item_content_files_table(1, 1)).to eq "Text File\n#{file_to_move}"
        end

        it "moves a file using toolbar menu", priority: "1" do
          move_file_from(2, :toolbar_menu)
          expect(alert).to include_text("#{file_to_move} successfully moved to #{folder_name}")
          get "/courses/#{@course.id}/files/folder/base%20folder"
          expect(get_item_content_files_table(1, 1)).to eq "Text File\n#{file_to_move}"
        end

        it "moves multiple files", priority: "1" do
          files_to_move = ["a_file.txt", "b_file.txt", "c_file.txt"]
          move_files([2, 3, 4])
          files_to_move.map { |file| expect(alert).to include_text("#{file} successfully moved to #{folder_name}") }
          get "/courses/#{@course.id}/files/folder/base%20folder"
          files_to_move.each_with_index do |file, index|
            expect(get_item_content_files_table(index + 1, 1)).to eq "Text File\n#{file}"
          end
        end

        context "Search Results" do
          it "search and move a file" do
            search_input.send_keys(txt_files[0])
            search_button.click
            expect(table_item_by_name(txt_files[0])).to be_displayed
            move_file_from(1, :kebab_menu)
            expect(alert).to include_text("#{file_to_move} successfully moved to #{folder_name}")
            get "/courses/#{@course.id}/files/folder/base%20folder"
            expect(get_item_content_files_table(1, 1)).to eq "Text File\n#{file_to_move}"
          end
        end
      end

      context "Publish Cloud Dialog" do
        before(:once) do
          course_with_teacher(active_all: true)
          add_file(fixture_file_upload("a_file.txt", "text/plain"),
                   @course,
                   "a_file.txt")
        end

        before do
          user_session(@teacher)
          get "/courses/#{@course.id}/files"
        end

        it "validates that file is published by default", priority: "1" do
          expect(get_item_content_files_table(1, 6)).to eq "a_file.txt is Published - Click to modify"
        end
      end

      context "Directory Header" do
        it "sorts the files properly", priority: 2 do
          course_with_teacher_logged_in

          add_file(fixture_file_upload("example.pdf", "application/pdf"), @course, "a_example.pdf")
          add_file(fixture_file_upload("b_file.txt", "text/plain"), @course, "b_file.txt")

          get "/courses/#{@course.id}/files"

          header_name_files_table.click
          expect(get_item_content_files_table(1, 1)).to eq "PDF File\nexample.pdf"
          expect(get_item_content_files_table(2, 1)).to eq "Text File\nb_file.txt"

          header_name_files_table.click
          expect(get_item_content_files_table(1, 1)).to eq "Text File\nb_file.txt"
          expect(get_item_content_files_table(2, 1)).to eq "PDF File\nexample.pdf"

          header_name_files_table.click
          expect(get_item_content_files_table(1, 1)).to eq "PDF File\nexample.pdf"
          expect(get_item_content_files_table(2, 1)).to eq "Text File\nb_file.txt"
        end

        it "url-encodes sort header links" do
          course_with_teacher_logged_in
          Folder.root_folders(@course).first.sub_folders.create!(name: "eh?", context: @course)
          get "/courses/#{@course.id}/files/folder/eh%3F"
          expect(breadcrumb).to contain_css("li", text: "eh?")
        end
      end

      it "Can search for files" do
        folder = Folder.create!(name: "parent", context: @course)
        file_attachment = attachment_model(content_type: "application/pdf", context: @course, display_name: "file1.pdf", folder:)
        get "/courses/#{@course.id}/files"
        search_input.send_keys(file_attachment.display_name)
        search_button.click
        expect(table_item_by_name(file_attachment.display_name)).to be_displayed
      end
    end

    context("as a student") do
      before(:once) do
        course_with_student(active_all: true)
      end

      before do
        user_session @student
      end

      it "Does not display the file usage bar if user does not have permission" do
        file_attachment = attachment_model(content_type: "application/pdf", context: @course, display_name: "file1.pdf")
        file_attachment.publish!
        get "/courses/#{@course.id}/files"
        expect(content).not_to contain_css(files_usage_text_selector)
      end
    end
  end

  context("All My Files") do
    context("as a teacher") do
      before(:once) do
        course_with_teacher(active_all: true)
      end

      before do
        user_session @teacher
      end

      it "Displays related contexts" do
        get "/files"

        expect(table_rows[0]).to include_text("My Files")
        expect(table_rows[1]).to include_text(@course.name)
      end

      it "Can navigate through My Files" do
        folder = Folder.create!(name: "parent", context: @teacher)
        file_attachment = attachment_model(content_type: "application/pdf", context: @teacher, display_name: "file1.pdf", folder:)
        get "/files"

        table_item_by_name("My Files").click
        table_item_by_name(folder.name).click
        expect(table_item_by_name(file_attachment.display_name)).to be_displayed
      end

      it "Can navigate through course files" do
        folder = Folder.create!(name: "parent", context: @course)
        file_attachment = attachment_model(content_type: "application/pdf", context: @course, display_name: "file1.pdf", folder:)
        get "/files"

        table_item_by_name(@course.name).click
        table_item_by_name(folder.name).click
        expect(table_item_by_name(file_attachment.display_name)).to be_displayed
      end

      context "Search textbox" do
        it "Can search for files" do
          folder = Folder.create!(name: "parent", context: @teacher)
          file_attachment = attachment_model(content_type: "application/pdf", context: @teacher, display_name: "file1.pdf", folder:)
          get "/files"

          table_item_by_name("My Files").click
          search_input.send_keys(file_attachment.display_name)
          search_button.click
          expect(table_item_by_name(file_attachment.display_name)).to be_displayed
        end
      end
    end
  end
end<|MERGE_RESOLUTION|>--- conflicted
+++ resolved
@@ -163,8 +163,6 @@
         end
       end
 
-<<<<<<< HEAD
-=======
       context "accessibility tests for preview" do
         before do
           add_file(fixture_file_upload(base_file_name, "application/pdf"),
@@ -292,7 +290,6 @@
         end
       end
 
->>>>>>> 442bbfc6
       context "when a public course is accessed" do
         include_context "public course as a logged out user"
 
