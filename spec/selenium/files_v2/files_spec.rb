# frozen_string_literal: true

# Copyright (C) 2024 - present Instructure, Inc.
#
# This file is part of Canvas.
#
# Canvas is free software: you can redistribute it and/or modify it under
# the terms of the GNU Affero General Public License as published by the Free
# Software Foundation, version 3 of the License.
#
# Canvas is distributed in the hope that it will be useful, but WITHOUT ANY
# WARRANTY; without even the implied warranty of MERCHANTABILITY or FITNESS FOR
# A PARTICULAR PURPOSE. See the GNU Affero General Public License for more
# details.
#
# You should have received a copy of the GNU Affero General Public License along
# with this program. If not, see <http://www.gnu.org/licenses/>.

require_relative "../common"
require_relative "pages/files_page"
require_relative "../helpers/files_common"
require_relative "../helpers/public_courses_context"

describe "files index page" do
  include_context "in-process server selenium tests"
  include FilesPage
  include FilesCommon

  before(:once) do
    Account.site_admin.enable_feature! :files_a11y_rewrite
  end

  context("for a course") do
    context("as a teacher") do
      base_file_name = "example.pdf"
      before(:once) do
        course_with_teacher(active_all: true)
      end

      before do
        user_session @teacher
      end

      it "All My Files button links to user files" do
        get "/courses/#{@course.id}/files"
        all_my_files_button.click
        expect(heading).to include_text("All My Files")
      end

      it "Displays files in table" do
        file_attachment = attachment_model(content_type: "application/pdf", context: @course, display_name: "file1.pdf")
        get "/courses/#{@course.id}/files"
        expect(f("#content")).to include_text(file_attachment.display_name)
      end

      it "Can navigate to subfolders" do
        folder = Folder.create!(name: "folder", context: @course)
        file_attachment = attachment_model(content_type: "application/pdf", context: @course, display_name: "subfile.pdf", folder:)
        get "/courses/#{@course.id}/files"
        table_item_by_name(folder.name).click
        expect(f("#content")).to include_text(file_attachment.display_name)
      end

      it "Displays the file usage bar if user has permission" do
        allow(Attachment).to receive(:get_quota).with(@course).and_return({ quota: 50_000_000, quota_used: 25_000_000 })
        get "/courses/#{@course.id}/files"
        expect(files_usage_text.text).to include("25 MB of 50 MB used")
      end

      it "Can create a new folder" do
        get "/courses/#{@course.id}/files"
        create_folder_button.click
        create_folder_input.send_keys("new folder")
        create_folder_input.send_keys(:return)
        expect(content).to include_text("new folder")
      end

      context("with a large number of files") do
        before do
          26.times do |i|
            attachment_model(content_type: "application/pdf", context: @course, size: 100 - i, display_name: "file#{i.to_s.rjust(2, "0")}.pdf")
          end
        end

        it "Can paginate through files" do
          get "/courses/#{@course.id}/files"
          pagination_button_by_index(1).click
          # that's just how sorting works
          expect(content).to include_text("file25.pdf")
        end

        it "Checks just one file" do
          get "/courses/#{@course.id}/files"
          # instui table checkboxes have weird DOM structure
          force_click_native(row_checkboxes_selector)
          expect(checked_boxes.count).to eq 1
        end

        describe "sorting" do
          it "Can sort by size" do
            get "/courses/#{@course.id}/files"
            column_heading_by_name("size").click
            expect(column_heading_by_name("size")).to have_attribute("aria-sort", "ascending")
          end

          it "Can paginate sorted files" do
            get "/courses/#{@course.id}/files"
            column_heading_by_name("size").click
            expect(column_heading_by_name("size")).to have_attribute("aria-sort", "ascending")
            pagination_button_by_index(1).click
            expect(content).to include_text("file00.pdf")
            pagination_button_by_index(0).click
            expect(content).to include_text("file25.pdf")
            expect(content).to include_text("file01.pdf")
          end

          it "resets to the first page when sorting changes" do
            get "/courses/#{@course.id}/files"
            column_heading_by_name("size").click
            expect(column_heading_by_name("size")).to have_attribute("aria-sort", "ascending")
            pagination_button_by_index(1).click
            expect(content).to include_text("file00.pdf")
            column_heading_by_name("name").click
            expect(content).to include_text("file00.pdf")
          end
        end
      end

      it "displays new files UI", priority: "1" do
        get "/courses/#{@course.id}/files"
        create_folder_button.click
        create_folder_input.send_keys("new folder")
        create_folder_input.send_keys(:return)
        expect(upload_button).to be_displayed
        expect(all_files_table_rows.count).to eq 1
      end

      it "loads correct column values on uploaded file", priority: "1" do
        add_file(fixture_file_upload("example.pdf", "application/pdf"),
                 @course,
                 "example.pdf")
        get "/courses/#{@course.id}/files"
        time_current = format_time_only(@course.attachments.first.updated_at).strip
        expect(table_item_by_name("example.pdf")).to be_displayed
        expect(get_item_content_files_table(1, 1)).to eq "PDF File\nexample.pdf"
        expect(get_item_content_files_table(1, 2)).to eq time_current
        expect(get_item_content_files_table(1, 3)).to eq time_current
        expect(get_item_content_files_table(1, 5)).to eq "194 KB"
      end

      context "from cog icon" do
        a_txt_file_name = "a_file.txt"
        b_txt_file_name = "b_file.txt"
        before do
          add_file(fixture_file_upload(a_txt_file_name, "text/plain"),
                   @course,
                   a_txt_file_name)
          add_file(fixture_file_upload(b_txt_file_name, "text/plain"),
                   @course,
                   b_txt_file_name)
          get "/courses/#{@course.id}/files"
        end

        it "edits file name", priority: "1" do
          expect(a_txt_file_name).to be_present
          file_rename_to = "Example_edited.pdf"
          edit_name_from_kebab_menu(1, file_rename_to)
          expect(file_rename_to).to be_present
          expect(content).not_to contain_link(a_txt_file_name)
          action_button = get_item_files_table(1, 7).find_element(:css, "button")
          check_element_has_focus(action_button)
        end

        it "deletes file", priority: "1" do
          delete_file_from(1, :kebab_menu)
          expect(content).not_to contain_link(a_txt_file_name)
          action_button = get_item_files_table(1, 7).find_element(:css, "button")
          check_element_has_focus(action_button)
        end
      end

      context "from cloud icon" do
        before do
          add_file(fixture_file_upload(base_file_name, "application/pdf"),
                   @course,
                   base_file_name)
          get "/courses/#{@course.id}/files"
        end

        it "unpublishes and publish a file", priority: "1" do
          published_status_button.click
          edit_item_permissions(:unpublished)
          expect(unpublished_status_button).to be_present
          unpublished_status_button.click
          edit_item_permissions(:published)
          expect(published_status_button).to be_present
        end

        it "makes file available to student with link", priority: "1" do
          published_status_button.click
          edit_item_permissions(:available_with_link)
          expect(link_only_status_button).to be_present
        end
      end

      context "from toolbar menu" do
        a_txt_file_name = "a_file.txt"
        b_txt_file_name = "b_file.txt"
        before do
          add_file(fixture_file_upload(a_txt_file_name, "text/plain"),
                   @course,
                   a_txt_file_name)
          add_file(fixture_file_upload(b_txt_file_name, "text/plain"),
                   @course,
                   b_txt_file_name)
          get "/courses/#{@course.id}/files"
        end

        it "unpublishes and publish a file", priority: "1" do
          select_item_to_edit_from_kebab_menu(1)
          toolbox_menu_button("edit-permissions-button").click
          edit_item_permissions(:unpublished)
          expect(unpublished_status_button).to be_present
          toolbox_menu_button("more-button").click
          toolbox_menu_button("edit-permissions-button").click
          edit_item_permissions(:published)
          expect(published_status_button).to be_present
        end

        it "makes file available to student with link from toolbar", priority: "1" do
          select_item_to_edit_from_kebab_menu(1)
          toolbox_menu_button("edit-permissions-button").click
          edit_item_permissions(:available_with_link)
          expect(link_only_status_button).to be_present
        end

        it "deletes file from toolbar", priority: "1" do
          delete_file_from(1, :toolbar_menu)
          expect(content).not_to contain_link(a_txt_file_name)
          check_element_has_focus(select_all_checkbox)
        end
      end

      context "accessibility tests for preview" do
        before do
          add_file(fixture_file_upload(base_file_name, "application/pdf"),
                   @course,
                   base_file_name)
          get "/courses/#{@course.id}/files"
          get_item_files_table(1, 1).click
        end

        it "tabs through all buttons in the header button bar", priority: "1" do
          buttons = [preview_file_info_button, preview_download_icon_button]
          buttons[0].send_keys "" # focuses on the first button
          buttons.each do |button|
            check_element_has_focus(button)
            button.send_keys("\t")
          end
        end

        it "returns focus to the link that was clicked when closing with the esc key", priority: "1" do
          driver.switch_to.active_element.send_keys :escape
          check_element_has_focus(flnpt(base_file_name))
        end

        it "returns focus to the link when the close button is clicked", priority: "1" do
          preview_close_button.click
          check_element_has_focus(flnpt(base_file_name))
        end
      end

      context "File Preview" do
        a_txt_file_name = "a_file.txt"
        b_txt_file_name = "b_file.txt"
        mp3_file_name = "292.mp3"
        before do
          add_file(fixture_file_upload(a_txt_file_name, "text/plain"),
                   @course,
                   a_txt_file_name)
          add_file(fixture_file_upload(b_txt_file_name, "text/plain"),
                   @course,
                   b_txt_file_name)
          add_file(fixture_file_upload(mp3_file_name, "audio/mpeg"),
                   @course,
                   mp3_file_name)
          get "/courses/#{@course.id}/files"
        end

        it "switches files in preview when clicking the arrows" do
          get_item_files_table(2, 1).click
          preview_next_button.click
          expect(preview_file_header).to include_text(b_txt_file_name)
          preview_previous_button.click
          expect(preview_file_header).to include_text(a_txt_file_name)
        end

        context "with media file" do
          before do
            stub_kaltura
          end

          context "when consolidated_media_player feature is enabled" do
            before do
              Account.site_admin.enable_feature! :consolidated_media_player
            end

            it "works in the user's files page" do
              get "/files/folder/courses_#{@course.id}/"
              get_item_files_table(1, 1).click
              wait_for_ajaximations
              expect(preview_file_preview_modal_alert).to include_text("Your media has been uploaded and will appear here after processing.")
            end

            it "works in the course's files page" do
              get_item_files_table(1, 1).click
              wait_for_ajaximations
              expect(preview_file_preview_modal_alert).to include_text("Your media has been uploaded and will appear here after processing.")
            end
          end
        end
      end

      context "Usage Rights Dialog" do
        before :once do
          course_with_teacher(active_all: true)
          @course.usage_rights_required = true
          @course.save!
          add_file(fixture_file_upload("a_file.txt", "text/plan"),
                   @course,
                   "a_file.txt")
          add_file(fixture_file_upload("amazing_file.txt", "text/plan"),
                   @user,
                   "amazing_file.txt")
          add_file(fixture_file_upload("a_file.txt", "text/plan"),
                   @user,
                   "a_file.txt")
        end

        before do
          user_session @teacher
        end

        context "course files" do
          it "sets usage rights on a file via the modal by clicking the indicator", priority: "1" do
            get "/courses/#{@course.id}/files"
            file_usage_rights_cloud_icon.click
            set_usage_rights_in_modal(:creative_commons)
<<<<<<< HEAD

            # TODO: Uncomment this a11y assertion after RCX-3358 is done.
            # This is a11y test, but currently, the focus is not going back to the element that was clicked.
            # a11y: focus should go back to the element that was clicked.
            # check_element_has_focus(file_usage_rights_cloud_icon)
=======
            # a11y: focus should go back to the element that was clicked.
            check_element_has_focus(file_usage_rights_cloud_icon)
>>>>>>> 66de4dda
            verify_usage_rights_ui_updates(:creative_commons)
          end

          it "sets usage rights on a file via the cog menu", priority: "1" do
            get "/courses/#{@course.id}/files"
            action_menu_button.click
            action_menu_item_by_name("Manage Usage Rights").click
            set_usage_rights_in_modal(:used_by_permission)
<<<<<<< HEAD

            # TODO: Uncomment this a11y assertion after RCX-3358 is done.
            # This is a11y test, but currently, the focus is not going back to the element that was clicked.
            # a11y: focus should go back to the element that was clicked.
            # check_element_has_focus(action_menu_button)
=======
            # a11y: focus should go back to the element that was clicked.
            check_element_has_focus(action_menu_button)
>>>>>>> 66de4dda
            verify_usage_rights_ui_updates(:used_by_permission)
          end

          it "sets usage rights on a file via the toolbar", priority: "1" do
            get "/courses/#{@course.id}/files"
            select_item_to_edit_from_kebab_menu(1)
            toolbox_menu_button("manage-usage-rights-button").click
            set_usage_rights_in_modal(:public_domain)
<<<<<<< HEAD

            # TODO: Uncomment this a11y assertion after RCX-3358 is done.
            # This is a11y test, but currently, the focus is not going back to the element that was clicked.
            # a11y: focus should go back to the element that was clicked.
            # check_element_has_focus(toolbox_menu_button("more-button"))
=======
            # a11y: focus should go back to the element that was clicked.
            check_element_has_focus(toolbox_menu_button("more-button"))
>>>>>>> 66de4dda
            verify_usage_rights_ui_updates(:public_domain)
          end

          it "sets usage rights on multiple files via the toolbar", priority: "1" do
            add_file(fixture_file_upload("b_file.txt", "text/plan"),
                     @course,
                     "b_file.txt")
            get "/courses/#{@course.id}/files"
            get_row_header_files_table(1).click
            select_item_to_edit_from_kebab_menu(2)
            toolbox_menu_button("manage-usage-rights-button").click
            set_usage_rights_in_modal(:fair_use)
<<<<<<< HEAD

            # TODO: Uncomment this a11y assertion after RCX-3358 is done.
            # This is a11y test, but currently, the focus is not going back to the element that was clicked.
            # a11y: focus should go back to the element that was clicked.
            # check_element_has_focus(toolbox_menu_button("more-button"))
=======
            # a11y: focus should go back to the element that was clicked.
            check_element_has_focus(toolbox_menu_button("more-button"))
>>>>>>> 66de4dda
            verify_usage_rights_ui_updates(:fair_use)
          end

          it "sets usage rights on a file inside a folder via the toolbar", priority: "1" do
            folder_model name: "new folder"
            get "/courses/#{@course.id}/files"
            move_file_from(2, :toolbar_menu)
            wait_for_ajaximations
            action_menu_button.click
            action_menu_item_by_name("Manage Usage Rights").click
            expect(usage_rights_manage_modal).to include_text "new folder"
            set_usage_rights_in_modal(:creative_commons)
<<<<<<< HEAD

            # TODO: Uncomment this a11y assertion after RCX-3358 is done.
            # This is a11y test, but currently, the focus is not going back to the element that was clicked.
            # a11y: focus should go back to the element that was clicked.
            # check_element_has_focus(toolbox_menu_button("more-button"))
=======
            # a11y: focus should go back to the element that was clicked.
            check_element_has_focus(action_menu_button)
>>>>>>> 66de4dda
            get_item_files_table(1, 1).click
            verify_usage_rights_ui_updates(:creative_commons)
          end

          it "does not show the creative commons selection if creative commons isn't selected", priority: "1" do
            get "/courses/#{@course.id}/files"
            file_usage_rights_cloud_icon.click
            file_usage_rights_justification.click
            usage_rights_selector_fair_use.click
            expect(usage_rights_manage_modal).not_to contain_css(usage_rights_license_selector)
          end

          it "sets focus to the close button when opening the file usage rights dialog", priority: "1" do
            get "/courses/#{@course.id}/files"
            file_usage_rights_cloud_icon.click
            wait_for_ajaximations
            element = driver.switch_to.active_element
            should_focus = permissions_dialog_close_button
            expect(element).to eq(should_focus)
          end
        end

        context "user files" do
          it "updates course files from user files page", priority: "1" do
            get "/files/folder/courses_#{@course.id}/"
            get_item_files_table(1, 6).click
            set_usage_rights_in_modal(:own_copyright)
            verify_usage_rights_ui_updates(:own_copyright)
          end
        end
      end

      context "When Require Usage Rights is turned-off" do
        a_txt_file_name = "a_file.txt"
        before do
          course_with_teacher_logged_in
          @course.usage_rights_required = false
          @course.save!
          add_file(fixture_file_upload(a_txt_file_name, "text/plain"),
                   @course,
                   a_txt_file_name)
        end

        it "sets files to published by default", priority: "1" do
          get "/courses/#{@course.id}/files"
          expect(item_has_permissions_icon?(1, 6, "published-button")).to be true
        end
      end

      context "when a public course is accessed" do
        include_context "public course as a logged out user"

        it "displays course files", priority: "1" do
          public_course.attachments.create!(filename: "somefile.doc", uploaded_data: StringIO.new("test"))
          get "/courses/#{public_course.id}/files"
          expect(all_files_table_rows.count).to eq 1
        end
      end

      context "Move dialog" do
        folder_name = "base folder"
        file_to_move = "a_file.txt"
        txt_files = ["a_file.txt", "b_file.txt", "c_file.txt"]
        before do
          @base_folder = Folder.create!(name: folder_name, context: @course)
          txt_files.map do |text_file|
            add_file(fixture_file_upload(text_file.to_s, "text/plain"), @course, text_file)
          end
          get "/courses/#{@course.id}/files"
        end

        it "moves a file using cog icon", priority: "1" do
          move_file_from(2, :kebab_menu)
          expect(alert).to include_text("#{file_to_move} successfully moved to #{folder_name}")
          action_button = get_item_files_table(2, 7).find_element(:css, "button")
          check_element_has_focus(action_button)
          get "/courses/#{@course.id}/files/folder/base%20folder"
          expect(get_item_content_files_table(1, 1)).to eq "Text File\n#{file_to_move}"
        end

        it "moves a file using toolbar menu", priority: "1" do
          move_file_from(2, :toolbar_menu)
          expect(alert).to include_text("#{file_to_move} successfully moved to #{folder_name}")
          get "/courses/#{@course.id}/files/folder/base%20folder"
          expect(get_item_content_files_table(1, 1)).to eq "Text File\n#{file_to_move}"
        end

        it "moves multiple files", priority: "1" do
          files_to_move = ["a_file.txt", "b_file.txt", "c_file.txt"]
          move_files([2, 3, 4])
          files_to_move.map { |file| expect(alert).to include_text("#{file} successfully moved to #{folder_name}") }
          check_element_has_focus(select_all_checkbox)
          get "/courses/#{@course.id}/files/folder/base%20folder"
          files_to_move.each_with_index do |file, index|
            expect(get_item_content_files_table(index + 1, 1)).to eq "Text File\n#{file}"
          end
        end

        it "catches a collision error", priority: "1" do
          add_file(fixture_file_upload("a_file.txt", "text/plain"),
                   @course,
                   "a_file.txt",
                   @base_folder)
          move_file_from(2, :kebab_menu)
          expect(rename_change_button).to be_displayed
        end

        it "catches a collision error for multiple files", priority: "1" do
          add_file(fixture_file_upload("a_file.txt", "text/plain"),
                   @course,
                   "a_file.txt",
                   @base_folder)
          add_file(fixture_file_upload("b_file.txt", "text/plain"),
                   @course,
                   "b_file.txt",
                   @base_folder)
          move_files([2, 3, 4])
          expect(rename_change_button).to be_displayed
        end

        context "Search Results" do
          it "search and move a file" do
            search_input.send_keys(txt_files[0])
            search_button.click
            expect(table_item_by_name(txt_files[0])).to be_displayed
            move_file_from(1, :kebab_menu)
            expect(alert).to include_text("#{file_to_move} successfully moved to #{folder_name}")
            get "/courses/#{@course.id}/files/folder/base%20folder"
            expect(get_item_content_files_table(1, 1)).to eq "Text File\n#{file_to_move}"
          end
        end
      end

      context "Publish Cloud Dialog" do
        before(:once) do
          course_with_teacher(active_all: true)
          add_file(fixture_file_upload("a_file.txt", "text/plain"),
                   @course,
                   "a_file.txt")
        end

        before do
          user_session(@teacher)
          get "/courses/#{@course.id}/files"
        end

        it "validates that file is published by default", priority: "1" do
          expect(item_has_permissions_icon?(1, 6, "published-button")).to be true
        end

        it "sets focus to the close button when opening the permission edit dialog", priority: "1" do
          published_status_button.click
          wait_for_ajaximations
          element = driver.switch_to.active_element
          should_focus = permissions_dialog_close_button
          expect(element).to eq(should_focus)
        end
      end

      context "Directory Header" do
        it "sorts the files properly", priority: 2 do
          course_with_teacher_logged_in

          add_file(fixture_file_upload("example.pdf", "application/pdf"), @course, "a_example.pdf")
          add_file(fixture_file_upload("b_file.txt", "text/plain"), @course, "b_file.txt")

          get "/courses/#{@course.id}/files"

          header_name_files_table.click
          expect(get_item_content_files_table(1, 1)).to eq "PDF File\nexample.pdf"
          expect(get_item_content_files_table(2, 1)).to eq "Text File\nb_file.txt"

          header_name_files_table.click
          expect(get_item_content_files_table(1, 1)).to eq "Text File\nb_file.txt"
          expect(get_item_content_files_table(2, 1)).to eq "PDF File\nexample.pdf"

          header_name_files_table.click
          expect(get_item_content_files_table(1, 1)).to eq "PDF File\nexample.pdf"
          expect(get_item_content_files_table(2, 1)).to eq "Text File\nb_file.txt"
        end

        it "url-encodes sort header links" do
          course_with_teacher_logged_in
          Folder.root_folders(@course).first.sub_folders.create!(name: "eh?", context: @course)
          get "/courses/#{@course.id}/files/folder/eh%3F"
          expect(breadcrumb).to contain_css("li", text: "eh?")
        end
      end

      it "Can search for files" do
        folder = Folder.create!(name: "parent", context: @course)
        file_attachment = attachment_model(content_type: "application/pdf", context: @course, display_name: "file1.pdf", folder:)
        get "/courses/#{@course.id}/files"
        search_input.send_keys(file_attachment.display_name)
        search_button.click
        expect(table_item_by_name(file_attachment.display_name)).to be_displayed
      end
    end

    context("as a student") do
      before(:once) do
        course_with_student(active_all: true)
      end

      before do
        user_session @student
      end

      it "Does not display the file usage bar if user does not have permission" do
        file_attachment = attachment_model(content_type: "application/pdf", context: @course, display_name: "file1.pdf")
        file_attachment.publish!
        get "/courses/#{@course.id}/files"
        expect(content).not_to contain_css(files_usage_text_selector)
      end
    end
  end

  context("All My Files") do
    context("as a teacher") do
      before(:once) do
        course_with_teacher(active_all: true)
      end

      before do
        user_session @teacher
      end

      it "Displays related contexts" do
        get "/files"

        expect(table_rows[0]).to include_text("My Files")
        expect(table_rows[1]).to include_text(@course.name)
      end

      it "Can navigate through My Files" do
        folder = Folder.create!(name: "parent", context: @teacher)
        file_attachment = attachment_model(content_type: "application/pdf", context: @teacher, display_name: "file1.pdf", folder:)
        get "/files"

        table_item_by_name("My Files").click
        table_item_by_name(folder.name).click
        expect(table_item_by_name(file_attachment.display_name)).to be_displayed
      end

      it "Can navigate through course files" do
        folder = Folder.create!(name: "parent", context: @course)
        file_attachment = attachment_model(content_type: "application/pdf", context: @course, display_name: "file1.pdf", folder:)
        get "/files"

        table_item_by_name(@course.name).click
        table_item_by_name(folder.name).click
        expect(table_item_by_name(file_attachment.display_name)).to be_displayed
      end

      context "Search textbox" do
        it "Can search for files" do
          folder = Folder.create!(name: "parent", context: @teacher)
          file_attachment = attachment_model(content_type: "application/pdf", context: @teacher, display_name: "file1.pdf", folder:)
          get "/files"

          table_item_by_name("My Files").click
          search_input.send_keys(file_attachment.display_name)
          search_button.click
          expect(table_item_by_name(file_attachment.display_name)).to be_displayed
        end
      end
    end
  end
end<|MERGE_RESOLUTION|>--- conflicted
+++ resolved
@@ -346,16 +346,8 @@
             get "/courses/#{@course.id}/files"
             file_usage_rights_cloud_icon.click
             set_usage_rights_in_modal(:creative_commons)
-<<<<<<< HEAD
-
-            # TODO: Uncomment this a11y assertion after RCX-3358 is done.
-            # This is a11y test, but currently, the focus is not going back to the element that was clicked.
-            # a11y: focus should go back to the element that was clicked.
-            # check_element_has_focus(file_usage_rights_cloud_icon)
-=======
             # a11y: focus should go back to the element that was clicked.
             check_element_has_focus(file_usage_rights_cloud_icon)
->>>>>>> 66de4dda
             verify_usage_rights_ui_updates(:creative_commons)
           end
 
@@ -364,16 +356,8 @@
             action_menu_button.click
             action_menu_item_by_name("Manage Usage Rights").click
             set_usage_rights_in_modal(:used_by_permission)
-<<<<<<< HEAD
-
-            # TODO: Uncomment this a11y assertion after RCX-3358 is done.
-            # This is a11y test, but currently, the focus is not going back to the element that was clicked.
-            # a11y: focus should go back to the element that was clicked.
-            # check_element_has_focus(action_menu_button)
-=======
             # a11y: focus should go back to the element that was clicked.
             check_element_has_focus(action_menu_button)
->>>>>>> 66de4dda
             verify_usage_rights_ui_updates(:used_by_permission)
           end
 
@@ -382,16 +366,8 @@
             select_item_to_edit_from_kebab_menu(1)
             toolbox_menu_button("manage-usage-rights-button").click
             set_usage_rights_in_modal(:public_domain)
-<<<<<<< HEAD
-
-            # TODO: Uncomment this a11y assertion after RCX-3358 is done.
-            # This is a11y test, but currently, the focus is not going back to the element that was clicked.
-            # a11y: focus should go back to the element that was clicked.
-            # check_element_has_focus(toolbox_menu_button("more-button"))
-=======
             # a11y: focus should go back to the element that was clicked.
             check_element_has_focus(toolbox_menu_button("more-button"))
->>>>>>> 66de4dda
             verify_usage_rights_ui_updates(:public_domain)
           end
 
@@ -404,16 +380,8 @@
             select_item_to_edit_from_kebab_menu(2)
             toolbox_menu_button("manage-usage-rights-button").click
             set_usage_rights_in_modal(:fair_use)
-<<<<<<< HEAD
-
-            # TODO: Uncomment this a11y assertion after RCX-3358 is done.
-            # This is a11y test, but currently, the focus is not going back to the element that was clicked.
-            # a11y: focus should go back to the element that was clicked.
-            # check_element_has_focus(toolbox_menu_button("more-button"))
-=======
             # a11y: focus should go back to the element that was clicked.
             check_element_has_focus(toolbox_menu_button("more-button"))
->>>>>>> 66de4dda
             verify_usage_rights_ui_updates(:fair_use)
           end
 
@@ -426,16 +394,8 @@
             action_menu_item_by_name("Manage Usage Rights").click
             expect(usage_rights_manage_modal).to include_text "new folder"
             set_usage_rights_in_modal(:creative_commons)
-<<<<<<< HEAD
-
-            # TODO: Uncomment this a11y assertion after RCX-3358 is done.
-            # This is a11y test, but currently, the focus is not going back to the element that was clicked.
-            # a11y: focus should go back to the element that was clicked.
-            # check_element_has_focus(toolbox_menu_button("more-button"))
-=======
             # a11y: focus should go back to the element that was clicked.
             check_element_has_focus(action_menu_button)
->>>>>>> 66de4dda
             get_item_files_table(1, 1).click
             verify_usage_rights_ui_updates(:creative_commons)
           end
