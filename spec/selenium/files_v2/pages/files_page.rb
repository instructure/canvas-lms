--- conflicted
+++ resolved
@@ -29,13 +29,8 @@
     fxpath("//button[descendant::text()[contains(., 'All My Files')]]")
   end
 
-<<<<<<< HEAD
-  def folder_link(folder_name)
-    f("[data-testid='#{folder_name}']")
-=======
   def create_folder_button
     f("[data-testid='create-folder-button']")
->>>>>>> 4b8c5dea
   end
 
   def files_usage_text_selector
@@ -45,8 +40,6 @@
   def files_usage_text
     f(files_usage_text_selector)
   end
-<<<<<<< HEAD
-=======
 
   def table_item_by_name(name)
     f("[data-testid='#{name}']")
@@ -68,5 +61,4 @@
   def pagination_button_by_index(index)
     pagination_container.find_elements(:css, "button")[index]
   end
->>>>>>> 4b8c5dea
 end