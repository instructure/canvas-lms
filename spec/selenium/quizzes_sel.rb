--- conflicted
+++ resolved
@@ -324,12 +324,6 @@
 
     get "/courses/#{@course.id}/quizzes/#{quiz.id}/edit"
 
-<<<<<<< HEAD
-    driver.find_element(:link, "Find Questions").click
-    keep_trying_until {
-      driver.find_element(:link, "Select All")
-    }.click
-=======
     keep_trying_until {
       driver.find_element(:css, '.find_question_link').click
       driver.find_element(:id, 'find_question_dialog').should be_displayed
@@ -368,7 +362,6 @@
       driver.find_element(:link, "Select All").should be_displayed
     }
     driver.find_element(:link, "Select All").click
->>>>>>> bd910c91
     find_with_jquery("div#find_question_dialog button.submit_button").click
     keep_trying_until { find_with_jquery("#quiz_display_points_possible .points_possible").text.should == "1" }
 
@@ -397,16 +390,6 @@
 
     get "/courses/#{@course.id}/quizzes/#{quiz.id}/edit"
 
-<<<<<<< HEAD
-    driver.find_element(:link, "Find Questions").click
-    keep_trying_until {
-      driver.find_element(:link, "Select All")
-    }
-    find_all_with_jquery("#find_question_dialog .bank:visible").size.should eql 1
-
-    driver.find_element(:link, "New Question Group").click
-    driver.find_element(:link, "Link to a Question Bank").click
-=======
     keep_trying_until {
       driver.find_element(:css, '.find_question_link').click
       driver.find_element(:id, 'find_question_dialog').should be_displayed
@@ -422,7 +405,6 @@
     }
     driver.find_element(:link, "Link to a Question Bank").click
     wait_for_ajaximations
->>>>>>> bd910c91
     find_all_with_jquery("#find_bank_dialog .bank:visible").size.should eql 1
   end
 
