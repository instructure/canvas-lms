--- conflicted
+++ resolved
@@ -59,12 +59,8 @@
       move_to_click("#initial_action label[for=selfEnrollmentAuthRegCreate]")
       wait_for_ajaximations
       f("#student_name").send_keys("new guy")
-<<<<<<< HEAD
-      expect(f("a.terms_link")).to be_displayed # terms of use link should be populated by js
-=======
       # terms of use link should be populated by TermsOfServiceModal.js
       expect(fj("a:contains('Acceptable Use Policy')")).to be_displayed
->>>>>>> 1c34e1a6
       driver.execute_script("$('#enroll_form label[for=selfEnrollmentAuthRegLoginAgreeTerms]').click()") # because clicking the label clicks on the links in the label
       expect_new_page_load do
         submit_form("#enroll_form")
