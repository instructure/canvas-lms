# frozen_string_literal: true

#
# Copyright (C) 2012 - present Instructure, Inc.
#
# This file is part of Canvas.
#
# Canvas is free software: you can redistribute it and/or modify it under
# the terms of the GNU Affero General Public License as published by the Free
# Software Foundation, version 3 of the License.
#
# Canvas is distributed in the hope that it will be useful, but WITHOUT ANY
# WARRANTY; without even the implied warranty of MERCHANTABILITY or FITNESS FOR
# A PARTICULAR PURPOSE. See the GNU Affero General Public License for more
# details.
#
# You should have received a copy of the GNU Affero General Public License along
# with this program. If not, see <http://www.gnu.org/licenses/>.

require File.expand_path(File.dirname(__FILE__) + '/common')
require File.expand_path(File.dirname(__FILE__) + '/helpers/groups_common')

describe "student groups" do
  include_context "in-process server selenium tests"
  include GroupsCommon

  let(:group_name){ 'Windfury' }
  let(:group_category_name){ 'cat1' }

  describe "as a student" do

    before(:each) do
      course_with_student_logged_in(:active_all => true)
    end

    it "should allow student group leaders to edit the group name", priority: "1", test_id: 180670 do
      category1 = @course.group_categories.create!(:name => "category 1")
      category1.configure_self_signup(true, false)
      category1.save!
      g1 = @course.groups.create!(:name => "some group", :group_category => category1)

      g1.add_user @student
      g1.leader = @student
      g1.save!

      get "/groups/#{g1.id}"

      f('#edit_group').click
      set_value f('#group_name'), "new group name"
      expect_new_page_load {submit_form("span[aria-label='Edit Group']")}
      expect(g1.reload.name).to include("new group name")
    end

    it "should show locked student organized, invite only groups", priority: "1", test_id: 180671 do
      @course.groups.create!(:name => "my group")
      get "/courses/#{@course.id}/groups"

      expect(f(".icon-lock")).to be_displayed
    end

    it "should restrict students from accessing groups in unpublished course", priority: "1", test_id: 246620 do
      group_test_setup(1,1,1)
      add_user_to_group(@students.first,@testgroup[0])
      @course.workflow_state = 'unpublished'
      @course.save!
      user_session(@students.first)
      get "/courses/#{@course.id}/groups"
      expect(f("#unauthorized_message")).to be_displayed
    end

    describe "new student group" do
      before(:each) do
        seed_students(2)
        get "/courses/#{@course.id}/groups"
        f('button[data-test-id="add-group-button"]').click
        wait_for_ajaximations
      end

      it "should have dropdown with two options", priority:"2", test_id: 180681 do
        expect(ff("#joinLevelSelect option").length).to eq 2
        expect(ff("#joinLevelSelect option")[0]).to include_text("Course members are free to join")
        expect(ff("#joinLevelSelect option")[1]).to include_text("Membership by invitation only")
      end

      it "should show students in the course", priority: "1", test_id: 180675 do
        expected_student_list = ["Test Student 1", "Test Student 2"]
        student_list = ff(".checkbox")
        expect(student_list).to have_size(expected_student_list.size) # there should be no teachers in the list

        # check the list of students for expected names
        expect(student_list[0].text).to eq "Test Student 1"
        expect(student_list[1].text).to eq "Test Student 2"
      end

      it "should be titled what the user types in", priority: "1", test_id: 180676 do
        create_default_student_group(group_name)

        expect(fj(".student-group-title")).to include_text(group_name.to_s)
      end

      it "by default, created student group only contains the student creator", priority: "2", test_id: 180682 do
        create_default_student_group()

        # expand the group
        fj(".student-group-title").click
        wait_for_ajaximations

        # first item in the array is the group name
        students = ff("[role=listitem]")
        expect(students.length).to eq 2
        expect(students[1]).to include_text("nobody@example.com")
      end

      it "should add students to the group", priority: "1", test_id: 180677 do
        create_group_and_add_all_students

        # expand the group
        fj(".student-group-title").click
        wait_for_ajaximations

        expected_student_list = ["nobody@example.com","Test Student 1","Test Student 2",
                                 "Test Student 3","Test Student 4","Test Student 5"]
        student_list = ff("[role=listitem]")

        # first item in the student_list array is the group name
        # I skip the group name and then do an index-1 to account for skipping index 0
        student_list.each_with_index do |student, index|
<<<<<<< HEAD
          if (index != 0)
            expect(student).to include_text(expected_student_list[index-1].to_s)
=======
          if index != 0
            expect(student).to include_text(expected_student_list[index - 1].to_s)
>>>>>>> 75b2b932
          end
        end
      end
    end

    describe "new self sign-up groups" do
      it "should allow a student to leave a group and not change the group leader", priority: "1", test_id: 96027 do
        # Creating two groups, using one, and ensuring the second group remains empty
        group_test_setup(4,1,2)
        @group_category.first.configure_self_signup(true,false)
        3.times do |n|
          add_user_to_group(@students[n], @testgroup.first,false)
        end
        add_user_to_group(@students[3], @testgroup.first,true)

        user_session(@students[0])
        get "/courses/#{@course.id}/groups"

        f('.student-group-header .icon-mini-arrow-right').click
        wait_for_ajaximations

        expect(f('div[role="list"]')).to include_text("#{@students[0].name}")

        # First student leaves group
        fj('.student-group-join :contains("Leave")').click
        wait_for_ajaximations

        expect(f('div[role="list"]')).not_to include_text("#{@students[0].name}")

        user_session(@teacher)
        get "/courses/#{@course.id}/groups"

        f(".group[data-id=\"#{@testgroup[0].id}\"] .toggle-group").click
        f(".group[data-id=\"#{@testgroup[1].id}\"] .toggle-group").click
        wait_for_ajaximations

        # Ensure First Student is no longer in groups, but in Unassigned Students section
        expect(f('div[data-view="groups"]')).not_to include_text("#{@students[0].name}")
        expect(f('.unassigned-students')).to include_text("#{@students[0].name}")
        # Fourth student should remain group leader
        expect(fj(".group[data-id=\"#{@testgroup[0].id}\"] ." \
      ".group-leader:contains(\"#{@students[3].name}\")")).to be_displayed
      end
    end

    describe "student group index page" do
      before(:each) do
       create_group(group_name:group_name)
        get "/courses/#{@course.id}/groups"
      end

      it "leaving a group should decrement student count", priority: "1", test_id: 180678 do
        expect(f(".student-group-students")).to include_text("1 student")

        find_button("Leave").click

        expect(f(".student-group-students")).to include_text("0 students")
        expect(find_button("Join")).to be_displayed
      end

      it "student should be able to leave a group and rejoin", priority: "1", test_id: 180679 do
        # verify that you are in the group
        leave_button = find_button("Leave")
        expect(leave_button).to be_displayed

        # leave group and verify leaving
        leave_button.click
        join_button = find_button("Join")
        expect(join_button).to be_displayed

        # rejoin group
        join_button.click
        expect(find_button("Leave")).to be_displayed
      end

      it "should visit the group", priority: "1", test_id: 180680 do
        fln('Visit').click
        wait_for_ajaximations

        expect(f("#breadcrumbs")).to include_text(group_name.to_s)
      end

      it "student group leader can manage group", priority: "2", test_id: 180702 do
        fln('Manage').click
        wait_for_ajaximations

        expect(f(".ui-dialog-titlebar")).to include_text("Manage Student Group")
      end
    end

    describe "student who is not in the group", priority: "2", test_id: 184465 do
      it "should allow the student to join a student group they did not create" do
        create_group(group_name:group_name,enroll_student_count:0,add_self_to_group:false)
        get "/courses/#{@course.id}/groups"

        # join group
        find_button("Join").click
        expect(find_button("Leave")).to be_displayed
      end
    end

    describe "Manage Student Group Page" do
      before(:each) do
        create_group(group_name:group_name, enroll_student_count:2)
        get "/courses/#{@course.id}/groups"
      end

      it "should populate dialog with current group name", priority: "2", test_id: 180711 do
        fln('Manage').click
        wait_for_ajaximations

        expect(f("#group_name")).to have_attribute(:value, group_name.to_s)
      end

      it "should change group name", priority:"2", test_id: 180714 do
        fln('Manage').click
        wait_for_ajaximations

        addition = "CRIT"
        f("#group_name").send_keys(addition.to_s)
        wait_for_ajaximations
        f('button.confirm-dialog-confirm-btn').click

        new_group_name = group_name.to_s + addition.to_s
        expect(f(".student-group-title")).to include_text(new_group_name.to_s)
      end

      it "should add users to group", priority: "1", test_id: 180718 do
        # expand the group
        fj(".student-group-title").click
        wait_for_ajaximations

        # verify that there is only one student
        # first item in the array is the group name
        students = ff("[role=listitem]")
        expect(students.length).to eq 2
        expect(students[1]).to include_text("nobody@example.com")

        fln('Manage').click
        wait_for_ajaximations

        students = ffj(".checkbox")
        students.each do |student|
          student.click
        end

        fj('button.confirm-dialog-confirm-btn').click
        wait_for_ajaximations

        expected_student_list = ["nobody@example.com","Test Student 1", "Test Student 2"]
        student_list = ff("[role=listitem]")

        # first item in the student_list array is the group name
        # I skip the group name and then do an index-1 to account for skipping index 0
        student_list.each_with_index do |student, index|
<<<<<<< HEAD
          if (index != 0)
            expect(student).to include_text(expected_student_list[index-1].to_s)
=======
          if index != 0
            expect(student).to include_text(expected_student_list[index - 1].to_s)
>>>>>>> 75b2b932
          end
        end
      end

      it "add/remove plurality to the word 'student' if one student", priority: "2", test_id: 180723 do
        skip('KNO-183')
        fln('Manage').click
        wait_for_ajaximations

        # add the first student that isn't the current student
        second_student_checkbox = ffj(".checkbox:visible")[1]
        second_student_checkbox.click
        wait_for_animations

        f('button.confirm-dialog-confirm-btn').click

        # expect plural of the word 'student'
        expect(f(".student-group-students")).to include_text("students")

        # leave the group
        f(".student-group-join a").click

        expect(f(".student-group-students")).to include_text("1 student")
      end
    end
  end
end<|MERGE_RESOLUTION|>--- conflicted
+++ resolved
@@ -24,16 +24,15 @@
   include_context "in-process server selenium tests"
   include GroupsCommon
 
-  let(:group_name){ 'Windfury' }
-  let(:group_category_name){ 'cat1' }
+  let(:group_name) { 'Windfury' }
+  let(:group_category_name) { 'cat1' }
 
   describe "as a student" do
-
     before(:each) do
       course_with_student_logged_in(:active_all => true)
     end
 
-    it "should allow student group leaders to edit the group name", priority: "1", test_id: 180670 do
+    it "allows student group leaders to edit the group name", priority: "1", test_id: 180670 do
       category1 = @course.group_categories.create!(:name => "category 1")
       category1.configure_self_signup(true, false)
       category1.save!
@@ -47,20 +46,20 @@
 
       f('#edit_group').click
       set_value f('#group_name'), "new group name"
-      expect_new_page_load {submit_form("span[aria-label='Edit Group']")}
+      expect_new_page_load { submit_form("span[aria-label='Edit Group']") }
       expect(g1.reload.name).to include("new group name")
     end
 
-    it "should show locked student organized, invite only groups", priority: "1", test_id: 180671 do
+    it "shows locked student organized, invite only groups", priority: "1", test_id: 180671 do
       @course.groups.create!(:name => "my group")
       get "/courses/#{@course.id}/groups"
 
       expect(f(".icon-lock")).to be_displayed
     end
 
-    it "should restrict students from accessing groups in unpublished course", priority: "1", test_id: 246620 do
-      group_test_setup(1,1,1)
-      add_user_to_group(@students.first,@testgroup[0])
+    it "restricts students from accessing groups in unpublished course", priority: "1", test_id: 246620 do
+      group_test_setup(1, 1, 1)
+      add_user_to_group(@students.first, @testgroup[0])
       @course.workflow_state = 'unpublished'
       @course.save!
       user_session(@students.first)
@@ -76,13 +75,13 @@
         wait_for_ajaximations
       end
 
-      it "should have dropdown with two options", priority:"2", test_id: 180681 do
+      it "has dropdown with two options", priority: "2", test_id: 180681 do
         expect(ff("#joinLevelSelect option").length).to eq 2
         expect(ff("#joinLevelSelect option")[0]).to include_text("Course members are free to join")
         expect(ff("#joinLevelSelect option")[1]).to include_text("Membership by invitation only")
       end
 
-      it "should show students in the course", priority: "1", test_id: 180675 do
+      it "shows students in the course", priority: "1", test_id: 180675 do
         expected_student_list = ["Test Student 1", "Test Student 2"]
         student_list = ff(".checkbox")
         expect(student_list).to have_size(expected_student_list.size) # there should be no teachers in the list
@@ -92,7 +91,7 @@
         expect(student_list[1].text).to eq "Test Student 2"
       end
 
-      it "should be titled what the user types in", priority: "1", test_id: 180676 do
+      it "is titled what the user types in", priority: "1", test_id: 180676 do
         create_default_student_group(group_name)
 
         expect(fj(".student-group-title")).to include_text(group_name.to_s)
@@ -111,41 +110,36 @@
         expect(students[1]).to include_text("nobody@example.com")
       end
 
-      it "should add students to the group", priority: "1", test_id: 180677 do
+      it "adds students to the group", priority: "1", test_id: 180677 do
         create_group_and_add_all_students
 
         # expand the group
         fj(".student-group-title").click
         wait_for_ajaximations
 
-        expected_student_list = ["nobody@example.com","Test Student 1","Test Student 2",
-                                 "Test Student 3","Test Student 4","Test Student 5"]
+        expected_student_list = ["nobody@example.com", "Test Student 1", "Test Student 2",
+                                 "Test Student 3", "Test Student 4", "Test Student 5"]
         student_list = ff("[role=listitem]")
 
         # first item in the student_list array is the group name
         # I skip the group name and then do an index-1 to account for skipping index 0
         student_list.each_with_index do |student, index|
-<<<<<<< HEAD
-          if (index != 0)
-            expect(student).to include_text(expected_student_list[index-1].to_s)
-=======
           if index != 0
             expect(student).to include_text(expected_student_list[index - 1].to_s)
->>>>>>> 75b2b932
           end
         end
       end
     end
 
     describe "new self sign-up groups" do
-      it "should allow a student to leave a group and not change the group leader", priority: "1", test_id: 96027 do
+      it "allows a student to leave a group and not change the group leader", priority: "1", test_id: 96027 do
         # Creating two groups, using one, and ensuring the second group remains empty
-        group_test_setup(4,1,2)
-        @group_category.first.configure_self_signup(true,false)
+        group_test_setup(4, 1, 2)
+        @group_category.first.configure_self_signup(true, false)
         3.times do |n|
-          add_user_to_group(@students[n], @testgroup.first,false)
+          add_user_to_group(@students[n], @testgroup.first, false)
         end
-        add_user_to_group(@students[3], @testgroup.first,true)
+        add_user_to_group(@students[3], @testgroup.first, true)
 
         user_session(@students[0])
         get "/courses/#{@course.id}/groups"
@@ -173,13 +167,13 @@
         expect(f('.unassigned-students')).to include_text("#{@students[0].name}")
         # Fourth student should remain group leader
         expect(fj(".group[data-id=\"#{@testgroup[0].id}\"] ." \
-      ".group-leader:contains(\"#{@students[3].name}\")")).to be_displayed
+                  ".group-leader:contains(\"#{@students[3].name}\")")).to be_displayed
       end
     end
 
     describe "student group index page" do
       before(:each) do
-       create_group(group_name:group_name)
+        create_group(group_name: group_name)
         get "/courses/#{@course.id}/groups"
       end
 
@@ -207,7 +201,7 @@
         expect(find_button("Leave")).to be_displayed
       end
 
-      it "should visit the group", priority: "1", test_id: 180680 do
+      it "visits the group", priority: "1", test_id: 180680 do
         fln('Visit').click
         wait_for_ajaximations
 
@@ -223,8 +217,8 @@
     end
 
     describe "student who is not in the group", priority: "2", test_id: 184465 do
-      it "should allow the student to join a student group they did not create" do
-        create_group(group_name:group_name,enroll_student_count:0,add_self_to_group:false)
+      it "allows the student to join a student group they did not create" do
+        create_group(group_name: group_name, enroll_student_count: 0, add_self_to_group: false)
         get "/courses/#{@course.id}/groups"
 
         # join group
@@ -235,18 +229,18 @@
 
     describe "Manage Student Group Page" do
       before(:each) do
-        create_group(group_name:group_name, enroll_student_count:2)
-        get "/courses/#{@course.id}/groups"
-      end
-
-      it "should populate dialog with current group name", priority: "2", test_id: 180711 do
+        create_group(group_name: group_name, enroll_student_count: 2)
+        get "/courses/#{@course.id}/groups"
+      end
+
+      it "populates dialog with current group name", priority: "2", test_id: 180711 do
         fln('Manage').click
         wait_for_ajaximations
 
         expect(f("#group_name")).to have_attribute(:value, group_name.to_s)
       end
 
-      it "should change group name", priority:"2", test_id: 180714 do
+      it "changes group name", priority: "2", test_id: 180714 do
         fln('Manage').click
         wait_for_ajaximations
 
@@ -259,7 +253,7 @@
         expect(f(".student-group-title")).to include_text(new_group_name.to_s)
       end
 
-      it "should add users to group", priority: "1", test_id: 180718 do
+      it "adds users to group", priority: "1", test_id: 180718 do
         # expand the group
         fj(".student-group-title").click
         wait_for_ajaximations
@@ -281,19 +275,14 @@
         fj('button.confirm-dialog-confirm-btn').click
         wait_for_ajaximations
 
-        expected_student_list = ["nobody@example.com","Test Student 1", "Test Student 2"]
+        expected_student_list = ["nobody@example.com", "Test Student 1", "Test Student 2"]
         student_list = ff("[role=listitem]")
 
         # first item in the student_list array is the group name
         # I skip the group name and then do an index-1 to account for skipping index 0
         student_list.each_with_index do |student, index|
-<<<<<<< HEAD
-          if (index != 0)
-            expect(student).to include_text(expected_student_list[index-1].to_s)
-=======
           if index != 0
             expect(student).to include_text(expected_student_list[index - 1].to_s)
->>>>>>> 75b2b932
           end
         end
       end
