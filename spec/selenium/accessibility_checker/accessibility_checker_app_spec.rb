--- conflicted
+++ resolved
@@ -28,8 +28,6 @@
   include AccessibilityDashboard
 
   context "As a teacher" do
-<<<<<<< HEAD
-=======
     let(:wiki_page) do
       wiki_page_model(context: @course, body: paragraphs_for_headings_html)
     end
@@ -46,7 +44,6 @@
       )
     end
 
->>>>>>> 27a9ef75
     before do
       course_with_teacher_logged_in
       @course.enable_feature!(:accessibility_tab_enable)
@@ -61,10 +58,6 @@
 
     context "fixes accessibility issues on a page" do
       context "form type: button-only" do
-<<<<<<< HEAD
-        it "page violates the paragraphs for headings rule" do
-          page = @course.wiki_pages.create!(title: "Page1", body: paragraphs_for_headings_html)
-=======
         before do
           accessibility_issue_model(
             course: @course,
@@ -82,7 +75,6 @@
         end
 
         it "page violates the paragraphs for headings rule" do
->>>>>>> 27a9ef75
           visit_accessibility_home_page(@course.id)
           expect(accessibility_checker_container).to be_displayed
           fix_button(1).click
@@ -93,19 +85,11 @@
           apply_button.click
           expect(issue_preview).to contain_css("p")
           save_button.click
-<<<<<<< HEAD
-          expect(page.reload.body).to eq paragraphs_for_headings_html.gsub("h2", "p")
-=======
           expect(wiki_page.reload.body).to eq paragraphs_for_headings_html.gsub("h2", "p")
->>>>>>> 27a9ef75
         end
       end
 
       context "form type: radio button" do
-<<<<<<< HEAD
-        it "page violates the headings start at h2 rule" do
-          page = @course.wiki_pages.create!(title: "Page1", body: headings_start_at_h2_html)
-=======
         before do
           wiki_page.update(body: headings_start_at_h2_html)
           accessibility_issue_model(
@@ -128,7 +112,6 @@
         end
 
         it "page violates the headings start at h2 rule" do
->>>>>>> 27a9ef75
           visit_accessibility_home_page(@course.id)
           expect(accessibility_checker_container).to be_displayed
           fix_button(1).click
@@ -140,21 +123,12 @@
           apply_button.click
           expect(issue_preview).to contain_css("p")
           save_button.click
-<<<<<<< HEAD
-          expect(page.reload.body).to eq headings_start_at_h2_html.gsub("h1", "p")
-=======
           expect(wiki_page.reload.body).to eq headings_start_at_h2_html.gsub("h1", "p")
->>>>>>> 27a9ef75
         end
       end
 
       context "form type: text input with checkbox" do
         context "page violates img alt rule" do
-<<<<<<< HEAD
-          it "selects the checkbox to fix the issue" do
-            role = 'role="presentation"'
-            page = @course.wiki_pages.create!(title: "Page1", body: img_alt_rule_html)
-=======
           before do
             # wiki_page.update(body: img_alt_rule_html, user: @teacher)
             accessibility_issue_model(
@@ -174,65 +148,46 @@
 
           it "selects the checkbox to fix the issue" do
             role = 'role="presentation"'
->>>>>>> 27a9ef75
             visit_accessibility_home_page(@course.id)
             expect(accessibility_checker_container).to be_displayed
             fix_button(1).click
             text_input_with_checkbox_form_checkbox.click
             save_button.click
-<<<<<<< HEAD
-            expect(page.reload.body).to include role
-=======
             expect(wiki_page.reload.body).to include role
->>>>>>> 27a9ef75
           end
 
           it "selects the text input to fix the issue" do
             alt_text = 'alt="this is an alt"'
-<<<<<<< HEAD
-            page = @course.wiki_pages.create!(title: "Page1", body: img_alt_rule_html)
-=======
->>>>>>> 27a9ef75
             visit_accessibility_home_page(@course.id)
             expect(accessibility_checker_container).to be_displayed
             fix_button(1).click
             text_input_with_checkbox_form_input.send_keys(alt_text.gsub("alt=", "").delete('"'))
             save_button.click
-<<<<<<< HEAD
-            expect(page.reload.body).to include alt_text
-=======
             expect(wiki_page.reload.body).to include alt_text
->>>>>>> 27a9ef75
           end
         end
       end
 
       context "form type: text input" do
-<<<<<<< HEAD
+        before do
+          wiki_page.update(body: table_caption_rule_html)
+          accessibility_issue_model(
+            course: @course,
+            wiki_page:,
+            accessibility_resource_scan: scan_with_issues,
+            rule_type: Accessibility::Rules::TableCaptionRule.id,
+            node_path: "./table",
+            metadata: {
+              element: "table",
+              form: {
+                type: "textinput"
+              },
+            }
+          )
+        end
+
         it "page violates the table caption rule" do
           caption = "<caption>This is a caption</caption>"
-          page = @course.wiki_pages.create!(title: "Page1", body: table_caption_rule_html)
-=======
-        before do
-          wiki_page.update(body: table_caption_rule_html)
-          accessibility_issue_model(
-            course: @course,
-            wiki_page:,
-            accessibility_resource_scan: scan_with_issues,
-            rule_type: Accessibility::Rules::TableCaptionRule.id,
-            node_path: "./table",
-            metadata: {
-              element: "table",
-              form: {
-                type: "textinput"
-              },
-            }
-          )
-        end
-
-        it "page violates the table caption rule" do
-          caption = "<caption>This is a caption</caption>"
->>>>>>> 27a9ef75
           visit_accessibility_home_page(@course.id)
           expect(accessibility_checker_container).to be_displayed
           fix_button(1).click
@@ -244,43 +199,31 @@
           apply_button.click
           expect(issue_preview).to contain_css("caption")
           save_button.click
-<<<<<<< HEAD
-          expect(page.reload.body).to include caption
+          expect(wiki_page.reload.body).to include caption
         end
       end
 
       context "form type: color picker" do
+        before do
+          wiki_page.update(body: small_text_contrast_rule_html)
+          accessibility_issue_model(
+            course: @course,
+            wiki_page:,
+            accessibility_resource_scan: scan_with_issues,
+            rule_type: Accessibility::Rules::SmallTextContrastRule.id,
+            node_path: "./p/span",
+            metadata: {
+              element: "h1",
+              form: {
+                type: "colorpicker"
+              },
+            }
+          )
+        end
+
         it "page violates the small text contrast rule" do
           base_color = { rgba: "rgba(248, 202, 198, 1)" }
           new_color = { hex: "248029", rgba: "rgba(36, 128, 41, 1)" }
-          page = @course.wiki_pages.create!(title: "Page1", body: small_text_contrast_rule_html)
-=======
-          expect(wiki_page.reload.body).to include caption
-        end
-      end
-
-      context "form type: color picker" do
-        before do
-          wiki_page.update(body: small_text_contrast_rule_html)
-          accessibility_issue_model(
-            course: @course,
-            wiki_page:,
-            accessibility_resource_scan: scan_with_issues,
-            rule_type: Accessibility::Rules::SmallTextContrastRule.id,
-            node_path: "./p/span",
-            metadata: {
-              element: "h1",
-              form: {
-                type: "colorpicker"
-              },
-            }
-          )
-        end
-
-        it "page violates the small text contrast rule" do
-          base_color = { rgba: "rgba(248, 202, 198, 1)" }
-          new_color = { hex: "248029", rgba: "rgba(36, 128, 41, 1)" }
->>>>>>> 27a9ef75
           visit_accessibility_home_page(@course.id)
           expect(accessibility_checker_container).to be_displayed
           fix_button(1).click
@@ -293,11 +236,7 @@
           apply_button.click
           expect(issue_preview("> p > span").css_value("color")).to eq(new_color[:rgba])
           save_button.click
-<<<<<<< HEAD
-          expect(page.reload.body).to include "color: ##{new_color[:hex]}"
-=======
           expect(wiki_page.reload.body).to include "color: ##{new_color[:hex]}"
->>>>>>> 27a9ef75
         end
       end
     end
