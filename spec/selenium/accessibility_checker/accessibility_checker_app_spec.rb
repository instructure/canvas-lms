# frozen_string_literal: true

# Copyright (C) 2025 - present Instructure, Inc.
#
# This file is part of Canvas.
#
# Canvas is free software: you can redistribute it and/or modify it under
# the terms of the GNU Affero General Public License as published by the Free
# Software Foundation, version 3 of the License.
#
# Canvas is distributed in the hope that it will be useful, but WITHOUT ANY
# WARRANTY; without even the implied warranty of MERCHANTABILITY or FITNESS FOR
# A PARTICULAR PURPOSE. See the GNU Affero General Public License for more
# details.
#
# You should have received a copy of the GNU Affero General Public License along
# with this program. If not, see <http://www.gnu.org/licenses/>.

require_relative "../common"
require_relative "page_objects/accessibility_pages"
require_relative "page_objects/accessibility_dashboard"
require_relative "page_objects/accessibility_drawer"

<<<<<<< HEAD
describe "Accessibility Checker App UI", skip: "skipping for now to avoid flakiness, these specs will be updated in future PSs", type: :selenium do
=======
describe "Accessibility Checker App UI", skip: "temporarily skipping due to flakiness", type: :selenium do
>>>>>>> 5b970e1a
  include_context "in-process server selenium tests"
  include AccessibilityPages
  include AccessibilityDrawer
  include AccessibilityDashboard

  context "As a teacher" do
    let(:wiki_page) do
      wiki_page_model(context: @course, body: paragraphs_for_headings_html)
    end

    let(:scan_with_issues) do
      accessibility_resource_scan_model(
        course: @course,
<<<<<<< HEAD
        wiki_page:,
=======
        context: wiki_page,
>>>>>>> 5b970e1a
        workflow_state: "completed",
        resource_updated_at: "2025-07-19T02:18:00Z",
        resource_name: "Tutorial",
        resource_workflow_state: "published",
        issue_count: 1
      )
    end

    before do
      # disable auto-scan on Account
      allow_any_instance_of(Account).to receive(:enqueue_a11y_scan_if_enabled)
      # disable auto-scan on WikiPage
      allow_any_instance_of(WikiPage).to receive(:trigger_accessibility_scan_on_create)
      allow_any_instance_of(WikiPage).to receive(:trigger_accessibility_scan_on_update)
      allow_any_instance_of(WikiPage).to receive(:remove_accessibility_scan)

      course_with_teacher_logged_in
      account = @course.root_account
      account.settings[:enable_content_a11y_checker] = true
      account.save!
    end

    context "renders" do
      it "the Accessibility Checker App UI" do
        visit_accessibility_home_page(@course.id)
        expect_a11y_container_to_be_displayed
      end
    end

    context "fixes accessibility issues on a page" do
      context "form type: button-only" do
        before do
          accessibility_issue_model(
            course: @course,
<<<<<<< HEAD
            wiki_page:,
=======
>>>>>>> 5b970e1a
            accessibility_resource_scan: scan_with_issues,
            rule_type: Accessibility::Rules::ParagraphsForHeadingsRule.id,
            node_path: "./h2",
            metadata: {
              element: "h2",
              form: {
                type: "button",
              },
            }
          )
        end

        it "page violates the paragraphs for headings rule" do
          visit_accessibility_home_page(@course.id)
          expect_a11y_container_to_be_displayed
          fix_button(1).click
          apply_button.click
          expect(issue_preview).to contain_css("p")
          undo_button.click
          expect(issue_preview).to contain_css("h2")
          apply_button.click
          expect(issue_preview).to contain_css("p")
          save_button.click
          expect(wiki_page.reload.body).to eq paragraphs_for_headings_html.gsub("h2", "p")
        end
      end

      context "form type: radio button" do
        before do
          wiki_page.update(body: headings_start_at_h2_html)
          accessibility_issue_model(
            course: @course,
<<<<<<< HEAD
            wiki_page:,
=======
>>>>>>> 5b970e1a
            accessibility_resource_scan: scan_with_issues,
            rule_type: Accessibility::Rules::HeadingsStartAtH2Rule.id,
            node_path: "./h1",
            metadata: {
              element: "h1",
              form: {
                label: "How would you like to proceed?",
                type: "radio_input_group",
                value: "Change it to Heading 2",
                undo_text: "Heading structure changed",
                options: ["Change it to Heading 2", "Turn into paragraph"]
              },
            }
          )
        end

        it "page violates the headings start at h2 rule" do
          visit_accessibility_home_page(@course.id)
          expect_a11y_container_to_be_displayed
          fix_button(1).click
          apply_button.click
          expect(issue_preview).to contain_css("h2")
          undo_button.click
          expect(issue_preview).to contain_css("h1")
          radio_button_form_remove_heading.click
          apply_button.click
          expect(issue_preview).to contain_css("p")
          save_button.click
          expect(wiki_page.reload.body).to eq headings_start_at_h2_html.gsub("h1", "p")
        end
      end

      context "form type: text input with checkbox" do
        context "page violates img alt rule" do
          before do
<<<<<<< HEAD
            # wiki_page.update(body: img_alt_rule_html, user: @teacher)
            accessibility_issue_model(
              course: @course,
              wiki_page:,
=======
            wiki_page.update(body: img_alt_rule_html)
            accessibility_issue_model(
              course: @course,
>>>>>>> 5b970e1a
              accessibility_resource_scan: scan_with_issues,
              rule_type: Accessibility::Rules::ImgAltRule.id,
              node_path: "./p/img",
              metadata: {
                element: "img",
                form: {
<<<<<<< HEAD
                  type: "checkbox_text_input"
=======
                  type: "checkbox_text_input",
                  checkbox_label: "This image is decorative",
                  label: "Alt text",
>>>>>>> 5b970e1a
                },
              }
            )
          end

          it "selects the checkbox to fix the issue" do
            role = 'role="presentation"'
            visit_accessibility_home_page(@course.id)
            expect_a11y_container_to_be_displayed
            fix_button(1).click
            text_input_with_checkbox_form_checkbox.click
            save_button.click
            expect(wiki_page.reload.body).to include role
          end

          it "selects the text input to fix the issue" do
            alt_text = 'alt="this is an alt"'
            visit_accessibility_home_page(@course.id)
            expect_a11y_container_to_be_displayed
            fix_button(1).click
            text_input_with_checkbox_form_input.send_keys(alt_text.gsub("alt=", "").delete('"'))
            save_button.click
            expect(wiki_page.reload.body).to include alt_text
          end
        end
      end

      context "form type: text input" do
        before do
          wiki_page.update(body: table_caption_rule_html)
          accessibility_issue_model(
            course: @course,
<<<<<<< HEAD
            wiki_page:,
=======
>>>>>>> 5b970e1a
            accessibility_resource_scan: scan_with_issues,
            rule_type: Accessibility::Rules::TableCaptionRule.id,
            node_path: "./table",
            metadata: {
              element: "table",
              form: {
<<<<<<< HEAD
                type: "textinput"
=======
                type: "textinput",
                label: "Table caption"
>>>>>>> 5b970e1a
              },
            }
          )
        end

        it "page violates the table caption rule" do
          caption = "<caption>This is a caption</caption>"
          visit_accessibility_home_page(@course.id)
          expect_a11y_container_to_be_displayed
          fix_button(1).click
          text_input_form_input.send_keys("This is a caption")
          apply_button.click
          expect(issue_preview).to contain_css("caption")
          undo_button.click
          expect(issue_preview).not_to contain_css("caption")
          apply_button.click
          expect(issue_preview).to contain_css("caption")
          save_button.click
          expect(wiki_page.reload.body).to include caption
        end
      end

      context "form type: color picker" do
        before do
          wiki_page.update(body: small_text_contrast_rule_html)
          accessibility_issue_model(
            course: @course,
<<<<<<< HEAD
            wiki_page:,
=======
>>>>>>> 5b970e1a
            accessibility_resource_scan: scan_with_issues,
            rule_type: Accessibility::Rules::SmallTextContrastRule.id,
            node_path: "./p/span",
            metadata: {
              element: "h1",
              form: {
                type: "colorpicker"
              },
            }
          )
        end

        it "page violates the small text contrast rule" do
          base_color = { rgba: "rgba(248, 202, 198, 1)" }
          new_color = { hex: "248029", rgba: "rgba(36, 128, 41, 1)" }
          visit_accessibility_home_page(@course.id)
          expect_a11y_container_to_be_displayed
          fix_button(1).click
          color_picker_form_input.send_keys(:control, "a")
          color_picker_form_input.send_keys(new_color[:hex])
          apply_button.click
          expect(issue_preview("> p > span").css_value("color")).to eq(new_color[:rgba])
          undo_button.click
          expect(issue_preview("> p > span").css_value("color")).to eq(base_color[:rgba])
          apply_button.click
          expect(issue_preview("> p > span").css_value("color")).to eq(new_color[:rgba])
          save_button.click
          expect(wiki_page.reload.body).to include "color: ##{new_color[:hex]}"
        end
      end
    end
  end

  private

  def expect_a11y_container_to_be_displayed
    keep_trying_for_attempt_times(attempts: 5, sleep_interval: 0.5) do
      expect(accessibility_checker_container).to be_displayed
    end
  end
end<|MERGE_RESOLUTION|>--- conflicted
+++ resolved
@@ -21,11 +21,7 @@
 require_relative "page_objects/accessibility_dashboard"
 require_relative "page_objects/accessibility_drawer"
 
-<<<<<<< HEAD
-describe "Accessibility Checker App UI", skip: "skipping for now to avoid flakiness, these specs will be updated in future PSs", type: :selenium do
-=======
 describe "Accessibility Checker App UI", skip: "temporarily skipping due to flakiness", type: :selenium do
->>>>>>> 5b970e1a
   include_context "in-process server selenium tests"
   include AccessibilityPages
   include AccessibilityDrawer
@@ -39,11 +35,7 @@
     let(:scan_with_issues) do
       accessibility_resource_scan_model(
         course: @course,
-<<<<<<< HEAD
-        wiki_page:,
-=======
         context: wiki_page,
->>>>>>> 5b970e1a
         workflow_state: "completed",
         resource_updated_at: "2025-07-19T02:18:00Z",
         resource_name: "Tutorial",
@@ -78,10 +70,6 @@
         before do
           accessibility_issue_model(
             course: @course,
-<<<<<<< HEAD
-            wiki_page:,
-=======
->>>>>>> 5b970e1a
             accessibility_resource_scan: scan_with_issues,
             rule_type: Accessibility::Rules::ParagraphsForHeadingsRule.id,
             node_path: "./h2",
@@ -114,10 +102,6 @@
           wiki_page.update(body: headings_start_at_h2_html)
           accessibility_issue_model(
             course: @course,
-<<<<<<< HEAD
-            wiki_page:,
-=======
->>>>>>> 5b970e1a
             accessibility_resource_scan: scan_with_issues,
             rule_type: Accessibility::Rules::HeadingsStartAtH2Rule.id,
             node_path: "./h1",
@@ -153,29 +137,18 @@
       context "form type: text input with checkbox" do
         context "page violates img alt rule" do
           before do
-<<<<<<< HEAD
-            # wiki_page.update(body: img_alt_rule_html, user: @teacher)
-            accessibility_issue_model(
-              course: @course,
-              wiki_page:,
-=======
             wiki_page.update(body: img_alt_rule_html)
             accessibility_issue_model(
               course: @course,
->>>>>>> 5b970e1a
               accessibility_resource_scan: scan_with_issues,
               rule_type: Accessibility::Rules::ImgAltRule.id,
               node_path: "./p/img",
               metadata: {
                 element: "img",
                 form: {
-<<<<<<< HEAD
-                  type: "checkbox_text_input"
-=======
                   type: "checkbox_text_input",
                   checkbox_label: "This image is decorative",
                   label: "Alt text",
->>>>>>> 5b970e1a
                 },
               }
             )
@@ -208,22 +181,14 @@
           wiki_page.update(body: table_caption_rule_html)
           accessibility_issue_model(
             course: @course,
-<<<<<<< HEAD
-            wiki_page:,
-=======
->>>>>>> 5b970e1a
             accessibility_resource_scan: scan_with_issues,
             rule_type: Accessibility::Rules::TableCaptionRule.id,
             node_path: "./table",
             metadata: {
               element: "table",
               form: {
-<<<<<<< HEAD
-                type: "textinput"
-=======
                 type: "textinput",
                 label: "Table caption"
->>>>>>> 5b970e1a
               },
             }
           )
@@ -251,10 +216,6 @@
           wiki_page.update(body: small_text_contrast_rule_html)
           accessibility_issue_model(
             course: @course,
-<<<<<<< HEAD
-            wiki_page:,
-=======
->>>>>>> 5b970e1a
             accessibility_resource_scan: scan_with_issues,
             rule_type: Accessibility::Rules::SmallTextContrastRule.id,
             node_path: "./p/span",
