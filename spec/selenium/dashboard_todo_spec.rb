# frozen_string_literal: true

#
# Copyright (C) 2014 - present Instructure, Inc.
#
# This file is part of Canvas.
#
# Canvas is free software: you can redistribute it and/or modify it under
# the terms of the GNU Affero General Public License as published by the Free
# Software Foundation, version 3 of the License.
#
# Canvas is distributed in the hope that it will be useful, but WITHOUT ANY
# WARRANTY; without even the implied warranty of MERCHANTABILITY or FITNESS FOR
# A PARTICULAR PURPOSE. See the GNU Affero General Public License for more
# details.
#
# You should have received a copy of the GNU Affero General Public License along
# with this program. If not, see <http://www.gnu.org/licenses/>.

require File.expand_path(File.dirname(__FILE__) + '/common')

describe "dashboard" do
  include_context "in-process server selenium tests"

  context "as a student" do
<<<<<<< HEAD

    before (:each) do
=======
    before(:each) do
>>>>>>> 2d51e8e7
      course_with_student_logged_in(:active_all => true)
    end

    it "should limit the number of visible items in the to do list", priority: "1", test_id: 216405 do
      due_date = Time.now.utc + 2.days
      20.times do
        assignment_model :due_at => due_date, :course => @course, :submission_types => 'online_text_entry'
      end

      get "/"
      wait_for_ajaximations
      expect(ff("#planner-todosidebar-item-list>li")).to have_size(7)
      fj(".Sidebar__TodoListContainer button:contains('Show All')").click
      wait_for_ajaximations
      expect(ff("#dashboard-planner-header button")).to have_size(4)
    end

    it "should display assignments to do in to do list for a student", priority: "1", test_id: 216406 do
      notification_model(:name => 'Assignment Due Date Changed')
      notification_policy_model(:notification_id => @notification.id)
      assignment = assignment_model({:submission_types => 'online_text_entry', :course => @course})
      assignment.due_at = Time.now + 60
      assignment.created_at = 1.month.ago
      assignment.save!

      get "/"

      f('#DashboardOptionsMenu_Container button').click
      fj('span[role="menuitemradio"]:contains("Recent Activity")').click
      # verify assignment changed notice is in messages
      f('.stream-assignment .stream_header').click
      expect(f('#assignment-details')).to include_text('Assignment Due Date Changed')
      # verify assignment is in to do list
      expect(f('#planner-todosidebar-item-list>li')).to include_text(assignment.title)
    end

    it "should not display assignments for soft-concluded courses in to do list for a student", priority: "1", test_id: 216407 do
      notification_model(:name => 'Assignment Due Date Changed')
      notification_policy_model(:notification_id => @notification.id)
      assignment = assignment_model({:submission_types => 'online_text_entry', :course => @course})
      assignment.due_at = Time.now + 60
      assignment.created_at = 1.month.ago
      assignment.save!

      @course.start_at = 1.month.ago
      @course.conclude_at = 2.weeks.ago
      @course.restrict_enrollments_to_course_dates = true
      @course.save!

      get "/"

      expect(f("#content")).not_to contain_css('.to-do-list')
    end

    it "should allow to do list items to be hidden", priority: "1", test_id: 216408 do
      notification_model(:name => 'Assignment Due Date Changed')
      notification_policy_model(:notification_id => @notification.id)
      assignment = assignment_model({:submission_types => 'online_text_entry', :course => @course})
      assignment.due_at = Time.now + 60
      assignment.created_at = 1.month.ago
      assignment.save!

      get "/"
      wait_for_ajaximations
      expect(f('#planner-todosidebar-item-list>li')).to include_text(assignment.title)
      f('.ToDoSidebarItem__Close button').click
      wait_for_ajaximations
      expect(f("#content")).not_to contain_css('#planner-todosidebar-item-list>li')

      get "/"

      expect(f("#content")).not_to contain_css('#planner-todosidebar-item-list')
    end

  end
end<|MERGE_RESOLUTION|>--- conflicted
+++ resolved
@@ -23,16 +23,11 @@
   include_context "in-process server selenium tests"
 
   context "as a student" do
-<<<<<<< HEAD
-
-    before (:each) do
-=======
     before(:each) do
->>>>>>> 2d51e8e7
       course_with_student_logged_in(:active_all => true)
     end
 
-    it "should limit the number of visible items in the to do list", priority: "1", test_id: 216405 do
+    it "limits the number of visible items in the to do list", priority: "1", test_id: 216405 do
       due_date = Time.now.utc + 2.days
       20.times do
         assignment_model :due_at => due_date, :course => @course, :submission_types => 'online_text_entry'
@@ -46,10 +41,10 @@
       expect(ff("#dashboard-planner-header button")).to have_size(4)
     end
 
-    it "should display assignments to do in to do list for a student", priority: "1", test_id: 216406 do
+    it "displays assignments to do in to do list for a student", priority: "1", test_id: 216406 do
       notification_model(:name => 'Assignment Due Date Changed')
       notification_policy_model(:notification_id => @notification.id)
-      assignment = assignment_model({:submission_types => 'online_text_entry', :course => @course})
+      assignment = assignment_model({ :submission_types => 'online_text_entry', :course => @course })
       assignment.due_at = Time.now + 60
       assignment.created_at = 1.month.ago
       assignment.save!
@@ -65,10 +60,10 @@
       expect(f('#planner-todosidebar-item-list>li')).to include_text(assignment.title)
     end
 
-    it "should not display assignments for soft-concluded courses in to do list for a student", priority: "1", test_id: 216407 do
+    it "does not display assignments for soft-concluded courses in to do list for a student", priority: "1", test_id: 216407 do
       notification_model(:name => 'Assignment Due Date Changed')
       notification_policy_model(:notification_id => @notification.id)
-      assignment = assignment_model({:submission_types => 'online_text_entry', :course => @course})
+      assignment = assignment_model({ :submission_types => 'online_text_entry', :course => @course })
       assignment.due_at = Time.now + 60
       assignment.created_at = 1.month.ago
       assignment.save!
@@ -83,10 +78,10 @@
       expect(f("#content")).not_to contain_css('.to-do-list')
     end
 
-    it "should allow to do list items to be hidden", priority: "1", test_id: 216408 do
+    it "allows to do list items to be hidden", priority: "1", test_id: 216408 do
       notification_model(:name => 'Assignment Due Date Changed')
       notification_policy_model(:notification_id => @notification.id)
-      assignment = assignment_model({:submission_types => 'online_text_entry', :course => @course})
+      assignment = assignment_model({ :submission_types => 'online_text_entry', :course => @course })
       assignment.due_at = Time.now + 60
       assignment.created_at = 1.month.ago
       assignment.save!
@@ -102,6 +97,5 @@
 
       expect(f("#content")).not_to contain_css('#planner-todosidebar-item-list')
     end
-
   end
 end