# frozen_string_literal: true

#
# Copyright (C) 2025 - present Instructure, Inc.
#
# This file is part of Canvas.
#
# Canvas is free software: you can redistribute it and/or modify it under
# the terms of the GNU Affero General Public License as published by the Free
# Software Foundation, version 3 of the License.
#
# Canvas is distributed in the hope that it will be useful, but WITHOUT ANY
# WARRANTY; without even the implied warranty of MERCHANTABILITY or FITNESS FOR
# A PARTICULAR PURPOSE. See the GNU Affero General Public License for more
# details.
#
# You should have received a copy of the GNU Affero General Public License along
# with this program. If not, see <http://www.gnu.org/licenses/>.

require_relative "../common"
require_relative "pages/course_people_modal"

describe "Differentiation Tag Management" do
  include_context "in-process server selenium tests"

  before :once do
    @sub1_account = Account.create!(name: "sub1", parent_account: Account.default)
    @sub2_account = Account.create!(name: "sub2", parent_account: Account.default)
    @course_with_tags_disabled = course_with_teacher(active_user: true, active_course: true, active_enrollment: true, name: "Teacher Example").course
    @course_with_tags_disabled.update!(account: @sub1_account)
    @course_with_tags_enabled = course_with_teacher(user: @teacher, active_course: true).course
    @course_with_tags_enabled.update!(account: @sub2_account)
    @other_student ||= student_in_course(active_all: true, name: "other_student@test.com").user
    @third_student = student_in_course(active_all: true, name: "student@test.com").user
    ta_in_course(active_all: true)

<<<<<<< HEAD
    Account.default.allow_feature!(:differentiation_tags)
    @sub2_account.enable_feature!(:differentiation_tags)
    @sub1_account.disable_feature!(:differentiation_tags)
=======
    # Enable FF
    Account.default.enable_feature! :assign_to_differentiation_tags
    # Set account setting to true but not locked
    @sub2_account.settings[:allow_assign_to_differentiation_tags] = { value: true }
    @sub2_account.save!

    @sub1_account.settings[:allow_assign_to_differentiation_tags] = { value: false }
    @sub1_account.save!
>>>>>>> c345be2d

    @single_tag = @course.group_categories.create!(name: "single tag", non_collaborative: true)
    @single_tag_1 = @course.groups.create!(name: "single tag", group_category: @single_tag)
    @single_tag_1.add_user(@third_student)

    @multiple_tags = @course.group_categories.create!(name: "Multiple Tags", non_collaborative: true)
    @multiple_tags_1 = @course.groups.create!(name: "tag variant 1", group_category: @multiple_tags)
    @multiple_tags_2 = @course.groups.create!(name: "tag variant 2", group_category: @multiple_tags)
    @multiple_tags_3 = @course.groups.create!(name: "tag variant 2", group_category: @multiple_tags)

    @single_tag_with_long_name = @course.group_categories.create!(name: "tag with a really long truncated name", non_collaborative: true)
    @single_tag_with_long_name_1 = @course.groups.create!(name: "tag with a really long truncated name variant", group_category: @single_tag_with_long_name)
    @single_tag_with_long_name_2 = @course.groups.create!(name: "tag with a really long truncated name variant", group_category: @single_tag_with_long_name)
  end

  describe "in the people page" do
    context "with permissions" do
      before do
        user_session @teacher
        get "/courses/#{@course.id}/users"
      end

      it "renders the checkbox header" do
        expect(fj("span:contains('Select User')")).to be_truthy
      end

      it "Stops displaying differentiation tag UI if the setting is turned off" do
        expect(f("body")).to contain_jqcss("input[type='checkbox'][aria-label^='Select']")
        expect(f("body")).to contain_jqcss("button[data-testid='user-diff-tag-manager-tag-as-button']")
        expect(f("body")).to contain_jqcss("a[aria-label='View user tags']")
        @course.account.settings[:allow_assign_to_differentiation_tags] = { value: false }
        @course.account.save!
        refresh_page
        expect(f("body")).not_to contain_jqcss("input[type='checkbox'][aria-label^='Select']")
        expect(f("body")).not_to contain_jqcss("button[data-testid='user-diff-tag-manager-tag-as-button']")
        expect(f("body")).not_to contain_jqcss("a[aria-label='View user tags']")
      end

      context "checkbox visibility" do
        it "renders differentiation checkbox only for student rows" do
          # Ensure the checkbox is displayed for the student
          expect(f("input[type='checkbox'][aria-label='Select #{@student.name}']")).to be_displayed
          # Ensure the checkbox is not displayed for non-student rows (e.g. teacher)
          expect(f("body")).not_to contain_jqcss("input[type='checkbox'][aria-label='Select #{@teacher.name}']")
        end
      end

      context "differentiation tag tray" do
        before do
          fj("button:contains('Manage Tags')").click
          wait_for_ajaximations
        end

        it "opens the tray when the 'Manage Tags' button is clicked" do
          expect(fj("h2:contains('Manage Tags')")).to be_displayed
        end

        it "displays a tooltip when name is too large" do
          expect(ff("[data-testid='full-tag-name']").last.text).to eq ""
          hover(f("[data-testid='tooltip-container']"))
          wait_for_ajaximations
          expect(ff("[data-testid='full-tag-name']").last.text).to eq @single_tag_with_long_name.name
        end

        it "closes the tray when the close button is clicked and returns focus to the 'Manage Tags' button" do
          expect(fj("h2:contains('Manage Tags')")).to be_displayed
          fj("button:contains('Close Differentiation Tag Tray')").click
          wait_for_ajaximations
          expect(f("body")).not_to contain_jqcss("h2:contains('Manage Tags')")
          check_element_has_focus(fj("button:contains('Manage Tags')"))
        end

        it "displays a search input in the tray" do
          expect(f("input[placeholder='Search for Tag']")).to be_displayed
        end

        it "shows 'No matching tags found' when the search returns no results" do
          search_box = f("input[placeholder='Search for Tag']")
          search_box.send_keys("some random string that does not match anything")
          wait_for_ajaximations

          expect(f("body")).to contain_jqcss("span:contains('No matching tags found.')")
        end

        it "filters the tags by category name" do
          search_box = f("input[placeholder='Search for Tag']")
          search_box.send_keys("single")
          wait_for_ajaximations

          expect(fj("span:contains('single tag')")).to be_displayed
          expect(f("body")).not_to contain_jqcss("span:contains('Multiple Tags')")
        end

        it "filters the tags by tag name" do
          search_box = f("input[placeholder='Search for Tag']")
          search_box.send_keys("variant 2")
          wait_for_ajaximations

          expect(fj("span:contains('Multiple Tags')")).to be_displayed
          expect(f("body")).not_to contain_jqcss("span:contains('single tag')")
        end

        it "opens the create edit modal when + tag is pressed" do
          fj("button:contains('+ Tag')").click
          wait_for_ajaximations

          expect(fj("h2:contains('Create Tag')")).to be_displayed
        end

        it "displays correct modal data when editing single tag" do
          f("button[aria-label='Edit tag set: #{@single_tag.name}']").click
          wait_for_ajaximations

          expect(fj("span:contains('Edit Tag')")).to be_displayed
          expect(fj("span:contains('Tag Name')")).to be_displayed

          expect(f("body")).not_to contain_jqcss("span:contains('Tag Set Name')")

          expect(f("[data-testid='tag-name-input']")).to have_value(@single_tag.name)
        end

        it "updates the name of a single tag" do
          f("button[aria-label='Edit tag set: #{@single_tag.name}']").click
          wait_for_ajaximations

          # Update the tag name in the input field
          tag_input = f("[data-testid='tag-name-input']")
          tag_input.send_keys("update")
          # Submit the form
          fj("button:contains('Save')").click
          wait_for_ajaximations

          expect(f("body")).not_to contain_jqcss("h2:contains('Edit Tag')")
          expect(fj("span:contains('#{@single_tag.name}update')")).to be_displayed

          # Verify that the Group Category and Group name is the same
          expect(@single_tag.reload.name).to eq @single_tag.groups.first.name
        end

        it "displays correct modal data when editing a multiple tag" do
          f("button[aria-label='Edit tag set: #{@multiple_tags.name}']").click
          wait_for_ajaximations

          expect(fj("span:contains('Edit Tag')")).to be_displayed
          expect(fj("span:contains('Tag Set Name')")).to be_displayed

          expect(fj("span:contains('Tag Name')")).to be_displayed
          expect(fj("span:contains('Tag Name (Variant 1)')")).to be_displayed
          expect(fj("span:contains('Tag Name (Variant 2)')")).to be_displayed

          expect(ff("[data-testid='tag-name-input']")[0]).to have_value(@multiple_tags_1.name)
          expect(ff("[data-testid='tag-name-input']")[1]).to have_value(@multiple_tags_2.name)
        end

        it "displays correct tray cards when opening the tray" do
          expect(fj("span:contains('single tag')")).to be_displayed
          expect(fj("span:contains('Multiple Tags')")).to be_displayed
        end

        it "paginates when there are more than 4 differentiation tags" do
          4.times do |i|
            cat = @course.group_categories.create!(name: "Extra Cat #{i}", non_collaborative: true)
            @course.groups.create!(name: "Extra Tag #{i}", group_category: cat)
          end

          refresh_page
          fj("button:contains('Manage Tags')").click
          wait_for_ajaximations

          # Expect the pagination control to appear
          expect(f("body")).to contain_jqcss("[data-testid='differentiation-tag-pagination']")
        end

        it "opens the edit modal when the + tag variant button is pressed" do
          fj("button:contains('+ Add a variant')").click
          wait_for_ajaximations

          expect(fj("span:contains('Edit Tag')")).to be_displayed
        end

        it "shows an empty state if there are no categories" do
          @course.differentiation_tag_categories.destroy_all
          refresh_page
          wait_for_ajaximations
          fj("button:contains('Manage Tags')").click

          expect(fj("h3:contains('Differentiation Tags')")).to be_displayed
          expect(fj("button:contains('Get Started')")).to be_displayed
        end

        it "deletes a tag category when the delete button is pressed" do
          ffj("button:contains('Delete')")[0].click
          wait_for_ajaximations
          fj("button:contains('Confirm')").click
          wait_for_ajaximations
          expect(f("body")).not_to contain_jqcss("span:contains('single tag')")
          expect(@course.differentiation_tag_categories.count).to eq 2
        end
      end

      context "user differentiation tag manager" do
        it "shows the number of selected users in the header" do
          expect(f("input[type='checkbox'][aria-label='Select #{@student.name}']").attribute("checked")).to be_falsey
          f("input[type='checkbox'][aria-label='Select #{@student.name}']").click
          expect(f("input[type='checkbox'][aria-label='Select #{@student.name}']").attribute("checked")).to be_truthy

          expect(f("[data-testid='user-diff-tag-manager-user-count']")).to include_text("1 Selected")
        end

        it "displays the 'Tag As' menu button" do
          expect(f("button[data-testid='user-diff-tag-manager-tag-as-button']")).to be_displayed
        end

        it "opens the 'Tag As' menu and shows categories when clicked" do
          f("button[data-testid='user-diff-tag-manager-tag-as-button']").click
          wait_for_ajaximations

          expect(fj("span:contains('#{@single_tag_1.name}')")).to be_displayed
          expect(fj("span:contains('#{@multiple_tags_1.name}')")).to be_displayed
          expect(fj("span:contains('#{@multiple_tags_2.name}')")).to be_displayed
        end

        it "shows the create tag modal" do
          f("button[data-testid='user-diff-tag-manager-tag-as-button']").click
          wait_for_ajaximations
          force_click("span:contains('New Tag')")

          expect(fj("h2:contains('Create Tag')")).to be_displayed
        end

        it "Adds a single tag to the selected user" do
          f("input[type='checkbox'][aria-label='Select #{@student.name}']").click
          expect(f("input[type='checkbox'][aria-label='Select #{@student.name}']").attribute("checked")).to be_truthy
          f("button[data-testid='user-diff-tag-manager-tag-as-button']").click
          wait_for_ajaximations

          force_click("span:contains('#{@single_tag_1.name}')")
          wait_for_ajaximations

          expect(@student.current_differentiation_tag_memberships.pluck(:group_id)).to include @single_tag_1.id
        end

        it "Adds a multiple tag variant to the selected user" do
          f("input[type='checkbox'][aria-label='Select #{@student.name}']").click
          expect(f("input[type='checkbox'][aria-label='Select #{@student.name}']").attribute("checked")).to be_truthy
          f("button[data-testid='user-diff-tag-manager-tag-as-button']").click
          wait_for_ajaximations

          force_click("span:contains('#{@multiple_tags_1.name}')")
          wait_for_ajaximations

          expect(@student.current_differentiation_tag_memberships.pluck(:group_id)).to include @multiple_tags_1.id
        end

        it "updates user count in tray when removing a member" do
          fj("button:contains('Manage Tags')").click
          wait_for_ajaximations

          # Verify counts in tray
          expect(fj("[data-testid='tag-info']:contains('#{@multiple_tags_1.name}')").text).to include("0 students")
          expect(fj("[data-testid='tag-info']:contains('#{@multiple_tags_2.name}')").text).to include("0 students")

          # Add a user to a dif tag
          f("input[type='checkbox'][aria-label='Select #{@student.name}']").click
          f("button[data-testid='user-diff-tag-manager-tag-as-button']").click
          wait_for_ajaximations
          force_click("span:contains('#{@multiple_tags_1.name}')")
          wait_for_ajaximations

          # verify new count shows in the component
          expect(fj("[data-testid='tag-info']:contains('#{@multiple_tags_1.name}')").text).to include("1 student")
          expect(fj("[data-testid='tag-info']:contains('#{@multiple_tags_2.name}')").text).to include("0 students")

          # remove the user from the tag
          f("a[aria-label='View user tags']").click
          wait_for_ajaximations
          f("button[data-testid='user-tag-#{@multiple_tags_1.id}']").click
          wait_for_ajaximations
          expect(fj("h2:contains('Remove Tag')")).to be_displayed
          fj("button:contains('Confirm')").click
          wait_for_ajaximations

          # Verify counts in tray
          expect(fj("[data-testid='tag-info']:contains('#{@multiple_tags_1.name}')").text).to include("0 students")
          expect(fj("[data-testid='tag-info']:contains('#{@multiple_tags_2.name}')").text).to include("0 students")
        end
      end

      context "create/edit modal" do
        context "from tray" do
          before do
            fj("button:contains('Manage Tags')").click
            wait_for_ajaximations
          end

          it "Creates a single tag" do
            # Open the create modal from the tray
            fj("button:contains('+ Tag')").click
            wait_for_ajaximations

            # Ensure the modal header is correct
            expect(fj("h2:contains('Create Tag')")).to be_displayed

            # Fill in the single tag input
            tag_input = f("[data-testid='tag-name-input']")
            tag_input.send_keys("New Single Tag")

            # Submit the form
            fj("button:contains('Save')").click
            wait_for_ajaximations

            # Verify that the modal is closed and the new tag is visible in the tray
            expect(f("body")).not_to contain_jqcss("h2:contains('Create Tag')")
            expect(fj("span:contains('New Single Tag')")).to be_displayed
          end

          it "Creates a multiple tag" do
            # Open the create modal from the tray
            fj("button:contains('+ Tag')").click
            wait_for_ajaximations

            # Switch to multiple tag mode by adding a variant
            fj("button:contains('+ Add another tag')").click
            wait_for_ajaximations

            # Fill in both tag inputs
            tag_inputs = ff("[data-testid='tag-name-input']")
            tag_inputs[0].send_keys("Variant 1")
            tag_inputs[1].send_keys("Variant 2")

            # For multiple tags, a Tag Set Name is required – fill it in
            tag_set_input = f("input[name='tag-set-name']")
            tag_set_input.send_keys("New Tag Set")

            # Submit the form
            fj("button:contains('Save')").click
            wait_for_ajaximations

            # Verify that the modal is closed and both tag variants appear in the tray
            expect(f("body")).not_to contain_jqcss("h2:contains('Create Tag')")
            expect(fj("span:contains('Variant 1')")).to be_displayed
            expect(fj("span:contains('Variant 2')")).to be_displayed
          end

          it "Adds a new tag to an existing tag set" do
            # Open the edit modal for an existing multiple tag set
            f("button[aria-label='Edit tag set: #{@multiple_tags.name}']").click
            wait_for_ajaximations

            # Click the button to add a new variant (updated selector)
            fj("button:contains('+ Add another tag')").click
            wait_for_ajaximations

            # Fill in the new tag variant input (assumed to be the last input)
            tag_inputs = ff("[data-testid='tag-name-input']")
            new_variant_input = tag_inputs.last
            new_variant_input.send_keys("Additional Variant")

            # Submit the form
            fj("button:contains('Save')").click
            wait_for_ajaximations

            # Verify that the new variant appears alongside the existing ones
            expect(fj("span:contains('Additional Variant')")).to be_displayed
            expect(fj("span:contains('#{@multiple_tags_1.name}')")).to be_displayed
            expect(fj("span:contains('#{@multiple_tags_2.name}')")).to be_displayed
          end

          it "Displays correct edit data for a single tag" do
            # Open the edit modal for a single tag
            f("button[aria-label='Edit tag set: #{@single_tag.name}']").click
            wait_for_ajaximations

            # Verify that the modal shows the correct header and fields
            expect(fj("span:contains('Edit Tag')")).to be_displayed
            expect(fj("span:contains('Tag Name')")).to be_displayed
            # Ensure that 'Tag Set Name' is not displayed for a single tag
            expect(f("body")).not_to contain_jqcss("span:contains('Tag Set Name')")

            # Check that the input has the correct value
            expect(f("[data-testid='tag-name-input']")).to have_value(@single_tag.name)
          end

          it "Displays correct edit data for a multiple tag" do
            # Open the edit modal for a multiple tag set
            f("button[aria-label='Edit tag set: #{@multiple_tags.name}']").click
            wait_for_ajaximations

            # Verify that the modal shows both Tag Set Name and tag variant fields
            expect(fj("span:contains('Edit Tag')")).to be_displayed
            expect(fj("span:contains('Tag Set Name')")).to be_displayed
            expect(fj("span:contains('Tag Name')")).to be_displayed
            expect(fj("span:contains('Tag Name (Variant 1)')")).to be_displayed
            expect(fj("span:contains('Tag Name (Variant 2)')")).to be_displayed

            # Verify the correct values in each tag input field
            tag_inputs = ff("[data-testid='tag-name-input']")
            expect(tag_inputs[0]).to have_value(@multiple_tags_1.name)
            expect(tag_inputs[1]).to have_value(@multiple_tags_2.name)
          end

          it "Displays correct edit data for a tag set with one tag but different names" do
            # Setup a differentiation tag set with a different tag set name from its single tag name.
            single_diff_set = @course.group_categories.create!(name: "Diff Set", non_collaborative: true)
            diff_set_group = @course.groups.create!(name: "Different Tag", group_category: single_diff_set)

            # Refresh the page and open the differentiation tag tray so the new tag set appears
            refresh_page
            wait_for_ajaximations
            fj("button:contains('Manage Tags')").click
            wait_for_ajaximations

            # Open the edit modal for this tag set (updated selector if needed)
            f("button[aria-label='Edit tag set: #{single_diff_set.name}']").click
            wait_for_ajaximations

            # Verify that both 'Tag Set Name' and 'Tag Name' fields are displayed
            expect(fj("span:contains('Edit Tag')")).to be_displayed
            expect(fj("span:contains('Tag Set Name')")).to be_displayed
            expect(fj("span:contains('Tag Name')")).to be_displayed
            # Check that the inputs have the correct values
            expect(f("[data-testid='tag-set-name']")).to have_value(single_diff_set.name)
            expect(f("[data-testid='tag-name-input']")).to have_value(diff_set_group.name)
          end

          it "updates just the set name" do
            # Open the edit modal for a multiple tag set
            f("button[aria-label='Edit tag set: #{@multiple_tags.name}']").click
            wait_for_ajaximations

            tag_set_name_input = f("[data-testid='tag-set-name']")
            tag_set_name_input.send_keys("updated")

            # Submit the form
            fj("button:contains('Save')").click
            wait_for_ajaximations
            expect(fj("span:contains('Multiple Tagsupdated')")).to be_displayed
          end

          it "updates just one tag name" do
            # Open the edit modal for the tag set
            f("button[aria-label='Edit tag set: #{@multiple_tags.name}']").click
            wait_for_ajaximations

            # Update only the first tag's name
            tag_inputs = ff("[data-testid='tag-name-input']")
            first_input = tag_inputs.first
            first_input.send_keys(" updated")
            wait_for_ajaximations

            # Submit the form
            fj("button:contains('Save')").click
            wait_for_ajaximations

            # Verify that the updated tag displays the new name
            expect(fj("span:contains('tag variant 1 updated')")).to be_displayed
          end

          it "adds just one tag" do
            # Open the edit modal for the tag set
            f("button[aria-label='Edit tag set: #{@multiple_tags.name}']").click
            wait_for_ajaximations

            # Click the button to add a new tag variant
            fj("button:contains('+ Add another tag')").click
            wait_for_ajaximations

            # Locate the new tag input field and fill it in
            tag_inputs = ff("[data-testid='tag-name-input']")
            new_input = tag_inputs.last
            new_input.send_keys("New Tag")
            wait_for_ajaximations

            # Submit the form
            fj("button:contains('Save')").click
            wait_for_ajaximations

            # Verify that the new tag appears on the page
            expect(fj("span:contains('New Tag')")).to be_displayed
          end

          it "deletes one tag" do
            f("button[aria-label='Edit tag set: #{@multiple_tags.name}']").click
            wait_for_ajaximations

            ff("button[data-testid='remove-tag']")[0].click
            wait_for_ajaximations

            fj("button:contains('Save')").click
            wait_for_ajaximations

            expect(f("body")).not_to contain_jqcss("span:contains('tag variant 1')")
          end

          it "deletes, adds, updates tags correctly in one request" do
            # Open the edit modal for a multiple tag set
            f("button[aria-label='Edit tag set: #{@multiple_tags.name}']").click
            original_tag_ids = @multiple_tags.groups.pluck(:id)
            wait_for_ajaximations

            # Update the first tag's name
            tag_inputs = ff("[data-testid='tag-name-input']")
            second_input = tag_inputs[1]
            second_input.send_keys("added text")

            # Delete the second tag variant via its remove button (updated selector)
            ff("button[data-testid='remove-tag']")[0].click
            wait_for_ajaximations

            # Add a new tag variant (updated button text)
            fj("button:contains('+ Add another tag')").click
            wait_for_ajaximations
            tag_inputs = ff("[data-testid='tag-name-input']")
            new_input = tag_inputs.last
            new_input.send_keys("New Variant")

            tag_set_name_input = f("[data-testid='tag-set-name']")
            tag_set_name_input.send_keys("updated")

            # Submit the form
            fj("button:contains('Save')").click
            wait_for_ajaximations
            # Verify that the updated and new tags appear, and the deleted tag is absent
            expect(fj("span:contains('New Variant')")).to be_displayed
            expect(fj("span:contains('tag variant 2added text')")).to be_displayed
            expect(fj("span:contains('Multiple Tagsupdated')")).to be_displayed

            # verify that the group ids are different
            expect(@multiple_tags.reload.groups.active.pluck(:id)).not_to eq(original_tag_ids)
          end

          it "Displays an error message in the modal", :ignore_js_errors do
            allow_any_instance_of(GroupCategoriesController)
              .to receive(:bulk_manage_differentiation_tag)
              .and_raise(ActiveRecord::RecordInvalid.new)

            fj("button:contains('+ Tag')").click
            wait_for_ajaximations

            expect(fj("h2:contains('Create Tag')")).to be_displayed

            tag_input = f("[data-testid='tag-name-input']")
            tag_input.send_keys("New Single Tag")
            fj("button:contains('Save')").click
            wait_for_ajaximations

            expect(fj("h2:contains('Create Tag')")).to be_displayed
            expect(f(".flashalert-message")).to be_displayed
          end
        end
      end

      context "user selection persistence" do
        it "retains checked users across a search and applies a single tag to both" do
          # Check first student on the initial people page
          f("input[type='checkbox'][aria-label='Select #{@student.name}']").click
          expect(f("input[type='checkbox'][aria-label='Select #{@student.name}']").attribute("checked")).to be_truthy

          # Perform a search that brings in the second student (@other_student)
          search_box = f("input[placeholder='Search people']")
          search_box.send_keys("other")
          wait_for_ajaximations

          # Check the second student from the search results
          f("input[type='checkbox'][aria-label='Select #{@other_student.name}']").click
          expect(f("input[type='checkbox'][aria-label='Select #{@other_student.name}']").attribute("checked")).to be_truthy

          # Clear the search to display the full people list
          search_box.clear
          search_box.send_keys(" ")
          search_box.send_keys(:backspace)

          wait_for_ajaximations

          # Verify that both students remain checked
          expect(f("input[type='checkbox'][aria-label='Select #{@student.name}']").attribute("checked")).to be_truthy
          expect(f("input[type='checkbox'][aria-label='Select #{@other_student.name}']").attribute("checked")).to be_truthy

          # Open the 'Tag As' menu and tag both with a single tag variant
          f("button[data-testid='user-diff-tag-manager-tag-as-button']").click
          wait_for_ajaximations
          force_click("span:contains('#{@single_tag_1.name}')")
          wait_for_ajaximations

          # Verify that both users have been tagged with the single tag
          expect(@student.current_differentiation_tag_memberships.pluck(:group_id)).to include(@single_tag_1.id)
          expect(@other_student.current_differentiation_tag_memberships.pluck(:group_id)).to include(@single_tag_1.id)
        end

        it "retains checked users across a role filter search and applies a multiple tag variant to both" do
          # Check first student on the initial people page
          f("input[type='checkbox'][aria-label='Select #{@student.name}']").click
          expect(f("input[type='checkbox'][aria-label='Select #{@student.name}']").attribute("checked")).to be_truthy
          # Use the role filter dropdown (assumed to have id 'role-filter') to filter by "Student"
          student_role_id = Role.where(name: "StudentEnrollment", root_account_id: @course.account.root_account.id).first.id
          click_option("select[name=enrollment_role_id]", student_role_id.to_s, :value)
          wait_for_ajaximations

          # Check the second student from the filtered results
          f("input[type='checkbox'][aria-label='Select #{@other_student.name}']").click
          expect(f("input[type='checkbox'][aria-label='Select #{@other_student.name}']").attribute("checked")).to be_truthy

          # Clear the role filter by selecting "All"
          click_option("select[name=enrollment_role_id]", "All Roles")
          wait_for_ajaximations

          # Verify that both checkboxes remain checked
          expect(f("input[type='checkbox'][aria-label='Select #{@student.name}']").attribute("checked")).to be_truthy
          expect(f("input[type='checkbox'][aria-label='Select #{@other_student.name}']").attribute("checked")).to be_truthy

          # Open the 'Tag As' menu and tag both with a multiple tag variant
          f("button[data-testid='user-diff-tag-manager-tag-as-button']").click
          wait_for_ajaximations
          force_click("span:contains('#{@multiple_tags_1.name}')")
          wait_for_ajaximations

          # Verify that both users have been tagged with the multiple tag variant
          expect(@student.current_differentiation_tag_memberships.pluck(:group_id)).to include(@multiple_tags_1.id)
          expect(@other_student.current_differentiation_tag_memberships.pluck(:group_id)).to include(@multiple_tags_1.id)
        end
      end
    end

    context "without permissions" do
      it "does not display the 'Manage Tags' button when user does not have permissions" do
        user_session @student
        get "/courses/#{@course.id}/users"
        expect(f("body")).not_to contain_jqcss("button:contains('Manage Tags')")
      end

      it "does not show selection checkboxes or 'Tag As' for TAs by default" do
        user_session @ta
        get "/courses/#{@course.id}/users"

        expect(f("body")).not_to contain_jqcss("input[type='checkbox'][aria-label^='Select']")
        expect(f("body")).not_to contain_jqcss("button[data-testid='user-diff-tag-manager-tag-as-button']")
      end
    end

    context "sub account setting and feature flag conditions" do
      it "does not display 'Manage Tags' if the feature flag is off" do
        Account.default.disable_feature!(:assign_to_differentiation_tags)

        user_session @teacher
        get "/courses/#{@course.id}/users"
        expect(f("body")).not_to contain_jqcss("button:contains('Manage Tags')")
      end

<<<<<<< HEAD
      it "does not display feature if off on the sub account" do
        user_session @teacher
        get "/courses/#{@course_with_tags_disabled.id}/users"
        expect(f("body")).not_to contain_jqcss("button:contains('Manage Tags')")
        expect(f("body")).not_to contain_jqcss("input[type='checkbox'][aria-label^='Select']")
      end

      it "does not show selection checkboxes or 'Tag As' for TAs by default" do
        user_session @ta
        get "/courses/#{@course.id}/users"
=======
      context "when the parent account differentiation tags setting is on and locked" do
        before do
          Account.default.settings[:allow_assign_to_differentiation_tags] = { value: true, locked: true }
          Account.default.save!
        end
>>>>>>> c345be2d

        it "shows the 'Manage Tags' button" do
          user_session @teacher
          get "/courses/#{@course_with_tags_disabled.id}/users"
          expect(f("body")).to contain_jqcss("button:contains('Manage Tags')")
        end
      end

      context "when the parent account setting is on and not locked" do
        before do
          Account.default.set_feature_flag! :assign_to_differentiation_tags, Feature::STATE_DEFAULT_ON
          Account.default.settings[:allow_assign_to_differentiation_tags] = { value: true }
          Account.default.save!
        end

        it "shows the 'Manage Tags' button when sub account setting is on" do
          user_session @teacher
          get "/courses/#{@course_with_tags_enabled.id}/users"
          expect(f("body")).to contain_jqcss("button:contains('Manage Tags')")
        end

        it "does not show the 'Manage Tags' button when sub account setting is off" do
          @sub1_account.disable_feature! :assign_to_differentiation_tags
          @sub1_account.settings[:allow_assign_to_differentiation_tags] = { value: false }
          @sub1_account.save!
          @teacher.clear_caches
          user_session @teacher
          get "/courses/#{@course_with_tags_disabled.id}/users"
          expect(f("body")).not_to contain_jqcss("button:contains('Manage Tags')")
        end
      end

      context "when the parent account setting is off and not locked" do
        before do
          Account.default.set_feature_flag! :assign_to_differentiation_tags, Feature::STATE_DEFAULT_ON
          Account.default.settings[:allow_assign_to_differentiation_tags] = { value: false }
          Account.default.save!
        end

        it "shows the 'Manage Tags' button when sub account setting is on" do
          user_session @teacher
          get "/courses/#{@course_with_tags_enabled.id}/users"
          expect(f("body")).to contain_jqcss("button:contains('Manage Tags')")
        end

        it "does not show the 'Manage Tags' button when sub account setting is off" do
          @sub1_account.disable_feature! :assign_to_differentiation_tags
          user_session @teacher
          get "/courses/#{@course_with_tags_disabled.id}/users"
          expect(f("body")).not_to contain_jqcss("button:contains('Manage Tags')")
        end
      end
    end
  end
end<|MERGE_RESOLUTION|>--- conflicted
+++ resolved
@@ -34,11 +34,6 @@
     @third_student = student_in_course(active_all: true, name: "student@test.com").user
     ta_in_course(active_all: true)
 
-<<<<<<< HEAD
-    Account.default.allow_feature!(:differentiation_tags)
-    @sub2_account.enable_feature!(:differentiation_tags)
-    @sub1_account.disable_feature!(:differentiation_tags)
-=======
     # Enable FF
     Account.default.enable_feature! :assign_to_differentiation_tags
     # Set account setting to true but not locked
@@ -47,7 +42,6 @@
 
     @sub1_account.settings[:allow_assign_to_differentiation_tags] = { value: false }
     @sub1_account.save!
->>>>>>> c345be2d
 
     @single_tag = @course.group_categories.create!(name: "single tag", non_collaborative: true)
     @single_tag_1 = @course.groups.create!(name: "single tag", group_category: @single_tag)
@@ -696,24 +690,11 @@
         expect(f("body")).not_to contain_jqcss("button:contains('Manage Tags')")
       end
 
-<<<<<<< HEAD
-      it "does not display feature if off on the sub account" do
-        user_session @teacher
-        get "/courses/#{@course_with_tags_disabled.id}/users"
-        expect(f("body")).not_to contain_jqcss("button:contains('Manage Tags')")
-        expect(f("body")).not_to contain_jqcss("input[type='checkbox'][aria-label^='Select']")
-      end
-
-      it "does not show selection checkboxes or 'Tag As' for TAs by default" do
-        user_session @ta
-        get "/courses/#{@course.id}/users"
-=======
       context "when the parent account differentiation tags setting is on and locked" do
         before do
           Account.default.settings[:allow_assign_to_differentiation_tags] = { value: true, locked: true }
           Account.default.save!
         end
->>>>>>> c345be2d
 
         it "shows the 'Manage Tags' button" do
           user_session @teacher
