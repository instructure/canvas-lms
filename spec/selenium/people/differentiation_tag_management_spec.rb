# frozen_string_literal: true

#
# Copyright (C) 2025 - present Instructure, Inc.
#
# This file is part of Canvas.
#
# Canvas is free software: you can redistribute it and/or modify it under
# the terms of the GNU Affero General Public License as published by the Free
# Software Foundation, version 3 of the License.
#
# Canvas is distributed in the hope that it will be useful, but WITHOUT ANY
# WARRANTY; without even the implied warranty of MERCHANTABILITY or FITNESS FOR
# A PARTICULAR PURPOSE. See the GNU Affero General Public License for more
# details.
#
# You should have received a copy of the GNU Affero General Public License along
# with this program. If not, see <http://www.gnu.org/licenses/>.

require_relative "../common"
require_relative "pages/course_people_modal"

describe "Differentiation Tag Management" do
  include_context "in-process server selenium tests"

  before :once do
    @sub1_account = Account.create!(name: "sub1", parent_account: Account.default)
    @sub2_account = Account.create!(name: "sub2", parent_account: Account.default)
    @course_with_tags_disabled = course_with_teacher(active_user: true, active_course: true, active_enrollment: true, name: "Teacher Example").course
    @course_with_tags_disabled.update!(account: @sub1_account)
    @course_with_tags_enabled = course_with_teacher(user: @teacher, active_course: true).course
    @course_with_tags_enabled.update!(account: @sub2_account)
    @other_student ||= student_in_course(active_all: true, name: "other_student@test.com").user
    @third_student = student_in_course(active_all: true, name: "student@test.com").user
    ta_in_course(active_all: true)

    # Enable FF
    Account.default.enable_feature! :assign_to_differentiation_tags
    # Set account setting to true but not locked
    @sub2_account.settings[:allow_assign_to_differentiation_tags] = { value: true }
    @sub2_account.save!

    @sub1_account.settings[:allow_assign_to_differentiation_tags] = { value: false }
    @sub1_account.save!

    @single_tag = @course.group_categories.create!(name: "single tag", non_collaborative: true)
    @single_tag_1 = @course.groups.create!(name: "single tag", group_category: @single_tag)
    @single_tag_1.add_user(@third_student)

    @multiple_tags = @course.group_categories.create!(name: "Multiple Tags", non_collaborative: true)
    @multiple_tags_1 = @course.groups.create!(name: "tag variant 1", group_category: @multiple_tags)
    @multiple_tags_2 = @course.groups.create!(name: "tag variant 2", group_category: @multiple_tags)
    @multiple_tags_3 = @course.groups.create!(name: "tag variant 2", group_category: @multiple_tags)

    @single_tag_with_long_name = @course.group_categories.create!(name: "tag with a really long truncated name", non_collaborative: true)
    @single_tag_with_long_name_1 = @course.groups.create!(name: "tag with a really long truncated name variant", group_category: @single_tag_with_long_name)
    @single_tag_with_long_name_2 = @course.groups.create!(name: "tag with a really long truncated name variant", group_category: @single_tag_with_long_name)
  end

  describe "in the people page" do
    context "with permissions" do
      before do
        user_session @teacher
        get "/courses/#{@course.id}/users"
      end

      context "checkbox behavior" do
        context "master checkbox behavior" do
          it "checks all checkboxes when the master checkbox is checked and tags all users" do
            master_checkbox = f("input.select-all-users-checkbox")
            master_checkbox.click
            wait_for_ajaximations

            # Verify that every checkbox in the user list is now checked.
            ff("input[type='checkbox'][aria-label^='Select ']").each do |checkbox|
              expect(checkbox.attribute("checked")).to be_truthy
            end

            # Now, open the tag menu and assign a tag to all selected users.
            f("button[data-testid='user-diff-tag-manager-tag-as-button']").click
            wait_for_ajaximations
            force_click("span:contains('#{@single_tag_1.name}')")
            wait_for_ajaximations

            # Verify that each selected student is now tagged.
            # Assuming @student and @other_student are the users expected to be tagged.
            expect(@student.current_differentiation_tag_memberships.pluck(:group_id)).to include(@single_tag_1.id)
            expect(@other_student.current_differentiation_tag_memberships.pluck(:group_id)).to include(@single_tag_1.id)
          end

          it "unchecks all checkboxes when the master checkbox is unchecked and does not tag any users" do
            master_checkbox = f("input.select-all-users-checkbox")
            master_checkbox.click
            wait_for_ajaximations
            # Uncheck the master checkbox.
            master_checkbox.click
            wait_for_ajaximations

            # Verify that every checkbox in the user list is now unchecked.
            ff("input[type='checkbox'][aria-label^='Select ']").each do |checkbox|
              expect(checkbox.attribute("checked")).to be_falsey
            end
            # Attempt to assign a tag (this should not tag any users since none are selected).
            f("button[data-testid='user-diff-tag-manager-tag-as-button']").click
            wait_for_ajaximations
            force_click("span:contains('#{@multiple_tags_1.name}')")
            wait_for_ajaximations
            # Verify that no user has been tagged.
            expect(@student.current_differentiation_tag_memberships.pluck(:group_id)).not_to include(@multiple_tags_1.id)
            expect(@other_student.current_differentiation_tag_memberships.pluck(:group_id)).not_to include(@multiple_tags_1.id)
          end

          it "allows you to unselect individual users while master checkbox is checked and only tags the selected ones" do
            master_checkbox = f("input.select-all-users-checkbox")
            master_checkbox.click
            wait_for_ajaximations

            # Unselect a specific student (assuming @student exists).
            student_checkbox = f("input[type='checkbox'][aria-label='Select #{@student.name}']")
            student_checkbox.click
            wait_for_ajaximations

            # That student's checkbox should now be unchecked.
            expect(student_checkbox.attribute("checked")).to be_falsey

            # All other checkboxes should remain checked.
            ff("input[type='checkbox'][aria-label^='Select ']").each do |checkbox|
              next if checkbox == master_checkbox || checkbox == student_checkbox

              expect(checkbox.attribute("checked")).to be_truthy
            end
            # Open the tag menu and assign a tag to the selected users.
            f("button[data-testid='user-diff-tag-manager-tag-as-button']").click
            wait_for_ajaximations
            force_click("span:contains('#{@multiple_tags_1.name}')")
            wait_for_ajaximations

            # Verify that the unselected user (@student) does not get tagged.
            expect(@student.current_differentiation_tag_memberships.pluck(:group_id)).not_to include(@multiple_tags_1.id)
            # Verify that the remaining selected user(s), for example @other_student, are tagged.
            expect(@other_student.current_differentiation_tag_memberships.pluck(:group_id)).to include(@multiple_tags_1.id)
          end

          it "Stops displaying differentiation tag UI if the setting is turned off" do
            expect(f("body")).to contain_jqcss("input[type='checkbox'][aria-label^='Select']")
            expect(f("body")).to contain_jqcss("button[data-testid='user-diff-tag-manager-tag-as-button']")
            expect(f("body")).to contain_jqcss("a[aria-label='View user tags']")
            @course.account.settings[:allow_assign_to_differentiation_tags] = { value: false }
            @course.account.save!
            refresh_page
            expect(f("body")).not_to contain_jqcss("input[type='checkbox'][aria-label^='Select']")
            expect(f("body")).not_to contain_jqcss("button[data-testid='user-diff-tag-manager-tag-as-button']")
            expect(f("body")).not_to contain_jqcss("a[aria-label='View user tags']")
          end

          it "properly handles paginated users" do
            students = Array.new(60) do |i|
              student_in_course(active_all: true, name: "pagination_student_#{i}@example.com").user
            end

            refresh_page
            wait_for_ajaximations

            # Select “all”
            find("input.select-all-users-checkbox").click
            wait_for_ajaximations
            expect(find("[data-testid='user-diff-tag-manager-user-count']")).to include_text("#{@course.students.count} Selected")

            # Deselect the first two
            deselected = students.first(2)
            deselected.each do |student|
              find("input[type='checkbox'][aria-label='Select #{student.name}']").click
              wait_for_ajaximations
            end

            expect(find("[data-testid='user-diff-tag-manager-user-count']")).to include_text("#{@course.students.count - 2} Selected")

            # Tag the remaining students
            f("button[data-testid='user-diff-tag-manager-tag-as-button']").click
            wait_for_ajaximations
            force_click("span:contains('#{@single_tag_1.name}')")
            wait_for_ajaximations

<<<<<<< HEAD
      it "Stops displaying differentiation tag UI if the setting is turned off" do
        expect(f("body")).to contain_jqcss("input[type='checkbox'][aria-label^='Select']")
        expect(f("body")).to contain_jqcss("button[data-testid='user-diff-tag-manager-tag-as-button']")
        expect(f("body")).to contain_jqcss("a[aria-label='View user tags']")
        @course.account.settings[:allow_assign_to_differentiation_tags] = { value: false }
        @course.account.save!
        refresh_page
        expect(f("body")).not_to contain_jqcss("input[type='checkbox'][aria-label^='Select']")
        expect(f("body")).not_to contain_jqcss("button[data-testid='user-diff-tag-manager-tag-as-button']")
        expect(f("body")).not_to contain_jqcss("a[aria-label='View user tags']")
      end

      context "checkbox visibility" do
        it "renders differentiation checkbox only for student rows" do
          # Ensure the checkbox is displayed for the student
          expect(f("input[type='checkbox'][aria-label='Select #{@student.name}']")).to be_displayed
          # Ensure the checkbox is not displayed for non-student rows (e.g. teacher)
          expect(f("body")).not_to contain_jqcss("input[type='checkbox'][aria-label='Select #{@teacher.name}']")
=======
            # Verify only the still-selected students got tagged
            selected = students - deselected
            selected.each do |student|
              expect(student.current_differentiation_tag_memberships.pluck(:group_id))
                .to include(@single_tag_1.id)
            end

            # And the two deselected never got the tag
            deselected.each do |student|
              expect(student.current_differentiation_tag_memberships.pluck(:group_id))
                .not_to include(@single_tag_1.id)
            end
          end
        end

        it "renders the checkbox header" do
          expect(fj("span:contains('Select All Users')")).to be_truthy
        end

        context "checkbox visibility" do
          it "renders differentiation checkbox only for student rows" do
            # Ensure the checkbox is displayed for the student
            expect(f("input[type='checkbox'][aria-label='Select #{@student.name}']")).to be_displayed
            # Ensure the checkbox is not displayed for non-student rows (e.g. teacher)
            expect(f("body")).not_to contain_jqcss("input[type='checkbox'][aria-label='Select #{@teacher.name}']")
          end
>>>>>>> 2bd5305a
        end
      end

      context "differentiation tag tray" do
        before do
          fj("button:contains('Manage Tags')").click
          wait_for_ajaximations
        end

        it "opens the tray when the 'Manage Tags' button is clicked" do
          expect(fj("h2:contains('Manage Tags')")).to be_displayed
        end

        it "displays a tooltip when name is too large" do
          expect(ff("[data-testid='full-tag-name']").last.text).to eq ""
          hover(f("[data-testid='tooltip-container']"))
          wait_for_ajaximations
          expect(ff("[data-testid='full-tag-name']").last.text).to eq @single_tag_with_long_name.name
        end

        it "closes the tray when the close button is clicked and returns focus to the 'Manage Tags' button" do
          expect(fj("h2:contains('Manage Tags')")).to be_displayed
          fj("button:contains('Close Differentiation Tag Tray')").click
          wait_for_ajaximations
          expect(f("body")).not_to contain_jqcss("h2:contains('Manage Tags')")
          check_element_has_focus(fj("button:contains('Manage Tags')"))
        end

        it "displays a search input in the tray" do
          expect(f("input[placeholder='Search for Tag']")).to be_displayed
        end

        it "shows 'No matching tags found' when the search returns no results" do
          search_box = f("input[placeholder='Search for Tag']")
          search_box.send_keys("some random string that does not match anything")
          wait_for_ajaximations

          expect(f("body")).to contain_jqcss("span:contains('No matching tags found.')")
        end

        it "filters the tags by category name" do
          search_box = f("input[placeholder='Search for Tag']")
          search_box.send_keys("single")
          wait_for_ajaximations

          expect(fj("span:contains('single tag')")).to be_displayed
          expect(f("body")).not_to contain_jqcss("span:contains('Multiple Tags')")
        end

        it "filters the tags by tag name" do
          search_box = f("input[placeholder='Search for Tag']")
          search_box.send_keys("variant 2")
          wait_for_ajaximations

          expect(fj("span:contains('Multiple Tags')")).to be_displayed
          expect(f("body")).not_to contain_jqcss("span:contains('single tag')")
        end

        it "opens the create edit modal when + tag is pressed" do
          fj("button:contains('+ Tag')").click
          wait_for_ajaximations

          expect(fj("h2:contains('Create Tag')")).to be_displayed
        end

        it "displays correct modal data when editing single tag" do
          f("button[aria-label='Edit tag set: #{@single_tag.name}']").click
          wait_for_ajaximations

          expect(fj("span:contains('Edit Tag')")).to be_displayed
          expect(fj("span:contains('Tag Name')")).to be_displayed

          expect(f("body")).not_to contain_jqcss("span:contains('Tag Set Name')")

          expect(f("[data-testid='tag-name-input']")).to have_value(@single_tag.name)
        end

        it "updates the name of a single tag" do
          f("button[aria-label='Edit tag set: #{@single_tag.name}']").click
          wait_for_ajaximations

          # Update the tag name in the input field
          tag_input = f("[data-testid='tag-name-input']")
          tag_input.send_keys("update")
          # Submit the form
          fj("button:contains('Save')").click
          wait_for_ajaximations

          expect(f("body")).not_to contain_jqcss("h2:contains('Edit Tag')")
          expect(fj("span:contains('#{@single_tag.name}update')")).to be_displayed

          # Verify that the Group Category and Group name is the same
          expect(@single_tag.reload.name).to eq @single_tag.groups.first.name
        end

        it "displays correct modal data when editing a multiple tag" do
          f("button[aria-label='Edit tag set: #{@multiple_tags.name}']").click
          wait_for_ajaximations

          expect(fj("span:contains('Edit Tag')")).to be_displayed
          expect(fj("span:contains('Tag Set Name')")).to be_displayed

          expect(fj("span:contains('Tag Name')")).to be_displayed
          expect(fj("span:contains('Tag Name (Variant 1)')")).to be_displayed
          expect(fj("span:contains('Tag Name (Variant 2)')")).to be_displayed

          expect(ff("[data-testid='tag-name-input']")[0]).to have_value(@multiple_tags_1.name)
          expect(ff("[data-testid='tag-name-input']")[1]).to have_value(@multiple_tags_2.name)
        end

        it "displays correct tray cards when opening the tray" do
          expect(fj("span:contains('single tag')")).to be_displayed
          expect(fj("span:contains('Multiple Tags')")).to be_displayed
        end

        it "paginates when there are more than 4 differentiation tags" do
          4.times do |i|
            cat = @course.group_categories.create!(name: "Extra Cat #{i}", non_collaborative: true)
            @course.groups.create!(name: "Extra Tag #{i}", group_category: cat)
          end

          refresh_page
          fj("button:contains('Manage Tags')").click
          wait_for_ajaximations

          # Expect the pagination control to appear
          expect(f("body")).to contain_jqcss("[data-testid='differentiation-tag-pagination']")
        end

        it "opens the edit modal when the + tag variant button is pressed" do
          fj("button:contains('+ Add a variant')").click
          wait_for_ajaximations

          expect(fj("span:contains('Edit Tag')")).to be_displayed
        end

        it "shows an empty state if there are no categories" do
          @course.differentiation_tag_categories.destroy_all
          refresh_page
          wait_for_ajaximations
          fj("button:contains('Manage Tags')").click

          expect(fj("h3:contains('Differentiation Tags')")).to be_displayed
          expect(fj("button:contains('Get Started')")).to be_displayed
        end

        it "deletes a tag category when the delete button is pressed" do
          ffj("button:contains('Delete')")[0].click
          wait_for_ajaximations
          fj("button:contains('Confirm')").click
          wait_for_ajaximations
          expect(f("body")).not_to contain_jqcss("span:contains('single tag')")
          expect(@course.differentiation_tag_categories.count).to eq 2
        end
      end

      context "user differentiation tag manager" do
        it "shows the number of selected users in the header" do
          expect(f("input[type='checkbox'][aria-label='Select #{@student.name}']").attribute("checked")).to be_falsey
          f("input[type='checkbox'][aria-label='Select #{@student.name}']").click
          expect(f("input[type='checkbox'][aria-label='Select #{@student.name}']").attribute("checked")).to be_truthy

          expect(f("[data-testid='user-diff-tag-manager-user-count']")).to include_text("1 Selected")
        end

        it "displays the 'Tag As' menu button" do
          expect(f("button[data-testid='user-diff-tag-manager-tag-as-button']")).to be_displayed
        end

        it "opens the 'Tag As' menu and shows categories when clicked" do
          f("button[data-testid='user-diff-tag-manager-tag-as-button']").click
          wait_for_ajaximations

          expect(fj("span:contains('#{@single_tag_1.name}')")).to be_displayed
          expect(fj("span:contains('#{@multiple_tags_1.name}')")).to be_displayed
          expect(fj("span:contains('#{@multiple_tags_2.name}')")).to be_displayed
        end

        it "shows the create tag modal" do
          f("button[data-testid='user-diff-tag-manager-tag-as-button']").click
          wait_for_ajaximations
          force_click("span:contains('New Tag')")

          expect(fj("h2:contains('Create Tag')")).to be_displayed
        end

        it "Adds a single tag to the selected user" do
          f("input[type='checkbox'][aria-label='Select #{@student.name}']").click
          expect(f("input[type='checkbox'][aria-label='Select #{@student.name}']").attribute("checked")).to be_truthy
          f("button[data-testid='user-diff-tag-manager-tag-as-button']").click
          wait_for_ajaximations

          force_click("span:contains('#{@single_tag_1.name}')")
          wait_for_ajaximations

          expect(@student.current_differentiation_tag_memberships.pluck(:group_id)).to include @single_tag_1.id
        end

        it "Adds a multiple tag variant to the selected user" do
          f("input[type='checkbox'][aria-label='Select #{@student.name}']").click
          expect(f("input[type='checkbox'][aria-label='Select #{@student.name}']").attribute("checked")).to be_truthy
          f("button[data-testid='user-diff-tag-manager-tag-as-button']").click
          wait_for_ajaximations

          force_click("span:contains('#{@multiple_tags_1.name}')")
          wait_for_ajaximations

          expect(@student.current_differentiation_tag_memberships.pluck(:group_id)).to include @multiple_tags_1.id
        end

        it "updates user count in tray when removing a member" do
          fj("button:contains('Manage Tags')").click
          wait_for_ajaximations

          # Verify counts in tray
          expect(fj("[data-testid='tag-info']:contains('#{@multiple_tags_1.name}')").text).to include("0 students")
          expect(fj("[data-testid='tag-info']:contains('#{@multiple_tags_2.name}')").text).to include("0 students")

          # Add a user to a dif tag
          f("input[type='checkbox'][aria-label='Select #{@student.name}']").click
          f("button[data-testid='user-diff-tag-manager-tag-as-button']").click
          wait_for_ajaximations
          force_click("span:contains('#{@multiple_tags_1.name}')")
          wait_for_ajaximations

          # verify new count shows in the component
          expect(fj("[data-testid='tag-info']:contains('#{@multiple_tags_1.name}')").text).to include("1 student")
          expect(fj("[data-testid='tag-info']:contains('#{@multiple_tags_2.name}')").text).to include("0 students")

          # remove the user from the tag
          f("a[aria-label='View user tags']").click
          wait_for_ajaximations
          f("button[data-testid='user-tag-#{@multiple_tags_1.id}']").click
          wait_for_ajaximations
          expect(fj("h2:contains('Remove Tag')")).to be_displayed
          fj("button:contains('Confirm')").click
          wait_for_ajaximations

          # Verify counts in tray
          expect(fj("[data-testid='tag-info']:contains('#{@multiple_tags_1.name}')").text).to include("0 students")
          expect(fj("[data-testid='tag-info']:contains('#{@multiple_tags_2.name}')").text).to include("0 students")
        end
      end

      context "create/edit modal" do
        context "from tray" do
          before do
            fj("button:contains('Manage Tags')").click
            wait_for_ajaximations
          end

          it "Creates a single tag" do
            # Open the create modal from the tray
            fj("button:contains('+ Tag')").click
            wait_for_ajaximations

            # Ensure the modal header is correct
            expect(fj("h2:contains('Create Tag')")).to be_displayed

            # Fill in the single tag input
            tag_input = f("[data-testid='tag-name-input']")
            tag_input.send_keys("New Single Tag")

            # Submit the form
            fj("button:contains('Save')").click
            wait_for_ajaximations

            # Verify that the modal is closed and the new tag is visible in the tray
            expect(f("body")).not_to contain_jqcss("h2:contains('Create Tag')")
            expect(fj("span:contains('New Single Tag')")).to be_displayed
          end

          it "Creates a multiple tag" do
            # Open the create modal from the tray
            fj("button:contains('+ Tag')").click
            wait_for_ajaximations

            # Switch to multiple tag mode by adding a variant
            fj("button:contains('+ Add another tag')").click
            wait_for_ajaximations

            # Fill in both tag inputs
            tag_inputs = ff("[data-testid='tag-name-input']")
            tag_inputs[0].send_keys("Variant 1")
            tag_inputs[1].send_keys("Variant 2")

            # For multiple tags, a Tag Set Name is required – fill it in
            tag_set_input = f("input[name='tag-set-name']")
            tag_set_input.send_keys("New Tag Set")

            # Submit the form
            fj("button:contains('Save')").click
            wait_for_ajaximations

            # Verify that the modal is closed and both tag variants appear in the tray
            expect(f("body")).not_to contain_jqcss("h2:contains('Create Tag')")
            expect(fj("span:contains('Variant 1')")).to be_displayed
            expect(fj("span:contains('Variant 2')")).to be_displayed
          end

          it "Adds a new tag to an existing tag set" do
            # Open the edit modal for an existing multiple tag set
            f("button[aria-label='Edit tag set: #{@multiple_tags.name}']").click
            wait_for_ajaximations

            # Click the button to add a new variant (updated selector)
            fj("button:contains('+ Add another tag')").click
            wait_for_ajaximations

            # Fill in the new tag variant input (assumed to be the last input)
            tag_inputs = ff("[data-testid='tag-name-input']")
            new_variant_input = tag_inputs.last
            new_variant_input.send_keys("Additional Variant")

            # Submit the form
            fj("button:contains('Save')").click
            wait_for_ajaximations

            # Verify that the new variant appears alongside the existing ones
            expect(fj("span:contains('Additional Variant')")).to be_displayed
            expect(fj("span:contains('#{@multiple_tags_1.name}')")).to be_displayed
            expect(fj("span:contains('#{@multiple_tags_2.name}')")).to be_displayed
          end

          it "Displays correct edit data for a single tag" do
            # Open the edit modal for a single tag
            f("button[aria-label='Edit tag set: #{@single_tag.name}']").click
            wait_for_ajaximations

            # Verify that the modal shows the correct header and fields
            expect(fj("span:contains('Edit Tag')")).to be_displayed
            expect(fj("span:contains('Tag Name')")).to be_displayed
            # Ensure that 'Tag Set Name' is not displayed for a single tag
            expect(f("body")).not_to contain_jqcss("span:contains('Tag Set Name')")

            # Check that the input has the correct value
            expect(f("[data-testid='tag-name-input']")).to have_value(@single_tag.name)
          end

          it "Displays correct edit data for a multiple tag" do
            # Open the edit modal for a multiple tag set
            f("button[aria-label='Edit tag set: #{@multiple_tags.name}']").click
            wait_for_ajaximations

            # Verify that the modal shows both Tag Set Name and tag variant fields
            expect(fj("span:contains('Edit Tag')")).to be_displayed
            expect(fj("span:contains('Tag Set Name')")).to be_displayed
            expect(fj("span:contains('Tag Name')")).to be_displayed
            expect(fj("span:contains('Tag Name (Variant 1)')")).to be_displayed
            expect(fj("span:contains('Tag Name (Variant 2)')")).to be_displayed

            # Verify the correct values in each tag input field
            tag_inputs = ff("[data-testid='tag-name-input']")
            expect(tag_inputs[0]).to have_value(@multiple_tags_1.name)
            expect(tag_inputs[1]).to have_value(@multiple_tags_2.name)
          end

          it "Displays correct edit data for a tag set with one tag but different names" do
            # Setup a differentiation tag set with a different tag set name from its single tag name.
            single_diff_set = @course.group_categories.create!(name: "Diff Set", non_collaborative: true)
            diff_set_group = @course.groups.create!(name: "Different Tag", group_category: single_diff_set)

            # Refresh the page and open the differentiation tag tray so the new tag set appears
            refresh_page
            wait_for_ajaximations
            fj("button:contains('Manage Tags')").click
            wait_for_ajaximations

            # Open the edit modal for this tag set (updated selector if needed)
            f("button[aria-label='Edit tag set: #{single_diff_set.name}']").click
            wait_for_ajaximations

            # Verify that both 'Tag Set Name' and 'Tag Name' fields are displayed
            expect(fj("span:contains('Edit Tag')")).to be_displayed
            expect(fj("span:contains('Tag Set Name')")).to be_displayed
            expect(fj("span:contains('Tag Name')")).to be_displayed
            # Check that the inputs have the correct values
            expect(f("[data-testid='tag-set-name']")).to have_value(single_diff_set.name)
            expect(f("[data-testid='tag-name-input']")).to have_value(diff_set_group.name)
          end

          it "updates just the set name" do
            # Open the edit modal for a multiple tag set
            f("button[aria-label='Edit tag set: #{@multiple_tags.name}']").click
            wait_for_ajaximations

            tag_set_name_input = f("[data-testid='tag-set-name']")
            tag_set_name_input.send_keys("updated")

            # Submit the form
            fj("button:contains('Save')").click
            wait_for_ajaximations
            expect(fj("span:contains('Multiple Tagsupdated')")).to be_displayed
          end

          it "updates just one tag name" do
            # Open the edit modal for the tag set
            f("button[aria-label='Edit tag set: #{@multiple_tags.name}']").click
            wait_for_ajaximations

            # Update only the first tag's name
            tag_inputs = ff("[data-testid='tag-name-input']")
            first_input = tag_inputs.first
            first_input.send_keys(" updated")
            wait_for_ajaximations

            # Submit the form
            fj("button:contains('Save')").click
            wait_for_ajaximations

            # Verify that the updated tag displays the new name
            expect(fj("span:contains('tag variant 1 updated')")).to be_displayed
          end

          it "adds just one tag" do
            # Open the edit modal for the tag set
            f("button[aria-label='Edit tag set: #{@multiple_tags.name}']").click
            wait_for_ajaximations

            # Click the button to add a new tag variant
            fj("button:contains('+ Add another tag')").click
            wait_for_ajaximations

            # Locate the new tag input field and fill it in
            tag_inputs = ff("[data-testid='tag-name-input']")
            new_input = tag_inputs.last
            new_input.send_keys("New Tag")
            wait_for_ajaximations

            # Submit the form
            fj("button:contains('Save')").click
            wait_for_ajaximations

            # Verify that the new tag appears on the page
            expect(fj("span:contains('New Tag')")).to be_displayed
          end

          it "deletes one tag" do
            f("button[aria-label='Edit tag set: #{@multiple_tags.name}']").click
            wait_for_ajaximations

            ff("button[data-testid='remove-tag']")[0].click
            wait_for_ajaximations

            fj("button:contains('Save')").click
            wait_for_ajaximations

            expect(f("body")).not_to contain_jqcss("span:contains('tag variant 1')")
          end

          it "deletes, adds, updates tags correctly in one request" do
            # Open the edit modal for a multiple tag set
            f("button[aria-label='Edit tag set: #{@multiple_tags.name}']").click
            original_tag_ids = @multiple_tags.groups.pluck(:id)
            wait_for_ajaximations

            # Update the first tag's name
            tag_inputs = ff("[data-testid='tag-name-input']")
            second_input = tag_inputs[1]
            second_input.send_keys("added text")

            # Delete the second tag variant via its remove button (updated selector)
            ff("button[data-testid='remove-tag']")[0].click
            wait_for_ajaximations

            # Add a new tag variant (updated button text)
            fj("button:contains('+ Add another tag')").click
            wait_for_ajaximations
            tag_inputs = ff("[data-testid='tag-name-input']")
            new_input = tag_inputs.last
            new_input.send_keys("New Variant")

            tag_set_name_input = f("[data-testid='tag-set-name']")
            tag_set_name_input.send_keys("updated")

            # Submit the form
            fj("button:contains('Save')").click
            wait_for_ajaximations
            # Verify that the updated and new tags appear, and the deleted tag is absent
            expect(fj("span:contains('New Variant')")).to be_displayed
            expect(fj("span:contains('tag variant 2added text')")).to be_displayed
            expect(fj("span:contains('Multiple Tagsupdated')")).to be_displayed

            # verify that the group ids are different
            expect(@multiple_tags.reload.groups.active.pluck(:id)).not_to eq(original_tag_ids)
          end

          it "Displays an error message in the modal", :ignore_js_errors do
            allow_any_instance_of(GroupCategoriesController)
              .to receive(:bulk_manage_differentiation_tag)
              .and_raise(ActiveRecord::RecordInvalid.new)

            fj("button:contains('+ Tag')").click
            wait_for_ajaximations

            expect(fj("h2:contains('Create Tag')")).to be_displayed

            tag_input = f("[data-testid='tag-name-input']")
            tag_input.send_keys("New Single Tag")
            fj("button:contains('Save')").click
            wait_for_ajaximations

            expect(fj("h2:contains('Create Tag')")).to be_displayed
            expect(f(".flashalert-message")).to be_displayed
          end
        end
      end

      context "user selection persistence" do
        it "retains checked users across a search and applies a single tag to both" do
          # Check first student on the initial people page
          f("input[type='checkbox'][aria-label='Select #{@student.name}']").click
          expect(f("input[type='checkbox'][aria-label='Select #{@student.name}']").attribute("checked")).to be_truthy

          # Perform a search that brings in the second student (@other_student)
          search_box = f("input[placeholder='Search people']")
          search_box.send_keys("other")
          wait_for_ajaximations

          # Check the second student from the search results
          f("input[type='checkbox'][aria-label='Select #{@other_student.name}']").click
          expect(f("input[type='checkbox'][aria-label='Select #{@other_student.name}']").attribute("checked")).to be_truthy

          # Clear the search to display the full people list
          search_box.clear
          search_box.send_keys(" ")
          search_box.send_keys(:backspace)

          wait_for_ajaximations

          # Verify that both students remain checked
          expect(f("input[type='checkbox'][aria-label='Select #{@student.name}']").attribute("checked")).to be_truthy
          expect(f("input[type='checkbox'][aria-label='Select #{@other_student.name}']").attribute("checked")).to be_truthy

          # Open the 'Tag As' menu and tag both with a single tag variant
          f("button[data-testid='user-diff-tag-manager-tag-as-button']").click
          wait_for_ajaximations
          force_click("span:contains('#{@single_tag_1.name}')")
          wait_for_ajaximations

          # Verify that both users have been tagged with the single tag
          expect(@student.current_differentiation_tag_memberships.pluck(:group_id)).to include(@single_tag_1.id)
          expect(@other_student.current_differentiation_tag_memberships.pluck(:group_id)).to include(@single_tag_1.id)
        end

        it "retains checked users across a role filter search and applies a multiple tag variant to both" do
          # Check first student on the initial people page
          f("input[type='checkbox'][aria-label='Select #{@student.name}']").click
          expect(f("input[type='checkbox'][aria-label='Select #{@student.name}']").attribute("checked")).to be_truthy
          # Use the role filter dropdown (assumed to have id 'role-filter') to filter by "Student"
          student_role_id = Role.where(name: "StudentEnrollment", root_account_id: @course.account.root_account.id).first.id
          click_option("select[name=enrollment_role_id]", student_role_id.to_s, :value)
          wait_for_ajaximations

          # Check the second student from the filtered results
          f("input[type='checkbox'][aria-label='Select #{@other_student.name}']").click
          expect(f("input[type='checkbox'][aria-label='Select #{@other_student.name}']").attribute("checked")).to be_truthy

          # Clear the role filter by selecting "All"
          click_option("select[name=enrollment_role_id]", "All Roles")
          wait_for_ajaximations

          # Verify that both checkboxes remain checked
          expect(f("input[type='checkbox'][aria-label='Select #{@student.name}']").attribute("checked")).to be_truthy
          expect(f("input[type='checkbox'][aria-label='Select #{@other_student.name}']").attribute("checked")).to be_truthy

          # Open the 'Tag As' menu and tag both with a multiple tag variant
          f("button[data-testid='user-diff-tag-manager-tag-as-button']").click
          wait_for_ajaximations
          force_click("span:contains('#{@multiple_tags_1.name}')")
          wait_for_ajaximations

          # Verify that both users have been tagged with the multiple tag variant
          expect(@student.current_differentiation_tag_memberships.pluck(:group_id)).to include(@multiple_tags_1.id)
          expect(@other_student.current_differentiation_tag_memberships.pluck(:group_id)).to include(@multiple_tags_1.id)
        end
      end

      it "keeps all users selected when scrolling to load more users" do
        # Create a bunch of users (enough to trigger pagination)
        students = []
        50.times do |i|
          students << student_in_course(active_all: true, name: "pagination_student_#{i}@example.com").user
        end

        # Refresh the page to show all the new users
        refresh_page
        wait_for_ajaximations

        # Check the master checkbox
        master_checkbox = f("input.select-all-users-checkbox")
        master_checkbox.click
        wait_for_ajaximations

        # Verify the initial set of checkboxes are checked
        initial_checkboxes = ff("input[type='checkbox'][aria-label^='Select ']")
        initial_checkboxes.each do |checkbox|
          expect(checkbox.attribute("checked")).to be_truthy
        end

        # Scroll to the bottom to trigger loading more users
        scroll_into_view(ff("tr.rosterUser").last)
        wait_for_ajaximations

        # Verify that all checkboxes, including newly loaded ones, are checked
        all_checkboxes = ff("input[type='checkbox'][aria-label^='Select ']")
        all_checkboxes.each do |checkbox|
          expect(checkbox.attribute("checked")).to be_truthy
        end

        # Test tagging functionality with all users selected
        wait_for_ajaximations
        force_click("button[data-testid='user-diff-tag-manager-tag-as-button']")
        wait_for_ajaximations
        force_click("span:contains('#{@single_tag_1.name}')")
        wait_for_ajaximations

        # Verify that all users have been tagged
        students.each do |student|
          expect(student.current_differentiation_tag_memberships.pluck(:group_id)).to include(@single_tag_1.id)
        end
      end
    end

    context "without permissions" do
      it "does not display the 'Manage Tags' button when user does not have permissions" do
        user_session @student
        get "/courses/#{@course.id}/users"
        expect(f("body")).not_to contain_jqcss("button:contains('Manage Tags')")
      end

      it "does not show selection checkboxes or 'Tag As' for TAs by default" do
        user_session @ta
        get "/courses/#{@course.id}/users"

        expect(f("body")).not_to contain_jqcss("input[type='checkbox'][aria-label^='Select']")
        expect(f("body")).not_to contain_jqcss("button[data-testid='user-diff-tag-manager-tag-as-button']")
      end
    end

    context "sub account setting and feature flag conditions" do
      it "does not display 'Manage Tags' if the feature flag is off" do
        Account.default.disable_feature!(:assign_to_differentiation_tags)

        user_session @teacher
        get "/courses/#{@course.id}/users"
        expect(f("body")).not_to contain_jqcss("button:contains('Manage Tags')")
      end

      context "when the parent account differentiation tags setting is on and locked" do
        before do
          Account.default.settings[:allow_assign_to_differentiation_tags] = { value: true, locked: true }
          Account.default.save!
        end

        it "shows the 'Manage Tags' button" do
          user_session @teacher
          get "/courses/#{@course_with_tags_disabled.id}/users"
          expect(f("body")).to contain_jqcss("button:contains('Manage Tags')")
        end
      end

      context "when the parent account setting is on and not locked" do
        before do
          Account.default.set_feature_flag! :assign_to_differentiation_tags, Feature::STATE_DEFAULT_ON
          Account.default.settings[:allow_assign_to_differentiation_tags] = { value: true }
          Account.default.save!
        end

        it "shows the 'Manage Tags' button when sub account setting is on" do
          user_session @teacher
          get "/courses/#{@course_with_tags_enabled.id}/users"
          expect(f("body")).to contain_jqcss("button:contains('Manage Tags')")
        end

        it "does not show the 'Manage Tags' button when sub account setting is off" do
          @sub1_account.disable_feature! :assign_to_differentiation_tags
          @sub1_account.settings[:allow_assign_to_differentiation_tags] = { value: false }
          @sub1_account.save!
          @teacher.clear_caches
          user_session @teacher
          get "/courses/#{@course_with_tags_disabled.id}/users"
          expect(f("body")).not_to contain_jqcss("button:contains('Manage Tags')")
        end
      end

      context "when the parent account setting is off and not locked" do
        before do
          Account.default.set_feature_flag! :assign_to_differentiation_tags, Feature::STATE_DEFAULT_ON
          Account.default.settings[:allow_assign_to_differentiation_tags] = { value: false }
          Account.default.save!
        end

        it "shows the 'Manage Tags' button when sub account setting is on" do
          user_session @teacher
          get "/courses/#{@course_with_tags_enabled.id}/users"
          expect(f("body")).to contain_jqcss("button:contains('Manage Tags')")
        end

        it "does not show the 'Manage Tags' button when sub account setting is off" do
          @sub1_account.disable_feature! :assign_to_differentiation_tags
          user_session @teacher
          get "/courses/#{@course_with_tags_disabled.id}/users"
          expect(f("body")).not_to contain_jqcss("button:contains('Manage Tags')")
        end
      end
    end
  end
end<|MERGE_RESOLUTION|>--- conflicted
+++ resolved
@@ -181,26 +181,6 @@
             force_click("span:contains('#{@single_tag_1.name}')")
             wait_for_ajaximations
 
-<<<<<<< HEAD
-      it "Stops displaying differentiation tag UI if the setting is turned off" do
-        expect(f("body")).to contain_jqcss("input[type='checkbox'][aria-label^='Select']")
-        expect(f("body")).to contain_jqcss("button[data-testid='user-diff-tag-manager-tag-as-button']")
-        expect(f("body")).to contain_jqcss("a[aria-label='View user tags']")
-        @course.account.settings[:allow_assign_to_differentiation_tags] = { value: false }
-        @course.account.save!
-        refresh_page
-        expect(f("body")).not_to contain_jqcss("input[type='checkbox'][aria-label^='Select']")
-        expect(f("body")).not_to contain_jqcss("button[data-testid='user-diff-tag-manager-tag-as-button']")
-        expect(f("body")).not_to contain_jqcss("a[aria-label='View user tags']")
-      end
-
-      context "checkbox visibility" do
-        it "renders differentiation checkbox only for student rows" do
-          # Ensure the checkbox is displayed for the student
-          expect(f("input[type='checkbox'][aria-label='Select #{@student.name}']")).to be_displayed
-          # Ensure the checkbox is not displayed for non-student rows (e.g. teacher)
-          expect(f("body")).not_to contain_jqcss("input[type='checkbox'][aria-label='Select #{@teacher.name}']")
-=======
             # Verify only the still-selected students got tagged
             selected = students - deselected
             selected.each do |student|
@@ -227,7 +207,6 @@
             # Ensure the checkbox is not displayed for non-student rows (e.g. teacher)
             expect(f("body")).not_to contain_jqcss("input[type='checkbox'][aria-label='Select #{@teacher.name}']")
           end
->>>>>>> 2bd5305a
         end
       end
 
