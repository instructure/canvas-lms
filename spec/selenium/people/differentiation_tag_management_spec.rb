# frozen_string_literal: true

#
# Copyright (C) 2025 - present Instructure, Inc.
#
# This file is part of Canvas.
#
# Canvas is free software: you can redistribute it and/or modify it under
# the terms of the GNU Affero General Public License as published by the Free
# Software Foundation, version 3 of the License.
#
# Canvas is distributed in the hope that it will be useful, but WITHOUT ANY
# WARRANTY; without even the implied warranty of MERCHANTABILITY or FITNESS FOR
# A PARTICULAR PURPOSE. See the GNU Affero General Public License for more
# details.
#
# You should have received a copy of the GNU Affero General Public License along
# with this program. If not, see <http://www.gnu.org/licenses/>.

require_relative "../common"
require_relative "pages/course_people_modal"

describe "Differentiation Tag Management" do
  include_context "in-process server selenium tests"

  before :once do
    @sub1_account = Account.create!(name: "sub1", parent_account: Account.default)
    @sub2_account = Account.create!(name: "sub2", parent_account: Account.default)
    @course_with_tags_disabled = course_with_teacher(active_user: true, active_course: true, active_enrollment: true, name: "Teacher Example").course
    @course_with_tags_disabled.update!(account: @sub1_account)
    @course_with_tags_enabled = course_with_teacher(user: @teacher, active_course: true).course
    @course_with_tags_enabled.update!(account: @sub2_account)
    @other_student ||= student_in_course(active_all: true, name: "other_student@test.com").user
    @third_student = student_in_course(active_all: true, name: "student@test.com").user
    ta_in_course(active_all: true)

    # Enable FF
    Account.default.enable_feature! :assign_to_differentiation_tags
    # Set account setting to true but not locked
    @sub2_account.settings[:allow_assign_to_differentiation_tags] = { value: true }
    @sub2_account.save!

    @sub1_account.settings[:allow_assign_to_differentiation_tags] = { value: false }
    @sub1_account.save!

    @single_tag = @course.group_categories.create!(name: "single tag", non_collaborative: true)
    @single_tag_1 = @course.groups.create!(name: "single tag", group_category: @single_tag)
    @single_tag_1.add_user(@third_student)

    @multiple_tags = @course.group_categories.create!(name: "Multiple Tags", non_collaborative: true)
    @multiple_tags_1 = @course.groups.create!(name: "tag variant 1", group_category: @multiple_tags)
    @multiple_tags_2 = @course.groups.create!(name: "tag variant 2", group_category: @multiple_tags)
    @multiple_tags_3 = @course.groups.create!(name: "tag variant 2", group_category: @multiple_tags)

    @single_tag_with_long_name = @course.group_categories.create!(name: "tag with a really long truncated name", non_collaborative: true)
    @single_tag_with_long_name_1 = @course.groups.create!(name: "tag with a really long truncated name variant", group_category: @single_tag_with_long_name)
    @single_tag_with_long_name_2 = @course.groups.create!(name: "tag with a really long truncated name variant", group_category: @single_tag_with_long_name)
  end

  describe "in the people page" do
    context "with permissions" do
      before do
        user_session @teacher
        get "/courses/#{@course.id}/users"
      end

      context "checkbox behavior" do
        context "master checkbox behavior" do
          it "checks all checkboxes when the master checkbox is checked and tags all users" do
            master_checkbox = f("input.select-all-users-checkbox")
            master_checkbox.click
            wait_for_ajaximations

            # Verify that every checkbox in the user list is now checked.
            ff("input[type='checkbox'][aria-label^='Select ']").each do |checkbox|
              expect(checkbox.attribute("checked")).to be_truthy
            end

            # Now, open the tag menu and assign a tag to all selected users.
            f("button[data-testid='user-diff-tag-manager-tag-as-button']").click
            wait_for_ajaximations
            force_click("span:contains('#{@single_tag_1.name}')")
            wait_for_ajaximations

            # Verify that each selected student is now tagged.
            # Assuming @student and @other_student are the users expected to be tagged.
            expect(@student.current_differentiation_tag_memberships.pluck(:group_id)).to include(@single_tag_1.id)
            expect(@other_student.current_differentiation_tag_memberships.pluck(:group_id)).to include(@single_tag_1.id)
          end
<<<<<<< HEAD

          it "unchecks all checkboxes when the master checkbox is unchecked and does not tag any users" do
            master_checkbox = f("input.select-all-users-checkbox")
            master_checkbox.click
            wait_for_ajaximations
            # Uncheck the master checkbox.
            master_checkbox.click
            wait_for_ajaximations

            # Verify that every checkbox in the user list is now unchecked.
            ff("input[type='checkbox'][aria-label^='Select ']").each do |checkbox|
              expect(checkbox.attribute("checked")).to be_falsey
            end
            # Attempt to assign a tag (this should not tag any users since none are selected).
            f("button[data-testid='user-diff-tag-manager-tag-as-button']").click
            wait_for_ajaximations
            force_click("span:contains('#{@multiple_tags_1.name}')")
            wait_for_ajaximations
            # Verify that no user has been tagged.
            expect(@student.current_differentiation_tag_memberships.pluck(:group_id)).not_to include(@multiple_tags_1.id)
            expect(@other_student.current_differentiation_tag_memberships.pluck(:group_id)).not_to include(@multiple_tags_1.id)
          end

          it "allows you to unselect individual users while master checkbox is checked and only tags the selected ones" do
            master_checkbox = f("input.select-all-users-checkbox")
            master_checkbox.click
            wait_for_ajaximations

            # Unselect a specific student (assuming @student exists).
            student_checkbox = f("input[type='checkbox'][aria-label='Select #{@student.name}']")
            student_checkbox.click
            wait_for_ajaximations

            # That student's checkbox should now be unchecked.
            expect(student_checkbox.attribute("checked")).to be_falsey

            # All other checkboxes should remain checked.
            ff("input[type='checkbox'][aria-label^='Select ']").each do |checkbox|
              next if checkbox == master_checkbox || checkbox == student_checkbox

              expect(checkbox.attribute("checked")).to be_truthy
            end
            # Open the tag menu and assign a tag to the selected users.
            f("button[data-testid='user-diff-tag-manager-tag-as-button']").click
            wait_for_ajaximations
            force_click("span:contains('#{@multiple_tags_1.name}')")
            wait_for_ajaximations

            # Verify that the unselected user (@student) does not get tagged.
            expect(@student.current_differentiation_tag_memberships.pluck(:group_id)).not_to include(@multiple_tags_1.id)
            # Verify that the remaining selected user(s), for example @other_student, are tagged.
            expect(@other_student.current_differentiation_tag_memberships.pluck(:group_id)).to include(@multiple_tags_1.id)
          end

          it "Stops displaying differentiation tag UI if the setting is turned off" do
            expect(f("body")).to contain_jqcss("input[type='checkbox'][aria-label^='Select']")
            expect(f("body")).to contain_jqcss("button[data-testid='user-diff-tag-manager-tag-as-button']")
            expect(f("body")).to contain_jqcss("a[aria-label='View user tags']")
            @course.account.settings[:allow_assign_to_differentiation_tags] = { value: false }
            @course.account.save!
            refresh_page
            expect(f("body")).not_to contain_jqcss("input[type='checkbox'][aria-label^='Select']")
            expect(f("body")).not_to contain_jqcss("button[data-testid='user-diff-tag-manager-tag-as-button']")
            expect(f("body")).not_to contain_jqcss("a[aria-label='View user tags']")
          end

=======

          it "unchecks all checkboxes when the master checkbox is unchecked and does not tag any users" do
            master_checkbox = f("input.select-all-users-checkbox")
            master_checkbox.click
            wait_for_ajaximations
            # Uncheck the master checkbox.
            master_checkbox.click
            wait_for_ajaximations

            # Verify that every checkbox in the user list is now unchecked.
            ff("input[type='checkbox'][aria-label^='Select ']").each do |checkbox|
              expect(checkbox.attribute("checked")).to be_falsey
            end
            # Attempt to assign a tag (this should not tag any users since none are selected).
            f("button[data-testid='user-diff-tag-manager-tag-as-button']").click
            wait_for_ajaximations
            force_click("span:contains('#{@multiple_tags_1.name}')")
            wait_for_ajaximations
            # Verify that no user has been tagged.
            expect(@student.current_differentiation_tag_memberships.pluck(:group_id)).not_to include(@multiple_tags_1.id)
            expect(@other_student.current_differentiation_tag_memberships.pluck(:group_id)).not_to include(@multiple_tags_1.id)
          end

          it "allows you to unselect individual users while master checkbox is checked and only tags the selected ones" do
            master_checkbox = f("input.select-all-users-checkbox")
            master_checkbox.click
            wait_for_ajaximations

            # Unselect a specific student (assuming @student exists).
            student_checkbox = f("input[type='checkbox'][aria-label='Select #{@student.name}']")
            student_checkbox.click
            wait_for_ajaximations

            # That student's checkbox should now be unchecked.
            expect(student_checkbox.attribute("checked")).to be_falsey

            # All other checkboxes should remain checked.
            ff("input[type='checkbox'][aria-label^='Select ']").each do |checkbox|
              next if checkbox == master_checkbox || checkbox == student_checkbox

              expect(checkbox.attribute("checked")).to be_truthy
            end
            # Open the tag menu and assign a tag to the selected users.
            f("button[data-testid='user-diff-tag-manager-tag-as-button']").click
            wait_for_ajaximations
            force_click("span:contains('#{@multiple_tags_1.name}')")
            wait_for_ajaximations

            # Verify that the unselected user (@student) does not get tagged.
            expect(@student.current_differentiation_tag_memberships.pluck(:group_id)).not_to include(@multiple_tags_1.id)
            # Verify that the remaining selected user(s), for example @other_student, are tagged.
            expect(@other_student.current_differentiation_tag_memberships.pluck(:group_id)).to include(@multiple_tags_1.id)
          end

          it "Stops displaying differentiation tag UI if the setting is turned off" do
            expect(f("body")).to contain_jqcss("input[type='checkbox'][aria-label^='Select']")
            expect(f("body")).to contain_jqcss("button[data-testid='user-diff-tag-manager-tag-as-button']")
            expect(f("body")).to contain_jqcss("a[aria-label^='View '][aria-label$=' user tags']")
            @course.account.settings[:allow_assign_to_differentiation_tags] = { value: false }
            @course.account.save!
            refresh_page
            expect(f("body")).not_to contain_jqcss("input[type='checkbox'][aria-label^='Select']")
            expect(f("body")).not_to contain_jqcss("button[data-testid='user-diff-tag-manager-tag-as-button']")
            expect(f("body")).not_to contain_jqcss("a[aria-label^='View '][aria-label$=' user tags']")
          end

>>>>>>> 66de4dda
          it "properly handles paginated users" do
            students = Array.new(60) do |i|
              student_in_course(active_all: true, name: "pagination_student_#{i}@example.com").user
            end

            refresh_page
            wait_for_ajaximations

            # Select “all”
            find("input.select-all-users-checkbox").click
            wait_for_ajaximations
            expect(find("[data-testid='user-diff-tag-manager-user-count']")).to include_text("#{@course.students.count} Selected")

            # Deselect the first two
            deselected = students.first(2)
            deselected.each do |student|
              find("input[type='checkbox'][aria-label='Select #{student.name}']").click
              wait_for_ajaximations
            end

            expect(find("[data-testid='user-diff-tag-manager-user-count']")).to include_text("#{@course.students.count - 2} Selected")

            # Tag the remaining students
            f("button[data-testid='user-diff-tag-manager-tag-as-button']").click
            wait_for_ajaximations
            force_click("span:contains('#{@single_tag_1.name}')")
            wait_for_ajaximations

            # Verify only the still-selected students got tagged
            selected = students - deselected
            selected.each do |student|
              expect(student.current_differentiation_tag_memberships.pluck(:group_id))
                .to include(@single_tag_1.id)
            end

            # And the two deselected never got the tag
            deselected.each do |student|
              expect(student.current_differentiation_tag_memberships.pluck(:group_id))
                .not_to include(@single_tag_1.id)
            end
          end
        end

        it "renders the checkbox header" do
          expect(fj("span:contains('Select All Users')")).to be_truthy
        end

        context "checkbox visibility" do
          it "renders differentiation checkbox only for student rows" do
            # Ensure the checkbox is displayed for the student
            expect(f("input[type='checkbox'][aria-label='Select #{@student.name}']")).to be_displayed
            # Ensure the checkbox is not displayed for non-student rows (e.g. teacher)
            expect(f("body")).not_to contain_jqcss("input[type='checkbox'][aria-label='Select #{@teacher.name}']")
          end
        end
      end

      context "differentiation tag tray" do
        before do
          fj("button:contains('Manage Tags')").click
          wait_for_ajaximations
        end

        it "opens the tray when the 'Manage Tags' button is clicked" do
          expect(fj("h2:contains('Manage Tags')")).to be_displayed
        end

        it "displays a tooltip when name is too large" do
          expect(ff("[data-testid='full-tag-name']").last.text).to eq ""
          hover(f("[data-testid='tooltip-container']"))
          wait_for_ajaximations
          expect(ff("[data-testid='full-tag-name']").last.text).to eq @single_tag_with_long_name.name
        end

        it "closes the tray when the close button is clicked and returns focus to the 'Manage Tags' button" do
          expect(fj("h2:contains('Manage Tags')")).to be_displayed
          fj("button:contains('Close Differentiation Tag Tray')").click
          wait_for_ajaximations
          expect(f("body")).not_to contain_jqcss("h2:contains('Manage Tags')")
          check_element_has_focus(fj("button:contains('Manage Tags')"))
        end

        it "displays a search input in the tray" do
          expect(f("input[placeholder='Search for Tag']")).to be_displayed
        end

        it "shows 'No matching tags found' when the search returns no results" do
          search_box = f("input[placeholder='Search for Tag']")
          search_box.send_keys("some random string that does not match anything")
          wait_for_ajaximations

          expect(f("body")).to contain_jqcss("span:contains('No matching tags found.')")
        end

        it "filters the tags by category name" do
          search_box = f("input[placeholder='Search for Tag']")
          search_box.send_keys("single")
          wait_for_ajaximations

          expect(fj("span:contains('single tag')")).to be_displayed
          expect(f("body")).not_to contain_jqcss("span:contains('Multiple Tags')")
        end

        it "filters the tags by tag name" do
          search_box = f("input[placeholder='Search for Tag']")
          search_box.send_keys("variant 2")
          wait_for_ajaximations

          expect(fj("span:contains('Multiple Tags')")).to be_displayed
          expect(f("body")).not_to contain_jqcss("span:contains('single tag')")
        end

        it "opens the create edit modal when + tag is pressed" do
          fj("button:contains('+ Tag')").click
          wait_for_ajaximations

          expect(fj("h2:contains('Create Tag')")).to be_displayed
        end

        it "displays correct modal data when editing single tag" do
          f("button[aria-label='Edit tag set: #{@single_tag.name}']").click
          wait_for_ajaximations

          expect(fj("span:contains('Edit Tag')")).to be_displayed
          expect(fj("span:contains('Tag Name')")).to be_displayed

          expect(f("body")).not_to contain_jqcss("span:contains('Tag Set Name')")

          expect(f("[data-testid='tag-name-input']")).to have_value(@single_tag.name)
        end

        it "updates the name of a single tag" do
          f("button[aria-label='Edit tag set: #{@single_tag.name}']").click
          wait_for_ajaximations

          # Update the tag name in the input field
          tag_input = f("[data-testid='tag-name-input']")
          tag_input.send_keys("update")
          # Submit the form
          fj("button:contains('Save')").click
          wait_for_ajaximations

          expect(f("body")).not_to contain_jqcss("h2:contains('Edit Tag')")
          expect(fj("span:contains('#{@single_tag.name}update')")).to be_displayed

          # Verify that the Group Category and Group name is the same
          expect(@single_tag.reload.name).to eq @single_tag.groups.first.name
        end

        it "displays correct modal data when editing a multiple tag" do
          f("button[aria-label='Edit tag set: #{@multiple_tags.name}']").click
          wait_for_ajaximations

          expect(fj("span:contains('Edit Tag')")).to be_displayed
          expect(fj("span:contains('Tag Set Name')")).to be_displayed

          expect(fj("span:contains('Tag Name')")).to be_displayed
          expect(fj("span:contains('Tag Name (Variant 1)')")).to be_displayed
          expect(fj("span:contains('Tag Name (Variant 2)')")).to be_displayed

          expect(ff("[data-testid='tag-name-input']")[0]).to have_value(@multiple_tags_1.name)
          expect(ff("[data-testid='tag-name-input']")[1]).to have_value(@multiple_tags_2.name)
        end

        it "displays correct tray cards when opening the tray" do
          expect(fj("span:contains('single tag')")).to be_displayed
          expect(fj("span:contains('Multiple Tags')")).to be_displayed
        end

        it "paginates when there are more than 4 differentiation tags" do
          4.times do |i|
            cat = @course.group_categories.create!(name: "Extra Cat #{i}", non_collaborative: true)
            @course.groups.create!(name: "Extra Tag #{i}", group_category: cat)
          end

          refresh_page
          fj("button:contains('Manage Tags')").click
          wait_for_ajaximations

          # Expect the pagination control to appear
          expect(f("body")).to contain_jqcss("[data-testid='differentiation-tag-pagination']")
        end

        it "opens the edit modal when the + tag variant button is pressed" do
          fj("button:contains('+ Add a variant')").click
          wait_for_ajaximations

          expect(fj("span:contains('Edit Tag')")).to be_displayed
        end

        it "shows an empty state if there are no categories" do
          @course.differentiation_tag_categories.destroy_all
          refresh_page
          wait_for_ajaximations
          fj("button:contains('Manage Tags')").click

          expect(fj("h3:contains('Differentiation Tags')")).to be_displayed
          expect(fj("button:contains('Get Started')")).to be_displayed
        end

        it "deletes a tag category when the delete button is pressed" do
          ffj("button:contains('Delete')")[0].click
          wait_for_ajaximations
          fj("button:contains('Confirm')").click
          wait_for_ajaximations
          expect(f("body")).not_to contain_jqcss("span:contains('single tag')")
          expect(@course.differentiation_tag_categories.count).to eq 2
        end
      end

      context "user differentiation tag manager" do
        it "shows the number of selected users in the header" do
          expect(f("input[type='checkbox'][aria-label='Select #{@student.name}']").attribute("checked")).to be_falsey
          f("input[type='checkbox'][aria-label='Select #{@student.name}']").click
          expect(f("input[type='checkbox'][aria-label='Select #{@student.name}']").attribute("checked")).to be_truthy

          expect(f("[data-testid='user-diff-tag-manager-user-count']")).to include_text("1 Selected")
        end

        it "displays the 'Tag As' menu button" do
          expect(f("button[data-testid='user-diff-tag-manager-tag-as-button']")).to be_displayed
        end

        it "opens the 'Tag As' menu and shows categories when clicked" do
          f("button[data-testid='user-diff-tag-manager-tag-as-button']").click
          wait_for_ajaximations

          expect(fj("span:contains('#{@single_tag_1.name}')")).to be_displayed
          expect(fj("span:contains('#{@multiple_tags_1.name}')")).to be_displayed
          expect(fj("span:contains('#{@multiple_tags_2.name}')")).to be_displayed
        end

        it "shows the create tag modal" do
          f("button[data-testid='user-diff-tag-manager-tag-as-button']").click
          wait_for_ajaximations
          force_click("span:contains('New Tag')")

          expect(fj("h2:contains('Create Tag')")).to be_displayed
        end

        it "Adds a single tag to the selected user" do
          f("input[type='checkbox'][aria-label='Select #{@student.name}']").click
          expect(f("input[type='checkbox'][aria-label='Select #{@student.name}']").attribute("checked")).to be_truthy
          f("button[data-testid='user-diff-tag-manager-tag-as-button']").click
          wait_for_ajaximations

          force_click("span:contains('#{@single_tag_1.name}')")
          wait_for_ajaximations

          expect(@student.current_differentiation_tag_memberships.pluck(:group_id)).to include @single_tag_1.id
        end

        it "Adds a multiple tag variant to the selected user" do
          f("input[type='checkbox'][aria-label='Select #{@student.name}']").click
          expect(f("input[type='checkbox'][aria-label='Select #{@student.name}']").attribute("checked")).to be_truthy
          f("button[data-testid='user-diff-tag-manager-tag-as-button']").click
          wait_for_ajaximations

          force_click("span:contains('#{@multiple_tags_1.name}')")
          wait_for_ajaximations

          expect(@student.current_differentiation_tag_memberships.pluck(:group_id)).to include @multiple_tags_1.id
        end

        it "updates user count in tray when removing a member" do
          fj("button:contains('Manage Tags')").click
          wait_for_ajaximations

          # Verify counts in tray
          expect(fj("[data-testid='tag-info']:contains('#{@multiple_tags_1.name}')").text).to include("0 students")
          expect(fj("[data-testid='tag-info']:contains('#{@multiple_tags_2.name}')").text).to include("0 students")

          # Add a user to a dif tag
          f("input[type='checkbox'][aria-label='Select #{@student.name}']").click
          f("button[data-testid='user-diff-tag-manager-tag-as-button']").click
          wait_for_ajaximations
          force_click("span:contains('#{@multiple_tags_1.name}')")
          wait_for_ajaximations

          # verify new count shows in the component
          expect(fj("[data-testid='tag-info']:contains('#{@multiple_tags_1.name}')").text).to include("1 student")
          expect(fj("[data-testid='tag-info']:contains('#{@multiple_tags_2.name}')").text).to include("0 students")

          # remove the user from the tag
          f("a[aria-label='View #{@student.name} user tags']").click
          wait_for_ajaximations
          f("button[data-testid='user-tag-#{@multiple_tags_1.id}']").click
          wait_for_ajaximations
          expect(fj("h2:contains('Remove Tag')")).to be_displayed
          fj("button:contains('Confirm')").click
          wait_for_ajaximations

          # Verify counts in tray
          expect(fj("[data-testid='tag-info']:contains('#{@multiple_tags_1.name}')").text).to include("0 students")
          expect(fj("[data-testid='tag-info']:contains('#{@multiple_tags_2.name}')").text).to include("0 students")
        end

        it "shows accessibility information for tag pills in users tag modal" do
          @multiple_tags_2.add_user(@third_student)
          refresh_page
          wait_for_ajaximations
          f("#tag-icon-id-#{@third_student.id}").click
          wait_for_ajaximations
          expect(f("body")).to contain_jqcss("span:contains('Remove #{@multiple_tags.name} | #{@multiple_tags_2.name}')")
          expect(f("body")).to contain_jqcss("span:contains('Remove #{@single_tag_1.name}')")
        end
      end

      context "create/edit modal" do
        context "from tray" do
          before do
            fj("button:contains('Manage Tags')").click
            wait_for_ajaximations
          end

          it "Creates a single tag" do
            # Open the create modal from the tray
            fj("button:contains('+ Tag')").click
            wait_for_ajaximations

            # Ensure the modal header is correct
            expect(fj("h2:contains('Create Tag')")).to be_displayed

            # Fill in the single tag input
            tag_input = f("[data-testid='tag-name-input']")
            tag_input.send_keys("New Single Tag")

            # Submit the form
            fj("button:contains('Save')").click
            wait_for_ajaximations

            # Verify that the modal is closed and the new tag is visible in the tray
            expect(f("body")).not_to contain_jqcss("h2:contains('Create Tag')")
            expect(fj("span:contains('New Single Tag')")).to be_displayed
          end

          it "Creates a multiple tag" do
            # Open the create modal from the tray
            fj("button:contains('+ Tag')").click
            wait_for_ajaximations

            # Switch to multiple tag mode by adding a variant
            fj("button:contains('+ Add another tag')").click
            wait_for_ajaximations

            # Fill in both tag inputs
            tag_inputs = ff("[data-testid='tag-name-input']")
            tag_inputs[0].send_keys("Variant 1")
            tag_inputs[1].send_keys("Variant 2")

            # For multiple tags, a Tag Set Name is required – fill it in
            tag_set_input = f("input[name='tag-set-name']")
            tag_set_input.send_keys("New Tag Set")

            # Submit the form
            fj("button:contains('Save')").click
            wait_for_ajaximations

            # Verify that the modal is closed and both tag variants appear in the tray
            expect(f("body")).not_to contain_jqcss("h2:contains('Create Tag')")
            expect(fj("span:contains('Variant 1')")).to be_displayed
            expect(fj("span:contains('Variant 2')")).to be_displayed
          end

          it "Adds a new tag to an existing tag set" do
            # Open the edit modal for an existing multiple tag set
            f("button[aria-label='Edit tag set: #{@multiple_tags.name}']").click
            wait_for_ajaximations

            # Click the button to add a new variant (updated selector)
            fj("button:contains('+ Add another tag')").click
            wait_for_ajaximations

            # Fill in the new tag variant input (assumed to be the last input)
            tag_inputs = ff("[data-testid='tag-name-input']")
            new_variant_input = tag_inputs.last
            new_variant_input.send_keys("Additional Variant")

            # Submit the form
            fj("button:contains('Save')").click
            wait_for_ajaximations

            # Verify that the new variant appears alongside the existing ones
            expect(fj("span:contains('Additional Variant')")).to be_displayed
            expect(fj("span:contains('#{@multiple_tags_1.name}')")).to be_displayed
            expect(fj("span:contains('#{@multiple_tags_2.name}')")).to be_displayed
          end

          it "Displays correct edit data for a single tag" do
            # Open the edit modal for a single tag
            f("button[aria-label='Edit tag set: #{@single_tag.name}']").click
            wait_for_ajaximations

            # Verify that the modal shows the correct header and fields
            expect(fj("span:contains('Edit Tag')")).to be_displayed
            expect(fj("span:contains('Tag Name')")).to be_displayed
            # Ensure that 'Tag Set Name' is not displayed for a single tag
            expect(f("body")).not_to contain_jqcss("span:contains('Tag Set Name')")

            # Check that the input has the correct value
            expect(f("[data-testid='tag-name-input']")).to have_value(@single_tag.name)
          end

          it "Displays correct edit data for a multiple tag" do
            # Open the edit modal for a multiple tag set
            f("button[aria-label='Edit tag set: #{@multiple_tags.name}']").click
            wait_for_ajaximations

            # Verify that the modal shows both Tag Set Name and tag variant fields
            expect(fj("span:contains('Edit Tag')")).to be_displayed
            expect(fj("span:contains('Tag Set Name')")).to be_displayed
            expect(fj("span:contains('Tag Name')")).to be_displayed
            expect(fj("span:contains('Tag Name (Variant 1)')")).to be_displayed
            expect(fj("span:contains('Tag Name (Variant 2)')")).to be_displayed

            # Verify the correct values in each tag input field
            tag_inputs = ff("[data-testid='tag-name-input']")
            expect(tag_inputs[0]).to have_value(@multiple_tags_1.name)
            expect(tag_inputs[1]).to have_value(@multiple_tags_2.name)
          end

          it "Displays correct edit data for a tag set with one tag but different names" do
            # Setup a differentiation tag set with a different tag set name from its single tag name.
            single_diff_set = @course.group_categories.create!(name: "Diff Set", non_collaborative: true)
            diff_set_group = @course.groups.create!(name: "Different Tag", group_category: single_diff_set)

            # Refresh the page and open the differentiation tag tray so the new tag set appears
            refresh_page
            wait_for_ajaximations
            fj("button:contains('Manage Tags')").click
            wait_for_ajaximations

            # Open the edit modal for this tag set (updated selector if needed)
            f("button[aria-label='Edit tag set: #{single_diff_set.name}']").click
            wait_for_ajaximations

            # Verify that both 'Tag Set Name' and 'Tag Name' fields are displayed
            expect(fj("span:contains('Edit Tag')")).to be_displayed
            expect(fj("span:contains('Tag Set Name')")).to be_displayed
            expect(fj("span:contains('Tag Name')")).to be_displayed
            # Check that the inputs have the correct values
            expect(f("[data-testid='tag-set-name']")).to have_value(single_diff_set.name)
            expect(f("[data-testid='tag-name-input']")).to have_value(diff_set_group.name)
          end

          it "updates just the set name" do
            # Open the edit modal for a multiple tag set
            f("button[aria-label='Edit tag set: #{@multiple_tags.name}']").click
            wait_for_ajaximations

            tag_set_name_input = f("[data-testid='tag-set-name']")
            tag_set_name_input.send_keys("updated")

            # Submit the form
            fj("button:contains('Save')").click
            wait_for_ajaximations
            expect(fj("span:contains('Multiple Tagsupdated')")).to be_displayed
          end

          it "updates just one tag name" do
            # Open the edit modal for the tag set
            f("button[aria-label='Edit tag set: #{@multiple_tags.name}']").click
            wait_for_ajaximations

            # Update only the first tag's name
            tag_inputs = ff("[data-testid='tag-name-input']")
            first_input = tag_inputs.first
            first_input.send_keys(" updated")
            wait_for_ajaximations

            # Submit the form
            fj("button:contains('Save')").click
            wait_for_ajaximations

            # Verify that the updated tag displays the new name
            expect(fj("span:contains('tag variant 1 updated')")).to be_displayed
          end

          it "adds just one tag" do
            # Open the edit modal for the tag set
            f("button[aria-label='Edit tag set: #{@multiple_tags.name}']").click
            wait_for_ajaximations

            # Click the button to add a new tag variant
            fj("button:contains('+ Add another tag')").click
            wait_for_ajaximations

            # Locate the new tag input field and fill it in
            tag_inputs = ff("[data-testid='tag-name-input']")
            new_input = tag_inputs.last
            new_input.send_keys("New Tag")
            wait_for_ajaximations

            # Submit the form
            fj("button:contains('Save')").click
            wait_for_ajaximations

            # Verify that the new tag appears on the page
            expect(fj("span:contains('New Tag')")).to be_displayed
          end

          it "deletes one tag" do
            f("button[aria-label='Edit tag set: #{@multiple_tags.name}']").click
            wait_for_ajaximations

            ff("button[data-testid='remove-tag']")[0].click
            wait_for_ajaximations

            fj("button:contains('Save')").click
            wait_for_ajaximations

            expect(f("body")).not_to contain_jqcss("span:contains('tag variant 1')")
          end

          it "deletes, adds, updates tags correctly in one request" do
            # Open the edit modal for a multiple tag set
            f("button[aria-label='Edit tag set: #{@multiple_tags.name}']").click
            original_tag_ids = @multiple_tags.groups.pluck(:id)
            wait_for_ajaximations

            # Update the first tag's name
            tag_inputs = ff("[data-testid='tag-name-input']")
            second_input = tag_inputs[1]
            second_input.send_keys("added text")

            # Delete the second tag variant via its remove button (updated selector)
            ff("button[data-testid='remove-tag']")[0].click
            wait_for_ajaximations

            # Add a new tag variant (updated button text)
            fj("button:contains('+ Add another tag')").click
            wait_for_ajaximations
            tag_inputs = ff("[data-testid='tag-name-input']")
            new_input = tag_inputs.last
            new_input.send_keys("New Variant")

            tag_set_name_input = f("[data-testid='tag-set-name']")
            tag_set_name_input.send_keys("updated")

            # Submit the form
            fj("button:contains('Save')").click
            wait_for_ajaximations
            # Verify that the updated and new tags appear, and the deleted tag is absent
            expect(fj("span:contains('New Variant')")).to be_displayed
            expect(fj("span:contains('tag variant 2added text')")).to be_displayed
            expect(fj("span:contains('Multiple Tagsupdated')")).to be_displayed

            # verify that the group ids are different
            expect(@multiple_tags.reload.groups.active.pluck(:id)).not_to eq(original_tag_ids)
          end

          it "Displays an error message in the modal", :ignore_js_errors do
            allow_any_instance_of(GroupCategoriesController)
              .to receive(:bulk_manage_differentiation_tag)
              .and_raise(ActiveRecord::RecordInvalid.new)

            fj("button:contains('+ Tag')").click
            wait_for_ajaximations

            expect(fj("h2:contains('Create Tag')")).to be_displayed

            tag_input = f("[data-testid='tag-name-input']")
            tag_input.send_keys("New Single Tag")
            fj("button:contains('Save')").click
            wait_for_ajaximations

            expect(fj("h2:contains('Create Tag')")).to be_displayed
            expect(f(".flashalert-message")).to be_displayed
          end
        end
      end

      context "user selection persistence" do
        it "retains checked users across a search and applies a single tag to both" do
          # Check first student on the initial people page
          f("input[type='checkbox'][aria-label='Select #{@student.name}']").click
          expect(f("input[type='checkbox'][aria-label='Select #{@student.name}']").attribute("checked")).to be_truthy

          # Perform a search that brings in the second student (@other_student)
          search_box = f("input[placeholder='Search people']")
          search_box.send_keys("other")
          wait_for_ajaximations

          # Check the second student from the search results
          f("input[type='checkbox'][aria-label='Select #{@other_student.name}']").click
          expect(f("input[type='checkbox'][aria-label='Select #{@other_student.name}']").attribute("checked")).to be_truthy

          # Clear the search to display the full people list
          search_box.clear
          search_box.send_keys(" ")
          search_box.send_keys(:backspace)

          wait_for_ajaximations

          # Verify that both students remain checked
          expect(f("input[type='checkbox'][aria-label='Select #{@student.name}']").attribute("checked")).to be_truthy
          expect(f("input[type='checkbox'][aria-label='Select #{@other_student.name}']").attribute("checked")).to be_truthy

          # Open the 'Tag As' menu and tag both with a single tag variant
          f("button[data-testid='user-diff-tag-manager-tag-as-button']").click
          wait_for_ajaximations
          force_click("span:contains('#{@single_tag_1.name}')")
          wait_for_ajaximations

          # Verify that both users have been tagged with the single tag
          expect(@student.current_differentiation_tag_memberships.pluck(:group_id)).to include(@single_tag_1.id)
          expect(@other_student.current_differentiation_tag_memberships.pluck(:group_id)).to include(@single_tag_1.id)
        end

        it "retains checked users across a role filter search and applies a multiple tag variant to both" do
          # Check first student on the initial people page
          f("input[type='checkbox'][aria-label='Select #{@student.name}']").click
          expect(f("input[type='checkbox'][aria-label='Select #{@student.name}']").attribute("checked")).to be_truthy
          # Use the role filter dropdown (assumed to have id 'role-filter') to filter by "Student"
          student_role_id = Role.where(name: "StudentEnrollment", root_account_id: @course.account.root_account.id).first.id
          click_option("select[name=enrollment_role_id]", student_role_id.to_s, :value)
          wait_for_ajaximations

          # Check the second student from the filtered results
          f("input[type='checkbox'][aria-label='Select #{@other_student.name}']").click
          expect(f("input[type='checkbox'][aria-label='Select #{@other_student.name}']").attribute("checked")).to be_truthy

          # Clear the role filter by selecting "All"
          click_option("select[name=enrollment_role_id]", "All Roles")
          wait_for_ajaximations

          # Verify that both checkboxes remain checked
          expect(f("input[type='checkbox'][aria-label='Select #{@student.name}']").attribute("checked")).to be_truthy
          expect(f("input[type='checkbox'][aria-label='Select #{@other_student.name}']").attribute("checked")).to be_truthy

          # Open the 'Tag As' menu and tag both with a multiple tag variant
          f("button[data-testid='user-diff-tag-manager-tag-as-button']").click
          wait_for_ajaximations
          force_click("span:contains('#{@multiple_tags_1.name}')")
          wait_for_ajaximations

          # Verify that both users have been tagged with the multiple tag variant
          expect(@student.current_differentiation_tag_memberships.pluck(:group_id)).to include(@multiple_tags_1.id)
          expect(@other_student.current_differentiation_tag_memberships.pluck(:group_id)).to include(@multiple_tags_1.id)
        end
      end

      it "keeps all users selected when scrolling to load more users" do
        # Create a bunch of users (enough to trigger pagination)
        students = []
        50.times do |i|
          students << student_in_course(active_all: true, name: "pagination_student_#{i}@example.com").user
        end

        # Refresh the page to show all the new users
        refresh_page
        wait_for_ajaximations

        # Check the master checkbox
        master_checkbox = f("input.select-all-users-checkbox")
        master_checkbox.click
        wait_for_ajaximations

        # Verify the initial set of checkboxes are checked
        initial_checkboxes = ff("input[type='checkbox'][aria-label^='Select ']")
        initial_checkboxes.each do |checkbox|
          expect(checkbox.attribute("checked")).to be_truthy
        end

        # Scroll to the bottom to trigger loading more users
        scroll_into_view(ff("tr.rosterUser").last)
        wait_for_ajaximations

        # Verify that all checkboxes, including newly loaded ones, are checked
        all_checkboxes = ff("input[type='checkbox'][aria-label^='Select ']")
        all_checkboxes.each do |checkbox|
          expect(checkbox.attribute("checked")).to be_truthy
        end

        # Test tagging functionality with all users selected
        wait_for_ajaximations
        force_click("button[data-testid='user-diff-tag-manager-tag-as-button']")
        wait_for_ajaximations
        force_click("span:contains('#{@single_tag_1.name}')")
        wait_for_ajaximations

        # Verify that all users have been tagged
        students.each do |student|
          expect(student.current_differentiation_tag_memberships.pluck(:group_id)).to include(@single_tag_1.id)
        end
      end
    end

    context "without permissions" do
      it "does not display the 'Manage Tags' button when user does not have permissions" do
        user_session @student
        get "/courses/#{@course.id}/users"
        expect(f("body")).not_to contain_jqcss("button:contains('Manage Tags')")
      end

      it "does not show selection checkboxes or 'Tag As' for TAs by default" do
        user_session @ta
        get "/courses/#{@course.id}/users"

        expect(f("body")).not_to contain_jqcss("input[type='checkbox'][aria-label^='Select']")
        expect(f("body")).not_to contain_jqcss("button[data-testid='user-diff-tag-manager-tag-as-button']")
      end
    end

    context "sub account setting and feature flag conditions" do
      it "does not display 'Manage Tags' if the feature flag is off" do
        Account.default.disable_feature!(:assign_to_differentiation_tags)

        user_session @teacher
        get "/courses/#{@course.id}/users"
        expect(f("body")).not_to contain_jqcss("button:contains('Manage Tags')")
      end

      context "when the parent account differentiation tags setting is on and locked" do
        before do
          Account.default.settings[:allow_assign_to_differentiation_tags] = { value: true, locked: true }
          Account.default.save!
        end

        it "shows the 'Manage Tags' button" do
          user_session @teacher
          get "/courses/#{@course_with_tags_disabled.id}/users"
          expect(f("body")).to contain_jqcss("button:contains('Manage Tags')")
        end
      end

      context "when the parent account setting is on and not locked" do
        before do
          Account.default.set_feature_flag! :assign_to_differentiation_tags, Feature::STATE_DEFAULT_ON
          Account.default.settings[:allow_assign_to_differentiation_tags] = { value: true }
          Account.default.save!
        end

        it "shows the 'Manage Tags' button when sub account setting is on" do
          user_session @teacher
          get "/courses/#{@course_with_tags_enabled.id}/users"
          expect(f("body")).to contain_jqcss("button:contains('Manage Tags')")
        end

        it "does not show the 'Manage Tags' button when sub account setting is off" do
          @sub1_account.disable_feature! :assign_to_differentiation_tags
          @sub1_account.settings[:allow_assign_to_differentiation_tags] = { value: false }
          @sub1_account.save!
          @teacher.clear_caches
          user_session @teacher
          get "/courses/#{@course_with_tags_disabled.id}/users"
          expect(f("body")).not_to contain_jqcss("button:contains('Manage Tags')")
        end
      end

      context "when the parent account setting is off and not locked" do
        before do
          Account.default.set_feature_flag! :assign_to_differentiation_tags, Feature::STATE_DEFAULT_ON
          Account.default.settings[:allow_assign_to_differentiation_tags] = { value: false }
          Account.default.save!
        end

        it "shows the 'Manage Tags' button when sub account setting is on" do
          user_session @teacher
          get "/courses/#{@course_with_tags_enabled.id}/users"
          expect(f("body")).to contain_jqcss("button:contains('Manage Tags')")
        end

        it "does not show the 'Manage Tags' button when sub account setting is off" do
          @sub1_account.disable_feature! :assign_to_differentiation_tags
          user_session @teacher
          get "/courses/#{@course_with_tags_disabled.id}/users"
          expect(f("body")).not_to contain_jqcss("button:contains('Manage Tags')")
        end

        it "does show 'Manage Tags' button when parent ff is off and unlocked" do
          Account.default.set_feature_flag! :assign_to_differentiation_tags, Feature::STATE_DEFAULT_OFF
          @sub1_account.set_feature_flag! :assign_to_differentiation_tags, Feature::STATE_DEFAULT_ON
          @sub1_account.settings[:allow_assign_to_differentiation_tags] = { value: true }
          @sub1_account.save!
          @sub1_account.reload
          user_session @teacher
          get "/courses/#{@course_with_tags_disabled.id}/users"
          expect(f("body")).to contain_jqcss("button:contains('Manage Tags')")
        end

        it "does not show 'Manage Tags' button when parent ff is off and locked" do
          Account.default.disable_feature! :assign_to_differentiation_tags
          # when you disable parent FF and lock it sub accounts FF and settings won't work even if
          # enabled by code without using the ui
          @sub1_account.set_feature_flag! :assign_to_differentiation_tags, Feature::STATE_DEFAULT_ON
          @sub1_account.settings[:allow_assign_to_differentiation_tags] = { value: true }
          @sub1_account.save!
          @sub1_account.reload
          user_session @teacher
          get "/courses/#{@course_with_tags_disabled.id}/users"
          expect(f("body")).not_to contain_jqcss("button:contains('Manage Tags')")
        end
      end
    end
  end
end<|MERGE_RESOLUTION|>--- conflicted
+++ resolved
@@ -87,74 +87,6 @@
             expect(@student.current_differentiation_tag_memberships.pluck(:group_id)).to include(@single_tag_1.id)
             expect(@other_student.current_differentiation_tag_memberships.pluck(:group_id)).to include(@single_tag_1.id)
           end
-<<<<<<< HEAD
-
-          it "unchecks all checkboxes when the master checkbox is unchecked and does not tag any users" do
-            master_checkbox = f("input.select-all-users-checkbox")
-            master_checkbox.click
-            wait_for_ajaximations
-            # Uncheck the master checkbox.
-            master_checkbox.click
-            wait_for_ajaximations
-
-            # Verify that every checkbox in the user list is now unchecked.
-            ff("input[type='checkbox'][aria-label^='Select ']").each do |checkbox|
-              expect(checkbox.attribute("checked")).to be_falsey
-            end
-            # Attempt to assign a tag (this should not tag any users since none are selected).
-            f("button[data-testid='user-diff-tag-manager-tag-as-button']").click
-            wait_for_ajaximations
-            force_click("span:contains('#{@multiple_tags_1.name}')")
-            wait_for_ajaximations
-            # Verify that no user has been tagged.
-            expect(@student.current_differentiation_tag_memberships.pluck(:group_id)).not_to include(@multiple_tags_1.id)
-            expect(@other_student.current_differentiation_tag_memberships.pluck(:group_id)).not_to include(@multiple_tags_1.id)
-          end
-
-          it "allows you to unselect individual users while master checkbox is checked and only tags the selected ones" do
-            master_checkbox = f("input.select-all-users-checkbox")
-            master_checkbox.click
-            wait_for_ajaximations
-
-            # Unselect a specific student (assuming @student exists).
-            student_checkbox = f("input[type='checkbox'][aria-label='Select #{@student.name}']")
-            student_checkbox.click
-            wait_for_ajaximations
-
-            # That student's checkbox should now be unchecked.
-            expect(student_checkbox.attribute("checked")).to be_falsey
-
-            # All other checkboxes should remain checked.
-            ff("input[type='checkbox'][aria-label^='Select ']").each do |checkbox|
-              next if checkbox == master_checkbox || checkbox == student_checkbox
-
-              expect(checkbox.attribute("checked")).to be_truthy
-            end
-            # Open the tag menu and assign a tag to the selected users.
-            f("button[data-testid='user-diff-tag-manager-tag-as-button']").click
-            wait_for_ajaximations
-            force_click("span:contains('#{@multiple_tags_1.name}')")
-            wait_for_ajaximations
-
-            # Verify that the unselected user (@student) does not get tagged.
-            expect(@student.current_differentiation_tag_memberships.pluck(:group_id)).not_to include(@multiple_tags_1.id)
-            # Verify that the remaining selected user(s), for example @other_student, are tagged.
-            expect(@other_student.current_differentiation_tag_memberships.pluck(:group_id)).to include(@multiple_tags_1.id)
-          end
-
-          it "Stops displaying differentiation tag UI if the setting is turned off" do
-            expect(f("body")).to contain_jqcss("input[type='checkbox'][aria-label^='Select']")
-            expect(f("body")).to contain_jqcss("button[data-testid='user-diff-tag-manager-tag-as-button']")
-            expect(f("body")).to contain_jqcss("a[aria-label='View user tags']")
-            @course.account.settings[:allow_assign_to_differentiation_tags] = { value: false }
-            @course.account.save!
-            refresh_page
-            expect(f("body")).not_to contain_jqcss("input[type='checkbox'][aria-label^='Select']")
-            expect(f("body")).not_to contain_jqcss("button[data-testid='user-diff-tag-manager-tag-as-button']")
-            expect(f("body")).not_to contain_jqcss("a[aria-label='View user tags']")
-          end
-
-=======
 
           it "unchecks all checkboxes when the master checkbox is unchecked and does not tag any users" do
             master_checkbox = f("input.select-all-users-checkbox")
@@ -221,7 +153,6 @@
             expect(f("body")).not_to contain_jqcss("a[aria-label^='View '][aria-label$=' user tags']")
           end
 
->>>>>>> 66de4dda
           it "properly handles paginated users" do
             students = Array.new(60) do |i|
               student_in_course(active_all: true, name: "pagination_student_#{i}@example.com").user
