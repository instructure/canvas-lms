--- conflicted
+++ resolved
@@ -314,8 +314,6 @@
           what_to_create.last.workflow_state.should == 'deleted'
           f('.discussion-list li.discussion').should be_nil
         end
-<<<<<<< HEAD
-=======
 
         it "should allow a teacher to pin a topic" do
           topic = @course.discussion_topics.create!(title: 'Test Discussion', user: @user)
@@ -359,7 +357,6 @@
           f('.locked.discussion-list .al-trigger').click
           ffj('.icon-pin:visible').length.should == 1
         end
->>>>>>> 16e4f00b
       end
 
       it "should allow teachers to edit discussions settings" do
