require File.expand_path(File.dirname(__FILE__) + '/common')

describe "courses" do
  include_examples "in-process server selenium tests"

  context "as a teacher" do

    def create_new_course
      get "/"
      f('[aria-controls="new_course_form"]').click
      wait_for_ajaximations
      f('[name="course[name]"]').send_keys "testing"
      f('.ui-dialog-buttonpane .btn-primary').click
    end

    before (:each) do
      account = Account.default
      account.settings = {:open_registration => true, :no_enrollments_can_create_courses => true, :teachers_can_create_courses => true}
      account.save!
    end

    context 'draft state' do

      before(:each) do
        course_with_teacher_logged_in
      end

      def validate_action_button(postion, validation_text)
        action_button = ff('#course_status_actions button').send(postion)
        expect(action_button).to have_class('disabled')
        expect(action_button.text).to eq validation_text
      end

      it "should allow publishing of the course through the course status actions" do
        @course.workflow_state = 'claimed'
        @course.save!
        get "/courses/#{@course.id}"
        course_status_buttons = ff('#course_status_actions button')
        expect(f('.publish_course_in_wizard_link')).to be_displayed
        expect(course_status_buttons.first).to have_class('disabled')
        expect(course_status_buttons.first.text).to eq 'Unpublished'
        expect(course_status_buttons.last).not_to have_class('disabled')
        expect(course_status_buttons.last.text).to eq 'Publish'
        expect_new_page_load { course_status_buttons.last.click }
        expect(f('.publish_course_in_wizard_link')).to be_nil
        validate_action_button(:last, 'Published')
      end

      it "should allow unpublishing of a course through the course status actions" do
        get "/courses/#{@course.id}"
        course_status_buttons = ff('#course_status_actions button')
        expect(f('.publish_course_in_wizard_link')).to be_nil
        expect(course_status_buttons.first).not_to have_class('disabled')
        expect(course_status_buttons.first.text).to eq 'Unpublish'
        expect(course_status_buttons.last).to have_class('disabled')
        expect(course_status_buttons.last.text).to eq 'Published'
        expect_new_page_load { course_status_buttons.first.click }
        expect(f('.publish_course_in_wizard_link')).to be_displayed
        validate_action_button(:first, 'Unpublished')
      end

      it "should not show course status if graded submissions exist" do
        course_with_student_submissions({submission_points: true})
        get "/courses/#{@course.id}"
        expect(f('#course_status')).to be_nil
      end

      it "should allow unpublishing of the course if submissions have no score or grade" do
        course_with_student_submissions
        get "/courses/#{@course.id}"
        course_status_buttons = ff('#course_status_actions button')
        expect_new_page_load { course_status_buttons.first.click }
        assert_flash_notice_message('successfully updated')
        validate_action_button(:first, 'Unpublished')
      end

    end

    it "should properly hide the wizard and remember its hidden state" do
<<<<<<< HEAD
=======
      # For now we are not allowing the wizard to popup automatically
      # so this spec doesn't apply, it may in the future though.
>>>>>>> 6de899a8
      pending
      course_with_teacher_logged_in

      create_new_course

      wizard_box = f(".ic-wizard-box")
      keep_trying_until { expect(wizard_box).to be_displayed }
      f(".ic-wizard-box__close a").click

      refresh_page
      wait_for_ajaximations # we need to give the wizard a chance to pop up
      wizard_box = f(".ic-wizard-box")
      expect(wizard_box).to eq nil

      # un-remember the setting
      driver.execute_script "localStorage.clear()"
    end

    it "should open and close wizard after initial close" do
<<<<<<< HEAD
=======
      # For now we are not allowing the wizard to popup automatically
      # so this spec doesn't apply, it may in the future though.
>>>>>>> 6de899a8
      pending
      def find_wizard_box
        wizard_box = keep_trying_until do
          wizard_box = f(".ic-wizard-box")
          expect(wizard_box).to be_displayed
          wizard_box
        end
        wizard_box
      end

      course_with_teacher_logged_in
      create_new_course

      wait_for_ajaximations
      wizard_box = find_wizard_box
      f(".ic-wizard-box__close a").click
      wait_for_ajaximations
      wizard_box = f(".ic-wizard-box")
      expect(wizard_box).to eq nil
      checklist_button = f('.wizard_popup_link')
      expect(checklist_button).to be_displayed
      checklist_button.click
      wait_for_ajaximations
      wizard_box = find_wizard_box
      f(".ic-wizard-box__close a").click
      wait_for_ajaximations
      wizard_box = f(".ic-wizard-box")
      expect(wizard_box).to eq nil
      expect(checklist_button).to be_displayed
    end

    it "should open up the choose home page dialog from the wizard" do
      course_with_teacher_logged_in
      create_new_course

      # Because of the specs about automatically opening are currently
      # pending, we need to cause the wizard to open by way of click. When
      # those specs are no longer pendings, the click line should be removed.
      f(".wizard_popup_link").click()
      wizard_box = f(".ic-wizard-box")
      keep_trying_until { expect(wizard_box).to be_displayed }


      f("#wizard_home_page").click
      f(".ic-wizard-box__message-button a").click
      wait_for_ajaximations
      modal = f("#edit_course_home_content_form")
      expect(modal).to be_displayed
    end

    it "should correctly update the course quota" do
      course_with_admin_logged_in

      # first try setting the quota explicitly
      get "/courses/#{@course.id}/settings"
      f("#ui-id-1").click
      form = f("#course_form")
      expect(form).to be_displayed
      quota_input = form.find_element(:css, "input#course_storage_quota_mb")
      replace_content(quota_input, "10")
      submit_form(form)
      keep_trying_until { f(".loading_image_holder").nil? rescue true }
      value = f("#course_form input#course_storage_quota_mb")['value']
      expect(value).to eq "10"

      # then try just saving it (without resetting it)
      get "/courses/#{@course.id}/settings"
      form = f("#course_form")
      value = f("#course_form input#course_storage_quota_mb")['value']
      expect(value).to eq "10"
      submit_form(form)
      keep_trying_until { f(".loading_image_holder").nil? rescue true }
      form = f("#course_form")
      value = f("#course_form input#course_storage_quota_mb")['value']
      expect(value).to eq "10"

      # then make sure it's right after a reload
      get "/courses/#{@course.id}/settings"
      value = f("#course_form input#course_storage_quota_mb")['value']
      expect(value).to eq "10"
      @course.reload
      expect(@course.storage_quota).to eq 10.megabytes
    end

    it "should redirect to the gradebook when switching courses when viewing a students grades" do
      teacher = user_with_pseudonym(:username => 'teacher@example.com', :active_all => 1)
      student = user_with_pseudonym(:username => 'student@example.com', :active_all => 1)

      course1 = course_with_teacher_logged_in(:user => teacher, :active_all => 1, :course_name => 'course1').course
      student_in_course(:user => student, :active_all => 1)

      course2 = course_with_teacher(:user => teacher, :active_all => 1, :course_name => 'course2').course
      student_in_course(:user => student, :active_all => 1)

      create_session(student.pseudonyms.first, false)

      get "/courses/#{course1.id}/grades/#{student.id}"

      select = f('#course_url')
      options = select.find_elements(:css, 'option')
      expect(options.length).to eq 2
      wait_for_ajaximations
      expect_new_page_load{ click_option('#course_url', course2.name) }
      expect(f('#section-tabs-header').text).to match course2.name
    end

    it "should load the users page using ajax" do
      course_with_teacher_logged_in

      # Setup the course with > 50 users (to test scrolling)
      60.times do |n|
        @course.enroll_student(user)
      end

      @course.enroll_user(user, 'TaEnrollment')

      # Test that the page loads properly the first time.
      get "/courses/#{@course.id}/users"
      wait_for_ajaximations
      expect(flash_message_present?(:error)).to be_falsey
      expect(ff('.roster .rosterUser').length).to eq 50
    end

    it "should only show users that a user has permissions to view" do
      # Set up the test
      course(:active_course => true)
      %w[One Two].each do |name|
        section = @course.course_sections.create!(:name => name)
        @course.enroll_student(user, :section => section).accept!
      end
      user_logged_in
      enrollment = @course.enroll_ta(@user)
      enrollment.accept!
      enrollment.update_attributes(:limit_privileges_to_course_section => true,
                                   :course_section => CourseSection.where(name: 'Two').first)

      # Test that only users in the approved section are displayed.
      get "/courses/#{@course.id}/users"
      wait_for_ajaximations
      expect(ff('.roster .rosterUser').length).to eq 2
    end

    it "should display users section name" do
      course_with_teacher_logged_in(:active_all => true)
      user1, user2 = [user, user]
      section1 = @course.course_sections.create!(:name => 'One')
      section2 = @course.course_sections.create!(:name => 'Two')
      @course.enroll_student(user1, :section => section1).accept!
      [section1, section2].each do |section|
        e = user2.student_enrollments.build
        e.workflow_state = 'active'
        e.course = @course
        e.course_section = section
        e.save!
      end

      get "/courses/#{@course.id}/users"
      wait_for_ajaximations
      sections = ff('.roster .section')
      expect(sections.map(&:text).sort).to eq ["One", "One", "Two", "Unnamed Course", "Unnamed Course"]
    end

    it "should display users section name properly when separated by custom roles" do
      course_with_teacher_logged_in(:active_all => true)
      user1 = user
      section1 = @course.course_sections.create!(:name => 'One')
      section2 = @course.course_sections.create!(:name => 'Two')

      role1 = @course.account.roles.build :name => "CustomStudent1"
      role1.base_role_type = "StudentEnrollment"
      role1.save!
      role2 = @course.account.roles.build :name => "CustomStudent2"
      role2.base_role_type = "StudentEnrollment"
      role2.save!

      @course.enroll_user(user1, "StudentEnrollment", :section => section1, :role => role1).accept!
      @course.enroll_user(user1, "StudentEnrollment", :section => section2, :role => role2, :allow_multiple_enrollments => true).accept!
      roles_to_sections = {'CustomStudent1' => 'One', 'CustomStudent2' => 'Two'}

      get "/courses/#{@course.id}/users"

      wait_for_ajaximations

      role_wrappers = ff('.student_roster .users-wrapper')
      role_wrappers.each do |rw|
        role_name = ff('.h3', rw).first.text
        sections = ff('.section', rw)
        expect(sections.count).to eq 1
        expect(roles_to_sections[role_name]).to eq sections.first.text
      end
    end

    context "course_home_sub_navigation lti apps" do
      def create_course_home_sub_navigation_tool(options = {})
        @course.root_account.enable_feature!(:lor_for_account)
        defaults = {
          name: options[:name] || "external tool",
          consumer_key: 'test',
          shared_secret: 'asdf',
          url: 'http://example.com/ims/lti',
          course_home_sub_navigation: { icon_url: '/images/delete.png' },
        }
        @course.context_external_tools.create!(defaults.merge(options))
      end

      it "should display course_home_sub_navigation lti apps (draft state off)" do
        course_with_teacher_logged_in(active_all: true)
        num_tools = 3
        num_tools.times { |index| create_course_home_sub_navigation_tool(name: "external tool #{index}") }
        get "/courses/#{@course.id}"
        expect(ff(".course-home-sub-navigation-lti").size).to eq num_tools
      end

      it "should display course_home_sub_navigation lti apps (draft state on)" do
        course_with_teacher_logged_in(active_all: true)
        num_tools = 2
        num_tools.times { |index| create_course_home_sub_navigation_tool(name: "external tool #{index}") }
        get "/courses/#{@course.id}"
        expect(ff(".course-home-sub-navigation-lti").size).to eq num_tools
      end

      it "should include launch type parameter (draft state off)" do
        course_with_teacher_logged_in(active_all: true)
        create_course_home_sub_navigation_tool
        get "/courses/#{@course.id}"
        expect(f('.course-home-sub-navigation-lti').attribute("href")).to match(/launch_type=course_home_sub_navigation/)
      end

      it "should include launch type parameter (draft state on)" do
        course_with_teacher_logged_in(active_all: true)
        create_course_home_sub_navigation_tool
        get "/courses/#{@course.id}"
        expect(f('.course-home-sub-navigation-lti').attribute("href")).to match(/launch_type=course_home_sub_navigation/)
      end

      it "should only display active tools" do
        course_with_teacher_logged_in(active_all: true)
        tool = create_course_home_sub_navigation_tool
        tool.workflow_state = 'deleted'
        tool.save!
        get "/courses/#{@course.id}"
        expect(ff(".course-home-sub-navigation-lti").size).to eq 0
      end

      it "should not display admin tools to students" do
        course_with_teacher_logged_in(active_all: true)
        tool = create_course_home_sub_navigation_tool
        tool.course_home_sub_navigation['visibility'] = 'admins'
        tool.save!
        get "/courses/#{@course.id}"
        expect(ff(".course-home-sub-navigation-lti").size).to eq 1

        course_with_student_logged_in(course: @course, active_all: true)
        get "/courses/#{@course.id}"
        expect(ff(".course-home-sub-navigation-lti").size).to eq 0
      end
    end

  end

  context "course as a student" do

    def enroll_student(student, accept_invitation)
      if accept_invitation
        @course.enroll_student(student).accept
      else
        @course.enroll_student(student)
      end
    end

    before (:each) do
      course_with_teacher(:active_all => true, :name => 'discussion course')
      @student = user_with_pseudonym(:active_user => true, :username => 'student@example.com', :name => 'student@example.com', :password => 'asdfasdf')
      Account.default.settings[:allow_invitation_previews] = true
      Account.default.save!
    end

    it "should accept the course invitation" do
      enroll_student(@student, false)

      login_as(@student.name)
      get "/courses/#{@course.id}"
      f(".global-message .btn[name='accept'] ").click
      assert_flash_notice_message /Invitation accepted!/
    end

    it "should reject a course invitation" do
      enroll_student(@student, false)

      login_as(@student.name)
      get "/courses/#{@course.id}"
      f(".global-message .btn[name=reject]").click
      assert_flash_notice_message /Invitation canceled./
    end

    it "should display user groups on courses page" do
      group = Group.create!(:name => "group1", :context => @course)
      group.add_user(@student)
      enroll_student(@student, true)

      login_as(@student.name)
      get '/courses'

      content = f('#content')
      expect(content).to include_text('My Groups')
      expect(content).to include_text('group1')
    end
  end
end<|MERGE_RESOLUTION|>--- conflicted
+++ resolved
@@ -77,11 +77,8 @@
     end
 
     it "should properly hide the wizard and remember its hidden state" do
-<<<<<<< HEAD
-=======
       # For now we are not allowing the wizard to popup automatically
       # so this spec doesn't apply, it may in the future though.
->>>>>>> 6de899a8
       pending
       course_with_teacher_logged_in
 
@@ -101,11 +98,8 @@
     end
 
     it "should open and close wizard after initial close" do
-<<<<<<< HEAD
-=======
       # For now we are not allowing the wizard to popup automatically
       # so this spec doesn't apply, it may in the future though.
->>>>>>> 6de899a8
       pending
       def find_wizard_box
         wizard_box = keep_trying_until do
