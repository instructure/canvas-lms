# frozen_string_literal: true

#
# Copyright (C) 2017 - present Instructure, Inc.
#
# This file is part of Canvas.
#
# Canvas is free software: you can redistribute it and/or modify it under
# the terms of the GNU Affero General Public License as published by the Free
# Software Foundation, version 3 of the License.
#
# Canvas is distributed in the hope that it will be useful, but WITHOUT ANY
# WARRANTY; without even the implied warranty of MERCHANTABILITY or FITNESS FOR
# A PARTICULAR PURPOSE. See the GNU Affero General Public License for more
# details.
#
# You should have received a copy of the GNU Affero General Public License along
# with this program. If not, see <http://www.gnu.org/licenses/>.

#
# some if the specs in here include "ignore_js_errors: true". This is because
# console errors are emitted for things that aren't really errors, like react
# jsx attribute type warnings
#

require_relative "../helpers/quizzes_common"
require_relative "../helpers/wiki_and_tiny_common"
require_relative "pages/rce_next_page"
require_relative "pages/rcs_sidebar_page"

# rubocop:disable Specs/NoNoSuchElementError, Specs/NoExecuteScript

# while there's a mix of instui 6 and 7 in canvas we're getting
# "Warning: [themeable] A theme registry has already been initialized." js errors
# Ignore js errors so specs can pass
describe "RCE next tests", ignore_js_errors: true do
  include_context "in-process server selenium tests"
  include QuizzesCommon
  include WikiAndTinyCommon
  include RCSSidebarPage
  include RCENextPage

  context "WYSIWYG generic as a teacher" do
    before do
      course_with_teacher_logged_in
      stub_rcs_config
    end

    def create_wiki_page_with_embedded_image(page_title)
      @root_folder = Folder.root_folders(@course).first
      @image = @root_folder.attachments.build(context: @course)
      path = File.expand_path(File.dirname(__FILE__) + "/../../../public/images/email.png")
      @image.uploaded_data = Rack::Test::UploadedFile.new(path, Attachment.mimetype(path))
      @image.save!
      @course.wiki_pages.create!(
        title: page_title,
        body: "<p><img src=\"/courses/#{@course.id}/files/#{@image.id}\"></p>"
      )
    end

    def add_embedded_image(image_name)
      root_folder = Folder.root_folders(@course).first
      image = root_folder.attachments.build(context: @course)
      path = File.expand_path(File.dirname(__FILE__) + "/../../../public/images/#{image_name}")
      image.uploaded_data = Rack::Test::UploadedFile.new(path, Attachment.mimetype(path))
      image.save!
      image
    end

    def click_embedded_image_for_options
      in_frame tiny_rce_ifr_id do
        f("img").click
      end
    end

    def create_wiki_page_with_content(page_title)
      @root_folder = Folder.root_folders(@course).first
      content = <<~HTML
        <p>
          <table style="border-collapse: collapse; width: 100%;" border="1">
            <tbody>
            <tr>
            <td style="width: 50%;">cell 1</td>
            <td style="width: 50%;">cell 2</td>
            </tr>
            </tbody>
          </table>
        </p><p>
          <a class="instructure_file_link" title="Link"
          href="/files/719/download"
          target="_blank" rel="noopener noreferrer">a.html</a>
        </p>
      HTML
      @course.wiki_pages.create!(title: page_title, body: content)
    end

    it "clicks on sidebar wiki page to create link in body", ignore_js_errors: true do
      title = "test_page"
      unpublished = false
      edit_roles = "public"

      create_wiki_page(title, unpublished, edit_roles)

      visit_front_page_edit(@course)

      click_course_links_toolbar_menuitem

      click_pages_accordion
      click_course_item_link(title)

      in_frame rce_page_body_ifr_id do
        expect(wiki_body_anchor.attribute("title")).to include title
        expect(wiki_body_anchor.text).to eq title
      end
    end

    context "links" do
      it "respects selected text when creating a course link in body", ignore_js_errors: true do
        title = "test_page"
        unpublished = false
        edit_roles = "public"

        create_wiki_page(title, unpublished, edit_roles)

        visit_front_page_edit(@course)
        insert_tiny_text("select me")

        select_all_in_tiny(f("#wiki_page_body"))

        click_course_links_toolbar_menuitem

        click_pages_accordion
        click_course_item_link(title)

        in_frame rce_page_body_ifr_id do
          expect(wiki_body_anchor.attribute("title")).to include title
          expect(wiki_body_anchor.text).to eq "select me"
        end
      end

      it "respects selected text when creating an external link in body", ignore_js_errors: true do
        title = "test_page"
        unpublished = false
        edit_roles = "public"

        create_wiki_page(title, unpublished, edit_roles)

        visit_front_page_edit(@course)
        insert_tiny_text("select me")

        select_all_in_tiny(f("#wiki_page_body"))

        create_external_link(nil, "http://example.com/")

        in_frame rce_page_body_ifr_id do
          expect(wiki_body_anchor.attribute("href")).to eq "http://example.com/"
          expect(wiki_body_anchor.text).to eq "select me"
        end
      end

      it "updates selected text when creating an external link in body", ignore_js_errors: true do
        title = "test_page"
        unpublished = false
        edit_roles = "public"

        create_wiki_page(title, unpublished, edit_roles)

        visit_front_page_edit(@course)
        insert_tiny_text("select me")

        select_all_in_tiny(f("#wiki_page_body"))

        create_external_link("click me", "http://example.com/")

        in_frame rce_page_body_ifr_id do
          expect(wiki_body_anchor.attribute("href")).to eq "http://example.com/"
          expect(wiki_body_anchor.text).to eq "click me"
        end
      end

      it "updates the text when editing a link" do
        title = "test_page"
        unpublished = false
        edit_roles = "public"

        create_wiki_page(title, unpublished, edit_roles)

        visit_front_page_edit(@course)

        switch_to_html_view
        switch_to_raw_html_editor
        html_view = f("textarea#wiki_page_body")
        html_view.send_keys('<a href="http://example.com">edit me</a>')
        switch_to_editor_view

        begin
          click_link_for_options
          click_link_options_button

          wait_for_ajaximations
          expect(link_options_tray).to be_displayed

          link_text_textbox = f('input[type="text"][value="edit me"]')
          link_text_textbox.send_keys(" please")
          click_link_options_done_button

          in_frame rce_page_body_ifr_id do
            expect(wiki_body_anchor.text).to eq "edit me please"
          end
        rescue Selenium::WebDriver::Error::NoSuchElementError
          puts "Failed finding the link options button. Bailing out on this spec."
          expect(true).to be_truthy
        end
      end

      it "deletes the <a> when its text is deleted" do
        @course.wiki_pages.create!(
          title: "title",
          body: "<p id='para'><a id='lnk' href='http://example.com'>delete me</a></p>"
        )
        visit_existing_wiki_edit(@course, "title")

        select_all_in_tiny(f("#wiki_page_body"))

        f("##{rce_page_body_ifr_id}").click
<<<<<<< HEAD
        f("##{rce_page_body_ifr_id}").send_keys([:control, "a"])
=======
>>>>>>> ef436d5e
        f("##{rce_page_body_ifr_id}").send_keys(:backspace)

        in_frame rce_page_body_ifr_id do
          expect(f("#tinymce").text).to eql ""
        end
      end

      it "doesn't delete existing link when new image is added from course files directly after it" do
        title = "newtext.txt"
        @course.wiki_pages.create!(
          title: "title",
          body: "<p id='para'><a id='lnk' href='http://example.com'>do I stay?</a></p>"
        )

        create_course_text_file(title)

        visit_existing_wiki_edit(@course, "title")

        in_frame rce_page_body_ifr_id do
          f("#lnk").send_keys(%i[end return])
        end

        click_course_documents_toolbar_menuitem
        wait_for_ajaximations

        click_document_link(title)

        in_frame rce_page_body_ifr_id do
          expect(f("#lnk").attribute("href")).to eq "http://example.com/"
        end
      end

      it "does not delete the <a> on change when content is non-text" do
        @course.wiki_pages.create!(
          title: "title",
          body:
            "<p id='para'><a id='lnk' href='http://example.com/'><img src='some/image'/></a></p>"
        )
        visit_existing_wiki_edit(@course, "title")

        begin
          click_link_for_options
          click_link_options_button

          expect(link_options_tray).to be_displayed

          link_text_textbox = f('input[type="text"][value="http://example.com/"]')
          link_text_textbox.send_keys([:end, "x"])
          click_link_options_done_button

          in_frame rce_page_body_ifr_id do
            expect(wiki_body_anchor).to be_displayed
          end
        rescue Selenium::WebDriver::Error::NoSuchElementError
          puts "Failed finding the link options button. Bailing out on this spec."
          expect(true).to be_truthy
        end
      end

      it "does not magically create youtube video preview on a link", ignore_js_errors: true do
        title = "test_page"
        unpublished = false
        edit_roles = "public"

        create_wiki_page(title, unpublished, edit_roles)

        visit_front_page_edit(@course)

        create_external_link("youtube", "https://youtu.be/17oCQakzIl8")

        in_frame rce_page_body_ifr_id do
          expect(wiki_body_anchor.attribute("class")).not_to include "youtube_link_to_box"
          expect(wiki_body_anchor.attribute("class")).to include "inline_disabled"
        end
      end

      it "clicks on sidebar assignment page to create link in body" do
        title = "Assignment-Title"
        @assignment = @course.assignments.create!(name: title)

        visit_front_page_edit(@course)

        click_course_links_toolbar_menuitem

        click_assignments_accordion
        click_course_item_link(title)

        in_frame rce_page_body_ifr_id do
          expect(wiki_body_anchor.attribute("href")).to include assignment_id_path(
            @course,
            @assignment
          )
        end
      end

      it "clicks on sidebar quizzes page to create link in body" do
        title = "Quiz-Title"
        @quiz = @course.quizzes.create!(workflow_state: "available", title: title)

        visit_front_page_edit(@course)

        click_course_links_toolbar_menuitem

        click_quizzes_accordion
        click_course_item_link(title)

        in_frame rce_page_body_ifr_id do
          expect(wiki_body_anchor.attribute("href")).to include quiz_id_path(@course, @quiz)
        end
      end

      it "clicks on sidebar announcements page to create link in body" do
        title = "Announcement-Title"
        message = "Announcement 1 detail"
        @announcement = @course.announcements.create!(title: title, message: message)

        visit_front_page_edit(@course)

        click_course_links_toolbar_menuitem

        click_announcements_accordion
        click_course_item_link(title)

        in_frame rce_page_body_ifr_id do
          expect(wiki_body_anchor.attribute("href")).to include announcement_id_path(
            @course,
            @announcement
          )
        end
      end

      it "clicks on sidebar discussions page to create link in body" do
        title = "Discussion-Title"
        @discussion = @course.discussion_topics.create!(title: title)

        visit_front_page_edit(@course)

        click_course_links_toolbar_menuitem

        click_discussions_accordion
        click_course_item_link(title)

        in_frame rce_page_body_ifr_id do
          expect(wiki_body_anchor.attribute("href")).to include discussion_id_path(
            @course,
            @discussion
          )
        end
      end

      it "clicks on sidebar modules page to create link in body", ignore_js_errors: true do
        title = "Module-Title"
        @module = @course.context_modules.create!(name: title)

        visit_front_page_edit(@course)

        click_course_links_toolbar_menuitem

        click_modules_accordion
        click_course_item_link(title)

        in_frame rce_page_body_ifr_id do
          expect(wiki_body_anchor.attribute("href")).to include module_id_path(@course, @module)
        end
      end

      it "clicks on sidebar course navigation page to create link in body",
         ignore_js_errors: true do
        title = "Files"
        visit_front_page_edit(@course)

        click_course_links_toolbar_menuitem

        click_navigation_accordion
        click_course_item_link(title)

        in_frame rce_page_body_ifr_id do
          expect(wiki_body_anchor.attribute("href")).to include course_file_path(@course)
        end
      end

      it "clicks on assignment in sidebar to create link to it in announcement page",
         ignore_js_errors: true do
        title = "Assignment-Title"
        @assignment = @course.assignments.create!(name: title)

        visit_new_announcement_page(@course)

        click_course_links_toolbar_menuitem

        click_assignments_accordion
        click_course_item_link(title)

        in_frame rce_page_body_ifr_id do
          expect(wiki_body_anchor.attribute("href")).to include assignment_id_path(
            @course,
            @assignment
          )
        end
      end

      it "clicks on module in sidebar to create link to it in assignment page",
         ignore_js_errors: true do
        title = "Module-Title"
        @module = @course.context_modules.create!(name: title)

        visit_new_assignment_page(@course)

        click_course_links_toolbar_menuitem

        click_modules_accordion
        click_course_item_link(title)

        in_frame rce_page_body_ifr_id do
          expect(wiki_body_anchor.attribute("href")).to include module_id_path(@course, @module)
        end
      end

      it "clicks on assignment in sidebar to create link to it in discussion page" do
        title = "Assignment-Title"
        @assignment = @course.assignments.create!(name: title)

        visit_new_discussion_page(@course)

        click_course_links_toolbar_menuitem
        click_assignments_accordion
        click_course_item_link(title)

        in_frame rce_page_body_ifr_id do
          expect(wiki_body_anchor.attribute("href")).to include assignment_id_path(
            @course,
            @assignment
          )
        end
      end

      it "clicks on assignment in sidebar to create link to it in quiz page" do
        title = "Assignment-Title"
        @assignment = @course.assignments.create!(name: title)
        @quiz = @course.quizzes.create!

        visit_new_quiz_page(@course, @quiz)

        click_course_links_toolbar_menuitem

        click_assignments_accordion
        click_course_item_link(title)

        in_frame rce_page_body_ifr_id do
          expect(wiki_body_anchor.attribute("href")).to include assignment_id_path(
            @course,
            @assignment
          )
        end
      end

      it "clicks on assignment in sidebar to create link to it in syllabus page" do
        title = "Assignment-Title"
        @assignment = @course.assignments.create!(name: title)

        visit_syllabus(@course)
        click_edit_syllabus

        click_course_links_toolbar_menuitem

        click_assignments_accordion
        click_course_item_link(title)

        in_frame rce_page_body_ifr_id do
          expect(wiki_body_anchor.attribute("href")).to include assignment_id_path(
            @course,
            @assignment
          )
        end
      end

      it "closes links tray if open when opening link options" do
        skip("still flakey. Needs to be addressed in LS-1814")
        visit_front_page_edit(@course)

        switch_to_html_view
        html_view = f("textarea#wiki_page_body")
        html_view.send_keys('<h2>This is plain text</h2><a href="http://example.com">edit me</a>')
        switch_to_editor_view

        def switch_trays
          click_course_links_toolbar_menuitem
          wait_for_ajaximations
          expect(course_links_tray).to be_displayed

          begin
            click_link_for_options
            click_link_options_button

            expect(link_options_tray).to be_displayed
            validate_course_links_tray_closed
          rescue Selenium::WebDriver::Error::NoSuchElementError
            puts "Failed finding the link options button. Bailing out on this spec."
            expect(true).to be_truthy
          ensure
            driver.switch_to.frame("wiki_page_body_ifr")
            f("h2").click
            driver.switch_to.default_content
          end
        end

        # Duplicate trays only appear sporadically, so repeat this several times to make sure
        # we aren't getting multiple trays open at once.
        3.times { switch_trays }
      end

      it "displays assignment publish status in links accordion" do
        title = "Assignment-Title"
        @assignment = @course.assignments.create!(name: title, workflow_state: "published")

        visit_new_announcement_page(@course)

        click_course_links_toolbar_menuitem
        click_assignments_accordion

        expect(assignment_published_status).to be_displayed

        @assignment.workflow_state = "unpublished"
        @assignment.save!
        visit_new_announcement_page(@course)

        click_course_links_toolbar_menuitem

        expect(assignment_unpublished_status).to be_displayed
      end

      it "displays assignment due date in links accordion" do
        title = "Assignment-Title"
        due_at = 3.days.from_now
        @assignment =
          @course.assignments.create!(name: title, workflow_state: "published", due_at: due_at)

        visit_new_announcement_page(@course)

        click_course_links_toolbar_menuitem
        click_assignments_accordion
        wait_for_ajaximations
        expect(assignment_due_date_exists?(due_at)).to eq true
      end

      context "without manage files permissions" do
        before do
          RoleOverride.create!(
            permission: "manage_files_add",
            enabled: false,
            context: @course.account,
            role: teacher_role
          )
        end

        it "still allows inserting course links" do
          title = "Discussion-Title"
          @discussion = @course.discussion_topics.create!(title: title)

          visit_front_page_edit(@course)

          click_course_links_toolbar_menuitem

          click_discussions_accordion
          click_course_item_link(title)

          in_frame rce_page_body_ifr_id do
            expect(wiki_body_anchor.attribute("href")).to include discussion_id_path(
              @course,
              @discussion
            )
          end
        end
      end
    end

    context "sidebar search" do
      it "searches for wiki course link to create link in body", ignore_js_errors: true do
        title = "test_page"
        title2 = "test_page2"
        unpublished = false
        edit_roles = "public"

        create_wiki_page(title, unpublished, edit_roles)
        create_wiki_page(title2, unpublished, edit_roles)

        visit_front_page_edit(@course)

        click_course_links_toolbar_menuitem

        click_pages_accordion

        expect(course_item_links_list.count).to eq(2)
        enter_search_data("ge2")

        expect(course_item_links_list.count).to eq(1)

        click_course_item_link(title2)

        in_frame rce_page_body_ifr_id do
          expect(wiki_body_anchor.attribute("title")).to include title2
          expect(wiki_body_anchor.text).to eq title2
        end
      end

      it "searches for document link to add to body", ignore_js_errors: true do
        title1 = "text_file1.txt"
        title2 = "text_file2.txt"
        create_course_text_file(title1)
        create_course_text_file(title2)

        visit_front_page_edit(@course)

        click_course_documents_toolbar_menuitem

        expect(course_document_links.count).to eq(2)

        enter_search_data("le2")

        expect(course_document_links.count).to eq(1)

        click_document_link(title2)

        in_frame tiny_rce_ifr_id do
          expect(wiki_body_anchor.attribute("href")).to include course_file_id_path(@text_file)
        end
      end

      it "searches for an image in sidebar in image tray", ignore_js_errors: true do
        title1 = "email.png"
        title2 = "image_icon.gif"
        add_embedded_image(title1)
        image2 = add_embedded_image(title2)

        visit_front_page_edit(@course)

        click_course_images_toolbar_menuitem
        expect(image_links.count).to eq(2)

        enter_search_data("ico")

        expect(image_links.count).to eq(1)
        click_image_link(title2)

        in_frame tiny_rce_ifr_id do
          expect(wiki_body_image.attribute("src")).to include course_file_id_path(image2)
        end
      end

      it "searches for items when different accordian section opened", ignore_js_errors: true do
        # Add two pages
        title = "test_page"
        title2 = "icon_page"
        unpublished = false
        edit_roles = "public"

        create_wiki_page(title, unpublished, edit_roles)
        create_wiki_page(title2, unpublished, edit_roles)

        # Add two assignments
        title = "icon assignment"
        title2 = "random assignment"
        @course.assignments.create!(name: title)
        @course.assignments.create!(name: title2)

        # Add two images
        title1 = "email.png"
        title2 = "image_icon.gif"
        add_embedded_image(title1)
        add_embedded_image(title2)

        visit_front_page_edit(@course)

        click_course_links_toolbar_menuitem
        enter_search_data("ico")
        click_pages_accordion
        expect(course_item_links_list.count).to eq(1)

        click_assignments_accordion
        expect(course_item_links_list.count).to eq(1)

        change_content_tray_content_type("Files")
        change_content_tray_content_subtype("Images")
        change_content_tray_content_type("Course Files")
        expect(image_links.count).to eq(1)
      end
    end

    it "clicks on sidebar images tab" do
      visit_front_page_edit(@course)
      click_course_images_toolbar_menuitem

      expect(course_images_tray).to be_displayed
    end

    it "clicks on an image in sidebar to display in body", ignore_js_errors: true do
      title = "email.png"
      @root_folder = Folder.root_folders(@course).first
      @image = @root_folder.attachments.build(context: @course)
      path = File.expand_path(File.dirname(__FILE__) + "/../../../public/images/email.png")
      @image.uploaded_data = Rack::Test::UploadedFile.new(path, Attachment.mimetype(path))
      @image.save!

      visit_front_page_edit(@course)

      click_course_images_toolbar_menuitem

      click_image_link(title)

      in_frame tiny_rce_ifr_id do
        expect(wiki_body_image.attribute("src")).to include course_file_id_path(@image)
      end
    end

    it "links image to selected text" do
      title = "email.png"
      @root_folder = Folder.root_folders(@course).first
      @image = @root_folder.attachments.build(context: @course)
      path = File.expand_path(File.dirname(__FILE__) + "/../../../public/images/email.png")
      @image.uploaded_data = Rack::Test::UploadedFile.new(path, Attachment.mimetype(path))
      @image.save!

      @course.wiki_pages.create!(title: "title", body: "<p id='para'>select me</p>")
      visit_existing_wiki_edit(@course, "title")

      f("##{rce_page_body_ifr_id}").click
      select_text_of_element_by_id("para")

      click_course_images_toolbar_menuitem

      click_image_link(title)

      in_frame tiny_rce_ifr_id do
        expect(wiki_body).not_to contain_css("img")
        expect(wiki_body_anchor.attribute("href")).to include course_file_id_path(@image)
      end
    end

    it "opens tray when clicking options button on existing image" do
      page_title = "Page1"
      create_wiki_page_with_embedded_image(page_title)

      visit_existing_wiki_edit(@course, page_title)

      begin
        click_embedded_image_for_options
        click_image_options_button
        expect(image_options_tray).to be_displayed
      rescue Selenium::WebDriver::Error::NoSuchElementError
        puts "Failed finding the image options button. Bailing out on this spec."
        expect(true).to be_truthy
      end
    end

    it "closes links tray if open when opening image options" do
      skip("still flakey. Needs to be addressed in LS-1814")
      page_title = "Page1"
      image = add_embedded_image("email.png")
      @course.wiki_pages.create!(
        title: page_title,
        body: "<h2>This is plain text</h2><img src=\"/courses/#{@course.id}/files/#{image.id}\">"
      )

      visit_existing_wiki_edit(@course, page_title)

      def switch_trays
        click_course_links_toolbar_menuitem
        wait_for_ajaximations
        expect(course_links_tray).to be_displayed

        begin
          click_embedded_image_for_options
          click_image_options_button

          expect(image_options_tray).to be_displayed
          validate_course_links_tray_closed
        rescue Selenium::WebDriver::Error::NoSuchElementError
          puts "Failed finding the image options button. Bailing out on this spec."
          expect(true).to be_truthy
        ensure
          driver.switch_to.frame("wiki_page_body_ifr")
          f("h2").click
          driver.switch_to.default_content
        end
      end

      # Duplicate trays only appear sporadically, so run this several times to make sure
      # we aren't getting multiple trays open at once.
      3.times { switch_trays }
    end

    it "changes embedded image to link when selecting option" do
      page_title = "Page1"
      create_wiki_page_with_embedded_image(page_title)

      visit_existing_wiki_edit(@course, page_title)

      begin
        click_embedded_image_for_options
        click_image_options_button

        click_display_text_link_option
        click_image_options_done_button

        in_frame tiny_rce_ifr_id do
          expect(wiki_body_anchor).not_to contain_css("src")
        end
      rescue Selenium::WebDriver::Error::NoSuchElementError
        puts "Failed finding the image options button. Bailing out on this spec."
        expect(true).to be_truthy
      end
    end

    it "adds alt text to image using options tray" do
      alt_text = "fear is the mindkiller"
      page_title = "Page1"
      create_wiki_page_with_embedded_image(page_title)

      visit_existing_wiki_edit(@course, page_title)

      begin
        click_embedded_image_for_options
        click_image_options_button

        alt_text_textbox.send_keys(alt_text)
        click_image_options_done_button

        in_frame rce_page_body_ifr_id do
          expect(wiki_body_image.attribute("alt")).to include alt_text
        end
      rescue Selenium::WebDriver::Error::NoSuchElementError
        puts "Failed finding the image options button. Bailing out on this spec."
        expect(true).to be_truthy
      end
    end

    it "guaranteeses an alt text when selecting decorative" do
      skip("Cannot get this to pass flakey spec catcher in jenkins, though is fine locally MAT-154")
      page_title = "Page1"
      create_wiki_page_with_embedded_image(page_title)

      visit_existing_wiki_edit(@course, page_title)

      begin
        click_embedded_image_for_options
        click_image_options_button

        click_decorative_options_checkbox
        click_image_options_done_button

        in_frame rce_page_body_ifr_id do
          expect(wiki_body_image.attribute("alt")).to eq("")
          expect(wiki_body_image.attribute("role")).to eq("presentation")
        end
      rescue Selenium::WebDriver::Error::NoSuchElementError
        puts "Failed finding the image options button. Bailing out on this spec."
        expect(true).to be_truthy
      end
    end

    it "clicks on a document in sidebar to display in body" do
      title = "text_file.txt"
      create_course_text_file(title)

      visit_front_page_edit(@course)

      click_course_documents_toolbar_menuitem

      click_document_link(title)

      in_frame tiny_rce_ifr_id do
        expect(wiki_body_anchor.attribute("href")).to include course_file_id_path(@text_file)
      end
    end

    context "status bar functions" do
      it "opens a11y checker when clicking button in status bar" do
        visit_front_page_edit(@course)

        click_a11y_checker_button

        expect(a11y_checker_tray).to be_displayed
      end

      it "shows notification badge" do
        visit_front_page_edit(@course)

        switch_to_html_view
        switch_to_raw_html_editor
        html_view = f("textarea#wiki_page_body")
        html_view.send_keys('<img src="image.jpg" alt="image.jpg" />')
        switch_to_editor_view

        wait_for(method: nil, timeout: 5) do
          badge_element = fxpath('//button[@data-btn-id="rce-a11y-btn"]/following-sibling::span')
          expect(badge_element.text).to eq "1"
        end

        switch_to_html_view
        html_view = f("textarea#wiki_page_body")
        html_view.clear
        html_view.send_keys("test text")
        switch_to_editor_view

        expect(
          wait_for_no_such_element(method: nil, timeout: 5) do
            fxpath('//button[@data-btn-id="rce-a11y-btn"]/following-sibling::span')
          end
        ).to be_truthy
      end

      it "opens keyboard shortcut modal when clicking button in status bar" do
        visit_front_page_edit(@course)

        click_visible_keyboard_shortcut_button

        expect(keyboard_shortcut_modal).to be_displayed
      end

      it "opens rce in full screen with button in status bar" do
        visit_front_page_edit(@course)

        full_screen_button.click
        fs_elem = driver.execute_script("return document.fullscreenElement")
        expect(fs_elem).to eq f(".rce-wrapper")

        exit_full_screen_button.click
        fs_elem = driver.execute_script("return document.fullscreenElement")
        expect(fs_elem).to eq nil
      end
    end

    it "closes the course links tray when pressing esc", ignore_js_errors: true do
      visit_front_page_edit(@course)

      click_course_links_toolbar_menuitem

      expect(tray_container_exists?).to eq true

      driver.action.send_keys(:escape).perform

      # tray_container_exists disables implicit waits,
      # and because we're waiting for something to _disappear_
      # we can't use implicit waits, so just keep trying for a bit
      keep_trying_until do
        expect(tray_container_exists?).to eq false # Press esc key
      end
    end

    it "closes the course images tray when pressing esc", ignore_js_errors: true do
      visit_front_page_edit(@course)

      click_course_images_toolbar_menuitem
      expect(tray_container_exists?).to eq true

      driver.action.send_keys(:escape).perform

      keep_trying_until do
        expect(tray_container_exists?).to eq false # Press esc key
      end
    end

    it "opens upload image modal when clicking upload option" do
      visit_front_page_edit(@course)

      click_upload_image_toolbar_menuitem

      expect(upload_image_modal).to be_displayed
    end

    describe "kaltura interaction" do
      it "includes media upload option if kaltura is enabled" do
        double("CanvasKaltura::ClientV3")
        allow(CanvasKaltura::ClientV3).to receive(:config).and_return({})
        visit_front_page_edit(@course)
        media_button = media_toolbar_menubutton
        media_toolbar_menubutton.click
        wait_for_animations
        menu_id = media_button.attribute("aria-owns")
        expect(menu_item_by_menu_id(menu_id, "Upload/Record Media")).to be_displayed
        expect(menu_item_by_menu_id(menu_id, "Course Media")).to be_displayed
        expect(menu_item_by_menu_id(menu_id, "User Media")).to be_displayed
        expect(menu_items_by_menu_id(menu_id).length).to be(3)
      end

      it "does not include media upload option if kaltura is disabled" do
        double("CanvasKaltura::ClientV3")
        allow(CanvasKaltura::ClientV3).to receive(:config).and_return(nil)
        visit_front_page_edit(@course)
        media_button = media_toolbar_menubutton
        media_toolbar_menubutton.click
        wait_for_animations
        menu_id = media_button.attribute("aria-owns")
        expect(menu_item_by_menu_id(menu_id, "Course Media")).to be_displayed
        expect(menu_item_by_menu_id(menu_id, "User Media")).to be_displayed
        expect(menu_items_by_menu_id(menu_id).length).to be(2)
      end

      it "does not include media upload option if button is disabled" do
        double("CanvasKaltura::ClientV3")
        allow(CanvasKaltura::ClientV3).to receive(:config).and_return({ "hide_rte_button" => true })
        visit_front_page_edit(@course)
        media_button = media_toolbar_menubutton
        media_toolbar_menubutton.click
        wait_for_animations
        menu_id = media_button.attribute("aria-owns")
        expect(menu_item_by_menu_id(menu_id, "Course Media")).to be_displayed
        expect(menu_item_by_menu_id(menu_id, "User Media")).to be_displayed
        expect(menu_items_by_menu_id(menu_id).length).to be(2)
      end

      it "opens upload document modal when clicking upload option" do
        double("CanvasKaltura::ClientV3")
        allow(CanvasKaltura::ClientV3).to receive(:config).and_return({})
        visit_front_page_edit(@course)

        click_upload_document_toolbar_menuitem

        expect(upload_document_modal).to be_displayed
      end

      it "opens upload media modal when clicking upload option" do
        double("CanvasKaltura::ClientV3")
        allow(CanvasKaltura::ClientV3).to receive(:config).and_return({})
        visit_front_page_edit(@course)

        click_upload_media_toolbar_menuitem

        expect(upload_media_modal).to be_displayed
      end
    end

    it "closes sidebar after drag and drop" do
      skip("kills many selenium tests. Address in CORE-3147")
      title = "Assignment-Title"
      @assignment = @course.assignments.create!(name: title)

      visit_front_page_edit(@course)

      click_course_links_toolbar_menuitem
      click_assignments_accordion

      source = course_item_link(title)
      dest = f("iframe.tox-edit-area__iframe")
      driver.action.drag_and_drop(source, dest).perform

      expect(f("body")).not_to contain_css('[data-testid="CanvasContentTray"]')
    end

    it "adds a title attribute to an inserted iframe" do
      # as typically happens when embedding media, like a youtube video
      double("CanvasKaltura::ClientV3")
      allow(CanvasKaltura::ClientV3).to receive(:config).and_return({})
      visit_front_page_edit(@course)

      click_embed_toolbar_button
      code_box = embed_code_textarea
      code_box.click
      code_box.send_keys('<iframe src="https://example.com/"></iframe>')
      click_embed_submit_button
      wait_for_animations

      fj('button:contains("Save")').click
      wait_for_ajaximations

      expect(f('iframe[title="embedded content"][src="https://example.com/"]')).to be_displayed # save the page
    end

    it "does not load duplicate data when opening sidebar tray multiple times" do
      user_attachment = @user.attachments.build(filename: "myimage.png", context: @student)
      user_attachment.content_type = "image/png"
      user_attachment.save!

      visit_new_assignment_page(@course)

      click_user_images_toolbar_menuitem

      expect(user_image_links.count).to eq 1
      expect(tray_container).to include_text("myimage")

      click_close_button
      click_user_images_toolbar_menuitem

      expect(user_image_links.count).to eq 1
      expect(tray_container).to include_text("myimage")
    end

    describe "keyboard shortcuts" do
      it "opens keyboard shortcut modal with alt-f8" do
        visit_front_page_edit(@course)
        rce = f(".tox-edit-area__iframe")
        rce.send_keys(:alt, :f8)

        expect(keyboard_shortcut_modal).to be_displayed
      end

      it "focuses the menubar with alt-f9" do
        visit_front_page_edit(@course)
        rce = f(".tox-edit-area__iframe")
        expect(f(".tox-menubar")).to be_displayed # always show menubar now
        rce.send_keys(:alt, :f9)

        expect(f(".tox-menubar")).to be_displayed
        expect(fj('.tox-menubar button:contains("Edit")')).to eq(driver.switch_to.active_element)
      end

      it "focuses the toolbar with alt-f10" do
        visit_front_page_edit(@course)
        rce = f(".tox-edit-area__iframe")
        rce.send_keys(:alt, :f10)

        expect(fj('.tox-toolbar__primary button:contains("12pt")')).to eq(
          driver.switch_to.active_element
        )
      end

      it "focuses table context toolbar with ctrl-f9" do
        page_title = "Page-with-table"
        create_wiki_page_with_content(page_title)

        visit_existing_wiki_edit(@course, page_title)
        driver.switch_to.frame("wiki_page_body_ifr")
        f("table td").click
        driver.action.key_down(:control).send_keys(:f9).key_up(:control).perform

        driver.switch_to.default_content
        expect(f('.tox-pop__dialog button[title="Table properties"]')).to eq(
          driver.switch_to.active_element
        ) # put the cursor in the table
      end

      it "focuses course file link context toolbar with ctrl-f9" do
        page_title = "Page-with-link"
        create_wiki_page_with_content(page_title)

        visit_existing_wiki_edit(@course, page_title)
        driver.switch_to.frame("wiki_page_body_ifr")
        f("a").click
        driver.action.key_down(:control).send_keys(:f9).key_up(:control).perform

        driver.switch_to.default_content
        expect(f('.tox-pop__dialog button[title="Show link options"]')).to eq(
          driver.switch_to.active_element
        )
      end
    end

    describe "lti tool integration" do
      before do
        # set up the lti tool
        @tool =
          Account.default.context_external_tools.new(
            {
              name: "Commons",
              domain: "canvaslms.com",
              consumer_key: "12345",
              shared_secret: "secret",
              is_rce_favorite: "true"
            }
          )
        @tool.set_extension_setting(
          :editor_button,
          {
            message_type: "ContentItemSelectionRequest",
            url: "http://www.example.com",
            icon_url: "https://lor.instructure.com/img/icon_commons.png",
            text: "Commons Favorites",
            enabled: "true",
            use_tray: "true",
            favorite: "true"
          }
        )
        @tool.save!
      end

      it "displays lti icon with a tool enabled for the course", ignore_js_errors: true do
        page_title = "Page1"
        create_wiki_page_with_embedded_image(page_title)

        visit_existing_wiki_edit(@course, page_title)

        expect(lti_tools_button_with_mru).to be_displayed
      end

      # we are now only using the menu button regardless of presence/absence
      # of mru data in local storage
      it "displays the lti tool modal", ignore_js_errors: true do
        page_title = "Page1"
        create_wiki_page_with_embedded_image(page_title)

        # have to visit the page before we can interact with local storage
        visit_existing_wiki_edit(@course, page_title)
        driver.local_storage.clear

        visit_existing_wiki_edit(@course, page_title)
        driver.local_storage.delete("ltimru")

        wait_for_tiny(edit_wiki_css)
        lti_tools_button_with_mru.click
        menu_item_by_name("View All").click

        expect(lti_tools_modal).to be_displayed
      end

      it "displays the lti tool modal, reprise", ignore_js_errors: true do
        page_title = "Page1"
        create_wiki_page_with_embedded_image(page_title)

        visit_existing_wiki_edit(@course, page_title)

        # value doesn't matter, its existance triggers the menu button
        driver.local_storage["ltimru"] = [999]

        # ltimru has to be in local storage when the page loads to get the menu button
        driver.navigate.refresh
        wait_for_tiny(edit_wiki_css)

        lti_tools_button_with_mru.click
        menu_item_by_name("View All").click

        expect(lti_tools_modal).to be_displayed
        driver.local_storage.clear
      end

      it "shows favorited LTI tool icon when a tool is favorited", ignore_js_errors: true do
        page_title = "Page1"
        create_wiki_page_with_embedded_image(page_title)

        visit_existing_wiki_edit(@course, page_title)

        expect(lti_favorite_button).to be_displayed
      end

      it "displays the favorited lti tool modal", ignore_js_errors: true do
        page_title = "Page1"
        create_wiki_page_with_embedded_image(page_title)

        visit_existing_wiki_edit(@course, page_title)
        lti_favorite_button.click

        expect(lti_favorite_modal).to be_displayed
      end

      describe "Paste", ignore_js_errors: true do
        it "edit menubar menu shows tinymce flash alert on selecting 'Paste'" do
          rce_wysiwyg_state_setup(@course)
          menubar_open_menu("Edit")
          menubar_menu_item("Paste").click
          alert = f('.tox-notification--error[role="alert"]')
          expect(alert).to be_displayed
          expect(alert.text).to include "Your browser doesn't support direct access to the clipboard."
        end

        it "does not load the instructure_paste plugin when RCS is unavailable" do
          allow(DynamicSettings).to receive(:find)
            .with("rich-content-service", default_ttl: 5.minutes)
            .and_return(DynamicSettings::FallbackProxy.new)
          rce_wysiwyg_state_setup(@course)
          plugins = driver.execute_script("return Object.keys(tinymce.activeEditor.plugins)") # rubocop:disable Specs/NoExecuteScript
          expect(plugins.include?("instructure_paste")).to eql(false)
          expect(plugins.include?("paste")).to eql(true)
        end
      end

      describe "Tools menubar menu", ignore_js_errors: true do
        it "includes Apps menu item in" do
          rce_wysiwyg_state_setup(@course)

          menubar_open_menu("Tools")
          expect(menubar_menu_item("Apps")).to be_displayed
        end

        it 'shows "View All" in the Tools > Apps submenu', ignore_js_errors: true do
          rce_wysiwyg_state_setup(@course)

          click_menubar_submenu_item("Tools", "Apps")
          expect(menubar_menu_item("View All")).to be_displayed
          expect(f("body")).not_to contain_css(menubar_menu_item_css("Commons Favorites"))
        end

        it "shows MRU tools in the Tools > Apps submenu", ignore_js_errors: true do
          rce_wysiwyg_state_setup(@course)
          driver.local_storage["ltimru"] = "[#{@tool.id}]"

          click_menubar_submenu_item("Tools", "Apps")
          expect(menubar_menu_item("View All")).to be_displayed
          expect(f("body")).to contain_css(menubar_menu_item_css("Commons Favorites"))
          driver.local_storage.clear
        end
      end
    end

    context "fonts", ignore_js_errors: true do
      it "successfullies change to Balsamiq Sans font with menubar options" do
        text = "Hello font"
        rce_wysiwyg_state_setup(@course, text)
        select_all_in_tiny(f("#wiki_page_body"))
        click_menubar_submenu_item("Format", "Fonts")
        menu_option_by_name("Balsamiq Sans").click
        fj('button:contains("Save")').click
        wait_for_ajaximations
        expect(f(".show-content.user_content p span").attribute("style")).to eq(
          'font-family: "Balsamiq Sans", lato, "Helvetica Neue", Helvetica, Arial, sans-serif;'
        )
      end

      it "successfullies change to Architects Daughter font with menubar options" do
        text = "Hello font"
        rce_wysiwyg_state_setup(@course, text)
        select_all_in_tiny(f("#wiki_page_body"))
        click_menubar_submenu_item("Format", "Fonts")
        menu_option_by_name("Architect's Daughter").click
        fj('button:contains("Save")').click
        wait_for_ajaximations
        expect(f(".show-content.user_content p span").attribute("style")).to eq(
          'font-family: "Architects Daughter", lato, "Helvetica Neue", Helvetica, Arial, sans-serif;'
        )
      end
    end

    describe "Insert menubar menu" do
      it "shows content insertion menu items" do
        double("CanvasKaltura::ClientV3")
        allow(CanvasKaltura::ClientV3).to receive(:config).and_return({})
        rce_wysiwyg_state_setup(@course)
        menubar_open_menu("Insert")

        expect(menubar_menu_item("Link")).to be_displayed
        click_menubar_menu_item("Link")
        expect(f("body")).to contain_css(menubar_menu_item_css("External Link"))
        expect(f("body")).to contain_css(menubar_menu_item_css("Course Link"))

        expect(menubar_menu_item("Image")).to be_displayed
        click_menubar_menu_item("Image")
        expect(f("body")).to contain_css(menubar_menu_item_css("Upload Image"))
        expect(f("body")).to contain_css(menubar_menu_item_css("Course Images"))
        expect(f("body")).to contain_css(menubar_menu_item_css("User Images"))

        expect(menubar_menu_item("Media")).to be_displayed
        click_menubar_menu_item("Media")
        expect(f("body")).to contain_css(menubar_menu_item_css("Upload/Record Media"))
        expect(f("body")).to contain_css(menubar_menu_item_css("Course Media"))
        expect(f("body")).to contain_css(menubar_menu_item_css("User Media"))

        expect(menubar_menu_item("Document")).to be_displayed
        click_menubar_menu_item("Document")
        expect(f("body")).to contain_css(menubar_menu_item_css("Upload Document"))
        expect(f("body")).to contain_css(menubar_menu_item_css("Course Documents"))
        expect(f("body")).to contain_css(menubar_menu_item_css("User Documents"))
      end
    end

    describe "the content tray" do
      after { driver.local_storage.clear }

      it "shows course links after user files" do
        title = "Assignment-Title"
        @assignment = @course.assignments.create!(name: title)

        rce_wysiwyg_state_setup(@course)

        driver.session_storage["canvas_rce_links_accordion_index"] = "assignments"

        click_course_links_toolbar_menuitem
        wait_for_ajaximations
        expect(fj("li:contains('#{title}')")).to be_displayed

        click_content_tray_close_button
        wait_for_animations

        click_user_documents_toolbar_menuitem
        wait_for_ajaximations

        change_content_tray_content_type("Links")
        wait_for_ajaximations
        expect(fj("li:contains('#{title}')")).to be_displayed
      end
    end

    describe "the html editors" do
      after do
        driver.execute_script("if (document.fullscreenElement) document.exitFullscreen()")
      end

      it "switches between wysiwyg and pretty html view" do
        skip("Cannot get this to pass flakey spec catcher in jenkins, though is fine locally MAT-29")
        rce_wysiwyg_state_setup(@course)
        expect(f('[aria-label="Rich Content Editor"]')).to be_displayed

        # click edit button -> fancy editor
        click_editor_view_button

        # it's lazy loaded
        expect(f(".RceHtmlEditor")).to be_displayed

        # click edit button -> back to the rce
        click_editor_view_button
        expect(f('[aria-label="Rich Content Editor"]')).to be_displayed

        # shift-o edit button -> raw editor
        shift_O_combination('[data-btn-id="rce-edit-btn"]')
        expect(f("textarea#wiki_page_body")).to be_displayed

        # click "Pretty HTML Editor" status bar button -> fancy editor
        fj('button:contains("Pretty HTML Editor")').click
        expect(f(".RceHtmlEditor")).to be_displayed
      end

      it "displays the editor in fullscreen" do
        skip("Cannot get this to pass flakey spec catcher in jenkins, though is fine locally MAT-29")
        rce_wysiwyg_state_setup(@course)

        click_editor_view_button
        expect(f(".RceHtmlEditor")).to be_displayed

        click_full_screen_button
        expect(fullscreen_element).to eq(f(".RceHtmlEditor"))
      end

      it "gets default html editor from the rce.htmleditor cookie" do
        get "/"
        driver.manage.add_cookie(name: "rce.htmleditor", value: "RAW", path: "/")

        rce_wysiwyg_state_setup(@course)

        # clicking opens raw editor
        click_editor_view_button
        expect(f("textarea#wiki_page_body")).to be_displayed
      ensure
        driver.manage.delete_cookie("rce.htmleditor")
      end

      it "saves pretty HTML editor text on submit" do
        skip(
          "Cannot get this to pass flakey spec catcher in jenkins, though is fine locally MAT-35"
        )
        quiz_content = "<p>test</p>"
        @quiz = @course.quizzes.create!
        open_quiz_edit_form
        click_questions_tab
        click_new_question_button
        create_essay_question
        expect_new_page_load { f(".save_quiz_button").click }
        open_quiz_show_page
        expect_new_page_load { f("#preview_quiz_button").click }
        switch_to_html_view
        expect(f(".RceHtmlEditor")).to be_displayed
        f(".RceHtmlEditor .CodeMirror textarea").send_keys(quiz_content)
        expect_new_page_load { submit_quiz }
        expect(f("#questions .essay_question .quiz_response_text").attribute("innerHTML")).to eq(
          quiz_content
        )
      end

      it "sanitizes the HTML set in the HTML editor" do
        get "/"

        html = <<~HTML
          <img src="/" id="test-image" onerror="alert('hello')" />
        HTML

        rce_wysiwyg_state_setup(
          @course,
          html,
          html: true,
          new_rce: true
        )

        in_frame rce_page_body_ifr_id do
          expect(f("#test-image").attribute("onerror")).to be_nil
        end
      end
    end

    context "Icon Maker Tray" do
      before do
        Account.site_admin.enable_feature!(:buttons_and_icons_root_account)
      end

      it "can add image" do
        skip("Works IRL but fails in selenium. Fix with MAT-1127")
        rce_wysiwyg_state_setup(@course)
        create_icon_toolbar_menuitem.click
        iconmaker_addimage_menu.click
        iconmaker_singlecolor_option.click
        iconmaker_singlecolor_articon.click
        expect(iconmaker_image_preview).to be_displayed
      end
    end

    # rubocop:disable Specs/NoSeleniumWebDriverWait
    describe "fullscreen" do
      it "restores the rce to its original size on exiting fullscreen" do
        visit_front_page_edit(@course)

        rce_wrapper = f(".rce-wrapper")
        orig_height = rce_wrapper.css_value("height")

        full_screen_button.click
        fs_elem = driver.execute_script("return document.fullscreenElement")
        expect(fs_elem).to eq f(".rce-wrapper")

        exit_full_screen_button.click
        rce_wrapper = f(".rce-wrapper")
        Selenium::WebDriver::Wait.new(timeout: 1.0).until do
          expect(orig_height).to eql(rce_wrapper.css_value("height"))
        end
      end

      it "restores the rce to its original size after switching to pretty html view" do
        visit_front_page_edit(@course)

        rce_wrapper = f(".rce-wrapper")
        orig_height = rce_wrapper.css_value("height").to_i

        full_screen_button.click
        fs_elem = driver.execute_script("return document.fullscreenElement")
        expect(fs_elem).to eq f(".rce-wrapper")

        switch_to_html_view
        exit_full_screen_button.click
        rce_wrapper = f(".rce-wrapper")
        new_height = rce_wrapper.css_value("height").to_i
        Selenium::WebDriver::Wait.new(timeout: 1.0).until do
          expect((orig_height - new_height).abs).to be < 3
        end
      end

      it "restores the rce to its original while in pretty html view" do
        visit_front_page_edit(@course)
        switch_to_html_view

        rce_wrapper = f(".rce-wrapper")
        orig_height = rce_wrapper.css_value("height").to_i

        full_screen_button.click
        fs_elem = driver.execute_script("return document.fullscreenElement")
        expect(fs_elem).to eq f(".rce-wrapper")

        exit_full_screen_button.click
        rce_wrapper = f(".rce-wrapper")
        new_height = rce_wrapper.css_value("height").to_i
        Selenium::WebDriver::Wait.new(timeout: 1.0).until do
          expect((orig_height - new_height).abs).to be < 3
        end
      end

      it "restores the rce to its original size after switching from pretty html view" do
        visit_front_page_edit(@course)
        switch_to_html_view

        rce_wrapper = f(".rce-wrapper")
        orig_height = rce_wrapper.css_value("height").to_i

        full_screen_button.click
        fs_elem = driver.execute_script("return document.fullscreenElement")
        expect(fs_elem).to eq f(".rce-wrapper")

        switch_to_editor_view
        exit_full_screen_button.click
        rce_wrapper = f(".rce-wrapper")
        new_height = rce_wrapper.css_value("height").to_i
        Selenium::WebDriver::Wait.new(timeout: 1.0).until do
          expect((orig_height - new_height).abs).to be < 3
        end
      end
    end
    # rubocop:enable Specs/NoSeleniumWebDriverWait
  end
end

# rubocop:enable Specs/NoNoSuchElementError, Specs/NoExecuteScript<|MERGE_RESOLUTION|>--- conflicted
+++ resolved
@@ -223,10 +223,6 @@
         select_all_in_tiny(f("#wiki_page_body"))
 
         f("##{rce_page_body_ifr_id}").click
-<<<<<<< HEAD
-        f("##{rce_page_body_ifr_id}").send_keys([:control, "a"])
-=======
->>>>>>> ef436d5e
         f("##{rce_page_body_ifr_id}").send_keys(:backspace)
 
         in_frame rce_page_body_ifr_id do
