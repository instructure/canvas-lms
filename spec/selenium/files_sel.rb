--- conflicted
+++ resolved
@@ -93,8 +93,6 @@
   end
 end
 
-<<<<<<< HEAD
-=======
 describe "files without s3 and forked tests" do
   it_should_behave_like "in-process server selenium tests"
 
@@ -112,7 +110,6 @@
   end
 end
 
->>>>>>> 44f4dd02
 describe "files Windows-Firefox-Local-Tests" do
   it_should_behave_like "files selenium tests"
   prepend_before(:each) {
