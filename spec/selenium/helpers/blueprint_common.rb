--- conflicted
+++ resolved
@@ -38,13 +38,6 @@
 
   def create_and_migrate_master_assignments(master)
     template = master.master_course_templates.first
-<<<<<<< HEAD
-    @assignment1 = master.assignments.create!(title: "Assignment 1", grading_type: "points",
-                                              points_possible: 10.0, unlock_at: 2.days.from_now)
-    template.create_content_tag_for!(@assignment1)
-    @assignment2 = master.assignments.create!(title: "Assignment 2", grading_type: "points",
-                                              points_possible: 10.0, unlock_at: 2.days.from_now)
-=======
     @assignment1 = master.assignments.create!(title: "Assignment 1",
                                               grading_type: "points",
                                               points_possible: 10.0,
@@ -54,7 +47,6 @@
                                               grading_type: "points",
                                               points_possible: 10.0,
                                               unlock_at: 2.days.from_now)
->>>>>>> 5e181781
     tag1 = template.create_content_tag_for!(@assignment2)
     tag1.update(restrictions: { points: true, availability_dates: true })
     run_master_course_migration(master)
