# frozen_string_literal: true

#
# Copyright (C) 2012 - present Instructure, Inc.
#
# This file is part of Canvas.
#
# Canvas is free software: you can redistribute it and/or modify it under
# the terms of the GNU Affero General Public License as published by the Free
# Software Foundation, version 3 of the License.
#
# Canvas is distributed in the hope that it will be useful, but WITHOUT ANY
# WARRANTY; without even the implied warranty of MERCHANTABILITY or FITNESS FOR
# A PARTICULAR PURPOSE. See the GNU Affero General Public License for more
# details.
#
# You should have received a copy of the GNU Affero General Public License along
# with this program. If not, see <http://www.gnu.org/licenses/>.

require_relative '../common'

module FilesCommon
  # This method adds the specified file to the course
  # Params:
  # - fixture: location of the file to be uploaded
  # - context: course in which file would be uploaded
  # - name: file name
  # - folder: course folder it should go under (defaults to root folder)
  def add_file(fixture, context, name, folder = Folder.root_folders(context).first)
    context.attachments.create! do |attachment|
      attachment.uploaded_data = fixture
      attachment.filename = name
      attachment.folder = folder
    end
  end

  def edit_name_from_cog_icon(file_name_new, row_selected = 0)
    ff('.al-trigger-gray')[row_selected].click
    fln("Rename").click
    expect(f(".ef-edit-name-cancel")).to be_displayed
    file_name_textbox_el = f('.ef-edit-name-form__input')
    replace_content(file_name_textbox_el, file_name_new)
    file_name_textbox_el.send_keys(:return)
  end

<<<<<<< HEAD
  def delete(row_selected = 0, delete_using = :cog_icon)
    if delete_using == :cog_icon
=======
  def delete_file(row_selected = 0, delete_using = :cog_icon)
    case delete_using
    when :cog_icon
>>>>>>> 118dd2ea
      ff('.al-trigger')[row_selected].click
      fln("Delete").click
    elsif delete_using == :toolbar_menu
      ff('.ef-item-row')[row_selected].click
      f('.btn-delete').click
    end
    confirm_delete_on_dialog
  end

  def move(file_name, row_selected = 0, move_using = :cog_icon, destination = nil)
    if move_using == :cog_icon
      ff('.al-trigger')[row_selected].click
      fln("Move").click
    elsif move_using == :toolbar_menu
      ff('.ef-item-row')[row_selected].click
      f('.btn-move').click
    end
    expect(f(".ReactModal__Header-Title h4")).to include_text "Where would you like to move #{file_name}?"
    if destination.present?
      folders = destination.split('/')
      folders.each do |folder|
        fj(".ReactModal__Body .treeLabel span:contains('#{folder}')").click
      end
    else
      ff(".treeLabel span")[3].click
    end
    driver.action.send_keys(:return).perform
    wait_for_ajaximations
    ff(".btn-primary")[1].click
  end

  def move_multiple_using_toolbar(files = [])
    files.each do |file_name|
      file = driver.find_element(xpath: "//span[contains(text(), '#{file_name}') and @class='ef-name-col__text']")
                   .find_element(xpath: "../..")
      driver.action.key_down(:command).click(file).key_up(:command).perform
    end
    wait_for_ajaximations
    f('.btn-move').click
    wait_for_ajaximations
    expect(f(".ReactModal__Header-Title h4").text).to eq "Where would you like to move these #{files.count} items?"
    ff(".treeLabel span")[3].click
    driver.action.send_keys(:return).perform
    wait_for_ajaximations
    ff(".btn-primary")[1].click
  end

  # This method sets permissions on files/folders
  def set_item_permissions(permission_type = :publish, restricted_access_option = nil, set_permissions_from = :cloud_icon)
    if set_permissions_from == :cloud_icon
      f('.btn-link.published-status').click
    elsif set_permissions_from == :toolbar_menu
      ff('.ef-item-row')[0].click
      f('.btn-restrict').click
    end
    wait_for_ajaximations
    if permission_type == :publish
      driver.find_elements(:name, 'permissions')[0].click
    elsif permission_type == :unpublish
      driver.find_elements(:name, 'permissions')[1].click
    else
      if restricted_access_option == :available_with_link
        driver.find_elements(:name, 'permissions')[2].click
      else
        driver.find_elements(:name, 'permissions')[3].click
        ff('.ui-datepicker-trigger.btn')[0].click
        fln("15").click
        ff('.ui-datepicker-trigger.btn')[0].send_keys(:enter) # close the calendar
        wait_for_ajaximations
        ff('.ui-datepicker-trigger.btn')[1].click
        fln("25").click
        ff('.ui-datepicker-trigger.btn')[1].send_keys(:enter) # close the calendar
      end
    end
    ff('.btn.btn-primary')[1].click
    wait_for_ajaximations
  end

  def should_make_folders_in_the_menu_droppable
    course_with_teacher_logged_in
    get "/files"
    wait_for_ajaximations
    f(".add_folder_link").click
    wait_for_ajaximations
    expect(f("#files_content .add_folder_form #folder_name")).to be_displayed
    f("#files_content .add_folder_form #folder_name").send_keys("my folder\n")
    wait_for_ajaximations
    expect(f(".node.folder span")).to have_class('ui-droppable')

    # also make sure that it has a tooltip of the file name so that you can read really long names
    expect(f(".node.folder .name[title='my folder']")).not_to be_nil
  end

  def should_show_students_link_to_download_zip_of_folder
    course_with_student_logged_in
    get "/courses/#{@course.id}/files"
    link = f(".links a.download_zip_link")
    wait_for_ajaximations
    expect(link).to be_displayed
    expect(link).to have_attribute('href', %r"/courses/#{@course.id}/folders/\d+/download")
  end

  def confirm_delete_on_dialog
    driver.switch_to.alert.accept
    wait_for_ajaximations
  end

  def cancel_delete_on_dialog
    driver.switch_to.alert.dismiss
    wait_for_ajaximations
  end

  def add_folder(name = 'new folder')
    click_new_folder_button
    new_folder = f("input[aria-label='Folder Name']")
    new_folder.click # sometimes send_keys won't send all keys unless click first
    new_folder.send_keys(name)
    f('.ef-edit-name-accept').click
    wait_for_ajaximations
  end

  def click_new_folder_button
    f("button[aria-label='Add Folder']").click
    wait_for_ajaximations
  end

  def create_new_folder
    f('.btn-add-folder').click
    f("input[aria-label='Folder Name']").send_keys(:return)
    wait_for_ajaximations
    all_files_folders.first
  end

  def all_files_folders
    # TODO: switch to ff once specs stop using this to find non-existence of stuff
    driver.find_elements(:class, 'ef-item-row')
  end

  def insert_file_from_rce(insert_into = nil, filename = nil)
    fj('[role=tablist] [role=presentation]:not([aria-disabled]):contains("Files")').click
    fj('[role=tabpanel] button:contains("unfiled")').click
    fj('[role=tabpanel] button:contains("some test file")').click
    if insert_into == :quiz
      fj("[role=tabpanel] button:contains('#{filename}')").click
      f(".save_quiz_button").click
    elsif insert_into == :discussion
      f("#edit_discussion_form_buttons .btn-primary").click
    elsif insert_into == :wiki_page
      f('.btn-primary.submit').click
    else
      f('.btn-primary[type=submit]').click
    end
    expect(fln("some test file")).to be_displayed
  end
end<|MERGE_RESOLUTION|>--- conflicted
+++ resolved
@@ -43,17 +43,12 @@
     file_name_textbox_el.send_keys(:return)
   end
 
-<<<<<<< HEAD
-  def delete(row_selected = 0, delete_using = :cog_icon)
-    if delete_using == :cog_icon
-=======
   def delete_file(row_selected = 0, delete_using = :cog_icon)
     case delete_using
     when :cog_icon
->>>>>>> 118dd2ea
       ff('.al-trigger')[row_selected].click
       fln("Delete").click
-    elsif delete_using == :toolbar_menu
+    when :toolbar_menu
       ff('.ef-item-row')[row_selected].click
       f('.btn-delete').click
     end
@@ -61,10 +56,11 @@
   end
 
   def move(file_name, row_selected = 0, move_using = :cog_icon, destination = nil)
-    if move_using == :cog_icon
+    case move_using
+    when :cog_icon
       ff('.al-trigger')[row_selected].click
       fln("Move").click
-    elsif move_using == :toolbar_menu
+    when :toolbar_menu
       ff('.ef-item-row')[row_selected].click
       f('.btn-move').click
     end
@@ -100,9 +96,10 @@
 
   # This method sets permissions on files/folders
   def set_item_permissions(permission_type = :publish, restricted_access_option = nil, set_permissions_from = :cloud_icon)
-    if set_permissions_from == :cloud_icon
+    case set_permissions_from
+    when :cloud_icon
       f('.btn-link.published-status').click
-    elsif set_permissions_from == :toolbar_menu
+    when :toolbar_menu
       ff('.ef-item-row')[0].click
       f('.btn-restrict').click
     end
@@ -150,7 +147,7 @@
     link = f(".links a.download_zip_link")
     wait_for_ajaximations
     expect(link).to be_displayed
-    expect(link).to have_attribute('href', %r"/courses/#{@course.id}/folders/\d+/download")
+    expect(link).to have_attribute('href', %r{/courses/#{@course.id}/folders/\d+/download})
   end
 
   def confirm_delete_on_dialog
@@ -193,12 +190,13 @@
     fj('[role=tablist] [role=presentation]:not([aria-disabled]):contains("Files")').click
     fj('[role=tabpanel] button:contains("unfiled")').click
     fj('[role=tabpanel] button:contains("some test file")').click
-    if insert_into == :quiz
+    case insert_into
+    when :quiz
       fj("[role=tabpanel] button:contains('#{filename}')").click
       f(".save_quiz_button").click
-    elsif insert_into == :discussion
+    when :discussion
       f("#edit_discussion_form_buttons .btn-primary").click
-    elsif insert_into == :wiki_page
+    when :wiki_page
       f('.btn-primary.submit').click
     else
       f('.btn-primary[type=submit]').click
