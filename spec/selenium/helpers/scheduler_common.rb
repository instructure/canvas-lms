--- conflicted
+++ resolved
@@ -86,26 +86,17 @@
     time += 1.hour if time.hour == 23 # ensure the appointments are on the same day
     @app1 = AppointmentGroup.create!(title: "Appointment 1", contexts: [@course1],
                                      participant_visibility: 'protected',
-                                     new_appointments: [[time, time+30.minutes],
+                                     new_appointments: [[time, time + 30.minutes],
                                                         [time + 30.minutes, time + 1.hour]],
                                      participants_per_appointment: 1, max_appointments_per_participant: 1)
     @app1.publish!
     @app3 = AppointmentGroup.create!(title: "Appointment 3", contexts: [@course1, @course2],
-                                                        new_appointments: [[time+1.hour, time+1.hour + 30.minutes]])
+                                     new_appointments: [[time + 1.hour, time + 1.hour + 30.minutes]])
     @app3.publish!
   end
 
-  def appointment_params(opts={})
+  def appointment_params(opts = {})
     {
-<<<<<<< HEAD
-        title: opts[:title],
-        contexts: opts[:contexts],
-        new_appointments: [
-          [opts[:start_at] || Time.zone.now + 1.hour,
-           opts[:end_at] || Time.zone.now + 3.hours],
-        ],
-        participants_per_appointment: opts[:participants] || 4
-=======
       title: opts[:title],
       contexts: opts[:contexts],
       new_appointments: [
@@ -113,7 +104,6 @@
          opts[:end_at] || (Time.zone.now + 3.hours)],
       ],
       participants_per_appointment: opts[:participants] || 4
->>>>>>> 2d51e8e7
     }
   end
 
@@ -133,8 +123,8 @@
 
   def create_appointment_group_manual(opts = {})
     opts = {
-        :publish => true,
-        :new_appointment_text => 'new appointment group'
+      :publish => true,
+      :new_appointment_text => 'new appointment group'
     }.with_indifferent_access.merge(opts)
 
     expect {
@@ -163,7 +153,7 @@
     wait_for(method: nil, timeout: 15) { !f('#refresh_calendar_link').displayed? }
   end
 
-  def click_al_option(option_selector, offset=0)
+  def click_al_option(option_selector, offset = 0)
     ffj('.al-trigger')[offset].click
     options = ffj('.al-options')[offset]
     expect(options).to be_displayed
