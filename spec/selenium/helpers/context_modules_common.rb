# frozen_string_literal: true

#
# Copyright (C) 2012 - present Instructure, Inc.
#
# This file is part of Canvas.
#
# Canvas is free software: you can redistribute it and/or modify it under
# the terms of the GNU Affero General Public License as published by the Free
# Software Foundation, version 3 of the License.
#
# Canvas is distributed in the hope that it will be useful, but WITHOUT ANY
# WARRANTY; without even the implied warranty of MERCHANTABILITY or FITNESS FOR
# A PARTICULAR PURPOSE. See the GNU Affero General Public License for more
# details.
#
# You should have received a copy of the GNU Affero General Public License along
# with this program. If not, see <http://www.gnu.org/licenses/>.

require_relative "../common"

module ContextModulesCommon
  def io
    fixture_file_upload("docs/txt.txt", "text/plain", true)
  end

  def create_modules(number_to_create, published = false)
    modules = []
    number_to_create.times do |i|
      m = @course.context_modules.create!(name: "module #{i}")
      m.unpublish! unless published
      modules << m
    end
    modules
  end

  def publish_module
    fj("#context_modules .publish-icon-publish").click
    wait_for_ajaximations
  end

  def unpublish_module
    fj("#context_modules .publish-icon-published").click
    wait_for_ajaximations
  end

  def module_setup(course = @course)
    @module = course.context_modules.create!(name: "Module 1")

    # create module items
    # add first and last module items to get previous and next displayed
    @assignment1 = course.assignments.create!(title: "first item in module")
    @assignment2 = course.assignments.create!(title: "assignment")
    @assignment3 = course.assignments.create!(title: "last item in module")
    @quiz = course.quizzes.create!(title: "quiz assignment")
    @quiz.publish!
    @wiki = course.wiki_pages.create!(title: "wiki", body: "hi")
    @discussion = course.discussion_topics.create!(title: "discussion")

    # add items to module
    @module.add_item type: "assignment", id: @assignment1.id
    @module.add_item type: "assignment", id: @assignment2.id
    @module.add_item type: "quiz", id: @quiz.id
    @module.add_item type: "wiki_page", id: @wiki.id
    @module.add_item type: "discussion_topic", id: @discussion.id
    @module.add_item type: "assignment", id: @assignment3.id

    # add external tool
    @tool = course.context_external_tools.create!(name: "new tool",
                                                  consumer_key: "key",
                                                  shared_secret: "secret",
                                                  domain: "example.com",
                                                  custom_fields: { "a" => "1", "b" => "2" })
    @external_tool_tag = @module.add_item({
                                            type: "context_external_tool",
                                            title: "Example",
                                            url: "http://www.example.com",
                                            new_tab: "0"
                                          })
    @external_tool_tag.publish!
    # add external url
    @external_url_tag = @module.add_item({
                                           type: "external_url",
                                           title: "pls view",
                                           url: "http://example.com/lolcats"
                                         })
    @external_url_tag.publish!

    # add another assignment at the end to create a bookend, provides next and previous for external url
    @module.add_item type: "assignment", id: @assignment3.id
  end

  def test_relock
    wait_for_ajaximations
    expect(f("#relock_modules_dialog")).to be_displayed
    expect_any_instance_of(ContextModule).to receive(:relock_progressions).once
    fj(".ui-dialog:visible .ui-button:first-child").click
    wait_for_ajaximations
  end

  def ignore_relock
    expect(element_exists?("#relock_modules_dialog")).to be_truthy
    fj(".ui-dialog:visible .ui-button:nth-child(2)").click
  end

  def relock_modules
    expect(element_exists?("#relock_modules_dialog")).to be_truthy
    fj(".ui-dialog:visible .ui-button:first-child").click
  end

  def create_context_module(module_name)
    @course.context_modules.create!(name: module_name, require_sequential_progress: true)
  end

  def go_to_modules
    get "/courses/#{@course.id}/modules"
  end

  def validate_context_module_status_icon(module_id, icon_expected)
    if icon_expected == "no-icon"
      expect(fj("#context_module_#{module_id}")).not_to contain_jqcss(".completion_status i:visible")
    else
      expect(fj("#context_module_#{module_id} .completion_status i:visible")).to be_present
      context_modules_status = f("#context_module_#{module_id} .completion_status")
      expect(context_modules_status.find_element(:css, "." + icon_expected)).to be_displayed
    end
  end

  def verify_next_and_previous_buttons_display
    wait_for_ajaximations
    expect(f(".module-sequence-footer-button--previous")).to be_displayed
    expect(f(".module-sequence-footer-button--next")).to be_displayed
  end

  def validate_context_module_item_icon(module_item_id, icon_expected)
    if icon_expected == "no-icon"
      expect(f("#context_module_item_#{module_item_id}")).not_to contain_jqcss(".module-item-status-icon i:visible")
    else
      expect(fj("#context_module_item_#{module_item_id} .module-item-status-icon i:visible")).to be_present
      item_status = f("#context_module_item_#{module_item_id} .module-item-status-icon")
      expect(item_status.find_element(:css, "." + icon_expected)).to be_displayed
    end
  end

  def validate_correct_pill_message(module_id, message_expected)
    pill_message = f("#context_module_#{module_id} .requirements_message li").text
    expect(pill_message).to eq message_expected
  end

  def navigate_to_module_item(module_num, link_text)
    context_modules = ff(".context_module")
    expect_new_page_load { context_modules[module_num].find_element(:link, link_text).click }
    go_to_modules
  end

  def mark_as_done_setup
    @mark_done_module = create_context_module("Mark Done Module")
    page = @course.wiki_pages.create!(title: "The page", body: "hi")
    @tag = @mark_done_module.add_item({ id: page.id, type: "wiki_page" })
    @mark_done_module.completion_requirements = { @tag.id => { type: "must_mark_done" } }
    @mark_done_module.save!
  end

  def navigate_to_wikipage(title)
    els = ff(".context_module_item")
    el = els.find { |e| e.text =~ /#{title}/ }
    el.find_element(:css, "a.title").click
    wait_for_ajaximations
  end

  def create_additional_assignment_for_module_1
    @assignment_4 = @course.assignments.create!(title: "assignment 4")
    @tag_4 = @module_1.add_item({ id: @assignment_4.id, type: "assignment" })
    @module_1.completion_requirements = { @tag_1.id => { type: "must_view" },
                                          @tag_4.id => { type: "must_view" } }
    @module_1.save!
  end

  def make_module_1_complete_one
    @module_1.requirement_count = 1
    @module_1.save!
  end

  def assert_page_loads
    get "/courses/#{@course.id}/modules"
    expect(f(".name").text).to eq "some module"
  end

  def manually_add_module_item(item_select_selector, module_name, item_name)
    if Account.site_admin.feature_enabled?(:differentiated_modules)
      add_module_with_tray(module_name + "Module")
    else
      add_module(module_name + "Module")
    end
    f(".ig-header-admin .al-trigger").click
    wait_for_ajaximations
    f(".add_module_item_link").click
    wait_for_ajaximations
    select_module_item("#add_module_item_select", module_name)
    select_module_item(item_select_selector + " .module_item_select", item_name)
    scroll_to(fj(".add_item_button.ui-button"))
    fj(".add_item_button.ui-button").click
    wait_for_ajaximations
    tag = ContentTag.last
    fj("#context_module_item_#{tag.id}:contains(#{item_name.inspect})")
  end

  def add_existing_module_item(module_name, module_assignment)
    new_module = @course.context_modules.create!(name: module_name, workflow_state: "active")
    new_module.add_item(id: module_assignment.id, type: "assignment")
  end

  def add_existing_module_file_items(item_select_selector, file_names)
    f(".add_module_item_link").click
    wait_for_ajaximations
    select_module_item("#add_module_item_select", "File")
    file_names.each { |item_name| select_module_item(item_select_selector + " .module_item_select", item_name) }
    scroll_to(f(".add_item_button.ui-button"))
    f(".add_item_button.ui-button").click
    wait_for_ajaximations
  end

  def add_uploaded_file_items(item_select_selector, filepath)
    # would like to test multiple file upload,
    # but it's not supported by any of the selenium webdrivers
    f(".add_module_item_link").click
    wait_for_ajaximations
    select_module_item("#add_module_item_select", "File")

    select_module_item(item_select_selector + " .module_item_select", "[ Create File(s) ]")
    wait_for_ajaximations

    f("#module_attachment_uploaded_data").send_keys(filepath)
    wait_for_animations

    scroll_to(f(".add_item_button.ui-button"))
    f(".add_item_button.ui-button").click
    wait_for_ajaximations
  end

  def upload_file_item_with_selection(add_item_selector, item_select_selector, existing_filepath, click_button = "Replace")
    f(add_item_selector).click
    wait_for_ajaximations
    select_module_item("#add_module_item_select", "File")

    select_module_item(item_select_selector + " .module_item_select", "[ Create File(s) ]")
    wait_for_ajaximations

    # the folder options have &nbsp; entities in them and I cannot
    # figure out how to select by text. I know the folder where the
    # file I want to replace is the 2nd option, so let's go with that
    element = f("#attachment_folder_id")
    folder_select = Selenium::WebDriver::Support::Select.new(element)
    folder_select.options[1].click

    f("#module_attachment_uploaded_data").send_keys(existing_filepath)

    scroll_to(f(".add_item_button.ui-button"))
    f(".add_item_button.ui-button").click
    wait_for_ajaximations

    # make a selection on the file rename dialog
    fj("div[data-testid=canvas-modal] button:contains(\"#{click_button}\")").click
    wait_for_ajaximations

    folder_select
  end

  def select_module_item(select_element_css, item_text)
    click_option(select_element_css, item_text)
  end

  def new_module_form
    f(".add_module_link").click
    fj("#add_context_module_form:visible")
  end

  def add_module(module_name = "Test Module")
    wait_for_modules_ui
    add_form = new_module_form
    replace_content(add_form.find_element(:id, "context_module_name"), module_name)
    submit_form(add_form)
    wait_for_ajaximations
    expect(add_form).not_to be_displayed
    expect(f("#context_modules")).to include_text(module_name)
  end

<<<<<<< HEAD
=======
  def add_module_with_tray(module_name = "Test Module")
    click_new_module_link
    update_module_name(module_name)
    click_add_tray_add_module_button
  end

>>>>>>> d94f01da
  def add_new_module_item_and_yield(item_select_selector, module_name, new_item_text, item_title_text)
    f(".ig-header-admin .al-trigger").click
    f(".add_module_item_link").click
    select_module_item("#add_module_item_select", module_name)
    select_module_item(item_select_selector + " .module_item_select", new_item_text)
    item_title = fj(".item_title:visible")
    expect(item_title).to be_displayed
    replace_content(item_title, item_title_text)
    yield if block_given?
    f(".add_item_button.ui-button").click
    wait_for_ajaximations
    tag = ContentTag.last
    module_item = f("#context_module_item_#{tag.id}")
    expect(module_item).to include_text(item_title_text)
  end

  def add_new_external_item(module_item, url_text, page_name_text)
    f(".ig-header-admin .al-trigger").click
    f(".add_module_item_link").click
    select_module_item("#add_module_item_select", module_item)
    url_input = fj('input[name="url"]:visible')
    title_input = fj('input[name="title"]:visible')
    replace_content(url_input, url_text)

    replace_content(title_input, page_name_text)
    scroll_to(fj(".add_item_button.ui-button"))
    fj(".add_item_button.ui-button").click
    wait_for_ajaximations
    tag = ContentTag.last
    module_item = f("#context_module_item_#{tag.id}")
    expect(module_item).to include_text(page_name_text)
    tag
  end

  def course_module
    @module = @course.context_modules.create!(name: "some module")
  end

  def add_modules_and_set_prerequisites
    @module1 = @course.context_modules.create!(name: "First module")
    @module2 = @course.context_modules.create!(name: "Second module")
    @module3 = @course.context_modules.create!(name: "Third module")
    @module3.prerequisites = "module_#{@module1.id},module_#{@module2.id}"
    @module3.save!
  end

  def add_non_requirement
    @assignment_4 = @course.assignments.create!(title: "assignment 4")
    @tag_4 = @module_1.add_item({ id: @assignment_4.id, type: "assignment" })
    @module_1.save!
  end

  def add_min_score_assignment
    @assignment_4 = @course.assignments.create!(title: "assignment 4")
    @tag_4 = @module_1.add_item({ id: @assignment_4.id, type: "assignment" })
    @module_1.completion_requirements = { @tag_1.id => { type: "must_view" },
                                          @tag_4.id => { type: "min_score", min_score: 90 } }
    @module_1.require_sequential_progress = false
    @module_1.save!
  end

  def make_past_due
    @assignment_4.submission_types = "online_text_entry"
    @assignment_4.due_at = "2015-01-01"
    @assignment_4.save!
  end

  def grade_assignment(score)
    @assignment_4.grade_student(@user, grade: score, grader: @teacher)
  end

  def edit_module_item(module_item)
    module_item.find_element(:css, ".al-trigger").click
    wait_for_ajaximations
    module_item.find_element(:css, ".edit_item_link").click
    edit_form = f("#edit_item_form")
    yield edit_form
    submit_dialog_form(edit_form)
    wait_for_ajaximations
  end

  def verify_persistence(title)
    refresh_page
    verify_module_title(title)
  end

  def verify_module_title(title)
    expect(f("#context_modules")).to include_text(title)
  end

  def need_to_wait_for_modules_ui?
    !@already_waited_for_modules_ui
  end

  def wait_for_modules_ui
    return unless need_to_wait_for_modules_ui?

    # context_modules.js has some setTimeout(..., 1000) calls
    # before it adds click handlers and drag/drop
    sleep 2
    @already_waited_for_modules_ui = true
  end

  def verify_edit_item_form
    f(".context_module_item .al-trigger").click
    wait_for_ajaximations
    f(".edit_item_link").click
    wait_for_ajaximations
    expect(f("#edit_item_form")).to be_displayed
    expect(f("#content_tag_title")).to be_displayed
    expect(f("#content_tag_indent_select")).to be_displayed
  end

  def lock_check_click
    move_to_click("label[for=unlock_module_at]")
  end

  # Ugly page retrieval for when footer doesn't show up in flakey_spec_catcher mode
  def get_page_with_footer(url)
    max_attempts = 20
    num_attempts = 1
    get url
    wait_for_ajaximations
    until element_exists?(".module-sequence-footer-button--previous") || num_attempts == max_attempts
      get url
      wait_for_ajaximations
      num_attempts += 1
    end
  end

  # so terrible
  def get(url)
    @already_waited_for_modules_ui = false
    super
    wait_for_modules_ui if %r{\A/courses/\d+/modules\z}.match?(url)
  end
end<|MERGE_RESOLUTION|>--- conflicted
+++ resolved
@@ -285,15 +285,12 @@
     expect(f("#context_modules")).to include_text(module_name)
   end
 
-<<<<<<< HEAD
-=======
   def add_module_with_tray(module_name = "Test Module")
     click_new_module_link
     update_module_name(module_name)
     click_add_tray_add_module_button
   end
 
->>>>>>> d94f01da
   def add_new_module_item_and_yield(item_select_selector, module_name, new_item_text, item_title_text)
     f(".ig-header-admin .al-trigger").click
     f(".add_module_item_link").click
