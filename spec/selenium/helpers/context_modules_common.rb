--- conflicted
+++ resolved
@@ -401,17 +401,6 @@
     move_to_click("label[for=unlock_module_at]")
   end
 
-<<<<<<< HEAD
-  def differentiated_modules_on
-    Account.site_admin.enable_feature!(:selective_release_backend)
-    Account.site_admin.enable_feature!(:selective_release_ui_api)
-    Setting.set("differentiated_modules_setting", "true")
-    AssignmentStudentVisibility.reset_table_name
-    Quizzes::QuizStudentVisibility.reset_table_name
-  end
-
-=======
->>>>>>> 19b70d1c
   # Ugly page retrieval for when footer doesn't show up in flakey_spec_catcher mode
   def get_page_with_footer(url)
     max_attempts = 20
