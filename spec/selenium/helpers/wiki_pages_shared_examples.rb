#
# Copyright (C) 2013 - present Instructure, Inc.
#
# This file is part of Canvas.
#
# Canvas is free software: you can redistribute it and/or modify it under
# the terms of the GNU Affero General Public License as published by the Free
# Software Foundation, version 3 of the License.
#
# Canvas is distributed in the hope that it will be useful, but WITHOUT ANY
# WARRANTY; without even the implied warranty of MERCHANTABILITY or FITNESS FOR
# A PARTICULAR PURPOSE. See the GNU Affero General Public License for more
# details.
#
# You should have received a copy of the GNU Affero General Public License along
# with this program. If not, see <http://www.gnu.org/licenses/>.

RSpec.shared_examples "course_pages_granular_permissions" do
  def update_role_override(permission, role, is_enabled = true)
    RoleOverride.create!(
      permission: permission.to_s,
      enabled: is_enabled,
      role: role,
      account: @course.root_account
    )
  end

  before do
<<<<<<< HEAD
    set_granular_permission
=======
>>>>>>> 253dab27
    @role = Role.get_built_in_role(@enrollment.type, root_account_id: Account.default.id)
    unless @role.base_role_type == "TeacherEnrollment"
      raise "only base role type of TeacherEnrollment supported"
    end
  end

    context 'user only having manage_wiki_create permission' do
      before do
        update_role_override('manage_wiki_create', @role, true)
        update_role_override('manage_wiki_update', @role, false)
        update_role_override('manage_wiki_delete', @role, false)
      end

      context 'show page' do
        it 'hides ability to edit or delete page' do
          visit_wiki_page_view(@course.id, @page.title)
          expect(published_status_published).to be_displayed
          expect(wiki_page_show).not_to contain_css(edit_btn_selector)
          expect(wiki_page_show).not_to contain_css(more_options_btn_selector)
        end
      end

      context 'index page' do
        it 'hides ability to edit or delete page' do
          visit_course_wiki_index_page(@course.id)
          expect(page_index_new_page_btn).to be_displayed
          click_manage_wiki_page_item_button(@page.title)
          expect(page_index_duplicate_wiki_page_menu_item).to be_displayed
          expect(page_index_more_options_menu_open).not_to contain_css(edit_menu_item_selector)
          expect(page_index_more_options_menu_open).not_to contain_css(delete_menu_item_selctor)
        end
      end
    end

    context 'user only having manage_wiki_update permission' do
      before do
        update_role_override('manage_wiki_create', @role, false)
        update_role_override('manage_wiki_update', @role, true)
        update_role_override('manage_wiki_delete', @role, false)
      end

      context 'show page' do
        it 'hides ability to delete page' do
          visit_wiki_page_view(@course.id, @page.title)
          expect(published_btn).to be_displayed
          expect(wiki_page_show).to contain_css(edit_btn_selector)
          expect(wiki_page_show).to contain_css(more_options_btn_selector)
          click_more_options_menu
          expect(wiki_page_more_options_menu_open).not_to contain_css(delete_page_menu_item_selector)
        end
      end

      context 'index page' do
        it 'hides ability to create or delete a page' do
          visit_course_wiki_index_page(@course.id)
          expect(page_index_content_container).not_to contain_css(new_page_btn_selector)
          click_manage_wiki_page_item_button(@page.title)
          expect(page_index_more_options_menu_open).to contain_css(edit_menu_item_selector)
          expect(page_index_more_options_menu_open).not_to contain_css(delete_menu_item_selctor)
        end
      end
    end

    context 'user only having manage_wiki_delete permission' do
      before do
        update_role_override('manage_wiki_create', @role, false)
        update_role_override('manage_wiki_update', @role, false)
        update_role_override('manage_wiki_delete', @role, true)
      end

      context 'show page' do
        it 'hides ability to create or edit page' do
          visit_wiki_page_view(@course.id, @page.title)
          expect(published_status_published).to be_displayed
          expect(wiki_page_show).not_to contain_css(edit_btn_selector)
          click_more_options_menu
          expect(wiki_page_more_options_menu_open).to contain_css(delete_page_menu_item_selector)
        end
      end

      context 'index page' do
        it 'hides ability to create or edit a page' do
          visit_course_wiki_index_page(@course.id)
          expect(page_index_content_container).not_to contain_css(new_page_btn_selector)
          click_manage_wiki_page_item_button(@page.title)
          expect(page_index_more_options_menu_open).not_to contain_css(edit_menu_item_selector)
          expect(page_index_more_options_menu_open).to contain_css(delete_menu_item_selctor)
        end
      end
    end
end<|MERGE_RESOLUTION|>--- conflicted
+++ resolved
@@ -26,10 +26,6 @@
   end
 
   before do
-<<<<<<< HEAD
-    set_granular_permission
-=======
->>>>>>> 253dab27
     @role = Role.get_built_in_role(@enrollment.type, root_account_id: Account.default.id)
     unless @role.base_role_type == "TeacherEnrollment"
       raise "only base role type of TeacherEnrollment supported"
