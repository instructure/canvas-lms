# frozen_string_literal: true

#
# Copyright (C) 2012 - present Instructure, Inc.
#
# This file is part of Canvas.
#
# Canvas is free software: you can redistribute it and/or modify it under
# the terms of the GNU Affero General Public License as published by the Free
# Software Foundation, version 3 of the License.
#
# Canvas is distributed in the hope that it will be useful, but WITHOUT ANY
# WARRANTY; without even the implied warranty of MERCHANTABILITY or FITNESS FOR
# A PARTICULAR PURPOSE. See the GNU Affero General Public License for more
# details.
#
# You should have received a copy of the GNU Affero General Public License along
# with this program. If not, see <http://www.gnu.org/licenses/>.

require_relative "../common"

module Calendar2Common
  def create_course_assignment
    Assignment.new.tap do |a|
      a.id = 1
      a.title = "test assignment"
      a.due_at = Time.now.utc.strftime("%Y-%m-%d 21:00:00")
      a.workflow_state = "published"
      a.context_id = @course.id
      a.context_type = "Course"
      a.save!
    end
  end

  def create_course_event
    CalendarEvent.new.tap do |c|
      c.id = 1
      c.title = "test event"
      c.start_at = Time.now.utc.strftime("%Y-%m-%d 21:00:00")
      c.workflow_state = "active"
      c.context_id = @course.id
      c.context_type = "Course"
      c.save!
    end
  end

  def create_appointment_group(params = {})
    tomorrow = (Time.now.utc.to_date + 1.day).to_s
    default_params = {
      title: "new appointment group",
      contexts: [@course],
      new_appointments: [[tomorrow + " 12:00:00", tomorrow + " 13:00:00"]]
    }
    ag = AppointmentGroup.create!(default_params.merge(params))
    ag.publish!
    ag.title
  end

  def create_appointment_group_early(params = {})
    tomorrow = (Time.now.utc.to_date + 1.day).to_s
    default_params = {
      title: "new appointment group",
      contexts: [@course],
      new_appointments: [[tomorrow + " 7:00", tomorrow + " 11:00:00"]]
    }
    ag = AppointmentGroup.create!(default_params.merge(params))
    ag.publish!
    ag.title
  end

  def create_calendar_event_series(
    context,
    title,
    start_at,
    duration = 1.hour,
    rrule = "FREQ=DAILY;INTERVAL=1;COUNT=3"
  )
    rr = RRule::Rule.new(rrule, dtstart: start_at, tzid: Time.zone.tzinfo.name)
    event_attributes = { title: title, rrule: rrule, series_uuid: SecureRandom.uuid }
    dtstart_list = rr.all

    dtstart_list.map do |dtstart|
      event_attributes["start_at"] = dtstart.iso8601
      event_attributes["end_at"] = (dtstart + duration).iso8601
      event_attributes["context_code"] = context.asset_string
      event = context.calendar_events.build(event_attributes)
      event.updating_user = @teacher
      event.save!
    end
  end

  def open_edit_event_dialog
    f(".fc-event").click
    expect(calendar_edit_event_link).to be_displayed
    calendar_edit_event_link.click
    wait_for_ajaximations
  end

  def make_event(params = {})
    opts =
      { context: @user, start: Time.zone.now, description: "Test event" }.with_indifferent_access
                                                                         .merge(params)
    c =
      CalendarEvent.new description: opts[:description],
                        start_at: opts[:start],
                        end_at: opts[:end],
                        title: opts[:title],
                        location_name: opts[:location_name],
                        location_address: opts[:location_address],
                        all_day: opts[:all_day]
    c.context = opts[:context]
    c.save!
    c
  end

  def create_quiz
    due_at = 5.minutes.from_now
    unlock_at = Time.zone.now.advance(days: -2)
    lock_at = Time.zone.now.advance(days: 4)
    title = "Test Quiz"
    @context = @course
    @quiz = quiz_model
    @quiz.generate_quiz_data
    @quiz.due_at = due_at
    @quiz.lock_at = lock_at
    @quiz.unlock_at = unlock_at
    @quiz.title = title
    @quiz.save!
    @quiz
  end

  def create_graded_discussion
    @assignment =
      @course.assignments.create!(
        title: "assignment",
        points_possible: 10,
        due_at: Time.zone.now + 5.minutes,
        submission_types: "online_text_entry",
        only_visible_to_overrides: true
      )
    @gd = @course.discussion_topics.create!(title: "Graded Discussion", assignment: @assignment)
  end

  def find_middle_day
    fj(".calendar .fc-week:nth-child(1) .fc-wed:first")
  end

  def change_calendar(direction = :next)
    css_selector =
      case direction
      when :next
        ".navigate_next"
      when :prev
        ".navigate_prev"
      when :today
        ".navigate_today"
      else
        raise "unrecognized direction #{direction}"
      end

    f(".calendar_header " + css_selector).click
    wait_for_ajaximations
  end

  def quick_jump_to_date(text)
    f(".navigation_title").click
    date_input = f(".date_field")
    date_input.send_keys(text + "\n")
    wait_for_ajaximations
  end

  # updated this to type in a date instead of picking it from the calendar
  def add_date(middle_number)
    replace_content(f("input[type=text][id=calendar_event_date]"), middle_number)
  end

  def create_assignment_event(
    assignment_title,
    should_add_date: false,
    publish: false,
    date: nil,
    use_current_course_calendar: false
  )
    middle_number = find_middle_day["data-date"]
    find_middle_day.click
    edit_event_dialog = f("#edit_event_tabs")
    expect(edit_event_dialog).to be_displayed
    edit_event_dialog.find(".edit_assignment_option").click
    edit_assignment_form = edit_event_dialog.find("#edit_assignment_form")
    title = edit_assignment_form.find("#assignment_title")
    keep_trying_until { title.displayed? }
    replace_content(title, assignment_title)
    click_option(".context_id", @course.name) if use_current_course_calendar
    date = middle_number if date.nil?
    add_date(date) if should_add_date
    move_to_click("label[for=assignment_published]") if publish
    submit_form(edit_assignment_form)
    expect(f(".fc-month-view .fc-event:not(.event_pending) .fc-title")).to include_text(
      assignment_title
    )
  end

  # Creates event from clicking on the mini calendar
  def create_calendar_event(
    event_title,
    should_add_date: false,
    should_add_location: false,
    should_duplicate: false,
    date: nil,
    use_current_course_calendar: false
  )
    middle_number = find_middle_day["data-date"]
    find_middle_day.click
    edit_event_dialog = f("#edit_event_tabs")
    expect(edit_event_dialog).to be_displayed
    title = edit_calendar_event_form_title
    keep_trying_until { title.displayed? }
    replace_content(title, event_title)
    click_option(edit_calendar_event_form_context, @course.name) if use_current_course_calendar
    date = middle_number if date.nil?
    add_date(date) if should_add_date
<<<<<<< HEAD
    replace_content(f("input[placeHolder='Input Event Location...'"), "location title") if should_add_location
=======
    if should_add_location
      replace_content(f("input[placeHolder='Input Event Location...'"), "location title")
    end
>>>>>>> e581f540

    if should_duplicate
      f("#duplicate_event").click
      duplicate_options = edit_calendar_event_form.find("#duplicate_interval")
      keep_trying_until { duplicate_options.displayed? }
      duplicate_interval = edit_calendar_event_form.find("#duplicate_interval")
      duplicate_count = edit_calendar_event_form.find("#duplicate_count")
      replace_content(duplicate_interval, "1")
      replace_content(duplicate_count, "3")
      f("#append_iterator").click
    end

    submit_form(edit_calendar_event_form)
    wait_for_ajax_requests
    if should_duplicate
      4.times do |i|
        expect(ff(".fc-month-view .fc-title")[i]).to include_text("#{event_title} #{i + 1}")
      end
    else
      expect(f(".fc-month-view .fc-title")).to include_text(event_title)
    end
  end

  def input_timed_calendar_event_fields(new_date, start_time, end_time)
    get "/calendar2"
    find_middle_day.click
    replace_content(edit_calendar_event_form_title, "Timed Event")
    replace_content(edit_calendar_event_form_date, format_date_for_view(new_date, :medium))
    edit_calendar_event_start_input.click
    replace_content(edit_calendar_event_start_input, start_time)
    edit_calendar_event_start_input.send_keys :return
    edit_calendar_event_end_input.click
    replace_content(edit_calendar_event_end_input, end_time)
    edit_calendar_event_end_input.send_keys :return
  end

  def create_timed_calendar_event(new_date, start_time, end_time)
    input_timed_calendar_event_fields(new_date, start_time, end_time)
    edit_calendar_event_form_submit_button.click
    wait_for_ajaximations
    refresh_page
  end

  def time_to_lower(time_string)
    time_string.gsub(/\s+/, "").gsub(":00", "").downcase
  end

  def test_timed_calendar_event_in_tz(time_zone, start_time = "6:30 AM", end_time = "6:30 PM")
    @user.time_zone = time_zone
    @user.save!
    @date = Time.zone.now.beginning_of_day
    new_date = @date
<<<<<<< HEAD
    new_date = if new_date.to_date.mday == "15"
                 new_date.change({ day: 20 })
               else
                 new_date.change({ day: 15 })
               end
    create_timed_calendar_event(new_date, start_time, end_time)
    event_title_on_calendar.click
    event_content = fj(".event-details-content:visible")
    expect(event_content.find_element(:css, ".event-details-timestring").text)
      .to eq "#{format_date_for_view(new_date, "%b %d")}, #{time_to_lower(start_time)} - #{time_to_lower(end_time)}"
=======
    new_date =
      new_date.to_date.mday == "15" ? new_date.change({ day: 20 }) : new_date.change({ day: 15 })
    create_timed_calendar_event(new_date, start_time, end_time)
    event_title_on_calendar.click
    expect(
      event_content.find_element(:css, ".event-details-timestring").text
    ).to eq "#{format_date_for_view(new_date, "%b %d")}, #{time_to_lower(start_time)} - #{time_to_lower(end_time)}"
>>>>>>> e581f540

    calendar_edit_event_link.click
    edit_calendar_event_form_submit_button.click
    wait_for_ajaximations
    refresh_page
    event_title_on_calendar.click
<<<<<<< HEAD
    event_content = fj(".event-details-content:visible")
    expect(event_content.find_element(:css, ".event-details-timestring").text)
      .to eq "#{format_date_for_view(new_date, "%b %d")}, #{time_to_lower(start_time)} - #{time_to_lower(end_time)}"
  end

  def test_timed_calendar_event_in_tz_more_options(time_zone, start_time = "6:30 AM", end_time = "6:30 PM")
=======
    expect(
      event_content.find_element(:css, ".event-details-timestring").text
    ).to eq "#{format_date_for_view(new_date, "%b %d")}, #{time_to_lower(start_time)} - #{time_to_lower(end_time)}"
  end

  def test_timed_calendar_event_in_tz_more_options(
    time_zone,
    start_time = "6:30 AM",
    end_time = "6:30 PM"
  )
>>>>>>> e581f540
    @user.time_zone = time_zone
    @user.save!
    @date = Time.zone.now.beginning_of_day
    new_date = @date
<<<<<<< HEAD
    new_date = if new_date.to_date.mday == "15"
                 new_date.change({ day: 20 })
               else
                 new_date.change({ day: 15 })
               end
    input_timed_calendar_event_fields(new_date, start_time, end_time)
    expect_new_page_load { edit_calendar_event_form_more_options.click }
    expect(more_options_date_field.property("value")).to eq(format_date_for_view(new_date, "%Y-%m-%d"))
=======
    new_date =
      new_date.to_date.mday == "15" ? new_date.change({ day: 20 }) : new_date.change({ day: 15 })
    input_timed_calendar_event_fields(new_date, start_time, end_time)
    expect_new_page_load { edit_calendar_event_form_more_options.click }
    expect(more_options_date_field.property("value")).to eq(
      format_date_for_view(new_date, "%Y-%m-%d")
    )
>>>>>>> e581f540
    expect(more_options_start_time_field.property("value")).to eq(start_time)
    expect(more_options_end_time_field.property("value")).to eq(end_time)

    more_options_submit_button.click
    wait_for_ajaximations
    refresh_page

    event_title_on_calendar.click
<<<<<<< HEAD
    event_content = fj(".event-details-content:visible")
    expect(event_content.find_element(:css, ".event-details-timestring").text)
      .to eq "#{format_date_for_view(new_date, "%b %d")}, #{time_to_lower(start_time)} - #{time_to_lower(end_time)}"
=======
    expect(
      event_content.find_element(:css, ".event-details-timestring").text
    ).to eq "#{format_date_for_view(new_date, "%b %d")}, #{time_to_lower(start_time)} - #{time_to_lower(end_time)}"
>>>>>>> e581f540
  end

  # Creates event from the 'edit event' modal
  def event_from_modal(event_title, should_add_date = false, should_add_location = false)
    edit_event_dialog = f("#edit_event_tabs")
    expect(edit_event_dialog).to be_displayed
    title = edit_calendar_event_form_title
    keep_trying_until { title.displayed? }
    replace_content(title, event_title)
    add_date(middle_number) if should_add_date
<<<<<<< HEAD
    replace_content(f("input[placeHolder='Input Event Location...'"), "location title") if should_add_location
=======
    if should_add_location
      replace_content(f("input[placeHolder='Input Event Location...'"), "location title")
    end
>>>>>>> e581f540
    edit_calendar_event_form_submit_button.click
    wait_for_ajax_requests
  end

  def header_text
    header = f(".calendar_header .navigation_title")
    header.text
  end

  def create_middle_day_event(
    name = "new event",
    with_date: false,
    with_location: false,
    with_duplicates: false,
    date: nil,
    use_current_course_calendar: false
  )
    get "/calendar2"
    create_calendar_event(
      name,
      should_add_date: with_date,
      should_add_location: with_location,
      should_duplicate: with_duplicates,
      date: date,
      use_current_course_calendar: use_current_course_calendar
    )
  end

  def create_middle_day_assignment(name = "new assignment")
    get "/calendar2"
    create_assignment_event(name)
  end

  def create_published_middle_day_assignment
    get "/calendar2"
    create_assignment_event("new assignment", publish: true)
  end

  def load_week_view
    get "/calendar2"
    f("#week").click
  end

  def load_month_view
    get "/calendar2"
    f("#month").click
    wait_for_ajaximations
  end

  def load_agenda_view
    get "/calendar2"
    f("#agenda").click
    wait_for_ajaximations
  end

  # This checks the date in the edit modal, since Week View and Month view events are placed via absolute
  # positioning and there is no other way to verify the elements are on the right date
  def assert_edit_modal_date(due_at)
    scroll_to(f(".fc-event"))
    f(".fc-event").click

    max_attempts = 8
    num_attempts = 1

    until element_exists?(".event-details-timestring") || num_attempts == max_attempts
      puts "Attempt #{num_attempts} looking for event element"
      scroll_to(f(".fc-event"))
      f(".fc-event").click
      num_attempts += 1
    end
    expect(f(".event-details-timestring")).to include_text(format_date_for_view(due_at))
  end

  def assert_title(title, agenda_view)
    if agenda_view
      expect(f(".agenda-event__title")).to include_text(title)
    else
      expect(f(".fc-title")).to include_text(title)
    end
  end

  # The following methods verify that created events of all kinds are present in each view and have correct dates
  def assert_agenda_view(title, due)
    load_agenda_view
    assert_title(title, true)
    expect(f(".navigation_title")).to include_text(format_date_for_view(due))
  end

  def assert_week_view(title, due)
    load_week_view
    assert_title(title, false)
    assert_edit_modal_date(due)
  end

  def assert_month_view(title, due)
    load_month_view
    assert_title(title, false)
    assert_edit_modal_date(due)
  end

  def assert_views(title, due)
    assert_agenda_view(title, due)
    assert_week_view(title, due)
    assert_month_view(title, due)
  end

<<<<<<< HEAD
  def edit_new_event_in_more_options_page
    calendar_create_event_button.click
    replace_content(edit_calendar_event_form_title, "blackout event")
    expect_new_page_load { edit_calendar_event_form_more_options.click }
  end

  def check_blackout_date_and_submit
=======
  def edit_new_event_in_more_options_page(context_name = nil)
    calendar_create_event_button.click
    replace_content(edit_calendar_event_form_title, "blackout event")
    click_option(edit_calendar_event_form_context, context_name) unless context_name.nil?
    expect_new_page_load { edit_calendar_event_form_more_options.click }
  end

  def check_more_options_blackout_date_and_submit
>>>>>>> e581f540
    more_options_blackout_date_checkbox.click
    edit_calendar_event_form_submit_button.click
    wait_for_ajaximations
  end

<<<<<<< HEAD
  def create_blackout_date_through_more_options_page
    edit_new_event_in_more_options_page
    check_blackout_date_and_submit
=======
  def create_blackout_date_through_more_options_page(context_name)
    edit_new_event_in_more_options_page(context_name)
    check_more_options_blackout_date_and_submit
>>>>>>> e581f540
  end

  def edit_calendar_event_in_more_options_page
    event_title_on_calendar.click
    calendar_edit_event_link.click
    expect_new_page_load { edit_calendar_event_form_more_options.click }
  end

  def event_title_on_calendar
    f(".fc-content .fc-title")
  end

  def calendar_edit_event_link
    f(".edit_event_link")
  end

  def calendar_create_event_button
    f("#create_new_event_link")
  end

<<<<<<< HEAD
  def calendar_event_is_blackout_date
    f("#calendar_event_blackout_date").attribute("checked")
  end

=======
>>>>>>> e581f540
  def agenda_item
    f(".agenda-event__item-container")
  end

  def all_agenda_items
    ff(".agenda-event__item-container")
  end

  def delete_event_button
    f(".event-details .delete_event_link")
  end

  def agenda_view_header
    f(".navigation_title")
  end

  def agenda_item_title
    f(".agenda-event__title")
  end

  def find_appointment_button
    f("#FindAppointmentButton")
  end

  # return the parent of the <input> since you can't click the input
  def event_series_this_event
    f("[name='which'][value='one']").find_element(xpath: "./..")
  end

  def event_series_following_events
    f("[name='which'][value='following']").find_element(xpath: "./..")
  end

  def event_series_all_events
    f("[name='which'][value='all']").find_element(xpath: "./..")
  end

  def event_series_delete_button
    fj('button:contains("Delete")')
  end

  def edit_calendar_event_form
    f("[data-testid='calendar-event-form']")
  end

  def edit_calendar_event_form_title
    f("[placeHolder='Input Event Title...']")
  end

  def edit_calendar_event_form_context
    f("[data-testid='edit-calendar-event-form-context']")
  end

  def edit_calendar_event_form_date
    f("input[data-testid='edit-calendar-event-form-date']")
  end

  def edit_calendar_event_start_input
    f("[data-testid='event-form-start-time']")
  end

  def edit_calendar_event_end_input
    f("[data-testid='event-form-end-time']")
  end

  def edit_calendar_event_important_date_checkbox
    f("label[for='k5-field'] div")
  end

<<<<<<< HEAD
=======
  def edit_calendar_event_form_blackout_date_checkbox_selector
    "label[for='course-pacing-field'] div"
  end

  def edit_calendar_event_form_blackout_date_checkbox
    f(edit_calendar_event_form_blackout_date_checkbox_selector)
  end

  def more_options_calendar_event_is_blackout_date
    more_options_blackout_date_checkbox.attribute("checked")
  end

  def calendar_event_is_blackout_date
    f("label[for='course-pacing-field'] input").attribute("checked")
  end

>>>>>>> e581f540
  def edit_calendar_event_form_more_options
    f("a[data-testid='edit-calendar-event-more-options-button']")
  end

  def edit_calendar_event_form_submit_button
    f("button[type='submit']")
  end

  def more_options_date_field
    f("input[placeHolder='Date']")
  end

  def more_options_start_time_field
    f("input[placeHolder='Start Time']")
  end

  def more_options_end_time_field
    f("input[placeHolder='End Time']")
  end

  def more_options_blackout_date_checkbox
    f("#calendar_event_blackout_date")
  end

  def more_options_submit_button
    f("button[type='submit']")
  end
<<<<<<< HEAD
=======

  def event_content
    fj(".event-details-content:visible")
  end
>>>>>>> e581f540
end<|MERGE_RESOLUTION|>--- conflicted
+++ resolved
@@ -219,13 +219,9 @@
     click_option(edit_calendar_event_form_context, @course.name) if use_current_course_calendar
     date = middle_number if date.nil?
     add_date(date) if should_add_date
-<<<<<<< HEAD
-    replace_content(f("input[placeHolder='Input Event Location...'"), "location title") if should_add_location
-=======
     if should_add_location
       replace_content(f("input[placeHolder='Input Event Location...'"), "location title")
     end
->>>>>>> e581f540
 
     if should_duplicate
       f("#duplicate_event").click
@@ -278,18 +274,6 @@
     @user.save!
     @date = Time.zone.now.beginning_of_day
     new_date = @date
-<<<<<<< HEAD
-    new_date = if new_date.to_date.mday == "15"
-                 new_date.change({ day: 20 })
-               else
-                 new_date.change({ day: 15 })
-               end
-    create_timed_calendar_event(new_date, start_time, end_time)
-    event_title_on_calendar.click
-    event_content = fj(".event-details-content:visible")
-    expect(event_content.find_element(:css, ".event-details-timestring").text)
-      .to eq "#{format_date_for_view(new_date, "%b %d")}, #{time_to_lower(start_time)} - #{time_to_lower(end_time)}"
-=======
     new_date =
       new_date.to_date.mday == "15" ? new_date.change({ day: 20 }) : new_date.change({ day: 15 })
     create_timed_calendar_event(new_date, start_time, end_time)
@@ -297,21 +281,12 @@
     expect(
       event_content.find_element(:css, ".event-details-timestring").text
     ).to eq "#{format_date_for_view(new_date, "%b %d")}, #{time_to_lower(start_time)} - #{time_to_lower(end_time)}"
->>>>>>> e581f540
 
     calendar_edit_event_link.click
     edit_calendar_event_form_submit_button.click
     wait_for_ajaximations
     refresh_page
     event_title_on_calendar.click
-<<<<<<< HEAD
-    event_content = fj(".event-details-content:visible")
-    expect(event_content.find_element(:css, ".event-details-timestring").text)
-      .to eq "#{format_date_for_view(new_date, "%b %d")}, #{time_to_lower(start_time)} - #{time_to_lower(end_time)}"
-  end
-
-  def test_timed_calendar_event_in_tz_more_options(time_zone, start_time = "6:30 AM", end_time = "6:30 PM")
-=======
     expect(
       event_content.find_element(:css, ".event-details-timestring").text
     ).to eq "#{format_date_for_view(new_date, "%b %d")}, #{time_to_lower(start_time)} - #{time_to_lower(end_time)}"
@@ -322,21 +297,10 @@
     start_time = "6:30 AM",
     end_time = "6:30 PM"
   )
->>>>>>> e581f540
     @user.time_zone = time_zone
     @user.save!
     @date = Time.zone.now.beginning_of_day
     new_date = @date
-<<<<<<< HEAD
-    new_date = if new_date.to_date.mday == "15"
-                 new_date.change({ day: 20 })
-               else
-                 new_date.change({ day: 15 })
-               end
-    input_timed_calendar_event_fields(new_date, start_time, end_time)
-    expect_new_page_load { edit_calendar_event_form_more_options.click }
-    expect(more_options_date_field.property("value")).to eq(format_date_for_view(new_date, "%Y-%m-%d"))
-=======
     new_date =
       new_date.to_date.mday == "15" ? new_date.change({ day: 20 }) : new_date.change({ day: 15 })
     input_timed_calendar_event_fields(new_date, start_time, end_time)
@@ -344,7 +308,6 @@
     expect(more_options_date_field.property("value")).to eq(
       format_date_for_view(new_date, "%Y-%m-%d")
     )
->>>>>>> e581f540
     expect(more_options_start_time_field.property("value")).to eq(start_time)
     expect(more_options_end_time_field.property("value")).to eq(end_time)
 
@@ -353,15 +316,9 @@
     refresh_page
 
     event_title_on_calendar.click
-<<<<<<< HEAD
-    event_content = fj(".event-details-content:visible")
-    expect(event_content.find_element(:css, ".event-details-timestring").text)
-      .to eq "#{format_date_for_view(new_date, "%b %d")}, #{time_to_lower(start_time)} - #{time_to_lower(end_time)}"
-=======
     expect(
       event_content.find_element(:css, ".event-details-timestring").text
     ).to eq "#{format_date_for_view(new_date, "%b %d")}, #{time_to_lower(start_time)} - #{time_to_lower(end_time)}"
->>>>>>> e581f540
   end
 
   # Creates event from the 'edit event' modal
@@ -372,13 +329,9 @@
     keep_trying_until { title.displayed? }
     replace_content(title, event_title)
     add_date(middle_number) if should_add_date
-<<<<<<< HEAD
-    replace_content(f("input[placeHolder='Input Event Location...'"), "location title") if should_add_location
-=======
     if should_add_location
       replace_content(f("input[placeHolder='Input Event Location...'"), "location title")
     end
->>>>>>> e581f540
     edit_calendar_event_form_submit_button.click
     wait_for_ajax_requests
   end
@@ -485,15 +438,6 @@
     assert_month_view(title, due)
   end
 
-<<<<<<< HEAD
-  def edit_new_event_in_more_options_page
-    calendar_create_event_button.click
-    replace_content(edit_calendar_event_form_title, "blackout event")
-    expect_new_page_load { edit_calendar_event_form_more_options.click }
-  end
-
-  def check_blackout_date_and_submit
-=======
   def edit_new_event_in_more_options_page(context_name = nil)
     calendar_create_event_button.click
     replace_content(edit_calendar_event_form_title, "blackout event")
@@ -502,21 +446,14 @@
   end
 
   def check_more_options_blackout_date_and_submit
->>>>>>> e581f540
     more_options_blackout_date_checkbox.click
     edit_calendar_event_form_submit_button.click
     wait_for_ajaximations
   end
 
-<<<<<<< HEAD
-  def create_blackout_date_through_more_options_page
-    edit_new_event_in_more_options_page
-    check_blackout_date_and_submit
-=======
   def create_blackout_date_through_more_options_page(context_name)
     edit_new_event_in_more_options_page(context_name)
     check_more_options_blackout_date_and_submit
->>>>>>> e581f540
   end
 
   def edit_calendar_event_in_more_options_page
@@ -537,13 +474,6 @@
     f("#create_new_event_link")
   end
 
-<<<<<<< HEAD
-  def calendar_event_is_blackout_date
-    f("#calendar_event_blackout_date").attribute("checked")
-  end
-
-=======
->>>>>>> e581f540
   def agenda_item
     f(".agenda-event__item-container")
   end
@@ -613,8 +543,6 @@
     f("label[for='k5-field'] div")
   end
 
-<<<<<<< HEAD
-=======
   def edit_calendar_event_form_blackout_date_checkbox_selector
     "label[for='course-pacing-field'] div"
   end
@@ -631,7 +559,6 @@
     f("label[for='course-pacing-field'] input").attribute("checked")
   end
 
->>>>>>> e581f540
   def edit_calendar_event_form_more_options
     f("a[data-testid='edit-calendar-event-more-options-button']")
   end
@@ -659,11 +586,8 @@
   def more_options_submit_button
     f("button[type='submit']")
   end
-<<<<<<< HEAD
-=======
 
   def event_content
     fj(".event-details-content:visible")
   end
->>>>>>> e581f540
 end