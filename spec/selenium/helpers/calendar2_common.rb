--- conflicted
+++ resolved
@@ -602,8 +602,6 @@
   def event_content
     fj(".event-details-content:visible")
   end
-<<<<<<< HEAD
-=======
 
   def add_other_calendars_button
     f("button[data-testid='add-other-calendars-button']")
@@ -620,5 +618,4 @@
   def calendar_flash_alert_message_button
     f(".flashalert-message button")
   end
->>>>>>> 566ed0ae
 end