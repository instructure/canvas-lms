--- conflicted
+++ resolved
@@ -29,42 +29,37 @@
   end
 
   context "with admin initially logged in" do
-<<<<<<< HEAD
-
-    before (:each) do
-=======
     before(:each) do
->>>>>>> 2d51e8e7
       @course = Course.create!(:name => 'stats', :account => account)
       @course.offer!
       admin_logged_in
     end
 
-    it "should validate recently created courses display" do
+    it "validates recently created courses display" do
       skip('list is not available on sub account level') if account != Account.default
       get url
       validate_item_list(list_css[:created], @course.name)
     end
 
-    it "should validate recently started courses display" do
+    it "validates recently started courses display" do
       skip('spec is broken on sub account level') if account != Account.default
       get url
       validate_item_list(list_css[:started], @course.name)
     end
 
-    it "should validate no info in list display" do
+    it "validates no info in list display" do
       get url
       validate_item_list(list_css[:ended], 'None to show')
     end
 
-    it "should validate link works in list" do
+    it "validates link works in list" do
       skip('spec is broken on sub account level') if account != Account.default
       get url
       expect_new_page_load { f(list_css[:started]).find_element(:css, '.header').click }
       expect(f('#breadcrumbs .home + li a')).to include_text(@course.name)
     end
 
-    it "should validate recently ended courses display" do
+    it "validates recently ended courses display" do
       skip('spec is broken on sub account level') if account != Account.default
       concluded_course = Course.create!(:name => 'concluded course', :account => account)
       concluded_course.update(:conclude_at => 1.day.ago)
@@ -73,7 +68,7 @@
     end
   end
 
-  it "should validate recently logged-in courses display" do
+  it "validates recently logged-in courses display" do
     course = Course.create!(:name => 'new course', :account => account)
     course.offer!
     student = user_factory(active_user: true)
