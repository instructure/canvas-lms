# frozen_string_literal: true

#
# Copyright (C) 2011 - present Instructure, Inc.
#
# This file is part of Canvas.
#
# Canvas is free software: you can redistribute it and/or modify it under
# the terms of the GNU Affero General Public License as published by the Free
# Software Foundation, version 3 of the License.
#
# Canvas is distributed in the hope that it will be useful, but WITHOUT ANY
# WARRANTY; without even the implied warranty of MERCHANTABILITY or FITNESS FOR
# A PARTICULAR PURPOSE. See the GNU Affero General Public License for more
# details.
#
# You should have received a copy of the GNU Affero General Public License along
# with this program. If not, see <http://www.gnu.org/licenses/>.

require_relative "../helpers/outcome_common"
require_relative "pages/improved_outcome_management_page"
require "feature_flag_helper"

describe "outcomes" do
  include_context "in-process server selenium tests"
  include FeatureFlagHelper
  include OutcomeCommon
  include ImprovedOutcomeManagementPage

  let(:who_to_login) { "teacher" }
  let(:outcome_url) { "/courses/#{@course.id}/outcomes" }

  describe "course outcomes" do
    before do
      mock_feature_flag_on_account(:improved_outcomes_management, false)
      course_with_teacher_logged_in
    end

    def save_without_error(value = 4, title = "New Outcome")
      replace_content(f(".outcomes-content input[name=title]"), title)
      replace_content(f("input[name=calculation_int]"), value)
      f(".submit_button").click
      wait_for_ajaximations
      expect(f(".title").text).to include(title)
      expect(f("#calculation_int").text.to_i).to eq(value)
    end

    context "create/edit/delete outcomes" do
      it "creates a learning outcome with a new rating (root level)", priority: "1" do
        should_create_a_learning_outcome_with_a_new_rating_root_level
      end

      it "creates a learning outcome (nested)", priority: "1" do
        should_create_a_learning_outcome_nested
      end

      it "edits a learning outcome and delete a rating", priority: "1" do
        should_edit_a_learning_outcome_and_delete_a_rating
      end

      it "deletes a learning outcome", priority: "1" do
        skip_if_safari(:alert)
        should_delete_a_learning_outcome
      end

      context "validate decaying average" do
        before do
          get outcome_url
          f(".add_outcome_link").click
        end

        it "validates default values", priority: "1" do
          click_option("#calculation_method", "Decaying Average")
          expect(f("#calculation_method")).to have_value("standard_decaying_average")
          expect(f("#calculation_int")).to have_value("65")
          expect(f("#calculation_int_example")).to include_text("For each additional assessment, " \
                                                                "the sum of the previous score " \
                                                                "calculations decay by an additional")
        end

        it "validates decaying average_range", priority: "2" do
          should_validate_decaying_average_range "The value must be between '50' and '99'"
        end

        it "validates calculation int acceptable values", priority: "1" do
          save_without_error(1)
          f(".edit_button").click
          save_without_error(65)
        end

        it "retains the settings after saving", priority: "1" do
          click_option("#calculation_method", "Decaying Average")
          save_without_error(rand(50..99), "Decaying Average")
          expect(f("#calculation_method").text).to include("Decaying Average")
        end
      end

      context "validate n mastery" do
        before do
          get outcome_url
          f(".add_outcome_link").click
        end

        it "validates default values", priority: "1" do
          click_option("#calculation_method", "n Number of Times")
          expect(f("#calculation_int")).to have_value("5")
          expect(f("#mastery_points")).to have_value("3")
          expect(f("#calculation_int_example")).to include_text("Must achieve mastery at least 5 times. " \
                                                                "Scores above mastery will be averaged " \
                                                                "to calculate final score")
        end

        it "validates n mastery_range", priority: "2" do
          should_validate_n_mastery_range
        end

        it "validates calculation int acceptable range values", priority: "1" do
          click_option("#calculation_method", "n Number of Times")
          save_without_error(2)
          f(".edit_button").click
          save_without_error(5)
        end

        it "retains the settings after saving", priority: "1" do
          click_option("#calculation_method", "n Number of Times")
          save_without_error(3, "n Number of Times")
          refresh_page
          fj(".outcomes-sidebar .outcome-level:first li").click
          expect(f("#calculation_int").text).to eq("3")
          expect(f("#calculation_method").text).to include("n Number of Times")
        end
      end

      context "create/edit/delete outcome groups" do
        it "creates an outcome group (root level)", priority: "2" do
          should_create_an_outcome_group_root_level
        end

        it "creates an outcome group (nested)", priority: "1" do
          should_create_an_outcome_group_nested
        end

        it "edits an outcome group", priority: "2" do
          should_edit_an_outcome_group
        end

        it "deletes an outcome group", priority: "2" do
          skip_if_safari(:alert)
          should_delete_an_outcome_group
        end

        it "drags and drop an outcome to an outcome group", priority: "2" do
          group = @course.learning_outcome_groups.create!(title: "groupage")
          group2 = @course.learning_outcome_groups.create!(title: "groupage2")
          group.adopt_outcome_group(group2)
          group2.add_outcome @course.created_learning_outcomes.create!(title: "o1")
          get "/courses/#{@course.id}/outcomes"
          f(".ellipsis[title='groupage2']").click
          wait_for_ajaximations

          # make sure the outcome group 'groupage2' and outcome 'o1' are on different frames
          expect(ffj(".outcome-level:first .outcome-group .ellipsis")[0]).to have_attribute("title", "groupage2")
          expect(ffj(".outcome-level:last .outcome-link .ellipsis")[0]).to have_attribute("title", "o1")
          drag_and_drop_element(ffj(".outcome-level:last .outcome-link .ellipsis")[0], ffj(" .outcome-level")[0])
          wait_for_ajaximations

          # after the drag and drop, the outcome and the group are on a same screen
          expect(ffj(".outcome-level:last .outcome-group .ellipsis")[0]).to have_attribute("title", "groupage2")
          expect(ffj(".outcome-level:last .outcome-link .ellipsis")[0]).to have_attribute("title", "o1")

          # assert there is only one frame now after the drag and drop
          expect(ffj(" .outcome-level:first")).to eq ffj(" .outcome-level:last")
        end
      end
    end

    context "actions" do
      it "does not render an HTML-escaped title in outcome directory while editing", priority: "2" do
        title = "escape & me <<->> if you dare"
        @context = (who_to_login == "teacher") ? @course : account
        outcome_model
        get outcome_url
        wait_for_ajaximations
        fj(".outcomes-sidebar .outcome-level:first li").click
        wait_for_ajaximations
        f(".edit_button").click

        # pass in the unescaped version of the title:
        replace_content f(".outcomes-content input[name=title]"), title
        f(".submit_button").click
        wait_for_ajaximations

        # the "readable" version should be rendered in directory browser
        li_el = fj(".outcomes-sidebar .outcome-level:first li:first")
        expect(li_el).to be_truthy # should be present
        expect(li_el.text).to eq title

        # the "readable" version should be rendered in the view:
        expect(f(".outcomes-content .title").text).to eq title

        # and the escaped version should be stored!
        # expect(LearningOutcome.where(short_description: escaped_title)).to be_exists
        # or not, looks like it isn't being escaped
        expect(LearningOutcome.where(short_description: title)).to be_exists
      end
    end

    describe "#show" do
      it "shows rubrics as aligned items", priority: "2" do
        outcome_with_rubric

        get "/courses/#{@course.id}/outcomes/#{@outcome.id}"
        wait_for_ajaximations

        expect(f("#alignments").text).to match(/#{@rubric.title}/)
      end
    end

    describe "with improved_outcome_management enabled" do
      before do
        mock_feature_flag_on_account(:improved_outcomes_management, true)
      end

      it "creates an initial outcome in the course level as a teacher" do
        get outcome_url
        create_outcome("Test Outcome")
        run_jobs
        get outcome_url
        # Initial Group is created as well as a Create New Group button
        expect(tree_browser_outcome_groups.count).to eq(2)
        group_text = tree_browser_outcome_groups[0].text.split("\n")[0]
        expect(group_text).to eq(@course.name)
        add_new_group_text = tree_browser_outcome_groups[1].text
        # Verify through AR to save time
        expect(add_new_group_text).to eq("Create New Group")
        expect(LearningOutcome.where(context_id: @course.id).count).to eq(1)
        expect(LearningOutcome.find_by(context_id: @course.id).short_description).to eq("Test Outcome")
      end

      it "edits an existing outcome in the course level as a teacher" do
        create_bulk_outcomes_groups(@course, 1, 1)
        get outcome_url
        select_outcome_group_with_text(@course.name).click
        expect(nth_individual_outcome_title(0)).to eq("outcome 0")
        individual_outcome_kabob_menu(0).click
        edit_outcome_button.click
        edit_outcome_title("Edited Title")
        click_save_edit_modal
        expect(nth_individual_outcome_title(0)).to eq("Edited Title")
      end

      it "removes a single outcome in the course level as a teacher" do
        create_bulk_outcomes_groups(@course, 1, 1)
        get outcome_url
        select_outcome_group_with_text(@course.name).click
        expect(nth_individual_outcome_title(0)).to eq("outcome 0")
        individual_outcome_kabob_menu(0).click
        click_remove_outcome_button
        click_confirm_remove_button
        expect(no_outcomes_billboard.present?).to be(true)
      end

      it "moves an outcome into a newly created outcome group as a teacher" do
        create_bulk_outcomes_groups(@course, 1, 1)
        get outcome_url
        select_outcome_group_with_text(@course.name).click
        individual_outcome_kabob_menu(0).click
        click_move_outcome_button
        click_create_new_group_in_move_modal_button
        insert_new_group_name_in_move_modal("New group")
        click_confirm_new_group_in_move_modal_button
        tree_browser_root_group.click
        select_drilldown_outcome_group_with_text("New group").click
        force_click(confirm_move_button)
        # Verify through AR to save time
        new_group_children = LearningOutcomeGroup.find_by(title: "New group").child_outcome_links
        expect(new_group_children.count).to eq(1)
        expect(new_group_children.first.title).to eq("outcome 0")
      end

      it "bulk removes outcomes at the course level as a teacher" do
        create_bulk_outcomes_groups(@course, 1, 5)
        get outcome_url
        select_outcome_group_with_text(@course.name).click
        force_click(select_nth_outcome_for_bulk_action(0))
        force_click(select_nth_outcome_for_bulk_action(1))
        force_click(select_nth_outcome_for_bulk_action(2))
        force_click(select_nth_outcome_for_bulk_action(3))
        click_remove_button
        click_confirm_remove_button
        expect(nth_individual_outcome_title(0)).to eq("outcome 4")
      end

      # Can't reproduce the js error locally
      it "bulk moves outcomes at the course level as a teacher", :ignore_js_errors do
        create_bulk_outcomes_groups(@course, 1, 3)
        get outcome_url
        select_outcome_group_with_text(@course.name).click
        force_click(select_nth_outcome_for_bulk_action(0))
        force_click(select_nth_outcome_for_bulk_action(1))
        click_move_button
        click_create_new_group_in_move_modal_button
        insert_new_group_name_in_move_modal("New group")
        click_confirm_new_group_in_move_modal_button
        select_drilldown_outcome_group_with_text("New group").click
        force_click(confirm_move_button)
        # Verify through AR to save time
        new_group_children = LearningOutcomeGroup.find_by(title: "New group").child_outcome_links
        expect(new_group_children.count).to eq(2)
        expect(new_group_children.pluck(:title).sort).to eq(["outcome 0", "outcome 1"])
      end

      it "imports account outcomes into a course via Find modal" do
        create_bulk_outcomes_groups(Account.default, 1, 10)
        get outcome_url
        open_find_modal
        select_outcome_group_with_text("Account Standards").click
        select_outcome_group_with_text("Default Account").click
        job_count = Delayed::Job.count
        outcome0_title = nth_find_outcome_modal_item_title(0)
        add_button_nth_find_outcome_modal_item(0).click
        click_done_find_modal

        # ImportOutcomes operations enqueue jobs that will need to be manually processed
        expect(Delayed::Job.count).to eq(job_count + 1)
        run_jobs

        # Verify by titles that the outcomes are imported into current root account
        course_outcomes = LearningOutcomeGroup.find_by(context_id: @course.id, context_type: "Course", title: "group 0").child_outcome_links
        # Since the outcomes existed already and are just imported into a new group, we're checking the new content tags
        expect(course_outcomes[0].title).to eq(outcome0_title)
      end

      describe "with account_level_mastery_scales disabled" do
<<<<<<< HEAD
        before do
          enable_improved_outcomes_management(Account.default)
          disable_account_level_mastery_scales(Account.default)
        end

        describe "with friendly_description enabled" do
          it "creates an outcome with a friendly description present" do
            get outcome_url
            create_outcome_with_friendly_desc("Outcome", "Standard Desc", "Friendly Desc")
            # Have to verify model creation with AR to save time since the creation => appearance flow is a little slow
            outcome = LearningOutcome.find_by(context: @course, short_description: "Outcome", description: "<p>Standard Desc</p>")
            # Small delay between button click and model population in db
            keep_trying_until do
              fd = OutcomeFriendlyDescription.find_by(context: @course, learning_outcome: outcome, description: "Friendly Desc")
              expect(fd).to be_truthy
            end
=======
        it "creates an outcome with a friendly description present" do
          get outcome_url
          create_outcome_with_friendly_desc("Outcome", "Standard Desc", "Friendly Desc")
          # Have to verify model creation with AR to save time since the creation => appearance flow is a little slow
          outcome = LearningOutcome.find_by(context: @course, short_description: "Outcome", description: "<p>Standard Desc</p>")
          # Small delay between button click and model population in db
          keep_trying_until do
            fd = OutcomeFriendlyDescription.find_by(context: @course, learning_outcome: outcome, description: "Friendly Desc")
            expect(fd).to be_truthy
>>>>>>> 2ec7b1b5
          end
        end

        it "edits an outcome's friendly description" do
          # disable_account_level_mastery_scales(Account.default)
          create_bulk_outcomes_groups(@course, 1, 1)
          outcome_title = "outcome 0"
          outcome = LearningOutcome.find_by(context: @course, short_description: outcome_title)
          outcome.update!(description: "long description")
          OutcomeFriendlyDescription.find_or_create_by!(learning_outcome_id: outcome, context: @course, description: "FD")
          get outcome_url
          select_outcome_group_with_text(@course.name).click
          expect(nth_individual_outcome_title(0)).to eq(outcome_title)
          individual_outcome_kabob_menu(0).click
          edit_outcome_button.click
          insert_friendly_description("FD - Edited")
          click_save_edit_modal
          expect(nth_individual_outcome_title(0)).to eq(outcome_title)
          expect(nth_individual_outcome_text(0)).not_to match(/Friendly Description.*FD/m)
          expand_outcome_description_button(0).click
          expect(nth_individual_outcome_text(0)).to match(/Friendly Description.*FD - Edited/m)
        end

        it "creates an outcome with default ratings and calculation method" do
          get outcome_url
          create_outcome("Outcome with Individual Ratings")
          # Verify through AR to save time
          outcome = LearningOutcome.find_by(context: @course, short_description: "Outcome with Individual Ratings")
          ratings = outcome.data[:rubric_criterion][:ratings]
          mastery_points = outcome.data[:rubric_criterion][:mastery_points]
          points_possible = outcome.data[:rubric_criterion][:points_possible]
          expect(outcome.nil?).to be(false)
          expect(ratings.length).to eq(5)
          expect(ratings[0][:description]).to eq("Exceeds Mastery")
          expect(ratings[0][:points]).to eq(4)
          expect(ratings[1][:description]).to eq("Mastery")
          expect(ratings[1][:points]).to eq(3)
          expect(ratings[2][:description]).to eq("Near Mastery")
          expect(ratings[2][:points]).to eq(2)
          expect(ratings[3][:description]).to eq("Below Mastery")
          expect(ratings[3][:points]).to eq(1)
          expect(ratings[4][:description]).to eq("No Evidence")
          expect(ratings[4][:points]).to eq(0)
          expect(mastery_points).to eq(3)
          expect(points_possible).to eq(4)
          expect(outcome.calculation_method).to eq("decaying_average")
          expect(outcome.calculation_int).to eq(65)
        end

        it "edits an outcome and changes calculation method" do
          create_bulk_outcomes_groups(@course, 1, 1, valid_outcome_data)
          get outcome_url
          select_outcome_group_with_text(@course.name, 1).click
          individual_outcome_kabob_menu(0).click
          edit_outcome_button.click
          # change calculation method
          edit_individual_outcome_calculation_method("n Number of Times")
          click_save_edit_modal
          # Verify through AR to save time
          outcome = LearningOutcome.find_by(context: @course, short_description: "outcome 0")
          expect(outcome.calculation_method).to eq("n_mastery")
        end

        it "edits an outcome and changes calculation int" do
          create_bulk_outcomes_groups(@course, 1, 1, valid_outcome_data)
          get outcome_url
          select_outcome_group_with_text(@course.name, 1).click
          individual_outcome_kabob_menu(0).click
          edit_outcome_button.click
          # change calculation int
          edit_individual_outcome_calculation_int(55)
          click_save_edit_modal
          # Verify through AR to save time
          outcome = LearningOutcome.find_by(context: @course, short_description: "outcome 0")
          expect(outcome.calculation_int).to eq(55)
        end

        it "edits an outcome and adds individual rating" do
          create_bulk_outcomes_groups(@course, 1, 1, valid_outcome_data)
          get outcome_url
          select_outcome_group_with_text(@course.name, 1).click
          individual_outcome_kabob_menu(0).click
          edit_outcome_button.click
          # add new rating
          add_individual_outcome_rating("new", 5)
          click_save_edit_modal
          # Verify through AR to save time
          outcome = LearningOutcome.find_by(context: @course, short_description: "outcome 0")
          ratings = outcome.data[:rubric_criterion][:ratings]
          expect(ratings.length).to eq(3)
          expect(ratings[0][:description]).to eq("new")
          expect(ratings[0][:points]).to eq(5)
        end

        it "edits an outcome and deletes individual rating" do
          create_bulk_outcomes_groups(@course, 1, 1, valid_outcome_data)
          get outcome_url
          select_outcome_group_with_text(@course.name, 1).click
          individual_outcome_kabob_menu(0).click
          edit_outcome_button.click
          # delete last rating
          delete_nth_individual_outcome_rating
          click_save_edit_modal
          # Verify through AR to save time
          outcome = LearningOutcome.find_by(context: @course, short_description: "outcome 0")
          ratings = outcome.data[:rubric_criterion][:ratings]
          expect(ratings.length).to eq(1)
        end
      end

      context "alignment summary tab" do
        before do
          context_outcome(@course, 3)
          @assignment = assignment_model(course: @course)
          @aligned_outcome = LearningOutcome.find_by(context: @course, short_description: "outcome 0")
          @aligned_outcome.align(@assignment, @course)
        end

        it "shows outcomes with and without alignments" do
          get outcome_url
          click_alignments_tab
          expect(alignment_summary_outcomes_list.length).to eq(3)
          expect(alignment_summary_outcome_alignments(0)).to eq("1")
          expect(alignment_summary_outcome_alignments(1)).to eq("0")
          expect(alignment_summary_outcome_alignments(2)).to eq("0")
        end

        it "shows list of alignments when aligned outcome is expanded" do
          get outcome_url
          click_alignments_tab
          alignment_summary_expand_outcome_description_button(0).click
          expect(alignment_summary_outcome_alignments_list.length).to eq(1)
        end

        it "filters outcomes with and without alignments" do
          get outcome_url
          click_alignments_tab
          expect(alignment_summary_outcomes_list.length).to eq(3)
          # filters outcomes with alignments
          click_option(alignment_summary_filter_all_input, "With Alignments")
          expect(alignment_summary_outcomes_list.length).to eq(1)
          expect(alignment_summary_outcome_alignments(0)).to eq("1")
          # filters outcomes without alignments
          click_option(alignment_summary_filter_with_alignments_input, "Without Alignments")
          expect(alignment_summary_outcomes_list.length).to eq(2)
          expect(alignment_summary_outcome_alignments(0)).to eq("0")
          expect(alignment_summary_outcome_alignments(1)).to eq("0")
        end

        it "shows alignment summary statistics" do
          get outcome_url
          click_alignments_tab
          expect(alignment_summary_alignment_stat_name(0)).to eq("3 OUTCOMES")
          expect(alignment_summary_alignment_stat_percent(0)).to eq("33%")
          expect(alignment_summary_alignment_stat_type(0)).to eq("Coverage")
          expect(alignment_summary_alignment_stat_average(0)).to eq("0.3")
          expect(alignment_summary_alignment_stat_description(0)).to eq("Avg. Alignments per Outcome")
          expect(alignment_summary_alignment_stat_name(1)).to eq("1 ASSESSABLE ARTIFACT")
          expect(alignment_summary_alignment_stat_percent(1)).to eq("100%")
          expect(alignment_summary_alignment_stat_type(1)).to eq("With Alignments")
          expect(alignment_summary_alignment_stat_average(1)).to eq("1.0")
          expect(alignment_summary_alignment_stat_description(1)).to eq("Avg. Alignments per Artifact")
        end
      end
    end
  end
end<|MERGE_RESOLUTION|>--- conflicted
+++ resolved
@@ -332,24 +332,6 @@
       end
 
       describe "with account_level_mastery_scales disabled" do
-<<<<<<< HEAD
-        before do
-          enable_improved_outcomes_management(Account.default)
-          disable_account_level_mastery_scales(Account.default)
-        end
-
-        describe "with friendly_description enabled" do
-          it "creates an outcome with a friendly description present" do
-            get outcome_url
-            create_outcome_with_friendly_desc("Outcome", "Standard Desc", "Friendly Desc")
-            # Have to verify model creation with AR to save time since the creation => appearance flow is a little slow
-            outcome = LearningOutcome.find_by(context: @course, short_description: "Outcome", description: "<p>Standard Desc</p>")
-            # Small delay between button click and model population in db
-            keep_trying_until do
-              fd = OutcomeFriendlyDescription.find_by(context: @course, learning_outcome: outcome, description: "Friendly Desc")
-              expect(fd).to be_truthy
-            end
-=======
         it "creates an outcome with a friendly description present" do
           get outcome_url
           create_outcome_with_friendly_desc("Outcome", "Standard Desc", "Friendly Desc")
@@ -359,7 +341,6 @@
           keep_trying_until do
             fd = OutcomeFriendlyDescription.find_by(context: @course, learning_outcome: outcome, description: "Friendly Desc")
             expect(fd).to be_truthy
->>>>>>> 2ec7b1b5
           end
         end
 
