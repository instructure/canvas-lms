--- conflicted
+++ resolved
@@ -24,12 +24,7 @@
 # By putting them in spec/selenium, our build server will run them with the rest
 # of the browser specs, after it has compiled assets.
 
-<<<<<<< HEAD
-require File.expand_path(File.dirname(__FILE__) + '/../spec_helper')
-require File.expand_path(File.dirname(__FILE__) + '/common')
-=======
 require_relative 'common'
->>>>>>> 2827ad44
 
 RE_SHORT_MD5 = /\A[a-f0-9]{10}\z/ # 10 chars of an MD5
 
