--- conflicted
+++ resolved
@@ -59,9 +59,6 @@
       student_ids: []
     )
       checkpoint_label = (type == "reply_to_topic") ? CheckpointLabels::REPLY_TO_TOPIC : CheckpointLabels::REPLY_TO_ENTRY
-<<<<<<< HEAD
-      dates = override ? [{ type: "override", set_type: "ADHOC", student_ids:, due_at: }] : [{ type: "everyone", due_at: }]
-=======
 
       # Build the dates array dynamically based on whether an override is needed
       dates = []
@@ -71,7 +68,6 @@
       end
 
       # Call the service with the constructed parameters
->>>>>>> 40f900be
       Checkpoints::DiscussionCheckpointCreatorService.call(
         discussion_topic: topic,
         checkpoint_label:,
@@ -284,11 +280,7 @@
           @course.root_account.enable_feature!(:discussion_checkpoints)
           student_in_course(active_all: true)
           topic = DiscussionTopic.create_graded_topic!(course: @course, title: "graded discussion with checkpoints")
-<<<<<<< HEAD
-          checkpoint = create_checkpoint(topic:, due_at: @initial_time, override: true, student_ids: [@student.id])
-=======
           checkpoint = create_checkpoint(topic:, override_due_at: @initial_time, override: true, student_ids: [@student.id])
->>>>>>> 40f900be
 
           get "/calendar2"
           quick_jump_to_date(@initial_time_str)
@@ -361,11 +353,7 @@
         expect(find("h1")).to include_text(title)
       end
 
-<<<<<<< HEAD
-      it "loads discussion page when click on title in discussion checkpoint info modal" do
-=======
       it "loads discussion page when click on title in discussion checkpoint info modal", :ignore_js_errors do
->>>>>>> 40f900be
         @course.root_account.enable_feature!(:discussion_checkpoints)
         due_at = Time.zone.now.utc + 1.day
         title = "graded discussion with checkpoints"
@@ -411,15 +399,8 @@
         due_at_time4 = Time.zone.parse("2024-1-6")
         # Create a graded topic with 2 checkpoints and 2 checkpoint overrides
         topic = DiscussionTopic.create_graded_topic!(course: @course, title: "graded discussion with checkpoints")
-<<<<<<< HEAD
-        create_checkpoint(topic:, due_at: due_at_time1)
-        create_checkpoint(topic:, due_at: due_at_time2, override: true, student_ids: [@student.id])
-        create_checkpoint(topic:, type: "reply_to_entry", due_at: due_at_time3)
-        create_checkpoint(topic:, due_at: due_at_time4, override: true, student_ids: [@student.id])
-=======
         create_checkpoint(topic:, due_at: due_at_time1, override_due_at: due_at_time2, override: true, student_ids: [@student.id])
         create_checkpoint(topic:, type: "reply_to_entry", due_at: due_at_time3, override_due_at: due_at_time4, override: true, student_ids: [@student.id])
->>>>>>> 40f900be
 
         get "/calendar2"
         quick_jump_to_date(format_date_for_view(due_at_time1))
@@ -626,13 +607,8 @@
         due_at = Time.zone.now.utc + 1.day
         due_at_override = due_at - 3.days
         topic = DiscussionTopic.create_graded_topic!(course: @course, title: "graded discussion with past due checkpoint override")
-<<<<<<< HEAD
-        create_checkpoint(topic:, due_at:)
-        create_checkpoint(topic:, due_at: due_at_override, override: true, student_ids: [@student.id])
-=======
         create_checkpoint(topic:, due_at:, override_due_at: due_at_override, override: true, student_ids: [@student.id])
 
->>>>>>> 40f900be
         get "/calendar2"
 
         # go to the same month as the date_due
