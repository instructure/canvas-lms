--- conflicted
+++ resolved
@@ -739,10 +739,6 @@
     end
 
     it "updates the event calendar correctly" do
-<<<<<<< HEAD
-      skip("editing the event calendar works in UI but not in selenium FOO-4336")
-=======
->>>>>>> b0031674
       get "/calendar"
 
       wait_for_ajaximations
