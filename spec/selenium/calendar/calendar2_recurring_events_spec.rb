--- conflicted
+++ resolved
@@ -419,8 +419,6 @@
     end
 
     it "deletes 'this event and all following' from a series" do
-      skip("editing of event series requires custom code that has been removed FOO-4336")
-
       get "/calendar"
 
       events = events_in_a_series("event in a series")
@@ -439,8 +437,6 @@
     end
 
     it "deletes 'all events' from a series" do
-      skip("editing of event series requires custom code that has been removed FOO-4336")
-
       get "/calendar"
 
       events = events_in_a_series("event in a series")
@@ -647,8 +643,6 @@
     end
 
     it "updates all events from series head" do
-      skip("editing of event series requires custom code that has been removed FOO-4336")
-
       get "/calendar"
 
       wait_for_ajaximations
@@ -697,8 +691,6 @@
     end
 
     it "updates this and following events in the series" do
-      skip("editing of event series requires custom code that has been removed FOO-4336")
-
       get "/calendar"
       wait_for_ajaximations
       events = events_in_a_series("event in a series")
@@ -747,12 +739,7 @@
     end
 
     it "updates the event calendar correctly" do
-<<<<<<< HEAD
-      skip("editing of event series requires custom code that has been removed FOO-4336")
-
-=======
       skip("editing the event calendar works in UI but not in selenium FOO-4336")
->>>>>>> 8d19f9d4
       get "/calendar"
 
       wait_for_ajaximations
@@ -877,8 +864,6 @@
     end
 
     it "shows all events in list after time change split" do
-      skip("editing of event series requires custom code that has been removed FOO-4336")
-
       get "/calendar2#view_name=month&view_start=2023-07-01"
       wait_for_ajaximations
 
@@ -913,8 +898,6 @@
     end
 
     it "shows all events in list after RRULE split" do
-      skip("editing of event series requires custom code that has been removed FOO-4336")
-
       get "/calendar2#view_name=month&view_start=2023-07-01"
       wait_for_ajaximations
 
@@ -950,8 +933,6 @@
     end
 
     it "shows title change doesn't split series" do
-      skip("editing of event series requires custom code that has been removed FOO-4336")
-
       get "/calendar2#view_name=month&view_start=2023-07-01"
       wait_for_ajaximations
 
@@ -999,8 +980,6 @@
     end
 
     it "shows events series that have been split with an edit in week view" do
-      skip("editing of event series requires custom code that has been removed FOO-4336")
-
       get "/calendar2#view_name=week&view_start=2023-07-16"
       wait_for_ajaximations
 
@@ -1034,8 +1013,6 @@
     end
 
     it "shows events series with RRULE change in week view" do
-      skip("editing of event series requires custom code that has been removed FOO-4336")
-
       target_day = Date.parse("2023-08-06")
       create_calendar_event_series(@course, "daily series for week", target_day, 1.hour, "FREQ=DAILY;INTERVAL=1;COUNT=6")
 
@@ -1084,8 +1061,6 @@
     end
 
     it "shows events series in agenda view after time change split" do
-      skip("editing of event series requires custom code that has been removed FOO-4336")
-
       get "/calendar2#view_name=agenda&view_start=2023-07-20"
       wait_for_ajaximations
 
@@ -1121,8 +1096,6 @@
     end
 
     it "shows events series in agenda view with RRULE change" do
-      skip("editing of event series requires custom code that has been removed FOO-4336")
-
       get "/calendar2#view_name=agenda&view_start=2023-07-20"
       wait_for_ajaximations
 
