# frozen_string_literal: true

#
# Copyright (C) 2014 - present Instructure, Inc.
#
# This file is part of Canvas.
#
# Canvas is free software: you can redistribute it and/or modify it under
# the terms of the GNU Affero General Public License as published by the Free
# Software Foundation, version 3 of the License.
#
# Canvas is distributed in the hope that it will be useful, but WITHOUT ANY
# WARRANTY; without even the implied warranty of MERCHANTABILITY or FITNESS FOR
# A PARTICULAR PURPOSE. See the GNU Affero General Public License for more
# details.
#
# You should have received a copy of the GNU Affero General Public License along
# with this program. If not, see <http://www.gnu.org/licenses/>.

require_relative "../common"
require_relative "../helpers/calendar2_common"

describe "calendar2" do
  include_context "in-process server selenium tests"
  include Calendar2Common

  before(:once) do
    Account.find_or_create_by!(id: 0).update(name: "Dummy Root Account", workflow_state: "deleted", root_account_id: nil)
  end

  before do
    Account.default.tap do |a|
      a.settings[:show_scheduler] = true
      a.save!
    end
  end

  context "as a teacher" do
    before do
      course_with_teacher_logged_in
    end

    describe "sidebar" do
      describe "mini calendar" do
        it "adds the event class to days with events" do
          c = make_event
          get "/calendar2"

          events = ff("#minical .event")
          expect(events.size).to eq 1
          expect(Time.zone.parse(events.first["data-date"]).day).to eq(c.start_at.day)
        end

        it "changes the main calendars month on click", priority: "1" do
          title_selector = ".navigation_title"
          get "/calendar2"

          # turns out that sometimes you don't have any days from other months showing
          # whoda thunk that? (curse you february 2015!)
          while f("#minical .fc-other-month").nil?
            f("#minical .fc-button-prev").click
            wait_for_ajaximations
          end

          orig_titles = ff(title_selector).map(&:text)

          move_to_click("#minical td.fc-other-month.fc-day-number")

          expect(orig_titles).not_to eq ff(title_selector).map(&:text)
        end
      end

      it "shows the event in the mini calendar", priority: "1" do
        # lock to a particular day (the 13th because why not)
        # otherwise it turns out this spec will break on almost every 31st
        date = Date.new(Time.now.year, Time.now.month, 13) - 1.month
        assignment_model(course: @course,
                         title: "ricochet",
                         due_at: date.to_time)
        get "/calendar2"
        wait_for_ajax_requests

        # Because it is in a past month, it should not be on the mini calendar
        expect(f("#content")).not_to contain_css(".event")

        # Go back a month
        f(".fc-prev-button").click
        wait_for_ajaximations

        # look for the event on the mini calendar
        expect(f(".event")["data-date"]).to eq(date.strftime("%Y-%m-%d"))
      end

      describe "contexts list" do
        it "toggles event display when context is clicked" do
          make_event context: @course, start: Time.now
          get "/calendar2"

          f(".context_list_context .context-list-toggle-box").click
          context_course_item = fj(".context_list_context:nth-child(2)")
          expect(context_course_item).to have_class("checked")
          expect(f(".fc-event")).to be_displayed

          f(".context_list_context:nth-child(2) .context-list-toggle-box").click
          expect(context_course_item).to have_class("not-checked")
          expect(f("#content")).not_to contain_css(".fc_event")
        end

        it "constrains context selection to 10 by default" do
          create_courses 11, enroll_user: @user

          get "/calendar2"
          ff(".context_list_context").each(&:click)
          expect(ff(".context_list_context.checked").count).to eq 10
        end

        it "adjusts context selection limit based on account setting" do
          Account.default.tap do |a|
            a.settings[:calendar_contexts_limit] = 15
            a.save!
          end

          create_courses 17, enroll_user: @user

          get "/calendar2"
          ff(".context_list_context").each(&:click)
          expect(ff(".context_list_context.checked").count).to eq 15
        end

        it "validates calendar feed display" do
          get "/calendar2"

          f("#calendar-feed button").click
          expect(f("#calendar_feed_box")).to be_displayed
        end

        it "removes calendar item if calendar is unselected", priority: "1" do
          title = "blarg"
          make_event context: @course, start: Time.now, title: title
          load_month_view

          # expect event to be on the calendar
          expect(f(".fc-title").text).to include title

          # Click the toggle button. First button should be user, second should be course
          ff(".context-list-toggle-box")[1].click
          expect(f("#content")).not_to contain_css(".fc-title")

          # Turn back on the calendar and verify that your item appears
          ff(".context-list-toggle-box")[1].click
          expect(f(".fc-title").text).to include title
        end
      end

      describe "undated calendar items" do
        it "shows undated events after clicking link", priority: "1" do
          e = make_event start: nil, title: "pizza party"
          get "/calendar2"

          f("#undated-events-button").click
          wait_for_ajaximations
          undated_events = ff("#undated-events > ul > li")
          expect(undated_events.size).to eq 1
          expect(undated_events.first.text).to match(/#{e.title}/)
        end

        it "truncates very long undated event titles" do
          make_event start: nil, title: "asdfjkasldfjklasdjfklasdjfklasjfkljasdklfjasklfjkalsdjsadkfljasdfkljfsdalkjsfdlksadjklsadjsadklasdf"
          get "/calendar2"

          f("#undated-events-button").click
          wait_for_ajaximations
          undated_events = ff("#undated-events > ul > li")
          expect(undated_events.size).to eq 1
          expect(undated_events.first.text).to eq "asdfjkasldfjklasdjfklasdjfklasjf..."
        end
      end
    end
  end
<<<<<<< HEAD

  context "other calendars" do
    before :once do
      @root_account = Account.default
      @subaccount1 = @root_account.sub_accounts.create!(name: "SA-1", account_calendar_visible: true)
      @student = user_factory(active_all: true)
      Account.site_admin.enable_feature!(:account_calendar_events)
    end

    before do
      course_with_student_logged_in(user: @student, account: @subaccount1)
    end

    it "displays an empty state if there are no enabled accounts" do
      @student.set_preference(:enabled_account_calendars, nil)

      get "/calendar2"
      expect(f("#other-calendars-list-holder")).to be_displayed
      expect(f(".accounts-empty-state")).to be_displayed
    end

    it "displays accounts if the user has enabled them" do
      @student.set_preference(:enabled_account_calendars, @subaccount1.id)
      get "/calendar2"

      account_calendar = ff("#other-calendars-context-list > .context_list_context > label")
      expect(f("#other-calendars-list-holder")).to be_displayed
      expect(account_calendar.first.text).to eq @subaccount1.name
    end

    it "removes the account if the delete button is clicked" do
      @student.set_preference(:enabled_account_calendars, @subaccount1.id)
      get "/calendar2"

      account_calendar = ff("#other-calendars-context-list > .context_list_context > label")
      expect(account_calendar.first.text).to eq @subaccount1.name

      account_calendar_delete_btn = ff("#other-calendars-context-list > .context_list_context > .buttons-wrapper > .ContextList__DeleteBtn")
      hover(ff("#other-calendars-context-list > .context_list_context").first)
      account_calendar_delete_btn.first.click

      expect(f(".flashalert-message")).to be_displayed
      expect(f(".flashalert-message").text).to include "Calendar removed"
      expect(f(".accounts-empty-state")).to be_displayed
      driver.navigate.refresh
      expect(f(".accounts-empty-state")).to be_displayed
    end

    it "enables event creation for added account calendars" do
      account_admin_user(account: @subaccount1)
      user_session(@admin)
      get "/calendar2"
      event_title = "account event"
      f("button[data-testid='add-other-calendars-button']").click
      # because clicking the checkbox clicks on a sibling span
      driver.execute_script("$('input[data-testid=account-#{@subaccount1.id}-checkbox]').click()")
      f("button[data-testid='save-calendars-button']").click
      f(".flashalert-message button").click
      f("#create_new_event_link").click
      replace_content(edit_calendar_event_form_title, event_title)
      click_option(edit_calendar_event_form_context, @subaccount1.name)
      edit_calendar_event_form_submit_button.click
      wait_for_ajaximations
      assert_title(event_title, false)
    end

    it "does not show the account or its events if the account calendar is hidden" do
      event_title = "subaccount 1 event"
      @subaccount1.calendar_events.create!(title: event_title, start_at: 2.days.from_now)

      @student.set_preference(:enabled_account_calendars, [@subaccount1])
      user_session(@student)

      get "/calendar2"
      expect(f("#other-calendars-list-holder")).to contain_css("#other-calendars-context-list > li[data-context=account_#{@subaccount1.id}]")
      expect(f(".fc-body")).to contain_css(".fc-event")
      assert_title(event_title, false)

      @subaccount1.account_calendar_visible = false
      @subaccount1.save!

      driver.navigate.refresh
      expect(f("#other-calendars-list-holder")).not_to contain_css("#other-calendars-context-list > li[data-context=account_#{@subaccount1.id}]")
      expect(f(".fc-body")).not_to contain_css(".fc-event")
    end
  end
=======
>>>>>>> 103ee6bd
end<|MERGE_RESOLUTION|>--- conflicted
+++ resolved
@@ -177,93 +177,4 @@
       end
     end
   end
-<<<<<<< HEAD
-
-  context "other calendars" do
-    before :once do
-      @root_account = Account.default
-      @subaccount1 = @root_account.sub_accounts.create!(name: "SA-1", account_calendar_visible: true)
-      @student = user_factory(active_all: true)
-      Account.site_admin.enable_feature!(:account_calendar_events)
-    end
-
-    before do
-      course_with_student_logged_in(user: @student, account: @subaccount1)
-    end
-
-    it "displays an empty state if there are no enabled accounts" do
-      @student.set_preference(:enabled_account_calendars, nil)
-
-      get "/calendar2"
-      expect(f("#other-calendars-list-holder")).to be_displayed
-      expect(f(".accounts-empty-state")).to be_displayed
-    end
-
-    it "displays accounts if the user has enabled them" do
-      @student.set_preference(:enabled_account_calendars, @subaccount1.id)
-      get "/calendar2"
-
-      account_calendar = ff("#other-calendars-context-list > .context_list_context > label")
-      expect(f("#other-calendars-list-holder")).to be_displayed
-      expect(account_calendar.first.text).to eq @subaccount1.name
-    end
-
-    it "removes the account if the delete button is clicked" do
-      @student.set_preference(:enabled_account_calendars, @subaccount1.id)
-      get "/calendar2"
-
-      account_calendar = ff("#other-calendars-context-list > .context_list_context > label")
-      expect(account_calendar.first.text).to eq @subaccount1.name
-
-      account_calendar_delete_btn = ff("#other-calendars-context-list > .context_list_context > .buttons-wrapper > .ContextList__DeleteBtn")
-      hover(ff("#other-calendars-context-list > .context_list_context").first)
-      account_calendar_delete_btn.first.click
-
-      expect(f(".flashalert-message")).to be_displayed
-      expect(f(".flashalert-message").text).to include "Calendar removed"
-      expect(f(".accounts-empty-state")).to be_displayed
-      driver.navigate.refresh
-      expect(f(".accounts-empty-state")).to be_displayed
-    end
-
-    it "enables event creation for added account calendars" do
-      account_admin_user(account: @subaccount1)
-      user_session(@admin)
-      get "/calendar2"
-      event_title = "account event"
-      f("button[data-testid='add-other-calendars-button']").click
-      # because clicking the checkbox clicks on a sibling span
-      driver.execute_script("$('input[data-testid=account-#{@subaccount1.id}-checkbox]').click()")
-      f("button[data-testid='save-calendars-button']").click
-      f(".flashalert-message button").click
-      f("#create_new_event_link").click
-      replace_content(edit_calendar_event_form_title, event_title)
-      click_option(edit_calendar_event_form_context, @subaccount1.name)
-      edit_calendar_event_form_submit_button.click
-      wait_for_ajaximations
-      assert_title(event_title, false)
-    end
-
-    it "does not show the account or its events if the account calendar is hidden" do
-      event_title = "subaccount 1 event"
-      @subaccount1.calendar_events.create!(title: event_title, start_at: 2.days.from_now)
-
-      @student.set_preference(:enabled_account_calendars, [@subaccount1])
-      user_session(@student)
-
-      get "/calendar2"
-      expect(f("#other-calendars-list-holder")).to contain_css("#other-calendars-context-list > li[data-context=account_#{@subaccount1.id}]")
-      expect(f(".fc-body")).to contain_css(".fc-event")
-      assert_title(event_title, false)
-
-      @subaccount1.account_calendar_visible = false
-      @subaccount1.save!
-
-      driver.navigate.refresh
-      expect(f("#other-calendars-list-holder")).not_to contain_css("#other-calendars-context-list > li[data-context=account_#{@subaccount1.id}]")
-      expect(f(".fc-body")).not_to contain_css(".fc-event")
-    end
-  end
-=======
->>>>>>> 103ee6bd
 end