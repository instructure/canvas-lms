# frozen_string_literal: true

#
# Copyright (C) 2014 - present Instructure, Inc.
#
# This file is part of Canvas.
#
# Canvas is free software: you can redistribute it and/or modify it under
# the terms of the GNU Affero General Public License as published by the Free
# Software Foundation, version 3 of the License.
#
# Canvas is distributed in the hope that it will be useful, but WITHOUT ANY
# WARRANTY; without even the implied warranty of MERCHANTABILITY or FITNESS FOR
# A PARTICULAR PURPOSE. See the GNU Affero General Public License for more
# details.
#
# You should have received a copy of the GNU Affero General Public License along
# with this program. If not, see <http://www.gnu.org/licenses/>.

require File.expand_path(File.dirname(__FILE__) + '/../common')
require File.expand_path(File.dirname(__FILE__) + '/../helpers/calendar2_common')
require_relative '../../helpers/k5_common'

describe "calendar2" do
  include_context "in-process server selenium tests"
  include Calendar2Common
  include K5Common

  before(:once) do
    Account.find_or_create_by!(id: 0).update_attributes(name: 'Dummy Root Account', workflow_state: 'deleted', root_account_id: nil)
  end

  before(:each) do
    Account.default.tap do |a|
      a.settings[:show_scheduler]   = true
      a.save!
    end
  end

  context "as a teacher" do
    before(:each) do
      course_with_teacher_logged_in
    end
    context "event creation" do
      it "should create an event by hitting the '+' in the top bar" do
        event_title = 'new event'
        get "/calendar2"

        fj('#create_new_event_link').click
        edit_event_dialog = f('#edit_event_tabs')
        expect(edit_event_dialog).to be_displayed
      end

      it "should create an event with a location name" do
        event_name = 'event with location'
        create_middle_day_event(event_name, false, true)
        fj('.fc-event:visible').click
        expect(fj('.event-details-content:visible')).to include_text('location title')
      end

      it 'should create an event with name and address' do
        get "/calendar2"
        event_title = 'event title'
        location_name = 'my house'
        location_address = '555 test street'
        find_middle_day.click
        edit_event_dialog = f('#edit_event_tabs')
        expect(edit_event_dialog).to be_displayed
        edit_event_form = edit_event_dialog.find('#edit_calendar_event_form')
        title = edit_event_form.find('#calendar_event_title')
        expect(title).to be_displayed
        replace_content(title, event_title)
        expect_new_page_load { f('.more_options_link').click }
<<<<<<< HEAD
        expect(driver.current_url).to match /start_date=\d\d\d\d-\d\d-\d\d/  # passed in ISO format, not localized
=======
        expect(driver.current_url).to match(/start_date=\d\d\d\d-\d\d-\d\d/) # passed in ISO format, not localized
>>>>>>> 2d51e8e7
        expect(f('.title')).to have_value event_title
        expect(f('#editCalendarEventFull .btn-primary').text).to eq "Create Event"
        replace_content(f('#calendar_event_location_name'), location_name)
        replace_content(f('#calendar_event_location_address'), location_address)
        # submit_form makes the spec fragile
        wait_for_new_page_load { f('#editCalendarEventFull').submit }
        expect(CalendarEvent.last.location_name).to eq location_name
        expect(CalendarEvent.last.location_address).to eq location_address
      end

      it 'should cosistently format date <input> value to what datepicker would set it as, even in langs that have funky formatting' do
        skip('USE_OPTIMIZED_JS=true') unless ENV['USE_OPTIMIZED_JS']
        skip('RAILS_LOAD_ALL_LOCALES=true') unless ENV['RAILS_LOAD_ALL_LOCALES']
        @user.locale = 'fr'
        @user.save!

        get "/calendar2#view_name=month&view_start=2018-02-01"
        f('.fc-day[data-date="2018-03-02"]').click

        # verify it shows up right from the start
        expect(f('.ui-dialog #calendar_event_date').attribute(:value)).to eq('02/03/2018')
        expect(fj('.date_field_container:has(#calendar_event_date) .datetime_suggest').text).to eq 'ven. 2 Mar 2018'

        # verify it shows up right when set from the datepicker
        f('#calendar_event_date + .ui-datepicker-trigger').click
        fj('.ui-datepicker-current-day a:contains(2)').click()
        expect(f('.ui-dialog #calendar_event_date').attribute(:value)).to eq('ven 2 Mars 2018')
        expect(fj('.date_field_container:has(#calendar_event_date) .datetime_suggest').text).to eq 'ven. 2 Mar 2018'

        f('#edit_calendar_event_form button[type="submit"]').click
        expect(CalendarEvent.last.start_at).to eq Time.utc(2018, 3, 2)
      end

      it "should go to calendar event modal when a syllabus link is clicked", priority: "1", test_id: 186581 do
        event_title = "Test Event"
        make_event(title: event_title, context: @course)

        # Verifies we are taken to the event in Calendar after clicking on it in Syllabus
        get "/courses/#{@course.id}/assignments/syllabus"
        fj("a:contains('#{event_title}')").click
        wait_for_ajaximations

        expect(fj('.event-details-header:visible')).to be_displayed
        expect(f('.view_event_link')).to include_text(event_title)
      end

      it "should be able to create an event for a group" do
        group(:context => @course)

        get "/groups/#{@group.id}"
        expect_new_page_load { f('.event-list-view-calendar').click }
        event_name = 'some name'
        create_calendar_event(event_name, false, false, false)

        event = @group.calendar_events.last
        expect(event.title).to eq event_name
      end

      it "should create an event that is recurring", priority: "1", test_id: 223510 do
        get '/calendar2'
        expect(f('#context-list li:nth-of-type(1)').text).to include(@teacher.name)
        expect(f('#context-list li:nth-of-type(2)').text).to include(@course.name)
        move_to_click_element(f('.calendar .fc-week .fc-today'))
        edit_event_dialog = f('#edit_event_tabs')
        expect(edit_event_dialog).to be_displayed
        edit_event_form = edit_event_dialog.find('#edit_calendar_event_form')
        title = edit_event_form.find('#calendar_event_title')
        replace_content(title, "Test Event")
        replace_content(f("input[type=text][name= 'start_time']"), "6:00am")
        replace_content(f("input[type=text][name= 'end_time']"), "6:00pm")
        click_option(f('.context_id'), @course.name)
        expect_new_page_load { f('.more_options_link').click }
        wait_for_tiny(f('iframe', f('.ic-RichContentEditor')))
        expect(f('.title')).to have_value "Test Event"
        move_to_click('#duplicate_event')
        replace_content(f("input[type=number][name='duplicate_count']"), 2)
        expect_new_page_load { f('#editCalendarEventFull').submit }
        expect(CalendarEvent.count).to eq(3)
        repeat_event = CalendarEvent.where(title: "Test Event")
        first_start_date = repeat_event[0].start_at.to_date
        expect(repeat_event[1].start_at.to_date).to eq(first_start_date + 1.week)
        expect(repeat_event[2].start_at.to_date).to eq(first_start_date + 2.weeks)
      end

      it "should create recurring section-specific events" do
        section1 = @course.course_sections.first
        section2 = @course.course_sections.create!(:name => "other section")

        day1 = 1.day.from_now.to_date
        day2 = 2.days.from_now.to_date

        get '/calendar2'
        move_to_click_element(f('.calendar .fc-week .fc-today'))
        wait_for_ajaximations
        f('#edit_event #edit_event_tabs') # using implicit wait for element to be displayed
        click_option(f('.context_id'), @course.name)
        expect_new_page_load { f('.more_options_link').click }

        # tiny can steal focus from one of the date inputs when it initializes
        wait_for_tiny(f('#calendar-description'))

        f('#use_section_dates').click

        f("#section_#{section1.id}_start_date").send_keys(day1.to_s)
        f("#section_#{section2.id}_start_date").send_keys(day2.to_s)

        ff(".date_start_end_row input.start_time").select(&:displayed?).each do |input|
          replace_content(input, "11:30am")
        end
        ff(".date_start_end_row input.end_time").select(&:displayed?).each do |input|
          replace_content(input, "1pm")
        end

        f('#duplicate_event').click
        replace_content(f("input[type=number][name='duplicate_count']"), 1)

        form = f('#editCalendarEventFull')
        expect_new_page_load{form.submit}

        expect(CalendarEvent.count).to eq(6) # 2 parent events each with 2 child events
<<<<<<< HEAD
        s1_events = CalendarEvent.where(:context_code => section1.asset_string).
          where.not(:parent_calendar_event_id => nil).order(:start_at).to_a
        expect(s1_events[1].start_at.to_date).to eq (s1_events[0].start_at.to_date + 1.week)

        s2_events = CalendarEvent.where(:context_code => section2.asset_string).
          where.not(:parent_calendar_event_id => nil).order(:start_at).to_a
        expect(s2_events[1].start_at.to_date).to eq (s2_events[0].start_at.to_date + 1.week)
      end

      it "should query for all the sections in a course when creating an event" do
        15.times.with_index { |i| add_section("Section #{i}") }
=======
        s1_events = CalendarEvent.where(:context_code => section1.asset_string)
                                 .where.not(:parent_calendar_event_id => nil).order(:start_at).to_a
        expect(s1_events[1].start_at.to_date).to eq(s1_events[0].start_at.to_date + 1.week)

        s2_events = CalendarEvent.where(:context_code => section2.asset_string)
                                 .where.not(:parent_calendar_event_id => nil).order(:start_at).to_a
        expect(s2_events[1].start_at.to_date).to eq(s2_events[0].start_at.to_date + 1.week)
      end

      it "queries for all the sections in a course when creating an event" do
        15.times { |i| add_section("Section #{i}") }
>>>>>>> 2d51e8e7

        num_sections = @course.course_sections.count

        get "/courses/#{@course.id}/calendar_events/new"
        wait_for_ajaximations
        wait_for_tiny(f('iframe', f('.ic-RichContentEditor')))
        f('#use_section_dates').click

        num_rows = ff(".show_if_using_sections .row_header").length
        expect(num_rows).to be_equal(num_sections)
      end

      it "should create an event with an important date in a k5 subject" do
        Account.site_admin.enable_feature!(:important_dates)
        toggle_k5_setting(@course.account)

        get '/calendar2'
        wait_for_ajaximations
        f('#create_new_event_link').click
        replace_content(f('#calendar_event_title'), 'important event')
        click_option(f('.context_id'), @course.name)
        f('#calendar_event_important_dates').click
        f('.event-details-footer button[type="submit"]').click
        wait_for_ajaximations
        expect(@course.calendar_events.last.important_dates).to be_truthy
      end
    end
  end

  context "to-do dates" do
    before :once do
      @course = Course.create!(name: "Course 1")
      @course.offer!
      @student1 = User.create!(name: 'Student 1')
      @course.enroll_student(@student1).accept!
    end

    before(:each) do
      user_session(@student1)
    end

    context "student to-do event" do
      before :once do
        @todo_date = Time.zone.now
        @student_to_do = @student1.planner_notes.create!(todo_date: @todo_date, title: "Student to do")
      end

      it "shows student to-do events in the calendar", priority: "1", test_id: 3357313 do
        get "/calendar2"
        expect(f('.fc-content .fc-title')).to include_text(@student_to_do.title)
      end

      it "shows the correct date and context for student to-do item in calendar", priority: "1", test_id: 3357315 do
        get "/calendar2"
        f('.fc-content .fc-title').click
        event_content = fj('.event-details-content:visible')
        expect(event_content.find_element(:css, '.event-details-timestring').text).
          to eq format_time_for_view(@todo_date, :short)
        expect(event_content).to contain_link('Student 1')
      end
    end

    context "course to-do event" do
      before :once do
        @todo_date = Time.zone.now
        @course_to_do = @student1.planner_notes.create!(todo_date: @todo_date, title: "Course to do",
                                                        course_id: @course.id)
      end

      it "shows course to do events in the calendar", priority: "1", test_id: 3357314 do
        get "/calendar2"
        expect(f('.fc-content .fc-title')).to include_text(@course_to_do.title)
      end

      it "shows the correct date and context for courseto-do item in calendar", priority: "1", test_id: 3357316 do
        get "/calendar2"
        f('.fc-content .fc-title').click
        event_content = fj('.event-details-content:visible')
        expect(event_content.find_element(:css, '.event-details-timestring').text).
          to eq format_time_for_view(@todo_date, :short)
        expect(event_content).to contain_link('Course 1')
      end
    end

    context "edit to-do event" do
      before :once do
        @todo_date = Time.zone.now
        @to_do = @student1.planner_notes.create!(todo_date: @todo_date, title: "A new to do")
      end

      it "respects the calendars checkboxes" do

        get "/calendar2"
        expect(ff('.fc-view-container .fc-content .fc-title').length).to equal(1)

        # turn it off
        f("span.group_user_#{@student1.id}").click
        expect(f('.fc-view-container')).not_to contain_css('.fc-content .fc-title')
        # turn it back on
        f("span.group_user_#{@student1.id}").click
        expect(ff('.fc-view-container .fc-content .fc-title').length).to equal(1)


        # click to edit
        f(".fc-event-container a.group_user_#{@student1.id}").click
        # detial popup is displayed
        expect(f('.event-details .event-details-header h2')).to include_text(@to_do.title)
        # click edit button
        f("button.event_button.edit_event_link").click
        expect(f('#planner_note_context')).to be_displayed
        # change the calendar
        click_option('#planner_note_context', @course.name)
        # save
        f('#edit_planner_note_form_holder button[type="submit"]').click
        wait_for_ajaximations
        expect(ff('.fc-view-container .fc-content .fc-title').length).to equal(1)

        # turn it off
        f("span.group_course_#{@course.id}").click
        expect(f('.fc-view-container')).not_to contain_css('.fc-content .fc-title')
        # turn it back on
        f("span.group_course_#{@course.id}").click
        expect(ff('.fc-view-container .fc-content .fc-title').length).to equal(1)
      end

      it "edits the event in calendar", priority: "1", test_id: 3415211 do
        get "/calendar2"
        f('.fc-content .fc-title').click
        f('.edit_event_link').click
        replace_content(f('input[name=title]'), 'new to-do edited')
        datetime = @todo_date
        datetime = if datetime.to_date().mday() == '15'
                      datetime.change({day: 20})
                   else
                      datetime.change({day: 15})
                   end
        replace_content(f('input[name=date]'), format_date_for_view(datetime, :short))
        f('.validated-form-view').submit
        refresh_page
        f('.fc-content .fc-title').click
        event_content = fj('.event-details-content:visible')
        expect(event_content.find_element(:css, '.event-details-timestring').text).
          to eq format_time_for_view(datetime, :short)
        @to_do.reload
        expect(format_time_for_view(@to_do.todo_date, :short)).to eq(format_time_for_view(datetime, :short))
      end
    end
  end
end<|MERGE_RESOLUTION|>--- conflicted
+++ resolved
@@ -32,7 +32,7 @@
 
   before(:each) do
     Account.default.tap do |a|
-      a.settings[:show_scheduler]   = true
+      a.settings[:show_scheduler] = true
       a.save!
     end
   end
@@ -42,7 +42,7 @@
       course_with_teacher_logged_in
     end
     context "event creation" do
-      it "should create an event by hitting the '+' in the top bar" do
+      it "creates an event by hitting the '+' in the top bar" do
         event_title = 'new event'
         get "/calendar2"
 
@@ -51,14 +51,14 @@
         expect(edit_event_dialog).to be_displayed
       end
 
-      it "should create an event with a location name" do
+      it "creates an event with a location name" do
         event_name = 'event with location'
         create_middle_day_event(event_name, false, true)
         fj('.fc-event:visible').click
         expect(fj('.event-details-content:visible')).to include_text('location title')
       end
 
-      it 'should create an event with name and address' do
+      it 'creates an event with name and address' do
         get "/calendar2"
         event_title = 'event title'
         location_name = 'my house'
@@ -71,11 +71,7 @@
         expect(title).to be_displayed
         replace_content(title, event_title)
         expect_new_page_load { f('.more_options_link').click }
-<<<<<<< HEAD
-        expect(driver.current_url).to match /start_date=\d\d\d\d-\d\d-\d\d/  # passed in ISO format, not localized
-=======
         expect(driver.current_url).to match(/start_date=\d\d\d\d-\d\d-\d\d/) # passed in ISO format, not localized
->>>>>>> 2d51e8e7
         expect(f('.title')).to have_value event_title
         expect(f('#editCalendarEventFull .btn-primary').text).to eq "Create Event"
         replace_content(f('#calendar_event_location_name'), location_name)
@@ -86,7 +82,7 @@
         expect(CalendarEvent.last.location_address).to eq location_address
       end
 
-      it 'should cosistently format date <input> value to what datepicker would set it as, even in langs that have funky formatting' do
+      it 'cosistentlies format date <input> value to what datepicker would set it as, even in langs that have funky formatting' do
         skip('USE_OPTIMIZED_JS=true') unless ENV['USE_OPTIMIZED_JS']
         skip('RAILS_LOAD_ALL_LOCALES=true') unless ENV['RAILS_LOAD_ALL_LOCALES']
         @user.locale = 'fr'
@@ -109,7 +105,7 @@
         expect(CalendarEvent.last.start_at).to eq Time.utc(2018, 3, 2)
       end
 
-      it "should go to calendar event modal when a syllabus link is clicked", priority: "1", test_id: 186581 do
+      it "goes to calendar event modal when a syllabus link is clicked", priority: "1", test_id: 186581 do
         event_title = "Test Event"
         make_event(title: event_title, context: @course)
 
@@ -122,7 +118,7 @@
         expect(f('.view_event_link')).to include_text(event_title)
       end
 
-      it "should be able to create an event for a group" do
+      it "is able to create an event for a group" do
         group(:context => @course)
 
         get "/groups/#{@group.id}"
@@ -134,7 +130,7 @@
         expect(event.title).to eq event_name
       end
 
-      it "should create an event that is recurring", priority: "1", test_id: 223510 do
+      it "creates an event that is recurring", priority: "1", test_id: 223510 do
         get '/calendar2'
         expect(f('#context-list li:nth-of-type(1)').text).to include(@teacher.name)
         expect(f('#context-list li:nth-of-type(2)').text).to include(@course.name)
@@ -160,7 +156,7 @@
         expect(repeat_event[2].start_at.to_date).to eq(first_start_date + 2.weeks)
       end
 
-      it "should create recurring section-specific events" do
+      it "creates recurring section-specific events" do
         section1 = @course.course_sections.first
         section2 = @course.course_sections.create!(:name => "other section")
 
@@ -193,22 +189,9 @@
         replace_content(f("input[type=number][name='duplicate_count']"), 1)
 
         form = f('#editCalendarEventFull')
-        expect_new_page_load{form.submit}
+        expect_new_page_load { form.submit }
 
         expect(CalendarEvent.count).to eq(6) # 2 parent events each with 2 child events
-<<<<<<< HEAD
-        s1_events = CalendarEvent.where(:context_code => section1.asset_string).
-          where.not(:parent_calendar_event_id => nil).order(:start_at).to_a
-        expect(s1_events[1].start_at.to_date).to eq (s1_events[0].start_at.to_date + 1.week)
-
-        s2_events = CalendarEvent.where(:context_code => section2.asset_string).
-          where.not(:parent_calendar_event_id => nil).order(:start_at).to_a
-        expect(s2_events[1].start_at.to_date).to eq (s2_events[0].start_at.to_date + 1.week)
-      end
-
-      it "should query for all the sections in a course when creating an event" do
-        15.times.with_index { |i| add_section("Section #{i}") }
-=======
         s1_events = CalendarEvent.where(:context_code => section1.asset_string)
                                  .where.not(:parent_calendar_event_id => nil).order(:start_at).to_a
         expect(s1_events[1].start_at.to_date).to eq(s1_events[0].start_at.to_date + 1.week)
@@ -220,7 +203,6 @@
 
       it "queries for all the sections in a course when creating an event" do
         15.times { |i| add_section("Section #{i}") }
->>>>>>> 2d51e8e7
 
         num_sections = @course.course_sections.count
 
@@ -233,7 +215,7 @@
         expect(num_rows).to be_equal(num_sections)
       end
 
-      it "should create an event with an important date in a k5 subject" do
+      it "creates an event with an important date in a k5 subject" do
         Account.site_admin.enable_feature!(:important_dates)
         toggle_k5_setting(@course.account)
 
@@ -277,8 +259,8 @@
         get "/calendar2"
         f('.fc-content .fc-title').click
         event_content = fj('.event-details-content:visible')
-        expect(event_content.find_element(:css, '.event-details-timestring').text).
-          to eq format_time_for_view(@todo_date, :short)
+        expect(event_content.find_element(:css, '.event-details-timestring').text)
+          .to eq format_time_for_view(@todo_date, :short)
         expect(event_content).to contain_link('Student 1')
       end
     end
@@ -299,8 +281,8 @@
         get "/calendar2"
         f('.fc-content .fc-title').click
         event_content = fj('.event-details-content:visible')
-        expect(event_content.find_element(:css, '.event-details-timestring').text).
-          to eq format_time_for_view(@todo_date, :short)
+        expect(event_content.find_element(:css, '.event-details-timestring').text)
+          .to eq format_time_for_view(@todo_date, :short)
         expect(event_content).to contain_link('Course 1')
       end
     end
@@ -312,7 +294,6 @@
       end
 
       it "respects the calendars checkboxes" do
-
         get "/calendar2"
         expect(ff('.fc-view-container .fc-content .fc-title').length).to equal(1)
 
@@ -322,7 +303,6 @@
         # turn it back on
         f("span.group_user_#{@student1.id}").click
         expect(ff('.fc-view-container .fc-content .fc-title').length).to equal(1)
-
 
         # click to edit
         f(".fc-event-container a.group_user_#{@student1.id}").click
@@ -353,17 +333,17 @@
         replace_content(f('input[name=title]'), 'new to-do edited')
         datetime = @todo_date
         datetime = if datetime.to_date().mday() == '15'
-                      datetime.change({day: 20})
+                     datetime.change({ day: 20 })
                    else
-                      datetime.change({day: 15})
+                     datetime.change({ day: 15 })
                    end
         replace_content(f('input[name=date]'), format_date_for_view(datetime, :short))
         f('.validated-form-view').submit
         refresh_page
         f('.fc-content .fc-title').click
         event_content = fj('.event-details-content:visible')
-        expect(event_content.find_element(:css, '.event-details-timestring').text).
-          to eq format_time_for_view(datetime, :short)
+        expect(event_content.find_element(:css, '.event-details-timestring').text)
+          .to eq format_time_for_view(datetime, :short)
         @to_do.reload
         expect(format_time_for_view(@to_do.todo_date, :short)).to eq(format_time_for_view(datetime, :short))
       end
