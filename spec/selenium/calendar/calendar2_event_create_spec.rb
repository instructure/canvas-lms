# frozen_string_literal: true

#
# Copyright (C) 2014 - present Instructure, Inc.
#
# This file is part of Canvas.
#
# Canvas is free software: you can redistribute it and/or modify it under
# the terms of the GNU Affero General Public License as published by the Free
# Software Foundation, version 3 of the License.
#
# Canvas is distributed in the hope that it will be useful, but WITHOUT ANY
# WARRANTY; without even the implied warranty of MERCHANTABILITY or FITNESS FOR
# A PARTICULAR PURPOSE. See the GNU Affero General Public License for more
# details.
#
# You should have received a copy of the GNU Affero General Public License along
# with this program. If not, see <http://www.gnu.org/licenses/>.

require_relative "../common"
require_relative "../helpers/calendar2_common"
require_relative "../../helpers/k5_common"
require_relative "pages/calendar_page"

describe "calendar2" do
  include_context "in-process server selenium tests"
  include Calendar2Common
  include K5Common
  include CalendarPage

  before(:once) do
    Account
      .find_or_create_by!(id: 0)
      .update(name: "Dummy Root Account", workflow_state: "deleted", root_account_id: nil)
  end

  before do
    Account.default.tap do |a|
      a.settings[:show_scheduler] = true
      a.save!
    end
  end

  context "as a teacher" do
    before { course_with_teacher_logged_in }

    context "event creation" do
      it "creates an event by hitting the '+' in the top bar" do
        get "/calendar2"

        f("#create_new_event_link").click
        edit_event_dialog = f("#edit_event_tabs")
        expect(edit_event_dialog).to be_displayed
      end

      it "displays a flash alert if no calendar is selected when trying to create an event" do
        @user.set_preference(:selected_calendar_contexts, [])
        get "/calendar2"
        wait_for_ajaximations

        f("#create_new_event_link").click
        flash_holder = f(".flashalert-message")
        expect(flash_holder.text).to include("You must select at least one calendar to create an event.")
      end

      it "creates an event with a location name" do
        event_name = "event with location"
        create_middle_day_event(event_name, with_location: true)
        fj(".fc-event:visible").click
        expect(fj(".event-details-content:visible")).to include_text("location title")
      end

      it "creates an event with name and address" do
        get "/calendar2"
        event_title = "event title"
        location_name = "my house"
        location_address = "555 test street"
        find_middle_day.click
        edit_event_dialog = f("#edit_event_tabs")
        expect(edit_event_dialog).to be_displayed
        title = edit_calendar_event_form_title
        expect(title).to be_displayed
        replace_content(title, event_title)
        expect_new_page_load { edit_calendar_event_form_more_options.click }
        expect(driver.current_url).to match(/start_date=\d\d\d\d-\d\d-\d\d/) # passed in ISO format, not localized
        expect(f(".title")).to have_value event_title
        expect(f("#editCalendarEventFull .btn-primary").text).to eq "Create Event"
        replace_content(f("#calendar_event_location_name"), location_name)
        replace_content(f("#calendar_event_location_address"), location_address)

        # submit_form makes the spec fragile
        wait_for_new_page_load { f("#editCalendarEventFull").submit }
        expect(CalendarEvent.last.location_name).to eq location_name
        expect(CalendarEvent.last.location_address).to eq location_address
      end

      it "consistently formats date <input> value to what datepicker would set it as, even in langs that have funky formatting" do
        skip("USE_OPTIMIZED_JS=true") unless ENV["USE_OPTIMIZED_JS"]
        skip("RAILS_LOAD_ALL_LOCALES=true") unless ENV["RAILS_LOAD_ALL_LOCALES"]
        @user.locale = "fr"
        @user.save!

        get "/calendar2#view_name=month&view_start=2018-02-01"
        f('.fc-day[data-date="2018-03-02"]').click

        # verify it shows up right from the start
        expect(f(".ui-dialog #calendar_event_date").attribute(:value)).to eq("02/03/2018")
        expect(
          fj(".date_field_container:has(#calendar_event_date) .datetime_suggest").text
        ).to eq "ven. 2 Mar 2018"

        # verify it shows up right when set from the datepicker
        f("#calendar_event_date + .ui-datepicker-trigger").click
        fj(".ui-datepicker-current-day a:contains(2)").click
        expect(f(".ui-dialog #calendar_event_date").attribute(:value)).to eq("ven 2 Mars 2018")
        expect(
          fj(".date_field_container:has(#calendar_event_date) .datetime_suggest").text
        ).to eq "ven. 2 Mar 2018"

        f('#edit_calendar_event_form button[type="submit"]').click
        expect(CalendarEvent.last.start_at).to eq Time.utc(2018, 3, 2)
      end

      it "goes to calendar event modal when a syllabus link is clicked", priority: "1" do
        event_title = "Test Event"
        make_event(title: event_title, context: @course)

        # Verifies we are taken to the event in Calendar after clicking on it in Syllabus
        get "/courses/#{@course.id}/assignments/syllabus"
        fj("a:contains('#{event_title}')").click
        wait_for_ajaximations

        expect(fj(".event-details-header:visible")).to be_displayed
        expect(f(".view_event_link")).to include_text(event_title)
      end

      it "is able to create an event for a group" do
        group(context: @course)

        get "/groups/#{@group.id}"
        expect_new_page_load { f(".event-list-view-calendar").click }
        event_name = "some name"
        create_calendar_event(event_name)

        event = @group.calendar_events.last
        expect(event.title).to eq event_name
      end

      it "is not able to create an event without a title in edit event view", :ignore_js_errors do
        get "/courses/#{@course.id}/calendar_events/new"
        wait_for_tiny(f("iframe", f(".ic-RichContentEditor")))
        replace_content(more_options_title_field, "")
        more_options_submit_button.click
        wait_for_ajaximations
        scroll_page_to_top
        expect(f("#calendar_event_title-error")).to include_text("An event title is required")
        expect(@course.calendar_events.count).to eq(0)
      end

      it "shows the correct suggestions when user and context timezones differ", :ignore_js_errors do
<<<<<<< HEAD
        skip("RCX-3131: Timezone issues")
        @user.time_zone = "America/Denver"
=======
        # This spec failed due DST boundary, timecop does not work this time since this is also
        # managed in UI by moment.js
        @user.time_zone = "America/Lima"
>>>>>>> 1b4a2133
        @user.save!
        @course.time_zone = "America/Caracas"
        @course.save!

        get "/courses/#{@course.id}/calendar_events/new"
        wait_for_tiny(f("iframe", f(".ic-RichContentEditor")))
        replace_content(f("#calendar_event_date"), "Apr 15, 2025")
        # Blurs the date picker
        f("#more_options_start_time").click

        expect(
          f("#editCalendarEventFull > .date_start_end_row .date_field_container .datetime_suggest").text
        ).to eq "Tue, Apr 15, 2025"

        expect(
          f("#editCalendarEventFull #start_and_end_times > div:nth-child(1) > div:nth-child(3)").text
        ).to eq "Local: 12:00 AM"

        expect(
          f("#editCalendarEventFull #start_and_end_times > div:nth-child(1) > div:nth-child(4)").text
        ).to eq "Course: 1:00 AM"
      end

      context "duplicate" do
        it "is not able to create an event with zero duplicate interval in edit event view", :ignore_js_errors do
          get "/courses/#{@course.id}/calendar_events/new"
          wait_for_tiny(f("iframe", f(".ic-RichContentEditor")))
          replace_content(more_options_title_field, "My title")

          # Enables section dates
          use_section_dates_checkbox.click
          wait_for_ajaximations
          replace_content(f("#section_#{@course.default_section.id}_start_date"), "Apr 15, 1997")

          # Enables duplicates
          scroll_into_view(duplicate_event_checkbox)
          duplicate_event_checkbox.click
          wait_for_ajaximations

          # Sets duplicates interval
          scroll_into_view(duplicate_interval_input)
          replace_content(duplicate_interval_input, "0")

          more_options_submit_button.click
          wait_for_ajaximations

          expect(f("#duplicate_interval-error")).to include_text("Please enter a value greater or equal to 1")
          expect(@course.calendar_events.count).to eq(0)
        end

        it "is not able to create an event with zero duplicate count in edit event view", :ignore_js_errors do
          get "/courses/#{@course.id}/calendar_events/new"
          wait_for_tiny(f("iframe", f(".ic-RichContentEditor")))
          replace_content(more_options_title_field, "My title")

          # Enables section dates
          use_section_dates_checkbox.click
          wait_for_ajaximations
          replace_content(f("#section_#{@course.default_section.id}_start_date"), "Apr 15, 1997")

          # Enables duplicates
          scroll_into_view(duplicate_event_checkbox)
          duplicate_event_checkbox.click
          wait_for_ajaximations

          # Sets duplicates count
          scroll_into_view(duplicate_count_input)
          replace_content(duplicate_count_input, "0")

          more_options_submit_button.click
          wait_for_ajaximations
          expect(f("#duplicate_count-error")).to include_text("Please enter a value greater or equal to 1")
          expect(@course.calendar_events.count).to eq(0)
        end

        it "is not able to create an event with 200+ duplicate count in edit event view", :ignore_js_errors do
          get "/courses/#{@course.id}/calendar_events/new"
          wait_for_tiny(f("iframe", f(".ic-RichContentEditor")))
          replace_content(more_options_title_field, "My title")

          # Enables section dates
          use_section_dates_checkbox.click
          wait_for_ajaximations
          replace_content(f("#section_#{@course.default_section.id}_start_date"), "Apr 15, 1997")

          # Enables duplicates
          scroll_into_view(duplicate_event_checkbox)
          duplicate_event_checkbox.click
          wait_for_ajaximations

          # Sets duplicates count
          scroll_into_view(duplicate_count_input)
          replace_content(duplicate_count_input, "300")

          more_options_submit_button.click
          wait_for_ajaximations
          expect(f("#duplicate_count-error")).to include_text("Please enter a value less than or equal to 200")
          expect(@course.calendar_events.count).to eq(0)
        end
      end

      it "is not able to create an event without a date in edit event view" do
        get "/courses/#{@course.id}/calendar_events/new"
        wait_for_tiny(f("iframe", f(".ic-RichContentEditor")))
        replace_content(more_options_title_field, "Test event")
        replace_content(more_options_date_field, "")

        more_options_submit_button.click
        wait_for_ajaximations

        expect(f("#calendar_event_date-error")).to include_text("You must enter a date")
        expect(@course.calendar_events.count).to eq(0)
      end

      it "queries for all the sections in a course when creating an event" do
        15.times { |i| add_section("Section #{i}") }

        num_sections = @course.course_sections.count

        get "/courses/#{@course.id}/calendar_events/new"
        wait_for_ajaximations
        wait_for_tiny(f("iframe", f(".ic-RichContentEditor")))
        f("#use_section_dates").click

        num_rows = ff(".show_if_using_sections .row_header").length
        expect(num_rows).to equal(num_sections)
      end

      it "keeps the modal's context changes in the more options screen when editing" do
        get "/calendar2"
        wait_for_ajaximations
        calendar_create_event_button.click
        replace_content(edit_calendar_event_form_title, "Event in personal calendar")
        edit_calendar_event_form_submit_button.click
        wait_for_ajaximations
        expect(@user.calendar_events.last.title).to eq("Event in personal calendar")
        event_title_on_calendar.click
        calendar_edit_event_link.click
        replace_content(edit_calendar_event_form_title, "Event in course calendar")
        click_option(edit_calendar_event_form_context, @course.name)
        expect_new_page_load { edit_calendar_event_form_more_options.click }
        more_options_submit_button.click
        wait_for_ajaximations
        expect(@course.calendar_events.last.title).to eq("Event in course calendar")
      end

      it "keeps the modal's context if the context is unable to be changed in the more options screen when editing" do
        section1 = @course.course_sections.first
        CalendarEvent.create!(
          context: section1,
          title: "Section Event",
          start_at: Time.zone.now,
          end_at: 1.hour.from_now,
          effective_context_code: @course.asset_string
        )
        get "/calendar2"
        wait_for_ajaximations
        event_title_on_calendar.click
        calendar_edit_event_link.click
        expect_new_page_load { edit_calendar_event_form_more_options.click }
        expect_new_page_load { more_options_submit_button.click }
        expect(driver.current_url).to match %r{/calendar2}
      end

      it "creates an event with an important date in a k5 subject" do
        toggle_k5_setting(@course.account)

        get "/calendar2"
        wait_for_ajaximations
        calendar_create_event_button.click
        replace_content(edit_calendar_event_form_title, "important event")
        click_option(edit_calendar_event_form_context, @course.name)
        edit_calendar_event_important_date_checkbox.click
        edit_calendar_event_form_submit_button.click
        wait_for_ajaximations
        expect(@course.calendar_events.last.important_dates).to be_truthy
      end

      context "with account level calendars" do
        before do
          account = Account.default # or (Account.create!)
          account.account_calendar_visible = true
          account.save!
        end

        it "users can switch between an account calendar and a user calendar with the same name" do
          skip "FOO-3525 (10/6/2023)"
          @course.account.name = "nobody+1@example.com"
          @course.account.save!
          enable_course_account_calendar
          calendar_create_event_button.click
          replace_content(edit_calendar_event_form_title, "Pandamonium")
          edit_calendar_event_form_context.click
          edit_calendar_event_form_context.send_keys(:down)
          edit_calendar_event_form_context.send_keys(:return)
          edit_calendar_event_form_submit_button.click
          wait_for_ajaximations
          expect(@user.calendar_events.last).to be_nil
          expect(@course.account.calendar_events.last.title).to eq("Pandamonium")
        end
      end

      context "with course pacing" do
        before do
          Account.site_admin.enable_feature! :account_level_blackout_dates
          Account.site_admin.enable_feature! :course_paces
          @course.enable_course_paces = true
          @course.save!
        end

        after do
          Account.site_admin.disable_feature! :account_level_blackout_dates
          Account.site_admin.disable_feature! :course_paces
        end

        it "creates a blackout calendar event in when feature is enabled" do
          get "/calendar2"
          wait_for_ajaximations
          calendar_create_event_button.click
          replace_content(edit_calendar_event_form_title, "blackout event")
          click_option(edit_calendar_event_form_context, @course.name)
          edit_calendar_event_form_blackout_date_checkbox.click
          edit_calendar_event_form_submit_button.click
          wait_for_ajaximations
          event_title_on_calendar.click
          calendar_edit_event_link.click
          expect(calendar_event_is_blackout_date).to be_truthy
          edit_calendar_event_form_blackout_date_checkbox.click
          edit_calendar_event_form_submit_button.click
          wait_for_ajaximations
          event_title_on_calendar.click
          calendar_edit_event_link.click
          expect(calendar_event_is_blackout_date).to be_falsey
        end

        it "cannot create a blackout date when feature is disabled" do
          Account.site_admin.disable_feature! :account_level_blackout_dates
          get "/calendar2"
          wait_for_ajaximations
          calendar_create_event_button.click
          click_option(edit_calendar_event_form_context, @course.name)
          expect(f("body")).not_to contain_css(
            edit_calendar_event_form_blackout_date_checkbox_selector
          )
        end

        it "creates a blackout calendar event in more options screen when feature is enabled" do
          get "/calendar2"
          wait_for_ajaximations
          create_blackout_date_through_more_options_page(@course.name)
          edit_calendar_event_in_more_options_page
          expect(more_options_calendar_event_is_blackout_date).to be_truthy
          check_more_options_blackout_date_and_submit
          edit_calendar_event_in_more_options_page
          expect(more_options_calendar_event_is_blackout_date).to be_falsey
        end

        it "cannot create a blackout date in more options screen when feature is disabled" do
          Account.site_admin.disable_feature! :account_level_blackout_dates
          get "/calendar2"
          wait_for_ajaximations
          edit_new_event_in_more_options_page
          expect(f("body")).not_to contain_css("#calendar_event_blackout_date")
        end
      end

      it "can edit an all_day event in calendar", priority: "1" do
        @date = Time.zone.now.beginning_of_day
        @event = make_event(start: @date, end: @date, title: "An all day event")

        new_date = @date
        new_date =
          if new_date.to_date.mday == "15"
            new_date.change({ day: 20 })
          else
            new_date.change({ day: 15 })
          end

        get "/calendar2"
        event_title_on_calendar.click
        calendar_edit_event_link.click
        replace_content(edit_calendar_event_form_title, "An all day event edited")
        replace_content(edit_calendar_event_form_date, format_date_for_view(new_date, :medium))
        edit_calendar_event_form_submit_button.click
        wait_for_ajaximations
        refresh_page
        event_title_on_calendar.click
        expect(
          event_content.find_element(:css, ".event-details-timestring").text
        ).to eq format_date_for_view(new_date, "%b %d")
        @event.reload
        expect(@event.all_day).to be true
      end

      it "shows a SR alert when an event is created" do
        get "/calendar2"
        calendar_create_event_button.click
        replace_content(edit_calendar_event_form_title, "new event")
        edit_calendar_event_form_submit_button.click
        wait_for_ajaximations
        expect(screenreader_message_holder).to include_text("The event was successfully created")
      end

      it "can create timed events in calendar" do
        @date = Time.zone.now.beginning_of_day
        start_time = "6:30 AM"
        end_time = "6:30 PM"
        new_date = @date
        new_date =
          if new_date.to_date.mday == "15"
            new_date.change({ day: 20 })
          else
            new_date.change({ day: 15 })
          end
        create_timed_calendar_event(new_date, start_time, end_time)
        event_title_on_calendar.click
        expect(
          event_content.find_element(:css, ".event-details-timestring").text
        ).to eq "#{format_date_for_view(new_date, "%b %d")}, 6:30am - 6:30pm"
      end

      it "can edit timed events in calendar" do
        test_timed_calendar_event_in_tz("Etc/UTC")
      end

      it "can edit timed events in calendar in Denver" do
        puts ">>> testing in Denver"
        test_timed_calendar_event_in_tz("America/Denver")
      end

      it "can edit timed events in calendar in Tokyo" do
        puts ">>> testing in Tokyo"
        test_timed_calendar_event_in_tz("Asia/Tokyo")
      end

      it "can edit timed events in calendar in Hawaii" do
        test_timed_calendar_event_in_tz("Pacific/Honolulu")
      end

      it "can create timed events in calendar More Options screen" do
        test_timed_calendar_event_in_tz_more_options("Etc/UTC")
      end

      it "can create timed events in calendar More Options screen in Denver" do
        test_timed_calendar_event_in_tz_more_options("America/Denver")
      end

      it "can create timed events in calendar More Options screen in Tokyo" do
        test_timed_calendar_event_in_tz_more_options("Asia/Tokyo")
      end

      it "can create timed events in calendar More Options screen in Hawaii" do
        test_timed_calendar_event_in_tz_more_options("Pacific/Honolulu", "12:00 AM", "11:30 PM")
      end

      it "can create timed events in calendar More Options screen in Tonga" do
        test_timed_calendar_event_in_tz_more_options("Pacific/Apia", "11:00 PM", "11:30 PM")
      end

      it "lets teachers set a date for each section where they have permission" do
        section1 = @course.default_section
        section2 = @course.course_sections.create!

        limited_teacher_role = custom_teacher_role("Limited teacher", account: Account.default)
        RoleOverride.create!(
          context: Account.default,
          permission: "manage_calendar",
          role: limited_teacher_role,
          enabled: false
        )
        @course.enroll_teacher(@user, enrollment_state: :active, section: section1)
        @course.enroll_teacher(
          @user,
          role: limited_teacher_role,
          enrollment_state: :active,
          section: section2
        )
        @user.enrollments.update_all(limit_privileges_to_course_section: true)

        now = Time.zone.now.beginning_of_day
        event =
          @course.calendar_events.build title: "Today Event",
                                        child_event_data: [
                                          {
                                            start_at: now,
                                            end_at: 5.minutes.from_now(now),
                                            context_code: section1.asset_string
                                          },
                                          {
                                            start_at: 5.minutes.from_now(now),
                                            end_at: 10.minutes.from_now(now),
                                            context_code: section2.asset_string
                                          }
                                        ]
        event.updating_user = account_admin_user
        event.save!

        get "/courses/#{@course.id}/calendar_events/#{event.id}/edit"
        expect(use_section_dates_checkbox.attribute("checked")).to be_truthy
        expect(use_section_dates_checkbox.attribute("disabled")).to be_truthy
        expect(f("#section_#{section1.id}_start_date").attribute("disabled")).to be_falsey
        expect(f("#section_#{section2.id}_start_date").attribute("disabled")).to be_truthy
        expect(f("#section_#{section1.id}_start_date+button").attribute("disabled")).to be_falsey
        expect(f("#section_#{section2.id}_start_date+button").attribute("disabled")).to be_truthy

        replace_content(f("#section_#{section1.id}_start_date"), "")
        f("#editCalendarEventFull button[type=submit]").click
        wait_for_ajaximations
        wait_for_new_page_load { f(".ui-dialog .ui-dialog-buttonset .btn-primary").click }
        wait_for_ajaximations
        expect(event.reload.child_events.length).to be 1
      end

      it "preserves correct time when editing an event in a different DST window" do
        @user.time_zone = "America/Denver"
        @user.save!
        now = Time.zone.now.noon
        # by creating an event at t+3, t+6, and t+9 months, we guarantee that at least 1 of those
        # events will be in a different DST state than now
        [now + 3.months, now + 6.months, now + 9.months].each do |start_at|
          end_at = start_at + 1.hour
          event = CalendarEvent.create!(context: @course, start_at:, end_at:)
          child_event = event.child_events.create!(context: @course.default_section, start_at:, end_at:)
          get "/courses/#{@course.id}/calendar_events/#{event.id}/edit"
          wait_for_new_page_load { f("#editCalendarEventFull").submit }
          expect(child_event.reload.start_at).to eq(start_at)
          expect(child_event.reload.end_at).to eq(end_at)
        end
      end

      it "updates the event to the correct time when saving across DST window" do
        @user.time_zone = "America/Denver"
        @user.save!
        start_at = Time.zone.parse("2022-03-01 1:00pm -0600")
        event = CalendarEvent.create!(context: @course, start_at:)
        get "/courses/#{@course.id}/calendar_events/#{event.id}/edit"
        expect(f("#more_options_start_time").attribute(:value)).to eq("12:00pm")
        replace_content(f("[name=\"start_date\"]"), "2022-03-14")
        wait_for_new_page_load { more_options_submit_button.click }
        get "/courses/#{@course.id}/calendar_events/#{event.id}/edit"
        expect(f("#more_options_start_time").attribute(:value)).to eq("12:00pm")
      end
    end

    context "assignment creation" do
      it "uses the course default due time" do
        untitled_course = @course
        untitled_course.update(default_due_time: "17:30:00")
        course_with_teacher(user: @teacher, active_enrollment: true, course_name: "Time")
        get "/calendar2"
        wait_for_ajaximations
        calendar_create_event_button.click
        f("[aria-controls=\"edit_assignment_form_holder\"]").click
        today = untitled_course.time_zone.today
        expect(f("#assignment_due_at").attribute(:value)).to eq(
          I18n.l(today, format: :medium_with_weekday)
        )
        replace_content(f("#assignment_title"), "important assignment")
        click_option(f("#assignment_context"), untitled_course.name)
        expect(f("#assignment_due_at").attribute(:value)).to eq(
          "#{I18n.l(today, format: :medium_with_weekday)} 5:30pm"
        )
        f("#edit_assignment_form_holder button[type=submit]").click
        wait_for_ajaximations
        expect(untitled_course.assignments.last.due_at).to eq(
          today.to_time(:utc).change(hour: 17, min: 30)
        )
      end
    end
  end

  context "to-do dates" do
    before :once do
      @course = Course.create!(name: "Course 1")
      @course.offer!
      @student1 = User.create!(name: "Student 1")
      @course.enroll_student(@student1).accept!
    end

    before { user_session(@student1) }

    context "student to-do event" do
      before :once do
        @todo_date = Time.zone.now
        @student_to_do =
          @student1.planner_notes.create!(todo_date: @todo_date, title: "Student to do")
      end

      it "shows student to-do events in the calendar", priority: "1" do
        get "/calendar2"
        expect(event_title_on_calendar).to include_text(@student_to_do.title)
      end

      it "shows the correct date and context for student to-do item in calendar", priority: "1" do
        get "/calendar2"
        event_title_on_calendar.click
        expect(
          event_content.find_element(:css, ".event-details-timestring").text
        ).to eq format_time_for_view(@todo_date, :short)
        expect(event_content).to contain_link("Student 1")
      end
    end

    context "course to-do event" do
      before :once do
        @todo_date = Time.zone.now
        @course_to_do =
          @student1.planner_notes.create!(
            todo_date: @todo_date,
            title: "Course to do",
            course_id: @course.id
          )
      end

      it "shows course to do events in the calendar", priority: "1" do
        get "/calendar2"
        expect(event_title_on_calendar).to include_text(@course_to_do.title)
      end

      it "shows the correct date and context for courseto-do item in calendar", priority: "1" do
        get "/calendar2"
        event_title_on_calendar.click
        expect(
          event_content.find_element(:css, ".event-details-timestring").text
        ).to eq format_time_for_view(@todo_date, :short)
        expect(event_content).to contain_link("Course 1")
      end
    end

    context "edit to-do event" do
      before :once do
        @todo_date = Time.zone.now
        @to_do = @student1.planner_notes.create!(todo_date: @todo_date, title: "A new to do")
      end

      it "respects the calendars checkboxes" do
        get "/calendar2"
        expect(ff(".fc-view-container .fc-content .fc-title").length).to equal(1)

        # turn it off
        f("span.group_user_#{@student1.id}").click
        expect(f(".fc-view-container")).not_to contain_css(".fc-content .fc-title")

        # turn it back on
        f("span.group_user_#{@student1.id}").click
        expect(ff(".fc-view-container .fc-content .fc-title").length).to equal(1)

        # click to edit
        f(".fc-event-container a.group_user_#{@student1.id}").click

        # detial popup is displayed
        expect(f(".event-details .event-details-header h2")).to include_text(@to_do.title)

        # click edit button
        f("button.event_button.edit_event_link").click
        expect(f("#planner_note_context")).to be_displayed

        # change the calendar
        click_option("#planner_note_context", @course.name)

        # save
        f('#edit_planner_note_form_holder button[type="submit"]').click
        wait_for_ajaximations
        expect(ff(".fc-view-container .fc-content .fc-title").length).to equal(1)

        # turn it off
        f("span.group_course_#{@course.id}").click
        expect(f(".fc-view-container")).not_to contain_css(".fc-content .fc-title")

        # turn it back on
        f("span.group_course_#{@course.id}").click
        expect(ff(".fc-view-container .fc-content .fc-title").length).to equal(1)
      end

      it "edits the event in calendar", priority: "1" do
        get "/calendar2"
        event_title_on_calendar.click
        calendar_edit_event_link.click
        replace_content(f("input[name=title]"), "new to-do edited")
        datetime = @todo_date
        datetime =
          if datetime.to_date.mday == "15"
            datetime.change({ day: 20 })
          else
            datetime.change({ day: 15 })
          end
        replace_content(f("input[name=date]"), format_date_for_view(datetime, :short))
        edit_calendar_event_form_submit_button.click
        wait_for_ajaximations
        refresh_page
        event_title_on_calendar.click
        expect(
          event_content.find_element(:css, ".event-details-timestring").text
        ).to eq format_time_for_view(datetime, :short)
        @to_do.reload
        expect(format_time_for_view(@to_do.todo_date, :short)).to eq(
          format_time_for_view(datetime, :short)
        )
      end
    end
  end
end<|MERGE_RESOLUTION|>--- conflicted
+++ resolved
@@ -158,14 +158,9 @@
       end
 
       it "shows the correct suggestions when user and context timezones differ", :ignore_js_errors do
-<<<<<<< HEAD
-        skip("RCX-3131: Timezone issues")
-        @user.time_zone = "America/Denver"
-=======
         # This spec failed due DST boundary, timecop does not work this time since this is also
         # managed in UI by moment.js
         @user.time_zone = "America/Lima"
->>>>>>> 1b4a2133
         @user.save!
         @course.time_zone = "America/Caracas"
         @course.save!
