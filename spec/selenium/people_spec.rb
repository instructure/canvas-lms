--- conflicted
+++ resolved
@@ -31,10 +31,9 @@
     expect(f('#category_list')).to include_text(group_text)
   end
 
-  def enroll_student(student, sis_source_id: nil)
+  def enroll_student(student)
     e1 = @course.enroll_student(student)
     e1.workflow_state = 'active'
-    e1.sis_source_id = sis_source_id if sis_source_id
     e1.save!
     @course.reload
   end
@@ -89,13 +88,6 @@
 
       enroll_student(@student_1)
 
-<<<<<<< HEAD
-      #add second student as if enrolled via SIS
-      @sis_student = create_user('sis_student@test.com')
-      enroll_student(@sis_student, sis_source_id: 'oh hai')
-
-=======
->>>>>>> 5ccb7f61
       #adding users for tests to work correctly
 
       #teacher user
@@ -125,13 +117,8 @@
       open_dropdown_menu(option: 'removeFromCourse')
     end
 
-<<<<<<< HEAD
-    it "should not display the option to remove a student if enrolled via SIS" do
-      open_dropdown_menu(selector: '.rosterUser:nth-child(2)', option: 'removeFromCourse', displayed: false)
-=======
     it "should display the option to remove a ta from the course" do
       open_dropdown_menu(option: 'removeFromCourse', selector: '.rosterUser:nth-child(3)')
->>>>>>> 5ccb7f61
     end
 
     it "should display activity report on clicking Student Interaction button", priority: "1", test_id: 244446 do
