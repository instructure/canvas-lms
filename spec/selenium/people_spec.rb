require File.expand_path(File.dirname(__FILE__) + '/common')

describe "people" do
  include_context "in-process server selenium tests"

  def add_user(option_text, username, user_list_selector)
    click_option('#enrollment_type', option_text)
    f('textarea.user_list').send_keys(username)
    fj('.verify_syntax_button').click
    wait_for_ajax_requests
    expect(f('#user_list_parsed')).to include_text(username)
    f('.add_users_button').click
    wait_for_ajaximations
    expect(f(user_list_selector)).to include_text(username)
  end

  def open_student_group_dialog
    f('.add_category_link').click
    dialog = fj('.ui-dialog:visible')
    expect(dialog).to be_displayed
    dialog
  end

  def create_student_group(group_text = "new student group")
    expect_new_page_load { fln('View User Groups').click }
    open_student_group_dialog
    inputs = ffj('input:visible')
    replace_content(inputs[0], group_text)
    submit_form('#add_category_form')
    wait_for_ajaximations
    expect(f('#category_list')).to include_text(group_text)
  end

  def enroll_student(student)
    e1 = @course.enroll_student(student)
    e1.workflow_state = 'active'
    e1.save!
    @course.reload
  end

  def enroll_ta(ta)
    e1 = @course.enroll_ta(ta)
    e1.workflow_state = 'active'
    e1.save!
    @course.reload
  end

  def create_user(student_name)
    user = User.create!(:name => student_name)
    user.register!
    user.pseudonyms.create!(:unique_id => student_name, :password => 'qwerty', :password_confirmation => 'qwerty')
    @course.reload
    user
  end

  def enroll_more_students
    student_1 = create_user("jake@test.com")
    student_2 = create_user("test@test.com")
    student_3 = create_user("new@test.com")
    student_4 = create_user("this@test.com")
    enroll_student(student_1)
    enroll_student(student_2)
    enroll_student(student_3)
    enroll_student(student_4)
  end

  def open_dropdown_menu(selector: nil, option: nil, displayed: true)
    selector ||= ".rosterUser"
    row = f(selector)
    driver.action.move_to(row).perform
    f("#{selector} .admin-links a.al-trigger").click
    expect(f("#{selector} .admin-links ul.al-options")).to be_displayed
    if option
      to_be_or_not_to_be = displayed ? :to : :not_to
      expect(element_exists("#{selector} .admin-links ul.al-options li a[data-event=#{option}]")).send to_be_or_not_to_be, be_truthy
    end
  end

  context "people as a teacher" do

    before (:each) do
      course_with_teacher_logged_in

      #add first student
      @student_1 = create_user('student@test.com')
      Account.default.settings[:enable_manage_groups2] = false
      Account.default.save!

      enroll_student(@student_1)

      #adding users for tests to work correctly

      #teacher user
      @test_teacher = create_user('teacher@test.com')
      #student user
      @student_2 = create_user('student2@test.com')
      #ta user
      @test_ta = create_user('ta@test.com')
      #observer user
      @test_observer = create_user('observer@test.com')

      enroll_ta(@test_ta)

      get "/courses/#{@course.id}/users"
      wait_for_ajaximations
    end

    it "should have tabs" do
      expect(fj('.collectionViewItems>li:first').text).to match "Everyone"
    end

    it "should display a dropdown menu when item cog is clicked" do
      open_dropdown_menu
    end

    it "should display the option to remove a student from a course if manually enrolled" do
      open_dropdown_menu(option: 'removeFromCourse')
    end

<<<<<<< HEAD
=======
    it "should display the option to remove a ta from the course" do
      open_dropdown_menu(option: 'removeFromCourse', selector: '.rosterUser:nth-child(3)')
    end

>>>>>>> 437cc7b0
    it "should display activity report on clicking Student Interaction button", priority: "1", test_id: 244446 do
      fln("Student Interactions Report").click
      wait_for_ajaximations
      user_name = f(".user_name").text
      expect(f("h1").text).to eq "Teacher Activity Report for #{user_name}"
    end

    it "should not display Student Interaction button for a student", priority: "1", test_id: 244450  do
      user_session(@student_1)
      get "/courses/#{@course.id}/users"
      expect(fln("Student Interactions Report")).not_to be_present
    end

    it "should focus on the + Group Set button after the tabs" do
      driver.execute_script("$('.collectionViewItems > li:last a').focus()")
      active = driver.execute_script("return document.activeElement")
      active.send_keys(:tab)
      check_element_has_focus(fj('.group-categories-actions .btn-primary'))
    end

    it "should make sure focus is set to the 'Done' button when adding users" do
      f('#addUsers').click
      wait_for_ajaximations
      f('#user_list_textarea').send_keys('student2@test.com')
      f('#next-step').click
      wait_for_ajaximations
      f('#createUsersAddButton').click
      wait_for_ajaximations
      check_element_has_focus(f('.dialog_closer'))
    end

    it "should validate the main page" do
      users = ff('.roster_user_name')
      expect(users[1].text).to match @student_1.name
      expect(users[0].text).to match @teacher.name
    end

    it "should navigate to registered services on profile page" do
      fln('View Registered Services').click
      fln('Link web services to my account').click
      expect(f('#unregistered_services')).to be_displayed
    end

    it "should make a new set of student groups" do
      create_student_group
    end

    it "should test self sign up help functionality" do
      expect_new_page_load { fln('View User Groups').click }
      open_student_group_dialog
      fj('.self_signup_help_link:visible').click
      help_dialog = f('#self_signup_help_dialog')
      expect(help_dialog).to be_displayed
    end

    it "should test self sign up functionality" do
      expect_new_page_load { fln('View User Groups').click }
      dialog = open_student_group_dialog
      dialog.find_element(:css, '#category_enable_self_signup').click
      expect(dialog.find_element(:css, '#category_split_group_count')).not_to be_displayed
      expect(dialog.find_element(:css, '#category_create_group_count')).to be_displayed
    end

    it "should test self sign up / group structure functionality" do
      group_count = "4"
      expect_new_page_load { fln('View User Groups').click }
      dialog = open_student_group_dialog
      dialog.find_element(:css, '#category_enable_self_signup').click
      dialog.find_element(:css, '#category_create_group_count').send_keys(group_count)
      submit_form('#add_category_form')
      wait_for_ajaximations
      expect(@course.groups.count).to eq 4
      expect(f('.group_count')).to include_text("#{group_count} Groups")
    end

    it "should test group structure functionality" do
      enroll_more_students

      group_count = "4"
      expect_new_page_load { fln('View User Groups').click }
      dialog = open_student_group_dialog
      dialog.find_element(:css, '#category_split_groups').click
      replace_content(f('#category_split_group_count'), group_count)
      expect(@course.groups.count).to eq 0
      submit_form('#add_category_form')
      wait_for_ajaximations
      expect(@course.groups.count).to eq group_count.to_i
      expect(ffj('.left_side .group_name:visible').count).to eq group_count.to_i
    end

    it "should edit a student group" do
      new_group_name = "new group edit name"
      create_student_group
      f('.edit_category_link').click
      edit_form = f('#edit_category_form')
      edit_form.find_element(:css, 'input#category_name').send_keys(new_group_name)
      submit_form(edit_form)
      wait_for_ajaximations
      expect(fj(".category_name").text).to eq new_group_name
    end

    it "should delete a student group" do
      create_student_group
      f('.delete_category_link').click
      keep_trying_until do
        expect(driver.switch_to.alert).not_to be_nil
        driver.switch_to.alert.accept
        true
      end
      wait_for_ajaximations
      refresh_page
      expect(f('#no_groups_message')).to be_displayed
    end

    it "should randomly assign students" do
      expected_student_count = "0 students"

      enroll_more_students

      group_count = 4
      expect_new_page_load { fln('View User Groups').click }
      open_student_group_dialog
      submit_form('#add_category_form')
      wait_for_ajaximations
      group_count.times do
        f('.add_group_link').click
        f('.button-container > .btn-small').click
        wait_for_ajaximations
      end
      f('.assign_students_link').click
      keep_trying_until do
        expect(driver.switch_to.alert).not_to be_nil
        driver.switch_to.alert.accept
        true
      end
      wait_for_ajax_requests
      assert_flash_notice_message /Students assigned to groups/
      expect(f('.right_side .user_count').text).to eq expected_student_count
    end

    it "should test prior enrollment functionality" do
      @course.complete
      get "/courses/#{@course.id}/users"
      expect_new_page_load { fln('View Prior Enrollments').click }
      expect(f('#users')).to include_text(@student_1.name)
    end

    def link_to_student(enrollment, student)
      enrollment.find_element(:css, ".link_enrollment_link").click
      wait_for_ajax_requests
      click_option("#student_enrollment_link_option", student.try(:name) || "[ No Link ]")
      submit_form("#link_student_dialog_form")
      wait_for_ajax_requests
    end

    it "should deal with observers linked to multiple students" do
      @students = []
      @obs = user_model(:name => "The Observer")
      2.times do |i|
        student_in_course(:name => "Student #{i}")
        @students << @student
        e = @course.observer_enrollments.create!(:user => @obs, :workflow_state => 'active')
        e.associated_user_id = @student.id
        e.save!
      end

      2.times do |i|
        student_in_course(:name => "Student #{i+2}")
        @students << @student
      end

      get "/courses/#{@course.id}/users/#{@obs.id}"
      f('.more_user_information_link').click
      wait_for_ajaximations
      enrollments = ff(".enrollment")
      expect(enrollments.length).to eq 2

      expect(enrollments[0]).to include_text @students[0].name
      expect(enrollments[1]).to include_text @students[1].name

      link_to_student(enrollments[0], @students[2])
      expect(enrollments[0]).to include_text @students[2].name
      expect(enrollments[1]).to include_text @students[1].name

      link_to_student(enrollments[1], @students[3])
      expect(enrollments[0]).to include_text @students[2].name
      expect(enrollments[1]).to include_text @students[3].name

      @obs.reload
      expect(@obs.enrollments.map { |e| e.associated_user_id }.sort).to eq [@students[2].id, @students[3].id]

      link_to_student(enrollments[0], nil)
      expect(enrollments[0].find_element(:css, ".associated_user")).not_to be_displayed

      link_to_student(enrollments[0], @students[0])
      link_to_student(enrollments[1], @students[1])
      expect(enrollments[0]).to include_text @students[0].name
      expect(enrollments[1]).to include_text @students[1].name

      @obs.reload
      expect(@obs.enrollments.map { |e| e.associated_user_id }.sort).to eq [@students[0].id, @students[1].id]
    end
  end

  context "people as a TA" do

    before (:each) do
      course_with_ta_logged_in(:active_all => true)
    end

    it "should validate that the TA cannot delete / conclude or reset course" do
      get "/courses/#{@course.id}/settings"
      expect(f('.delete_course_link')).to be_nil
      expect(f('.reset_course_content_button')).to be_nil
      get "/courses/#{@course.id}/confirm_action?event=conclude"
      expect(f('.ui-state-error')).to include_text('Unauthorized')
    end

    it "should validate that a TA cannot rename a teacher" do
      skip('bug 7106 - do not allow TA to edit teachers name')
      teacher_enrollment = teacher_in_course(:name => 'teacher@example.com')
      get "/courses/#{@course.id}/users/#{teacher_enrollment.user.id}"
      expect(f('.edit_user_link')).to_not be_displayed
    end
  end

  def add_a_section
    section_name = 'section2'
    get "/courses/#{@course.id}/settings#tab-sections"

    section_input = f('#course_section_name')
    keep_trying_until { expect(section_input).to be_displayed }
    replace_content(section_input, section_name)
    submit_form('#add_section_form')
    wait_for_ajaximations
    expect(ff('#sections > .section')[1]).to include_text(section_name)
  end

  context "course with multiple sections", priority: "2" do
    before (:each) do
      course_with_admin_logged_in
      add_a_section
    end

    it "should save add people form data" do
      get "/courses/#{@course.id}/users"

      f('#addUsers').click
      wait_for_ajaximations

      expect(f('#create-users-step-1')).to be_displayed
      replace_content(f('#user_list_textarea'), 'student@example.com')
      click_option('#role_id', ta_role.id.to_s, :value)
      click_option('#course_section_id', 'Unnamed Course', :text)
      f('#limit_privileges_to_course_section').click
      f('#next-step').click
      wait_for_ajaximations

      expect(f('#create-users-step-2')).to be_displayed
      f('.btn.createUsersStartOver').click
      wait_for_ajaximations

      #verify form and options have not changed
      expect(f('#create-users-step-1')).to be_displayed
      expect(f('#user_list_textarea').text).to eq 'student@example.com'
      expect(first_selected_option(f('#role_id')).text).to eq 'TA'
      expect(first_selected_option(f('#course_section_id')).text).to eq 'Unnamed Course'
      is_checked('#limit_privileges_to_course_section') == true
    end

    it "should add a student to a section", priority: "1", test_id: 296460 do
      student = create_user("student@example.com")
      enroll_student(student)
      get "/courses/#{@course.id}/users"
      ff(".icon-settings")[1].click
      fln("Edit Sections").click
      f(".token_input.browsable").click
      section_input_element = driver.find_element(:name, "token_capture")
      section_input_element.send_keys("section2")
      f('.last.context').click
      wait_for_ajaximations
      ff('.ui-button-text')[1].click
      wait_for_ajaximations
      expect(ff(".StudentEnrollment")[0].text).to include_text("section2")
    end

    it "should remove a student from a section", priority: "1", test_id: 296461 do
     sec1 = @course.course_sections.create!(name: "section1")
     sec2 = @course.course_sections.create!(name: "section2")
     @student = user
     @course.enroll_student(@student, section: sec1, allow_multiple_enrollments: true)
     @course.enroll_student(@student, section: sec2, allow_multiple_enrollments: true)
     get "/courses/#{@course.id}/users"
     ff(".icon-settings")[1].click
     fln("Edit Sections").click
     fln("Remove user from section2").click
     ff('.ui-button-text')[1].click
     wait_for_ajaximations
     expect(ff(".StudentEnrollment")[0].text).not_to include_text("section2")
    end
  end

  it "should get the max total activity time" do
    course_with_admin_logged_in
    sec1 = @course.course_sections.create!(name: "section1")
    sec2 = @course.course_sections.create!(name: "section2")
    @student = user
    e1 = @course.enroll_student(@student, section: sec1, allow_multiple_enrollments: true)
    @course.enroll_student(@student, section: sec2, allow_multiple_enrollments: true)
    Enrollment.where(:id => e1).update_all(:total_activity_time => 900)
    get "/courses/#{@course.id}/users"
    wait_for_ajaximations
    expect(fj("#user_#{@student.id} td:nth-child(7)").text.strip).to eq "15:00"
  end

  it "should filter by role ids" do
    account_model
    course_with_teacher_logged_in(:account => @account)
    old_role = custom_student_role("Role")
    old_role.deactivate!

    new_role = @account.roles.new(:name => old_role.name)
    new_role.base_role_type = "StudentEnrollment"
    new_role.save!
    new_role

    student_in_course(:course => @course, :role => new_role, :name => "number2")

    get "/courses/#{@course.id}/users"
    click_option("select[name=enrollment_role_id]", new_role.id.to_s, :value)
    wait_for_ajaximations
    expect(ff('tr.rosterUser').count).to eq 1
  end
end<|MERGE_RESOLUTION|>--- conflicted
+++ resolved
@@ -117,13 +117,10 @@
       open_dropdown_menu(option: 'removeFromCourse')
     end
 
-<<<<<<< HEAD
-=======
     it "should display the option to remove a ta from the course" do
       open_dropdown_menu(option: 'removeFromCourse', selector: '.rosterUser:nth-child(3)')
     end
 
->>>>>>> 437cc7b0
     it "should display activity report on clicking Student Interaction button", priority: "1", test_id: 244446 do
       fln("Student Interactions Report").click
       wait_for_ajaximations
