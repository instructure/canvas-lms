# frozen_string_literal: true

# Copyright (C) 2024 - present Instructure, Inc.
#
# This file is part of Canvas.
#
# Canvas is free software: you can redistribute it and/or modify it under
# the terms of the GNU Affero General Public License as published by the Free
# Software Foundation, version 3 of the License.
#
# Canvas is distributed in the hope that it will be useful, but WITHOUT ANY
# WARRANTY; without even the implied warranty of MERCHANTABILITY or FITNESS FOR
# A PARTICULAR PURPOSE. See the GNU Affero General Public License for more
# details.
#
# You should have received a copy of the GNU Affero General Public License along
# with this program. If not, see <http://www.gnu.org/licenses/>.
require_relative "../common"
require_relative "../../spec_helper"
require_relative "page_objects/assignments_index_page"
require_relative "page_objects/assignment_page"
require_relative "../helpers/items_assign_to_tray"
require_relative "../helpers/context_modules_common"

describe "assignments show page assign to" do
  include_context "in-process server selenium tests"
  include AssignmentsIndexPage
  include ItemsAssignToTray
  include ContextModulesCommon

  before :once do
    course_with_teacher(active_all: true)
    @assignment1 = @course.assignments.create(name: "test assignment", points_possible: 25)

    @student1 = student_in_course(course: @course, active_all: true, name: "Student 1").user
    @student2 = student_in_course(course: @course, active_all: true, name: "Student 2").user
  end

  before do
    user_session(@teacher)
  end

  it "brings up the assign to tray when selecting the assign to option" do
    get "/courses/#{@course.id}/assignments/#{@assignment1.id}"

    AssignmentPage.click_assign_to_button

    wait_for_assign_to_tray_spinner
    keep_trying_until { expect(item_tray_exists?).to be_truthy }

    expect(tray_header.text).to eq("test assignment")
    expect(icon_type_exists?("Assignment")).to be true
    expect(item_type_text.text).to include("25 pts")
  end

  it "assigns student and saves assignment", :ignore_js_errors do
    get "/courses/#{@course.id}/assignments/#{@assignment1.id}"

    AssignmentPage.click_assign_to_button
    wait_for_assign_to_tray_spinner
    keep_trying_until { expect(item_tray_exists?).to be_truthy }

    click_add_assign_to_card
    select_module_item_assignee(1, @student1.name)
    update_due_date(1, "12/31/2022")
    update_due_time(1, "5:00 PM")
    update_available_date(1, "12/27/2022")
    update_available_time(1, "8:00 AM")
    update_until_date(1, "1/7/2023")
    update_until_time(1, "9:00 PM")
    click_save_button

    keep_trying_until { expect(element_exists?(module_item_edit_tray_selector)).to be_falsey }
    expect(@assignment1.assignment_overrides.last.assignment_override_students.count).to eq(1)
    # TODO: check that the dates are saved with date under the title of the item
  end

  it "does not show concluded student enrollments" do
    test_student = student_in_course(course: @course, active_all: true, name: "Test Student").user
    Enrollment.where(user_id: test_student.id, course_id: @course.id).first.conclude

    get "/courses/#{@course.id}/assignments/#{@assignment1.id}"

    AssignmentPage.click_assign_to_button

    f("[data-testid='assignee_selector']").click
    expect(find_all('[group="Students"]').map(&:text)).not_to include "Test Student"
  end

  it "shows existing enrollments when accessing assign to tray" do
    @assignment1.assignment_overrides.create!(set_type: "ADHOC")
    @assignment1.assignment_overrides.first.assignment_override_students.create!(user: @student1)

    get "/courses/#{@course.id}/assignments/#{@assignment1.id}"

    AssignmentPage.click_assign_to_button
    wait_for_assign_to_tray_spinner
    keep_trying_until { expect(item_tray_exists?).to be_truthy }

    expect(module_item_assign_to_card[0]).to be_displayed
    expect(module_item_assign_to_card[1]).to be_displayed

    expect(assign_to_in_tray("Remove Everyone else")[0]).to be_displayed
    expect(assign_to_in_tray("Remove #{@student1.name}")[0]).to be_displayed
  end

  it "does not show cards for ADHOC override with no students" do
    @assignment1.assignment_overrides.create!(set_type: "ADHOC")

    get "/courses/#{@course.id}/assignments/#{@assignment1.id}"

    AssignmentPage.click_assign_to_button
    wait_for_assign_to_tray_spinner
    keep_trying_until { expect(item_tray_exists?).to be_truthy }
    # only renders the everyone card
    expect(module_item_assign_to_card.length).to be(1)
  end

  it "saves and shows override updates when tray reaccessed", :ignore_js_errors do
    get "/courses/#{@course.id}/assignments/#{@assignment1.id}"

    AssignmentPage.click_assign_to_button
    wait_for_assign_to_tray_spinner

    keep_trying_until { expect(item_tray_exists?).to be_truthy }

    update_due_date(0, "12/31/2022")
    update_due_time(0, "5:00 PM")
    update_available_date(0, "12/27/2022")
    update_available_time(0, "8:00 AM")
    update_until_date(0, "1/7/2023")
    update_until_time(0, "9:00 PM")

    click_save_button
    keep_trying_until { expect(element_exists?(module_item_edit_tray_selector)).to be_falsey }

    AssignmentPage.click_assign_to_button
    wait_for_assign_to_tray_spinner

    keep_trying_until { expect(item_tray_exists?).to be_truthy }

    expect(assign_to_due_date(0).attribute("value")).to eq("Dec 31, 2022")
    expect(assign_to_due_time(0).attribute("value")).to eq("5:00 PM")
    expect(assign_to_available_from_date(0).attribute("value")).to eq("Dec 27, 2022")
    expect(assign_to_available_from_time(0).attribute("value")).to eq("8:00 AM")
    expect(assign_to_until_date(0).attribute("value")).to eq("Jan 7, 2023")
    expect(assign_to_until_time(0).attribute("value")).to eq("9:00 PM")
  end

  it "focus close button on open" do
    get "/courses/#{@course.id}/assignments/#{@assignment1.id}"

    AssignmentPage.click_assign_to_button
    wait_for_assign_to_tray_spinner
    keep_trying_until { expect(item_tray_exists?).to be_truthy }

    check_element_has_focus close_button
  end

  it "does not show the button when the user does not have the manage_assignments_edit permission" do
    get "/courses/#{@course.id}/assignments/#{@assignment1.id}"
    expect(element_exists?(AssignmentPage.assign_to_button_selector)).to be_truthy

    RoleOverride.create!(context: @course.account, permission: "manage_assignments_edit", role: teacher_role, enabled: false)
    get "/courses/#{@course.id}/assignments/#{@assignment1.id}"
    expect(element_exists?(AssignmentPage.assign_to_button_selector)).to be_falsey
  end

  it "does show mastery paths in the assign to list for assignments" do
    @course.conditional_release = true
    @course.save!

    get "/courses/#{@course.id}/assignments/#{@assignment1.id}"

    AssignmentPage.click_assign_to_button
    wait_for_assign_to_tray_spinner
    keep_trying_until { expect(item_tray_exists?).to be_truthy }

    option_elements = INSTUI_Select_options(module_item_assignee[0])
    option_names = option_elements.map(&:text)
    expect(option_names).to include("Mastery Paths")
  end

  it "shows all the overrides if there are more than a page size for the assignment", custom_timeout: 30 do
    @page_size = 5
    stub_const("Api::MAX_PER_PAGE", @page_size)
    create_users_in_course(@course, 20, return_type: :record, name_prefix: "Student")
    Assignment.suspend_due_date_caching do
      @course.students.each do |student|
        ao = @assignment1.assignment_overrides.create!
        ao.assignment_override_students.create!(user: student)
      end
    end
    get "/courses/#{@course.id}/assignments/#{@assignment1.id}"
    AssignmentPage.click_assign_to_button
    wait_for_assign_to_tray_spinner
    keep_trying_until { expect(item_tray_exists?).to be_truthy }
    # there were 2 existing users in the course, plus the Everyone Else card, so we expect 23 cards
    expect(module_item_assign_to_card.length).to eq(23)
  end

  context "overrides table" do
    let(:due_at) { Time.zone.parse("2024-04-15") }
    let(:unlock_at) { Time.zone.parse("2024-04-10") }
    let(:lock_at) { Time.zone.parse("2024-04-20") }

    before do
      @assignment = @course.assignments.create(name: "test assignment", points_possible: 25)

      @student1 = student_in_course(course: @course, active_all: true, name: "Student 1").user
      @student2 = student_in_course(course: @course, active_all: true, name: "Student 2").user
      @course_section1 = @course.course_sections.create!(name: "Section Alpha")
      @course_section2 = @course.course_sections.create!(name: "Section Beta")

      @category = @course.group_categories.create!(name: "Course Group")

      @group1 = @category.groups.create!(name: "Course Group A", context: @course)
      @group2 = @category.groups.create!(name: "Course Group B", context: @course)
    end

    def create_test_overrides(object, types: %w[student section group], params: {})
      if types.include? "student"
        student_overrides = object.assignment_overrides.create!(
          set_type: "ADHOC",
          title: "2 students",
          **params
        )
        student_overrides.assignment_override_students.create!(user: @student1)
        student_overrides.assignment_override_students.create!(user: @student2)
      end

      if types.include? "section"
        object.assignment_overrides.create!(set_type: "CourseSection", set_id: @course_section1.id, **params)
        object.assignment_overrides.create!(set_type: "CourseSection", set_id: @course_section2.id, **params)
      end

      if types.include? "group"
        object.assignment_overrides.create!(set_type: "Group", set_id: @group1.id, **params)
        object.assignment_overrides.create!(set_type: "Group", set_id: @group2.id, **params)
      end
    end

    def validate_all_overrides(expected)
      expect(AssignmentPage.retrieve_overrides_count).to eq(expected.count)
      AssignmentPage.retrieve_all_overrides_formatted.each_with_index do |override, index|
        expect(override[:due_at]).to eq(expected[index][:due_at])
        expect(override[:due_for]).to eq(expected[index][:due_for])
        expect(override[:unlock_at]).to eq(expected[index][:unlock_at])
        expect(override[:lock_at]).to eq(expected[index][:lock_at])
      end
    end

    it "shows dates for Everyone when visible_to_everyone is true" do
      @assignment.update!(
        due_at:,
        unlock_at:,
        lock_at:,
        only_visible_to_overrides: false
      )

      get "/courses/#{@course.id}/assignments/#{@assignment.id}"

      expect(@assignment.visible_to_everyone).to be_truthy
      validate_all_overrides([
                               { due_at: "Apr 15, 2024 at 12am", due_for: "Everyone", unlock_at: "Apr 10, 2024 at 12am", lock_at: "Apr 20, 2024 at 12am" }
                             ])
    end

    it "shows dates for Everyone else when visible_to_everyone is true" do
      @assignment.update!(
        group_category: @category,
        due_at:,
        unlock_at:,
        lock_at:,
        only_visible_to_overrides: false
      )

      params = {
        due_at:,
        due_at_overridden: true,
        unlock_at:,
        unlock_at_overridden: true,
        lock_at:,
        lock_at_overridden: true,
      }

      create_test_overrides(@assignment, types: ["student"], params: params.merge!({ due_at: due_at + 1.day }))
      create_test_overrides(@assignment, types: ["section"], params: params.merge!({ due_at: due_at + 2.days }))
      create_test_overrides(@assignment, types: ["group"], params: params.merge!({ due_at: due_at + 3.days }))

      get "/courses/#{@course.id}/assignments/#{@assignment.id}"

      expect(@assignment.visible_to_everyone).to be_truthy

      validate_all_overrides([
                               { due_at: "Apr 15, 2024 at 12am", due_for: "Everyone else", unlock_at: "Apr 10, 2024 at 12am", lock_at: "Apr 20, 2024 at 12am" },
                               { due_at: "Apr 16, 2024", due_for: "2 Students", unlock_at: "Apr 10, 2024 at 12am", lock_at: "Apr 20, 2024 at 11:59pm" },
                               { due_at: "Apr 17, 2024", due_for: "2 Sections", unlock_at: "Apr 10, 2024 at 12am", lock_at: "Apr 20, 2024 at 11:59pm" },
                               { due_at: "Apr 18, 2024", due_for: "2 Groups", unlock_at: "Apr 10, 2024 at 12am", lock_at: "Apr 20, 2024 at 11:59pm" }
                             ])
    end

    it "does not any dates when without visible_to_everyone is false" do
      @assignment.update!(
        due_at:,
        unlock_at:,
        lock_at:,
        only_visible_to_overrides: true
      )

      get "/courses/#{@course.id}/assignments/#{@assignment.id}"

      expect(@assignment.visible_to_everyone).to be_falsey
      validate_all_overrides([])
    end

    it "does not show dates for Everyone else when visible_to_everyone is false" do
      @assignment.update!(
        group_category: @category,
        due_at:,
        unlock_at:,
        lock_at:,
        only_visible_to_overrides: true
      )

      params = {
        due_at:,
        due_at_overridden: true,
        unlock_at:,
        unlock_at_overridden: true,
        lock_at:,
        lock_at_overridden: true,
      }

      create_test_overrides(@assignment, types: ["student"], params:)
      create_test_overrides(@assignment, types: ["section"], params: params.merge!({ due_at: due_at + 1.day }))
      create_test_overrides(@assignment, types: ["group"], params: params.merge!({ due_at: due_at + 2.days }))

      get "/courses/#{@course.id}/assignments/#{@assignment.id}"

      expect(@assignment.visible_to_everyone).to be_falsey
      validate_all_overrides([
                               { due_at: "Apr 15, 2024", due_for: "2 Students", unlock_at: "Apr 10, 2024 at 12am", lock_at: "Apr 20, 2024 at 11:59pm" },
                               { due_at: "Apr 16, 2024", due_for: "2 Sections", unlock_at: "Apr 10, 2024 at 12am", lock_at: "Apr 20, 2024 at 11:59pm" },
                               { due_at: "Apr 17, 2024", due_for: "2 Groups", unlock_at: "Apr 10, 2024 at 12am", lock_at: "Apr 20, 2024 at 11:59pm" }
                             ])
    end

    it "shows dates for Everyone when there is course override" do
      @assignment.assignment_overrides.create!(set_type: "Course", set_id: @course.id, due_at:, unlock_at:, lock_at:)

      get "/courses/#{@course.id}/assignments/#{@assignment.id}"

      expect(@assignment.visible_to_everyone).to be_truthy
      validate_all_overrides([
                               { due_at: "Apr 15, 2024", due_for: "Everyone", unlock_at: "Apr 10, 2024 at 12am", lock_at: "Apr 20, 2024 at 11:59pm" }
                             ])
    end

    it "shows dates for default section" do
      @assignment.update!(
        due_at:,
        unlock_at:,
        lock_at:,
        only_visible_to_overrides: true
      )

      @assignment.assignment_overrides.create!(
        set_type: "CourseSection",
        set_id: @course.default_section.id,
        due_at:,
        due_at_overridden: true,
        unlock_at:,
        unlock_at_overridden: true,
        lock_at:,
        lock_at_overridden: true
      )

      get "/courses/#{@course.id}/assignments/#{@assignment.id}"

      expect(@assignment.visible_to_everyone).to be_falsey
      validate_all_overrides([
                               { due_at: "Apr 15, 2024", due_for: "1 Section", unlock_at: "Apr 10, 2024 at 12am", lock_at: "Apr 20, 2024 at 11:59pm" }
                             ])
    end

    it "does not show dates for overrides when unassign_item is true" do
      @assignment.update!(
        group_category: @category,
        due_at:,
        unlock_at:,
        lock_at:,
        only_visible_to_overrides: false
      )

      create_test_overrides(@assignment, params: {
                              due_at:,
                              due_at_overridden: true,
                              unlock_at:,
                              unlock_at_overridden: true,
                              lock_at:,
                              lock_at_overridden: true,
                              unassign_item: true
                            })

      get "/courses/#{@course.id}/assignments/#{@assignment.id}"

      expect(@assignment.visible_to_everyone).to be_truthy
      validate_all_overrides([
                               { due_at: "Apr 15, 2024 at 12am", due_for: "Everyone", unlock_at: "Apr 10, 2024 at 12am", lock_at: "Apr 20, 2024 at 12am" }
                             ])
    end

    it "does not show dates for overrides when workflow_state is deleted" do
      @assignment.update!(
        group_category: @category,
        due_at:,
        unlock_at:,
        lock_at:,
        only_visible_to_overrides: false
      )

      create_test_overrides(@assignment, params: {
                              due_at:,
                              due_at_overridden: true,
                              unlock_at:,
                              unlock_at_overridden: true,
                              lock_at:,
                              lock_at_overridden: true,
                              workflow_state: "deleted"
                            })

      get "/courses/#{@course.id}/assignments/#{@assignment.id}"

      expect(@assignment.visible_to_everyone).to be_truthy
      validate_all_overrides([
                               { due_at: "Apr 15, 2024 at 12am", due_for: "Everyone", unlock_at: "Apr 10, 2024 at 12am", lock_at: "Apr 20, 2024 at 12am" }
                             ])
    end

    context "with module overrides" do
      before do
        @module = @course.context_modules.create!(name: "Module 1")
        @module.add_item(type: "assignment", id: @assignment.id)
      end

      it "shows only dates for inherited overrides" do
        @assignment.update!(
          group_category: @category,
          due_at:,
          unlock_at:,
          lock_at:,
          only_visible_to_overrides: true
        )

        create_test_overrides(@module)

        get "/courses/#{@course.id}/assignments/#{@assignment.id}"

        validate_all_overrides([
                                 { due_at: "-", due_for: "2 Sections, 2 Groups, 2 Students", unlock_at: "-", lock_at: "-" }
                               ])
      end

      it "shows only dates for assignment overrides due precedence" do
        @assignment.update!(
          group_category: @category,
          due_at:,
          unlock_at:,
          lock_at:,
          only_visible_to_overrides: false
        )

        create_test_overrides(@module)
        create_test_overrides(@assignment, params: {
                                due_at:,
                                due_at_overridden: true,
                                unlock_at:,
                                unlock_at_overridden: true,
                                lock_at:,
                                lock_at_overridden: true
                              })

        get "/courses/#{@course.id}/assignments/#{@assignment.id}"

        # Doesn't show 'Everyone' when there are module overrides even if only_visible_to_overrides is false
        validate_all_overrides([
                                 { due_at: "Apr 15, 2024", due_for: "2 Sections, 2 Groups, 2 Students", unlock_at: "Apr 10, 2024 at 12am", lock_at: "Apr 20, 2024 at 11:59pm" }
                               ])
      end

      it "shows dates for inherited overrides and assignment overrides" do
        @assignment.update!(
          group_category: @category,
          due_at:,
          unlock_at:,
          lock_at:,
          only_visible_to_overrides: false
        )

        student_overrides = @module.assignment_overrides.create!(
          set_type: "ADHOC",
          title: "2 students"
        )
        student_overrides.assignment_override_students.create!(user: @student1)
        student_overrides.assignment_override_students.create!(user: @student2)
        @module.assignment_overrides.create!(set_type: "CourseSection", set_id: @course_section1.id)
        @module.assignment_overrides.create!(set_type: "CourseSection", set_id: @course_section2.id)
        override_params = {
          due_at:,
          due_at_overridden: true,
          unlock_at:,
          unlock_at_overridden: true,
          lock_at:,
          lock_at_overridden: true
        }
        student_overrides = @assignment.assignment_overrides.create!(
          set_type: "ADHOC",
          title: "2 students",
          **override_params
        )
        student_overrides.assignment_override_students.create!(user: @student1)
        student_overrides.assignment_override_students.create!(user: @student2)
        @assignment.assignment_overrides.create!(set_type: "Group", set_id: @group1.id, **override_params)
        @assignment.assignment_overrides.create!(set_type: "Group", set_id: @group2.id, **override_params)

        get "/courses/#{@course.id}/assignments/#{@assignment.id}"

        # Doesn't show 'Everyone' when there are module overrides even if only_visible_to_overrides is false
        validate_all_overrides([
                                 { due_at: "Apr 15, 2024", due_for: "2 Groups, 2 Students", unlock_at: "Apr 10, 2024 at 12am", lock_at: "Apr 20, 2024 at 11:59pm" },
                                 { due_at: "-", due_for: "2 Sections", unlock_at: "-", lock_at: "-" }
                               ])
      end
    end
  end

  context "teacher/observer permissions" do
    before :once do
      @teacher = teacher_in_course(active_all: true).user
      @course.enroll_user(@teacher, "ObserverEnrollment", { allow_multiple_enrollments: true, associated_user_id: @student1 })
      @course.enroll_user(@teacher, "ObserverEnrollment", { allow_multiple_enrollments: true, associated_user_id: @student2 })
    end

    before do
      @assignment1.due_at = 1.week.from_now
      @assignment1.save!
      @assignment1.assignment_overrides.create!(set_type: "ADHOC")
      @assignment1.assignment_overrides.first.assignment_override_students.create!(user: @student)
      user_session(@teacher)
    end

    it "shows assignment page for teachers when they are also observers in the course" do
      get "/courses/#{@course.id}/assignments/#{@assignment1.id}"
      expect(element_exists?(AssignmentPage.assign_to_button_selector)).to be_truthy
    end

    it "shows all overrides for teachers when they are also observers in the course" do
      @assignment1.update!(only_visible_to_overrides: true)
      @student3 = student_in_course(course: @course, active_all: true, name: "Student 3").user
      @assignment1.assignment_overrides.create!(set_type: "ADHOC", due_at: Time.zone.parse("2024-04-12"))
      @assignment1.assignment_overrides.last.assignment_override_students.create!(user: @student3)

      get "/courses/#{@course.id}/assignments/#{@assignment1.id}"

      expect(AssignmentPage.retrieve_overrides_count).to eq(2)
      overrides = AssignmentPage.retrieve_all_overrides_formatted
<<<<<<< HEAD
      expect(overrides[0][:due_at]).to eq("Apr 12")
=======
      expect(overrides[0][:due_at]).to eq("Apr 12, 2024")
>>>>>>> 51db239a
      expect(overrides[0][:due_for]).to eq("1 Student")
      expect(overrides[1][:due_at]).to eq("-")
      expect(overrides[1][:due_for]).to eq("1 Student")
    end
  end
end<|MERGE_RESOLUTION|>--- conflicted
+++ resolved
@@ -565,11 +565,7 @@
 
       expect(AssignmentPage.retrieve_overrides_count).to eq(2)
       overrides = AssignmentPage.retrieve_all_overrides_formatted
-<<<<<<< HEAD
-      expect(overrides[0][:due_at]).to eq("Apr 12")
-=======
       expect(overrides[0][:due_at]).to eq("Apr 12, 2024")
->>>>>>> 51db239a
       expect(overrides[0][:due_for]).to eq("1 Student")
       expect(overrides[1][:due_at]).to eq("-")
       expect(overrides[1][:due_for]).to eq("1 Student")
