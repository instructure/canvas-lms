--- conflicted
+++ resolved
@@ -68,15 +68,12 @@
       @dtp = @checkpointed_discussion.discussion_topic_participants.where(user_id: @teacher).first
       @dtp.sort_order = "asc"
       @dtp.save!
-<<<<<<< HEAD
-=======
     end
 
     it "loads discussion when not speedgrader", :ignore_js_errors do
       # discussions are loaded in many places with many params, this is one way and it shouldn't break.
       get "/courses/#{@course.id}/discussion_topics/#{@checkpointed_discussion.id}?embed=true&headless=1&student_id=#{@student2.id}"
       expect(f("body").text).to include("reply to topic i0")
->>>>>>> c345be2d
     end
 
     context "discussions_speedgrader_revisit" do
@@ -100,7 +97,6 @@
 
           f("button[data-testid='discussions-last-reply-button']").click
           expect(f("body").text).to include("Reply 6 of 6")
-<<<<<<< HEAD
 
           # we are not doing anything inside the iframes yet, the buttons are reliant
           # on their contents to load, though
@@ -116,23 +112,6 @@
           end
         end
 
-=======
-
-          # we are not doing anything inside the iframes yet, the buttons are reliant
-          # on their contents to load, though
-          Speedgrader.wait_for_all_speedgrader_iframes_to_load
-          Speedgrader.wait_for_first_reply_button
-          expect(f("button[data-testid='discussions-first-reply-button']")).to be_enabled
-          expect(f("button[data-testid='discussions-previous-reply-button']")).to be_enabled
-          expect(f("button[data-testid='discussions-next-reply-button']")).to be_disabled
-          expect(f("button[data-testid='discussions-last-reply-button']")).to be_disabled
-
-          Speedgrader.wait_for_all_speedgrader_iframes_to_load do
-            expect(f("body").text).to include("reply to topic j2")
-          end
-        end
-
->>>>>>> c345be2d
         it "goes to first entry", :ignore_js_errors do
           get "/courses/#{@course.id}/gradebook/speed_grader?assignment_id=#{@checkpointed_assignment.id}&student_id=#{@student2.id}&entry_id=#{@student_2_last_entry.id}"
           f("button[title='Settings']").click
