# frozen_string_literal: true

#
# Copyright (C) 2024 - present Instructure, Inc.
#
# This file is part of Canvas.
#
# Canvas is free software: you can redistribute it and/or modify it under
# the terms of the GNU Affero General Public License as published by the Free
# Software Foundation, version 3 of the License.
#
# Canvas is distributed in the hope that it will be useful, but WITHOUT ANY
# WARRANTY; without even the implied warranty of MERCHANTABILITY or FITNESS FOR
# A PARTICULAR PURPOSE. See the GNU Affero General Public License for more
# details.
#
# You should have received a copy of the GNU Affero General Public License along
# with this program. If not, see <http://www.gnu.org/licenses/>.
require_relative "../../common"

describe "Screenreader Gradebook grading" do
  include_context "in-process server selenium tests"
  context "checkpoints" do
    before do
      Account.site_admin.enable_feature! :discussion_checkpoints
      Account.site_admin.enable_feature!(:react_discussions_post)

      @teacher = course_with_teacher_logged_in(active_course: true, active_all: true, name: "teacher").user
      @student1 = student_in_course(course: @course, name: "student", active_all: true).user
      @student2 = student_in_course(course: @course, name: "student2", active_all: true).user
      @course.root_account.enable_feature!(:discussion_checkpoints)

      @checkpointed_discussion = DiscussionTopic.create_graded_topic!(course: @course, title: "Checkpointed Discussion")
      @checkpointed_assignment = @checkpointed_discussion.assignment

      Checkpoints::DiscussionCheckpointCreatorService.call(
        discussion_topic: @checkpointed_discussion,
        checkpoint_label: CheckpointLabels::REPLY_TO_TOPIC,
        dates: [{ type: "everyone", due_at: 2.days.from_now }],
        points_possible: 5
      )

      Checkpoints::DiscussionCheckpointCreatorService.call(
        discussion_topic: @checkpointed_discussion,
        checkpoint_label: CheckpointLabels::REPLY_TO_ENTRY,
        dates: [{ type: "everyone", due_at: 5.days.from_now }],
        points_possible: 15,
        replies_required: 3
      )

      3.times do |i|
        entry = @checkpointed_discussion.discussion_entries.create!(user: @student1, message: " reply to topic i#{i} ")
        @checkpointed_discussion.discussion_entries.create!(user: @student2, message: " reply to entry i#{i} ", root_entry_id: entry.id, parent_id: entry.id)
      end

      20.times do |k|
        entry = @checkpointed_discussion.discussion_entries.create!(user: @teacher, message: " reply to topic k#{k} ")
        @checkpointed_discussion.discussion_entries.create!(user: @student1, message: " reply to entry k#{k} ", root_entry_id: entry.id, parent_id: entry.id)
      end

      3.times do |j|
        entry = @checkpointed_discussion.discussion_entries.create!(user: @student2, message: " reply to topic j#{j} ")
        @checkpointed_discussion.discussion_entries.create!(user: @student1, message: " reply to entry j#{j} ", root_entry_id: entry.id, parent_id: entry.id)
      end
      @entry = DiscussionEntry.where(message: " reply to topic j2 ").first
    end

    it "can cycle next student entry" do
      get "/courses/#{@course.id}/gradebook/speed_grader?assignment_id=#{@checkpointed_assignment.id}&student_id=#{@student2.id}&entry_id=#{@entry.id}"

      3.times do |i|
        in_frame("speedgrader_iframe") do
          in_frame("discussion_preview_iframe") do
            expect(f("div[data-testid='isHighlighted']").text).to include(@student2.name)
            expect(f("div[data-testid='isHighlighted']").text).to include("reply to topic j#{2 - i}")
            # page 1 is selected
            expect(f("body").text).to include("reply to topic j2")
            expect(f("body").text).to_not include("reply to topic i0")
          end
        end
        f("button[data-testid='discussions-next-reply-button']").click
        wait_for_ajaximations
      end

      3.times do |i|
        in_frame("speedgrader_iframe") do
          in_frame("discussion_preview_iframe") do
            expect(f("div[data-testid='isHighlighted']").text).to include(@student2.name)
            expect(f("div[data-testid='isHighlighted']").text).to include("reply to entry i#{2 - i}")
            # page 2 is selected
            expect(f("body").text).to include("reply to topic i0")
            expect(f("body").text).to_not include("reply to topic j2")
          end
        end
        f("button[data-testid='discussions-next-reply-button']").click
        wait_for_ajaximations
      end

      # this means it cycles
      in_frame("speedgrader_iframe") do
        in_frame("discussion_preview_iframe") do
          expect(f("div[data-testid='isHighlighted']").text).to include(@student2.name)
          expect(f("div[data-testid='isHighlighted']").text).to include("reply to topic j2")
          # page 1 is selected
          expect(f("body").text).to include("reply to topic j2")
          expect(f("body").text).to_not include("reply to topic i0")
        end
      end
    end

    it "can cycle previous student entry" do
      get "/courses/#{@course.id}/gradebook/speed_grader?assignment_id=#{@checkpointed_assignment.id}&student_id=#{@student2.id}&entry_id=#{@entry.id}"

      in_frame("speedgrader_iframe") do
        in_frame("discussion_preview_iframe") do
          expect(f("div[data-testid='isHighlighted']").text).to include(@student2.name)
          expect(f("div[data-testid='isHighlighted']").text).to include("reply to topic j2")
          # page 1 is selected
          expect(f("body").text).to include("reply to topic j2")
          expect(f("body").text).to_not include("reply to topic i0")
        end
      end
      f("button[data-testid='discussions-previous-reply-button']").click
      wait_for_ajaximations

      3.times do |i|
        in_frame("speedgrader_iframe") do
          in_frame("discussion_preview_iframe") do
            expect(f("div[data-testid='isHighlighted']").text).to include(@student2.name)
            expect(f("div[data-testid='isHighlighted']").text).to include("reply to entry i#{i}")
            # page 2 is selected
            expect(f("body").text).to include("reply to topic i0")
            expect(f("body").text).to_not include("reply to topic j2")
          end
        end
        f("button[data-testid='discussions-previous-reply-button']").click
        wait_for_ajaximations
      end

      # the last one prooves it can cycle
      3.times do |i|
        in_frame("speedgrader_iframe") do
          in_frame("discussion_preview_iframe") do
            expect(f("div[data-testid='isHighlighted']").text).to include(@student2.name)
            expect(f("div[data-testid='isHighlighted']").text).to include("reply to topic j#{i}")
            # page 1 is selected
            expect(f("body").text).to include("reply to topic j2")
            expect(f("body").text).to_not include("reply to topic i0")
          end
        end
        f("button[data-testid='discussions-previous-reply-button']").click
        wait_for_ajaximations
      end
    end

    it "next tab keeps focus" do
      get "/courses/#{@course.id}/gradebook/speed_grader?assignment_id=#{@checkpointed_assignment.id}&student_id=#{@student2.id}&entry_id=#{@entry.id}"

      in_frame("speedgrader_iframe") do
        in_frame("discussion_preview_iframe") do
          # tab to prev button
          driver.action.send_keys(:tab).perform
          driver.action.send_keys(:tab).perform
          driver.action.send_keys(:tab).perform
          driver.action.send_keys(:tab).perform
          driver.action.send_keys(:tab).perform
          # tab to next button
          driver.action.send_keys(:tab).perform

          3.times do |i|
            expect(f("div[data-testid='isHighlighted']").text).to include(@student2.name)
            expect(f("div[data-testid='isHighlighted']").text).to include("reply to topic j#{2 - i}")
            # page 1
            expect(f("body").text).to include("reply to topic j2")
            expect(f("body").text).to_not include("reply to topic i0")
            # notice enter key successfully navigates entries
            driver.action.send_keys(:enter).perform
          end
          # page 2
          expect(f("body").text).to include("reply to topic i0")
          expect(f("body").text).to_not include("reply to topic j2")
        end
      end
    end

    it "prev tab keeps focus" do
      get "/courses/#{@course.id}/gradebook/speed_grader?assignment_id=#{@checkpointed_assignment.id}&student_id=#{@student2.id}&entry_id=#{@entry.id}"

      in_frame("speedgrader_iframe") do
        in_frame("discussion_preview_iframe") do
          # tab to prev button
          driver.action.send_keys(:tab).perform
          driver.action.send_keys(:tab).perform
          driver.action.send_keys(:tab).perform
          driver.action.send_keys(:tab).perform
          driver.action.send_keys(:tab).perform

          expect(f("div[data-testid='isHighlighted']").text).to include(@student2.name)
          expect(f("div[data-testid='isHighlighted']").text).to include("reply to topic j2")
          # page 1 is selected
          expect(f("body").text).to include("reply to topic j2")
          expect(f("body").text).to_not include("reply to topic i0")

          3.times do |i|
            # notice enter key successfully navigates entries
            driver.action.send_keys(:enter).perform
            expect(f("div[data-testid='isHighlighted']").text).to include(@student2.name)
            expect(f("div[data-testid='isHighlighted']").text).to include("reply to entry i#{i}")
            # page 2 is selected
            expect(f("body").text).to include("reply to topic i0")
            expect(f("body").text).to_not include("reply to topic j2")
          end
        end
      end
    end

    it "sets default highlight entry if not set" do
      get "/courses/#{@course.id}/gradebook/speed_grader?assignment_id=#{@checkpointed_assignment.id}&student_id=#{@student2.id}"
      in_frame("speedgrader_iframe") do
        in_frame("discussion_preview_iframe") do
          wait_for(method: nil, timeout: 2) { f("div[data-testid='isHighlighted']").displayed? }
          expect(f("div[data-testid='isHighlighted']").text).to include(@student2.name)
          expect(f("div[data-testid='isHighlighted']").text).to include("reply to entry i0")
        end
      end
    end
<<<<<<< HEAD
=======

    it "pagination works" do
      get "/courses/#{@course.id}/gradebook/speed_grader?assignment_id=#{@checkpointed_assignment.id}&student_id=#{@student2.id}&entry_id=#{@entry.id}"
      in_frame("speedgrader_iframe") do
        in_frame("discussion_preview_iframe") do
          expect(f("div[data-testid='isHighlighted']").text).to include(@student2.name)
          # page 1 is selected
          expect(f("body").text).to include("reply to topic j2")
          expect(f("body").text).to_not include("reply to topic i0")

          driver.action.send_keys(:tab).perform
          driver.action.send_keys(:tab).perform
          driver.action.send_keys(:tab).perform
          driver.action.send_keys(:tab).perform
          driver.action.send_keys(:enter).perform
          wait_for_ajaximations
          wait_for(method: nil, timeout: 0.5) { fj("[data-cid='BaseButton PaginationButton']:contains('2')").click }
          wait_for_ajaximations

          wait_for(method: nil, timeout: 0.5) { fj("[data-cid='BaseButton PaginationButton']:contains('2')").click }
          wait_for_ajaximations
          # page 2 is selected
          expect(f("body").text).to include("reply to topic i0")
          expect(f("body").text).to_not include("reply to topic j2")
        end
      end
    end
>>>>>>> 4427bf89
  end
end<|MERGE_RESOLUTION|>--- conflicted
+++ resolved
@@ -224,8 +224,6 @@
         end
       end
     end
-<<<<<<< HEAD
-=======
 
     it "pagination works" do
       get "/courses/#{@course.id}/gradebook/speed_grader?assignment_id=#{@checkpointed_assignment.id}&student_id=#{@student2.id}&entry_id=#{@entry.id}"
@@ -253,6 +251,5 @@
         end
       end
     end
->>>>>>> 4427bf89
   end
 end