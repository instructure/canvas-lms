--- conflicted
+++ resolved
@@ -64,11 +64,7 @@
     click_save_button("Apply")
 
     keep_trying_until { expect(element_exists?(module_item_edit_tray_selector)).to be_falsey }
-<<<<<<< HEAD
-    expect(AssignmentCreateEditPage.manage_assign_to_button.text).to include("2 Assigned")
-=======
     expect(AssignmentCreateEditPage.pending_changes_pill_exists?).to be_truthy
->>>>>>> e0cb78f8
 
     AssignmentCreateEditPage.save_assignment
 
@@ -104,19 +100,11 @@
     update_until_date(1, "1/7/2023")
     update_until_time(1, "9:00 PM")
 
-<<<<<<< HEAD
-    click_save_button
-
-    keep_trying_until { expect(element_exists?(module_item_edit_tray_selector)).to be_falsey }
-
-    expect(AssignmentCreateEditPage.manage_assign_to_button.text).to include("2 Assigned")
-=======
     click_save_button("Apply")
 
     keep_trying_until { expect(element_exists?(module_item_edit_tray_selector)).to be_falsey }
 
     expect(AssignmentCreateEditPage.pending_changes_pill_exists?).to be_truthy
->>>>>>> e0cb78f8
 
     AssignmentCreateEditPage.save_assignment
     assignment = Assignment.last
@@ -148,8 +136,6 @@
     click_cancel_button
     expect(AssignmentCreateEditPage.assignment_save_button).to be_enabled
   end
-<<<<<<< HEAD
-=======
 
   it "clears tray when canceling" do
     AssignmentCreateEditPage.click_manage_assign_to_button
@@ -205,7 +191,6 @@
 
     expect(AssignmentCreateEditPage.pending_changes_pill_exists?).to be_truthy
   end
->>>>>>> e0cb78f8
 end
 
 describe "assignments show page assign to", :ignore_js_errors do
