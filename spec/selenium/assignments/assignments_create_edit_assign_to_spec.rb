--- conflicted
+++ resolved
@@ -294,10 +294,7 @@
   include_context "in-process server selenium tests"
   include ItemsAssignToTray
   include ContextModulesCommon
-<<<<<<< HEAD
-=======
   include SelectiveReleaseCommon
->>>>>>> 6d644d6a
 
   before :once do
     differentiated_modules_on
