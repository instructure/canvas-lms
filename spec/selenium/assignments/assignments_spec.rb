--- conflicted
+++ resolved
@@ -844,11 +844,7 @@
         get "/courses/#{@course.id}/assignments/#{assignment.id}/edit"
         wait_for_ajaximations
 
-<<<<<<< HEAD
-        expect(f("#assignment_peer_reviews_assign_at").attribute("value")).to eq format_time_for_view(peer_reviews_assign_at, "%b %d, %Y")
-=======
         expect(f("#assignment_peer_reviews_assign_at").attribute("value")).to eq format_time_for_view(peer_reviews_assign_at, "%b %-2d, %Y")
->>>>>>> 2bd5305a
       end
     end
 
