# frozen_string_literal: true

#
# Copyright (C) 2011 - present Instructure, Inc.
#
# This file is part of Canvas.
#
# Canvas is free software: you can redistribute it and/or modify it under
# the terms of the GNU Affero General Public License as published by the Free
# Software Foundation, version 3 of the License.
#
# Canvas is distributed in the hope that it will be useful, but WITHOUT ANY
# WARRANTY; without even the implied warranty of MERCHANTABILITY or FITNESS FOR
# A PARTICULAR PURPOSE. See the GNU Affero General Public License for more
# details.
#
# You should have received a copy of the GNU Affero General Public License along
# with this program. If not, see <http://www.gnu.org/licenses/>.

require_relative "../common"
require_relative "../helpers/assignments_common"
require_relative "../helpers/public_courses_context"
require_relative "../helpers/files_common"
require_relative "../helpers/admin_settings_common"
require_relative "../../helpers/k5_common"
require_relative "../helpers/context_modules_common"
require_relative "../helpers/items_assign_to_tray"
require_relative "page_objects/assignment_create_edit_page"

describe "assignments" do
  include_context "in-process server selenium tests"
  include FilesCommon
  include AssignmentsCommon
  include AdminSettingsCommon
  include ContextModulesCommon
  include CustomScreenActions
  include CustomSeleniumActions
  include K5Common
  include ItemsAssignToTray

  # NOTE: due date testing can be found in assignments_overrides_spec

  context "as a teacher" do
    before(:once) do
      @teacher = user_with_pseudonym
      course_with_teacher({ user: @teacher, active_course: true, active_enrollment: true })
      @course.start_at = nil
      @course.save!
      @course.require_assignment_group
    end

    before do
      create_session(@pseudonym)
    end

    describe "keyboard shortcuts" do
      context "when the user has keyboard shortcuts enabled" do
        before do
          get "/courses/#{@course.id}/assignments"
        end

        it 'keyboard shortcut "SHIFT-?"' do
          driver.action.key_down(:shift).key_down("?").key_up(:shift).key_up("?").perform
          keyboard_nav = f("#keyboard_navigation")
          expect(keyboard_nav).to be_displayed
        end
      end

      context "when the user has keyboard shortcuts disabled" do
        before do
          @teacher.enable_feature!(:disable_keyboard_shortcuts)
          get "/courses/#{@course.id}/assignments"
        end

        it "keyboard shortcut dialog is not accesible when user disables keyboard shortcuts" do
          driver.action.key_down(:shift).key_down("?").key_up(:shift).key_up("?").perform
          keyboard_nav = f("#keyboard_navigation")
          expect(keyboard_nav).not_to be_displayed
        end
      end
    end

    context "save and publish button" do
      def create_assignment(publish = true, params = { name: "Test Assignment" })
        @assignment = @course.assignments.create(params)
        @assignment.unpublish unless publish
        get "/courses/#{@course.id}/assignments/#{@assignment.id}/edit"
      end

      it "can save and publish an assignment", priority: "1" do
        create_assignment false

        expect(f("#assignment-draft-state")).to be_displayed

        expect_new_page_load { f(".save_and_publish").click }
        expect(f("#assignment_publish_button.btn-published")).to be_displayed

        # Check that the list of quizzes is also updated
        get "/courses/#{@course.id}/assignments"
        expect(f("#assignment_#{@assignment.id} .icon-publish")).to be_displayed
      end

      it "does not exist in a published assignment", priority: "1" do
        create_assignment

        expect(f("#content")).not_to contain_css(".save_and_publish")
      end

      context "moderated grading assignments" do
        before do
          @assignment = @course.assignments.create({ name: "Test Moderated Assignment" })
          @assignment.update_attribute(:moderated_grading, true)
          @assignment.update_attribute(:grader_count, 1)
          @assignment.update_attribute(:final_grader, @teacher)
          @assignment.unpublish
        end

        it "shows the moderate button when the assignment is published", priority: "1" do
          get "/courses/#{@course.id}/assignments/#{@assignment.id}"
          f("#assignment_publish_button").click
          wait_for_ajaximations
          expect(f("#moderated_grading_button")).to be_displayed
        end

        it "removes the moderate button when the assignment is unpublished", priority: "1" do
          @assignment.publish
          get "/courses/#{@course.id}/assignments/#{@assignment.id}"
          f("#assignment_publish_button").click
          wait_for_ajaximations
          expect(f("#moderated_grading_button")).not_to be_displayed
        end
      end
    end

    it "shows SpeedGrader link when published" do
      @assignment = @course.assignments.create({ name: "Test Moderated Assignment" })
      get "/courses/#{@course.id}/assignments/#{@assignment.id}"
      expect(f("#speed-grader-link-container")).to be_present
    end

    it "hides SpeedGrader link when unpublished" do
      @assignment = @course.assignments.create({ name: "Test Moderated Assignment" })
      @assignment.unpublish
      get "/courses/#{@course.id}/assignments/#{@assignment.id}"
      expect(f("#speed-grader-link-container").attribute("class")).to include("hidden")
    end

    context "archived grading schemes enabled" do
      before do
        Account.site_admin.enable_feature!(:grading_scheme_updates)
        Account.site_admin.enable_feature!(:archived_grading_schemes)
        @account = @course.account
        @active_grading_standard = @course.grading_standards.create!(title: "Active Grading Scheme", data: { "A" => 0.9, "F" => 0 }, scaling_factor: 1.0, points_based: false, workflow_state: "active")
        @archived_grading_standard = @course.grading_standards.create!(title: "Archived Grading Scheme", data: { "A" => 0.9, "F" => 0 }, scaling_factor: 1.0, points_based: false, workflow_state: "archived")
        @account_grading_standard = @account.grading_standards.create!(title: "Account Grading Scheme", data: { "A" => 0.9, "F" => 0 }, scaling_factor: 1.0, points_based: false, workflow_state: "active")
        assignment_name = "first test assignment"
        due_date = Time.now.utc + 2.days
        group = @course.assignment_groups.create!(name: "default")
        @course.assignment_groups.create!(name: "second default")
        @assignment = @course.assignments.create!(
          name: assignment_name,
          due_at: due_date,
          assignment_group: group,
          unlock_at: due_date - 1.day,
          grading_type: "letter_grade"
        )
      end

      it "shows archived grading scheme if it is the course default twice, once to follow course default scheme and once to choose that scheme to use" do
        @course.update!(grading_standard_id: @archived_grading_standard.id)
        @course.reload
        get "/courses/#{@course.id}/assignments/#{@assignment.id}/edit"
        wait_for_ajaximations
        expect(f("[data-testid='grading-schemes-selector-dropdown']").attribute("title")).to eq(@archived_grading_standard.title + " (course default)")
        f("[data-testid='grading-schemes-selector-dropdown']").click
        expect(f("[data-testid='grading-schemes-selector-option-#{@course.grading_standard.id}']")).to include_text(@course.grading_standard.title)
      end

      it "shows archived grading scheme if it is the current assignment grading standard" do
        @assignment.update!(grading_standard_id: @archived_grading_standard.id)
        @assignment.reload
        get "/courses/#{@course.id}/assignments/#{@assignment.id}/edit"
        wait_for_ajaximations
        expect(f("[data-testid='grading-schemes-selector-dropdown']").attribute("title")).to eq(@archived_grading_standard.title)
      end

      it "removes grading schemes from dropdown after archiving them but still shows them upon reopening the modal" do
        get "/courses/#{@course.id}/assignments/#{@assignment.id}/edit"
        wait_for_ajaximations
        f("[data-testid='grading-schemes-selector-dropdown']").click
        expect(f("[data-testid='grading-schemes-selector-option-#{@active_grading_standard.id}']")).to be_present
        f("[data-testid='manage-all-grading-schemes-button']").click
        wait_for_ajaximations
        f("[data-testid='grading-scheme-#{@active_grading_standard.id}-archive-button']").click
        wait_for_ajaximations
        f("[data-testid='manage-all-grading-schemes-close-button']").click
        wait_for_ajaximations
        f("[data-testid='grading-schemes-selector-dropdown']").click
        expect(f("[data-testid='grading-schemes-selector-dropdown-form']")).not_to contain_css("[data-testid='grading-schemes-selector-option-#{@active_grading_standard.id}']")
        f("[data-testid='manage-all-grading-schemes-button']").click
        wait_for_ajaximations
        expect(f("[data-testid='grading-scheme-row-#{@active_grading_standard.id}']").text).to be_present
      end

      it "shows all archived schemes in the manage grading schemes modal" do
        archived_gs1 = @course.grading_standards.create!(title: "Archived Grading Scheme 1", data: { "A" => 0.9, "F" => 0 }, scaling_factor: 1.0, points_based: false, workflow_state: "archived")
        archived_gs2 = @course.grading_standards.create!(title: "Archived Grading Scheme 2", data: { "A" => 0.9, "F" => 0 }, scaling_factor: 1.0, points_based: false, workflow_state: "archived")
        archived_gs3 = @course.grading_standards.create!(title: "Archived Grading Scheme 3", data: { "A" => 0.9, "F" => 0 }, scaling_factor: 1.0, points_based: false, workflow_state: "archived")
        get "/courses/#{@course.id}/assignments/#{@assignment.id}/edit"
        wait_for_ajaximations
        f("[data-testid='manage-all-grading-schemes-button']").click
        wait_for_ajaximations
        expect(f("[data-testid='grading-scheme-#{archived_gs1.id}-name']")).to include_text(archived_gs1.title)
        expect(f("[data-testid='grading-scheme-#{archived_gs2.id}-name']")).to include_text(archived_gs2.title)
        expect(f("[data-testid='grading-scheme-#{archived_gs3.id}-name']")).to include_text(archived_gs3.title)
      end

      it "will still show the assignment grading scheme if you archive it on the edit page in the management modal and persist on reload" do
        @assignment.update!(grading_standard_id: @active_grading_standard.id)
        @assignment.reload
        get "/courses/#{@course.id}/assignments/#{@assignment.id}/edit"
        wait_for_ajaximations
        expect(f("[data-testid='grading-schemes-selector-dropdown']").attribute("title")).to eq(@active_grading_standard.title)
        f("[data-testid='manage-all-grading-schemes-button']").click
        wait_for_ajaximations
        f("[data-testid='grading-scheme-#{@active_grading_standard.id}-archive-button']").click
        wait_for_ajaximations
        f("[data-testid='manage-all-grading-schemes-close-button']").click
        wait_for_ajaximations
        expect(f("[data-testid='grading-schemes-selector-dropdown']").attribute("title")).to eq(@active_grading_standard.title)
        get "/courses/#{@course.id}/assignments/#{@assignment.id}/edit"
        wait_for_ajaximations
        expect(f("[data-testid='grading-schemes-selector-dropdown']").attribute("title")).to eq(@active_grading_standard.title)
      end
    end

    context "re-upload submissions" do
      def create_text_file(file_path, content)
        File.write(file_path, content)
      end

      def create_zip_file(zip_path, files)
        Zip::File.open(zip_path, Zip::File::CREATE) do |zipfile|
          files.each do |file|
            zipfile.add(File.basename(file), file)
          end
        end
      end

      before do
        # Create assignment with at least one submission
        student_in_course(course: @course, active_all: true)
        @assignment = @course.assignments.create!(
          name: "Assignment 1",
          submission_types: "online_text_entry"
        )
        submission = @assignment.submit_homework(@student)
        submission.submission_type = "online_text_entry"
        submission.save!

        # Go to assignment show page
        get "/courses/#{@course.id}/assignments/#{@assignment.id}"
        # Download submissions
        f(".download_submissions_link").click
        wait_for_ajaximations
        fj(".ui-dialog-titlebar-close:visible").click
        wait_for_ajaximations
        # Click Re-Upload Submissions link
        f(".upload_submissions_link").click
        wait_for_ajaximations
      end

      it "displays correct buttons" do
        expect(f("#choose_file_button")).to be_displayed
        Dir.mktmpdir do |tmpdir|
          # Create text files in the temp directory
          txt_file_1 = File.join(tmpdir, "file1.txt")
          txt_file_2 = File.join(tmpdir, "file2.txt")

          create_text_file(txt_file_1, "This is the content of file1.")
          create_text_file(txt_file_2, "This is the content of file2.")

          # Create the zip file in the temp directory
          zip_file_path = File.join(tmpdir, "my_files.zip")
          create_zip_file(zip_file_path, [txt_file_1, txt_file_2])

          f('input[name="submissions_zip"]').send_keys(zip_file_path)
          expect(f("#reuploaded_submissions_button")).to be_displayed
        end
      end

      it "displays error text if incorrect file type" do
        Dir.mktmpdir do |tmpdir|
          # Create text files in the temp directory
          txt_file_1 = File.join(tmpdir, "file1.txt")
          create_text_file(txt_file_1, "This is the content of file1.")

          f('input[name="submissions_zip"]').send_keys(txt_file_1)
          expect(f("#file_type_error_text")).to be_displayed
        end
      end
    end

    context "submission methods" do
      it "preserves submission methods when saving from index page", priority: "1" do
        # Create assignment with multiple submission methods
        assignment = @course.assignments.create!(
          name: "Test Assignment",
          submission_types: "online_text_entry,online_url,online_upload",
          assignment_group: @course.assignment_groups.first
        )

        get "/courses/#{@course.id}/assignments"
        wait_for_ajaximations

        edit_assignment(assignment.id, submit: true)
        assignment.reload
        expect(assignment.submission_types).to eq "online_text_entry,online_url,online_upload"
      end

      it "preserves all assignment attributes when opening and submitting without changes using more options", :ignore_js_errors do
        original_assignment = @course.assignments.create!(
          title: "Unchanged Assignment",
          description: "Original description",
          due_at: Time.zone.parse("2025-01-31 17:09:36 UTC"),
          unlock_at: Time.zone.parse("2025-01-25 17:09:36 UTC"),
          lock_at: Time.zone.parse("2025-02-07 17:09:36 UTC"),
          points_possible: 20.0,
          grading_type: "points",
          submission_types: "online_text_entry,online_url,online_upload",
          workflow_state: "published",
          peer_reviews: false,
          automatic_peer_reviews: false,
          anonymous_peer_reviews: false,
          moderated_grading: false,
          grader_count: 0,
          grader_comments_visible_to_graders: true,
          grader_names_visible_to_final_grader: true,
          allowed_attempts: nil,
          muted: true
        )

        get "/courses/#{@course.id}/assignments"
        wait_for_ajaximations

        edit_assignment(original_assignment.id, more_options: true)
        f(".btn-primary[type='submit']").click
        wait_for_ajaximations

        assignment = original_assignment.reload
        expect(assignment.title).to eq "Unchanged Assignment"
        expect(assignment.type).to eq "Assignment"
        expect(assignment.due_at).to eq Time.zone.parse("2025-01-31 17:09:36 UTC")
        expect(assignment.unlock_at).to eq Time.zone.parse("2025-01-25 17:09:36 UTC")
        expect(assignment.lock_at).to eq Time.zone.parse("2025-02-07 17:09:36 UTC")
        expect(assignment.points_possible).to eq 20.0
        expect(assignment.grading_type).to eq "points"
        expect(assignment.submission_types).to eq "online_text_entry,online_url,online_upload"
        expect(assignment.workflow_state).to eq "published"
        expect(assignment.peer_reviews).to be false
        expect(assignment.automatic_peer_reviews).to be false
        expect(assignment.anonymous_peer_reviews).to be false
        expect(assignment.moderated_grading).to be false
        expect(assignment.grader_count).to eq 0
        expect(assignment.grader_comments_visible_to_graders).to be true
        expect(assignment.grader_names_visible_to_final_grader).to be true
        expect(assignment.allowed_attempts).to be_nil
        expect(assignment.muted).to be true
      end

      it "preserves all assignment attributes for checkpointed discussion when opening and submitting without changes using more options", :ignore_js_errors do
        Account.site_admin.enable_feature!(:discussion_checkpoints)
        @checkpointed_discussion = DiscussionTopic.create_graded_topic!(course: @course, title: "checkpointed discussion")
        Checkpoints::DiscussionCheckpointCreatorService.call(
          discussion_topic: @checkpointed_discussion,
          checkpoint_label: CheckpointLabels::REPLY_TO_TOPIC,
          dates: [{ type: "everyone", due_at: 2.days.from_now }],
          points_possible: 6
        )
        Checkpoints::DiscussionCheckpointCreatorService.call(
          discussion_topic: @checkpointed_discussion,
          checkpoint_label: CheckpointLabels::REPLY_TO_ENTRY,
          dates: [{ type: "everyone", due_at: 3.days.from_now }],
          points_possible: 7,
          replies_required: 2
        )

        get "/courses/#{@course.id}/assignments"
        wait_for_ajaximations

        edit_assignment(@checkpointed_discussion.assignment.id, more_options: true)
        f(".btn-primary[type='submit']").click
        wait_for_ajaximations

        assignment = @checkpointed_discussion.assignment.reload
        expect(assignment.title).to eq "checkpointed discussion"
        expect(assignment.submission_types).to eq "discussion_topic"
        expect(assignment.workflow_state).to eq "published"
        expect(assignment.type).to eq "Assignment"
        expect(assignment.sub_assignments.first.type).to eq "SubAssignment"
      end

      it "preserves online_upload submission type when editing an assignment" do
        @assignment = @course.assignments.create!(
          title: "Test Assignment",
          points_possible: 10,
          submission_types: "online_upload"
        )

        get "/courses/#{@course.id}/assignments"
        wait_for_ajaximations
        edit_assignment(@assignment.id, submit: true)

        expect(@assignment.reload.submission_types).to eq "online_upload"
      end

      it "preserves online_url submission type when editing an assignment" do
        @assignment = @course.assignments.create!(
          title: "Test Assignment",
          points_possible: 10,
          submission_types: "online_url"
        )

        get "/courses/#{@course.id}/assignments"
        wait_for_ajaximations
        edit_assignment(@assignment.id, submit: true)

        expect(@assignment.reload.submission_types).to eq "online_url"
      end

      it "preserves none submission type when editing an assignment" do
        @assignment = @course.assignments.create!(
          title: "Test Assignment",
          points_possible: 10,
          submission_types: "none"
        )

        get "/courses/#{@course.id}/assignments"
        wait_for_ajaximations
        edit_assignment(@assignment.id, submit: true)

        expect(@assignment.reload.submission_types).to eq "none"
      end

      it "preserves all assignment attributes when opening and submitting without changes" do
        original_assignment = @course.assignments.create!(
          title: "Unchanged Assignment",
          description: "Original description",
          due_at: Time.zone.parse("2025-01-31 17:09:36 UTC"),
          unlock_at: Time.zone.parse("2025-01-25 17:09:36 UTC"),
          lock_at: Time.zone.parse("2025-02-07 17:09:36 UTC"),
          points_possible: 20.0,
          grading_type: "points",
          submission_types: "online_text_entry",
          workflow_state: "published",
          peer_reviews: false,
          automatic_peer_reviews: false,
          anonymous_peer_reviews: false,
          moderated_grading: false,
          grader_count: 0,
          grader_comments_visible_to_graders: true,
          grader_names_visible_to_final_grader: true,
          allowed_attempts: nil,
          muted: true
        )

        get "/courses/#{@course.id}/assignments"
        wait_for_ajaximations
        edit_assignment(original_assignment.id, submit: true)

        assignment = original_assignment.reload
        expect(assignment.title).to eq "Unchanged Assignment"
        expect(assignment.type).to eq "Assignment"
        expect(assignment.description).to eq "Original description"
        expect(assignment.due_at).to eq Time.zone.parse("2025-01-31 17:09:36 UTC")
        expect(assignment.unlock_at).to eq Time.zone.parse("2025-01-25 17:09:36 UTC")
        expect(assignment.lock_at).to eq Time.zone.parse("2025-02-07 17:09:36 UTC")
        expect(assignment.points_possible).to eq 20.0
        expect(assignment.grading_type).to eq "points"
        expect(assignment.submission_types).to eq "online_text_entry"
        expect(assignment.workflow_state).to eq "published"
        expect(assignment.peer_reviews).to be false
        expect(assignment.automatic_peer_reviews).to be false
        expect(assignment.anonymous_peer_reviews).to be false
        expect(assignment.moderated_grading).to be false
        expect(assignment.grader_count).to eq 0
        expect(assignment.grader_comments_visible_to_graders).to be true
        expect(assignment.grader_names_visible_to_final_grader).to be true
        expect(assignment.allowed_attempts).to be_nil
        expect(assignment.muted).to be true
      end

      it "preserves all assignment attributes for checkpointed discussion when opening and submitting without changes" do
        Account.site_admin.enable_feature!(:discussion_checkpoints)
        @checkpointed_discussion = DiscussionTopic.create_graded_topic!(course: @course, title: "checkpointed discussion")
        Checkpoints::DiscussionCheckpointCreatorService.call(
          discussion_topic: @checkpointed_discussion,
          checkpoint_label: CheckpointLabels::REPLY_TO_TOPIC,
          dates: [{ type: "everyone", due_at: 2.days.from_now }],
          points_possible: 6
        )
        Checkpoints::DiscussionCheckpointCreatorService.call(
          discussion_topic: @checkpointed_discussion,
          checkpoint_label: CheckpointLabels::REPLY_TO_ENTRY,
          dates: [{ type: "everyone", due_at: 3.days.from_now }],
          points_possible: 7,
          replies_required: 2
        )

        get "/courses/#{@course.id}/assignments"
        wait_for_ajaximations
        edit_assignment(@checkpointed_discussion.assignment.id, submit: true)

        assignment = @checkpointed_discussion.assignment.reload
        expect(assignment.title).to eq "checkpointed discussion"
        expect(assignment.submission_types).to eq "discussion_topic"
        expect(assignment.workflow_state).to eq "published"
        expect(assignment.type).to eq "Assignment"
        expect(assignment.sub_assignments.first.type).to eq "SubAssignment"
      end
    end

    it "edits an assignment", priority: "1" do
      assignment_name = "first test assignment"
      due_date = Time.now.utc + 2.days
      group = @course.assignment_groups.create!(name: "default")
      second_group = @course.assignment_groups.create!(name: "second default")
      @assignment = @course.assignments.create!(
        name: assignment_name,
        due_at: due_date,
        assignment_group: group,
        unlock_at: due_date - 1.day
      )

      get "/courses/#{@course.id}/assignments/#{@assignment.id}/edit"
      wait_for_ajaximations

      expect(f("#assignment_group_id")).to be_displayed
      click_option("#assignment_group_id", second_group.name)
      click_option("#assignment_grading_type", "Letter Grade")

      # check grading levels dialog
      f(".edit_letter_grades_link").click
      wait_for_ajaximations
      expect(f("#edit_letter_grades_form")).to be_displayed
      close_visible_dialog

      # check peer reviews option
      form = f("#edit_assignment_form")
      assignment_points_possible = f("#assignment_points_possible")
      replace_content(assignment_points_possible, "5")
      form.find_element(:css, "#assignment_peer_reviews").click
      wait_for_ajaximations
      form.find_element(:css, "#assignment_automatic_peer_reviews").click
      wait_for_ajaximations
      f("#assignment_peer_review_count").send_keys("2")
      driver.execute_script "$('#assignment_peer_reviews_assign_at + .ui-datepicker-trigger').click()"
      wait_for_ajaximations
      datepicker = datepicker_next
      datepicker.find_element(:css, ".ui-datepicker-ok").click
      wait_for_ajaximations
      f("#assignment_name").send_keys(" edit")

      # save changes
      submit_assignment_form
      expect(driver.title).to include(assignment_name + " edit")
    end

    # EVAL-3711 Remove this test when instui_nav feature flag is removed
    it "creates an assignment using main add button", :xbrowser, priority: "1" do
      assignment_name = "first assignment"
      # freeze for a certain time, so we don't get unexpected ui complications
      time = Time.zone.parse("#{Time.zone.now.year}-01-07 02:13")
      Timecop.freeze(time) do
        format_time_for_view(time)

        get "/courses/#{@course.id}/assignments"
        # create assignment
        wait_for_new_page_load { f(".new_assignment").click }
        f("#assignment_name").send_keys(assignment_name)
        replace_content(f("#assignment_points_possible"), "10")
        click_option("#assignment_submission_type", "Online")
        ["#assignment_text_entry", "#assignment_online_url", "#assignment_online_upload"].each do |element|
          f(element).click
        end

        submit_assignment_form
        wait_for_ajaximations
        # confirm all our settings were saved and are now displayed
        expect(f("h1.title")).to include_text(assignment_name)
        expect(f("#assignment_show .points_possible")).to include_text("10")

        expect(f("#assignment_show fieldset")).to include_text("a text entry box, a website url, or a file upload")
      end
    end

    it "creates an assignment using main add button with the instui nav feature flag on", :xbrowser, priority: "1" do
      @course.root_account.enable_feature!(:instui_nav)
      assignment_name = "first assignment"
      # freeze for a certain time, so we don't get unexpected ui complications
      time = Time.zone.parse("#{Time.zone.now.year}-01-07 02:13")
      Timecop.freeze(time) do
        format_time_for_view(time)

        get "/courses/#{@course.id}/assignments"
        # create assignment
        wait_for_new_page_load { f("[data-testid='new_assignment_button']").click }
        f("#assignment_name").send_keys(assignment_name)
        replace_content(f("#assignment_points_possible"), "10")
        click_option("#assignment_submission_type", "Online")
        ["#assignment_text_entry", "#assignment_online_url", "#assignment_online_upload"].each do |element|
          f(element).click
        end

        submit_assignment_form
        wait_for_ajaximations
        # confirm all our settings were saved and are now displayed
        expect(f("h1.title")).to include_text(assignment_name)
        expect(f("#assignment_show .points_possible")).to include_text("10")
        expect(f("#assignment_show fieldset")).to include_text("a text entry box, a website url, or a file upload")
      end
    end

    it "only allows an assignment editor to edit points and title if assignment has multiple due dates" do
      middle_number = "15"
      expected_date = 1.month.ago.strftime("%b #{middle_number}")
      @assignment = @course.assignments.create!(
        title: "VDD Test Assignment",
        due_at: expected_date
      )
      section = @course.course_sections.create!(name: "new section")
      @assignment.assignment_overrides.create! do |override|
        override.set = section
        override.title = "All"
        override.due_at = 1.day.ago
        override.due_at_overridden = true
      end
      get "/courses/#{@course.id}/assignments"
      wait_for_ajaximations
      fj("#assign_#{@assignment.id}_manage_link").click
      wait_for_ajaximations
      f("#assignment_#{@assignment.id} .edit_assignment").click
      expect(f("#content")).not_to contain_jqcss(".form-dialog .ui-datepicker-trigger:visible")
      # be_disabled
      expect(f("[data-testid='multiple-due-dates-message']")).to be_disabled

      f("[data-testid='close-button']").click
      edit_assignment(@assignment.id, name: "VDD Test Assignment Updated", points: 100, submit: true)

      expect(@assignment.reload.points_possible).to eq 100
      expect(@assignment.title).to eq "VDD Test Assignment Updated"
      # Assert the time didn't change
      expect(@assignment.due_at.strftime("%b %d")).to eq expected_date
    end

    it "preserves assignment submission type when editing an assignment" do
      @assignment = @course.assignments.create!(
        title: "Test Assignment",
        points_possible: 10,
        submission_types: "online_text_entry"
      )

      get "/courses/#{@course.id}/assignments"
      wait_for_ajaximations
      edit_assignment(@assignment.id, submit: true)

      expect(@assignment.reload.submission_types).to eq "online_text_entry"
    end

    it "creates a simple assignment and defaults post_to_sis" do
      a = @course.account
      a.settings[:sis_default_grade_export] = { locked: false, value: true }
      a.save!
      assignment_name = "test_assignment_thing_#{rand(10_000)}"
      get "/courses/#{@course.id}/assignments"
      group = @course.assignment_groups.first
      build_assignment_with_type("Assignment", assignment_group_id: group.id, name: assignment_name, points: "10", submit: true)
      wait_for_ajaximations
      assignment = @course.assignments.where(title: assignment_name).last
      expect(assignment).not_to be_nil
      expect(assignment).to be_post_to_sis
    end

    it "creates an assignment with more options", priority: "2" do
      enable_cache do
        expected_text = "Assignment 1"
        # freeze time to avoid ui complications
        time = Time.zone.local(2015, 1, 7, 2, 13)
        Timecop.freeze(time) do
          due_at = format_time_for_datepicker(time)
          points = "25"

          get "/courses/#{@course.id}/assignments"
          group = @course.assignment_groups.first
          AssignmentGroup.where(id: group).update_all(updated_at: 1.hour.ago)
          first_stamp = group.reload.updated_at.to_i
          build_assignment_with_type("Assignment", assignment_group_id: group.id, name: expected_text, points:, due_at:, due_time: "2:13 AM")

          expect_new_page_load { f("[data-testid='more-options-button']").click }

          expect(f("#assignment_name").attribute(:value)).to include(expected_text)
          expect(f("#assignment_points_possible").attribute(:value)).to include(points)

<<<<<<< HEAD
          if Account.site_admin.feature_enabled?(:selective_release_ui_api)
            expect(element_value_for_attr(assign_to_due_date, "value") + ", " + element_value_for_attr(assign_to_due_time, "value")).to eq due_at
          else
            due_at_field = fj(".date_field[data-date-type='due_at']:first")
            expect(due_at_field).to have_value due_at
          end
=======
          expect(element_value_for_attr(assign_to_due_date, "value") + ", " + element_value_for_attr(assign_to_due_time, "value")).to eq due_at
>>>>>>> 0539a086

          click_option("#assignment_submission_type", "No Submission")
          submit_assignment_form
          expect(@course.assignments.count).to eq 1
          get "/courses/#{@course.id}/assignments"
          expect(f(".assignment")).to include_text(expected_text)
          group.reload
          expect(group.updated_at.to_i).not_to eq first_stamp
        end
      end
    end

    it "keeps erased field on more options click", priority: "2" do
      enable_cache do
        middle_number = "15"
        expected_date = 1.month.ago.strftime("%b #{middle_number}")
        @assignment = @course.assignments.create!(
          title: "Test Assignment",
          points_possible: 10,
          due_at: expected_date
        )
        section = @course.course_sections.create!(name: "new section")
        @assignment.assignment_overrides.create! do |override|
          override.set = section
          override.title = "All"
        end

        get "/courses/#{@course.id}/assignments"
        edit_assignment(@assignment.id, name: "", points: 0)

        expect_new_page_load { f("[data-testid='more-options-button']").click }
        expect(f("#assignment_name").text).to match ""
        expect(f("#assignment_points_possible").text).to match ""

<<<<<<< HEAD
        if Account.site_admin.feature_enabled?(:selective_release_ui_api)
          expect(element_value_for_attr(assign_to_due_date(0), "value")).to match expected_date
          expect(element_value_for_attr(assign_to_due_date(1), "value")).to eq("")
        else
          first_input_val = driver.execute_script("return $('.DueDateInput__Container:first input').val();")
          expect(first_input_val).to match expected_date
          second_input_val = driver.execute_script("return $('.DueDateInput__Container:last input').val();")
          expect(second_input_val).to match ""
        end
=======
        expect(element_value_for_attr(assign_to_due_date(0), "value")).to match expected_date
        expect(element_value_for_attr(assign_to_due_date(1), "value")).to eq("")
>>>>>>> 0539a086
      end
    end

    it "validates that a group category is selected", priority: "1" do
      assignment_name = "first test assignment"
      @assignment = @course.assignments.create({
                                                 name: assignment_name,
                                                 assignment_group: @course.assignment_groups.create!(name: "default")
                                               })

      get "/courses/#{@course.id}/assignments/#{@assignment.id}/edit"
      f("#has_group_category").click
      f(%(span[data-testid="group-set-close"])).click
      f(".btn-primary[type=submit]").click
      wait_for_ajaximations
      error_box = f(".errorBox[role=alert]")
      expect(f(".error_text", error_box).text).to eq "Please create a group set"
    end

    it "shows assignment details, un-editable, for concluded teachers", priority: "2" do
      @teacher.enrollments.first.conclude
      @assignment = @course.assignments.create({
                                                 name: "assignment after concluded",
                                                 assignment_group: @course.assignment_groups.create!(name: "default")
                                               })

      get "/courses/#{@course.id}/assignments/#{@assignment.id}"

      expect(f(".description.teacher-version")).to be_present
      expect(f("#content")).not_to contain_css(".edit_assignment_link")
    end

    it "shows course name in the canvas for elementary header" do
      toggle_k5_setting(@course.account)
      get "/courses/#{@course.id}/assignments"
      name = f(".k5-heading-course-name")
      expect(name).to be_displayed
      expect(name.text).to eq @course.name
    end

    it "shows course friendly name in the canvas for elementary header if defined" do
      toggle_k5_setting(@course.account)
      @course.friendly_name = "Well hello there"
      @course.save!
      get "/courses/#{@course.id}/assignments"
      name = f(".k5-heading-course-name")
      expect(name).to be_displayed
      expect(name.text).to eq "Well hello there"
    end

    context "group assignments" do
      before(:once) do
        ag = @course.assignment_groups.first
        @assignment1, @assignment2 = [1, 2].map do |i|
          gc = GroupCategory.create(name: "gc#{i}", context: @course)
          group = @course.groups.create!(group_category: gc)
          group.users << student_in_course(course: @course, active_all: true).user
          ag.assignments.create!(
            context: @course,
            name: "assignment#{i}",
            group_category: gc,
            submission_types: "online_text_entry",
            peer_reviews: "1",
            automatic_peer_reviews: true
          )
        end
        submission = @assignment1.submit_homework(@student)
        submission.submission_type = "online_text_entry"
        submission.save!
      end

      it "does not allow group set to be changed if there are submissions", priority: "1" do
        get "/courses/#{@course.id}/assignments/#{@assignment1.id}/edit"
        # be_disabled
        expect(f("#assignment_group_category_id")).to be_disabled
      end

      it "still shows deleted group set only on an attached assignment with submissions", priority: "2" do
        @assignment1.group_category.destroy
        @assignment2.group_category.destroy

        # ensure neither deleted group shows up on an assignment with no submissions
        get "/courses/#{@course.id}/assignments/#{@assignment2.id}/edit"

        expect(f("#assignment_group_category_id")).not_to include_text @assignment1.group_category.name
        expect(f("#assignment_group_category_id")).not_to include_text @assignment2.group_category.name

        # ensure an assignment attached to a deleted group shows the group it's attached to,
        # but no other deleted groups, and that the dropdown is disabled
        get "/courses/#{@course.id}/assignments/#{@assignment1.id}/edit"

        expect(get_value("#assignment_group_category_id")).to eq @assignment1.group_category.id.to_s
        expect(f("#assignment_group_category_id")).not_to include_text @assignment2.group_category.name
        expect(f("#assignment_group_category_id")).to be_disabled
      end

      it "reverts to a blank selection if original group is deleted with no submissions", priority: "2" do
        @assignment2.group_category.destroy
        get "/courses/#{@course.id}/assignments/#{@assignment2.id}/edit"
        expect(f("#assignment_group_category_id option[selected][value='blank']")).to be_displayed
      end

      it "shows and hide the intra-group peer review toggle depending on group setting" do
        get "/courses/#{@course.id}/assignments/#{@assignment2.id}/edit"

        expect(f("#intra_group_peer_reviews")).to be_displayed
        f("#has_group_category").click
        expect(f("#intra_group_peer_reviews")).not_to be_displayed
      end
    end

    context "student annotation" do
      before do
        @course.account.settings[:usage_rights_required] = true
        @course.account.save!
        attachment = attachment_model(content_type: "application/pdf", context: @course)
        @assignment = @course.assignments.create(name: "Student Annotation", submission_types: "student_annotation,online_text_entry", annotatable_attachment_id: attachment.id)
      end

      # EVAL-3711 Remove this test when instui_nav feature flag is removed
      it "creates a student annotation assignment with annotatable attachment with usage rights" do
        get "/courses/#{@course.id}/assignments"
        wait_for_new_page_load { f(".new_assignment").click }
        f("#assignment_name").send_keys("Annotated Test")

        replace_content(f("#assignment_points_possible"), "10")
        click_option("#assignment_submission_type", "Online")

        ["#assignment_annotated_document", "#assignment_text_entry"].each do |element|
          f(element).click
        end

        wait_for_ajaximations

        expect(f("#assignment_annotated_document_info")).to be_displayed

        # select attachment from file explorer
        fxpath('//*[@id="annotated_document_chooser_container"]/div/div[1]/ul/li[1]/button').click
        fxpath('//*[@id="annotated_document_chooser_container"]/div/div[1]/ul/li[1]/ul/li/button').click

        # set usage rights
        f("#usageRightSelector").click
        fxpath('//*[@id="usageRightSelector"]/option[2]').click
        f("#copyrightHolder").send_keys("Me")

        submit_assignment_form
        wait_for_ajaximations

        expect(f("#assignment_show fieldset")).to include_text("a text entry box or a student annotation")
      end

      it "creates a student annotation assignment with annotatable attachment with usage rights with the instui nav feature flag on" do
        @course.root_account.enable_feature!(:instui_nav)
        get "/courses/#{@course.id}/assignments"
        wait_for_new_page_load { f("[data-testid='new_assignment_button']").click }
        f("#assignment_name").send_keys("Annotated Test")

        replace_content(f("#assignment_points_possible"), "10")
        click_option("#assignment_submission_type", "Online")

        ["#assignment_annotated_document", "#assignment_text_entry"].each do |element|
          f(element).click
        end

        wait_for_ajaximations

        expect(f("#assignment_annotated_document_info")).to be_displayed

        # select attachment from file explorer
        fxpath('//*[@id="annotated_document_chooser_container"]/div/div[1]/ul/li[1]/button').click
        fxpath('//*[@id="annotated_document_chooser_container"]/div/div[1]/ul/li[1]/ul/li/button').click

        # set usage rights
        f("#usageRightSelector").click
        fxpath('//*[@id="usageRightSelector"]/option[2]').click
        f("#copyrightHolder").send_keys("Me")

        submit_assignment_form
        wait_for_ajaximations

        expect(f("#assignment_show fieldset")).to include_text("a text entry box or a student annotation")
      end

      it "displays annotatable document to student and submits assignment for grading" do
        course_with_student_logged_in(active_all: true, course: @course)
        get "/courses/#{@course.id}/assignments/#{@assignment.id}"

        expect(f(".submit_annotated_document_option")).to be_displayed
        f(".submit_annotated_document_option").click

        expect(fxpath('//*[@id="submit_annotated_document_form"]/div/iframe')).to be_displayed

        f("#submit_annotated_document_form .btn-primary").click
        wait_for_ajaximations
        expect(f("#right-side-wrapper")).to include_text("Submitted!")
      end
    end

    context "frozen assignment" do
      before do
        stub_freezer_plugin(Assignment::FREEZABLE_ATTRIBUTES.index_with { "true" })
        default_group = @course.assignment_groups.create!(name: "default")
        @frozen_assign = frozen_assignment(default_group)
      end

      it "does not allow assignment group to be deleted by teacher if assignments are frozen", priority: "2" do
        get "/courses/#{@course.id}/assignments"
        fj("#ag_#{@frozen_assign.assignment_group_id}_manage_link").click
        wait_for_ajaximations
        element = f("div#assignment_group_#{@frozen_assign.assignment_group_id}")
        expect(element).to contain_css("a.delete_group.disabled")
      end

      it "does not allow deleting a frozen assignment from index page", priority: "2" do
        get "/courses/#{@course.id}/assignments"
        fj("div#assignment_#{@frozen_assign.id} button.al-trigger").click
        wait_for_ajaximations
        expect(f("div#assignment_#{@frozen_assign.id}")).to contain_css("a.delete_assignment.disabled")
      end

      it "allows editing the due date even if completely frozen", :ignore_js_errors do
        old_due_at = @frozen_assign.due_at
        run_assignment_edit(@frozen_assign) do
          assign_to_due_date.send_keys(:control, "a", :backspace)
          update_due_date(0, "Sep 20, 2012")
        end

        expect(f(".assignment_dates").text).to match(/Sep 20, 2012/)
        # some sort of time zone issue is occurring with Sep 20, 2012 - it rolls back a day and an hour locally.
        expect(@frozen_assign.reload.due_at.to_i).not_to eq old_due_at.to_i
      end
    end

    # This should be part of a spec that follows a critical path through
    #  the draft state index page, but does not need to be a lone wolf
    it "deletes assignments", priority: "1" do
      skip_if_safari(:alert)
      ag = @course.assignment_groups.first
      as = @course.assignments.create({ assignment_group: ag })

      get "/courses/#{@course.id}/assignments"
      wait_for_ajaximations

      f("#assignment_#{as.id} .al-trigger").click
      wait_for_ajaximations
      f("#assignment_#{as.id} .delete_assignment").click

      accept_alert
      wait_for_ajaximations
      expect(f("#content")).not_to contain_css("#assignment_#{as.id}")

      as.reload
      expect(as.workflow_state).to eq "deleted"
    end

    it "reorders assignments with drag and drop", priority: "2" do
      ag = @course.assignment_groups.first
      as = []
      4.times do |i|
        as << @course.assignments.create!(name: "assignment_#{i}", assignment_group: ag)
      end
      expect(as.collect(&:position)).to eq [1, 2, 3, 4]

      get "/courses/#{@course.id}/assignments"
      wait_for_ajaximations
      # wait for jQuery UI sortable to be initialized
      expect(f(".collectionViewItems.ui-sortable")).to be_displayed
      drag_with_js("#assignment_#{as[0].id} .draggable-handle", 0, 50)
      wait_for_ajaximations

      as.each(&:reload)
      expect(as.collect(&:position)).to eq [2, 1, 3, 4]
    end

    context "with modules" do
      before do
        @module = @course.context_modules.create!(name: "module 1")
        @assignment = @course.assignments.create!(name: "assignment 1")
        @a2 = @course.assignments.create!(name: "assignment 2")
        @a3 = @course.assignments.create!(name: "assignment 3")
        @module.add_item type: "assignment", id: @assignment.id
        @module.add_item type: "assignment", id: @a2.id
        @module.add_item type: "assignment", id: @a3.id
      end

      it "shows the new modules sequence footer", priority: "2" do
        get "/courses/#{@course.id}/assignments/#{@a2.id}"
        wait_for_ajaximations
        expect(f("#sequence_footer .module-sequence-footer")).to be_present
      end
    end

    context "with an LTI 1.3 Tool with custom params" do
      let(:tool) do
        @course.context_external_tools.create!(
          name: "LTI Test Tool",
          consumer_key: "key",
          shared_secret: "secret",
          use_1_3: true,
          developer_key: DeveloperKey.create!,
          tool_id: "LTI Test Tool",
          url: "http://lti13testtool.docker/launch"
        )
      end
      let(:custom_params) do
        {
          "lti_assignment_id" => "$com.instructure.Assignment.lti.id"
        }
      end
      let(:content_tag) { ContentTag.new(url: tool.url, content: tool) }
      let(:assignment) do
        @course.assignment_groups.first.assignments.create!(title: "custom params",
                                                            lti_resource_link_custom_params: custom_params,
                                                            submission_types: "external_tool",
                                                            context: @course,
                                                            points_possible: 10,
                                                            external_tool_tag: content_tag,
                                                            workflow_state: "unpublished")
      end

      it "doesn't delete the custom params when publishing from the index page" do
        assignment
        get "/courses/#{@course.id}/assignments"
        f("#assignment_#{assignment.id} .publish-icon").click
        wait_for_ajaximations

        expect(assignment.reload.primary_resource_link.custom).to eq(custom_params)
      end

      it "doesn't delete the custom params when editing from the index page" do
        assignment
        get "/courses/#{@course.id}/assignments"
        wait_for_ajaximations

        edit_assignment(assignment.id, points: 5, submit: true)

        expect(assignment.reload.primary_resource_link.custom).to eq(custom_params)
      end
    end

    context "publishing" do
      before do
        ag = @course.assignment_groups.first
        @assignment = ag.assignments.create! context: @course, title: "to publish"
        @assignment.unpublish
      end

      it "allows publishing from the index page", priority: "2" do
        get "/courses/#{@course.id}/assignments"
        wait_for_ajaximations
        f("#assignment_#{@assignment.id} .publish-icon").click
        wait_for_ajaximations
        expect(@assignment.reload).to be_published
        icon = f("#assignment_#{@assignment.id} .publish-icon")
        expect(icon).to have_attribute("aria-label", "Published")
      end

      it "shows submission scores for students on index page", priority: "2" do
        @assignment.update(points_possible: 15)
        @assignment.publish
        course_with_student_logged_in(active_all: true, course: @course)
        @assignment.grade_student(@student, grade: 14, grader: @teacher)
        get "/courses/#{@course.id}/assignments"
        wait_for_ajaximations
        expect(f("#assignment_#{@assignment.id} .js-score .non-screenreader")
            .text).to match "14/15 pts"
      end

      it "allows publishing from the show page", priority: "1" do
        get "/courses/#{@course.id}/assignments/#{@assignment.id}"

        f("#assignment_publish_button").click
        wait_for_ajaximations

        expect(@assignment.reload).to be_published
        expect(f("#assignment_publish_button")).to include_text("Published")
      end

      it "has a link to speedgrader from the show page", priority: "1" do
        @assignment.publish
        get "/courses/#{@course.id}/assignments/#{@assignment.id}"
        speedgrader_link = f(".icon-speed-grader")
        speedgrader_link_text = "/courses/#{@course.id}/gradebook/speed_grader?assignment_id=#{@assignment.id}"

        expect(speedgrader_link.attribute("href")).to include(speedgrader_link_text)
      end

      it "shows publishing status on the edit page", priority: "2" do
        get "/courses/#{@course.id}/assignments/#{@assignment.id}/edit"
        wait_for_ajaximations

        expect(f("#edit_assignment_header").text).to match "Not Published"
      end

      context "with overrides" do
        before do
          @course.course_sections.create! name: "HI"
          @assignment.assignment_overrides.create! do |override|
            override.set = @course.course_sections.first
            override.due_at = 1.day.ago
            override.due_at_overridden = true
          end
        end

        it "does not overwrite overrides if published twice from the index page", priority: "2" do
          get "/courses/#{@course.id}/assignments"

          f("#assignment_#{@assignment.id} .publish-icon").click
          keep_trying_until { @assignment.reload.published? }

          # need to make sure buttons
          expect(f("#assignment_#{@assignment.id} .publish-icon")).not_to have_class("disabled")

          f("#assignment_#{@assignment.id} .publish-icon").click
          wait_for_ajaximations
          keep_trying_until { !@assignment.reload.published? }

          expect(@assignment.reload.active_assignment_overrides.count).to eq 1
        end

        it "does not overwrite overrides if published twice from the show page", priority: "2" do
          get "/courses/#{@course.id}/assignments/#{@assignment.id}"
          wait_for_ajaximations

          f("#assignment_publish_button").click
          wait_for_ajaximations
          expect(@assignment.reload).to be_published

          f("#assignment_publish_button").click
          wait_for_ajaximations
          expect(@assignment.reload).not_to be_published

          expect(@assignment.reload.active_assignment_overrides.count).to eq 1
        end
      end
    end

    context "save to sis" do
      it "does not show when no passback configured", priority: "1" do
        get "/courses/#{@course.id}/assignments/new"
        wait_for_ajaximations
        expect(f("#content")).not_to contain_css("#assignment_post_to_sis")
      end

      it "shows when powerschool is enabled", priority: "1" do
        Account.default.set_feature_flag!("post_grades", "on")
        @course.sis_source_id = "xyz"
        @course.save

        get "/courses/#{@course.id}/assignments/new"
        wait_for_ajaximations
        expect(f("#assignment_post_to_sis")).to_not be_nil
      end

      it "shows when post_grades lti tool installed", priority: "1" do
        create_post_grades_tool

        get "/courses/#{@course.id}/assignments/new"
        wait_for_ajaximations
        expect(f("#assignment_post_to_sis")).to_not be_nil
      end

      it "does not show when post_grades lti tool not installed", priority: "1" do
        Account.default.set_feature_flag!("post_grades", "off")

        get "/courses/#{@course.id}/assignments/new"
        wait_for_ajaximations
        expect(f("#content")).not_to contain_css("#assignment_post_to_sis")
      end
    end

    # EVAL-3711 Remove this test when instui_nav feature flag is removed
    it "goes to the assignment index page from left nav", priority: "1" do
      get "/courses/#{@course.id}"
      f("#wrapper .assignments").click
      wait_for_ajaximations
      expect(f(".header-bar-right .new_assignment")).to include_text("Assignment")
    end

    it "goes to the assignment index page from left nav with the instui nav feature flag on", priority: "1" do
      @course.root_account.enable_feature!(:instui_nav)
      get "/courses/#{@course.id}"
      f("#wrapper .assignments").click
      wait_for_ajaximations
      expect(f("[data-testid='new_assignment_button']")).to include_text("Assignment")
    end
  end

  context "when a public course is accessed" do
    include_context "public course as a logged out user"

    it "displays assignments", priority: "1" do
      public_course.assignments.create!(name: "assignment 1")
      get "/courses/#{public_course.id}/assignments"
      validate_selector_displayed(".assignment.search_show")
    end
  end

  context "moderated grading" do
    before do
      course_with_teacher_logged_in
      @course.start_at = nil
      @course.save!
      @assignment = @course.assignments.create({ name: "Test Moderated Assignment" })
      @assignment.update(
        moderated_grading: true,
        grader_count: 1,
        final_grader: @teacher
      )
      @assignment.publish
    end

    it "denies access for a regular student to the moderation page", priority: "1" do
      course_with_student_logged_in({ course: @course })
      get "/courses/#{@course.id}/assignments/#{@assignment.id}/moderate"
      expect(f("#unauthorized_message")).to be_displayed
    end

    it "does not show the moderation page if it is not a moderated assignment", priority: "2" do
      @assignment.update_attribute(:moderated_grading, false)
      get "/courses/#{@course.id}/assignments/#{@assignment.id}/moderate"
      expect(f("#content h1").text).to eql "Whoops... Looks like nothing is here!"
    end
  end

  context "post to sis default setting" do
    before do
      account_model
      @account.set_feature_flag! "post_grades", "on"
      course_with_teacher_logged_in(active_all: true, account: @account)
    end

    it "defaults to post grades if account setting is enabled", priority: "2" do
      @account.settings[:sis_default_grade_export] = { locked: false, value: true }
      @account.save!

      get "/courses/#{@course.id}/assignments/new"
      expect(is_checked("#assignment_post_to_sis")).to be_truthy
    end

    it "does not default to post grades if account setting is not enabled", priority: "2" do
      get "/courses/#{@course.id}/assignments/new"
      expect(is_checked("#assignment_post_to_sis")).to be_falsey
    end
  end

  context "adding new assignment groups from assignment creation page" do
    before do
      course_with_teacher_logged_in
      @new_group = "fine_leather_jacket"
      get "/courses/#{@course.id}/assignments/new"
      click_option("#assignment_group_id", "[ Create Group ]")

      # type something in here so you can check to make sure it was not added
      fj("div.controls > input:visible").send_keys(@new_group)
    end

    it "adds a new assignment group", priority: "1" do
      fj(".button_type_submit:visible").click
      wait_for_ajaximations

      expect(f("#assignment_group_id")).to include_text(@new_group)
    end

    it "cancels adding new assignment group via the cancel button", priority: "2" do
      fj(".cancel-button:visible").click
      wait_for_ajaximations

      expect(f("#assignment_group_id")).not_to include_text(@new_group)
    end

    it "cancels adding new assignment group via the x button", priority: "2" do
      fj(".ui-dialog-titlebar-close:visible").click
      wait_for_ajaximations

      expect(f("#assignment_group_id")).not_to include_text(@new_group)
    end
  end

  context "with restrict_quantitative_data" do
    all_options = ["Percentage", "Complete/Incomplete", "Points", "Letter Grade", "GPA Scale", "Not Graded"]

    before do
      course_with_teacher_logged_in
    end

    context "turned off" do
      it "show all options on create" do
        get "/courses/#{@course.id}/assignments/new"
        wait_for_ajaximations

        expect(get_options("#assignment_grading_type").map(&:text)).to eq all_options
      end

      context "index page" do
        it "shows submission score and letter grade for students on index page", priority: "2" do
          @assignment = @course.assignments.create! context: @course, title: "to publish"
          @assignment.update(points_possible: 10, grading_type: "letter_grade")
          @assignment.publish
          course_with_student_logged_in(active_all: true, course: @course)
          @assignment.grade_student(@student, grade: 10, grader: @teacher)

          get "/courses/#{@course.id}/assignments"
          wait_for_ajaximations

          expect(f("#assignment_#{@assignment.id} .js-score .non-screenreader").text).to match "10/10 pts  |  A"
          expect(f("#assignment_#{@assignment.id} .js-score .screenreader-only").text).to match "Score: 10 out of 10 points. Grade: A"
        end

        it "shows percentage if percent type", priority: "2" do
          @assignment = @course.assignments.create! context: @course, title: "to publish"
          @assignment.update(points_possible: 10, grading_type: "percent")
          @assignment.publish
          course_with_student_logged_in(active_all: true, course: @course)
          @assignment.grade_student(@student, grade: "88%", grader: @teacher)

          get "/courses/#{@course.id}/assignments"
          wait_for_ajaximations

          expect(f("#assignment_#{@assignment.id} .js-score .non-screenreader").text).to match "8.8/10 pts  |  88%"
          expect(f("#assignment_#{@assignment.id} .js-score .screenreader-only").text).to match "Score: 8.8 out of 10 points. Grade: 88%"
        end

        it "shows letter grade if points type", priority: "2" do
          @assignment = @course.assignments.create! context: @course, title: "to publish"
          @assignment.update(points_possible: 10, grading_type: "points")
          @assignment.publish
          course_with_student_logged_in(active_all: true, course: @course)
          @assignment.grade_student(@student, grade: 8, grader: @teacher)

          get "/courses/#{@course.id}/assignments"
          wait_for_ajaximations

          expect(f("#assignment_#{@assignment.id} .js-score .non-screenreader").text).to match "8/10 pts"
          expect(f("#assignment_#{@assignment.id} .js-score .screenreader-only").text).to match "Score: 8 out of 10 points."
        end
      end

      context "creation and edit" do
        it "show all options on edit" do
          @assignment = @course.assignments.create({ name: "Test Assignment" })
          get "/courses/#{@course.id}/assignments/#{@assignment.id}/edit"
          wait_for_ajaximations

          expect(get_options("#assignment_grading_type").map(&:text)).to eq all_options
        end
      end

      context "assignment show page" do
        it "shows points for teachers" do
          @assignment = @course.assignments.create({ name: "Test Assignment" })
          get "/courses/#{@course.id}/assignments/#{@assignment.id}"
          wait_for_ajaximations
          expect(ff("div .control-label").map(&:text)).to include "Points"
        end

        it "shows points for students" do
          course_with_student_logged_in(active_all: true, course: @course)

          @assignment = @course.assignments.create({ name: "Test Assignment" })
          get "/courses/#{@course.id}/assignments/#{@assignment.id}"
          wait_for_ajaximations
          expect(ff("div .title").map(&:text)).to include "Points"
        end

        context "with rubric" do
          before do
            rubric = @course.rubrics.create!
            rubric.data = [{ description: "Description of criterion",
                             long_description: "",
                             points: 5.0,
                             id: "_7491",
                             criterion_use_range: false,
                             ratings: [{ description: "Full Marks", long_description: "", points: 5.0, criterion_id: "_7491", id: "blank" },
                                       { description: "No Marks", long_description: "", points: 0.0, criterion_id: "_7491", id: "blank_2" }] }]
            rubric.save!

            @course_rubric_association = RubricAssociation.create!(
              rubric:,
              association_object: @course,
              context: @course,
              purpose: "bookmark"
            )

            @assignment = @course.assignments.create({ name: "Test Assignment" })
            @assignment_rubric_association = RubricAssociation.generate(@teacher, rubric, @course, ActiveSupport::HashWithIndifferentAccess.new({
                                                                                                                                                  hide_score_total: "0",
                                                                                                                                                  purpose: "grading",
                                                                                                                                                  skip_updating_points_possible: false,
                                                                                                                                                  update_if_existing: true,
                                                                                                                                                  use_for_grading: "1",
                                                                                                                                                  association_object: @assignment
                                                                                                                                                }))
          end

          it "show points and totals" do
            get "/courses/#{@course.id}/assignments/#{@assignment.id}"
            wait_for_ajaximations

            expect(ff("div .rating-main")[0].text).to match "5 pts\nFull Marks"
            expect(ff("div .rating-main")[1].text).to match "0 pts\nNo Marks"
            expect(ff("div .points_form")[0].text).to match "5 pts"
            expect(ff("div .total_points_holder")[0].text).to match "Total Points:"
          end
        end
      end
    end

    context "turned on" do
      before do
        Account.default.enable_feature! :restrict_quantitative_data
        Account.default.settings[:restrict_quantitative_data] = { value: true, locked: true }
        Account.default.save!
        @course.restrict_quantitative_data = true
        @course.save!
      end

      context "index" do
        it "shows only submission letter grade for students on index page", priority: "2" do
          @assignment = @course.assignments.create! context: @course, title: "to publish"
          @assignment.update(points_possible: 10, grading_type: "letter_grade")
          @assignment.publish
          course_with_student_logged_in(active_all: true, course: @course)
          @assignment.grade_student(@student, grade: 10, grader: @teacher)

          get "/courses/#{@course.id}/assignments"
          wait_for_ajaximations

          expect(f("#assignment_#{@assignment.id} .js-score .non-screenreader").text).to match "A"
          expect(f("#assignment_#{@assignment.id} .js-score .screenreader-only").text).to match "Grade: A"
        end

        it "shows Complete for students with 0/0 score on index page", priority: "2" do
          @assignment = @course.assignments.create! context: @course, title: "to publish"
          @assignment.update(points_possible: 0, grading_type: "letter_grade")
          @assignment.publish
          course_with_student_logged_in(active_all: true, course: @course)
          @assignment.grade_student(@student, grade: 0, grader: @teacher)

          get "/courses/#{@course.id}/assignments"
          wait_for_ajaximations

          expect(f("#assignment_#{@assignment.id} .js-score .non-screenreader").text).to match "Complete"
          expect(f("#assignment_#{@assignment.id} .js-score .screenreader-only").text).to match "Grade: Complete"
        end

        it "shows A for students with 1/0 score on index page", priority: "2" do
          @assignment = @course.assignments.create! context: @course, title: "to publish"
          @assignment.update(points_possible: 0, grading_type: "letter_grade")
          @assignment.publish
          course_with_student_logged_in(active_all: true, course: @course)
          @assignment.grade_student(@student, grade: 1, grader: @teacher)

          get "/courses/#{@course.id}/assignments"
          wait_for_ajaximations

          expect(f("#assignment_#{@assignment.id} .js-score .non-screenreader").text).to match "A"
          expect(f("#assignment_#{@assignment.id} .js-score .screenreader-only").text).to match "Grade: A"
        end

        it "shows -1 for students with -1/0 score on index page", priority: "2" do
          @assignment = @course.assignments.create! context: @course, title: "to publish"
          @assignment.update(points_possible: 0, grading_type: "letter_grade")
          @assignment.publish
          course_with_student_logged_in(active_all: true, course: @course)
          @assignment.grade_student(@student, grade: -1, grader: @teacher)

          get "/courses/#{@course.id}/assignments"
          wait_for_ajaximations

          expect(f("#assignment_#{@assignment.id} .js-score .non-screenreader").text).to match "-1"
          expect(f("#assignment_#{@assignment.id} .js-score .screenreader-only").text).to match "Grade: -1"
        end

        it "shows points possible for teachers on index page", priority: "2" do
          @assignment = @course.assignments.create! context: @course, title: "to publish"
          @assignment.update(points_possible: 10, grading_type: "letter_grade")
          @assignment.publish
          course_with_teacher_logged_in(active_all: true, course: @course)

          get "/courses/#{@course.id}/assignments"
          wait_for_ajaximations

          expect(f("#assignment_#{@assignment.id} .js-score .non-screenreader").text).to match "10 pts"
        end

        it "shows letter grade if percent type", priority: "2" do
          @assignment = @course.assignments.create! context: @course, title: "to publish"
          @assignment.update(points_possible: 10, grading_type: "percent")
          @assignment.publish
          course_with_student_logged_in(active_all: true, course: @course)
          @assignment.grade_student(@student, grade: "88%", grader: @teacher)

          get "/courses/#{@course.id}/assignments"
          wait_for_ajaximations

          expect(f("#assignment_#{@assignment.id} .js-score .non-screenreader").text).to match "B+"
          expect(f("#assignment_#{@assignment.id} .js-score .screenreader-only").text).to match "Grade: B+"
        end

        it "shows letter grade if points type", priority: "2" do
          @assignment = @course.assignments.create! context: @course, title: "to publish"
          @assignment.update(points_possible: 10, grading_type: "points")
          @assignment.publish
          course_with_student_logged_in(active_all: true, course: @course)
          @assignment.grade_student(@student, grade: 8, grader: @teacher)

          get "/courses/#{@course.id}/assignments"
          wait_for_ajaximations

          expect(f("#assignment_#{@assignment.id} .js-score .non-screenreader").text).to match "B-"
          expect(f("#assignment_#{@assignment.id} .js-score .screenreader-only").text).to match "Grade: B-"
        end

        it "shows A if points type, pointsPossible is 0 and score is more than 0", priority: "2" do
          @assignment = @course.assignments.create! context: @course, title: "to publish"
          @assignment.update(points_possible: 0, grading_type: "points")
          @assignment.publish
          course_with_student_logged_in(active_all: true, course: @course)
          @assignment.grade_student(@student, grade: 3, grader: @teacher)

          get "/courses/#{@course.id}/assignments"
          wait_for_ajaximations

          expect(f("#assignment_#{@assignment.id} .js-score .non-screenreader").text).to match "A"
          expect(f("#assignment_#{@assignment.id} .js-score .screenreader-only").text).to match "Grade: A"
        end

        it "shows nothing if points type, pointsPossible is 0 and score is 0 or less", priority: "2" do
          @assignment = @course.assignments.create! context: @course, title: "to publish"
          @assignment.update(points_possible: 0, grading_type: "points")
          @assignment.publish
          course_with_student_logged_in(active_all: true, course: @course)
          @assignment.grade_student(@student, grade: 0, grader: @teacher)

          get "/courses/#{@course.id}/assignments"
          wait_for_ajaximations

          expect(f("#assignment_#{@assignment.id} .js-score .non-screenreader").text).to match ""
          expect(f("#assignment_#{@assignment.id} .js-score .screenreader-only").text).to match ""
        end

        it "shows complete if pass_fail type, pointsPossible is 0 and score is complete", priority: "2" do
          @assignment = @course.assignments.create! context: @course, title: "to publish"
          @assignment.update(points_possible: 0, grading_type: "pass_fail")
          @assignment.publish
          course_with_student_logged_in(active_all: true, course: @course)
          @assignment.grade_student(@student, grade: "complete", grader: @teacher)

          get "/courses/#{@course.id}/assignments"
          wait_for_ajaximations

          expect(f("#assignment_#{@assignment.id} .js-score .non-screenreader").text).to match "Complete"
          expect(f("#assignment_#{@assignment.id} .js-score .screenreader-only").text).to match "Grade: Complete"
        end

        it "shows A if letter grade type, pointsPossible is 0 and score is more than 0", priority: "2" do
          @assignment = @course.assignments.create! context: @course, title: "to publish"
          @assignment.update(points_possible: 0, grading_type: "letter_grade")
          @assignment.publish
          course_with_student_logged_in(active_all: true, course: @course)
          @assignment.grade_student(@student, grade: 3, grader: @teacher)

          get "/courses/#{@course.id}/assignments"
          wait_for_ajaximations

          expect(f("#assignment_#{@assignment.id} .js-score .non-screenreader").text).to match "A"
          expect(f("#assignment_#{@assignment.id} .js-score .screenreader-only").text).to match "Grade: A"
        end

        it "shows the course scheme letter grade if letter grade type, pointsPossible is > 0 and score is less than pointsPossible" do
          @course_standard = @course.grading_standards.create!(title: "course standard", standard_data: { f: { name: "F", value: "" } })
          @assignment = @course.assignments.create! context: @course, title: "to publish", grading_standard_id: @course_standard.id
          @assignment.update(points_possible: 100, grading_type: "letter_grade")
          @assignment.publish
          course_with_student_logged_in(active_all: true, course: @course)
          @assignment.grade_student(@student, grade: 90, grader: @teacher)

          get "/courses/#{@course.id}/assignments"
          wait_for_ajaximations

          expect(f("#assignment_#{@assignment.id} .js-score .non-screenreader").text).to match "F"
          expect(f("#assignment_#{@assignment.id} .js-score .screenreader-only").text).to match "Grade: F"
        end
      end

      context "creation and edit" do
        it "show all options on create" do
          get "/courses/#{@course.id}/assignments/new"
          wait_for_ajaximations

          expect(get_options("#assignment_grading_type").map(&:text)).to eq all_options
        end

        it "show only qualitative options on edit" do
          @assignment = @course.assignments.create({ name: "Test Assignment" })
          get "/courses/#{@course.id}/assignments/#{@assignment.id}/edit"
          wait_for_ajaximations

          expect(get_options("#assignment_grading_type").map(&:text)).to eq all_options
        end
      end

      context "assignment show page" do
        it "shows points for teachers" do
          @assignment = @course.assignments.create({ name: "Test Assignment" })
          get "/courses/#{@course.id}/assignments/#{@assignment.id}"
          wait_for_ajaximations
          expect(ff("div .control-label").map(&:text)).to include "Points"
        end

        it "does not show points for students" do
          course_with_student_logged_in(active_all: true, course: @course)

          @assignment = @course.assignments.create({ name: "Test Assignment" })
          get "/courses/#{@course.id}/assignments/#{@assignment.id}"
          wait_for_ajaximations
          expect(ff("div .title").map(&:text)).not_to include "Points"
        end

        context "with rubric" do
          before do
            rubric = @course.rubrics.create!
            rubric.data = [{ description: "Description of criterion",
                             long_description: "",
                             points: 5.0,
                             id: "_7491",
                             criterion_use_range: false,
                             ratings: [{ description: "Full Marks", long_description: "", points: 5.0, criterion_id: "_7491", id: "blank" },
                                       { description: "No Marks", long_description: "", points: 0.0, criterion_id: "_7491", id: "blank_2" }] }]
            rubric.save!

            @course_rubric_association = RubricAssociation.create!(
              rubric:,
              association_object: @course,
              context: @course,
              purpose: "bookmark"
            )

            @assignment = @course.assignments.create({ name: "Test Assignment" })
            @assignment_rubric_association = RubricAssociation.generate(@teacher, rubric, @course, ActiveSupport::HashWithIndifferentAccess.new({
                                                                                                                                                  hide_score_total: "0",
                                                                                                                                                  purpose: "grading",
                                                                                                                                                  skip_updating_points_possible: false,
                                                                                                                                                  update_if_existing: true,
                                                                                                                                                  use_for_grading: "1",
                                                                                                                                                  association_object: @assignment
                                                                                                                                                }))
          end

          it "hide points and totals" do
            get "/courses/#{@course.id}/assignments/#{@assignment.id}"
            wait_for_ajaximations

            expect(ff("div .rating-main")[0].text).to match "Full Marks"
            expect(ff("div .rating-main")[1].text).to match "No Marks"
            expect(ff("div .points_form")[0].text).to match ""
            expect(ff("div .total_points_holder")[0].text).to match ""
          end
        end
      end
    end
  end

  context "with discussion_checkpoints" do
    before :once do
      course_with_teacher({ user: @teacher, active_course: true, active_enrollment: true })

      Account.site_admin.enable_feature! :discussion_checkpoints
      @checkpointed_discussion = DiscussionTopic.create_graded_topic!(course: @course, title: "checkpointed discussion")
      Checkpoints::DiscussionCheckpointCreatorService.call(
        discussion_topic: @checkpointed_discussion,
        checkpoint_label: CheckpointLabels::REPLY_TO_TOPIC,
        dates: [{ type: "everyone", due_at: 2.days.from_now }],
        points_possible: 6
      )
      Checkpoints::DiscussionCheckpointCreatorService.call(
        discussion_topic: @checkpointed_discussion,
        checkpoint_label: CheckpointLabels::REPLY_TO_ENTRY,
        dates: [{ type: "everyone", due_at: 3.days.from_now }],
        points_possible: 7,
        replies_required: 2
      )
    end

    it "does not show points possible and due date fields for checkpointed assignments" do
      user_session(@teacher)

      get "/courses/#{@course.id}/assignments"
      f("div#assignment_#{@checkpointed_discussion.assignment.id} button.al-trigger").click
      f("li a.edit_assignment").click
      expect(f("[data-testid='assignment-name-input']")).not_to be_disabled
      expect(f("[data-testid='points-input']")).to be_disabled
      # Date
      expect(f("#Selectable_0")).to be_disabled
      # Time
      expect(f("#Select_0")).to be_disabled
    end

    it "displays the correct date input fields in the assign to tray" do
      user_session(@teacher)
      get "/courses/#{@course.id}/assignments"

      fj("#assign_#{@checkpointed_discussion.assignment.id}_manage_link").click
      wait_for_ajaximations

      f("#assignment_#{@checkpointed_discussion.assignment.id} .assign-to-link").click
      wait_for_assign_to_tray_spinner

      expect(module_item_assign_to_card.first).not_to contain_css(due_date_input_selector)
      expect(module_item_assign_to_card.first).to contain_css(reply_to_topic_due_date_input_selector)
      expect(module_item_assign_to_card.first).to contain_css(required_replies_due_date_input_selector)
    end
  end
end<|MERGE_RESOLUTION|>--- conflicted
+++ resolved
@@ -701,16 +701,7 @@
           expect(f("#assignment_name").attribute(:value)).to include(expected_text)
           expect(f("#assignment_points_possible").attribute(:value)).to include(points)
 
-<<<<<<< HEAD
-          if Account.site_admin.feature_enabled?(:selective_release_ui_api)
-            expect(element_value_for_attr(assign_to_due_date, "value") + ", " + element_value_for_attr(assign_to_due_time, "value")).to eq due_at
-          else
-            due_at_field = fj(".date_field[data-date-type='due_at']:first")
-            expect(due_at_field).to have_value due_at
-          end
-=======
           expect(element_value_for_attr(assign_to_due_date, "value") + ", " + element_value_for_attr(assign_to_due_time, "value")).to eq due_at
->>>>>>> 0539a086
 
           click_option("#assignment_submission_type", "No Submission")
           submit_assignment_form
@@ -745,20 +736,8 @@
         expect(f("#assignment_name").text).to match ""
         expect(f("#assignment_points_possible").text).to match ""
 
-<<<<<<< HEAD
-        if Account.site_admin.feature_enabled?(:selective_release_ui_api)
-          expect(element_value_for_attr(assign_to_due_date(0), "value")).to match expected_date
-          expect(element_value_for_attr(assign_to_due_date(1), "value")).to eq("")
-        else
-          first_input_val = driver.execute_script("return $('.DueDateInput__Container:first input').val();")
-          expect(first_input_val).to match expected_date
-          second_input_val = driver.execute_script("return $('.DueDateInput__Container:last input').val();")
-          expect(second_input_val).to match ""
-        end
-=======
         expect(element_value_for_attr(assign_to_due_date(0), "value")).to match expected_date
         expect(element_value_for_attr(assign_to_due_date(1), "value")).to eq("")
->>>>>>> 0539a086
       end
     end
 
