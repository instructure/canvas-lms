--- conflicted
+++ resolved
@@ -234,8 +234,6 @@
       end
     end
 
-<<<<<<< HEAD
-=======
     context "re-upload submissions" do
       def create_text_file(file_path, content)
         File.write(file_path, content)
@@ -303,7 +301,6 @@
       end
     end
 
->>>>>>> 51db239a
     context "submission methods" do
       it "preserves submission methods when saving from index page", priority: "1" do
         # Create assignment with multiple submission methods
