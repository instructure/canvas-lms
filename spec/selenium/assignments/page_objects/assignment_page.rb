--- conflicted
+++ resolved
@@ -95,13 +95,10 @@
     def click_assign_to_button
       assign_to_button.click
     end
-<<<<<<< HEAD
-=======
 
     def retrieve_due_date_table_row(row_item)
       row_elements = f(".assignment_dates").find_elements(:tag_name, "tr")
       row_elements.detect { |i| i.text.include?(row_item) }
     end
->>>>>>> 1bd50e80
   end
 end