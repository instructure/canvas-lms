--- conflicted
+++ resolved
@@ -192,11 +192,9 @@
   end
 
   context "peer review allocation and grading" do
-<<<<<<< HEAD
     before(:once) do
       @pr_course = course_factory(name: "Peer Review Course", active_course: true)
-      @pr_course.enable_feature!(:peer_review_grading)
-      @pr_course.enable_feature!(:peer_review_allocation)
+      @pr_course.enable_feature!(:peer_review_allocation_and_grading)
       @pr_teacher = teacher_in_course(name: "PR Teacher", course: @pr_course, enrollment_state: :active).user
     end
 
@@ -650,648 +648,6 @@
         expect(pr_assignment.intra_group_peer_reviews).to be false
       end
     end
-  end
-
-  context "peer review with only allocation enabled" do
-    before(:once) do
-      @allocation_course = course_factory(name: "Allocation Only Course", active_course: true)
-      @allocation_course.enable_feature!(:peer_review_allocation)
-      @allocation_course.disable_feature!(:peer_review_grading)
-      @allocation_teacher = teacher_in_course(name: "Allocation Teacher", course: @allocation_course, enrollment_state: :active).user
-    end
-
-    before do
-      user_session(@allocation_teacher)
-    end
-
-    context "data loading from existing assignment" do
-      before(:once) do
-        # Create a group category for testing within-groups toggle
-        @allocation_group_category = @allocation_course.group_categories.create!(name: "Allocation Group Category")
-
-        @allocation_assignment = @allocation_course.assignments.create!(
-          name: "Allocation Only Assignment",
-          points_possible: 10,
-          submission_types: "online_text_entry",
-          peer_reviews: true,
-          peer_review_count: 3,
-          intra_group_peer_reviews: true,
-          anonymous_peer_reviews: true,
-          peer_review_submission_required: true,
-          group_category: @allocation_group_category
-        )
-      end
-
-      it "loads peer_review_count correctly from database" do
-        get "/courses/#{@allocation_course.id}/assignments/#{@allocation_assignment.id}/edit"
-        wait_for_ajaximations
-
-        expect(f("[data-testid='peer-review-checkbox']")).to be_checked
-
-        reviews_required_input = f("input[data-testid='reviews-required-input']")
-        expect(reviews_required_input.attribute("value")).to eq("3")
-      end
-
-      it "shows allocation-specific fields" do
-        get "/courses/#{@allocation_course.id}/assignments/#{@allocation_assignment.id}/edit"
-        wait_for_ajaximations
-
-        fj("button:contains('Advanced Peer Review Configurations')").click
-        wait_for_ajaximations
-
-        within_groups_checkbox = f("#peer_reviews_within_groups_checkbox")
-        expect(within_groups_checkbox).to be_displayed
-        expect(within_groups_checkbox).to be_selected
-
-        anonymity_checkbox = f("#peer_reviews_anonymity_checkbox")
-        expect(anonymity_checkbox).to be_displayed
-        expect(anonymity_checkbox).to be_selected
-
-        submission_required_checkbox = f("#peer_reviews_submission_required_checkbox")
-        expect(submission_required_checkbox).to be_displayed
-        expect(submission_required_checkbox).to be_selected
-      end
-    end
-  end
-
-  context "peer review with only grading enabled" do
-    before(:once) do
-      @grading_course = course_factory(name: "Grading Only Course", active_course: true)
-      @grading_course.disable_feature!(:peer_review_allocation)
-      @grading_course.enable_feature!(:peer_review_grading)
-      @grading_teacher = teacher_in_course(name: "Grading Teacher", course: @grading_course, enrollment_state: :active).user
-    end
-
-    before do
-      user_session(@grading_teacher)
-    end
-
-    context "data loading from existing assignment" do
-      before(:once) do
-        @grading_assignment = @grading_course.assignments.create!(
-          name: "Grading Only Assignment",
-          points_possible: 10,
-          submission_types: "online_text_entry",
-          peer_reviews: true,
-          peer_review_count: 3
-        )
-
-        @grading_peer_review_sub = PeerReview::PeerReviewCreatorService.call(
-          parent_assignment: @grading_assignment,
-          points_possible: 15, # 3 reviews * 5 points each
-          grading_type: "points"
-        )
-      end
-
-      it "loads peer_review_count correctly from database" do
-        get "/courses/#{@grading_course.id}/assignments/#{@grading_assignment.id}/edit"
-        wait_for_ajaximations
-
-        expect(f("[data-testid='peer-review-checkbox']")).to be_checked
-
-        reviews_required_input = f("input[data-testid='reviews-required-input']")
-        expect(reviews_required_input.attribute("value")).to eq("3")
-      end
-
-      it "shows grading-specific fields with correct values" do
-        get "/courses/#{@grading_course.id}/assignments/#{@grading_assignment.id}/edit"
-        wait_for_ajaximations
-
-        expect(f("[data-testid='peer-review-checkbox']")).to be_checked
-
-        reviews_required_input = f("input[data-testid='reviews-required-input']")
-        expect(reviews_required_input.attribute("value")).to eq("3")
-
-        # Points per review should be calculated: 15 / 3 = 5
-        points_per_review_input = f("input[data-testid='points-per-review-input']")
-        expect(points_per_review_input.attribute("value")).to eq("5")
-
-        total_points_display = f("span[data-testid='total-peer-review-points']")
-        expect(total_points_display.text).to eq("15")
-      end
-
-      it "shows grading toggle in advanced settings" do
-        get "/courses/#{@grading_course.id}/assignments/#{@grading_assignment.id}/edit"
-        wait_for_ajaximations
-
-        fj("button:contains('Advanced Peer Review Configurations')").click
-        wait_for_ajaximations
-
-        pass_fail_checkbox = f("[data-testid='pass-fail-grading-checkbox']")
-        expect(pass_fail_checkbox).to be_displayed
-        expect(pass_fail_checkbox).not_to be_selected
-      end
-    end
-  end
-
-  describe "peer review across sections" do
-=======
->>>>>>> 40dcc2b7
-    before(:once) do
-      @pr_course = course_factory(name: "Peer Review Course", active_course: true)
-      @pr_course.enable_feature!(:peer_review_allocation_and_grading)
-      @pr_teacher = teacher_in_course(name: "PR Teacher", course: @pr_course, enrollment_state: :active).user
-    end
-
-    before do
-      user_session(@pr_teacher)
-    end
-
-<<<<<<< HEAD
-    it "loads the initial value of allow across sections when editing an assignment", custom_timeout: 30 do
-      @assignment.update!(peer_review_across_sections: false)
-=======
-    context "data submission" do
-      it "includes peer review data in API call when creating assignment" do
-        get "/courses/#{@pr_course.id}/assignments/new"
-        wait_for_ajaximations
->>>>>>> 40dcc2b7
-
-        f("#assignment_name").send_keys("Peer Review Test Assignment")
-        f("#assignment_points_possible").send_keys("10")
-        f("#assignment_text_entry").click
-
-        f("[data-testid='peer-review-checkbox'] + label").click
-        wait_for_ajaximations
-
-        reviews_required_input = f("input[data-testid='reviews-required-input']")
-        reviews_required_input.send_keys([:control, "a"], :backspace, "3")
-
-        points_per_review_input = f("input[data-testid='points-per-review-input']")
-        points_per_review_input.send_keys([:control, "a"], :backspace, "5")
-
-        expect_new_page_load { f(".btn-primary[type=submit]").click }
-        wait_for_ajaximations
-
-        assignment = @pr_course.assignments.last
-        expect(assignment.peer_reviews).to be true
-        expect(assignment.peer_review_count).to eq 3
-        expect(assignment.peer_review_sub_assignment).not_to be_nil
-        expect(assignment.peer_review_sub_assignment.points_possible).to eq 15 # 3 * 5
-        expect(assignment.peer_review_sub_assignment.grading_type).to eq "points"
-      end
-
-      it "includes peer review sub-assignment with pass_fail grading type" do
-        get "/courses/#{@pr_course.id}/assignments/new"
-        wait_for_ajaximations
-
-        f("#assignment_name").send_keys("Pass/Fail Peer Review Assignment")
-        f("#assignment_text_entry").click
-        f("[data-testid='peer-review-checkbox'] + label").click
-        wait_for_ajaximations
-
-        fj("button:contains('Advanced Peer Review Configurations')").click
-        wait_for_ajaximations
-
-        f("[data-testid='pass-fail-grading-checkbox'] + label").click
-
-        expect_new_page_load { f(".btn-primary[type=submit]").click }
-        wait_for_ajaximations
-
-        assignment = @pr_course.assignments.last
-        expect(assignment.peer_review_sub_assignment.grading_type).to eq "pass_fail"
-      end
-
-      it "includes anonymous peer reviews setting" do
-        get "/courses/#{@pr_course.id}/assignments/new"
-        wait_for_ajaximations
-
-        f("#assignment_name").send_keys("Anonymous Peer Review Assignment")
-        f("#assignment_text_entry").click
-        f("[data-testid='peer-review-checkbox'] + label").click
-        wait_for_ajaximations
-
-        fj("button:contains('Advanced Peer Review Configurations')").click
-        wait_for_ajaximations
-
-        f("[data-testid='anonymity-checkbox'] + label").click
-
-        expect_new_page_load { f(".btn-primary[type=submit]").click }
-        wait_for_ajaximations
-
-        assignment = @pr_course.assignments.last
-        expect(assignment.anonymous_peer_reviews).to be true
-      end
-
-      it "correctly rounds peer review points_possible to avoid floating point precision issues" do
-        get "/courses/#{@pr_course.id}/assignments/new"
-        wait_for_ajaximations
-
-        f("#assignment_name").send_keys("Floating Point Test Assignment")
-        f("#assignment_text_entry").click
-        f("[data-testid='peer-review-checkbox'] + label").click
-        wait_for_ajaximations
-
-        reviews_required_input = f("input[data-testid='reviews-required-input']")
-        reviews_required_input.send_keys([:control, "a"], :backspace, "3")
-
-<<<<<<< HEAD
-      across_sections_checkbox = f("#peer_reviews_across_sections_checkbox")
-      expect(across_sections_checkbox).not_to be_selected
-    end
-
-    it "allows toggling allow across sections and persists the value", custom_timeout: 40 do
-      get "/courses/#{@course.id}/assignments/#{@assignment.id}/edit"
-      wait_for_ajaximations
-=======
-        points_per_review_input = f("input[data-testid='points-per-review-input']")
-        points_per_review_input.send_keys([:control, "a"], :backspace, "1.12")
-
-        # Verify UI shows correctly rounded value
-        total_points_display = f("span[data-testid='total-peer-review-points']")
-        expect(total_points_display.text).to eq("3.36")
-
-        expect_new_page_load { f(".btn-primary[type=submit]").click }
-        wait_for_ajaximations
-
-        assignment = @pr_course.assignments.last
-        peer_review_sub = assignment.peer_review_sub_assignment
-
-        # Verify backend stores correctly rounded value: 3.36, not 3.3600000000000003
-        expect(peer_review_sub.points_possible).to eq 3.36
-      end
-    end
-
-    context "data loading from existing assignment" do
-      before(:once) do
-        @pr_assignment = @pr_course.assignments.create!(
-          name: "Existing Peer Review Assignment",
-          points_possible: 10,
-          submission_types: "online_text_entry",
-          peer_reviews: true,
-          peer_review_count: 5
-        )
->>>>>>> 40dcc2b7
-
-        @peer_review_sub = PeerReview::PeerReviewCreatorService.call(
-          parent_assignment: @pr_assignment,
-          points_possible: 25, # 5 reviews * 5 points each
-          grading_type: "points"
-        )
-      end
-
-<<<<<<< HEAD
-      f("[data-testid='across-sections-checkbox'] + label").click
-
-      find_button("Save").click
-      wait_for_ajaximations
-
-      expect(@assignment.reload.peer_review_across_sections).to be false
-
-      get "/courses/#{@course.id}/assignments/#{@assignment.id}/edit"
-      wait_for_ajaximations
-
-      fj("button:contains('Advanced Peer Review Configurations')").click
-      wait_for_ajaximations
-
-      f("[data-testid='across-sections-checkbox'] + label").click
-=======
-      it "loads existing peer review configuration when editing" do
-        get "/courses/#{@pr_course.id}/assignments/#{@pr_assignment.id}/edit"
-        wait_for_ajaximations
-
-        expect(f("[data-testid='peer-review-checkbox']")).to be_checked
->>>>>>> 40dcc2b7
-
-        reviews_required_input = f("input[data-testid='reviews-required-input']")
-        expect(reviews_required_input.attribute("value")).to eq("5")
-
-<<<<<<< HEAD
-      expect(@assignment.reload.peer_review_across_sections).to be true
-    end
-
-    it "persists disabled state after collapsing Advanced Configuration section", custom_timeout: 40 do
-      get "/courses/#{@course.id}/assignments/#{@assignment.id}/edit"
-      wait_for_ajaximations
-=======
-        # Verify points per review is calculated correctly (25 / 5 = 5)
-        points_per_review_input = f("input[data-testid='points-per-review-input']")
-        expect(points_per_review_input.attribute("value")).to eq("5")
-
-        total_points_display = f("span[data-testid='total-peer-review-points']")
-        expect(total_points_display.text).to eq("25")
-      end
->>>>>>> 40dcc2b7
-
-      it "updates peer review configuration when editing" do
-        get "/courses/#{@pr_course.id}/assignments/#{@pr_assignment.id}/edit"
-        wait_for_ajaximations
-
-<<<<<<< HEAD
-      f("[data-testid='across-sections-checkbox'] + label").click
-
-      # Collapse the Advanced Configuration section
-      fj("button:contains('Advanced Peer Review Configurations')").click
-      wait_for_ajaximations
-=======
-        reviews_required_input = f("input[data-testid='reviews-required-input']")
-        reviews_required_input.send_keys([:control, "a"], :backspace, "4")
-
-        points_per_review_input = f("input[data-testid='points-per-review-input']")
-        points_per_review_input.send_keys([:control, "a"], :backspace, "6")
->>>>>>> 40dcc2b7
-
-        expect_new_page_load { f(".btn-primary[type=submit]").click }
-        wait_for_ajaximations
-
-        @pr_assignment.reload
-        @peer_review_sub.reload
-        expect(@pr_assignment.peer_review_count).to eq 4
-        expect(@peer_review_sub.points_possible).to eq 24 # 4 * 6
-      end
-
-      it "loads the initial value of submission required when editing an assignment", custom_timeout: 30 do
-        @pr_assignment.update!(peer_review_submission_required: true)
-
-        get "/courses/#{@pr_course.id}/assignments/#{@pr_assignment.id}/edit"
-        wait_for_ajaximations
-
-        fj("button:contains('Advanced Peer Review Configurations')").click
-        wait_for_ajaximations
-
-        submission_required_checkbox = f("#peer_reviews_submission_required_checkbox")
-        expect(submission_required_checkbox).to be_selected
-      end
-
-      it "allows toggling submission required and persists the value", custom_timeout: 40 do
-        get "/courses/#{@pr_course.id}/assignments/#{@pr_assignment.id}/edit"
-        wait_for_ajaximations
-
-        fj("button:contains('Advanced Peer Review Configurations')").click
-        wait_for_ajaximations
-
-        submission_required_checkbox = f("#peer_reviews_submission_required_checkbox")
-        expect(submission_required_checkbox).to be_selected
-
-        f("[data-testid='submission-required-checkbox'] + label").click
-        expect(submission_required_checkbox).not_to be_selected
-
-        find_button("Save").click
-        wait_for_ajaximations
-
-        expect(@pr_assignment.reload.peer_review_submission_required).to be false
-
-        get "/courses/#{@pr_course.id}/assignments/#{@pr_assignment.id}/edit"
-        wait_for_ajaximations
-
-        fj("button:contains('Advanced Peer Review Configurations')").click
-        wait_for_ajaximations
-
-        submission_required_checkbox = f("#peer_reviews_submission_required_checkbox")
-        expect(submission_required_checkbox).not_to be_selected
-
-        f("[data-testid='submission-required-checkbox'] + label").click
-        expect(submission_required_checkbox).to be_selected
-
-        find_button("Save").click
-        wait_for_ajaximations
-
-        expect(@pr_assignment.reload.peer_review_submission_required).to be true
-      end
-
-      it "preserves toggle values when updating assignment with Advanced Configuration collapsed", custom_timeout: 60 do
-        # Create a group category for testing within-groups toggle
-        group_category = @pr_course.group_categories.create!(name: "Test Group Category")
-
-        get "/courses/#{@pr_course.id}/assignments/new"
-        wait_for_ajaximations
-
-        f("#assignment_name").send_keys("Peer Review Assignment with Toggles")
-        f("#assignment_text_entry").click
-
-        # Set up as group assignment
-        f("#has_group_category").click
-        click_option("#assignment_group_category_id", group_category.name)
-
-        f("[data-testid='peer-review-checkbox'] + label").click
-        wait_for_ajaximations
-
-        reviews_required_input = f("input[data-testid='reviews-required-input']")
-        reviews_required_input.send_keys([:control, "a"], :backspace, "2")
-
-        points_per_review_input = f("input[data-testid='points-per-review-input']")
-        points_per_review_input.send_keys([:control, "a"], :backspace, "5")
-
-        fj("button:contains('Advanced Peer Review Configurations')").click
-        wait_for_ajaximations
-
-        f("[data-testid='within-groups-checkbox'] + label").click
-        f("[data-testid='pass-fail-grading-checkbox'] + label").click
-        f("[data-testid='anonymity-checkbox'] + label").click
-        f("[data-testid='submission-required-checkbox'] + label").click
-
-        expect_new_page_load { f(".btn-primary[type=submit]").click }
-        wait_for_ajaximations
-
-        assignment = @pr_course.assignments.last
-        expect(assignment.intra_group_peer_reviews).to be true
-        expect(assignment.anonymous_peer_reviews).to be true
-        expect(assignment.peer_review_submission_required).to be true
-
-        peer_review_sub = assignment.peer_review_sub_assignment
-        expect(peer_review_sub.grading_type).to eq "pass_fail"
-
-        # Edit assignment with Advanced Configuration COLLAPSED
-        get "/courses/#{@pr_course.id}/assignments/#{assignment.id}/edit"
-        wait_for_ajaximations
-
-        find_button("Save").click
-        wait_for_ajaximations
-
-        # Verify all toggles are still enabled after update
-        assignment.reload
-        expect(assignment.intra_group_peer_reviews).to be true
-        expect(assignment.anonymous_peer_reviews).to be true
-        expect(assignment.peer_review_submission_required).to be true
-
-        peer_review_sub.reload
-        expect(peer_review_sub.grading_type).to eq "pass_fail"
-      end
-    end
-
-    context "error handling" do
-      it "displays flash alert for peer review backend errors" do
-        get "/courses/#{@pr_course.id}/assignments/new"
-        wait_for_ajaximations
-
-        f("#assignment_name").send_keys("Test Assignment")
-        f("#assignment_text_entry").click
-        f("[data-testid='peer-review-checkbox'] + label").click
-        wait_for_ajaximations
-
-        # rubocop:disable Specs/NoExecuteScript
-        driver.execute_script(<<~JS)
-          jQuery.ajax = function(options) {
-            if (options.url && options.url.includes('/assignments')) {
-              const xhr = { responseJSON: { errors: 'Failed to create or update peer review sub assignment' } }
-              if (options.error) options.error(xhr)
-              return jQuery.Deferred().reject(xhr).promise()
-            }
-          }
-        JS
-        # rubocop:enable Specs/NoExecuteScript
-
-        f(".btn-primary[type=submit]").click
-        wait_for_ajaximations
-        expect(fj("span:contains('Failed to create or update peer review sub assignment')")).to be_present
-      end
-    end
-
-    context "toggle and field reset" do
-      it "resets all peer review fields and toggles to defaults when peer review is disabled then re-enabled", custom_timeout: 30 do
-        # Create a group category for testing within-groups toggle
-        group_category = @pr_course.group_categories.create!(name: "Test Group Category")
-
-        get "/courses/#{@pr_course.id}/assignments/new"
-        wait_for_ajaximations
-
-        f("#assignment_name").send_keys("Toggle Reset Test Assignment")
-        f("#assignment_text_entry").click
-
-        # Set up as group assignment
-        f("#has_group_category").click
-        click_option("#assignment_group_category_id", group_category.name)
-
-        f("[data-testid='peer-review-checkbox'] + label").click
-        wait_for_ajaximations
-
-        reviews_required_input = f("input[data-testid='reviews-required-input']")
-        reviews_required_input.send_keys([:control, "a"], :backspace, "5")
-
-        points_per_review_input = f("input[data-testid='points-per-review-input']")
-        points_per_review_input.send_keys([:control, "a"], :backspace, "10")
-
-        total_points_display = f("span[data-testid='total-peer-review-points']")
-        expect(total_points_display.text).to eq("50")
-
-        fj("button:contains('Advanced Peer Review Configurations')").click
-        wait_for_ajaximations
-
-        f("[data-testid='within-groups-checkbox'] + label").click
-        f("[data-testid='pass-fail-grading-checkbox'] + label").click
-        f("[data-testid='anonymity-checkbox'] + label").click
-        f("[data-testid='submission-required-checkbox'] + label").click
-
-        expect_new_page_load { f(".btn-primary[type=submit]").click }
-        wait_for_ajaximations
-
-        assignment = @pr_course.assignments.last
-
-        # Verify assignment was created with custom values
-        expect(assignment.peer_reviews).to be true
-        expect(assignment.peer_review_count).to eq 5
-        expect(assignment.peer_review_sub_assignment.points_possible).to eq 50
-        expect(assignment.intra_group_peer_reviews).to be true
-        expect(assignment.peer_review_sub_assignment.grading_type).to eq "pass_fail"
-        expect(assignment.anonymous_peer_reviews).to be true
-        expect(assignment.peer_review_submission_required).to be true
-
-        get "/courses/#{@pr_course.id}/assignments/#{assignment.id}/edit"
-        wait_for_ajaximations
-
-        f("[data-testid='peer-review-checkbox'] + label").click
-        wait_for_ajaximations
-
-        find_button("Save").click
-        wait_for_ajaximations
-
-        # Edit assignment again and re-enable peer reviews
-        get "/courses/#{@pr_course.id}/assignments/#{assignment.id}/edit"
-        wait_for_ajaximations
-
-        f("[data-testid='peer-review-checkbox'] + label").click
-        wait_for_ajaximations
-
-        # Verify numeric fields are reset to defaults
-        reviews_required_input = f("input[data-testid='reviews-required-input']")
-        expect(reviews_required_input.attribute("value")).to eq("1")
-
-        points_per_review_input = f("input[data-testid='points-per-review-input']")
-        expect(points_per_review_input.attribute("value")).to eq("0")
-
-        total_points_display = f("span[data-testid='total-peer-review-points']")
-        expect(total_points_display.text).to eq("0")
-
-        fj("button:contains('Advanced Peer Review Configurations')").click
-        wait_for_ajaximations
-
-        # Verify all toggles are disabled (default state)
-        within_groups_checkbox = f("#peer_reviews_within_groups_checkbox")
-        expect(within_groups_checkbox).not_to be_selected
-
-        pass_fail_checkbox = f("#peer_reviews_pass_fail_grading_checkbox")
-        expect(pass_fail_checkbox).not_to be_selected
-
-        anonymity_checkbox = f("#peer_reviews_anonymity_checkbox")
-        expect(anonymity_checkbox).not_to be_selected
-
-        submission_required_checkbox = f("#peer_reviews_submission_required_checkbox")
-        expect(submission_required_checkbox).not_to be_selected
-      end
-
-      it "resets all peer review settings when peer reviews are disabled", custom_timeout: 30 do
-        pr_assignment = @pr_course.assignments.create!(
-          name: "Test Assignment with Peer Reviews",
-          points_possible: 10,
-          submission_types: "online_text_entry",
-          peer_reviews: true,
-          peer_review_count: 3,
-          anonymous_peer_reviews: true,
-          intra_group_peer_reviews: true,
-          peer_review_submission_required: true
-        )
-
-        get "/courses/#{@pr_course.id}/assignments/#{pr_assignment.id}/edit"
-        wait_for_ajaximations
-
-        peer_review_checkbox = f("[data-testid='peer-review-checkbox']")
-        expect(peer_review_checkbox).to be_checked
-
-        # Uncheck peer reviews
-        f("[data-testid='peer-review-checkbox'] + label").click
-        wait_for_ajaximations
-
-        expect_new_page_load { f(".btn-primary[type=submit]").click }
-        wait_for_ajaximations
-
-        # Verify all peer review fields are reset
-        pr_assignment.reload
-        expect(pr_assignment.peer_reviews).to be false
-        expect(pr_assignment.peer_review_count).to eq 0
-        expect(pr_assignment.anonymous_peer_reviews).to be false
-        expect(pr_assignment.intra_group_peer_reviews).to be false
-        expect(pr_assignment.peer_review_submission_required).to be false
-      end
-
-      it "resets intra_group_peer_reviews when assignment changes from group to non-group", custom_timeout: 30 do
-        # Create assignment as group assignment with within-groups peer reviews
-        group_category = @pr_course.group_categories.create!(name: "Test Group Category")
-        pr_assignment = @pr_course.assignments.create!(
-          name: "Group Assignment with Peer Reviews",
-          points_possible: 10,
-          submission_types: "online_text_entry",
-          peer_reviews: true,
-          peer_review_count: 2,
-          group_category_id: group_category.id,
-          intra_group_peer_reviews: true
-        )
-
-        get "/courses/#{@pr_course.id}/assignments/#{pr_assignment.id}/edit"
-        wait_for_ajaximations
-
-        # uncheck group assignment checkbox
-        group_assignment_checkbox = f("#has_group_category")
-        group_assignment_checkbox.click
-
-        expect_new_page_load { f(".btn-primary[type=submit]").click }
-        wait_for_ajaximations
-
-        pr_assignment.reload
-        expect(pr_assignment.peer_reviews).to be true
-        expect(pr_assignment.group_category_id).to be_nil
-        expect(pr_assignment.intra_group_peer_reviews).to be false
-      end
-    end
 
     describe "peer review across sections" do
       before(:once) do
@@ -1360,12 +716,8 @@
         find_button("Save").click
         wait_for_ajaximations
 
-<<<<<<< HEAD
-      expect(@assignment.reload.peer_review_across_sections).to be false
-=======
         expect(@pr_assignment_sections.reload.peer_review_across_sections).to be false
       end
->>>>>>> 40dcc2b7
     end
   end
 end