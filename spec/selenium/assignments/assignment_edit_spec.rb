--- conflicted
+++ resolved
@@ -151,33 +151,4 @@
       expect(@new_quiz.reload.omit_from_final_grade).to be true
     end
   end
-<<<<<<< HEAD
-
-  context "due date" do
-    before do
-      course_with_teacher(active_all: true)
-      user_session(@teacher)
-    end
-
-    it "fills the due date field from a selection in the popup calendar" do
-      differentiated_modules_off
-      time = Time.new(2023, 8, 9, 12, 0, 0, 0) # this is a Wednesday
-      Timecop.freeze(time) do
-        @assignment = @course.assignments.create!(due_at: time, points_possible: 10)
-
-        AssignmentCreateEditPage.visit_assignment_edit_page(@course.id, @assignment.id)
-        AssignmentCreateEditPage.due_date_picker_btn.click
-        expect(AssignmentCreateEditPage.due_date_picker_popup).to be_displayed
-
-        # click the next day (Thursday the 10th)
-        f("td.ui-datepicker-current-day + td").click
-        AssignmentCreateEditPage.due_date_picker_done_btn.click
-        expect(AssignmentCreateEditPage.due_date_input.attribute("value")).to eq(
-          format_time_for_datepicker(Time.new(2023, 8, 10, 12, 0, 0, 0))
-        )
-      end
-    end
-  end
-=======
->>>>>>> 4b8c5dea
 end