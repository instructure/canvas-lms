# frozen_string_literal: true

#
# Copyright (C) 2024 - present Instructure, Inc.
#
# This file is part of Canvas.
#
# Canvas is free software: you can redistribute it and/or modify it under
# the terms of the GNU Affero General Public License as published by the Free
# Software Foundation, version 3 of the License.
#
# Canvas is distributed in the hope that it will be useful, but WITHOUT ANY
# WARRANTY; without even the implied warranty of MERCHANTABILITY or FITNESS FOR
# A PARTICULAR PURPOSE. See the GNU Affero General Public License for more
# details.
#
# You should have received a copy of the GNU Affero General Public License along
# with this program. If not, see <http://www.gnu.org/licenses/>.
require_relative "../common"
require_relative "../helpers/wiki_and_tiny_common"
require_relative "pages/block_content_editor_page"

describe "Block Content Editor", :ignore_js_errors do
  include_context "in-process server selenium tests"
  include BlockContentEditorPage
  include WikiAndTinyCommon

  before do
    course_with_teacher_logged_in
    @course.account.enable_feature!(:block_content_editor)
    @course.enable_feature!(:block_content_editor_eap)
    @context = @course
    create_wiki_page_with_block_content_editor(@course)
  end

  context "Create a new page" do
    it "displays Block Content Editor" do
      expect(bce_container).to be_displayed
      expect(editor_area).to be_displayed
      expect(toolbar_area).to be_displayed
    end
  end

  context "Add a block" do
    it "displays the add block modal" do
      add_block_button.click
      wait_for_ajaximations

      expect(add_block_modal).to be_displayed
      expect(block_groups.size).to be > 0
      expect(block_items.size).to be > 0
    end

    it "adds a new block" do
      add_block_button.click
      wait_for_ajaximations

      expect(block_groups.size).to be > 0
      expect(selected_block_group.text).to eq("Text")

      expect(block_items.size).to be > 0
      expect(selected_block_item.text).to eq("Text column")

      add_to_page_button.click
      wait_for_ajaximations

      expect(element_exists?(add_block_modal_selector)).to be false
      expect(block_layout).to be_displayed
      expect(add_block_button).to be_displayed
    end
  end

  context "Block menu options" do
    before do
      add_a_block("Image", "Image + text")
    end

    it "duplicates a block" do
      first_block.duplicate_button.click
      wait_for_ajaximations

      expect(blocks.size).to eq(2)
    end

    it "removes a block" do
      first_block.remove_button.click
      wait_for_ajaximations

      expect(blocks.size).to eq(0)
    end

    it "opens settings tray" do
      first_block.settings_button.click
      wait_for_ajaximations

      expect(settings_tray).to be_displayed
    end
  end

  context "Move blocks" do
    before do
      add_a_block("Interactive element", "Button")
      add_a_block("Divider", "Separator line")
    end

    shared_examples "block movement" do |block_selector, move_direction, expected_order|
      it "moves a block #{move_direction}" do
        expected_labels = expected_order.map { |block_name| send(block_name).block_type_label.text }
        target_block = send(block_selector)
        target_block.move_component.move_button.click
        wait_for_ajaximations

        target_block.move_component.click_move_option(move_direction)
        wait_for_ajaximations

        actual_labels = blocks.map { |block| block.block_type_label.text }
        expect(actual_labels).to eq(expected_labels)
      end
    end

    include_examples "block movement", :last_block, :up, [:last_block, :first_block]
    include_examples "block movement", :first_block, :down, [:last_block, :first_block]
    include_examples "block movement", :last_block, :to_top, [:last_block, :first_block]
    include_examples "block movement", :first_block, :to_bottom, [:last_block, :first_block]
  end

  context "Undo/Redo" do
    it "has undo/redo buttons disabled initially" do
      expect(toolbar_component.undo_button).to be_disabled
      expect(toolbar_component.redo_button).to be_disabled
    end

    it "handles undo operation correctly" do
      add_a_block("Text", "Text column")
      expect(blocks.size).to eq(1)
      expect(toolbar_component.undo_button).to be_enabled

      toolbar_component.undo_button.click
      wait_for_ajaximations
      expect(blocks.size).to eq(0)
      expect(toolbar_component.undo_button).to be_disabled
    end

    it "handles redo operation correctly" do
      add_a_block("Text", "Text column")
      expect(blocks.size).to eq(1)
      expect(toolbar_component.redo_button).to be_disabled

      toolbar_component.undo_button.click
      wait_for_ajaximations
      expect(blocks.size).to eq(0)
      expect(toolbar_component.redo_button).to be_enabled

      toolbar_component.redo_button.click
      wait_for_ajaximations
      expect(blocks.size).to eq(1)
      expect(toolbar_component.redo_button).to be_disabled
    end

    it "has redo button disabled after a new action" do
      add_a_block("Text", "Text column")

      toolbar_component.undo_button.click
      wait_for_ajaximations
      expect(blocks.size).to eq(0)
      expect(toolbar_component.redo_button).to be_enabled

      add_a_block("Image", "Image + text")
      expect(toolbar_component.redo_button).to be_disabled
    end

    it "maintains a history chain" do
      add_a_block("Text", "Text column")
      add_a_block("Image", "Image + text")
      expect(blocks.size).to eq(2)
      expect(first_block.block_type_label.text).to eq("Text column")
      expect(last_block.block_type_label.text).to eq("Image + text")

      toolbar_component.undo_button.click
      wait_for_ajaximations
      expect(blocks.size).to eq(1)
      expect(first_block.block_type_label.text).to eq("Text column")

      toolbar_component.undo_button.click
      wait_for_ajaximations
      expect(blocks.size).to eq(0)
      expect(toolbar_component.undo_button).to be_disabled

      toolbar_component.redo_button.click
      wait_for_ajaximations
      expect(blocks.size).to eq(1)
      expect(first_block.block_type_label.text).to eq("Text column")

      toolbar_component.redo_button.click
      wait_for_ajaximations
      expect(blocks.size).to eq(2)
      expect(first_block.block_type_label.text).to eq("Text column")
      expect(last_block.block_type_label.text).to eq("Image + text")
      expect(toolbar_component.redo_button).to be_disabled
    end
  end

  context "Preview Mode" do
    before do
      add_a_block("Text", "Text column")
      toolbar_component.preview_button.click
      wait_for_ajaximations
    end

    it "toggles preview mode when preview button is clicked" do
      expect(element_exists?(block_selector)).to be false
<<<<<<< HEAD
      expect(preview_component.preview_selector_bar).to be_displayed
=======
>>>>>>> cb9e0c9a
      expect(preview_component.preview_layout).to be_displayed
    end

    it "shows only preview button on toolbar in preview mode" do
      expect(toolbar_component.toolbar_buttons.size).to eq(1)
      expect(toolbar_component.preview_button).to be_displayed
      expect(element_exists?(toolbar_component.undo_button_selector)).to be false
      expect(element_exists?(toolbar_component.redo_button_selector)).to be false
      expect(element_exists?(toolbar_component.accessibility_checker_selector)).to be false
    end

    it "shows desktop view as default" do
      expect(preview_component.tabs.size).to eq(3)
      expect(preview_component.is_tab_active?(:desktop)).to be true
      expect(preview_component.is_tab_active?(:tablet)).to be false
      expect(preview_component.is_tab_active?(:mobile)).to be false
    end

    shared_examples "preview mode switching" do |target_mode, other_modes|
      it "switches to #{target_mode} mode" do
        tab_method = "#{target_mode}_tab"
        preview_component.send(tab_method).click
        wait_for_ajaximations

        expect(preview_component.is_tab_active?(target_mode)).to be true
        other_modes.each do |mode|
          expect(preview_component.is_tab_active?(mode)).to be false
        end
      end
    end

    include_examples "preview mode switching", :tablet, [:desktop, :mobile]
    include_examples "preview mode switching", :mobile, [:desktop, :tablet]
    include_examples "preview mode switching", :desktop, [:tablet, :mobile]

    it "exits preview mode when preview button is clicked" do
      expect(preview_component.preview_layout).to be_displayed

      toolbar_component.preview_button.click
      wait_for_ajaximations
      expect(element_exists?(preview_component.preview_layout_selector)).to be false
      expect(block_layout).to be_displayed
    end

    it "has different widths for each device mode" do
      desktop_mode_width = preview_component.preview_container_width

      preview_component.tablet_tab.click
      wait_for_ajaximations
      tablet_mode_width = preview_component.preview_container_width

      preview_component.mobile_tab.click
      wait_for_ajaximations
      mobile_mode_width = preview_component.preview_container_width

      expect(desktop_mode_width).to be > tablet_mode_width
      expect(tablet_mode_width).to be > mobile_mode_width
    end

    it "renders preview content without block edit controls" do
      expect(element_exists?(add_block_button_selector)).to be false
      blocks.each do |block|
        expect(element_exists?(block.block_menu_selector)).to be false
        expect(element_exists?(block.block_type_label_selector)).to be false
      end
    end
  end
end<|MERGE_RESOLUTION|>--- conflicted
+++ resolved
@@ -209,10 +209,6 @@
 
     it "toggles preview mode when preview button is clicked" do
       expect(element_exists?(block_selector)).to be false
-<<<<<<< HEAD
-      expect(preview_component.preview_selector_bar).to be_displayed
-=======
->>>>>>> cb9e0c9a
       expect(preview_component.preview_layout).to be_displayed
     end
 
