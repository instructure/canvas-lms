--- conflicted
+++ resolved
@@ -20,12 +20,8 @@
 require_relative "../components/blocks/block_component"
 require_relative "../components/toolbar_component"
 require_relative "../components/preview_component"
-<<<<<<< HEAD
-require_relative "../components/block_modes/block_component_factory"
-=======
 require_relative "../components/blocks/block_component_factory"
 require_relative "../components/settings_tray/settings_tray_component"
->>>>>>> 34de21f6
 
 module BlockContentEditorPage
   def add_block_modal_selector
@@ -100,41 +96,12 @@
     f(block_selector)
   end
 
-<<<<<<< HEAD
-  def blocks(mode: :edit)
-    find_all_with_jquery(block_selector).map { |element| BlockComponentFactory.create(element, mode:) }
-  end
-
-  def edit_blocks
-    blocks(mode: :edit)
-  end
-
-  def preview_blocks
-    blocks(mode: :preview)
-  end
-
-  def settings_tray
-    f("[data-testid='settings-tray']")
-  end
-
-  def block(index = 0, mode: :edit)
-    blocks(mode:)[index]
-  end
-
-  def first_block(mode: :edit)
-    blocks(mode:).first
-  end
-
-  def last_block(mode: :edit)
-    blocks(mode:).last
-=======
   def blocks
     find_all_with_jquery(block_selector).map { |element| BlockComponentFactory.create(element) }
   end
 
   def blocks_with_title
     blocks.select { |block| block.respond_to?(:block_title) }
->>>>>>> 34de21f6
   end
 
   def toolbar_component
