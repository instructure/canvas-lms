--- conflicted
+++ resolved
@@ -18,12 +18,9 @@
 # with this program. If not, see <http://www.gnu.org/licenses/>.
 require_relative "../../common"
 require_relative "../components/block_component"
-<<<<<<< HEAD
-=======
 require_relative "../components/toolbar_component"
 require_relative "../components/preview_component"
 require_relative "../components/block_modes/block_component_factory"
->>>>>>> 661629a0
 
 module BlockContentEditorPage
   def add_block_modal_selector
@@ -34,13 +31,10 @@
     ".base-block-layout"
   end
 
-<<<<<<< HEAD
-=======
   def add_block_button_selector
     "button[data-testid='add-block-button']"
   end
 
->>>>>>> 661629a0
   def bce_container
     f(".block-content-editor-container")
   end
@@ -62,11 +56,7 @@
   end
 
   def block_groups
-<<<<<<< HEAD
-    ff("[data-testid='grouped-select-groups']>div")
-=======
     ff("[data-testid='grouped-select-groups']>li")
->>>>>>> 661629a0
   end
 
   def selected_block_group
@@ -74,11 +64,7 @@
   end
 
   def block_items
-<<<<<<< HEAD
-    ff("[data-testid='grouped-select-items']>div")
-=======
     ff("[data-testid='grouped-select-items']>li")
->>>>>>> 661629a0
   end
 
   def selected_block_item
@@ -101,10 +87,6 @@
     f(block_selector)
   end
 
-<<<<<<< HEAD
-  def blocks
-    find_all_with_jquery(block_selector).map { |element| BlockComponent.new(element) }
-=======
   def blocks(mode: :edit)
     find_all_with_jquery(block_selector).map { |element| BlockComponentFactory.create(element, mode:) }
   end
@@ -115,25 +97,12 @@
 
   def preview_blocks
     blocks(mode: :preview)
->>>>>>> 661629a0
   end
 
   def settings_tray
     f("[data-testid='settings-tray']")
   end
 
-<<<<<<< HEAD
-  def block(index = 0)
-    blocks[index]
-  end
-
-  def first_block
-    blocks.first
-  end
-
-  def last_block
-    blocks.last
-=======
   def block(index = 0, mode: :edit)
     blocks(mode:)[index]
   end
@@ -152,7 +121,6 @@
 
   def preview_component
     PreviewComponent.new
->>>>>>> 661629a0
   end
 
   def create_wiki_page_with_block_content_editor(course)
