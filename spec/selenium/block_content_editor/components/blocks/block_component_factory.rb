# frozen_string_literal: true

#
# Copyright (C) 2024 - present Instructure, Inc.
#
# This file is part of Canvas.
#
# Canvas is free software: you can redistribute it and/or modify it under
# the terms of the GNU Affero General Public License as published by the Free
# Software Foundation, version 3 of the License.
#
# Canvas is distributed in the hope that it will be useful, but WITHOUT ANY
# WARRANTY; without even the implied warranty of MERCHANTABILITY or FITNESS FOR
# A PARTICULAR PURPOSE. See the GNU Affero General Public License for more
# details.
#
# You should have received a copy of the GNU Affero General Public License along
# with this program. If not, see <http://www.gnu.org/licenses/>.

require_relative "../../../common"
require_relative "block_component"
require_relative "separator_block_component"
require_relative "text_block_component"
<<<<<<< HEAD
=======
require_relative "button_block_component"
>>>>>>> 64baf732
require_relative "image_block_component"
require_relative "text_image_block_component"
require_relative "media_block_component"
require_relative "highlight_block_component"

class BlockComponentFactory
  extend SeleniumDependencies

  BLOCK_TYPE_TO_COMPONENT = {
    SeparatorBlockComponent::BLOCK_TYPE => SeparatorBlockComponent,
    TextBlockComponent::BLOCK_TYPE => TextBlockComponent,
    ImageBlockComponent::BLOCK_TYPE => ImageBlockComponent,
    TextImageBlockComponent::BLOCK_TYPE => TextImageBlockComponent,
    MediaBlockComponent::BLOCK_TYPE => MediaBlockComponent,
    HighlightBlockComponent::BLOCK_TYPE => HighlightBlockComponent,
    ButtonBlockComponent::BLOCK_TYPE => ButtonBlockComponent
  }.freeze

  BLOCKS_WITH_UNIQUE_SELECTORS = [
    ButtonBlockComponent,
    SeparatorBlockComponent,
    HighlightBlockComponent,
    MediaBlockComponent
  ].freeze

  def self.create(element)
    block_type = determine_block_type(element)
    create_by_type(element, block_type)
  end

  def self.create_by_type(element, block_type)
<<<<<<< HEAD
    case block_type
    when "Separator line" then SeparatorBlockComponent.new(element)
    when "Text column" then TextBlockComponent.new(element)
    when "Full width image" then ImageBlockComponent.new(element)
    when "Image + text" then TextImageBlockComponent.new(element)
    when "Media" then MediaBlockComponent.new(element)
    when "Highlight" then HighlightBlockComponent.new(element)
    else BlockComponent.new(element)
    end
=======
    component_class = BLOCK_TYPE_TO_COMPONENT[block_type] || BlockComponent
    component_class.new(element)
>>>>>>> 64baf732
  end

  def self.determine_block_type(element)
    block_type_label_selector = "[data-testid='block-type-label']"
    if element_exists?(block_type_label_selector)
      type_label = f(block_type_label_selector, element)
      type_label.text
    else
      determine_block_type_by_unique_element(element)
    end
  end

  def self.determine_block_type_by_unique_element(element)
    BLOCKS_WITH_UNIQUE_SELECTORS.each do |component|
      return component::BLOCK_TYPE if element_contains?(component::BLOCK_SELECTOR, element)
    end

    nil
  end

  def self.element_contains?(selector, element)
    find_all_with_jquery(selector, element).any?
  end
end<|MERGE_RESOLUTION|>--- conflicted
+++ resolved
@@ -21,10 +21,7 @@
 require_relative "block_component"
 require_relative "separator_block_component"
 require_relative "text_block_component"
-<<<<<<< HEAD
-=======
 require_relative "button_block_component"
->>>>>>> 64baf732
 require_relative "image_block_component"
 require_relative "text_image_block_component"
 require_relative "media_block_component"
@@ -56,20 +53,8 @@
   end
 
   def self.create_by_type(element, block_type)
-<<<<<<< HEAD
-    case block_type
-    when "Separator line" then SeparatorBlockComponent.new(element)
-    when "Text column" then TextBlockComponent.new(element)
-    when "Full width image" then ImageBlockComponent.new(element)
-    when "Image + text" then TextImageBlockComponent.new(element)
-    when "Media" then MediaBlockComponent.new(element)
-    when "Highlight" then HighlightBlockComponent.new(element)
-    else BlockComponent.new(element)
-    end
-=======
     component_class = BLOCK_TYPE_TO_COMPONENT[block_type] || BlockComponent
     component_class.new(element)
->>>>>>> 64baf732
   end
 
   def self.determine_block_type(element)
