--- conflicted
+++ resolved
@@ -57,11 +57,11 @@
     end
 
     failure_message do |element|
-      <<~FAILURE_MESSAGE
+      <<~TEXT
         Expected #{element.inspect} text to be absent but was instead present.
 
         Actual text was: "#{element.text}".
-      FAILURE_MESSAGE
+      TEXT
     end
   end
 
@@ -73,11 +73,11 @@
     end
 
     failure_message do |element|
-      <<~FAILURE_MESSAGE
+      <<~TEXT
         Expected #{element.inspect} text to be present but was instead blank.
 
         Actual text was: "#{element.text}".
-      FAILURE_MESSAGE
+      TEXT
     end
   end
 
@@ -95,19 +95,19 @@
     end
 
     failure_message do |element|
-      <<~FAILURE_MESSAGE
+      <<~TEXT
         Expected #{element.inspect} text to include "#{text}".
 
         Actual text was: "#{element.text}".
-      FAILURE_MESSAGE
-    end
-
-    failure_message_when_negated do |element|
-      <<~FAILURE_MESSAGE
+      TEXT
+    end
+
+    failure_message_when_negated do |element|
+      <<~TEXT
         Expected #{element.inspect} text not to include "#{text}".
 
         Actual text was: "#{element.text}".
-      FAILURE_MESSAGE
+      TEXT
     end
   end
 
@@ -131,19 +131,19 @@
     end
 
     failure_message do |element|
-      <<~FAILURE_MESSAGE
+      <<~TEXT
         Expected #{element.inspect} to have value "#{value_attribute}".
 
         Actual value was: "#{element.attribute('value')}".
-      FAILURE_MESSAGE
-    end
-
-    failure_message_when_negated do |element|
-      <<~FAILURE_MESSAGE
+      TEXT
+    end
+
+    failure_message_when_negated do |element|
+      <<~TEXT
         Expected #{element.inspect} not to have value "#{value_attribute}".
 
         Actual value was: "#{element.attribute('value')}".
-      FAILURE_MESSAGE
+      TEXT
     end
   end
 
@@ -251,19 +251,19 @@
     end
 
     failure_message do |element|
-      <<~FAILURE_MESSAGE
+      <<~TEXT
         Expected #{element.inspect}'s aria-disabled attribute to be true.
 
         Actual aria-disabled attribute value: "#{element.attribute('aria-disabled')}".
-      FAILURE_MESSAGE
-    end
-
-    failure_message_when_negated do |element|
-      <<~FAILURE_MESSAGE
+      TEXT
+    end
+
+    failure_message_when_negated do |element|
+      <<~TEXT
         Expected #{element.inspect}'s aria-disabled attribute to be false.
 
         Actual aria-disabled attribute value: "#{element.attribute('aria-disabled')}"
-      FAILURE_MESSAGE
+      TEXT
     end
   end
 
@@ -413,7 +413,7 @@
       true
     end
 
-    [:==, :<, :<=, :>=, :>, :===, :=~].each do |operator|
+    %i[== < <= >= > === =~].each do |operator|
       chain operator do |value|
         @operator = operator
         @value = value
@@ -423,10 +423,10 @@
     failure_message do |actual|
       actual_value = actual.call
 
-      unless defined? @operator
+      if defined? @operator
+        "expected #{actual_value} to become #{@operator} #{@value}"
+      else
         "expected #{actual_value} to become #{expected}"
-      else
-        "expected #{actual_value} to become #{@operator} #{@value}"
       end
     end
 
@@ -435,10 +435,10 @@
 
       wait_for(method: :become) do
         disable_implicit_wait do
-          unless defined? @operator
+          if defined? @operator
+            actual.call.__send__ @operator, @value
+          else
             actual.call == expected
-          else
-            actual.call.__send__ @operator, @value
           end
         end
       end
@@ -454,14 +454,10 @@
       raise "The `become` matcher expects a block, e.g. `expect { actual }.to become(value)`, NOT `expect(actual).to become(value)`" unless actual.is_a? Proc
 
       wait_for(method: :become) do
-<<<<<<< HEAD
-        disable_implicit_wait { a = actual.call; min < a && a < max }
-=======
         disable_implicit_wait do
           a = actual.call
           min < a && a < max
         end
->>>>>>> 2bda9f78
       end
     end
   end
