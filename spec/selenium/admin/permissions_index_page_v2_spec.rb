--- conflicted
+++ resolved
@@ -72,13 +72,7 @@
       expect(PermissionsIndex.role_header).to include_text("Student\nbest role name ever\n")
     end
 
-<<<<<<< HEAD
-    # Skipped by FOO-4110 - unclear if this test is still valid, broken, or still correct
-    # but the underlying behavior of the component is no longer correct.
-    skip "FOO-4110 (28-Nov-2023) focuses on newly created role when you close out all the thing" do
-=======
     it "focuses on newly created role when you close out all the thing" do
->>>>>>> 96ecb267
       role_name = "no this is the best role name ever"
       PermissionsIndex.add_role(role_name)
       PermissionsIndex.close_role_tray
