--- conflicted
+++ resolved
@@ -64,15 +64,12 @@
 
       user_session(@admin)
       get account_settings_url
-<<<<<<< HEAD
-=======
 
       # click then close restrict quantitative data helper dialog
       fj("button:contains('About restrict quantitative data')").click
       expect(fj("div.ui-dialog-titlebar:contains('Restrict Quantitative Data')")).to be_present
       force_click("button.ui-dialog-titlebar-close")
 
->>>>>>> 147b3201
       f("#account_settings_restrict_quantitative_data_value").click
       submit_form("#account_settings")
       wait_for_ajaximations
