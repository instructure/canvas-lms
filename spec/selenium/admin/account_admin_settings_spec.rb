# frozen_string_literal: true

#
# Copyright (C) 2015 - present Instructure, Inc.
#
# This file is part of Canvas.
#
# Canvas is free software: you can redistribute it and/or modify it under
# the terms of the GNU Affero General Public License as published by the Free
# Software Foundation, version 3 of the License.
#
# Canvas is distributed in the hope that it will be useful, but WITHOUT ANY
# WARRANTY; without even the implied warranty of MERCHANTABILITY or FITNESS FOR
# A PARTICULAR PURPOSE. See the GNU Affero General Public License for more
# details.
#
# You should have received a copy of the GNU Affero General Public License along
# with this program. If not, see <http://www.gnu.org/licenses/>.

require_relative "../common"
require_relative "../helpers/basic/settings_specs"
require_relative "pages/admin_account_page"

describe "root account basic settings" do
  include AdminSettingsPage

  let(:account) { Account.default }
  let(:account_settings_url) { "/accounts/#{account.id}/settings" }
  let(:reports_url) { "/accounts/#{account.id}/reports_tab" }
  let(:admin_tab_url) { "/accounts/#{account.id}/settings#tab-users" }

  include_examples "settings basic tests"

  it "is able to disable enable_gravatar" do
    account_admin_user(active_all: true)
    user_session(@admin)
    get account_settings_url

    f("#account_services_avatars").click
    f("#account_settings_enable_gravatar").click

    submit_form("#account_settings")
    wait_for_ajaximations
    expect(Account.default.reload.settings[:enable_gravatar]).to be false
  end

  it "lets admins enable kill_joy on root account settings", :ignore_js_errors do
    account.settings[:kill_joy] = false
    account.save!

    user_session(@admin)
    get account_settings_url
    f("#account_settings_kill_joy").click
    submit_form("#account_settings")
    wait_for_ajaximations
    expect(Account.default.reload.settings[:kill_joy]).to be true
  end

  context "with restrict_quantitative_data" do
    before :once do
      account.enable_feature!(:restrict_quantitative_data)
    end

    it "lets admins enable restrict_quantitative_data on root account settings", :ignore_js_errors do
      account.settings[:restrict_quantitative_data] = { value: false, locked: false }
      account.save!

      user_session(@admin)
      get account_settings_url

      # click then close restrict quantitative data helper dialog
      fj("button:contains('About restrict quantitative data')").click
      expect(fj("div.ui-dialog-titlebar:contains('Restrict Quantitative Data')")).to be_present
      force_click(".ui-dialog-titlebar-close")

      f("#account_settings_restrict_quantitative_data_value").click
      submit_form("#account_settings")
      wait_for_ajaximations
      expect(Account.default.reload.settings[:restrict_quantitative_data][:value]).to be true
    end

    context "restrict_quantitative_data enabled" do
      it "lets admins enable restrict_quantitative_data_lock on root account settings", :ignore_js_errors do
        account.settings[:restrict_quantitative_data] = { value: false, locked: false }
        account.save!

        user_session(@admin)
        get account_settings_url

        # restrict_quantitative_data is initially false, then locked is disabled & unchecked
        expect(is_checked("#account_settings_restrict_quantitative_data_value")).to be_falsey
        expect(f("#account_settings_restrict_quantitative_data_locked")).to be_disabled
        expect(is_checked("#account_settings_restrict_quantitative_data_locked")).to be_falsey

        # restrict_quantitative_data true, then locked is enabled
        f("#account_settings_restrict_quantitative_data_value").click
        expect(f("#account_settings_restrict_quantitative_data_locked")).to be_enabled
        f("#account_settings_restrict_quantitative_data_locked").click
        expect(is_checked("#account_settings_restrict_quantitative_data_locked")).to be_truthy

        # restrict_quantitative_data clicked false, then locked is disabled & unchecked
        f("#account_settings_restrict_quantitative_data_value").click
        expect(f("#account_settings_restrict_quantitative_data_locked")).to be_disabled
        expect(is_checked("#account_settings_restrict_quantitative_data_locked")).to be_falsey

        f("#account_settings_restrict_quantitative_data_value").click
        f("#account_settings_restrict_quantitative_data_locked").click
        submit_form("#account_settings")
        wait_for_ajaximations
        expect(Account.default.reload.settings[:restrict_quantitative_data][:locked]).to be true
      end
    end
  end

  it "lets admins enable suppress_notifications on root account settings", :ignore_js_errors do
    account.settings[:suppress_notifications] = false
    account.save!

    user_session(@admin)
    get account_settings_url
    f("#account_settings_suppress_notifications").click
    driver.switch_to.alert.accept
    submit_form("#account_settings")
    expect(Account.default.reload.settings[:suppress_notifications]).to be true
  end

  it "updates the account's allow_observers_in_appointment_groups setting" do
    expect(account.allow_observers_in_appointment_groups?).to be false

    user_session(@admin)
    get account_settings_url
    expect(is_checked(allow_observers_in_appointments_checkbox)).to be false
    allow_observers_in_appointments_checkbox.click
    expect_new_page_load { submit_form("#account_settings") }
    expect(is_checked(allow_observers_in_appointments_checkbox)).to be true
    expect(account.reload.allow_observers_in_appointment_groups?).to be true
  end

  context "editing slack API key" do
    before :once do
      account_admin_user(account: Account.site_admin)
      @account = Account.default
    end

    before do
      user_session(@admin)
      @admin.account.enable_feature!(:slack_notifications)
    end

    it "is able to update slack key" do
      get "/accounts/#{@account.id}/settings"

      slack_api_input = f('*[placeholder="New Slack Api Key"]')
      set_value(slack_api_input, "WHATEVER PEOPLE")
      submit_form("#account_settings")
      expect(f("#current_slack_api_key").text).to eq("WHAT***********")
    end
  end

  context "Integrations" do
    context "Microsoft Teams Sync" do
      context("microsoft_group_enrollments FF enabled") do
        let(:enabled) { true }
        let(:tenant) { "canvastest2.onmicrosoft.com" }
        let(:login_attribute) { "sis_user_id" }
        let(:suffix) { "@example.com" }
        let(:remote_attribute) { "mailNickname" }
        let(:expected_settings) do
          {
            microsoft_sync_enabled: enabled,
            microsoft_sync_tenant: tenant,
            microsoft_sync_login_attribute: login_attribute,
            microsoft_sync_login_attribute_suffix: suffix,
            microsoft_sync_remote_attribute: remote_attribute
          }
        end

        before :once do
          account.enable_feature!(:microsoft_group_enrollments_syncing)
        end

        before do
          account_admin_user(account:)
          user_session(@admin)
        end

        it "lets a user update what settings they want to use" do
          get account_settings_url
          f("#tab-integrations-link").click

          tenant_input_area = fxpath('//input[@placeholder="microsoft_tenant_name.onmicrosoft.com"]')
          set_value(tenant_input_area, tenant)

          f("#microsoft_teams_sync_attribute_selector").click
          f("#sis_user_id").click

          suffix_input_area = fxpath('//input[@placeholder="@example.edu"]')
          set_value(suffix_input_area, suffix)

          f("#microsoft_teams_sync_remote_attribute_lookup_attribute_selector").click
          f("#remote_lookup_attribute_mail_nickname_option").click

          f("#microsoft_teams_sync_toggle_button").click
          wait_for_ajaximations

          account.reload
          expected_settings.each do |key, value|
            expect(account.settings[key]).to eq value
          end
        end

        it "lets a user toggle Microsoft Teams sync" do
          account.settings = {
            microsoft_sync_enabled: !enabled,
            microsoft_sync_tenant: tenant,
            microsoft_sync_login_attribute: login_attribute,
            microsoft_sync_login_attribute_suffix: suffix,
            microsoft_sync_remote_attribute: remote_attribute
          }
          account.save!

          get account_settings_url
          f("#tab-integrations-link").click
          f("#microsoft_teams_sync_toggle_button").click
          wait_for_ajaximations

          account.reload
          expected_settings.each do |key, value|
            expect(account.settings[key]).to eq value
          end
        end
      end
    end
  end

  it "downloads reports" do
    course_with_admin_logged_in
    account.account_reports.create!(
      user: @user,
      report_type: "course_storage_csv"
    ).run_report(synchronous: true)
    get reports_url

    expect(f("#course_storage_csv .last-run a").attribute("href")).to match(/download_frd=1/)
  end

  it "has date pickers for reports tab" do
    course_with_admin_logged_in
    get account_settings_url
    f("#tab-reports-link").click
    wait_for_ajax_requests
    f("#configure_zero_activity_csv").click
    expect(f("#zero_activity_csv_form")).to contain_css(".ui-datepicker-trigger")
  end

  it "handles linking directly to reports tab" do
    course_with_admin_logged_in
    get account_settings_url + "#tab-reports"
    f("#configure_zero_activity_csv").click
    expect(f("#zero_activity_csv_form")).to contain_css(".ui-datepicker-trigger")
  end

<<<<<<< HEAD
  it "disables report options when a report hasn't been selected" do
=======
  it "disables report options for provisioning report form when a report hasn't been selected" do
>>>>>>> 5aaae7d3
    course_with_admin_logged_in
    get account_settings_url + "#tab-reports"

    f("#configure_provisioning_csv").click
    expect(f("#provisioning_csv_form").find("#parameters_created_by_sis")).to be_disabled
    expect(f("#provisioning_csv_form").find("#parameters_include_deleted")).to be_disabled

    f("#provisioning_csv_form").find("#parameters_courses").click
    expect(f("#provisioning_csv_form").find("#parameters_created_by_sis")).to_not be_disabled
    expect(f("#provisioning_csv_form").find("#parameters_include_deleted")).to_not be_disabled
  end

<<<<<<< HEAD
=======
  it "disables report options for SIS export report form when a report hasn't been selected" do
    course_with_admin_logged_in
    get account_settings_url + "#tab-reports"

    f("#configure_sis_export_csv").click
    expect(f("#sis_export_csv_form").find("#parameters_created_by_sis")).to be_disabled
    expect(f("#sis_export_csv_form").find("#parameters_include_deleted")).to be_disabled

    f("#sis_export_csv_form").find("#parameters_users").click
    expect(f("#sis_export_csv_form").find("#parameters_created_by_sis")).to_not be_disabled
    expect(f("#sis_export_csv_form").find("#parameters_include_deleted")).to_not be_disabled
  end

>>>>>>> 5aaae7d3
  it "changes the default user quota", priority: "1" do
    course_with_admin_logged_in
    group_model(context: @course)
    get account_settings_url

    f("#tab-quotas-link").click

    # update the quotas
    user_quota = account.default_user_storage_quota_mb
    user_quota_input = f('[name="default_user_storage_quota_mb"]')
    expect(user_quota_input).to have_value(user_quota.to_s)

    user_quota += 15
    replace_content(user_quota_input, user_quota.to_s)

    submit_form("#default-quotas")
    wait_for_ajax_requests

    # ensure the account was updated properly
    account.reload
    expect(account.default_user_storage_quota).to eq user_quota * 1_048_576

    # ensure the new value is reflected after a refresh
    get account_settings_url
    expect(fj('[name="default_user_storage_quota_mb"]')).to have_value(user_quota.to_s) # fj to avoid selenium caching
  end

  it "is able to remove account quiz ip filters" do
    account.ip_filters = { "name" => "192.168.217.1/24" }
    account.save!

    course_with_admin_logged_in
    get account_settings_url

    expect_new_page_load { submit_form("#account_settings") }

    account.reload
    expect(account.settings[:ip_filters]).to be_present # should not have cleared them if we didn't do anything

    filter = ff(".ip_filter").detect(&:displayed?)
    filter.find_element(:css, ".delete_filter_link").click

    expect_new_page_load { submit_form("#account_settings") }

    account.reload
    expect(account.settings[:ip_filters]).to be_blank
  end

  context "course creation settings" do
    before :once do
      account_admin_user(active_all: true)
    end

    before do
      user_session(@admin)
    end

    it "renders classic settings when :create_course_subaccount_picker is off" do
      get account_settings_url
      expect(f("#account_settings_teachers_can_create_courses")).to be_present
      expect(f("#account_settings_students_can_create_courses")).to be_present
      expect(f("#account_settings_no_enrollments_can_create_courses")).to be_present
    end

    context "with :create_course_subaccount_picker on" do
      before :once do
        account.enable_feature!(:create_course_subaccount_picker)
      end

      it "renders CourseCreationSettings component with correct default values" do
        account.settings[:teachers_can_create_courses] = true
        account.settings[:students_can_create_courses] = true
        account.settings[:teachers_can_create_courses_anywhere] = false
        account.save!

        get account_settings_url
        expect(f("[data-testid='course-creation-settings']")).to be_present
        expect(f("input[type='checkbox'][name='account[settings][teachers_can_create_courses]']")).to be_selected
        expect(f("input[type='checkbox'][name='account[settings][students_can_create_courses]']")).to be_selected
        expect(f("input[type='checkbox'][name='account[settings][no_enrollments_can_create_courses]']")).not_to be_selected
        expect(f("input[type='radio'][name='account[settings][teachers_can_create_courses_anywhere]'][value='0']")).to be_selected
      end

      it "allows settings to be updated" do
        account.settings[:teachers_can_create_courses] = true
        account.settings[:no_enrollments_can_create_courses] = true
        account.settings[:teachers_can_create_courses_anywhere] = false
        account.save!

        get account_settings_url
        f("input[type='radio'][name='account[settings][teachers_can_create_courses_anywhere]'][value='1'] + label").click
        f("input[type='checkbox'][name='account[settings][students_can_create_courses]'] + label").click
        f("input[type='radio'][name='account[settings][students_can_create_courses_anywhere]'][value='0'] + label").click
        f("input[type='checkbox'][name='account[settings][no_enrollments_can_create_courses]'] + label").click
        expect_new_page_load { submit_form("#account_settings") }

        account.reload
        expect(account.teachers_can_create_courses?).to be_truthy
        expect(account.students_can_create_courses?).to be_truthy
        expect(account.no_enrollments_can_create_courses?).to be_falsey
        expect(account.teachers_can_create_courses_anywhere?).to be_truthy
        expect(account.students_can_create_courses_anywhere?).to be_falsey
      end
    end
  end
end<|MERGE_RESOLUTION|>--- conflicted
+++ resolved
@@ -260,11 +260,7 @@
     expect(f("#zero_activity_csv_form")).to contain_css(".ui-datepicker-trigger")
   end
 
-<<<<<<< HEAD
-  it "disables report options when a report hasn't been selected" do
-=======
   it "disables report options for provisioning report form when a report hasn't been selected" do
->>>>>>> 5aaae7d3
     course_with_admin_logged_in
     get account_settings_url + "#tab-reports"
 
@@ -277,8 +273,6 @@
     expect(f("#provisioning_csv_form").find("#parameters_include_deleted")).to_not be_disabled
   end
 
-<<<<<<< HEAD
-=======
   it "disables report options for SIS export report form when a report hasn't been selected" do
     course_with_admin_logged_in
     get account_settings_url + "#tab-reports"
@@ -292,7 +286,6 @@
     expect(f("#sis_export_csv_form").find("#parameters_include_deleted")).to_not be_disabled
   end
 
->>>>>>> 5aaae7d3
   it "changes the default user quota", priority: "1" do
     course_with_admin_logged_in
     group_model(context: @course)
