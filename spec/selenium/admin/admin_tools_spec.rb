# frozen_string_literal: true

#
# Copyright (C) 2013 - present Instructure, Inc.
#
# This file is part of Canvas.
#
# Canvas is free software: you can redistribute it and/or modify it under
# the terms of the GNU Affero General Public License as published by the Free
# Software Foundation, version 3 of the License.
#
# Canvas is distributed in the hope that it will be useful, but WITHOUT ANY
# WARRANTY; without even the implied warranty of MERCHANTABILITY or FITNESS FOR
# A PARTICULAR PURPOSE. See the GNU Affero General Public License for more
# details.
#
# You should have received a copy of the GNU Affero General Public License along
# with this program. If not, see <http://www.gnu.org/licenses/>.

require_relative "../common"
require_relative "../helpers/calendar2_common"

describe "admin_tools" do
  include_context "in-process server selenium tests"
  include Calendar2Common
  include CustomScreenActions

  def load_admin_tools_page
    get "/accounts/#{@account.id}/admin_tools"
    wait_for_ajaximations
  end

  def perform_user_search(form_sel, search_term, click_row = 0)
    set_value f("#{form_sel} input[name=search_term]"), search_term
    sleep 0.2 # 0.2 s delay before the search fires
    wait_for_ajaximations
    fj("#{form_sel} .roster tbody tr:nth(#{click_row}) td").click
  end

  def perform_autocomplete_search(input, search_term, row_index_to_select = 0)
    input.send_keys(search_term)
    wait_for_ajaximations
    selected_option = fj("[role='listbox'] [role='option']:nth(#{row_index_to_select})")
    selected_option.click
    selected_option
  end

  def setup_users
    # Setup a student (@student)
    course_with_student(active_all: true, account: @account, user: user_with_pseudonym(name: "Student TestUser"))
    user_with_pseudonym(user: @student, account: @account)

    setup_account_admin
  end

  def setup_account_admin(permissions = { view_notifications: true })
    # Setup an account admin (@account_admin) and logged in.
    account_admin_user_with_role_changes(account: @account, role_changes: permissions)
    @account_admin = @admin
    user_with_pseudonym(user: @account_admin, account: @account)
    user_session(@account_admin)
  end

  def click_view_tab(tab_name)
    wait_for_ajaximations
    tab = fj("#adminToolsTabs .#{tab_name} > a")
    tab.click
    wait_for_ajaximations
  end

  def change_log_type(log_type)
    wait_for_ajaximations
    click_option("#loggingType", "#logging#{log_type}", :value)
    wait_for_ajaximations
  end

  def show_event_details(event_type, search_term = nil, event = nil)
    search_term ||= @course.name
    event ||= @event

    form = f('[aria-label="Course Activity Form"]')
    perform_autocomplete_search(form.find("[name='course_id'][aria-autocomplete='both']"), search_term)
    form.find("button[aria-label='Find']").click
    wait_for_ajaximations

    cols = ffj("#courseLoggingSearchResults table tbody tr:last td")
    expect(cols[3].text).to eq event_type

    fj("#courseLoggingSearchResults table tbody tr:last td:last a").click
    expect(f("[data-testid='event-id'").text).to eq event.id
  end

  before do
    @account = Account.default
    setup_users
  end

  context "View Notifications" do
    before do
      @account.settings[:admins_can_view_notifications] = true
      @account.save!
    end

    def click_view_notifications_tab
      click_view_tab("notifications")
    end

    context "as SiteAdmin" do
      it "performs search without account setting or user permission" do
        @account.settings[:admins_can_view_notifications] = false
        @account.save!
        site_admin_user
        user_with_pseudonym(user: @admin, account: @account)
        user_session(@admin)
        message_model(user_id: @student.id, body: "this is my message", root_account_id: @account.id)

        load_admin_tools_page
        click_view_notifications_tab
        perform_user_search("#commMessagesSearchForm", @student.id)
        dialog = f("[aria-label='Generate Activity for #{@student.name}'")
        dialog.find_element(:css, "button[type='submit']").click
        wait_for_ajaximations
        expect(f("#commMessagesSearchResults .message-body").text).to include("this is my message")
      end
    end

    context "as AccountAdmin" do
      context "with permissions" do
        it "performs search" do
          message_model(user_id: @student.id, body: "foo bar", root_account_id: @account.id)
          load_admin_tools_page
          click_view_notifications_tab
          perform_user_search("#commMessagesSearchForm", @student.id)
          dialog = f("[aria-label='Generate Activity for #{@student.name}'")
          dialog.find_element(:css, "button[type='submit']").click
          wait_for_ajaximations
          expect(f("#commMessagesSearchResults .message-body").text).to include("foo bar")
        end

        it "displays nothing found" do
          message_model(user_id: @student.id, body: "foo bar", root_account_id: @account.id)
          load_admin_tools_page
          click_view_notifications_tab
          perform_user_search("#commMessagesSearchForm", @student.id)
          dialog = f("[aria-label='Generate Activity for #{@student.name}'")
          to_date = dialog.find_element(:css, "[data-testid='to-date']")
          set_value(to_date, 2.months.ago.to_date)
          to_date.send_keys(:tab)
          dialog.find_element(:css, "button[type='submit']").click
          wait_for_ajaximations
          expect(f("#commMessagesSearchResults .alert").text).to include("No messages found")
          expect(f("#content")).not_to contain_css("#commMessagesSearchResults .message-body")
        end

        it "displays valid search params used" do
          message_model(user_id: @student.id, body: "foo bar", root_account_id: @account.id)
          load_admin_tools_page
          click_view_notifications_tab
          # Search with no dates
          perform_user_search("#commMessagesSearchForm", @student.id)
          dialog = f("[aria-label='Generate Activity for #{@student.name}'")
          dialog.find_element(:css, "button[type='submit']").click
          wait_for_ajaximations
          expect(f("#commMessagesSearchOverview").text).to include("Notifications sent to #{@student.name} from the beginning to now.")
          # Search with begin date and end date - should show time actually being used
          perform_user_search("#commMessagesSearchForm", @student.id)
          dialog = f("[aria-label='Generate Activity for #{@student.name}'")
          replace_and_proceed(dialog.find_element(:css, "[data-testid='from-date']"), "Mar 3, 2001")
          replace_and_proceed(dialog.find_element(:css, "[data-testid='to-date']"), "Mar 9, 2001")
          dialog.find_element(:css, "button[type='submit']").click
          wait_for_ajaximations
          expect(f("#commMessagesSearchOverview").text).to include("Notifications sent to #{@student.name} from Mar 3, 2001 at 12am to Mar 9, 2001 at 12am.")
          # Search with begin date/time and end date/time - should use and show given time
          perform_user_search("#commMessagesSearchForm", @student.id)
          dialog = f("[aria-label='Generate Activity for #{@student.name}'")
          replace_and_proceed(dialog.find_element(:css, "[data-testid='from-date']"), "Mar 3, 2001 1:05p", { press_return: true, tab_out: false })
          replace_and_proceed(dialog.find_element(:css, "[data-testid='to-date']"), "Mar 9, 2001 3:00p", { press_return: true, tab_out: false })
          dialog.find_element(:css, "button[type='submit']").click
          wait_for_ajaximations
          expect(f("#commMessagesSearchOverview").text).to include("Notifications sent to #{@student.name} from Mar 3, 2001 at 1:05pm to Mar 9, 2001 at 3pm.")
        end

        it "filters with spanish" do
          # Setup with spanish locale
          skip("RAILS_LOAD_ALL_LOCALES=true") unless ENV["RAILS_LOAD_ALL_LOCALES"]
          @user.locale = "es-ES"
          @user.save!

          @account.default_locale = "es-ES"
          @account.save!

          Timecop.travel(Time.zone.local(2010, 1, 3, 14, 35, 0)) do
            Messages::Partitioner.process
            message_model(user_id: @student.id, body: "foo bar", root_account_id: @account.id)
          end

          load_admin_tools_page
          click_view_notifications_tab

          # Search should find message, ene == Enero == January
          perform_user_search("#commMessagesSearchForm", @student.id)
          replace_and_proceed(f(".userDateRangeSearchModal .dateEndSearchField"), "4 ene 2010")
          f(".userDateRangeSearchModal .userDateRangeSearchBtn").click
          wait_for_ajaximations
          expect(f("#commMessagesSearchResults .message-body").text).to include("foo bar")

          # Search should not message
          perform_user_search("#commMessagesSearchForm", "")
          replace_and_proceed(f(".userDateRangeSearchModal .dateEndSearchField"), "2 ene 2010")
          f(".userDateRangeSearchModal .userDateRangeSearchBtn").click
          wait_for_ajaximations
          expect(f("#commMessagesSearchResults .alert").text).to include("No messages found")
        end

        it "displays an error when given invalid input data" do
          load_admin_tools_page
          click_view_notifications_tab
          perform_user_search("#commMessagesSearchForm", @student.id)
          # Search with invalid dates
          dialog = f("[aria-label='Generate Activity for #{@student.name}'")
          from_date = dialog.find_element(:css, "[data-testid='from-date']")
          to_date = dialog.find_element(:css, "[data-testid='to-date']")
          set_value from_date, "couch"
          set_value to_date, "pillow"
          dialog.find_element(:css, "button[type='submit']").click
          wait_for_ajaximations
          ff('[class$="formFieldMessage"').each { |el| expect(el.text).to eq "Invalid date and time." }
        end

        it "hides tab if account setting disabled" do
          @account.settings[:admins_can_view_notifications] = false
          @account.save!

          load_admin_tools_page
          wait_for_ajaximations
          expect(f("#adminToolsTabs")).not_to contain_css(".notifications")
        end
      end

      context "without permissions" do
        it "does not see tab" do
          setup_account_admin({ view_notifications: false })
          load_admin_tools_page
          wait_for_ajaximations
          expect(f("#adminToolsTabs")).not_to contain_css(".notifications")
        end
      end
    end
  end

  context "Logging" do
    it "changes log types with dropdown" do
      load_admin_tools_page
      click_view_tab "logging"

      select = fj("#loggingType")
      expect(select).not_to be_nil
      expect(select).to be_displayed

      change_log_type("Authentication")

      loggingTypeView = fj("#loggingAuthentication")
      expect(loggingTypeView).not_to be_nil
      expect(loggingTypeView).to be_displayed
    end

    context "permissions" do
      it "includes options activity with permissions" do
        setup_account_admin
        load_admin_tools_page
        wait_for_ajaximations

        tab = fj("#adminToolsTabs .logging > a")
        expect(tab).not_to be_nil
        expect(tab.text).to eq "Logging"

        click_view_tab "logging"

        select = fj("#loggingType")
        expect(select).not_to be_nil
        expect(select).to be_displayed

        options = ffj("#loggingType > option").map { |e| e.text.strip }
        expect(options).to include("Select a Log type")
        expect(options).to include("Login / Logout Activity")
        expect(options).to include("Grade Change Activity")
        expect(options).to include("Course Activity")
      end

      context "without permissions" do
        it "does not see tab" do
          setup_account_admin(
            view_statistics: false,
            manage_user_logins: false,
            view_grade_changes: false,
            view_course_changes: false
          )
          load_admin_tools_page
          wait_for_ajaximations
          expect(f("#adminToolsTabs")).not_to contain_css(".logging")
        end

        it "does not include login activity option for revoked permission" do
          setup_account_admin(view_statistics: false, manage_user_logins: false)
          load_admin_tools_page
          wait_for_ajaximations

          click_view_tab "logging"

          options = ffj("#loggingType > option")
          options.map!(&:text)
          expect(options).not_to include("Login / Logout Activity")
        end

        it "does not include grade change activity option for revoked permission" do
          setup_account_admin(view_grade_changes: false)
          load_admin_tools_page
          wait_for_ajaximations

          click_view_tab "logging"

          options = ffj("#loggingType > option")
          options.map!(&:text)
          expect(options).not_to include("Grade Change Activity")
        end

        it "does not include course change activity option for revoked permission" do
          setup_account_admin(view_course_changes: false)
          load_admin_tools_page
          wait_for_ajaximations

          click_view_tab "logging"

          options = ffj("#loggingType > option")
          options.map!(&:text)
          expect(options).not_to include("Course Activity")
        end

        it "does not include course change activity option for sub-account admins" do
          sub_account = @account.sub_accounts.create!(name: "sub-account")
          sub_admin = account_admin_user(account: sub_account)
          user_with_pseudonym(user: sub_admin, account: sub_account)
          user_session(sub_admin)

          get "/accounts/#{sub_account.id}/admin_tools"
          wait_for_ajaximations

          click_view_tab "logging"

          options = ff("#loggingType > option")
          options.map!(&:text)
          expect(options).not_to include("Course Activity")
        end
      end
    end
  end

  context "Authentication Logging" do
    before do
      Timecop.freeze(8.seconds.ago) do
        Auditors::Authentication.record(@student.pseudonyms.first, "login")
      end
      Auditors::Authentication.record(@student.pseudonyms.first, "logout")
      load_admin_tools_page
      click_view_tab "logging"
      change_log_type("Authentication")
    end

    it "shows log history" do
      perform_user_search("#authLoggingSearchForm", @student.id)
      dialog = f("[aria-label='Generate Activity for #{@student.name}'")
      dialog.find_element(:css, "button[type='submit']").click
      wait_for_ajaximations
      expect(ff("#authLoggingSearchResults table tbody tr").length).to eq 2
      cols = ffj("#authLoggingSearchResults table tbody tr:first td")
      expect(cols.size).to eq 3
      expect(cols.last.text).to eq "LOGOUT"
    end

    it "searches by user name" do
      perform_user_search("#authLoggingSearchForm", "testuser")
      dialog = f("[aria-label='Generate Activity for #{@student.name}'")
      dialog.find_element(:css, "button[type='submit']").click
      wait_for_ajaximations
      expect(ff("#authLoggingSearchResults table tbody tr").length).to eq 2
    end
  end

  context "Grade Change Logging" do
    before do
      Timecop.freeze(8.seconds.ago) do
        course_with_teacher(course: @course, user: user_with_pseudonym(name: "Teacher TestUser"))
        @assignment = @course.assignments.create!(title: "Assignment", points_possible: 10)
      end

      Timecop.freeze(5.seconds.ago) do
        @submission = @assignment.grade_student(@student, grade: 7, grader: @teacher).first
      end

      Timecop.freeze(3.seconds.ago) do
        @submission = @assignment.grade_student(@student, grade: 8, grader: @teacher).first
      end

      @submission = @assignment.grade_student(@student, grade: 9, grader: @teacher, graded_anonymously: true).first

      load_admin_tools_page
      click_view_tab "logging"
      change_log_type("GradeChange")
    end

    it "searches by grader name and show history" do
      form = f('[aria-label="Grade Change Activity Form"]')
      perform_autocomplete_search(form.find("[name='grader_id'][aria-autocomplete='both']"), @teacher.name)
<<<<<<< HEAD
      form.find("button[aria-label='Find']").click
=======
      form.find("button[aria-label='Search Logs']").click
>>>>>>> 80d4da09
      wait_for_ajaximations
      expect(ff("#gradeChangeLoggingSearchResults table tbody tr").length).to eq 3

      cols = ffj("#gradeChangeLoggingSearchResults table tbody tr:last td")
      expect(cols.size).to eq 9

      expect(cols[2].text).to eq "-"
      expect(cols[3].text).to eq "7"
      expect(cols[4].text).to eq @teacher.name
      expect(cols[5].text).to eq @student.name
      expect(cols[6].text).to eq @course.name
      expect(cols[7].text).to eq @assignment.title
      expect(cols[8].text).to eq "n"
    end

    it "displays 'y' if graded anonymously" do
      form = f('[aria-label="Grade Change Activity Form"]')
      perform_autocomplete_search(form.find("[name='grader_id'][aria-autocomplete='both']"), @teacher.name)
<<<<<<< HEAD
      form.find("button[aria-label='Find']").click
=======
      form.find("button[aria-label='Search Logs']").click
>>>>>>> 80d4da09
      wait_for_ajaximations

      cols = ffj("#gradeChangeLoggingSearchResults table tbody tr:first td")
      expect(cols[8].text).to eq "y"
    end

    it "searches by student name" do
      form = f('[aria-label="Grade Change Activity Form"]')
      perform_autocomplete_search(form.find("[name='student_id'][aria-autocomplete='both']"), @student.name)
<<<<<<< HEAD
      form.find("button[aria-label='Find']").click
=======
      form.find("button[aria-label='Search Logs']").click
>>>>>>> 80d4da09
      wait_for_ajaximations
      expect(ff("#gradeChangeLoggingSearchResults table tbody tr").length).to eq 3
    end

    it "searches by course id" do
      form = f('[aria-label="Grade Change Activity Form"]')
      form.find("[name='course_id']").send_keys(@course.id)
<<<<<<< HEAD
      form.find("button[aria-label='Find']").click
=======
      form.find("button[aria-label='Search Logs']").click
>>>>>>> 80d4da09
      wait_for_ajaximations
      expect(ff("#gradeChangeLoggingSearchResults table tbody tr").length).to eq 3
    end

    it "searches by assignment id" do
      form = f('[aria-label="Grade Change Activity Form"]')
      form.find("[name='assignment_id']").send_keys(@assignment.id)
<<<<<<< HEAD
      form.find("button[aria-label='Find']").click
=======
      form.find("button[aria-label='Search Logs']").click
>>>>>>> 80d4da09
      wait_for_ajaximations
      scroll_page_to_bottom
      expect(ff("#gradeChangeLoggingSearchResults table tbody tr").length).to eq 3
    end

    it "fails gracefully with invalid ids" do
      form = f('[aria-label="Grade Change Activity Form"]')
      form.find("[name='assignment_id']").send_keys("notarealid")
<<<<<<< HEAD
      form.find("button[aria-label='Find']").click
=======
      form.find("button[aria-label='Search Logs']").click
>>>>>>> 80d4da09
      wait_for_ajaximations
      expect(f("#gradeChangeLoggingSearchResults").text).to eq "No items found"
    end
  end

  context "Course Logging" do
    before do
      course_with_teacher(course: @course, user: user_with_pseudonym(name: "Teacher TestUser"))

      load_admin_tools_page
      click_view_tab "logging"
      change_log_type("Course")
    end

    it "searches by course name and show history" do
      @events = []
      (1..5).each do |index|
        @course.name = "Course #{index}"
        @course.start_at = Time.zone.today + index.days
        @course.conclude_at = @course.start_at + 7.days
        Timecop.freeze(index.seconds.from_now) do
          @event = Auditors::Course.record_updated(@course, @teacher, @course.changes)
        end
        @events << @event
      end
      @course.save

      form = f('[aria-label="Course Activity Form"]')
      perform_autocomplete_search(form.find("[name='course_id'][aria-autocomplete='both']"), @course.name)
      form.find("button[aria-label='Find']").click
      wait_for_ajaximations

      expect(ff("#courseLoggingSearchResults table tbody tr").length).to eq @events.length
      cols = ffj("#courseLoggingSearchResults table tbody tr:last td")
      expect(cols.size).to eq 6

      expect(cols[2].text).to eq @teacher.name
      expect(cols[3].text).to eq "Updated"
      expect(cols[4].text).to eq "Manual"
      expect(cols[5].text).to eq "View Details"
    end

    it "searches by course id" do
      @course.name = "Course Updated"
      @event = Auditors::Course.record_updated(@course, @teacher, @course.changes)

      form = f('[aria-label="Course Activity Form"]')
      perform_autocomplete_search(form.find("[name='course_id'][aria-autocomplete='both']"), @course.id)
      form.find("button[aria-label='Find']").click
      wait_for_ajaximations
      cols = ffj("#courseLoggingSearchResults table tbody tr:last td")
      expect(cols.size).to eq 6
    end

    it "fails gracefully with invalid ids" do
      form = f('[aria-label="Course Activity Form"]')
      perform_autocomplete_search(form.find("[name='course_id'][aria-autocomplete='both']"), "notarealid")
      form.find("button[aria-label='Find']").click
      wait_for_ajaximations
      expect(f("#courseLoggingSearchResults ").text).to eq "No items found"
    end

    it "finds courses in any workflow state" do
      @event = Auditors::Course.record_concluded(@course, @teacher)
      @course.destroy

      form = f('[aria-label="Course Activity Form"]')
      selection_option = perform_autocomplete_search(form.find("[name='course_id'][aria-autocomplete='both']"), @course.name)
      expect(selection_option).not_to be_nil

      form.find("button[aria-label='Find']").click
      wait_for_ajaximations

      cols = ffj("#courseLoggingSearchResults table tbody tr:last td")
      expect(cols.size).to eq 6
    end

    it "shows created event details" do
      # Simulate a new course
      course = Course.new
      course.name = @course.name
      @event = Auditors::Course.record_created(@course, @teacher, course.changes)

      show_event_details("Created")
      first_row = fj("[aria-label='Event Details'] tbody tr:first")
      expect(first_row.find_element(:css, "th").text).to eq "Name"
      expect(first_row.find_element(:css, "td").text).to eq @course.name
    end

    it "shows updated event details" do
      old_name = @course.name
      @course.name = "Course Updated"
      @event = Auditors::Course.record_updated(@course, @teacher, @course.changes)

      show_event_details("Updated", old_name)
      expect(f('[data-testid="event-source"]').text).to eq "Manual"
      expect(f('[data-testid="event-type"]').text).to eq "Updated"

      first_row_header = fj("[aria-label='Event Details'] tbody tr:first th")
      first_row_data = ffj("[aria-label='Event Details'] tbody tr:first td")
      expect(first_row_header.text).to eq "Name"
      expect(first_row_data[0].text).to eq old_name
      expect(first_row_data[1].text).to eq @course.name
    end

    it "shows sis batch id if source is sis" do
      old_name = @course.name
      @course.name = "Course Updated"

      sis_batch = @account.root_account.sis_batches.create
      @event = Auditors::Course.record_updated(@course, @teacher, @course.changes, source: :sis, sis_batch:)

      show_event_details("Updated", old_name)
      expect(f('[data-testid="event-source"]').text).to eq "SIS"
      expect(f('[data-testid="event-sis-batch"]').text).to eq sis_batch.id.to_s
    end

    it "shows concluded event details" do
      @event = Auditors::Course.record_concluded(@course, @teacher)
      show_event_details("Concluded")
    end

    it "shows unconcluded event details" do
      @event = Auditors::Course.record_unconcluded(@course, @teacher)
      show_event_details("Unconcluded")
    end

    it "shows deleted event details" do
      @event = Auditors::Course.record_deleted(@course, @teacher)
      show_event_details("Deleted")
    end

    it "shows restored event details" do
      @event = Auditors::Course.record_restored(@course, @teacher)
      show_event_details("Restored")
    end

    it "shows published event details" do
      @event = Auditors::Course.record_published(@course, @teacher)
      show_event_details("Published")
    end

    it "shows copied_to event details" do
      @course, @copied_course = @course, course_factory(active_course: true, course_name: "Copied Course")
      @from_event, @to_event = Auditors::Course.record_copied(@course, @copied_course, @teacher)

      show_event_details("Copied To", @course.name, @to_event)
      expect(f('[data-testid="event-copied-to"]').text).to eq @copied_course.name
    end

    it "shows copied_from event details" do
      @course, @copied_course = @course, course_factory(active_course: true, course_name: "Copied Course")
      @from_event, @to_event = Auditors::Course.record_copied(@course, @copied_course, @teacher)

      show_event_details("Copied From", @copied_course.name, @from_event)
      expect(f('[data-testid="event-copied-from"]').text).to eq @course.name
    end

    it "shows reset_to event details" do
      @course, @reset_course = @course, course_factory(active_course: true, course_name: "Reset Course")
      @from_event, @to_event = Auditors::Course.record_reset(@course, @reset_course, @teacher)

      show_event_details("Reset To", @course.name, @to_event)
      expect(f('[data-testid="event-reset-to"]').text).to eq @reset_course.name
    end

    it "shows reset_from event details" do
      @course, @reset_course = @course, course_factory(active_course: true, course_name: "Reset Course")
      @from_event, @to_event = Auditors::Course.record_reset(@course, @reset_course, @teacher)

      show_event_details("Reset From", @reset_course.name, @from_event)
      expect(f('[data-testid="event-reset-from"]').text).to eq @course.name
    end
  end

  context "bounced emails search" do
    before do
      u1 = user_with_pseudonym
      u2 = user_with_pseudonym
      u1.communication_channels.create!(path: "one@example.com", path_type: "email") do |cc|
        cc.workflow_state = "active"
        cc.bounce_count = 1
        cc.last_bounce_at = 2.days.ago
      end
      u1.communication_channels.create!(path: "two@example.com", path_type: "email") do |cc|
        cc.workflow_state = "active"
        cc.bounce_count = 2
        cc.last_bounce_at = 4.days.ago
      end
      u2.communication_channels.create!(path: "three@example.com", path_type: "email") do |cc|
        cc.workflow_state = "active"
        cc.bounce_count = 3
        cc.last_bounce_at = 6.days.ago
        cc.last_bounce_details = { "bouncedRecipients" => [{ "diagnosticCode" => "550 what a luser" }] }
      end
      @user = @account_admin
    end

    it "does not appear if the user lacks permission" do
      load_admin_tools_page
      expect(f("#adminToolsTabNav")).not_to contain_css('a[href="#bouncedEmailsPane"]')
    end

    it "performs searches" do
      skip "FOO-4092"
      @account.settings[:admins_can_view_notifications] = true
      @account.save!
      load_admin_tools_page
      f('a[href="#bouncedEmailsPane"]').click
      replace_content fj('label:contains("Address") input'), "*@example.com"
      replace_content fj('label:contains("Last bounced after") input'), 5.days.ago.iso8601
      replace_content fj('label:contains("Last bounced before") input'), 3.days.ago.iso8601
      fj('button:contains("Search")').click
      wait_for_ajaximations
      data = f("#bouncedEmailsPane").text
      expect(data).not_to include "one@example.com"
      expect(data).to include "two@example.com"
      expect(data).not_to include "three@example.com"
      csvLink = fj("#bouncedEmailsPane a:contains('Download these results as CSV')")["href"]
      expect(csvLink).to include "/api/v1/accounts/#{@account.id}/bounced_communication_channels.csv?order=desc&pattern=*%40example.com"
    end
  end
end<|MERGE_RESOLUTION|>--- conflicted
+++ resolved
@@ -411,11 +411,7 @@
     it "searches by grader name and show history" do
       form = f('[aria-label="Grade Change Activity Form"]')
       perform_autocomplete_search(form.find("[name='grader_id'][aria-autocomplete='both']"), @teacher.name)
-<<<<<<< HEAD
-      form.find("button[aria-label='Find']").click
-=======
       form.find("button[aria-label='Search Logs']").click
->>>>>>> 80d4da09
       wait_for_ajaximations
       expect(ff("#gradeChangeLoggingSearchResults table tbody tr").length).to eq 3
 
@@ -434,11 +430,7 @@
     it "displays 'y' if graded anonymously" do
       form = f('[aria-label="Grade Change Activity Form"]')
       perform_autocomplete_search(form.find("[name='grader_id'][aria-autocomplete='both']"), @teacher.name)
-<<<<<<< HEAD
-      form.find("button[aria-label='Find']").click
-=======
       form.find("button[aria-label='Search Logs']").click
->>>>>>> 80d4da09
       wait_for_ajaximations
 
       cols = ffj("#gradeChangeLoggingSearchResults table tbody tr:first td")
@@ -448,11 +440,7 @@
     it "searches by student name" do
       form = f('[aria-label="Grade Change Activity Form"]')
       perform_autocomplete_search(form.find("[name='student_id'][aria-autocomplete='both']"), @student.name)
-<<<<<<< HEAD
-      form.find("button[aria-label='Find']").click
-=======
       form.find("button[aria-label='Search Logs']").click
->>>>>>> 80d4da09
       wait_for_ajaximations
       expect(ff("#gradeChangeLoggingSearchResults table tbody tr").length).to eq 3
     end
@@ -460,11 +448,7 @@
     it "searches by course id" do
       form = f('[aria-label="Grade Change Activity Form"]')
       form.find("[name='course_id']").send_keys(@course.id)
-<<<<<<< HEAD
-      form.find("button[aria-label='Find']").click
-=======
       form.find("button[aria-label='Search Logs']").click
->>>>>>> 80d4da09
       wait_for_ajaximations
       expect(ff("#gradeChangeLoggingSearchResults table tbody tr").length).to eq 3
     end
@@ -472,11 +456,7 @@
     it "searches by assignment id" do
       form = f('[aria-label="Grade Change Activity Form"]')
       form.find("[name='assignment_id']").send_keys(@assignment.id)
-<<<<<<< HEAD
-      form.find("button[aria-label='Find']").click
-=======
       form.find("button[aria-label='Search Logs']").click
->>>>>>> 80d4da09
       wait_for_ajaximations
       scroll_page_to_bottom
       expect(ff("#gradeChangeLoggingSearchResults table tbody tr").length).to eq 3
@@ -485,11 +465,7 @@
     it "fails gracefully with invalid ids" do
       form = f('[aria-label="Grade Change Activity Form"]')
       form.find("[name='assignment_id']").send_keys("notarealid")
-<<<<<<< HEAD
-      form.find("button[aria-label='Find']").click
-=======
       form.find("button[aria-label='Search Logs']").click
->>>>>>> 80d4da09
       wait_for_ajaximations
       expect(f("#gradeChangeLoggingSearchResults").text).to eq "No items found"
     end
