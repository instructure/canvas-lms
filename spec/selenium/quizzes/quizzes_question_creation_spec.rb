--- conflicted
+++ resolved
@@ -4,53 +4,12 @@
 
   include_examples 'quizzes selenium tests'
 
-<<<<<<< HEAD
-  before(:each) do
-    course_with_teacher_logged_in
-    @last_quiz = start_quiz_question
-  end
-
-  context 'when the \'+ New Question\' button is clicked' do
-
-    it 'should open a new question form', priority: "1", test_id: 140627 do
-      # setup is accomplished in before(:each)
-      expect(fj('.question_form:visible')).to be_displayed
-    end
-  end
-
-  # Multiple Choice Question
-  it 'should create a quiz with a multiple choice question', priority: '1', test_id: 201942 do
-    quiz = @last_quiz
-    create_multiple_choice_question
-    quiz.reload
-    question_data = quiz.quiz_questions[0].question_data
-    expect(f("#question_#{quiz.quiz_questions[0].id}")).to be_displayed
-
-    expect(question_data[:answers].length).to eq 4
-    expect(question_data[:answers][0][:text]).to eq 'Correct Answer'
-    expect(question_data[:answers][0][:weight]).to eq 100
-    expect(question_data[:answers][0][:comments_html]).to eq '<p>Good job!</p>'
-    expect(question_data[:answers][1][:text]).to eq 'Wrong Answer #1'
-    expect(question_data[:answers][1][:weight]).to eq 0
-    expect(question_data[:answers][1][:comments_html]).to eq '<p>Bad job :(</p>'
-    expect(question_data[:answers][2][:text]).to eq 'Second Wrong Answer'
-    expect(question_data[:answers][2][:weight]).to eq 0
-    expect(question_data[:answers][3][:text]).to eq 'Wrongest Answer'
-    expect(question_data[:answers][3][:weight]).to eq 0
-    expect(question_data[:points_possible]).to eq 1
-    expect(question_data[:question_type]).to eq 'multiple_choice_question'
-    expect(question_data[:correct_comments_html]).to eq '<p>Good job on the question!</p>'
-    expect(question_data[:incorrect_comments_html]).to eq '<p>You know what they say - study long study wrong.</p>'
-    expect(question_data[:neutral_comments_html]).to eq '<p>Pass or fail you are a winner!</p>'
-  end
-=======
   context 'when creating a new question' do
 
     before(:each) do
       course_with_teacher_logged_in
       @last_quiz = start_quiz_question
     end
->>>>>>> 6c5175d2
 
     context 'when the \'+ New Question\' button is clicked' do
 
@@ -170,66 +129,6 @@
       submit_form(question)
       wait_for_ajax_requests
 
-<<<<<<< HEAD
-  context 'when creating a matching question' do
-    # Matching Question
-    it 'should be able to create a basic matching question', priority: "1", test_id: 201943 do
-      quiz = @last_quiz
-
-      question = fj('.question_form:visible')
-      click_option('.question_form:visible .question_type', 'Matching')
-
-      type_in_tiny '.question:visible textarea.question_content', 'This is a matching question.'
-
-      answers = question.find_elements(:css, '.form_answers > .answer')
-
-      answers.each_with_index do |answer, i|
-        answer.find_element(:name, 'answer_match_left').send_keys("#{i} left side")
-        answer.find_element(:name, 'answer_match_right').send_keys("#{i} right side")
-      end
-
-      submit_form(question)
-      wait_for_ajax_requests
-
-      f('#show_question_details').click
-      finished_question = f("#question_#{quiz.quiz_questions[0].id}")
-
-      finished_question.find_elements(:css, '.answer_match').each_with_index do |filled_answer, i|
-        expect(filled_answer.find_element(:css, '.answer_match_left')).to include_text("#{i} left side")
-        expect(filled_answer.find_element(:css, '.answer_match_right')).to include_text("#{i} right side")
-      end
-    end
-
-    it 'should be able to create a matching question with distractors', priority: "1", test_id: 220014 do
-      quiz = @last_quiz
-
-      question = fj('.question_form:visible')
-      click_option('.question_form:visible .question_type', 'Matching')
-
-      type_in_tiny '.question:visible textarea.question_content', 'This is a matching question.'
-
-      answers = question.find_elements(:css, '.form_answers > .answer')
-
-      answers.each_with_index do |answer, i|
-        answer.find_element(:name, 'answer_match_left').send_keys("#{i} left side")
-        answer.find_element(:name, 'answer_match_right').send_keys("#{i} right side")
-      end
-
-      # add a distractor
-      distractor_content = 'first_distractor'
-      question.find_element(:name, 'matching_answer_incorrect_matches').send_keys(distractor_content)
-
-      submit_form(question)
-      wait_for_ajax_requests
-
-      f('#show_question_details').click
-      finished_question = f("#question_#{quiz.quiz_questions[0].id}")
-
-      expect(finished_question).to include_text(distractor_content)
-    end
-
-  end
-=======
       f('#show_question_details').click
       finished_question = f("#question_#{quiz.quiz_questions[0].id}")
       expect(finished_question).to be_displayed
@@ -281,7 +180,6 @@
       expect(options[0].text).to eq 'color1'
       expect(options[1].text).to eq 'color2'
     end
->>>>>>> 6c5175d2
 
     # Matching Question
     context 'when creating a matching question' do
@@ -365,13 +263,6 @@
       expect(finished_question).to be_displayed
     end
 
-<<<<<<< HEAD
-  # Negative Question Points
-  it 'should not allow negative question points', priority: "2", test_id: 201953 do
-    quiz = @last_quiz
-    question = fj('.question_form:visible')
-    click_option('.question_form:visible .question_type', 'essay_question', :value)
-=======
     # Formula Question
     it 'creates a basic formula question', priority: "1", test_id: 201945 do
       quiz = @last_quiz
@@ -417,7 +308,6 @@
       expect(finished_question).not_to be_nil
       expect(finished_question.find_element(:css, '.text')).to include_text('This is an essay question.')
     end
->>>>>>> 6c5175d2
 
     # File Upload Question
     it 'creates a basic file upload question', priority: "1", test_id: 201947 do
@@ -462,12 +352,8 @@
     end
   end
 
-<<<<<<< HEAD
-  context 'quizzes with more than 25 questions', priority: '1', test_id: 140578 do
-=======
   context 'when a quiz has more than 25 questions' do
 
->>>>>>> 6c5175d2
     def quiz_questions_creation
       @q = @course.quizzes.create!(title: 'new quiz')
       26.times do
@@ -496,10 +382,6 @@
     end
   end
 
-<<<<<<< HEAD
-  context 'when editing a quiz question group', priority: "2" do
-    it 'should add questions from a question bank', priority: "1", test_id: 140671 do
-=======
   context 'when creating a new quiz question group' do
 
     before(:each) do
@@ -521,7 +403,6 @@
     end
 
     it 'adds questions from a question bank', priority: "1", test_id: 140671 do
->>>>>>> 6c5175d2
       quiz_with_new_questions
       click_questions_tab
       f('.find_question_link').click
