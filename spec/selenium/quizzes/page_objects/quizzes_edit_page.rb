--- conflicted
+++ resolved
@@ -89,11 +89,7 @@
     expect(driver.current_url).not_to include("edit")
   end
 
-<<<<<<< HEAD
-  def select_post_to_sis_checkbox
-=======
   def click_post_to_sis_checkbox
->>>>>>> 4f488e94
     post_to_sis_checkbox.click
   end
 end