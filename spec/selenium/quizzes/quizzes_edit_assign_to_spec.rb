# frozen_string_literal: true

# Copyright (C) 2024 - present Instructure, Inc.
#
# This file is part of Canvas.
#
# Canvas is free software: you can redistribute it and/or modify it under
# the terms of the GNU Affero General Public License as published by the Free
# Software Foundation, version 3 of the License.
#
# Canvas is distributed in the hope that it will be useful, but WITHOUT ANY
# WARRANTY; without even the implied warranty of MERCHANTABILITY or FITNESS FOR
# A PARTICULAR PURPOSE. See the GNU Affero General Public License for more
# details.
#
# You should have received a copy of the GNU Affero General Public License along
# with this program. If not, see <http://www.gnu.org/licenses/>.
require_relative "../common"
require_relative "../helpers/quizzes_common"
require_relative "../../spec_helper"
require_relative "page_objects/quizzes_edit_page"
require_relative "page_objects/quizzes_landing_page"
require_relative "../helpers/items_assign_to_tray"
require_relative "../helpers/context_modules_common"
require_relative "../../helpers/selective_release_common"
require_relative "../helpers/admin_settings_common"

describe "quiz edit page assign to" do
  include_context "in-process server selenium tests"
  include QuizzesEditPage
  include QuizzesLandingPage
  include ItemsAssignToTray
  include ContextModulesCommon
  include QuizzesCommon
  include SelectiveReleaseCommon

  before :once do
    differentiated_modules_on

    course_with_teacher(active_all: true)
    @quiz_assignment = @course.assignments.create
    @quiz_assignment.quiz = @course.quizzes.create(title: "test quiz")
    @classic_quiz = @course.quizzes.last

    @student1 = student_in_course(course: @course, active_all: true, name: "Student 1").user
    @student2 = student_in_course(course: @course, active_all: true, name: "Student 2").user
  end

  before do
    user_session(@teacher)
  end

  it "brings up the assign to tray from edit when selecting the manage assign to link" do
    get "/courses/#{@course.id}/quizzes/#{@classic_quiz.id}/edit"

    click_manage_assign_to_button

    wait_for_assign_to_tray_spinner
    keep_trying_until { expect(item_tray_exists?).to be_truthy }

    expect(tray_header.text).to eq("test quiz")
    expect(icon_type_exists?("Quiz")).to be true
  end

  it "assigns student and saves assignment", :ignore_js_errors do
    get "/courses/#{@course.id}/quizzes/#{@classic_quiz.id}/edit"

    click_manage_assign_to_button

    wait_for_assign_to_tray_spinner
    keep_trying_until { expect(item_tray_exists?).to be_truthy }

    click_add_assign_to_card
    select_module_item_assignee(1, @student1.name)
    update_due_date(1, "12/31/2022")
    update_due_time(1, "5:00 PM")
    update_available_date(1, "12/27/2022")
    update_available_time(1, "8:00 AM")
    update_until_date(1, "1/7/2023")
    update_until_time(1, "9:00 PM")

    click_save_button("Apply")
    keep_trying_until { expect(item_tray_exists?).to be_falsey }
    expect(pending_changes_pill_exists?).to be_truthy

    submit_page

    expect(@classic_quiz.assignment_overrides.last.assignment_override_students.count).to eq(1)

    due_at_row = retrieve_quiz_due_date_table_row("1 student")
    expect(due_at_row).not_to be_nil
    expect(due_at_row.text.split("\n").first).to include("Dec 31, 2022")
    expect(due_at_row.text.split("\n").third).to include("Dec 27, 2022")
    expect(due_at_row.text.split("\n").last).to include("Jan 7, 2023")

    due_at_row = retrieve_quiz_due_date_table_row("Everyone else")
    expect(due_at_row).not_to be_nil
    expect(due_at_row.text.count("-")).to eq(3)
  end

  it "saves and shows override updates when tray reaccessed" do
    get "/courses/#{@course.id}/quizzes/#{@classic_quiz.id}/edit"

    click_manage_assign_to_button

    wait_for_assign_to_tray_spinner
    keep_trying_until { expect(item_tray_exists?).to be_truthy }

    update_due_date(0, "12/31/2022")
    update_due_time(0, "5:00 PM")
    update_available_date(0, "12/27/2022")
    update_available_time(0, "8:00 AM")
    update_until_date(0, "1/7/2023")
    update_until_time(0, "9:00 PM")

    click_save_button("Apply")
    keep_trying_until { expect(element_exists?(module_item_edit_tray_selector)).to be_falsey }

    click_manage_assign_to_button
    wait_for_assign_to_tray_spinner

    keep_trying_until { expect(item_tray_exists?).to be_truthy }

    expect(assign_to_due_date(0).attribute("value")).to eq("Dec 31, 2022")
    expect(assign_to_due_time(0).attribute("value")).to eq("5:00 PM")
    expect(assign_to_available_from_date(0).attribute("value")).to eq("Dec 27, 2022")
    expect(assign_to_available_from_time(0).attribute("value")).to eq("8:00 AM")
    expect(assign_to_until_date(0).attribute("value")).to eq("Jan 7, 2023")
    expect(assign_to_until_time(0).attribute("value")).to eq("9:00 PM")
  end

  it "does not update overrides after tray save on edit page" do
    get "/courses/#{@course.id}/quizzes/#{@classic_quiz.id}/edit"

    click_manage_assign_to_button

    wait_for_assign_to_tray_spinner
    keep_trying_until { expect(item_tray_exists?).to be_truthy }

    update_due_date(0, "12/31/2022")
    update_due_time(0, "5:00 PM")
    update_available_date(0, "12/27/2022")
    update_available_time(0, "8:00 AM")
    update_until_date(0, "1/7/2023")
    update_until_time(0, "9:00 PM")

    click_save_button("Apply")
    keep_trying_until { expect(element_exists?(module_item_edit_tray_selector)).to be_falsey }
    expect(@classic_quiz.assignment_overrides.count).to eq(0)

    cancel_quiz_edit

    expect(@classic_quiz.assignment_overrides.count).to eq(0)
  end

  it "disables submit button when tray is open" do
    get "/courses/#{@course.id}/quizzes/#{@classic_quiz.id}/edit"

    click_manage_assign_to_button

    wait_for_assign_to_tray_spinner
    keep_trying_until { expect(item_tray_exists?).to be_truthy }
    expect(quiz_save_button).to be_disabled

    click_cancel_button
    expect(quiz_save_button).to be_enabled
  end

  it "focus close button on open" do
    get "/courses/#{@course.id}/quizzes/#{@classic_quiz.id}/edit"

    click_manage_assign_to_button

    wait_for_assign_to_tray_spinner
    keep_trying_until { expect(item_tray_exists?).to be_truthy }

    check_element_has_focus close_button
  end

<<<<<<< HEAD
=======
  it "does not recover a deleted card when adding an assignee" do
    # Bug fix of LX-1619
    get "/courses/#{@course.id}/quizzes/#{@classic_quiz.id}/edit"
    click_manage_assign_to_button

    wait_for_assign_to_tray_spinner
    keep_trying_until { expect(item_tray_exists?).to be_truthy }

    click_add_assign_to_card
    click_delete_assign_to_card(0)
    select_module_item_assignee(0, @student2.name)

    expect(selected_assignee_options.count).to be(1)
  end

>>>>>>> 4f488e94
  context "sync to sis" do
    include AdminSettingsCommon
    include ItemsAssignToTray

    let(:due_date) { 3.years.from_now }

    before do
      account_model
      @account.set_feature_flag! "post_grades", "on"
      course_with_teacher_logged_in(active_all: true, account: @account)
      turn_on_sis_settings(@account)
      @account.settings[:sis_require_assignment_due_date] = { value: true }
      @account.save!
      @quiz = course_quiz
      @quiz.post_to_sis = "1"
    end

    it "validates due date inputs when sync to sis is enabled", :ignore_js_errors do
      get "/courses/#{@course.id}/quizzes/#{@quiz.id}/edit"

      click_manage_assign_to_button

      wait_for_assign_to_tray_spinner

      expect(assign_to_date_and_time[0].text).not_to include("Please add a due date")

      click_save_button("Apply")
      keep_trying_until { expect(element_exists?(module_item_edit_tray_selector)).to be_falsey }

<<<<<<< HEAD
      select_post_to_sis_checkbox
=======
      click_post_to_sis_checkbox
>>>>>>> 4f488e94
      click_manage_assign_to_button

      wait_for_assign_to_tray_spinner
      keep_trying_until { expect(item_tray_exists?).to be_truthy }

      expect(assign_to_date_and_time[0].text).to include("Please add a due date")

      update_due_date(0, format_date_for_view(due_date, "%-m/%-d/%Y"))
      update_due_time(0, "11:59 PM")
      click_save_button("Apply")
      keep_trying_until { expect(element_exists?(module_item_edit_tray_selector)).to be_falsey }
    end
<<<<<<< HEAD
=======

    it "blocks saving empty due dates when enabled", :ignore_js_errors do
      get "/courses/#{@course.id}/quizzes/#{@quiz.id}/edit"

      click_post_to_sis_checkbox

      wait_for_ajaximations

      expect(driver.current_url).to include("edit")

      click_quiz_save_button

      expect_instui_flash_message("Please set a due date or change your selection for the “Sync to SIS” option.")

      click_manage_assign_to_button

      wait_for_assign_to_tray_spinner
      keep_trying_until { expect(item_tray_exists?).to be_truthy }

      expect(assign_to_date_and_time[0].text).to include("Please add a due date")

      update_due_date(0, format_date_for_view(Time.zone.now, "%-m/%-d/%Y"))
      update_due_time(0, "11:59 PM")
      click_save_button("Apply")
      keep_trying_until { expect(element_exists?(module_item_edit_tray_selector)).to be_falsey }

      expect(is_checked(post_to_sis_checkbox_selector)).to be_truthy
    end

    it "does not block empty due dates when disabled" do
      get "/courses/#{@course.id}/quizzes/#{@quiz.id}/edit"

      expect(is_checked(post_to_sis_checkbox_selector)).to be_falsey
      click_quiz_save_button
      expect(driver.current_url).not_to include("edit")

      get "/courses/#{@course.id}/quizzes/#{@quiz.id}/edit"
      expect(is_checked(post_to_sis_checkbox_selector)).to be_falsey
    end

    it "validates due date when user checks/unchecks the option", :ignore_js_errors do
      get "/courses/#{@course.id}/quizzes/#{@quiz.id}/edit"

      click_manage_assign_to_button
      wait_for_assign_to_tray_spinner
      keep_trying_until { expect(item_tray_exists?).to be_truthy }

      expect(assign_to_date_and_time[0].text).not_to include("Please add a due date")

      click_cancel_button
      keep_trying_until { expect(element_exists?(module_item_edit_tray_selector)).to be_falsey }

      click_post_to_sis_checkbox
      click_manage_assign_to_button
      wait_for_assign_to_tray_spinner
      keep_trying_until { expect(item_tray_exists?).to be_truthy }

      expect(assign_to_date_and_time[0].text).to include("Please add a due date")

      update_due_date(0, format_date_for_view(Time.zone.now, "%-m/%-d/%Y"))
      update_due_time(0, "11:59 PM")
      click_save_button("Apply")
      keep_trying_until { expect(element_exists?(module_item_edit_tray_selector)).to be_falsey }

      click_quiz_save_button
      expect(driver.current_url).not_to include("edit")
    end
>>>>>>> 4f488e94
  end
end<|MERGE_RESOLUTION|>--- conflicted
+++ resolved
@@ -177,8 +177,6 @@
     check_element_has_focus close_button
   end
 
-<<<<<<< HEAD
-=======
   it "does not recover a deleted card when adding an assignee" do
     # Bug fix of LX-1619
     get "/courses/#{@course.id}/quizzes/#{@classic_quiz.id}/edit"
@@ -194,7 +192,6 @@
     expect(selected_assignee_options.count).to be(1)
   end
 
->>>>>>> 4f488e94
   context "sync to sis" do
     include AdminSettingsCommon
     include ItemsAssignToTray
@@ -224,11 +221,7 @@
       click_save_button("Apply")
       keep_trying_until { expect(element_exists?(module_item_edit_tray_selector)).to be_falsey }
 
-<<<<<<< HEAD
-      select_post_to_sis_checkbox
-=======
       click_post_to_sis_checkbox
->>>>>>> 4f488e94
       click_manage_assign_to_button
 
       wait_for_assign_to_tray_spinner
@@ -241,8 +234,6 @@
       click_save_button("Apply")
       keep_trying_until { expect(element_exists?(module_item_edit_tray_selector)).to be_falsey }
     end
-<<<<<<< HEAD
-=======
 
     it "blocks saving empty due dates when enabled", :ignore_js_errors do
       get "/courses/#{@course.id}/quizzes/#{@quiz.id}/edit"
@@ -310,6 +301,5 @@
       click_quiz_save_button
       expect(driver.current_url).not_to include("edit")
     end
->>>>>>> 4f488e94
   end
 end