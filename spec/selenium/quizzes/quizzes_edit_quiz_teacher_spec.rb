--- conflicted
+++ resolved
@@ -247,15 +247,7 @@
 
         get "/courses/#{@course.id}/quizzes/#{item.content_id}/edit"
 
-<<<<<<< HEAD
-        if Account.site_admin.feature_enabled?(:selective_release_ui_api)
-          expect(assign_to_card).to be_displayed
-        else
-          expect(f(quiz_edit_form)).to contain_css(due_date_container)
-        end
-=======
         expect(assign_to_card).to be_displayed
->>>>>>> 0539a086
 
         expect(f(quiz_edit_form)).not_to contain_css(course_pacing_notice)
       end
