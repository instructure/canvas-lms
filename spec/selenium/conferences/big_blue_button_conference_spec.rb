# frozen_string_literal: true

#
# Copyright (C) 2018 - present Instructure, Inc.
#
# This file is part of Canvas.
#
# Canvas is free software: you can redistribute it and/or modify it under
# the terms of the GNU Affero General Public License as published by the Free
# Software Foundation, version 3 of the License.
#
# Canvas is distributed in the hope that it will be useful, but WITHOUT ANY
# WARRANTY; without even the implied warranty of MERCHANTABILITY or FITNESS FOR
# A PARTICULAR PURPOSE. See the GNU Affero General Public License for more
# details.
#
# You should have received a copy of the GNU Affero General Public License along
# with this program. If not, see <http://www.gnu.org/licenses/>.

require_relative "../common"
require_relative "../helpers/conferences_common"
require_relative "../helpers/public_courses_context"

describe "BigBlueButton conferences" do
  include_context "in-process server selenium tests"
  include ConferencesCommon
  include WebMock::API

  bbb_endpoint = "bbb.blah.com"
  bbb_secret = "mock-secret"
  bbb_fixtures = {
    get_recordings: {
      "meetingID" => "instructure_web_conference_3Fn2k10wu0jK7diwJHs2FkDU0oXyX1ErUZCavikc",
      "checksum" => "9f41063382ab155ccf75fe2f212846e3bb103579"
    },
    delete_recordings: {
      "recordID" => "0225ccf234655ae60658ccac1e272d48781b491c-1511812307014",
      "checksum" => "4aefca80ba80ba3d540295ea3e88215df77cf5cf"
    }
  }

  before(:once) do
    initialize_big_blue_button_conference_plugin bbb_endpoint, bbb_secret
    course_with_teacher(name: "Teacher Bob", active_all: true)
    course_with_ta(name: "TA Alice", course: @course, active_all: true)
    course_with_student(name: "Student John", course: @course, active_all: true)
  end

  before do
    user_session(@teacher)
<<<<<<< HEAD
=======
  end

  after do
    accept_alert if alert_present?
>>>>>>> 7a160bbc
  end

  after { close_extra_windows }

<<<<<<< HEAD
  context "when bbb_modal_update is ON" do
    before(:once) do
      Account.site_admin.enable_feature! :bbb_modal_update
    end

    it "persists selected settings", ignore_js_errors: true do
=======
  context "when bbb_modal_update is ON", ignore_js_errors: true do
    before(:once) do
      Account.site_admin.enable_feature! :bbb_modal_update
    end

    context "when a conference exists" do
      before do
        @conf = create_big_blue_button_conference
        @conf.add_invitee(@ta)
        @conf.add_invitee(@student)
        @conf.save!
      end

      it "opens edit form when conference id is in url for teachers" do
        get "/courses/#{@course.id}/conferences/#{@conf.id}"
        expect(fj("span:contains('Edit')")).to be_present
      end

      it "does not open edit form when conference id is in url for students" do
        user_session @student
        get "/courses/#{@course.id}/conferences/#{@conf.id}"
        expect(f("button[title='New Conference']")).to be_present
        expect(f("body")).not_to contain_jqcss("span:contains('Edit')")
      end
    end

    it "validates name length" do
      initial_conference_count = WebConference.count
      get conferences_index_page
      name_255_chars = "Y3298V7EQwLC8chKnXTz5IFARakIP0k2Yk0nLQ7owgidY6zDQnh9nCmH8z033TnJ1ssFwYtCkKwyhB7HkUN9ZF3u2s1shsj4vYqUlsEQmPljTGFBtO43pCh1QquQUnM2yCsiS5nnCRefjTK7jMwAiOXTZeyFvPk3tLzPAmOwf1Od6vtOB5nfXFSPVYyxSNcl85ySG8SlBoOULqF1IZV0BwE4TLthJV8Ab1h7xW0CbjHaJLMTQtnWK6ntTLxSNi4"
      f("button[title='New Conference']").click
      f("input[placeholder='Conference Name']").clear
      f("input[placeholder='Conference Name']").send_keys name_255_chars
      f("input[placeholder='Conference Name']").send_keys "a" # 256th char
      expect(fj("span:contains('Name must be less than 255 characters')")).to be_present
      expect(f("button[data-testid='submit-button']")).not_to be_enabled

      # bring it back down to 255 chars
      f("input[placeholder='Conference Name']").send_keys :backspace
      expect(f("body")).not_to contain_jqcss("span:contains('Name must be less than 255 characters')")
      expect(f("button[data-testid='submit-button']")).to be_enabled

      f("button[data-testid='submit-button']").click
      wait_for_ajaximations
      expect(WebConference.count).to be > initial_conference_count
    end

    it "validates duration length" do
      initial_conference_count = WebConference.count
      get conferences_index_page
      number_larger_than_8_digits = 999_999_990
      f("button[title='New Conference']").click
      f("span[data-testid='duration-input'] input").clear
      f("span[data-testid='duration-input'] input").send_keys number_larger_than_8_digits
      # f("input[placeholder='Conference Name']").send_keys "a" # 256th char
      expect(fj("span:contains('Duration must be less than 99,999,999 minutes')")).to be_present
      expect(f("button[data-testid='submit-button']")).not_to be_enabled

      # bring it back down to 255 chars
      f("span[data-testid='duration-input'] input").send_keys :backspace
      expect(f("body")).not_to contain_jqcss("span:contains('Duration must be less than 99,999,999 minutes')")
      expect(f("button[data-testid='submit-button']")).to be_enabled

      f("button[data-testid='submit-button']").click
      wait_for_ajaximations
      expect(WebConference.count).to be > initial_conference_count
    end

    it "persists selected settings" do
>>>>>>> 7a160bbc
      get conferences_index_page
      f("button[title='New Conference']").click

      f("input[placeholder='Conference Name']").send_keys "banana"
      # check it
      fj("label:contains('No time limit')").click

      f("div#tab-attendees").click

      # unchecks the following
      fj("label:contains('Share webcam')").click
      fj("label:contains('See other viewers webcams')").click
      fj("label:contains('Share microphone')").click
      fj("label:contains('Send public chat messages')").click
      fj("label:contains('Send private chat messages')").click
      fj("button:contains('Create')").click
      wait_for_ajaximations

      fj("li.conference a:contains('Settings')").click
      fj("a:contains('Edit')").click

      expect(f("input[value='no_time_limit']").attribute("checked")).to be_truthy

      f("div#tab-attendees").click
      expect(f("input[value='share_webcam']").attribute("checked")).to be_falsey
      expect(f("input[value='share_other_webcams']").attribute("checked")).to be_falsey
      expect(f("input[value='share_microphone']").attribute("checked")).to be_falsey
      expect(f("input[value='send_public_chat']").attribute("checked")).to be_falsey
      expect(f("input[value='send_private_chat']").attribute("checked")).to be_falsey
<<<<<<< HEAD
    end

    it "syncs in unadded context users on option select" do
      conf = create_big_blue_button_conference
      conf.add_invitee(@ta)
      expect(conf.invitees.pluck(:id)).to match_array [@ta.id]

      get conferences_index_page
      fj("li.conference a:contains('Settings')").click
      f(".sync_conference_link").click
      wait_for_ajaximations
      expect(conf.invitees.pluck(:id)).to include(@ta.id, @student.id)
    end
  end

  context "when bbb_modal_update is OFF" do
    before(:once) do
      Account.site_admin.disable_feature! :bbb_modal_update
    end

    before do
      get conferences_index_page
    end

    context "when a conference is open" do
      context "and the conference has no recordings" do
        before(:once) do
          stub_request(:get, /getRecordings/)
            .with(query: bbb_fixtures[:get_recordings])
            .to_return(body: big_blue_button_mock_response("get_recordings", "none"))
          @conference = create_big_blue_button_conference(bbb_fixtures[:get_recordings]["meetingID"])
        end

        it "does not include list with recordings", priority: "2" do
          verify_conference_does_not_include_recordings
        end
      end

      context "and the conference has recordings" do
        before(:once) do
          stub_request(:get, /getRecordings/)
            .with(query: bbb_fixtures[:get_recordings])
            .to_return(body: big_blue_button_mock_response("get_recordings", "two"))
          @conference = create_big_blue_button_conference(bbb_fixtures[:get_recordings]["meetingID"])
        end

        it "includes list with recordings", priority: "2" do
          verify_conference_includes_recordings
        end
      end

      context "and the conference has one recording and it is deleted" do
        before(:once) do
          stub_request(:get, /deleteRecordings/)
            .with(query: bbb_fixtures[:delete_recordings])
            .to_return(body: big_blue_button_mock_response("delete_recordings"))
          stub_request(:get, /getRecordings/)
            .with(query: bbb_fixtures[:get_recordings])
            .to_return(body: big_blue_button_mock_response("get_recordings", "one"))
          @conference = create_big_blue_button_conference(bbb_fixtures[:get_recordings]["meetingID"])
        end

        it "removes recording from the list", priority: "2" do
          show_recordings_in_first_conference_in_list
          delete_first_recording_in_first_conference_in_list
          verify_conference_does_not_include_recordings
        end
      end

=======
    end

    it "syncs in unadded context users on option select" do
      conf = create_big_blue_button_conference
      conf.add_invitee(@ta)
      expect(conf.invitees.pluck(:id)).to match_array [@ta.id]

      get conferences_index_page
      fj("li.conference a:contains('Settings')").click
      f(".sync_conference_link").click
      wait_for_ajaximations
      expect(conf.invitees.pluck(:id)).to include(@ta.id, @student.id)
    end

    it "does not show add to calendar option to users without :manage_calendar permissions" do
      user_session(@student)
      get conferences_index_page
      f("button[title='New Conference']").click
      expect(f("input[placeholder='Conference Name']")).to be_present
      expect(f("body")).not_to contain_jqcss("input[value='add_to_calendar']")
    end

    it "has a working add to calendar option on create" do
      get conferences_index_page
      f("button[title='New Conference']").click

      force_click("input[value='add_to_calendar']")
      wait_for_ajaximations

      f("input[label='Start Date']").clear
      f("input[label='Start Date']").send_keys "August 6, 2021"
      f("input[label='End Date']").clear
      f("input[label='End Date']").send_keys "August 8, 2021"
      f("input[label='End Date']").send_keys(:enter)
      fj("button:contains('Create')").click
      wait_for_ajaximations

      ce = CalendarEvent.last
      wc = WebConference.last
      expect(ce.web_conference_id).to eq wc.id
      expect(ce.start_at).to eq wc.start_at
    end

    it "disables unchangeable properties when conference has begun" do
      conf = create_big_blue_button_conference
      conf.start_at = 2.hours.ago
      conf.started_at = 1.hour.ago
      conf.end_at = 1.day.from_now
      conf.save!

      get conferences_index_page
      fj("li.conference a:contains('Settings')").click
      fj("a:contains('Edit')").click
      expect(f("span[data-testid='duration-input'] input")).to be_disabled
      expect(f("input[value='no_time_limit']")).to be_disabled
      expect(f("input[value='enable_waiting_room']")).to be_disabled
      expect(f("input[value='add_to_calendar']")).to be_disabled
      expect(fj("span[data-testid='plain-text-dates']:contains('Start at:')")).to be_present
      expect(fj("span[data-testid='plain-text-dates']:contains('End at:')")).to be_present
      expect(f("body")).not_to contain_jqcss("input[label='Start Date']")
      expect(f("body")).not_to contain_jqcss("input[label='End Date']")
      f("div#tab-attendees").click
      lock_options = ff("input[name='attendees_options']")
      expect(lock_options).to all(be_disabled)
    end

    it "sets start and end date on WebConference when created and edited from the calendar" do
      get "/calendar"

      # Create calendar event with conference
      f("a#create_new_event_link").click
      f("input[placeholder='Input Event Title...']").send_keys "BBB Conference from Calendar"

      f("input[data-testid='event-form-start-time']").click
      f("input[data-testid='event-form-start-time']").send_keys(:arrow_down)
      f("input[data-testid='event-form-start-time']").send_keys(:enter)

      f("input[data-testid='event-form-end-time']").click
      5.times { f("input[data-testid='event-form-end-time']").send_keys(:arrow_down) }
      f("input[data-testid='event-form-end-time']").send_keys(:enter)

      f("input[data-testid='edit-calendar-event-form-context']").click
      f("input[data-testid='edit-calendar-event-form-context']").send_keys(:arrow_down)
      f("input[data-testid='edit-calendar-event-form-context']").send_keys(:enter)

      fj('button:contains("Add BigBlueButton")').click
      wait_for_ajaximations

      f("button[type=submit]").click

      ce = CalendarEvent.last
      wc = WebConference.last

      wc_before_start_at = wc.start_at
      wc_before_end_at = wc.end_at

      # Make sure values are correctly and as expected
      expect(ce.web_conference_id).to eq wc.id
      expect(wc.title).to eq "BBB Conference from Calendar"
      expect(ce.start_at).to eq wc.start_at
      expect(ce.end_at).to eq wc.end_at

      # Edit calendar event
      fj("a:contains('BBB Conference from Calendar')").click
      fj('button:contains("Edit")').click

      f("input[data-testid='event-form-start-time']").click
      5.times { f("input[data-testid='event-form-start-time']").send_keys(:arrow_down) }
      f("input[data-testid='event-form-start-time']").send_keys(:enter)

      f("input[data-testid='event-form-end-time']").click
      10.times { f("input[data-testid='event-form-end-time']").send_keys(:arrow_down) }
      f("input[data-testid='event-form-end-time']").send_keys(:enter)

      f("button[type=submit]").click
      wait_for_ajaximations

      ce.reload
      wc.reload

      wc_after_start_at = wc.start_at
      wc_after_end_at = wc.end_at

      # Make sure edited values are correctly and as expected
      expect(ce.start_at).to eq wc.start_at
      expect(ce.end_at).to eq wc.end_at

      expect(wc_before_start_at).to be < wc_after_start_at
      expect(wc_before_end_at).to be < wc_after_end_at
    end
  end

  context "when bbb_modal_update is OFF" do
    before(:once) do
      Account.site_admin.disable_feature! :bbb_modal_update
    end

    context "on a conference that exists" do
      before do
        @conf = create_big_blue_button_conference
        @conf.add_invitee(@ta)
        @conf.add_invitee(@student)
        @conf.save!
      end

      it "opens edit form when conference id is in url for teachers" do
        get "/courses/#{@course.id}/conferences/#{@conf.id}"
        expect(fj("span:contains('Edit')")).to be_present
      end

      it "does not open edit form when conference id is in url for students" do
        user_session @student
        get "/courses/#{@course.id}/conferences/#{@conf.id}"
        expect(f("button[title='New Conference']")).to be_present
        expect(f("body")).not_to contain_jqcss("span:contains('Edit')")
      end
    end

    context "when a conference is open", ignore_js_errors: true do
      it "displays start and end dates by description" do
        conf = create_big_blue_button_conference

        # far in the future, will need to be changed after these dates
        conf.start_at = Date.parse("2999-07-01")
        conf.end_at = Date.parse("2999-07-02")
        conf.description = "this is the description"
        conf.save!

        get conferences_index_page
        expect(fj("div:contains('Jul 1, 2999')")).to be_present
        expect(fj("div:contains('to')")).to be_present
        expect(fj("div:contains('Jul 2, 2999')")).to be_present
        expect(fj("div:contains('#{conf.description}')")).to be_present
      end

      context "and the conference has no recordings" do
        before(:once) do
          stub_request(:get, /getRecordings/)
            .with(query: bbb_fixtures[:get_recordings])
            .to_return(body: big_blue_button_mock_response("get_recordings", "none"))
          @conference = create_big_blue_button_conference(bbb_fixtures[:get_recordings]["meetingID"])
        end

        it "does not include list with recordings", priority: "2" do
          get conferences_index_page
          verify_conference_does_not_include_recordings
        end
      end

      context "and the conference has recordings" do
        before(:once) do
          stub_request(:get, /getRecordings/)
            .with(query: bbb_fixtures[:get_recordings])
            .to_return(body: big_blue_button_mock_response("get_recordings", "two"))
          @conference = create_big_blue_button_conference(bbb_fixtures[:get_recordings]["meetingID"])
        end

        it "includes list with recordings", priority: "2" do
          get conferences_index_page
          verify_conference_includes_recordings
        end
      end

      context "and the conference has one recording and it is deleted" do
        before(:once) do
          stub_request(:get, /deleteRecordings/)
            .with(query: bbb_fixtures[:delete_recordings])
            .to_return(body: big_blue_button_mock_response("delete_recordings"))
          stub_request(:get, /getRecordings/)
            .with(query: bbb_fixtures[:get_recordings])
            .to_return(body: big_blue_button_mock_response("get_recordings", "one"))
          @conference = create_big_blue_button_conference(bbb_fixtures[:get_recordings]["meetingID"])
        end

        it "removes recording from the list", priority: "2" do
          get conferences_index_page
          show_recordings_in_first_conference_in_list
          delete_first_recording_in_first_conference_in_list
          verify_conference_does_not_include_recordings
        end
      end

>>>>>>> 7a160bbc
      context "and the conference has one recording with statistics" do
        before(:once) do
          stub_request(:get, /getRecordings/)
            .with(query: bbb_fixtures[:get_recordings])
            .to_return(body: big_blue_button_mock_response("get_recordings", "one"))
          @conference = create_big_blue_button_conference(bbb_fixtures[:get_recordings]["meetingID"])
          @conference.add_user(@student, "attendee")
        end

        it "student should not see link for statistics", priority: "2" do
          user_session(@student)
          get conferences_index_page
          show_recordings_in_first_conference_in_list
          verify_conference_does_not_include_recordings_with_statistics
        end
      end
    end
  end
end<|MERGE_RESOLUTION|>--- conflicted
+++ resolved
@@ -48,25 +48,14 @@
 
   before do
     user_session(@teacher)
-<<<<<<< HEAD
-=======
   end
 
   after do
     accept_alert if alert_present?
->>>>>>> 7a160bbc
   end
 
   after { close_extra_windows }
 
-<<<<<<< HEAD
-  context "when bbb_modal_update is ON" do
-    before(:once) do
-      Account.site_admin.enable_feature! :bbb_modal_update
-    end
-
-    it "persists selected settings", ignore_js_errors: true do
-=======
   context "when bbb_modal_update is ON", ignore_js_errors: true do
     before(:once) do
       Account.site_admin.enable_feature! :bbb_modal_update
@@ -136,7 +125,6 @@
     end
 
     it "persists selected settings" do
->>>>>>> 7a160bbc
       get conferences_index_page
       f("button[title='New Conference']").click
 
@@ -166,77 +154,6 @@
       expect(f("input[value='share_microphone']").attribute("checked")).to be_falsey
       expect(f("input[value='send_public_chat']").attribute("checked")).to be_falsey
       expect(f("input[value='send_private_chat']").attribute("checked")).to be_falsey
-<<<<<<< HEAD
-    end
-
-    it "syncs in unadded context users on option select" do
-      conf = create_big_blue_button_conference
-      conf.add_invitee(@ta)
-      expect(conf.invitees.pluck(:id)).to match_array [@ta.id]
-
-      get conferences_index_page
-      fj("li.conference a:contains('Settings')").click
-      f(".sync_conference_link").click
-      wait_for_ajaximations
-      expect(conf.invitees.pluck(:id)).to include(@ta.id, @student.id)
-    end
-  end
-
-  context "when bbb_modal_update is OFF" do
-    before(:once) do
-      Account.site_admin.disable_feature! :bbb_modal_update
-    end
-
-    before do
-      get conferences_index_page
-    end
-
-    context "when a conference is open" do
-      context "and the conference has no recordings" do
-        before(:once) do
-          stub_request(:get, /getRecordings/)
-            .with(query: bbb_fixtures[:get_recordings])
-            .to_return(body: big_blue_button_mock_response("get_recordings", "none"))
-          @conference = create_big_blue_button_conference(bbb_fixtures[:get_recordings]["meetingID"])
-        end
-
-        it "does not include list with recordings", priority: "2" do
-          verify_conference_does_not_include_recordings
-        end
-      end
-
-      context "and the conference has recordings" do
-        before(:once) do
-          stub_request(:get, /getRecordings/)
-            .with(query: bbb_fixtures[:get_recordings])
-            .to_return(body: big_blue_button_mock_response("get_recordings", "two"))
-          @conference = create_big_blue_button_conference(bbb_fixtures[:get_recordings]["meetingID"])
-        end
-
-        it "includes list with recordings", priority: "2" do
-          verify_conference_includes_recordings
-        end
-      end
-
-      context "and the conference has one recording and it is deleted" do
-        before(:once) do
-          stub_request(:get, /deleteRecordings/)
-            .with(query: bbb_fixtures[:delete_recordings])
-            .to_return(body: big_blue_button_mock_response("delete_recordings"))
-          stub_request(:get, /getRecordings/)
-            .with(query: bbb_fixtures[:get_recordings])
-            .to_return(body: big_blue_button_mock_response("get_recordings", "one"))
-          @conference = create_big_blue_button_conference(bbb_fixtures[:get_recordings]["meetingID"])
-        end
-
-        it "removes recording from the list", priority: "2" do
-          show_recordings_in_first_conference_in_list
-          delete_first_recording_in_first_conference_in_list
-          verify_conference_does_not_include_recordings
-        end
-      end
-
-=======
     end
 
     it "syncs in unadded context users on option select" do
@@ -459,7 +376,6 @@
         end
       end
 
->>>>>>> 7a160bbc
       context "and the conference has one recording with statistics" do
         before(:once) do
           stub_request(:get, /getRecordings/)
