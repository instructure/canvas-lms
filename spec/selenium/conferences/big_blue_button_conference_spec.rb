# frozen_string_literal: true

#
# Copyright (C) 2018 - present Instructure, Inc.
#
# This file is part of Canvas.
#
# Canvas is free software: you can redistribute it and/or modify it under
# the terms of the GNU Affero General Public License as published by the Free
# Software Foundation, version 3 of the License.
#
# Canvas is distributed in the hope that it will be useful, but WITHOUT ANY
# WARRANTY; without even the implied warranty of MERCHANTABILITY or FITNESS FOR
# A PARTICULAR PURPOSE. See the GNU Affero General Public License for more
# details.
#
# You should have received a copy of the GNU Affero General Public License along
# with this program. If not, see <http://www.gnu.org/licenses/>.

require_relative "../common"
require_relative "../helpers/conferences_common"
require_relative "../helpers/public_courses_context"

describe "BigBlueButton conferences" do
  include_context "in-process server selenium tests"
  include ConferencesCommon
  include WebMock::API

  bbb_endpoint = "bbb.blah.com"
  bbb_secret = "mock-secret"
  bbb_fixtures = {
    get_recordings: {
      "meetingID" => "instructure_web_conference_3Fn2k10wu0jK7diwJHs2FkDU0oXyX1ErUZCavikc",
      "checksum" => "9f41063382ab155ccf75fe2f212846e3bb103579"
    },
    delete_recordings: {
      "recordID" => "0225ccf234655ae60658ccac1e272d48781b491c-1511812307014",
      "checksum" => "4aefca80ba80ba3d540295ea3e88215df77cf5cf"
    }
  }

  before(:once) do
    initialize_big_blue_button_conference_plugin bbb_endpoint, bbb_secret
    course_with_teacher(name: "Teacher Bob", active_all: true)
    course_with_ta(name: "TA Alice", course: @course, active_all: true)
    course_with_student(name: "Student John", course: @course, active_all: true)
  end

  before do
    user_session(@teacher)
  end

  after do
    accept_alert if alert_present?
  end

  after { close_extra_windows }

  context "when bbb_modal_update is ON", ignore_js_errors: true do
    before(:once) do
      Account.site_admin.enable_feature! :bbb_modal_update
    end

    context "when a conference exists" do
      before do
        @conf = create_big_blue_button_conference
        @conf.add_invitee(@ta)
        @conf.add_invitee(@student)
        @conf.save!
      end

      it "opens edit form when conference id is in url for teachers" do
        get "/courses/#{@course.id}/conferences/#{@conf.id}"
        expect(fj("span:contains('Edit')")).to be_present
      end

      it "does not open edit form when conference id is in url for students" do
        user_session @student
        get "/courses/#{@course.id}/conferences/#{@conf.id}"
        expect(f("button[title='New Conference']")).to be_present
        expect(f("body")).not_to contain_jqcss("span:contains('Edit')")
      end
    end

<<<<<<< HEAD
=======
    context "attendee selection" do
      before do
        @section = @course.course_sections.create!(name: "test section")
        student_in_section(@section, user: @student)

        @group_category = @course.group_categories.create!(name: "Group Category")
        @group = @course.groups.create!(group_category: @group_category, name: "Group 1")
        @group.add_user(@student, "accepted")
      end

      context "on create" do
        it "successfully invites a section to the conference" do
          get "/courses/#{@course.id}/conferences"
          new_conference_button.click
          wait_for_ajaximations
          f("div#tab-attendees").click
          fj("label:contains('Invite all course members')").click
          f("[data-testid='address-input']").click
          f("[data-testid='section-#{@section.id}']").click
          expect(@section.participants.count).to eq ff("[data-testid='address-tag']").count

          wait_for_new_page_load { f("button[data-testid='submit-button']").click }
          new_conference = WebConference.last
          expect(@section.participants.count).to eq new_conference.users.count
        end

        it "successfully invites a group to the conference" do
          get "/courses/#{@course.id}/conferences"
          # Since the teacher isn't a participating user, we have to add 1 to this count
          group_participant_and_group_tag_count = @group.participating_users_in_context.count + 1

          new_conference_button.click
          wait_for_ajaximations
          f("div#tab-attendees").click
          fj("label:contains('Invite all course members')").click
          f("[data-testid='address-input']").click
          f("[data-testid='group-#{@group.id}']").click
          expect(group_participant_and_group_tag_count).to eq ff("[data-testid='address-tag']").count

          wait_for_new_page_load { f("button[data-testid='submit-button']").click }
          new_conference = WebConference.last
          expect(group_participant_and_group_tag_count).to eq new_conference.users.count
        end
      end
    end

>>>>>>> 908c291f
    it "validates name length" do
      initial_conference_count = WebConference.count
      get conferences_index_page
      name_255_chars = "Y3298V7EQwLC8chKnXTz5IFARakIP0k2Yk0nLQ7owgidY6zDQnh9nCmH8z033TnJ1ssFwYtCkKwyhB7HkUN9ZF3u2s1shsj4vYqUlsEQmPljTGFBtO43pCh1QquQUnM2yCsiS5nnCRefjTK7jMwAiOXTZeyFvPk3tLzPAmOwf1Od6vtOB5nfXFSPVYyxSNcl85ySG8SlBoOULqF1IZV0BwE4TLthJV8Ab1h7xW0CbjHaJLMTQtnWK6ntTLxSNi4"
      f("button[title='New Conference']").click
      f("input[placeholder='Conference Name']").clear
      f("input[placeholder='Conference Name']").send_keys name_255_chars
      f("input[placeholder='Conference Name']").send_keys "a" # 256th char
      expect(fj("span:contains('Name must be less than 255 characters')")).to be_present
      expect(f("button[data-testid='submit-button']")).not_to be_enabled

      # bring it back down to 255 chars
      f("input[placeholder='Conference Name']").send_keys :backspace
      expect(f("body")).not_to contain_jqcss("span:contains('Name must be less than 255 characters')")
      expect(f("button[data-testid='submit-button']")).to be_enabled

      f("button[data-testid='submit-button']").click
      wait_for_ajaximations
      expect(WebConference.count).to be > initial_conference_count
    end

    it "validates duration length" do
      initial_conference_count = WebConference.count
      get conferences_index_page
      number_larger_than_8_digits = 999_999_990
      f("button[title='New Conference']").click
      f("span[data-testid='duration-input'] input").clear
      f("span[data-testid='duration-input'] input").send_keys number_larger_than_8_digits
      # f("input[placeholder='Conference Name']").send_keys "a" # 256th char
      expect(fj("span:contains('Duration must be less than 99,999,999 minutes')")).to be_present
      expect(f("button[data-testid='submit-button']")).not_to be_enabled

      # bring it back down to 255 chars
      f("span[data-testid='duration-input'] input").send_keys :backspace
      expect(f("body")).not_to contain_jqcss("span:contains('Duration must be less than 99,999,999 minutes')")
      expect(f("button[data-testid='submit-button']")).to be_enabled

      f("button[data-testid='submit-button']").click
      wait_for_ajaximations
      expect(WebConference.count).to be > initial_conference_count
    end

    it "persists selected settings" do
      get conferences_index_page
      f("button[title='New Conference']").click

      f("input[placeholder='Conference Name']").send_keys "banana"
      # check it
      fj("label:contains('No time limit')").click

      f("div#tab-attendees").click

      # unchecks the following
      fj("label:contains('Share webcam')").click
      fj("label:contains('See other viewers webcams')").click
      fj("label:contains('Share microphone')").click
      fj("label:contains('Send public chat messages')").click
      fj("label:contains('Send private chat messages')").click
      fj("button:contains('Create')").click
      wait_for_ajaximations

      fj("li.conference a:contains('Settings')").click
      fj("a:contains('Edit')").click

      expect(f("input[value='no_time_limit']").attribute("checked")).to be_truthy

      f("div#tab-attendees").click
      expect(f("input[value='share_webcam']").attribute("checked")).to be_falsey
      expect(f("input[value='share_other_webcams']").attribute("checked")).to be_falsey
      expect(f("input[value='share_microphone']").attribute("checked")).to be_falsey
      expect(f("input[value='send_public_chat']").attribute("checked")).to be_falsey
      expect(f("input[value='send_private_chat']").attribute("checked")).to be_falsey
    end

    it "syncs in unadded context users on option select" do
      conf = create_big_blue_button_conference
      conf.add_invitee(@ta)
      expect(conf.invitees.pluck(:id)).to match_array [@ta.id]

      get conferences_index_page
      fj("li.conference a:contains('Settings')").click
      f(".sync_conference_link").click
      wait_for_ajaximations
      expect(conf.invitees.pluck(:id)).to include(@ta.id, @student.id)
    end

    it "does not show add to calendar option to users without :manage_calendar permissions" do
      user_session(@student)
      get conferences_index_page
      f("button[title='New Conference']").click
      expect(f("input[placeholder='Conference Name']")).to be_present
      expect(f("body")).not_to contain_jqcss("input[value='add_to_calendar']")
    end

    it "has a working add to calendar option on create" do
      get conferences_index_page
      f("button[title='New Conference']").click

      force_click("input[value='add_to_calendar']")
      wait_for_ajaximations

      f("input[label='Start Date']").clear
      f("input[label='Start Date']").send_keys "August 6, 2021"
      f("input[label='End Date']").clear
      f("input[label='End Date']").send_keys "August 8, 2021"
      f("input[label='End Date']").send_keys(:enter)
      fj("button:contains('Create')").click
      wait_for_ajaximations

      ce = CalendarEvent.last
      wc = WebConference.last
      expect(ce.web_conference_id).to eq wc.id
      expect(ce.start_at).to eq wc.start_at
    end

    it "disables unchangeable properties when conference has begun" do
      conf = create_big_blue_button_conference
      conf.start_at = 2.hours.ago
      conf.started_at = 1.hour.ago
      conf.end_at = 1.day.from_now
      conf.save!

      get conferences_index_page
      fj("li.conference a:contains('Settings')").click
      fj("a:contains('Edit')").click
      expect(f("span[data-testid='duration-input'] input")).to be_disabled
      expect(f("input[value='no_time_limit']")).to be_disabled
      expect(f("input[value='enable_waiting_room']")).to be_disabled
      expect(f("input[value='add_to_calendar']")).to be_disabled
      expect(fj("span[data-testid='plain-text-dates']:contains('Start at:')")).to be_present
      expect(fj("span[data-testid='plain-text-dates']:contains('End at:')")).to be_present
      expect(f("body")).not_to contain_jqcss("input[label='Start Date']")
      expect(f("body")).not_to contain_jqcss("input[label='End Date']")
      f("div#tab-attendees").click
      lock_options = ff("input[name='attendees_options']")
      expect(lock_options).to all(be_disabled)
    end

    it "sets start and end date on WebConference when created and edited from the calendar" do
      get "/calendar"

      # Create calendar event with conference
      f("a#create_new_event_link").click
      f("input[placeholder='Input Event Title...']").send_keys "BBB Conference from Calendar"

      f("input[data-testid='event-form-start-time']").click
      f("input[data-testid='event-form-start-time']").send_keys(:arrow_down)
      f("input[data-testid='event-form-start-time']").send_keys(:enter)

      f("input[data-testid='event-form-end-time']").click
      5.times { f("input[data-testid='event-form-end-time']").send_keys(:arrow_down) }
      f("input[data-testid='event-form-end-time']").send_keys(:enter)

      f("input[data-testid='edit-calendar-event-form-context']").click
      f("input[data-testid='edit-calendar-event-form-context']").send_keys(:arrow_down)
      f("input[data-testid='edit-calendar-event-form-context']").send_keys(:enter)

      fj('button:contains("Add BigBlueButton")').click
      wait_for_ajaximations

      f("button[type=submit]").click

      ce = CalendarEvent.last
      wc = WebConference.last

      wc_before_start_at = wc.start_at
      wc_before_end_at = wc.end_at

      # Make sure values are correctly and as expected
      expect(ce.web_conference_id).to eq wc.id
      expect(wc.title).to eq "BBB Conference from Calendar"
      expect(ce.start_at).to eq wc.start_at
      expect(ce.end_at).to eq wc.end_at

      # Edit calendar event
      fj("a:contains('BBB Conference from Calendar')").click
      fj('button:contains("Edit")').click

      f("input[data-testid='event-form-start-time']").click
      5.times { f("input[data-testid='event-form-start-time']").send_keys(:arrow_down) }
      f("input[data-testid='event-form-start-time']").send_keys(:enter)

      f("input[data-testid='event-form-end-time']").click
      10.times { f("input[data-testid='event-form-end-time']").send_keys(:arrow_down) }
      f("input[data-testid='event-form-end-time']").send_keys(:enter)

      f("button[type=submit]").click
      wait_for_ajaximations

      ce.reload
      wc.reload

      wc_after_start_at = wc.start_at
      wc_after_end_at = wc.end_at

      # Make sure edited values are correctly and as expected
      expect(ce.start_at).to eq wc.start_at
      expect(ce.end_at).to eq wc.end_at

      expect(wc_before_start_at).to be < wc_after_start_at
      expect(wc_before_end_at).to be < wc_after_end_at
    end
<<<<<<< HEAD
=======

    it "do not check Add to Calendar when the conference without calendar starts" do
      get "/courses/#{@course.id}/conferences"
      new_conference_button.click
      wait_for_ajaximations

      wait_for_new_page_load { f("button[data-testid='submit-button']").click }

      f("a.start-button").click
      wait_for_ajaximations

      fj("li.conference a:contains('Settings')").click
      fj("a:contains('Edit')").click

      expect(f("input[value='add_to_calendar']").attribute("checked")).to be_falsey
      new_conference = WebConference.last
      expect(new_conference.has_calendar_event).to eq 0
    end
>>>>>>> 908c291f
  end

  context "when bbb_modal_update is OFF" do
    before(:once) do
      Account.site_admin.disable_feature! :bbb_modal_update
    end

    context "on a conference that exists" do
      before do
        @conf = create_big_blue_button_conference
        @conf.add_invitee(@ta)
        @conf.add_invitee(@student)
        @conf.save!
      end

      it "opens edit form when conference id is in url for teachers" do
        get "/courses/#{@course.id}/conferences/#{@conf.id}"
        expect(fj("span:contains('Edit')")).to be_present
      end

      it "does not open edit form when conference id is in url for students" do
        user_session @student
        get "/courses/#{@course.id}/conferences/#{@conf.id}"
        expect(f("button[title='New Conference']")).to be_present
        expect(f("body")).not_to contain_jqcss("span:contains('Edit')")
      end
    end

    context "when a conference is open", ignore_js_errors: true do
      it "displays start and end dates by description" do
        conf = create_big_blue_button_conference

        # far in the future, will need to be changed after these dates
        conf.start_at = Date.parse("2999-07-01")
        conf.end_at = Date.parse("2999-07-02")
        conf.description = "this is the description"
        conf.save!

        get conferences_index_page
        expect(fj("div:contains('Jul 1, 2999')")).to be_present
        expect(fj("div:contains('to')")).to be_present
        expect(fj("div:contains('Jul 2, 2999')")).to be_present
        expect(fj("div:contains('#{conf.description}')")).to be_present
      end

      context "and the conference has no recordings" do
        before(:once) do
          stub_request(:get, /getRecordings/)
            .with(query: bbb_fixtures[:get_recordings])
            .to_return(body: big_blue_button_mock_response("get_recordings", "none"))
          @conference = create_big_blue_button_conference(bbb_fixtures[:get_recordings]["meetingID"])
        end

        it "does not include list with recordings", priority: "2" do
          get conferences_index_page
          verify_conference_does_not_include_recordings
        end
      end

      context "and the conference has recordings" do
        before(:once) do
          stub_request(:get, /getRecordings/)
            .with(query: bbb_fixtures[:get_recordings])
            .to_return(body: big_blue_button_mock_response("get_recordings", "two"))
          @conference = create_big_blue_button_conference(bbb_fixtures[:get_recordings]["meetingID"])
        end

        it "includes list with recordings", priority: "2" do
          get conferences_index_page
          verify_conference_includes_recordings
        end
      end

      context "and the conference has one recording and it is deleted" do
        before(:once) do
          stub_request(:get, /deleteRecordings/)
            .with(query: bbb_fixtures[:delete_recordings])
            .to_return(body: big_blue_button_mock_response("delete_recordings"))
          stub_request(:get, /getRecordings/)
            .with(query: bbb_fixtures[:get_recordings])
            .to_return(body: big_blue_button_mock_response("get_recordings", "one"))
          @conference = create_big_blue_button_conference(bbb_fixtures[:get_recordings]["meetingID"])
        end

        it "removes recording from the list", priority: "2" do
          get conferences_index_page
          show_recordings_in_first_conference_in_list
          delete_first_recording_in_first_conference_in_list
          verify_conference_does_not_include_recordings
        end
      end

      context "and the conference has one recording with statistics" do
        before(:once) do
          stub_request(:get, /getRecordings/)
            .with(query: bbb_fixtures[:get_recordings])
            .to_return(body: big_blue_button_mock_response("get_recordings", "one"))
          @conference = create_big_blue_button_conference(bbb_fixtures[:get_recordings]["meetingID"])
          @conference.add_user(@student, "attendee")
        end

        it "student should not see link for statistics", priority: "2" do
          user_session(@student)
          get conferences_index_page
          show_recordings_in_first_conference_in_list
          verify_conference_does_not_include_recordings_with_statistics
        end
      end
    end
  end
end<|MERGE_RESOLUTION|>--- conflicted
+++ resolved
@@ -82,8 +82,6 @@
       end
     end
 
-<<<<<<< HEAD
-=======
     context "attendee selection" do
       before do
         @section = @course.course_sections.create!(name: "test section")
@@ -130,7 +128,6 @@
       end
     end
 
->>>>>>> 908c291f
     it "validates name length" do
       initial_conference_count = WebConference.count
       get conferences_index_page
@@ -333,8 +330,6 @@
       expect(wc_before_start_at).to be < wc_after_start_at
       expect(wc_before_end_at).to be < wc_after_end_at
     end
-<<<<<<< HEAD
-=======
 
     it "do not check Add to Calendar when the conference without calendar starts" do
       get "/courses/#{@course.id}/conferences"
@@ -353,7 +348,6 @@
       new_conference = WebConference.last
       expect(new_conference.has_calendar_event).to eq 0
     end
->>>>>>> 908c291f
   end
 
   context "when bbb_modal_update is OFF" do
