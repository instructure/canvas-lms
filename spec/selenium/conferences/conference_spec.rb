# frozen_string_literal: true

#
# Copyright (C) 2015 - present Instructure, Inc.
#
# This file is part of Canvas.
#
# Canvas is free software: you can redistribute it and/or modify it under
# the terms of the GNU Affero General Public License as published by the Free
# Software Foundation, version 3 of the License.
#
# Canvas is distributed in the hope that it will be useful, but WITHOUT ANY
# WARRANTY; without even the implied warranty of MERCHANTABILITY or FITNESS FOR
# A PARTICULAR PURPOSE. See the GNU Affero General Public License for more
# details.
#
# You should have received a copy of the GNU Affero General Public License along
# with this program. If not, see <http://www.gnu.org/licenses/>.

require_relative "../common"
require_relative "../helpers/conferences_common"
require_relative "../helpers/public_courses_context"

describe "Web conferences" do
  include_context "in-process server selenium tests"
  include ConferencesCommon
  include WebMock::API

  before(:once) do
    initialize_wimba_conference_plugin
    course_with_teacher(name: "Teacher Bob", active_all: true)
    course_with_ta(name: "TA Alice", course: @course, active_all: true)
    4.times do |i|
      course_with_student(name: "Student_#{i + 1}", course: @course, active_all: true)
    end
  end

  before do
    user_session(@teacher)
  end

  after do
    accept_alert if alert_present?
    close_extra_windows
  end

  context "when bbb_modal_update is ON", ignore_js_errors: true do
    before :once do
      Account.site_admin.enable_feature! :bbb_modal_update
    end

    it "disables unchangeable properties when conference has begun" do
      conf = create_wimba_conference
      conf.started_at = 1.hour.ago
      conf.end_at = 1.day.from_now
      conf.save!

      get conferences_index_page
      fj("li.conference a:contains('Settings')").click
      fj("a:contains('Edit')").click
      expect(f("span[data-testid='duration-input'] input")).to be_disabled
      expect(f("input[value='no_time_limit']")).to be_disabled
    end

    it "validates name length" do
      initial_conference_count = WebConference.count
      get conferences_index_page
      stub_request(:get, /wimba\.instructure\.com/)
      name_255_chars = "Y3298V7EQwLC8chKnXTz5IFARakIP0k2Yk0nLQ7owgidY6zDQnh9nCmH8z033TnJ1ssFwYtCkKwyhB7HkUN9ZF3u2s1shsj4vYqUlsEQmPljTGFBtO43pCh1QquQUnM2yCsiS5nnCRefjTK7jMwAiOXTZeyFvPk3tLzPAmOwf1Od6vtOB5nfXFSPVYyxSNcl85ySG8SlBoOULqF1IZV0BwE4TLthJV8Ab1h7xW0CbjHaJLMTQtnWK6ntTLxSNi4"
      f("button[title='New Conference']").click
      f("input[placeholder='Conference Name']").clear
      f("input[placeholder='Conference Name']").send_keys name_255_chars
      f("input[placeholder='Conference Name']").send_keys "a" # 256th char
      expect(fj("span:contains('Name must be less than 255 characters')")).to be_present
      expect(f("button[data-testid='submit-button']")).not_to be_enabled

      # bring it back down to 255 chars
      f("input[placeholder='Conference Name']").send_keys :backspace
      expect(f("body")).not_to contain_jqcss("span:contains('Name must be less than 255 characters')")
      expect(f("button[data-testid='submit-button']")).to be_enabled

      f("button[data-testid='submit-button']").click
      wait_for_ajaximations
      expect(WebConference.count).to be > initial_conference_count
    end

    it "validates duration length" do
      initial_conference_count = WebConference.count
      get conferences_index_page
      stub_request(:get, /wimba\.instructure\.com/)
      number_larger_than_8_digits = 999_999_990
      f("button[title='New Conference']").click
      f("span[data-testid='duration-input'] input").clear
      f("span[data-testid='duration-input'] input").send_keys number_larger_than_8_digits
      # f("input[placeholder='Conference Name']").send_keys "a" # 256th char
      expect(fj("span:contains('Duration must be less than 99,999,999 minutes')")).to be_present
      expect(f("button[data-testid='submit-button']")).not_to be_enabled

      # bring it back down to 255 chars
      f("span[data-testid='duration-input'] input").send_keys :backspace
      expect(f("body")).not_to contain_jqcss("span:contains('Duration must be less than 99,999,999 minutes')")
      expect(f("button[data-testid='submit-button']")).to be_enabled

      f("button[data-testid='submit-button']").click
      wait_for_ajaximations
      expect(WebConference.count).to be > initial_conference_count
    end
<<<<<<< HEAD
=======

    it "invites specific course members" do
      get conferences_index_page
      stub_request(:get, /wimba\.instructure\.com/)
      f("button[title='New Conference']").click
      fj("label:contains('Invite all course members')").click
      f("[data-testid='address-input']").click
      wait_for_ajaximations
      f("[data-testid='user-#{@student.id}']").click
      fj("button:contains('Create')").click
      wait_for_ajaximations
      expect(WebConference.last.invitees.pluck(:id)).to eq [@student.id]
    end

    it "can exclude observers on creation" do
      my_observer = user_factory(name: "Cogsworth", active_all: true)
      @course.enroll_user(my_observer, "ObserverEnrollment", { associated_user_id: @student.id })
      get conferences_index_page
      stub_request(:get, /wimba\.instructure\.com/)
      f("button[title='New Conference']").click
      fj("label:contains('Remove all course observer members')").click
      fj("button:contains('Create')").click
      wait_for_ajaximations
      my_conf = WimbaConference.last
      expect(my_conf.invitees.pluck(:id)).to include(@ta.id)
      expect(my_conf.invitees.pluck(:id)).not_to include(my_observer.id)
    end
>>>>>>> bb7bdd27
  end

  context "when bbb_modal_update is OFF", ignore_js_errors: true do
    before :once do
      Account.site_admin.disable_feature! :bbb_modal_update
    end

    context "when creating a conference" do
      it "invites a subset of users", priority: "1" do
        skip_if_safari(:alert)
        get conferences_index_page
        stub_request(:get, /wimba\.instructure\.com/)
        conference_title = "Private Conference by Invitation Only"
        create_conference(title: conference_title, invite_all_users: false)
        verify_conference_list_includes(conference_title)
      end

      it "invites all the course users", priority: "1" do
        skip_if_safari(:alert)
        get conferences_index_page
        stub_request(:get, /wimba\.instructure\.com/)
        conference_title = "Course Conference"
        create_conference(title: conference_title, invite_all_users: true)
        verify_conference_list_includes(conference_title)
      end

      it "includes observers in manual invite", priority: "1" do
        skip_if_safari(:alert)
        get conferences_index_page
        stub_request(:get, /wimba\.instructure\.com/)
        course_with_observer(name: "Observer Kim", course: @course, active_all: true)
        get conferences_index_page
        new_conference_button.click
        f(".all_users_checkbox").click
        expect(f("#members_list")).to include_text("Kim, Observer")
      end
    end

    context "when concluding a conference" do
      let(:conference_title) { "Newer Conference" }

      before(:once) do
        conference = create_wimba_conference(conference_title)
        conference.add_attendee(@user)
      end

      context "as a teacher" do
        it "concludes the conference", priority: "1" do
          get conferences_index_page
          stub_request(:get, /wimba\.instructure\.com/)
          end_first_conference_in_list
          verify_conference_list_is_empty
          verify_concluded_conference_list_includes(conference_title)
        end

        it "does not treat the concluded conference as active", priority: "2" do
          get conferences_index_page
          stub_request(:get, /wimba\.instructure\.com/)
          end_first_conference_in_list
          refresh_page
          expect(f("#new-conference-list .emptyMessage").text).to include("There are no new conferences")
        end
      end

      context "as a TA invited to the conference" do
        before do
          user_session(@ta)
          get conferences_index_page
        end

        it "concludes the conference", priority: "1" do
          end_first_conference_in_list
          verify_conference_list_is_empty
          verify_concluded_conference_list_includes(conference_title)
        end
      end
    end

    context "when no conferences exist" do
      it "displays initial elements of the conference page", priority: "1" do
        skip_if_safari(:alert)
        get conferences_index_page
        stub_request(:get, /wimba\.instructure\.com/)
        expect(new_conference_button).to be_present

        headers = ff(".element_toggler")
        expect(headers[0]).to include_text("New Conferences")
        verify_conference_list_is_empty

        expect(headers[1]).to include_text("Concluded Conferences")
        verify_concluded_conference_list_is_empty
      end

      it "creates a web conference", priority: "1" do
        skip_if_safari(:alert)
        get conferences_index_page
        stub_request(:get, /wimba\.instructure\.com/)
        conference_title = "A New Web Conference"
        create_conference(title: conference_title, invite_all_users: true)
        verify_conference_list_includes(conference_title)
      end

      it "cancels creating a web conference", priority: "2" do
        skip_if_safari(:alert)
        get conferences_index_page
        stub_request(:get, /wimba\.instructure\.com/)
        create_conference(cancel: true)
        expect(f("#add_conference_form")).not_to be_displayed
        verify_conference_list_is_empty
      end
    end

    context "when one conference exists" do
      before(:once) { @conference = create_wimba_conference("A Conference", 1234) }

      context "when the conference is open" do
        it "deletes active conferences", priority: "1" do
          get conferences_index_page
          stub_request(:get, /wimba\.instructure\.com/)
          delete_conference
          verify_conference_list_is_empty
        end

        it "sets focus to the Add Conference button if there are no preceeding conferences", priority: "2" do
          get conferences_index_page
          stub_request(:get, /wimba\.instructure\.com/)
          delete_conference
          check_element_has_focus(new_conference_button)
        end

        it "sets focus to the cog menu if the delete was cancelled", priority: "2" do
          get conferences_index_page
          stub_request(:get, /wimba\.instructure\.com/)
          cog_menu_item = f(".al-trigger")
          delete_conference(cog_menu_item: cog_menu_item, cancel: true)
          check_element_has_focus(cog_menu_item)
        end

        it "opens editor if edit selected from cog menu", priority: "2" do
          get conferences_index_page
          stub_request(:get, /wimba\.instructure\.com/)
          cog_menu_item = f(".al-trigger")
          edit_conference(cog_menu_item: cog_menu_item, cancel: false)

          duration_edit_field = f("#web_conference_duration")

          expect(duration_edit_field).to be_displayed # input field w/in editor
          # value is localized
          expect(duration_edit_field.attribute("value")).to eq("1,234")
        end
      end

      context "when the conference is concluded" do
        before(:once) { conclude_conference(@conference) }

        it "deletes concluded conferences", priority: "2" do
          get conferences_index_page
          stub_request(:get, /wimba\.instructure\.com/)
          delete_conference
          verify_concluded_conference_list_is_empty
        end
      end
    end

    context "when two conferences exist" do
      before(:once) do
        create_wimba_conference("First Wimba Conference")
        create_wimba_conference("Second Wimba Conference")
      end

      it "sets focus to the preceding conference's cog after deleting", priority: "2" do
        get conferences_index_page
        stub_request(:get, /wimba\.instructure\.com/)
        settings_triggers = ff(".al-trigger")
        delete_conference(cog_menu_item: settings_triggers.last)
        check_element_has_focus(settings_triggers.first)
      end
    end
  end
end<|MERGE_RESOLUTION|>--- conflicted
+++ resolved
@@ -105,8 +105,6 @@
       wait_for_ajaximations
       expect(WebConference.count).to be > initial_conference_count
     end
-<<<<<<< HEAD
-=======
 
     it "invites specific course members" do
       get conferences_index_page
@@ -134,7 +132,6 @@
       expect(my_conf.invitees.pluck(:id)).to include(@ta.id)
       expect(my_conf.invitees.pluck(:id)).not_to include(my_observer.id)
     end
->>>>>>> bb7bdd27
   end
 
   context "when bbb_modal_update is OFF", ignore_js_errors: true do
