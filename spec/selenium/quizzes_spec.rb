--- conflicted
+++ resolved
@@ -161,62 +161,7 @@
       group_form.submit
       group_form.find_element(:css, '.group_display.name').should include_text('new group')
 
-<<<<<<< HEAD
-<<<<<<< HEAD
-    get "/courses/#{@course.id}/quizzes/#{q.id}/moderate"
-||||||| parent of 8528cc4... limit quizzes to 1000 questions, increase key limit. fixes #8172
-    it "should moderate quiz" do
-      student = user_with_pseudonym(:active_user => true, :username => 'student@example.com', :password => 'qwerty')
-      @course.enroll_user(student, "StudentEnrollment", :enrollment_state => 'active')
-      @context = @course
-      q = quiz_model
-      q.generate_quiz_data
-      q.save!
-=======
-    it "should not let you exceed the question limit" do
-      skip_if_ie('Out of memory')
-
-      get "/courses/#{@course.id}/quizzes/new"
-
-      f('.add_question_group_link').click
-      group_form = f('#questions .quiz_group_form')
-      pick_count_field = group_form.find_element(:name, 'quiz_group[pick_count]')
-      pick_count = lambda do |count|
-        driver.execute_script <<-JS
-          var $pickCount = $('#questions .group_top input[name="quiz_group[pick_count]"]');
-          $pickCount.focus();
-          $pickCount[0].value = #{count.to_s.inspect};
-          $pickCount.change();
-        JS
-      end
-
-      pick_count.call('1001')
-      dismiss_alert
-      pick_count_field[:value].should eql "1"
-
-      f('.add_question_link').click # 1 total, ok
-      group_form.find_element(:css, '.edit_group_link').click
-      pick_count.call('999') # 1000 total, ok
-
-      f('.add_question_link').click # 1001 total, bad
-      dismiss_alert
-
-      pick_count.call('1000') # 1001 total, bad
-      dismiss_alert
-      pick_count_field[:value].should eql "999"
-    end
-
-    it "should moderate quiz" do
-      student = user_with_pseudonym(:active_user => true, :username => 'student@example.com', :password => 'qwerty')
-      @course.enroll_user(student, "StudentEnrollment", :enrollment_state => 'active')
-      @context = @course
-      q = quiz_model
-      q.generate_quiz_data
-      q.save!
->>>>>>> 8528cc4... limit quizzes to 1000 questions, increase key limit. fixes #8172
-=======
-    end
->>>>>>> c9dd974e
+    end
 
     it "should update a question group" do
       skip_if_ie('Out of memory')
