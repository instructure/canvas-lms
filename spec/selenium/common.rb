--- conflicted
+++ resolved
@@ -889,13 +889,10 @@
     before do
       HostUrl.stubs(:default_host).returns($app_host_and_port)
       HostUrl.stubs(:file_host).returns($app_host_and_port)
-<<<<<<< HEAD
-=======
     end
     before do
       conn = ActiveRecord::Base.connection
       ActiveRecord::ConnectionAdapters::ConnectionPool.any_instance.stubs(:connection).returns(conn)
->>>>>>> ec7035ce
     end
   end
 
