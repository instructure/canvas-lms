require File.expand_path(File.dirname(__FILE__) + '/common')

describe "users" do
  it_should_behave_like "in-process server selenium tests"

  context "logins" do
    it "should allow setting passwords for new pseudonyms" do
      admin = User.create!
      Account.site_admin.add_user(admin)
      user_session(admin)

      @user = User.create!
      course.enroll_student(@user)

      get "/users/#{@user.id}"
      pseudonym_form = f('#edit_pseudonym_form')
      f(".add_pseudonym_link").click
      wait_for_ajaximations
      pseudonym_form.find_element(:css, "#pseudonym_unique_id").send_keys('new_user')
      pseudonym_form.find_element(:css, "#pseudonym_password").send_keys('qwerty1')
      pseudonym_form.find_element(:css, "#pseudonym_password_confirmation").send_keys('qwerty1')
      submit_form(pseudonym_form)
      wait_for_ajaximations

      new_login = ff('.login').select { |e| e.attribute(:class) !~ /blank/ }.first
      new_login.should_not be_nil
      new_login.find_element(:css, '.account_name').text().should_not be_blank
      pseudonym = Pseudonym.by_unique_id('new_user').first
      pseudonym.valid_password?('qwerty1').should be_true
    end
  end

  context "page views" do

    before (:each) do
      course_with_admin_logged_in
      @student = student_in_course.user
      Setting.set('enable_page_views', 'db')
    end

    it "should validate a basic page view" do
      page_view(:user => @student, :course => @course, :url => 'assignments')
      get "/users/#{@student.id}"
      rows = ff('#page_view_results tr')
      rows.count.should == 1
      page_view = rows.first
      page_view.should include_text('Firefox')
      page_view.should include_text('assignments')
      f('#page_view_results tr img').should be_nil # should not have a participation
    end

    it "should validate page view with a participation" do
      page_view(:user => @student, :course => @course, :participated => true)
      get "/users/#{@student.id}"
      f("#page_view_results img").should have_attribute(:src, '/images/checked.png')
    end

    it "should validate a page view url" do
      second_student_name = 'test student for page views'
      get "/users/#{@student.id}"
      page_view(:user => @student, :course => @course, :participated => true, :url => student_in_course(:name => second_student_name).user.id.to_s)
      refresh_page # in order to get the generated page view
      page_view_url = f('#page_view_results a')
      second_student = User.find_by_name(second_student_name)
      page_view_url.text.should == second_student.id.to_s
      expect_new_page_load { page_view_url.click }
      f('.user_details .name').text.should == second_student.name
      ff("#page_view_results tr").length.should == 0 # validate the second student has no page views
    end

    it "should validate all page views were loaded" do
      page_views_count = 100
      page_views_count.times { |i| page_view(:user => @student, :course => @course, :url => "#{"%03d" % i}") }
      get "/users/#{@student.id}"
      wait_for_ajaximations
      driver.execute_script("$('#pageviews').scrollTop($('#pageviews')[0].scrollHeight);")
      wait_for_ajaximations
      ff("#page_view_results tr").length.should == page_views_count
    end
  end

  context "admin merge" do
    def setup_user_merge(from_user, into_user)
      get "/users/#{from_user.id}/admin_merge"
      f('#manual_user_id').send_keys(into_user.id)
      expect_new_page_load { f('button[type="submit"]').click }
    end

    def reload_users(users)
      users.each { |user| user.reload }
    end

    def submit_merge
      expect_new_page_load { f('#prepare_to_merge').click }
      expect_new_page_load { f('button[type="submit"]').click }
    end

    def validate_login_info(user_id)
      f('#login_information').should include_text(user_id)
    end

    before (:each) do
      @student_1_id = 'student1@example.com'
      @student_2_id = 'student2@example.com'

      course_with_admin_logged_in
      @student_1 = User.create!(:name => 'Student One')
      @student_1.register!
      @student_1.pseudonyms.create!(:unique_id => @student_1_id, :password => 'asdfasdf', :password_confirmation => 'asdfasdf')
      @course.enroll_user(@student_1).accept!

      @student_2 = User.create!(:name => 'Student Two')
      @student_2.register!
      @student_2.pseudonyms.create!(:unique_id => @student_2_id, :password => 'asdfasdf', :password_confirmation => 'asdfasdf')
      @course.enroll_user(@student_2).accept!
      @users = [@student_1, @student_2]
    end

    it "should merge user a with user b" do
      setup_user_merge(@student_2, @student_1)
      submit_merge
      reload_users(@users)
      @student_1.workflow_state.should == 'registered'
      @student_2.workflow_state.should == 'deleted'
      validate_login_info(@student_1_id)
    end

    it "should merge user b with user a" do
      setup_user_merge(@student_1, @student_2)
      submit_merge
      reload_users(@users)
      @student_1.workflow_state.should == 'deleted'
      @student_2.workflow_state.should == 'registered'
      validate_login_info(@student_2_id)
    end

    it "should validate switching the users to merge" do
      setup_user_merge(@student_2, @student_1)
      user_names = ff('.result td')
      user_names[0].should include_text(@student_2.name)
      user_names[1].should include_text(@student_1.name)
      f('#switch_user_positions').click
      wait_for_ajaximations
      user_names = ff('.result td')
      user_names[0].should include_text(@student_1.name)
      user_names[1].should include_text(@student_2.name)
      submit_merge
      reload_users(@users)
      @student_1.workflow_state.should == 'deleted'
      @student_2.workflow_state.should == 'registered'
      validate_login_info(@student_1_id)
    end

    it "should cancel a merge and validate both users still exist" do
      setup_user_merge(@student_2, @student_1)
      expect_new_page_load { f('#prepare_to_merge').click }
      wait_for_ajaximations
      expect_new_page_load { f('.button-secondary').click }
      wait_for_ajaximations
      f('#courses_menu_item').should be_displayed
      @student_1.workflow_state.should == 'registered'
      @student_2.workflow_state.should == 'registered'
    end

    it "should show an error if the user id entered is the current users" do
      get "/users/#{@student_1.id}/admin_merge"
      assert_flash_error_message /\A\z/
      f('#manual_user_id').send_keys(@student_1.id)
      expect_new_page_load { f('button[type="submit"]').click }
      wait_for_ajaximations
      assert_flash_error_message /You can't merge an account with itself./
    end

    it "should show an error if invalid text is entered in the id box" do
      get "/users/#{@student_1.id}/admin_merge"
      assert_flash_error_message /\A\z/
      f('#manual_user_id').send_keys("azxcvbytre34567uijmm23456yhj")
      expect_new_page_load { f('button[type="submit"]').click }
      wait_for_ajaximations
      assert_flash_error_message /No active user with that ID was found./
    end

    it "should show an error if the user id doesnt exist" do
      get "/users/#{@student_1.id}/admin_merge"
      assert_flash_error_message /\A\z/
      f('#manual_user_id').send_keys(1234567809)
      expect_new_page_load { f('button[type="submit"]').click }
      assert_flash_error_message /No active user with that ID was found./
    end
  end

  context "registration" do
    before :each do
      a = Account.default
      a.settings = {:self_registration => true}
      a.save!
    end

    it "should register a student with a join code" do
      course(:active_all => true)
      @course.update_attribute :self_enrollment, true

      get '/register'
      f('#signup_student').click

      form = fj('.ui-dialog:visible form')
      f('#student_join_code').send_keys(@course.self_enrollment_code)
      f('#student_name').send_keys('student!')
      f('#student_username').send_keys('student')
      f('#student_password').send_keys('asdfasdf')
      f('#student_password_confirmation').send_keys('asdfasdf')
      form.find_element(:css, 'input[name="user[terms_of_use]"]').click
<<<<<<< HEAD

      expect_new_page_load { form.submit }
      # confirm the user is authenticated into the dashboard
      f('#identity .logout').should be_present
      User.last.initial_enrollment_type.should eql 'student'
    end

    it "should register a student without a join code" do
      get '/register'
      f('#signup_student').click

      f('.registration-dialog .signup_link').click

      form = fj('.ui-dialog:visible form')
      f('#student_higher_ed_name').send_keys('student!')
      f('#student_higher_ed_email').send_keys('student@example.com')
      form.find_element(:css, 'input[name="user[terms_of_use]"]').click
=======
      wait_for_ajaximations
>>>>>>> 824e972e

      expect_new_page_load { form.submit }
      # confirm the user is authenticated into the dashboard
      f('#identity .logout').should be_present
      User.last.initial_enrollment_type.should eql 'student'
    end

    it "should register a teacher" do
      get '/register'
      f('#signup_teacher').click
      wait_for_ajaximations

      form = fj('.ui-dialog:visible form')
      f('#teacher_name').send_keys('teacher!')
      f('#teacher_email').send_keys('teacher@example.com')
      form.find_element(:css, 'input[name="user[terms_of_use]"]').click
      wait_for_ajaximations

      expect_new_page_load { form.submit }
      # confirm the user is authenticated into the dashboard
      f('#identity .logout').should be_present
      User.last.initial_enrollment_type.should eql 'teacher'
    end

    it "should register an observer" do
      user_with_pseudonym(:active_all => true, :password => 'lolwut')

      get '/register'
      f('#signup_parent').click
      wait_for_ajaximations

      form = fj('.ui-dialog:visible form')
      f('#parent_name').send_keys('parent!')
      f('#parent_email').send_keys('parent@example.com')
      f('#parent_child_username').send_keys(@pseudonym.unique_id)
      f('#parent_child_password').send_keys('lolwut')
      form.find_element(:css, 'input[name="user[terms_of_use]"]').click
      wait_for_ajaximations

      expect_new_page_load { form.submit }
      # confirm the user is authenticated into the dashboard
      f('#identity .logout').should be_present
      User.last.initial_enrollment_type.should eql 'observer'
    end
  end

  context "masquerading" do
    it "should masquerade as a user" do
      site_admin_logged_in(:name => "The Admin")
      user_with_pseudonym(:active_user => true, :name => "The Student")
      get "/users/#{@user.id}/masquerade"
      f('.masquerade_button').click
      wait_for_ajaximations
      f("#identity .user_name").should include_text "The Student"
      bar = f("#masquerade_bar")
      bar.should include_text "You are currently masquerading"
      bar.find_element(:css, ".stop_masquerading").click
      wait_for_ajaximations
      f("#identity .user_name").should include_text "The Admin"
    end
  end
end<|MERGE_RESOLUTION|>--- conflicted
+++ resolved
@@ -210,27 +210,7 @@
       f('#student_password').send_keys('asdfasdf')
       f('#student_password_confirmation').send_keys('asdfasdf')
       form.find_element(:css, 'input[name="user[terms_of_use]"]').click
-<<<<<<< HEAD
-
-      expect_new_page_load { form.submit }
-      # confirm the user is authenticated into the dashboard
-      f('#identity .logout').should be_present
-      User.last.initial_enrollment_type.should eql 'student'
-    end
-
-    it "should register a student without a join code" do
-      get '/register'
-      f('#signup_student').click
-
-      f('.registration-dialog .signup_link').click
-
-      form = fj('.ui-dialog:visible form')
-      f('#student_higher_ed_name').send_keys('student!')
-      f('#student_higher_ed_email').send_keys('student@example.com')
-      form.find_element(:css, 'input[name="user[terms_of_use]"]').click
-=======
-      wait_for_ajaximations
->>>>>>> 824e972e
+      wait_for_ajaximations
 
       expect_new_page_load { form.submit }
       # confirm the user is authenticated into the dashboard
