# frozen_string_literal: true

#
# Copyright (C) 2011 - present Instructure, Inc.
#
# This file is part of Canvas.
#
# Canvas is free software: you can redistribute it and/or modify it under
# the terms of the GNU Affero General Public License as published by the Free
# Software Foundation, version 3 of the License.
#
# Canvas is distributed in the hope that it will be useful, but WITHOUT ANY
# WARRANTY; without even the implied warranty of MERCHANTABILITY or FITNESS FOR
# A PARTICULAR PURPOSE. See the GNU Affero General Public License for more
# details.
#
# You should have received a copy of the GNU Affero General Public License along
# with this program. If not, see <http://www.gnu.org/licenses/>.

require_relative 'common'
require_relative 'helpers/notifications_common'

describe "dashboard" do
  include NotificationsCommon
  include_context "in-process server selenium tests"

  shared_examples_for 'load events list' do
    it "should load events list sidebar", priority: "2", test_id: 210275 do
      get "/"
      wait_for_ajaximations
      expect(f('.events_list')).to be_displayed
    end
  end

  context "as a student" do

    before :each do
      course_with_student_logged_in(:active_all => true)
      @course.default_view = 'feed'
      @course.save!
    end

    def create_announcement
      factory_with_protected_attributes(Announcement, {
          :context => @course,
          :title => "hey all read this k",
          :message => "announcement"
      })
    end

    it "should not show announcement stream items without permissions" do
      @course.account.role_overrides.create!(:role => student_role,
                                             :permission => 'read_announcements',
                                             :enabled => false)

      get "/"
      f('#DashboardOptionsMenu_Container button').click
      fj('span[role="menuitemradio"]:contains("Recent Activity")').click
      expect(f('.no_recent_messages')).to include_text('No Recent Messages')
    end

    def click_recent_activity_header(type='announcement')
      f(".stream-#{type} .stream_header").click
    end

    def assert_recent_activity_category_closed(type='announcement')
      expect(f(".stream-#{type} .details_container")).not_to be_displayed
    end

    def assert_recent_activity_category_is_open(type='announcement')
      expect(f(".stream-#{type} .details_container")).to be_displayed
    end

    def click_recent_activity_course_link(type='announcement')
      f(".stream-#{type} .links a").click
    end

    # so we can click the link w/o a page load
    def disable_recent_activity_header_course_link
      driver.execute_script <<-JS
        $('.stream-announcement .links a').attr('href', '#');
      JS
    end

    it "should expand/collapse recent activity category", priority: "1", test_id: 215580 do
      create_announcement
      get '/'
      f('#DashboardOptionsMenu_Container button').click
      fj('span[role="menuitemradio"]:contains("Recent Activity")').click
      assert_recent_activity_category_closed
      click_recent_activity_header
      assert_recent_activity_category_is_open
      click_recent_activity_header
      assert_recent_activity_category_closed
    end

    it "should not expand category when a course/group link is clicked", priority: "2", test_id: 215581 do
      create_announcement
      get '/'
      f('#DashboardOptionsMenu_Container button').click
      fj('span[role="menuitemradio"]:contains("Recent Activity")').click
      assert_recent_activity_category_closed
      disable_recent_activity_header_course_link
      click_recent_activity_course_link
      assert_recent_activity_category_closed
    end

    it "should update the item count on stream item hide"
    it "should remove the stream item category if all items are removed"

    it "should show conversation stream items on the dashboard", priority: "1", test_id: 197536 do
      c = User.create.initiate_conversation([@user, User.create])
      c.add_message('test')
      c.add_participants([User.create])

      items = @user.stream_item_instances
      expect(items.size).to eq 1

      get "/"
      f('#DashboardOptionsMenu_Container button').click
      fj('span[role="menuitemradio"]:contains("Recent Activity")').click
      expect(ff('#conversation-details tbody tr').size).to eq 1
    end

    it "shows an assignment stream item under Recent Activity in dashboard", priority: "1", test_id: 108725 do
      setup_notification(@student, name: 'Assignment Created')
      assignment_model({:submission_types => ['online_text_entry'], :course => @course})
      get "/"
      f('#DashboardOptionsMenu_Container button').click
      fj('span[role="menuitemradio"]:contains("Recent Activity")').click
      find('.toggle-details').click
      expect(fj('.fake-link:contains("Unnamed")')).to be_present
    end

    it "should show account notifications on the dashboard", priority: "1", test_id: 215582 do
      u = User.create!
      a1 = @course.account.announcements.create!(:subject => 'test',
                                                 :message => "hey there",
                                                 :user => u,
                                                 :start_at => Time.zone.today - 1.day,
                                                 :end_at => Time.zone.today + 1.day)
      a2 = @course.account.announcements.create!(:subject => 'test 2',
                                                 :message => "another annoucement",
                                                 :user => u,
                                                 :start_at => Time.zone.today - 2.days,
                                                 :end_at => Time.zone.today + 1.day)

      get "/"
      f('#DashboardOptionsMenu_Container button').click
      fj('span[role="menuitemradio"]:contains("Recent Activity")').click
      messages = ff("#dashboard .account_notification .notification_message")
      expect(messages.size).to eq 2
      expect(messages[0].text).to eq a2.message
      expect(messages[1].text).to eq a1.message
    end

    it "should interpolate the user's domain in global notifications" do
      announcement = @course.account.announcements.create!(:message => "blah blah http://random-survey-startup.ly/?some_GET_parameter_by_which_to_differentiate_results={{ACCOUNT_DOMAIN}}",
                                                           :subject => 'test',
                                                           :user => User.create!,
                                                           :start_at => Date.today,
                                                           :end_at => Date.today + 1.day)

      get "/"
      expect(fj("#dashboard .account_notification .notification_message").text).to eq announcement.message.gsub("{{ACCOUNT_DOMAIN}}", @course.account.domain)
    end

    it "should interpolate the user's id in global notifications" do
      announcement = @course.account.announcements.create!(:message => "blah blah http://random-survey-startup.ly/?surveys_are_not_really_anonymous={{CANVAS_USER_ID}}",
                                                           :subject => 'test',
                                                           :user => User.create!,
                                                           :start_at => Date.today,
                                                           :end_at => Date.today + 1.day)
      get "/"
      expect(fj("#dashboard .account_notification .notification_message").text).to eq announcement.message.gsub("{{CANVAS_USER_ID}}", @user.global_id.to_s)
    end

    it "should show appointment stream items on the dashboard", priority: "2", test_id: 215585 do
      skip "we need to add this stuff back in"
      Notification.create(:name => 'Appointment Group Published', :category => "Appointment Availability")
      Notification.create(:name => 'Appointment Group Updated', :category => "Appointment Availability")
      Notification.create(:name => 'Appointment Reserved For User', :category => "Appointment Signups")
      @me = @user
      student_in_course(:active_all => true, :course => @course)
      @other_student = @user
      @user = @me

      @group = group_category.groups.create(context: @course)
      @group.users << @other_student << @user
      # appointment group publish notification and signup notification
      appointment_participant_model(:course => @course, :participant => @group, :updating_user => @other_student)
      # appointment group update notification
      @appointment_group.update(:new_appointments => [[Time.now.utc + 2.hour, Time.now.utc + 3.hour]])

      get "/"
      expect(ffj(".topic_message .communication_message.dashboard_notification").size).to eq 3
      # appointment group publish and update notifications
      expect(ffj(".communication_message.message_appointment_group_#{@appointment_group.id}").size).to eq 2
      # signup notification
      expect(ffj(".communication_message.message_group_#{@group.id}").size).to eq 1
    end

    describe "course menu" do
      before do
        @course.update(:start_at => 2.days.from_now, :conclude_at => 4.days.from_now, :restrict_enrollments_to_course_dates => false)
        Enrollment.update_all(:created_at => 1.minute.ago)
        get "/"
      end

      it "should display course name in course menu", priority: "1", test_id: 215586 do
        f('#global_nav_courses_link').click
        expect(driver.current_url).not_to match(/\/courses$/)
        expect(fj("[aria-label='Courses tray'] h2:contains('Courses')")).to be_displayed
        wait_for_ajax_requests
        expect(fj("[aria-label='Courses tray'] a:contains('#{@course.name}')")).to be_displayed
      end

      it "should display student groups in header nav", priority: "2", test_id: 215587 do
        group = Group.create!(:name => "group1", :context => @course)
        group.add_user(@user)

        other_unpublished_course = course_factory
        other_group = Group.create!(:name => "group2", :context => other_unpublished_course)
        other_group.add_user(@user)

        get "/"

        f('#global_nav_groups_link').click
        expect(fj("[aria-label='Groups tray'] h2:contains('Groups')")).to be_displayed
        wait_for_ajax_requests

        list = fj("[aria-label='Groups tray']")
        expect(list).to include_text(group.name)
        expect(list).to_not include_text(other_group.name)
      end

      it "should go to a course when clicking a course link from the menu", priority: "1", test_id: 215614 do
        f('#global_nav_courses_link').click
        fj("[aria-label='Courses tray'] li a:contains('#{@course.name}')").click
        expect(driver.current_url).to match "/courses/#{@course.id}"
      end
    end

    it "should display scheduled web conference in stream", priority: "1", test_id: 216354 do
      PluginSetting.create!(:name => "wimba", :settings => {"domain" => "wimba.instructure.com"})

      # NOTE: recently changed the behavior here: conferences only display on
      # the course page, and they only display when they are in progress
      @conference = @course.web_conferences.build({:title => "my Conference", :conference_type => "Wimba", :duration => 60})
      @conference.user = @user
      @conference.save!
      @conference.restart
      @conference.add_initiator(@user)
      @conference.add_invitee(@user)
      @conference.save!

      get "/courses/#{@course.to_param}"
      expect(f('.conference .notification_message')).to include_text(@conference.title)
    end

    it "should end conferences from stream", priority: "1", test_id: 216355 do
      skip_if_safari(:alert)
      PluginSetting.create!(:name => "wimba", :settings => {"domain" => "wimba.instructure.com"})

      course_with_teacher_logged_in
      @course.default_view = 'feed'
      @course.save!

      @conference = @course.web_conferences.build({:title => "my Conference", :conference_type => "Wimba", :duration => nil})
      @conference.user = @user
      @conference.save!
      @conference.restart
      @conference.add_initiator(@user)
      @conference.add_invitee(@user)
      @conference.save!

      get "/courses/#{@course.to_param}"
      f('.conference .close_conference_link').click
      expect(alert_present?).to be_truthy
      accept_alert
      wait_for_ajaximations
      expect(f('.conference')).to_not be_displayed
      @conference.reload
      expect(@conference).to be_finished
    end

    it "should create an announcement for the first course that is not visible in the second course", priority: "1", test_id: 216356 do
      @context = @course
      announcement_model({:title => "hey all read this k", :message => "announcement"})
      @second_course = Course.create!(:name => 'second course')
      @second_course.offer!
      @second_course.default_view = 'feed'
      @second_course.save!
      #add teacher as a user
      u = User.create!
      u.register!
      e = @course.enroll_teacher(u)
      e.workflow_state = 'active'
      e.save!
      @second_enrollment = @second_course.enroll_student(@user)
      @enrollment.workflow_state = 'active'
      @enrollment.save!
      @second_course.reload
      Enrollment.update_all(:created_at => 1.minute.ago) # need to make created_at and updated_at different

      get "/"
      expect(f("#content")).not_to contain_css('.no_recent_messages')

      get "/courses/#{@second_course.id}"
      expect(f('.no_recent_messages')).to include_text('No Recent Messages')
    end

    it "should validate the functionality of soft concluded courses in dropdown", priority: "1", test_id: 216372 do
      course_with_student(:active_all => true, :course_name => "a_soft_concluded_course", :user => @user)
      c1 = @course
      c1.conclude_at = 1.week.ago
      c1.start_at = 1.month.ago
      c1.restrict_enrollments_to_course_dates = true
      c1.save!
      get "/"

      f('#global_nav_courses_link').click
      expect(fj("[aria-label='Courses tray'] h2:contains('Courses')")).to be_displayed
      expect(f("[aria-label='Courses tray']")).not_to include_text(c1.name)
    end

    it "should show recent feedback and it should work", priority: "1", test_id: 216373 do
      assign = @course.assignments.create!(:title => 'hi', :due_at => 1.day.ago, :points_possible => 5)
      assign.grade_student(@student, grade: '4', grader: @teacher)

      get "/"
      wait_for_ajaximations

      expect(f('.recent_feedback a')).to have_attribute("href", /courses\/#{@course.id}\/assignments\/#{assign.id}\/submissions\/#{@student.id}/)
      f('.recent_feedback a').click
      wait_for_ajaximations

      # submission page should load
      expect(f('h1').text).to eq "Submission Details"
    end

    it "should validate the functionality of soft concluded courses on courses page", priority: "1", test_id: 216374 do
      term = EnrollmentTerm.new(:name => "Super Term", :start_at => 1.month.ago, :end_at => 1.week.ago)
      term.root_account_id = @course.root_account_id
      term.save!
      c1 = @course
      c1.name = 'a_soft_concluded_course'
      c1.update!(:enrollment_term => term)
      c1.reload
      get "/courses"
      expect(fj("#past_enrollments_table a[href='/courses/#{@course.id}']")).to include_text(c1.name)
    end

    context "course menu customization" do

      it "should always have a link to the courses page (with customizations)", priority: "1", test_id: 216378 do
        course_with_teacher({:user => @user, :active_course => true, :active_enrollment => true})
        get "/"
        f('#global_nav_courses_link').click
        expect(fj('[aria-label="Courses tray"] a:contains("All Courses")')).to be_present
      end
    end
  end

  context "as a teacher" do
<<<<<<< HEAD

    before (:each) do
=======
    before(:each) do
>>>>>>> 2d51e8e7
      course_with_teacher_logged_in(:active_cc => true)
    end

    it_should_behave_like 'load events list'

    context "restricted future courses" do
      before :once do
        term = EnrollmentTerm.new(:name => "Super Term", :start_at => 1.week.from_now, :end_at => 1.month.from_now)
        term.root_account_id = Account.default.id
        term.save!
        course_with_student(:active_all => true)
        @c1 = @course
        @c1.name = 'a future course'
        @c1.update!(:enrollment_term => term)

        course_with_student(:active_course => true, :user => @student)
        @c2 = @course
        @c2.name = "a restricted future course"
        @c2.restrict_student_future_view = true
        @c2.update!(:enrollment_term => term)
      end

      before do
        user_session(@student)
      end

      it "should show future courses (even if restricted) to students on courses page" do
        get "/courses"
        expect(fj("#future_enrollments_table a[href='/courses/#{@c1.id}']")).to include_text(@c1.name)

        expect(f("#content")).not_to contain_css("#future_enrollments_table a[href='/courses/#{@c2.id}']") # should not have a link
        expect(f("#future_enrollments_table")).to include_text(@c2.name) # but should still show restricted future enrollment
      end

      it "should not show restricted future courses to students on courses page if configured on account" do
        a = @c2.account
        a.settings[:restrict_student_future_listing] = {:value => true}
        a.save!
        get "/courses"
        expect(fj("#future_enrollments_table a[href='/courses/#{@c1.id}']")).to include_text(@c1.name)
        expect(f("#future_enrollments_table")).to_not include_text(@c2.name) # shouldn't be included at all
      end
    end

    it "should display assignment to grade in to do list for a teacher", priority: "1", test_id: 216376 do
      assignment = assignment_model({:submission_types => 'online_text_entry', :course => @course})
      student = user_with_pseudonym(:active_user => true, :username => 'student@example.com', :password => 'qwertyuiop')
      @course.enroll_user(student, "StudentEnrollment", :enrollment_state => 'active')
      assignment.reload
      assignment.submit_homework(student, {:submission_type => 'online_text_entry', :body => 'ABC'})
      assignment.reload

      User.where(:id => @teacher).update_all(:updated_at => 1.day.ago) # ensure cache refresh
      enable_cache do
        get "/"

        #verify assignment is in to do list
        expect(f('.to-do-list > li')).to include_text('Grade ' + assignment.title)

        student.enrollments.first.destroy

        get "/"

        #verify todo list is updated
        expect(f("#content")).not_to contain_css('.to-do-list > li')
      end
    end
  end
end<|MERGE_RESOLUTION|>--- conflicted
+++ resolved
@@ -25,7 +25,7 @@
   include_context "in-process server selenium tests"
 
   shared_examples_for 'load events list' do
-    it "should load events list sidebar", priority: "2", test_id: 210275 do
+    it "loads events list sidebar", priority: "2", test_id: 210275 do
       get "/"
       wait_for_ajaximations
       expect(f('.events_list')).to be_displayed
@@ -33,7 +33,6 @@
   end
 
   context "as a student" do
-
     before :each do
       course_with_student_logged_in(:active_all => true)
       @course.default_view = 'feed'
@@ -42,13 +41,13 @@
 
     def create_announcement
       factory_with_protected_attributes(Announcement, {
-          :context => @course,
-          :title => "hey all read this k",
-          :message => "announcement"
-      })
-    end
-
-    it "should not show announcement stream items without permissions" do
+                                          :context => @course,
+                                          :title => "hey all read this k",
+                                          :message => "announcement"
+                                        })
+    end
+
+    it "does not show announcement stream items without permissions" do
       @course.account.role_overrides.create!(:role => student_role,
                                              :permission => 'read_announcements',
                                              :enabled => false)
@@ -59,19 +58,19 @@
       expect(f('.no_recent_messages')).to include_text('No Recent Messages')
     end
 
-    def click_recent_activity_header(type='announcement')
+    def click_recent_activity_header(type = 'announcement')
       f(".stream-#{type} .stream_header").click
     end
 
-    def assert_recent_activity_category_closed(type='announcement')
+    def assert_recent_activity_category_closed(type = 'announcement')
       expect(f(".stream-#{type} .details_container")).not_to be_displayed
     end
 
-    def assert_recent_activity_category_is_open(type='announcement')
+    def assert_recent_activity_category_is_open(type = 'announcement')
       expect(f(".stream-#{type} .details_container")).to be_displayed
     end
 
-    def click_recent_activity_course_link(type='announcement')
+    def click_recent_activity_course_link(type = 'announcement')
       f(".stream-#{type} .links a").click
     end
 
@@ -82,7 +81,7 @@
       JS
     end
 
-    it "should expand/collapse recent activity category", priority: "1", test_id: 215580 do
+    it "expand/collapses recent activity category", priority: "1", test_id: 215580 do
       create_announcement
       get '/'
       f('#DashboardOptionsMenu_Container button').click
@@ -94,7 +93,7 @@
       assert_recent_activity_category_closed
     end
 
-    it "should not expand category when a course/group link is clicked", priority: "2", test_id: 215581 do
+    it "does not expand category when a course/group link is clicked", priority: "2", test_id: 215581 do
       create_announcement
       get '/'
       f('#DashboardOptionsMenu_Container button').click
@@ -108,7 +107,7 @@
     it "should update the item count on stream item hide"
     it "should remove the stream item category if all items are removed"
 
-    it "should show conversation stream items on the dashboard", priority: "1", test_id: 197536 do
+    it "shows conversation stream items on the dashboard", priority: "1", test_id: 197536 do
       c = User.create.initiate_conversation([@user, User.create])
       c.add_message('test')
       c.add_participants([User.create])
@@ -124,7 +123,7 @@
 
     it "shows an assignment stream item under Recent Activity in dashboard", priority: "1", test_id: 108725 do
       setup_notification(@student, name: 'Assignment Created')
-      assignment_model({:submission_types => ['online_text_entry'], :course => @course})
+      assignment_model({ :submission_types => ['online_text_entry'], :course => @course })
       get "/"
       f('#DashboardOptionsMenu_Container button').click
       fj('span[role="menuitemradio"]:contains("Recent Activity")').click
@@ -132,7 +131,7 @@
       expect(fj('.fake-link:contains("Unnamed")')).to be_present
     end
 
-    it "should show account notifications on the dashboard", priority: "1", test_id: 215582 do
+    it "shows account notifications on the dashboard", priority: "1", test_id: 215582 do
       u = User.create!
       a1 = @course.account.announcements.create!(:subject => 'test',
                                                  :message => "hey there",
@@ -154,7 +153,7 @@
       expect(messages[1].text).to eq a1.message
     end
 
-    it "should interpolate the user's domain in global notifications" do
+    it "interpolates the user's domain in global notifications" do
       announcement = @course.account.announcements.create!(:message => "blah blah http://random-survey-startup.ly/?some_GET_parameter_by_which_to_differentiate_results={{ACCOUNT_DOMAIN}}",
                                                            :subject => 'test',
                                                            :user => User.create!,
@@ -165,7 +164,7 @@
       expect(fj("#dashboard .account_notification .notification_message").text).to eq announcement.message.gsub("{{ACCOUNT_DOMAIN}}", @course.account.domain)
     end
 
-    it "should interpolate the user's id in global notifications" do
+    it "interpolates the user's id in global notifications" do
       announcement = @course.account.announcements.create!(:message => "blah blah http://random-survey-startup.ly/?surveys_are_not_really_anonymous={{CANVAS_USER_ID}}",
                                                            :subject => 'test',
                                                            :user => User.create!,
@@ -175,7 +174,7 @@
       expect(fj("#dashboard .account_notification .notification_message").text).to eq announcement.message.gsub("{{CANVAS_USER_ID}}", @user.global_id.to_s)
     end
 
-    it "should show appointment stream items on the dashboard", priority: "2", test_id: 215585 do
+    it "shows appointment stream items on the dashboard", priority: "2", test_id: 215585 do
       skip "we need to add this stuff back in"
       Notification.create(:name => 'Appointment Group Published', :category => "Appointment Availability")
       Notification.create(:name => 'Appointment Group Updated', :category => "Appointment Availability")
@@ -207,7 +206,7 @@
         get "/"
       end
 
-      it "should display course name in course menu", priority: "1", test_id: 215586 do
+      it "displays course name in course menu", priority: "1", test_id: 215586 do
         f('#global_nav_courses_link').click
         expect(driver.current_url).not_to match(/\/courses$/)
         expect(fj("[aria-label='Courses tray'] h2:contains('Courses')")).to be_displayed
@@ -215,7 +214,7 @@
         expect(fj("[aria-label='Courses tray'] a:contains('#{@course.name}')")).to be_displayed
       end
 
-      it "should display student groups in header nav", priority: "2", test_id: 215587 do
+      it "displays student groups in header nav", priority: "2", test_id: 215587 do
         group = Group.create!(:name => "group1", :context => @course)
         group.add_user(@user)
 
@@ -234,19 +233,19 @@
         expect(list).to_not include_text(other_group.name)
       end
 
-      it "should go to a course when clicking a course link from the menu", priority: "1", test_id: 215614 do
+      it "goes to a course when clicking a course link from the menu", priority: "1", test_id: 215614 do
         f('#global_nav_courses_link').click
         fj("[aria-label='Courses tray'] li a:contains('#{@course.name}')").click
         expect(driver.current_url).to match "/courses/#{@course.id}"
       end
     end
 
-    it "should display scheduled web conference in stream", priority: "1", test_id: 216354 do
-      PluginSetting.create!(:name => "wimba", :settings => {"domain" => "wimba.instructure.com"})
+    it "displays scheduled web conference in stream", priority: "1", test_id: 216354 do
+      PluginSetting.create!(:name => "wimba", :settings => { "domain" => "wimba.instructure.com" })
 
       # NOTE: recently changed the behavior here: conferences only display on
       # the course page, and they only display when they are in progress
-      @conference = @course.web_conferences.build({:title => "my Conference", :conference_type => "Wimba", :duration => 60})
+      @conference = @course.web_conferences.build({ :title => "my Conference", :conference_type => "Wimba", :duration => 60 })
       @conference.user = @user
       @conference.save!
       @conference.restart
@@ -258,15 +257,15 @@
       expect(f('.conference .notification_message')).to include_text(@conference.title)
     end
 
-    it "should end conferences from stream", priority: "1", test_id: 216355 do
+    it "ends conferences from stream", priority: "1", test_id: 216355 do
       skip_if_safari(:alert)
-      PluginSetting.create!(:name => "wimba", :settings => {"domain" => "wimba.instructure.com"})
+      PluginSetting.create!(:name => "wimba", :settings => { "domain" => "wimba.instructure.com" })
 
       course_with_teacher_logged_in
       @course.default_view = 'feed'
       @course.save!
 
-      @conference = @course.web_conferences.build({:title => "my Conference", :conference_type => "Wimba", :duration => nil})
+      @conference = @course.web_conferences.build({ :title => "my Conference", :conference_type => "Wimba", :duration => nil })
       @conference.user = @user
       @conference.save!
       @conference.restart
@@ -284,14 +283,14 @@
       expect(@conference).to be_finished
     end
 
-    it "should create an announcement for the first course that is not visible in the second course", priority: "1", test_id: 216356 do
+    it "creates an announcement for the first course that is not visible in the second course", priority: "1", test_id: 216356 do
       @context = @course
-      announcement_model({:title => "hey all read this k", :message => "announcement"})
+      announcement_model({ :title => "hey all read this k", :message => "announcement" })
       @second_course = Course.create!(:name => 'second course')
       @second_course.offer!
       @second_course.default_view = 'feed'
       @second_course.save!
-      #add teacher as a user
+      # add teacher as a user
       u = User.create!
       u.register!
       e = @course.enroll_teacher(u)
@@ -310,7 +309,7 @@
       expect(f('.no_recent_messages')).to include_text('No Recent Messages')
     end
 
-    it "should validate the functionality of soft concluded courses in dropdown", priority: "1", test_id: 216372 do
+    it "validates the functionality of soft concluded courses in dropdown", priority: "1", test_id: 216372 do
       course_with_student(:active_all => true, :course_name => "a_soft_concluded_course", :user => @user)
       c1 = @course
       c1.conclude_at = 1.week.ago
@@ -324,7 +323,7 @@
       expect(f("[aria-label='Courses tray']")).not_to include_text(c1.name)
     end
 
-    it "should show recent feedback and it should work", priority: "1", test_id: 216373 do
+    it "shows recent feedback and it should work", priority: "1", test_id: 216373 do
       assign = @course.assignments.create!(:title => 'hi', :due_at => 1.day.ago, :points_possible => 5)
       assign.grade_student(@student, grade: '4', grader: @teacher)
 
@@ -339,7 +338,7 @@
       expect(f('h1').text).to eq "Submission Details"
     end
 
-    it "should validate the functionality of soft concluded courses on courses page", priority: "1", test_id: 216374 do
+    it "validates the functionality of soft concluded courses on courses page", priority: "1", test_id: 216374 do
       term = EnrollmentTerm.new(:name => "Super Term", :start_at => 1.month.ago, :end_at => 1.week.ago)
       term.root_account_id = @course.root_account_id
       term.save!
@@ -352,9 +351,8 @@
     end
 
     context "course menu customization" do
-
-      it "should always have a link to the courses page (with customizations)", priority: "1", test_id: 216378 do
-        course_with_teacher({:user => @user, :active_course => true, :active_enrollment => true})
+      it "always has a link to the courses page (with customizations)", priority: "1", test_id: 216378 do
+        course_with_teacher({ :user => @user, :active_course => true, :active_enrollment => true })
         get "/"
         f('#global_nav_courses_link').click
         expect(fj('[aria-label="Courses tray"] a:contains("All Courses")')).to be_present
@@ -363,12 +361,7 @@
   end
 
   context "as a teacher" do
-<<<<<<< HEAD
-
-    before (:each) do
-=======
     before(:each) do
->>>>>>> 2d51e8e7
       course_with_teacher_logged_in(:active_cc => true)
     end
 
@@ -395,7 +388,7 @@
         user_session(@student)
       end
 
-      it "should show future courses (even if restricted) to students on courses page" do
+      it "shows future courses (even if restricted) to students on courses page" do
         get "/courses"
         expect(fj("#future_enrollments_table a[href='/courses/#{@c1.id}']")).to include_text(@c1.name)
 
@@ -403,9 +396,9 @@
         expect(f("#future_enrollments_table")).to include_text(@c2.name) # but should still show restricted future enrollment
       end
 
-      it "should not show restricted future courses to students on courses page if configured on account" do
+      it "does not show restricted future courses to students on courses page if configured on account" do
         a = @c2.account
-        a.settings[:restrict_student_future_listing] = {:value => true}
+        a.settings[:restrict_student_future_listing] = { :value => true }
         a.save!
         get "/courses"
         expect(fj("#future_enrollments_table a[href='/courses/#{@c1.id}']")).to include_text(@c1.name)
@@ -413,26 +406,26 @@
       end
     end
 
-    it "should display assignment to grade in to do list for a teacher", priority: "1", test_id: 216376 do
-      assignment = assignment_model({:submission_types => 'online_text_entry', :course => @course})
+    it "displays assignment to grade in to do list for a teacher", priority: "1", test_id: 216376 do
+      assignment = assignment_model({ :submission_types => 'online_text_entry', :course => @course })
       student = user_with_pseudonym(:active_user => true, :username => 'student@example.com', :password => 'qwertyuiop')
       @course.enroll_user(student, "StudentEnrollment", :enrollment_state => 'active')
       assignment.reload
-      assignment.submit_homework(student, {:submission_type => 'online_text_entry', :body => 'ABC'})
+      assignment.submit_homework(student, { :submission_type => 'online_text_entry', :body => 'ABC' })
       assignment.reload
 
       User.where(:id => @teacher).update_all(:updated_at => 1.day.ago) # ensure cache refresh
       enable_cache do
         get "/"
 
-        #verify assignment is in to do list
+        # verify assignment is in to do list
         expect(f('.to-do-list > li')).to include_text('Grade ' + assignment.title)
 
         student.enrollments.first.destroy
 
         get "/"
 
-        #verify todo list is updated
+        # verify todo list is updated
         expect(f("#content")).not_to contain_css('.to-do-list > li')
       end
     end
