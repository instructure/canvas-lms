--- conflicted
+++ resolved
@@ -554,17 +554,6 @@
       @assignment.context_module_tags.each { |tag| tag.title.should == 'again' }
     end
 
-<<<<<<< HEAD
-    it "should truncate long text headers to 98 characters" do
-      set_course_draft_state
-      mod = @course.context_modules.create! name: 'TestModule'
-      tag1 = mod.add_item(title: 'This is a really long module text header that should be truncated to exactly 98 characters plus the ... part so 101 characters really', type: 'sub_header')
-
-      get "/courses/#{@course.id}/modules"
-      locked_title = ff("#context_module_item_#{tag1.id} .locked_title")
-
-      locked_title[0].text.length.should == 98
-=======
     it "should add the 'with-completion-requirements' class to rows that have requirements" do
       set_course_draft_state
       mod = @course.context_modules.create! name: 'TestModule'
@@ -577,7 +566,6 @@
 
       ig_rows = ff("#context_module_item_#{tag.id} .with-completion-requirements")
       ig_rows.should_not be_empty
->>>>>>> 46fffffd
     end
 
     it "should add a title attribute to the text header" do
