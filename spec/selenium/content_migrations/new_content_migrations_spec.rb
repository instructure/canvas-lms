--- conflicted
+++ resolved
@@ -669,17 +669,6 @@
 
     NewContentMigrationPage.select_content_button.click
     wait_for_ajaximations
-<<<<<<< HEAD
-    SelectContentPage.module_parent.click
-    wait_for_ajaximations
-    SelectContentPage.module_option_caret_by_name("Your Mom, Research, & You").click
-    wait_for_ajaximations
-    SelectContentPage.module_option_checkbox_by_name("Study Guide").click
-    wait_for_ajaximations
-    SelectContentPage.import_as_standalone_module_switch_by_name("Study Guide").click
-    wait_for_ajaximations
-    SelectContentPage.submit_button.click
-=======
     NewSelectContentPage.module_parent.click
     wait_for_ajaximations
     NewSelectContentPage.module_option_caret_by_name("Your Mom, Research, & You").click
@@ -689,7 +678,6 @@
     NewSelectContentPage.import_as_standalone_module_switch_by_name("Study Guide").click
     wait_for_ajaximations
     NewSelectContentPage.submit_button.click
->>>>>>> 438cae6b
     wait_for_ajaximations
 
     run_jobs
