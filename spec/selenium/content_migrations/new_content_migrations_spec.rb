# frozen_string_literal: true

#
# Copyright (C) 2023 - present Instructure, Inc.
#
# This file is part of Canvas.
#
# Canvas is free software: you can redistribute it and/or modify it under
# the terms of the GNU Affero General Public License as published by the Free
# Software Foundation, version 3 of the License.
#
# Canvas is distributed in the hope that it will be useful, but WITHOUT ANY
# WARRANTY; without even the implied warranty of MERCHANTABILITY or FITNESS FOR
# A PARTICULAR PURPOSE. See the GNU Affero General Public License for more
# details.
#
# You should have received a copy of the GNU Affero General Public License along
# with this program. If not, see <http://www.gnu.org/licenses/>.

require_relative "../common"
require_relative "page_objects/new_content_migration_page"
require_relative "page_objects/new_select_content_page"
require_relative "page_objects/new_course_copy_page"

def visit_page
  @course.reload
  get "/courses/#{@course.id}/content_migrations"
end

def select_migration_type(type = nil)
  type ||= @type
  NewContentMigrationPage.migration_type_dropdown.click
  NewContentMigrationPage.migration_type_option_by_id(type).click
end

def select_migration_file(opts = {})
  filename = opts[:filename] || @filename

  new_filename, fullpath, _data = get_file(filename, opts[:data])
  NewContentMigrationPage.migration_file_upload_input.send_keys(fullpath)
  new_filename
end

def fill_migration_form(opts = {})
  select_migration_type("empty") unless opts[:type] == "empty"
  select_migration_type(opts[:type])
  select_migration_file(opts)
end

def submit
  @course.reload
  # depending on the type of migration, we need to wait for it to have one of these states
  scope = { workflow_state: %w[queued exporting exported] }
  count = @course.content_migrations.where(scope).count
  NewContentMigrationPage.add_import_queue_button.click
  keep_trying_until do
    expect(@course.content_migrations.where(scope).count).to eq count + 1
  end
end

def run_migration(cm = nil)
  cm ||= @course.content_migrations.last
  cm.reload
  cm.skip_job_progress = false
  cm.reset_job_progress
  worker_class = Canvas::Migration::Worker.const_get(Canvas::Plugin.find(cm.migration_type).settings["worker"])
  worker_class.new(cm.id).perform
end

def import(cm = nil)
  cm ||= @course.content_migrations.last
  cm.reload
  cm.set_default_settings
  cm.import_content
end

def test_selective_content(source_course = nil)
  visit_page

  # Open selective dialog
  expect(NewContentMigrationPage.progress_status_label).to include_text("Waiting for Selection")
  NewContentMigrationPage.select_content_button.click
  wait_for_ajaximations

  NewContentMigrationPage.all_assignments_checkbox.click

  # Submit selection
  NewContentMigrationPage.select_content_submit_button.click
  wait_for_ajaximations

  source_course ? run_migration : import

  visit_page

  expect(NewContentMigrationPage.progress_status_label).to include_text("Completed")
  expect(@course.assignments.count).to eq(source_course ? source_course.assignments.count : 1)
end

describe "content migrations", :non_parallel do
  before(:once) do
    Account.site_admin.enable_feature! :instui_for_import_page
  end

  include_context "in-process server selenium tests"

  def test_selective_outcome(source_course = nil)
    visit_page

    # Open selective dialog
    NewContentMigrationPage.select_content_button.click

    # Expand learning outcomes
    SelectContentPage.outcome_parent.click

    # Expand first group
    SelectContentPage.outcome_options(1)

    # Select subgroup
    SelectContentPage.outcome_checkboxes(2)

    # Submit selection
    SelectContentPage.submit_button

    source_course ? run_migration : import

    visit_page

    # root + subgroup1
    expect(@course.learning_outcome_groups.count).to eq 2
    groups = @course.root_outcome_group.child_outcome_groups
    expect(groups.count).to eq 1
    subgroup1 = groups.first
    expect(subgroup1.title).to eq "subgroup1"

    # non-root2 + non-root3
    expect(@course.created_learning_outcomes.count).to eq 2
    outcome_links = subgroup1.child_outcome_links
    expect(outcome_links.map { |l| l.learning_outcome_content.short_description })
      .to match_array(["non-root2", "non-root3"])
  end

  context "canvas cartridge importing" do
    before do
      course_with_teacher_logged_in
      @type = "canvas_cartridge_importer"
      @filename = "cc_outcomes.imscc"
    end

    it "selectively copies outcomes", skip: "learning outcomes not working" do
      visit_page

      fill_migration_form

      NewContentMigrationPage.specific_content_radio.click
      submit
      run_migration

      test_selective_outcome
    end
  end

  context "common cartridge importing" do
    before do
      course_with_teacher_logged_in
      @type = "common_cartridge_importer"
      @filename = "cc_full_test.zip"
    end

    it "shows each form" do
      visit_page

      NewContentMigrationPage.migration_type_dropdown.click
      migration_types = CourseCopyPage.migration_type_options_values.pluck("value") - ["empty"]
      NewContentMigrationPage.migration_type_dropdown.click
      migration_types.each do |type|
        select_migration_type(type)
        expect(NewContentMigrationPage.add_import_queue_button).to be_displayed
<<<<<<< HEAD
        select_migration_type("empty")
=======
        expect(NewContentMigrationPage.clear_button).to be_displayed
        NewContentMigrationPage.clear_button.click
>>>>>>> 3c9ff88d
        expect(element_exists?(NewContentMigrationPage.add_import_queue_button_selector)).to be false
      end

      # Cancel not implemented

      # select_migration_type
      # cancel_btn = CourseCopyPage.cancel_copy_button
      # expect(cancel_btn).to be_displayed
      # cancel_btn.click

      # expect(NewContentMigrationPage.content).not_to contain_css(NewContentMigrationPage.migration_file_upload_input_id)
    end

    it "submit's queue and list migrations", skip: "no file upload" do
      visit_page
      fill_migration_form
      NewContentMigrationPage.all_content_radio.click
      submit

      expect(NewContentMigrationPage.migration_progress_items.count).to eq 1

      fill_migration_form(filename: "cc_ark_test.zip")

      NewContentMigrationPage.all_content_radio.click
      submit

      visit_page
      expect(@course.content_migrations.count).to eq 2

      progress_items = NewContentMigrationPage.migration_progress_items
      expect(progress_items.count).to eq 2

      source_links = []
      progress_items.each do |item|
        expect(item.find_element(:css, ".migrationName")).to include_text("Common Cartridge")
        expect(item.find_element(:css, ".progressStatus")).to include_text("Queued")

        source_links << item.find_element(:css, ".sourceLink a")
      end

      hrefs = source_links.map { |a| a.attribute(:href) }

      @course.content_migrations.each do |cm|
        expect(hrefs.find { |href| href.include?("/files/#{cm.attachment_id}/download") }).not_to be_nil
      end
    end

    it "shifts dates", skip: "not implemented" do
      visit_page
      fill_migration_form
      CourseCopyPage.date_adjust_checkbox.click
      NewContentMigrationPage.all_content_radio.click
      replace_and_proceed(CourseCopyPage.old_start_date_input, "7/1/2014")
      replace_and_proceed(CourseCopyPage.old_end_date_input, "Jul 11, 2014")
      replace_and_proceed(CourseCopyPage.new_start_date_input, "8-5-2014")
      replace_and_proceed(CourseCopyPage.new_end_date_input, "Aug 15, 2014")
      2.times { CourseCopyPage.add_day_substitution_button.click }
      click_option("#daySubstitution ul > div:nth-child(1) .currentDay", "1", :value)
      click_option("#daySubstitution ul > div:nth-child(1) .subDay", "2", :value)
      click_option("#daySubstitution ul > div:nth-child(2) .currentDay", "5", :value)
      click_option("#daySubstitution ul > div:nth-child(2) .subDay", "4", :value)
      submit
      opts = @course.content_migrations.last.migration_settings["date_shift_options"]
      expect(opts["shift_dates"]).to eq "1"
      expect(opts["day_substitutions"]).to eq({ "1" => "2", "5" => "4" })
      expect(Date.parse(opts["old_start_date"])).to eq Date.new(2014, 7, 1)
      expect(Date.parse(opts["old_end_date"])).to eq Date.new(2014, 7, 11)
      expect(Date.parse(opts["new_start_date"])).to eq Date.new(2014, 8, 5)
      expect(Date.parse(opts["new_end_date"])).to eq Date.new(2014, 8, 15)
    end
  end

  context "course copy", skip: "issues with cc search" do
    before do
      # the "true" param is important, it forces the cache clear
      #  without it this spec group fails if
      #  you run it with the whole suite
      #  because of a cached default account
      #  that no longer exists in the db
      Account.clear_special_account_cache!(true)
      @copy_from = course_factory
      @copy_from.update_attribute(:name, "copy from me")
      data = File.read(File.dirname(__FILE__) + "/../../fixtures/migration/cc_full_test_smaller.zip")

      cm = ContentMigration.new(context: @copy_from, migration_type: "common_cartridge_importer")
      cm.migration_settings = { import_immediately: true,
                                migration_ids_to_import: { copy: { everything: true } } }
      cm.skip_job_progress = true
      cm.save!

      att = attachment_model(context: cm,
                             filename: "cc_full_test_smaller.zip",
                             uploaded_data: stub_file_data("cc_full_test_smaller.zip", data, "application/zip"))
      cm.attachment = att
      cm.save!

      worker_class = Canvas::Migration::Worker.const_get(Canvas::Plugin.find(cm.migration_type).settings["worker"])
      worker_class.new(cm.id).perform

      @course = nil
      @type = "course_copy_importer"
    end

    before do
      course_with_teacher_logged_in(active_all: true)
      @copy_from.enroll_teacher(@user).accept
    end

    it "only shows courses the user is authorized to see", priority: "1" do
      new_course = Course.create!(name: "please don't see me")
      visit_page
      select_migration_type
      wait_for_ajaximations

      NewContentMigrationPage.course_search_input.send_keys(@copy_from.name)
      NewContentMigrationPage.course_search_input.send_keys(:enter)
      wait_for_ajaximations
      expect(NewContentMigrationPage.course_search_result(@copy_from.id.to_s)).to be_displayed

      NewContentMigrationPage.course_search_input.send_keys(new_course.name)
      expect(NewContentMigrationPage.course_search_result(new_course.id.to_s)).not_to be_displayed

      user_logged_in(active_all: true)
      @course.enroll_teacher(@user, enrollment_state: "active")
      new_course.enroll_teacher(@user, enrollment_state: "active")

      visit_page
      select_migration_type
      wait_for_ajaximations

      NewContentMigrationPage.course_search_input.send_keys(new_course.name)
      expect(NewContentMigrationPage.course_search_result(new_course.id)).not_to be_displayed
    end

    it "includes completed courses when checked", priority: "1" do
      new_course = Course.create!(name: "completed course")
      new_course.enroll_teacher(@user).accept
      new_course.complete!

      visit_page

      select_migration_type
      wait_for_ajaximations
      NewContentMigrationPage.course_search_input.send_keys(new_course.name)
      expect(NewContentMigrationPage.course_search_result(new_course.id)).not_to be_displayed

      NewContentMigrationPage.include_completed_courses_checkbox.click
      wait_for_ajaximations
      NewContentMigrationPage.course_search_input.send_keys(new_course.name)
      expect(NewContentMigrationPage.course_search_result(new_course.id)).not_to be_displayed
    end

    it "finds courses in other accounts", priority: "1" do
      new_account1 = account_model
      enrolled_course = Course.create!(name: "faraway course", account: new_account1)
      enrolled_course.enroll_teacher(@user).accept

      new_account2 = account_model
      admin_course = Course.create!(name: "another course", account: new_account2)
      account_admin_user(user: @user, account: new_account2)

      visit_page

      select_migration_type
      wait_for_ajaximations

      search = NewContentMigrationPage.course_search_input
      search.send_keys("another")
      wait_for_ajaximations
      expect(NewContentMigrationPage.course_search_results_visible[0].text).to eq admin_course.name

      search.clear
      search.send_keys("faraway")
      wait_for_ajaximations
      expect(NewContentMigrationPage.course_search_results_visible[0].text).to eq enrolled_course.name
    end

    context "Qti Enabled" do
      before do
        data = File.read(File.dirname(__FILE__) + "/../../fixtures/migration/cc_full_test.zip")

        cm = ContentMigration.new(context: @copy_from, migration_type: "common_cartridge_importer")
        cm.migration_settings = { import_immediately: true,
                                  migration_ids_to_import: { copy: { everything: true } } }
        cm.skip_job_progress = true
        cm.save!

        att = attachment_model(context: cm,
                               filename: "cc_full_test.zip",
                               uploaded_data: stub_file_data("cc_full_test.zip", data, "application/zip"))
        cm.attachment = att
        cm.save!

        worker_class = Canvas::Migration::Worker.const_get(Canvas::Plugin.find(cm.migration_type).settings["worker"])
        worker_class.new(cm.id).perform
      end

      it "copies all content from a course", priority: "1" do
        skip unless Qti.qti_enabled?
        visit_page

        select_migration_type
        wait_for_ajaximations

        click_option("#courseSelect", @copy_from.id.to_s, :value)
        NewContentMigrationPage.all_content_radio.click
        submit

        run_migration

        expect(@course.attachments.count).to eq 10
        expect(@course.discussion_topics.count).to eq 2
        expect(@course.context_modules.count).to eq 3
        expect(@course.context_external_tools.count).to eq 2
        expect(@course.quizzes.count).to eq 1
        expect(@course.quizzes.first.quiz_questions.count).to eq 11
      end

      it "selectively copies content", priority: "1" do
        skip unless Qti.qti_enabled?
        visit_page

        select_migration_type
        wait_for_ajaximations

        click_option("#courseSelect", @copy_from.id.to_s, :value)
        NewContentMigrationPage.specific_content_radio.click
        submit

        test_selective_content(@copy_from)
      end
    end

    context "with selectable_outcomes_in_course_copy enabled" do
      before do
        root = @copy_from.root_outcome_group(true)
        outcome_model(context: @copy_from, title: "root1")

        group = root.child_outcome_groups.create!(context: @copy_from, title: "group1")
        outcome_model(context: @copy_from, outcome_group: group, title: "non-root1")

        subgroup = group.child_outcome_groups.create!(context: @copy_from, title: "subgroup1")
        outcome_model(context: @copy_from, outcome_group: subgroup, title: "non-root2")
        outcome_model(context: @copy_from, outcome_group: subgroup, title: "non-root3")
      end

      it "selectively copies outcomes", skip: "issues with CC search" do
        visit_page

        select_migration_type
        wait_for_ajaximations

        NewContentMigrationPage.specific_content_radio.click
        submit

        test_selective_outcome(@copy_from)
      end
    end

    it "sets day substitution and date adjustment settings", priority: "1" do
      # TODO: fix click_option
      new_course = Course.create!(name: "day sub")
      new_course.enroll_teacher(@user).accept

      visit_page
      select_migration_type
      wait_for_ajaximations
      click_option("#courseSelect", new_course.id.to_s, :value)

      CourseCopyPage.date_adjust_checkbox.click
      3.times do
        CourseCopyPage.add_day_substitution_button.click
      end

      expect(CourseCopyPage.day_substitution_containers.count).to eq 3
      CourseCopyPage.day_substitution_delete_button.click # Remove day substitution
      expect(CourseCopyPage.day_substitution_containers.count).to eq 2

      click_option("#daySubstitution ul > div:nth-child(1) .currentDay", "1", :value)
      click_option("#daySubstitution ul > div:nth-child(1) .subDay", "2", :value)

      click_option("#daySubstitution ul > div:nth-child(2) .currentDay", "2", :value)
      click_option("#daySubstitution ul > div:nth-child(2) .subDay", "3", :value)

      CourseCopyPage.old_start_date_input.send_keys("7/1/2012")
      CourseCopyPage.old_end_date_input.send_keys("Jul 11, 2012")
      CourseCopyPage.new_start_date_input.clear
      CourseCopyPage.new_start_date_input.send_keys("8-5-2012")
      CourseCopyPage.new_end_date_input.send_keys("Aug 15, 2012")

      NewContentMigrationPage.all_content_radio.click
      submit

      opts = @course.content_migrations.last.migration_settings["date_shift_options"]
      expect(opts["shift_dates"]).to eq "1"
      expect(opts["day_substitutions"]).to eq({ "1" => "2", "2" => "3" })
      expected = {
        "old_start_date" => "Jul 1, 2012",
        "old_end_date" => "Jul 11, 2012",
        "new_start_date" => "Aug 5, 2012",
        "new_end_date" => "Aug 15, 2012"
      }
      expected.each do |k, v|
        expect(Date.parse(opts[k].to_s)).to eq Date.parse(v)
      end
    end

    it "sets pre-populate date adjustment settings" do
      new_course = Course.create!(name: "date adjust", start_at: "Jul 1, 2012", conclude_at: "Jul 11, 2012")
      new_course.enroll_teacher(@user).accept

      @course.start_at = "Aug 5, 2012"
      @course.conclude_at = "Aug 15, 2012"
      @course.save!

      visit_page
      select_migration_type
      wait_for_ajaximations
      click_option("#courseSelect", new_course.id.to_s, :value)

      CourseCopyPage.date_adjust_checkbox.click
      NewContentMigrationPage.all_content_radio.click

      submit

      opts = @course.content_migrations.last.migration_settings["date_shift_options"]
      expect(opts["shift_dates"]).to eq "1"
      expect(opts["day_substitutions"]).to eq({})
      expected = {
        "old_start_date" => "Jul 1, 2012",
        "old_end_date" => "Jul 11, 2012",
        "new_start_date" => "Aug 5, 2012",
        "new_end_date" => "Aug 15, 2012"
      }
      expected.each do |k, v|
        expect(Date.parse(opts[k].to_s)).to eq Date.parse(v)
      end
    end

    it "removes dates", priority: "1" do
      new_course = Course.create!(name: "date remove", start_at: "Jul 1, 2014", conclude_at: "Jul 11, 2014")
      new_course.enroll_teacher(@user).accept

      visit_page
      select_migration_type
      wait_for_ajaximations
      click_option("#courseSelect", new_course.id.to_s, :value)

      CourseCopyPage.date_adjust_checkbox.click
      CourseCopyPage.date_remove_option.click
      NewContentMigrationPage.all_content_radio.click

      submit

      opts = @course.content_migrations.last.migration_settings["date_shift_options"]
      expect(opts["remove_dates"]).to eq "1"
    end

    it "retains announcement content settings after course copy", priority: "2" do
      @announcement = @copy_from.announcements.create!(title: "Migration", message: "Here is my message")
      @copy_from.lock_all_announcements = true
      @copy_from.save!

      visit_page
      select_migration_type
      wait_for_ajaximations
      click_option("#courseSelect", @copy_from.id.to_s, :value)
      NewContentMigrationPage.all_content_radio.click
      submit
      run_jobs
      # Wait until the item is imported on the back-end, otherwise the selenium tools will fail the test due to runtime
      keep_trying_until { ContentMigration.last.workflow_state == "imported" }
      @course.reload
      expect(@course.announcements.last.locked).to be_truthy
      expect(@course.lock_all_announcements).to be_truthy
    end

    it "persists topic 'allow liking' settings across course copy", priority: "2" do
      @copy_from.discussion_topics.create!(
        title: "Liking Allowed Here",
        message: "Like I said, liking is allowed",
        allow_rating: true
      )

      visit_page
      select_migration_type
      wait_for_ajaximations
      click_option("#courseSelect", @copy_from.id.to_s, :value)
      NewContentMigrationPage.all_content_radio.click
      submit
      run_jobs
      # Wait until the item is imported on the back-end, otherwise the selenium tools will fail the test due to runtime
      keep_trying_until { ContentMigration.last.workflow_state == "imported" }
      @course.reload
      expect(@course.discussion_topics.last.allow_rating).to be_truthy
    end
  end

  context "importing LTI content", skip: "LTI not implemented" do
    let(:import_course) do
      account = account_model
      course_with_teacher_logged_in(account:).course
    end
    let(:import_tool) do
      tool = import_course.context_external_tools.new({
                                                        name: "test lti import tool",
                                                        consumer_key: "key",
                                                        shared_secret: "secret",
                                                        url: "http://www.example.com/ims/lti",
                                                      })
      tool.migration_selection = {
        url: "http://#{HostUrl.default_host}/selection_test",
        text: "LTI migration text",
        selection_width: 500,
        selection_height: 500,
        icon_url: "/images/add.png",
      }
      tool.save!
      tool
    end
    let(:other_tool) do
      tool = import_course.context_external_tools.new({
                                                        name: "other lti tool",
                                                        consumer_key: "key",
                                                        shared_secret: "secret",
                                                        url: "http://www.example.com/ims/lti",
                                                      })
      tool.resource_selection = {
        url: "http://#{HostUrl.default_host}/selection_test",
        text: "other resource text",
        selection_width: 500,
        selection_height: 500,
        icon_url: "/images/add.png",
      }
      tool.save!
      tool
    end

    it "shows LTI tools with migration_selection in the select control" do
      import_tool
      other_tool
      visit_page
      migration_type_options = CourseCopyPage.migration_type_options
      migration_type_values = migration_type_options.pluck("value")
      migration_type_texts = migration_type_options.map(&:text)
      expect(migration_type_values).to include(import_tool.asset_string)
      expect(migration_type_texts).to include(import_tool.label_for(:migration_selection))
      expect(migration_type_values).not_to include(other_tool.asset_string)
      expect(migration_type_texts).not_to include(other_tool.label_for(:resource_selection))
    end

    it "shows LTI view when LTI tool selected" do
      import_tool
      visit_page
      select_migration_type(import_tool.asset_string)
      expect(NewContentMigrationPage.external_tool_launch).to be_displayed
      expect(NewContentMigrationPage.lti_select_content).to be_displayed
    end

    it "launches LTI tool on browse and get content link" do
      import_tool
      visit_page
      select_migration_type(import_tool.asset_string)
      NewContentMigrationPage.external_tool_launch_button.click
      tool_iframe = NewContentMigrationPage.lti_iframe
      expect(NewContentMigrationPage.lti_title.text).to eq import_tool.label_for(:migration_selection)

      in_frame(tool_iframe, "#basic_lti_link") do
        NewContentMigrationPage.basic_lti_link.click
      end

      expect(NewContentMigrationPage.file_name_label).to include_text "lti embedded link"
    end

    it "has content selection option" do
      import_tool
      visit_page
      select_migration_type(import_tool.asset_string)
      expect(NewContentMigrationPage.selective_import_dropdown.size).to eq 2
    end
  end

  it "is able to selectively import common cartridge submodules", skip: "CC 1.1 not implemented" do
    course_with_teacher_logged_in
    cm = ContentMigration.new(context: @course, user: @user)
    cm.migration_type = "common_cartridge_importer"
    cm.save!

    package_path = File.join(File.dirname(__FILE__) + "/../../fixtures/migration/cc_full_test.zip")
    attachment = Attachment.new
    attachment.context = cm
    attachment.filename = "file.zip"
    attachment.uploaded_data = File.open(package_path, "rb")
    attachment.save!

    cm.attachment = attachment
    cm.save!

    cm.queue_migration
    run_jobs

    visit_page

    NewContentMigrationPage.select_content_button.click
    wait_for_ajaximations
    NewContentMigrationPage.module.click
    wait_for_ajaximations

    submod = NewContentMigrationPage.submodule
    expect(submod).to include_text("1 sub-module")
    submod.find_element(:css, "a.checkbox-caret").click
    wait_for_ajaximations

    expect(submod.find_element(:css, ".module_options")).to_not be_displayed

    sub_submod = submod.find_element(:css, "li.normal-treeitem")
    expect(sub_submod).to include_text("Study Guide")

    sub_submod.find_element(:css, 'input[type="checkbox"]').click
    wait_for_ajaximations

    expect(submod.find_element(:css, ".module_options")).to be_displayed # should show the module option now
    # select to import submodules individually
    radio_to_click = submod.find_element(:css, 'input[type="radio"][value="separate"]')
    move_to_click("label[for=#{radio_to_click["id"]}]")

    NewContentMigrationPage.select_content_submit_button.click
    wait_for_ajaximations

    run_jobs

    expect(@course.context_modules.count).to eq 1
    expect(@course.context_modules.first.name).to eq "Study Guide"
  end
end<|MERGE_RESOLUTION|>--- conflicted
+++ resolved
@@ -175,12 +175,8 @@
       migration_types.each do |type|
         select_migration_type(type)
         expect(NewContentMigrationPage.add_import_queue_button).to be_displayed
-<<<<<<< HEAD
-        select_migration_type("empty")
-=======
         expect(NewContentMigrationPage.clear_button).to be_displayed
         NewContentMigrationPage.clear_button.click
->>>>>>> 3c9ff88d
         expect(element_exists?(NewContentMigrationPage.add_import_queue_button_selector)).to be false
       end
 
