--- conflicted
+++ resolved
@@ -27,12 +27,6 @@
     end
 
     def outcome_option_caret_by_name(name)
-<<<<<<< HEAD
-      fxpath("//*[contains(text(), '#{name}')]/ancestor::button")
-    end
-
-    def outcome_option_checkbox_by_name(name)
-=======
       option_caret_by_name(name)
     end
 
@@ -61,16 +55,11 @@
     end
 
     def option_checkbox_by_name(name)
->>>>>>> 7fab6966
       fxpath("//*[contains(text(), '#{name}')]/ancestor::label//span[@aria-hidden='true']")
     end
 
     def submit_button
-<<<<<<< HEAD
-      fxpath("//*[@data-cid='ModalFooter']//button[2]")
-=======
       fxpath("//*[@aria-label='Select Content for Import']//button[2]")
->>>>>>> 7fab6966
     end
   end
 end