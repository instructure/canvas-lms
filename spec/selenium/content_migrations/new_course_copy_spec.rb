# frozen_string_literal: true

#
# Copyright (C) 2012 - present Instructure, Inc.
#
# This file is part of Canvas.
#
# Canvas is free software: you can redistribute it and/or modify it under
# the terms of the GNU Affero General Public License as published by the Free
# Software Foundation, version 3 of the License.
#
# Canvas is distributed in the hope that it will be useful, but WITHOUT ANY
# WARRANTY; without even the implied warranty of MERCHANTABILITY or FITNESS FOR
# A PARTICULAR PURPOSE. See the GNU Affero General Public License for more
# details.
#
# You should have received a copy of the GNU Affero General Public License along
# with this program. If not, see <http://www.gnu.org/licenses/>.

require_relative "../common"
require_relative "../helpers/calendar2_common"
require_relative "page_objects/new_course_copy_page"
require_relative "page_objects/new_content_migration_page"
describe "course copy" do
  include_context "in-process server selenium tests"
  include Calendar2Common

  def validate_course_main_page
    expect(CourseCopyPage.header).to be_displayed
    expect(CourseCopyPage.header.text).to eq @course.course_code
  end

  def wait_for_migration_to_complete
    keep_trying_for_attempt_times(attempts: 10, sleep_interval: 1) do
      disable_implicit_wait { ContentMigrationPage.progress_status_label.text == "Completed" }
    end
  end

  before(:once) do
    Account.site_admin.enable_feature! :instui_for_import_page
  end

  it "copies the course" do
    course_with_admin_logged_in
    @course.syllabus_body = "<p>haha</p>"
    @course.tab_configuration = [{ "id" => 0 }, { "id" => 14 }, { "id" => 8 }, { "id" => 5 }, { "id" => 6 }, { "id" => 2 }, { "id" => 3, "hidden" => true }]
    @course.default_view = "modules"
    @course.wiki_pages.create!(title: "hi", body: "Whatever")
    @course.save!
    get "/courses/#{@course.id}/copy"
    expect_new_page_load { CourseCopyPage.create_course_button.click }
<<<<<<< HEAD
    expect(ContentMigrationPage.progress_status_label.text.include?("RUNNING")).to be(true)
=======
    expect(ContentMigrationPage.progress_status_label.text.include?("Running")).to be(true)
>>>>>>> ad43e8f4
    run_jobs
    wait_for_ajaximations
    wait_for_migration_to_complete

    @new_course = Course.last
    expect(@new_course.syllabus_body).to eq @course.syllabus_body
    expect(@new_course.tab_configuration).to eq @course.tab_configuration
    expect(@new_course.default_view).to eq @course.default_view
    expect(@new_course.wiki_pages.count).to eq 1
  end

  it "finished calculating course dates for access before redirect" do
    course_with_teacher_logged_in
    @course.root_account.update!(settings: { teachers_can_create_courses: true })
    past_term_id = EnrollmentTerm.create(end_at: 1.day.ago, root_account: @teacher.account).id
    @course.update! enrollment_term_id: past_term_id, conclude_at: 5.days.from_now, restrict_enrollments_to_course_dates: true
    get "/courses/#{@course.id}/copy"
    expect_new_page_load { CourseCopyPage.create_course_button.click }
    expect(CourseCopyPage.body).not_to contain_css("#unauthorized_message")
  end

  it "sets the course name and code correctly" do
    course_with_admin_logged_in

    get "/courses/#{@course.id}/copy"

    replace_content(CourseCopyPage.course_name_input, "course name of testing")
    replace_content(CourseCopyPage.course_code_input, "course code of testing")

    expect_new_page_load { CourseCopyPage.create_course_button.click }

    new_course = Course.last
    expect(new_course.name).to eq "course name of testing"
    expect(new_course.course_code).to eq "course code of testing"
  end

  it "adjusts the dates" do
    course_with_admin_logged_in

    get "/courses/#{@course.id}/copy"

    CourseCopyPage.date_adjust_checkbox.click

    replace_and_proceed(CourseCopyPage.old_start_date_input, "7/1/2012")
    replace_and_proceed(CourseCopyPage.old_end_date_input, "Jul 11, 2012")
    replace_and_proceed(CourseCopyPage.new_start_date_input, "8-5-2012")
    replace_and_proceed(CourseCopyPage.new_end_date_input, "Aug 15, 2012")

    CourseCopyPage.add_day_substitution_button.click
    click_option("#daySubstitution ul > div:nth-child(1) .currentDay", "1", :value)
    click_option("#daySubstitution ul > div:nth-child(1) .subDay", "2", :value)

    expect_new_page_load { CourseCopyPage.create_course_button.click }

    opts = ContentMigration.last.migration_settings["date_shift_options"]
    expect(opts["shift_dates"]).to eq "1"
    expect(opts["day_substitutions"]).to eq({ "1" => "2" })
    expected = {
      "old_start_date" => "Jul 1, 2012",
      "old_end_date" => "Jul 11, 2012",
      "new_start_date" => "Aug 5, 2012",
      "new_end_date" => "Aug 15, 2012"
    }
    expected.each do |k, v|
      expect(Date.parse(opts[k].to_s)).to eq Date.parse(v)
    end
  end

  it "removes dates" do
    course_with_admin_logged_in

    get "/courses/#{@course.id}/copy"

    CourseCopyPage.date_adjust_checkbox.click
    CourseCopyPage.date_remove_option.click
    expect_new_page_load { CourseCopyPage.create_course_button.click }

    opts = ContentMigration.last.migration_settings["date_shift_options"]
    expect(opts["remove_dates"]).to eq "1"
  end

  it "creates the new course in the same sub-account" do
    account_model
    subaccount = @account.sub_accounts.create!(name: "subadubdub")
    course_with_admin_logged_in(account: subaccount)
    @course.syllabus_body = "<p>haha</p>"
    @course.save!

    get "/courses/#{@course.id}/settings"
    link = CourseCopyPage.course_copy_link
    expect(link).to be_displayed
    expect_new_page_load { link.click }
    expect_new_page_load { CourseCopyPage.create_course_button.click }
    run_jobs
    wait_for_ajaximations
    wait_for_migration_to_complete

    @new_course = subaccount.courses.where("id <>?", @course.id).last
    expect(@new_course.syllabus_body).to eq @course.syllabus_body
  end

  it "is not able to submit invalid course dates" do
    course_with_admin_logged_in

    get "/courses/#{@course.id}/copy"

    replace_content(CourseCopyPage.course_start_at_input, "Aug 15, 2012")
    replace_and_proceed(CourseCopyPage.course_conclude_at_input, "Jul 11, 2012")

    expect(CourseCopyPage.create_course_button).to be_disabled

    replace_and_proceed(CourseCopyPage.course_conclude_at_input, "Aug 30, 2012")

    expect(CourseCopyPage.create_course_button).not_to be_disabled
  end

  context "with calendar events" do
    around do |example|
      Timecop.freeze(Time.zone.local(2016, 5, 1, 10, 5, 0)) do
        Auditors::ActiveRecord::Partitioner.process
        example.call
      end
    end

    before do
      course_with_admin_logged_in
      @date_to_use = 2.weeks.from_now.monday.strftime("%Y-%m-%d")
      @course.start_at = Time.now
      @course.save!
    end

    # this test requires jobs to run in the middle of it and course_copys
    # need to check a lot of things, a longer timeout is reasonable.
    it "shifts the dates a week later", custom_timeout: 30, priority: "2" do
      event = @course.calendar_events.create! title: "Monday Event", start_at: @date_to_use

      get "/courses/#{@course.id}/copy"
      new_course_name = "copied course"
      replace_content(CourseCopyPage.course_name_input, new_course_name)
      replace_content(CourseCopyPage.course_code_input, "copied")
      CourseCopyPage.date_adjust_checkbox.click
      date = 1.week.from_now.strftime("%Y-%m-%d")
      replace_content(CourseCopyPage.new_start_date_input, date, tab_out: true)
      expect_new_page_load { submit_form("#copy_course_form") }
      run_jobs

      new_course = Course.where(name: new_course_name).last
      new_event = new_course.calendar_events.where(title: "Monday Event").last
      expect(new_event.all_day_date).to eq event.all_day_date + 7.days
    end
  end
end<|MERGE_RESOLUTION|>--- conflicted
+++ resolved
@@ -49,11 +49,7 @@
     @course.save!
     get "/courses/#{@course.id}/copy"
     expect_new_page_load { CourseCopyPage.create_course_button.click }
-<<<<<<< HEAD
-    expect(ContentMigrationPage.progress_status_label.text.include?("RUNNING")).to be(true)
-=======
     expect(ContentMigrationPage.progress_status_label.text.include?("Running")).to be(true)
->>>>>>> ad43e8f4
     run_jobs
     wait_for_ajaximations
     wait_for_migration_to_complete
