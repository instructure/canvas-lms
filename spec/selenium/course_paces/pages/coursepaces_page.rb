--- conflicted
+++ resolved
@@ -61,13 +61,10 @@
     "input[placeholder='e.g., Winter Break']"
   end
 
-<<<<<<< HEAD
-=======
   def blackout_module_item_selector
     "[data-testid='pp-blackout-date-row']"
   end
 
->>>>>>> 59e3f8cf
   def cancel_button_selector
     "button:contains('Cancel')"
   end
@@ -266,13 +263,10 @@
     f(blackout_date_title_input_selector)
   end
 
-<<<<<<< HEAD
-=======
   def blackout_module_item
     f(blackout_module_item_selector)
   end
 
->>>>>>> 59e3f8cf
   def cancel_button
     fj(cancel_button_selector)
   end
