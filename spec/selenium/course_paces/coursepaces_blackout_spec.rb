# frozen_string_literal: true

#
# Copyright (C) 2022 - present Instructure, Inc.
#
# This file is part of Canvas.
#
# Canvas is free software: you can redistribute it and/or modify it under
# the terms of the GNU Affero General Public License as published by the Free
# Software Foundation, version 3 of the License.
#
# Canvas is distributed in the hope that it will be useful, but WITHOUT ANY
# WARRANTY; without even the implied warranty of MERCHANTABILITY or FITNESS FOR
# A PARTICULAR PURPOSE. See the GNU Affero General Public License for more
# details.
#
# You should have received a copy of the GNU Affero General Public License along
# with this program. If not, see <http://www.gnu.org/licenses/>.

require_relative "../common"
require_relative "pages/coursepaces_common_page"
require_relative "pages/coursepaces_page"
require_relative "../courses/pages/courses_home_page"
require_relative "../helpers/calendar2_common"

describe "course pace page" do
  include_context "in-process server selenium tests"
  include CoursePacesCommonPageObject
  include CoursePacesPageObject
  include CoursesHomePage
  include Calendar2Common

  before :once do
    teacher_setup
    course_with_student(
      active_all: true,
      name: "Jessi Jenkins",
      course: @course
    )
    enable_course_paces_in_course
  end

  before do
    user_session @teacher
  end

  context "course pacing blackout dates modal" do
    it "renders the blackout dates modal when link clicked" do
      visit_course_paces_page
      click_settings_button
      click_manage_blackout_dates

      expect(blackout_dates_modal).to be_displayed
    end

    it "adds blackout date with range of dates" do
      visit_course_paces_page
      click_settings_button
      click_manage_blackout_dates

      blackout_date_title_input.send_keys("Easter Break")
      blackout_date_start_date_input.send_keys(@course.start_at - 10.days)
      blackout_date_end_date_input.send_keys(@course.start_at - 7.days)
      click_blackout_dates_add_button

      table_text = blackout_dates_table_items[1].text
      expect(table_text).to include("Easter Break")
      expect(table_text).to include(format_course_pacing_date(@course.start_at - 10.days))
      expect(table_text).to include(format_course_pacing_date(@course.start_at - 7.days))
    end

    it "adds blackout date with one date" do
      visit_course_paces_page
      click_settings_button
      click_manage_blackout_dates

      blackout_date_title_input.send_keys("Easter Break")
      blackout_date_start_date_input.send_keys(@course.start_at - 10.days)
      click_blackout_dates_add_button
      table_text = blackout_dates_table_items[1].text

      expect(table_text).to include("Easter Break")
      expect(table_text).to include("#{format_course_pacing_date(@course.start_at - 10.days)} #{format_course_pacing_date(@course.start_at - 10.days)}")
    end

    it "deletes a just-added blackout date" do
      visit_course_paces_page
      click_settings_button
      click_manage_blackout_dates

      blackout_date_title_input.send_keys("Easter Break")
      blackout_date_start_date_input.send_keys(@course.start_at - 10.days)
      click_blackout_dates_add_button

      blackout_date_delete(blackout_dates_table_items[1]).click
      expect(blackout_dates_table_items[1].text).to eq("No blackout dates")
    end

    it "displays and deletes calendar event blackout dates" do
      Account.site_admin.enable_feature! :account_level_blackout_dates
      CalendarEvent.create!({
                              title: "calendar event blackout event",
                              start_at: Time.zone.now.beginning_of_day,
                              end_at: Time.zone.now.beginning_of_day,
                              context: @course,
                              blackout_date: true
                            })
      expect(CalendarEvent.last.deleted_at).to be_nil
      visit_course_paces_page
      click_settings_button
      click_manage_blackout_dates
      table_text = blackout_dates_table_items[1].text
      expect(table_text).to include("calendar event blackout event")
      blackout_date_delete(blackout_dates_table_items[1]).click
      expect(blackout_dates_table_items[1].text).to eq("No blackout dates")
      click_blackout_dates_save_button
<<<<<<< HEAD
      publish_button.click
      wait_for_ajaximations
      expect(CalendarEvent.last.deleted_at).not_to be_nil
    end
=======
      click_publish_button
      wait_for_ajaximations
      expect(CalendarEvent.last.deleted_at).not_to be_nil
    end

    it "shows the blackout dates in the calendar" do
      Account.site_admin.enable_feature! :account_level_blackout_dates
      visit_course_paces_page
      click_settings_button
      click_manage_blackout_dates

      blackout_date_title_input.send_keys("Course Time Off")
      blackout_date_start_date_input.send_keys(Time.zone.now.beginning_of_day)
      blackout_date_end_date_input.send_keys(Time.zone.now.beginning_of_day + 5.days)
      click_blackout_dates_add_button
      click_blackout_dates_save_button
      click_publish_button
      wait_for_ajaximations
      refresh_page
      user_session(@student)
      get "/calendar2"
      assert_title("Course Time Off", false)
    end
>>>>>>> 566ed0ae
  end

  context "just added blackout dates" do
    before :once do
      create_published_course_pace("Pace Module", "Assignment 1")
    end

    it "save a just-added blackout date" do
      visit_course_paces_page

      click_settings_button
      click_manage_blackout_dates

      blackout_date_title_input.send_keys("Easter Break")
      blackout_date_start_date_input.send_keys(@course.start_at + 1.day)
      click_blackout_dates_add_button
      click_blackout_dates_save_button

      expect(blackout_dates_modal_exists?).to be_falsey
    end

    it "shows the blackout date in unpublished changes tray", ignore_js_errors: true do
      visit_course_paces_page

      click_settings_button
      click_manage_blackout_dates

      blackout_date_title_input.send_keys("Easter Break")
      blackout_date_start_date_input.send_keys(@course.start_at - 10.days)
      click_blackout_dates_add_button

      blackout_date_title_input.send_keys("Me Time Break")
      blackout_date_start_date_input.send_keys(@course.start_at + 5.days)
      click_blackout_dates_add_button
      click_blackout_dates_save_button

      expect(publish_status_button.text).to eq("2 unpublished changes")
      click_unpublished_changes_button
      expect(unpublished_changes_list[0].text).to include("Easter Break")
      expect(unpublished_changes_list[1].text).to include("Me Time Break")
    end

    it "adds the blackout date to the module items list" do
      @course.blackout_dates.create! event_title: "Blackout test",
                                     start_date: @course.start_at + 3.days,
                                     end_date: @course.start_at + 7.days
      visit_course_paces_page

      expect(blackout_module_item).to be_displayed
    end

    it "moves the dates of the existing item to the correct new date" do
      @course.blackout_dates.create! event_title: "Blackout test",
                                     start_date: @course.start_at + 1.day,
                                     end_date: @course.start_at + 1.day
      visit_course_paces_page

      expect(assignment_due_date.text).to eq(format_course_pacing_date(@course.start_at + 3.days))
    end
  end

  context "course with multiple modules" do
    before :once do
      create_published_course_pace("Pace Module 1", "Assignment 1")
      @assignment_1 = @course_pace_assignment
      create_assignment(@course, "Assignment 2", "Assignment 2", 10, "published")
      @assignment_2 = @course_pace_assignment
      @course_pace_module.add_item(id: @assignment_2.id, type: "assignment")
      @course_pace.course_pace_module_items.last.update! duration: 2
      create_course_pace_module_with_assignment("Pace Module 2", "Assignment 3")
      @assignment_3 = @course_pace_assignment
      run_jobs # Run the autopublish job
    end

    it "shows blackout dates in the correct range when assignments change modules" do
      visit_course_paces_page

      click_settings_button
      click_manage_blackout_dates

      blackout_date_title_input.send_keys("Course Break")
      blackout_date_start_date_input.send_keys(@course.start_at + 1.day) # Tuesday
      click_blackout_dates_add_button

      blackout_date_title_input.send_keys("Course Rest")
      blackout_date_start_date_input.send_keys(@course.start_at + 4.days) # Friday
      click_blackout_dates_add_button

      blackout_date_title_input.send_keys("Course Time Off")
      blackout_date_start_date_input.send_keys(@course.start_at + 9.days) # Wednesday
      click_blackout_dates_add_button
      click_blackout_dates_save_button

      expect(blackout_module_items[0].text).to eq("Course Break\nBlackout Date\n1 #{format_course_pacing_date(@course.start_at + 1.day)}")
      expect(assignment_due_dates[0].text).to eq(format_course_pacing_date(@course.start_at + 3.days))
      expect(blackout_module_items[1].text).to eq("Course Rest\nBlackout Date\n1 #{format_course_pacing_date(@course.start_at + 4.days)}")
      expect(assignment_due_dates[1].text).to eq(format_course_pacing_date(@course.start_at + 8.days))
      expect(blackout_module_items[2].text).to eq("Course Time Off\nBlackout Date\n1 #{format_course_pacing_date(@course.start_at + 9.days)}")
      expect(assignment_due_dates[2].text).to eq(format_course_pacing_date(@course.start_at + 11.days))

      click_publish_button

      get "/courses/#{@course.id}/modules"
      wait_for_ajaximations
      selector_1 = ".Assignment_#{@assignment_1.id} .move_item_link"
      selector_2 = ".Assignment_#{@assignment_2.id} .move_item_link"
      selector_3 = ".Assignment_#{@assignment_3.id} .move_item_link"
      js_drag_and_drop(selector_3, selector_2)
      js_drag_and_drop(selector_3, selector_1)
      visit_course_paces_page
      refresh_page

      expect(blackout_module_items[0].text).to eq("Course Break\nBlackout Date\n1 #{format_course_pacing_date(@course.start_at + 1.day)}")
      expect(assignment_due_dates[0].text).to eq(format_course_pacing_date(@course.start_at + 3.days))
      expect(blackout_module_items[1].text).to eq("Course Rest\nBlackout Date\n1 #{format_course_pacing_date(@course.start_at + 4.days)}")
      expect(assignment_due_dates[1].text).to eq(format_course_pacing_date(@course.start_at + 8.days))
      expect(blackout_module_items[2].text).to eq("Course Time Off\nBlackout Date\n1 #{format_course_pacing_date(@course.start_at + 9.days)}")
      expect(assignment_due_dates[2].text).to eq(format_course_pacing_date(@course.start_at + 11.days))
    end
  end

  context "course with multiple modules" do
    before :once do
      create_published_course_pace("Pace Module 1", "Assignment 1")
      @assignment_1 = @course_pace_assignment
      create_assignment(@course, "Assignment 2", "Assignment 2", 10, "published")
      @assignment_2 = @course_pace_assignment
      @course_pace_module.add_item(id: @assignment_2.id, type: "assignment")
      @course_pace.course_pace_module_items.last.update! duration: 2
      create_course_pace_module_with_assignment("Pace Module 2", "Assignment 3")
      @assignment_3 = @course_pace_assignment
      run_jobs # Run the autopublish job
    end

    it "shows blackout dates in the correct range when assignments change modules" do
      visit_course_paces_page

      click_settings_button
      click_manage_blackout_dates

      blackout_date_title_input.send_keys("Course Break")
      blackout_date_start_date_input.send_keys("2022-04-27")
      click_blackout_dates_add_button

      blackout_date_title_input.send_keys("Course Rest")
      blackout_date_start_date_input.send_keys("2022-04-30")
      click_blackout_dates_add_button

      blackout_date_title_input.send_keys("Course Time Off")
      blackout_date_start_date_input.send_keys("2022-05-04")
      click_blackout_dates_add_button
      click_blackout_dates_save_button

      expect(blackout_module_items[0].text).to eq("Course Break\nBlackout Date\n1 Wed, Apr 27, 2022")
      expect(assignment_due_dates[0].text).to eq("Thu, Apr 28, 2022")
      expect(blackout_module_items[1].text).to eq("Course Rest\nBlackout Date\n1 Sat, Apr 30, 2022")
      expect(assignment_due_dates[1].text).to eq("Mon, May 2, 2022")
      expect(blackout_module_items[2].text).to eq("Course Time Off\nBlackout Date\n1 Wed, May 4, 2022")
      expect(assignment_due_dates[2].text).to eq("Thu, May 5, 2022")

      click_publish_button

      get "/courses/#{@course.id}/modules"
      wait_for_ajaximations
      selector_1 = ".Assignment_#{@assignment_1.id} .move_item_link"
      selector_2 = ".Assignment_#{@assignment_2.id} .move_item_link"
      selector_3 = ".Assignment_#{@assignment_3.id} .move_item_link"
      js_drag_and_drop(selector_3, selector_2)
      js_drag_and_drop(selector_3, selector_1)
      visit_course_paces_page
      refresh_page

      expect(blackout_module_items[0].text).to eq("Course Break\nBlackout Date\n1 Wed, Apr 27, 2022")
      expect(assignment_due_dates[0].text).to eq("Thu, Apr 28, 2022")
      expect(blackout_module_items[1].text).to eq("Course Rest\nBlackout Date\n1 Sat, Apr 30, 2022")
      expect(assignment_due_dates[1].text).to eq("Mon, May 2, 2022")
      expect(blackout_module_items[2].text).to eq("Course Time Off\nBlackout Date\n1 Wed, May 4, 2022")
      expect(assignment_due_dates[2].text).to eq("Thu, May 5, 2022")
    end
  end
end<|MERGE_RESOLUTION|>--- conflicted
+++ resolved
@@ -114,12 +114,6 @@
       blackout_date_delete(blackout_dates_table_items[1]).click
       expect(blackout_dates_table_items[1].text).to eq("No blackout dates")
       click_blackout_dates_save_button
-<<<<<<< HEAD
-      publish_button.click
-      wait_for_ajaximations
-      expect(CalendarEvent.last.deleted_at).not_to be_nil
-    end
-=======
       click_publish_button
       wait_for_ajaximations
       expect(CalendarEvent.last.deleted_at).not_to be_nil
@@ -143,7 +137,6 @@
       get "/calendar2"
       assert_title("Course Time Off", false)
     end
->>>>>>> 566ed0ae
   end
 
   context "just added blackout dates" do
@@ -264,64 +257,4 @@
       expect(assignment_due_dates[2].text).to eq(format_course_pacing_date(@course.start_at + 11.days))
     end
   end
-
-  context "course with multiple modules" do
-    before :once do
-      create_published_course_pace("Pace Module 1", "Assignment 1")
-      @assignment_1 = @course_pace_assignment
-      create_assignment(@course, "Assignment 2", "Assignment 2", 10, "published")
-      @assignment_2 = @course_pace_assignment
-      @course_pace_module.add_item(id: @assignment_2.id, type: "assignment")
-      @course_pace.course_pace_module_items.last.update! duration: 2
-      create_course_pace_module_with_assignment("Pace Module 2", "Assignment 3")
-      @assignment_3 = @course_pace_assignment
-      run_jobs # Run the autopublish job
-    end
-
-    it "shows blackout dates in the correct range when assignments change modules" do
-      visit_course_paces_page
-
-      click_settings_button
-      click_manage_blackout_dates
-
-      blackout_date_title_input.send_keys("Course Break")
-      blackout_date_start_date_input.send_keys("2022-04-27")
-      click_blackout_dates_add_button
-
-      blackout_date_title_input.send_keys("Course Rest")
-      blackout_date_start_date_input.send_keys("2022-04-30")
-      click_blackout_dates_add_button
-
-      blackout_date_title_input.send_keys("Course Time Off")
-      blackout_date_start_date_input.send_keys("2022-05-04")
-      click_blackout_dates_add_button
-      click_blackout_dates_save_button
-
-      expect(blackout_module_items[0].text).to eq("Course Break\nBlackout Date\n1 Wed, Apr 27, 2022")
-      expect(assignment_due_dates[0].text).to eq("Thu, Apr 28, 2022")
-      expect(blackout_module_items[1].text).to eq("Course Rest\nBlackout Date\n1 Sat, Apr 30, 2022")
-      expect(assignment_due_dates[1].text).to eq("Mon, May 2, 2022")
-      expect(blackout_module_items[2].text).to eq("Course Time Off\nBlackout Date\n1 Wed, May 4, 2022")
-      expect(assignment_due_dates[2].text).to eq("Thu, May 5, 2022")
-
-      click_publish_button
-
-      get "/courses/#{@course.id}/modules"
-      wait_for_ajaximations
-      selector_1 = ".Assignment_#{@assignment_1.id} .move_item_link"
-      selector_2 = ".Assignment_#{@assignment_2.id} .move_item_link"
-      selector_3 = ".Assignment_#{@assignment_3.id} .move_item_link"
-      js_drag_and_drop(selector_3, selector_2)
-      js_drag_and_drop(selector_3, selector_1)
-      visit_course_paces_page
-      refresh_page
-
-      expect(blackout_module_items[0].text).to eq("Course Break\nBlackout Date\n1 Wed, Apr 27, 2022")
-      expect(assignment_due_dates[0].text).to eq("Thu, Apr 28, 2022")
-      expect(blackout_module_items[1].text).to eq("Course Rest\nBlackout Date\n1 Sat, Apr 30, 2022")
-      expect(assignment_due_dates[1].text).to eq("Mon, May 2, 2022")
-      expect(blackout_module_items[2].text).to eq("Course Time Off\nBlackout Date\n1 Wed, May 4, 2022")
-      expect(assignment_due_dates[2].text).to eq("Thu, May 5, 2022")
-    end
-  end
 end