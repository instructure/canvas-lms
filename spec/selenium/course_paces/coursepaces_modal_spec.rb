--- conflicted
+++ resolved
@@ -70,11 +70,7 @@
     end
 
     it "does not render Remove Pace button for default pace" do
-<<<<<<< HEAD
-      get "/courses/#{@course.id}/course_pacing"
-=======
-      visit_course_paces_page
->>>>>>> 08c63032
+      visit_course_paces_page
 
       click_create_default_pace_button
 
@@ -84,11 +80,7 @@
     it "does not render Remove Pace button for unpublished section pace" do
       @course.course_sections.create!(name: "New Section")
 
-<<<<<<< HEAD
-      get "/courses/#{@course.id}/course_pacing"
-=======
-      visit_course_paces_page
->>>>>>> 08c63032
+      visit_course_paces_page
 
       click_context_link("New Section")
 
@@ -96,11 +88,7 @@
     end
 
     it "does not render Remove Pace button for unpublished student pace" do
-<<<<<<< HEAD
-      get "/courses/#{@course.id}/course_pacing"
-=======
-      visit_course_paces_page
->>>>>>> 08c63032
+      visit_course_paces_page
 
       click_student_tab
 
@@ -113,11 +101,7 @@
       course_section = @course.course_sections.create!(name: "New Section")
       create_section_pace(course_section)
 
-<<<<<<< HEAD
-      get "/courses/#{@course.id}/course_pacing"
-=======
-      visit_course_paces_page
->>>>>>> 08c63032
+      visit_course_paces_page
 
       click_context_link("New Section")
       expect(element_exists?(remove_pace_button_selector)).to be_truthy
@@ -127,11 +111,7 @@
       student_enrollment = Enrollment.find_by(user_id: @student.id)
       create_student_pace(student_enrollment)
 
-<<<<<<< HEAD
-      get "/courses/#{@course.id}/course_pacing"
-=======
-      visit_course_paces_page
->>>>>>> 08c63032
+      visit_course_paces_page
 
       click_student_tab
 
@@ -140,8 +120,6 @@
     end
   end
 
-<<<<<<< HEAD
-=======
   context "course paces modules" do
     let(:module_title) { "First Module" }
     let(:module_assignment_title) { "Module Assignment" }
@@ -243,7 +221,6 @@
     end
   end
 
->>>>>>> 08c63032
   context "Remove Pace Modal" do
     before :once do
       create_published_course_pace("Course Pace 1", "Module Assignment 1")
@@ -253,11 +230,7 @@
       course_section = @course.course_sections.create!(name: "New Section")
       create_section_pace(course_section)
 
-<<<<<<< HEAD
-      get "/courses/#{@course.id}/course_pacing"
-=======
-      visit_course_paces_page
->>>>>>> 08c63032
+      visit_course_paces_page
 
       click_context_link("New Section")
       click_remove_pace_button
@@ -269,11 +242,7 @@
       student_enrollment = Enrollment.find_by(user_id: @student.id)
       create_student_pace(student_enrollment)
 
-<<<<<<< HEAD
-      get "/courses/#{@course.id}/course_pacing"
-=======
-      visit_course_paces_page
->>>>>>> 08c63032
+      visit_course_paces_page
 
       click_student_tab
       click_context_link(@student.name)
@@ -286,11 +255,7 @@
       course_section = @course.course_sections.create!(name: "New Section")
       create_section_pace(course_section)
 
-<<<<<<< HEAD
-      get "/courses/#{@course.id}/course_pacing"
-=======
-      visit_course_paces_page
->>>>>>> 08c63032
+      visit_course_paces_page
 
       click_context_link("New Section")
       click_remove_pace_button
@@ -304,11 +269,7 @@
       student_enrollment = Enrollment.find_by(user_id: @student.id)
       create_student_pace(student_enrollment)
 
-<<<<<<< HEAD
-      get "/courses/#{@course.id}/course_pacing"
-=======
-      visit_course_paces_page
->>>>>>> 08c63032
+      visit_course_paces_page
 
       click_student_tab
       click_context_link(@student.name)
@@ -323,11 +284,7 @@
       course_section = @course.course_sections.create!(name: "New Section")
       create_section_pace(course_section)
 
-<<<<<<< HEAD
-      get "/courses/#{@course.id}/course_pacing"
-=======
-      visit_course_paces_page
->>>>>>> 08c63032
+      visit_course_paces_page
 
       click_context_link("New Section")
       click_remove_pace_button
@@ -341,11 +298,7 @@
       student_enrollment = Enrollment.find_by(user_id: @student.id)
       create_student_pace(student_enrollment)
 
-<<<<<<< HEAD
-      get "/courses/#{@course.id}/course_pacing"
-=======
-      visit_course_paces_page
->>>>>>> 08c63032
+      visit_course_paces_page
 
       click_student_tab
       click_context_link(@student.name)
@@ -356,8 +309,6 @@
       expect(create_default_pace_button).to be_displayed
     end
   end
-<<<<<<< HEAD
-=======
 
   context "course pace header statistics" do
     before :once do
@@ -425,5 +376,4 @@
       expect(duration_info.text).to include("day")
     end
   end
->>>>>>> 08c63032
 end