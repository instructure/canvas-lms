--- conflicted
+++ resolved
@@ -105,8 +105,6 @@
       wiki_page_title_input.clear
       f("form.edit-form button.submit").click
       expect(f('[id*="TextInput-messages"]')).to include_text "Title must contain at least one letter or number"
-<<<<<<< HEAD
-=======
     end
 
     it "changes Save button state based on publish_at state" do
@@ -122,7 +120,6 @@
       publish_at_input.send_keys(Time.zone.now)
       wiki_page_title_input.click
       expect(submit_button).not_to be_disabled
->>>>>>> 442bbfc6
     end
 
     it "updates with changes made in other window", custom_timeout: 40.seconds, priority: "1" do
