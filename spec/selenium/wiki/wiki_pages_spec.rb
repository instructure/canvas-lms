--- conflicted
+++ resolved
@@ -386,15 +386,6 @@
       @user.time_zone = "Alaska"
       @user.save!
       Time.use_zone("UTC") do
-<<<<<<< HEAD
-        todo_date = Time.zone.now + 1
-        @course.wiki_pages.create!(title: "todo", todo_date:)
-        get "/courses/#{@course.id}/pages/todo"
-        Time.use_zone("Alaska") do
-          expected_date = datetime_string(todo_date)
-          elm = find_by_test_id("friendly-date-time")
-          # expect text in the form of "To-Do Date: Jul 1 at 1:53pm"
-=======
         # Use a fixed time to avoid boundary issues (middle of the day, middle of the month)
         # Use a time with minutes to avoid formatting ambiguity (6:30pm vs 6pm)
         todo_date = Time.zone.parse("2024-07-15 18:30:00")
@@ -405,7 +396,6 @@
           # Convert UTC time to Alaska time before formatting
           expected_date = todo_date.in_time_zone("Alaska").strftime("%b %-d at %l:%M%P").strip
           elm = find_by_test_id("friendly-date-time")
->>>>>>> a5dbccb1
           expect(elm).to include_text "To-Do Date: #{expected_date}"
         end
       end
