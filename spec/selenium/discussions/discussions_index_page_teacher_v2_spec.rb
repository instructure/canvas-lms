# frozen_string_literal: true

#
# Copyright (C) 2014 - present Instructure, Inc.
#
# This file is part of Canvas.
#
# Canvas is free software: you can redistribute it and/or modify it under
# the terms of the GNU Affero General Public License as published by the Free
# Software Foundation, version 3 of the License.
#
# Canvas is distributed in the hope that it will be useful, but WITHOUT ANY
# WARRANTY; without even the implied warranty of MERCHANTABILITY or FITNESS FOR
# A PARTICULAR PURPOSE. See the GNU Affero General Public License for more
# details.
#
# You should have received a copy of the GNU Affero General Public License along
# with this program. If not, see <http://www.gnu.org/licenses/>.

require_relative "pages/discussions_index_page"
require_relative "../helpers/discussions_common"
require_relative "../helpers/context_modules_common"
require_relative "../helpers/items_assign_to_tray"

describe "discussions index" do
  include_context "in-process server selenium tests"
  include ContextModulesCommon
  include ItemsAssignToTray
  include DiscussionsCommon

  context "as a teacher" do
    discussion1_title = "Meaning of life"
    discussion2_title = "Meaning of the universe"

    before :once do
      @teacher = user_with_pseudonym(active_user: true)
      course_with_teacher(user: @teacher, active_course: true, active_enrollment: true)
      course_with_student(course: @course, active_enrollment: true)

      # Discussion attributes: title, message, delayed_post_at, user
      @discussion1 = @course.discussion_topics.create!(
        title: discussion1_title,
        message: "Is it really 42?",
        user: @teacher,
        pinned: false
      )
      @discussion2 = @course.discussion_topics.create!(
        title: discussion2_title,
        message: "Could it be 43?",
        delayed_post_at: 1.day.from_now,
        user: @teacher,
        locked: true,
        pinned: false
      )

      @discussion1.discussion_entries.create!(user: @student, message: "I think I read that somewhere...")
      @discussion1.discussion_entries.create!(user: @student, message: ":eyeroll:")
    end

    def login_and_visit_course(teacher, course)
      user_session(teacher)
      DiscussionsIndex.visit(course)
    end

    def create_course_and_discussion(opts)
      opts.reverse_merge!({ locked: false, pinned: false })
      course = course_factory(active_all: true)
      discussion = course.discussion_topics.create!(
        title: opts[:title],
        message: opts[:message],
        user: @teacher,
        locked: opts[:locked],
        pinned: opts[:pinned]
      )
      [course, discussion]
    end

    it "discussions can be filtered", priority: "1" do
      login_and_visit_course(@teacher, @course)
      DiscussionsIndex.select_filter("Unread")

      # Attempt to make this test less brittle. It's doing client side filtering
      # with a debounce function, so we need to give it time to perform the filtering
      expect(DiscussionsIndex.discussion(discussion1_title)).to be_displayed
      expect(DiscussionsIndex.discussion_group("Closed for Comments"))
        .not_to contain_jqcss(DiscussionsIndex.discussion_title_css(discussion2_title))
    end

    it "search by title works correctly", priority: "1" do
      login_and_visit_course(@teacher, @course)
      DiscussionsIndex.enter_search(discussion1_title)

      # Attempt to make this test less brittle. It's doing client side filtering
      # with a debounce function, so we need to give it time to perform the filtering
      expect(DiscussionsIndex.discussion(discussion1_title)).to be_displayed
      expect(DiscussionsIndex.discussion_group("Closed for Comments"))
        .not_to contain_jqcss(DiscussionsIndex.discussion_title_css(discussion2_title))
    end

    it "clicking the Add Discussion button redirects to new discussion page", priority: "1" do
      login_and_visit_course(@teacher, @course)
      expect_new_page_load { DiscussionsIndex.click_add_discussion }
      expect(driver.current_url).to include(DiscussionsIndex.new_discussion_url)
    end

    it "clicking the publish button changes the published status", priority: "1" do
      # Cannot use @discussion[12] here because unpublish requires there to be no posts
      course, discussion = create_course_and_discussion(
        title: "foo",
        message: "foo"
      )
      expect(discussion.published?).to be true
      login_and_visit_course(@teacher, course)
      DiscussionsIndex.click_publish_button("foo")
      wait_for_ajaximations
      discussion.reload
      expect(discussion.published?).to be false
    end

    it "clicking the subscribe button changes the subscribed status", priority: "1" do
      login_and_visit_course(@teacher, @course)
      expect(@discussion1.subscribed?(@teacher)).to be true
      DiscussionsIndex.click_subscribe_button(discussion1_title)
      wait_for_ajaximations
      expect(@discussion1.subscribed?(@teacher)).to be false
    end

    it "discussion can be moved between groups using Pin menu item", priority: "1" do
      login_and_visit_course(@teacher, @course)
      DiscussionsIndex.click_pin_menu_option(discussion1_title)
      group = DiscussionsIndex.discussion_group("Pinned Discussions")
      expect(group).to include_text(discussion1_title)
      @discussion1.reload
      expect(@discussion1.pinned).to be true
    end

    it "unpinning an unlocked discussion goes to the regular bin" do
      course, discussion = create_course_and_discussion(
        title: "Discussion about aaron",
        message: "Aaron is aaron",
        locked: false,
        pinned: true
      )
      login_and_visit_course(@teacher, course)
      DiscussionsIndex.click_pin_menu_option(discussion.title)
      group = DiscussionsIndex.discussion_group("Discussions")
      expect(group).to include_text(discussion.title)
      discussion.reload
      expect(discussion.pinned).to be false
    end

    it "unpinning a locked discussion goes to the locked bin" do
      course, discussion = create_course_and_discussion(
        title: "Discussion about landon",
        message: "Landon is landon",
        locked: true,
        pinned: true
      )
      login_and_visit_course(@teacher, course)
      DiscussionsIndex.click_pin_menu_option(discussion.title)
      group = DiscussionsIndex.discussion_group("Closed for Comments")
      expect(group).to include_text(discussion.title)
      discussion.reload
      expect(discussion.pinned).to be false
    end

    it "discussion can be moved to Closed For Comments group using menu item", priority: "1" do
      login_and_visit_course(@teacher, @course)
      DiscussionsIndex.click_close_for_comments_menu_option(discussion1_title)
      group = DiscussionsIndex.discussion_group("Closed for Comments")
      expect(group).to include_text(discussion1_title)
      @discussion1.reload
      expect(@discussion1.locked).to be true
    end

    it "closing a pinned discussion stays pinned" do
      course, discussion = create_course_and_discussion(
        title: "Discussion about steven",
        message: "Steven is steven",
        locked: false,
        pinned: true
      )
      login_and_visit_course(@teacher, course)
      DiscussionsIndex.click_close_for_comments_menu_option(discussion.title)
      group = DiscussionsIndex.discussion_group("Pinned Discussions")
      expect(group).to include_text(discussion.title)
      discussion.reload
      expect(discussion.locked).to be true
    end

    it 'opening an unpinned discussion moves to "regular"' do
      login_and_visit_course(@teacher, @course)
      DiscussionsIndex.click_close_for_comments_menu_option(discussion2_title)
      group = DiscussionsIndex.discussion_group("Discussions")
      expect(group).to include_text(discussion1_title)
      @discussion2.reload
      expect(@discussion2.locked).to be false
    end

    it "clicking the discussion goes to the discussion page", priority: "1" do
      login_and_visit_course(@teacher, @course)
      expect_new_page_load { DiscussionsIndex.click_on_discussion(discussion1_title) }
      expect(driver.current_url).to include(DiscussionsIndex.individual_discussion_url(@discussion1))
    end

    it "a discussion can be deleted by using Delete menu item and modal", priority: "1" do
      login_and_visit_course(@teacher, @course)
      DiscussionsIndex.click_delete_menu_option(discussion1_title)
      DiscussionsIndex.click_delete_modal_confirm
      expect(f("#content")).not_to contain_jqcss(DiscussionsIndex.discussion_title_css(discussion1_title))
      expect(DiscussionTopic.where(title: discussion1_title).first.workflow_state).to eq "deleted"
    end

    it "a discussion can be duplicated by using Duplicate menu item", priority: "1" do
      login_and_visit_course(@teacher, @course)
      DiscussionsIndex.click_duplicate_menu_option(discussion1_title)
      expect(DiscussionsIndex.discussion(discussion1_title + " Copy")).to be_displayed
    end

    it "pill on announcement displays correct number of unread replies", priority: "1" do
      login_and_visit_course(@teacher, @course)
      expect(DiscussionsIndex.discussion_unread_pill(discussion1_title)).to eq "2"
    end

    it "allows teachers to edit discussions settings" do
      login_and_visit_course(@teacher, @course)
      DiscussionsIndex.click_discussion_settings_button
      DiscussionsIndex.click_create_discussions_checkbox
      DiscussionsIndex.submit_discussion_settings
      wait_for_stale_element(".discussion-settings-v2-spinner-container")
      @course.reload
      expect(@course.allow_student_discussion_topics).to be false
    end

    context "differentiated modules assignToTray" do
      # Since the itemAssignTo Tray contains all of the logic for setting
      # assignment values. We only need to test that the correct overrides are
      # Displayed from the index page

      before do
        differentiated_modules_on
        @student1 = student_in_course(course: @course, active_all: true).user
        @student2 = student_in_course(course: @course, active_all: true).user
        @course_section = @course.course_sections.create!(name: "section alpha")
        @course_section_2 = @course.course_sections.create!(name: "section Beta")
      end

      it "displays module_override correctly" do
        graded_discussion = create_graded_discussion(@course)
        module1 = @course.context_modules.create!(name: "Module 1")
        graded_discussion.context_module_tags.create! context_module: module1, context: @course, tag_type: "context_module"

        override = module1.assignment_overrides.create!
        override.assignment_override_students.create!(user: @student1)

        login_and_visit_course(@teacher, @course)
        DiscussionsIndex.click_assign_to_menu_option(graded_discussion.title)

        expect(module_item_assign_to_card.count).to eq 1
        expect(module_item_assign_to_card[0].find_all(assignee_selected_option_selector).map(&:text)).to eq ["User"]
        expect(inherited_from.last.text).to eq("Inherited from #{module1.name}")
      end

      it "displays ungraded availability correctly" do
        available_from_date = "Tue, 23 Apr 2024 18:28:42.003452000 UTC +00:00"

        @ungraded_discussion_with_dates = @course.discussion_topics.create!(
          title: "ungraded overrides",
          message: "Could it be 43?",
          user: @teacher,
          delayed_post_at: available_from_date
        )
        login_and_visit_course(@teacher, @course)
        DiscussionsIndex.click_assign_to_menu_option(@ungraded_discussion_with_dates.title)

        expect(item_tray_exists?).to be_truthy
        expect(module_item_assign_to_card.count).to eq 1
        expect(selected_assignee_options.first.find("span").text).to eq "Everyone"
        expect(assign_to_due_date(0).attribute("value")).to eq("Apr 23, 2024")
        expect(assign_to_due_time(0).attribute("value")).to eq("6:28 PM")

        expect(assign_to_available_from_date(0).attribute("value")).to eq("")
        expect(assign_to_available_from_time(0).attribute("value")).to eq("")
      end

      it "displays graded discussion overrides correctly" do
        graded_discussion = create_graded_discussion(@course)

        # Create overrides
        # Card 1 = ["Everyone else"], Set by: only_visible_to_overrides: false

        # Card 2
        graded_discussion.assignment.assignment_overrides.create!(set_type: "CourseSection", set_id: @course_section.id)

        # Card 3
        graded_discussion.assignment.assignment_overrides.create!(set_type: "CourseSection", set_id: @course_section_2.id)

        # Card 4
        graded_discussion.assignment.assignment_overrides.create!(set_type: "ADHOC")
        graded_discussion.assignment.assignment_overrides.last.assignment_override_students.create!(user: @student1)
        graded_discussion.assignment.assignment_overrides.last.assignment_override_students.create!(user: @student2)

        login_and_visit_course(@teacher, @course)
        DiscussionsIndex.click_assign_to_menu_option(graded_discussion.title)

        # Check that displayed cards and overrides are correct
        expect(module_item_assign_to_card.count).to eq 4

        displayed_overrides = module_item_assign_to_card.map do |card|
          card.find_all(assignee_selected_option_selector).map(&:text)
        end

        expected_overrides = generate_expected_overrides(graded_discussion.assignment)
        expect(displayed_overrides).to match_array(expected_overrides)
      end
<<<<<<< HEAD
=======

      it "does not render assign to tray on group discussions index" do
        group = @course.groups.create!(name: "Group 1")
        discussion = group.discussion_topics.create!(title: "group topic")
        user_session(@teacher)
        get("/groups/#{group.id}/discussion_topics/")
        wait_for_ajaximations
        DiscussionsIndex.discussion_menu(discussion.title).click
        expect(DiscussionsIndex.manage_discussions_menu).to include_text("Delete")
        expect(DiscussionsIndex.manage_discussions_menu).not_to include_text("Assign To")
      end
>>>>>>> a67fedcf
    end
  end
end<|MERGE_RESOLUTION|>--- conflicted
+++ resolved
@@ -313,8 +313,6 @@
         expected_overrides = generate_expected_overrides(graded_discussion.assignment)
         expect(displayed_overrides).to match_array(expected_overrides)
       end
-<<<<<<< HEAD
-=======
 
       it "does not render assign to tray on group discussions index" do
         group = @course.groups.create!(name: "Group 1")
@@ -326,7 +324,6 @@
         expect(DiscussionsIndex.manage_discussions_menu).to include_text("Delete")
         expect(DiscussionsIndex.manage_discussions_menu).not_to include_text("Assign To")
       end
->>>>>>> a67fedcf
     end
   end
 end