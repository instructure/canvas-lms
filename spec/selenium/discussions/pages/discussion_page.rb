# frozen_string_literal: true

#
# Copyright (C) 2018 - present Instructure, Inc.
#
# This file is part of Canvas.
#
# Canvas is free software: you can redistribute it and/or modify it under
# the terms of the GNU Affero General Public License as published by the Free
# Software Foundation, version 3 of the License.
#
# Canvas is distributed in the hope that it will be useful, but WITHOUT ANY
# WARRANTY; without even the implied warranty of MERCHANTABILITY or FITNESS FOR
# A PARTICULAR PURPOSE. See the GNU Affero General Public License for more
# details.
#
# You should have received a copy of the GNU Affero General Public License along
# with this program. If not, see <http://www.gnu.org/licenses/>.
require_relative "../../common"

class Discussion
  class << self
    include SeleniumDependencies

    # ---------------------- Selectors ---------------------
    def course_pacing_notice_selector
      "[data-testid='CoursePacingNotice']"
    end

    def assign_to_button_selector
      "button[data-testid='manage-assign-to']"
    end

<<<<<<< HEAD
=======
    def assign_to_card_selector
      "[data-testid='item-assign-to-card']"
    end

>>>>>>> 37d6122c
    def assign_to_section_selector
      "#manage-assign-to-container"
    end

    def grade_checkbox_selector
      "input[type=checkbox][value='graded']"
    end

    def checkpoints_checkbox_selector
      "input[data-testid='checkpoints-checkbox']"
    end

    def topic_input_selector
      "input[placeholder='Topic Title']"
    end

    def pending_changes_pill_selector
      "[data-testid='pending_changes_pill']"
    end

    def points_possible_input_selector
      "input[data-testid='points-possible-input']"
    end

    def reply_to_topic_points_possible_input_selector
      "input[data-testid='points-possible-input-reply-to-topic']"
    end

    def reply_to_entry_required_count_input_selector
      "input[data-testid='reply-to-entry-required-count']"
    end

    def points_possible_reply_to_entry_input_selector
      "input[data-testid='points-possible-input-reply-to-entry']"
    end

    def save_and_publish_button_selector
      "button[data-testid='save-and-publish-button']"
    end

    def save_selector
      "[data-testid='save-button']"
    end

    def select_date_selector
      "input[placeholder='Select Date']"
    end

    def section_warning_continue_selector
      "button[data-testid='continue-button']"
    end

    def section_selection_selector
      "input[data-testid='section-select']"
    end

    def summarize_button_selector
      "[data-testid='summarize-button']"
    end

    def summary_text_selector
      "[data-testid='summary-text']"
    end

    def summary_error_selector
      "[data-testid='summary-error']"
    end

    def summary_like_button_selector
      "[data-testid='summary-like-button']"
    end

    def summary_dislike_button_selector
      "[data-testid='summary-dislike-button']"
    end

    def summary_generate_button_selector
      "[data-testid='summary-generate-button']"
    end

    def summary_disable_button_selector
      "[data-testid='summary-disable-button']"
    end

    def summary_user_input_selector
      "[data-testid='summary-user-input']"
    end

    def sync_to_sis_checkbox_selector
      "input[type=checkbox][value='post_to_sis']"
    end

    def group_discussion_checkbox_selector
      "input[type=checkbox][value='group-discussion']"
    end

    def group_category_select_selector
      "input[placeholder='Select a group category']"
    end

    def group_category_option_selector(group_cat_name)
      "li:contains('#{group_cat_name}')"
    end

    # ---------------------- Elements ----------------------
    def assign_to_card
      f(assign_to_card_selector)
    end

    def discussion_page_body
      f("body")
    end

    def create_reply_button
      f(".discussion-reply-box")
    end

    def graded_checkbox
      f(grade_checkbox_selector)
    end

    def checkpoints_checkbox
      f(checkpoints_checkbox_selector)
    end

    def post_reply_button
      fj('button:contains("Post Reply")')
    end

    def add_media_button
      f(".mce-i-media")
    end

    def close_media_modal_button
      f(".mce-close")
    end

    def media_modal
      fj('div:contains("Insert/edit media")')
    end

    def manage_discussion_button
      fj("[role='button']:contains('Manage Discussion')")
    end

    def send_to_menuitem
      fj("li:contains('Send To...')")
    end

    def copy_to_menuitem
      fj("li:contains('Copy To...')")
    end

    def course_pacing_notice
      f(course_pacing_notice_selector)
    end

    def assign_to_button
      f(assign_to_button_selector)
    end

    def summarize_button
      f(summarize_button_selector)
    end

    def summary_text
      f(summary_text_selector)
    end

    def summary_error
      f(summary_error_selector)
    end

    def summary_like_button
      f(summary_like_button_selector)
    end

    def summary_dislike_button
      f(summary_dislike_button_selector)
    end

    def summary_generate_button
      f(summary_generate_button_selector)
    end

    def summary_disable_button
      f(summary_disable_button_selector)
    end

    def summary_user_input
      f(summary_user_input_selector)
    end

    def sync_to_sis_checkbox
      f(sync_to_sis_checkbox_selector)
    end

    # ---------------------- Actions ----------------------

    def topic_title_input
      f(topic_input_selector)
    end

    def points_possible_input
      f(points_possible_input_selector)
    end

    def reply_to_topic_points_possible_input
      f(reply_to_topic_points_possible_input_selector)
    end

    def reply_to_entry_required_count_input
      f(reply_to_entry_required_count_input_selector)
    end

    def points_possible_reply_to_entry_input
      f(points_possible_reply_to_entry_input_selector)
    end

    def save_and_publish_button
      f(save_and_publish_button_selector)
    end

    def save_button
      f(save_selector)
    end

    def section_warning_continue_button
      f(section_warning_continue_selector)
    end

    def group_category_option(group_cat_name)
      fj(group_category_option_selector(group_cat_name))
    end

    # ---------------------- Actions ----------------------
    def visit(course, discussion)
      get("/courses/#{course.id}/discussion_topics/#{discussion.id}")
      wait_for_ajaximations
      # if already visited and scrolled down, can cause flakey
      # failures if not scrolled back up
      scroll_page_to_top
    end

    def start_reply_with_media
      create_reply_button.click
      add_media_button.click
    end

    def click_assign_to_button
      assign_to_button.click
    end

    def click_graded_checkbox
      force_click_native(grade_checkbox_selector)
    end

    def click_checkpoints_checkbox
      force_click_native(checkpoints_checkbox_selector)
    end

    def click_summarize_button
      summarize_button.click
    end

    def click_summary_like_button
      summary_like_button.click
    end

    def click_summary_dislike_button
      summary_dislike_button.click
    end

    def click_summary_generate_button
      summary_generate_button.click
    end

    def click_summary_disable_button
      summary_disable_button.click
    end

    def click_sync_to_sis_checkbox
      force_click_native(sync_to_sis_checkbox_selector)
    end

    def click_group_discussion_checkbox
      force_click_native(group_discussion_checkbox_selector)
    end

    def click_group_category_select
      force_click_native(group_category_select_selector)
    end

    def click_group_category_option(group_cat_name)
      group_category_option(group_cat_name).click
    end

    def update_summary_user_input(user_input)
      summary_user_input.send_keys(user_input)
    end

    def pending_changes_pill_exists?
      element_exists?(pending_changes_pill_selector)
    end

    def select_date_input_exists?
      element_exists?(select_date_selector)
    end

    def section_selection_input_exists?
      element_exists?(section_selection_selector)
    end

    def start_new_discussion(course_id)
      get "/courses/#{course_id}/discussion_topics/new"
    end

    def update_discussion_topic_title(title = "Default Discussion Title")
      topic_title_input.send_keys title
    end

    def update_discussion_message(message = "Default Discussion Message")
      type_in_tiny("textarea", message)
    end
  end
end<|MERGE_RESOLUTION|>--- conflicted
+++ resolved
@@ -31,13 +31,10 @@
       "button[data-testid='manage-assign-to']"
     end
 
-<<<<<<< HEAD
-=======
     def assign_to_card_selector
       "[data-testid='item-assign-to-card']"
     end
 
->>>>>>> 37d6122c
     def assign_to_section_selector
       "#manage-assign-to-container"
     end
