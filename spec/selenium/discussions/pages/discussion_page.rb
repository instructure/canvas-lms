# frozen_string_literal: true

#
# Copyright (C) 2018 - present Instructure, Inc.
#
# This file is part of Canvas.
#
# Canvas is free software: you can redistribute it and/or modify it under
# the terms of the GNU Affero General Public License as published by the Free
# Software Foundation, version 3 of the License.
#
# Canvas is distributed in the hope that it will be useful, but WITHOUT ANY
# WARRANTY; without even the implied warranty of MERCHANTABILITY or FITNESS FOR
# A PARTICULAR PURPOSE. See the GNU Affero General Public License for more
# details.
#
# You should have received a copy of the GNU Affero General Public License along
# with this program. If not, see <http://www.gnu.org/licenses/>.
require_relative "../../common"

class Discussion
  class << self
    include SeleniumDependencies

    # ---------------------- Selectors ---------------------
    def course_pacing_notice_selector
      "[data-testid='CoursePacingNotice']"
    end

    def assign_to_button_selector
      "button[data-testid='manage-assign-to']"
    end
<<<<<<< HEAD
=======

    def grade_checkbox_selector
      "input[type=checkbox][value='graded']"
    end

    def topic_input_selector
      "input[placeholder='Topic Title']"
    end

    def points_possible_input_selector
      "input[data-testid='points-possible-input']"
    end

    def save_and_publish_button_selector
      "button[data-testid='save-and-publish-button']"
    end

    def save_selector
      "[data-testid='save-button']"
    end

    def section_warning_continue_selector
      "button[data-testid='continue-button']"
    end
>>>>>>> 5aaae7d3
    # ---------------------- Elements ----------------------

    def discussion_page_body
      f("body")
    end

    def create_reply_button
      f(".discussion-reply-box")
    end

    def post_reply_button
      fj('button:contains("Post Reply")')
    end

    def add_media_button
      f(".mce-i-media")
    end

    def close_media_modal_button
      f(".mce-close")
    end

    def media_modal
      fj('div:contains("Insert/edit media")')
    end

    def manage_discussion_button
      fj("[role='button']:contains('Manage Discussion')")
    end

    def send_to_menuitem
      fj("li:contains('Send To...')")
    end

    def copy_to_menuitem
      fj("li:contains('Copy To...')")
    end

    def course_pacing_notice
      f(course_pacing_notice_selector)
    end

    def assign_to_button
      f(assign_to_button_selector)
    end
<<<<<<< HEAD
=======
    # ---------------------- Actions ----------------------

    def topic_title_input
      f(topic_input_selector)
    end

    def points_possible_input
      f(points_possible_input_selector)
    end

    def save_and_publish_button
      f(save_and_publish_button_selector)
    end

    def save_button
      f(save_selector)
    end

    def section_warning_continue_button
      f(section_warning_continue_selector)
    end

>>>>>>> 5aaae7d3
    # ---------------------- Actions ----------------------

    def visit(course, discussion)
      get("/courses/#{course.id}/discussion_topics/#{discussion.id}")
      wait_for_ajaximations
      # if already visited and scrolled down, can cause flakey
      # failures if not scrolled back up
      scroll_page_to_top
    end

    def start_reply_with_media
      create_reply_button.click
      add_media_button.click
    end

    def click_assign_to_button
      assign_to_button.click
    end
<<<<<<< HEAD
=======

    def start_new_discussion(course_id)
      get "/courses/#{course_id}/discussion_topics/new"
    end

    def update_discussion_topic_title(title = "Default Discussion Title")
      topic_title_input.send_keys title
    end

    def update_discussion_message(message = "Default Discussion Message")
      type_in_tiny("textarea", message)
    end
>>>>>>> 5aaae7d3
  end
end<|MERGE_RESOLUTION|>--- conflicted
+++ resolved
@@ -30,8 +30,6 @@
     def assign_to_button_selector
       "button[data-testid='manage-assign-to']"
     end
-<<<<<<< HEAD
-=======
 
     def grade_checkbox_selector
       "input[type=checkbox][value='graded']"
@@ -56,7 +54,6 @@
     def section_warning_continue_selector
       "button[data-testid='continue-button']"
     end
->>>>>>> 5aaae7d3
     # ---------------------- Elements ----------------------
 
     def discussion_page_body
@@ -102,8 +99,6 @@
     def assign_to_button
       f(assign_to_button_selector)
     end
-<<<<<<< HEAD
-=======
     # ---------------------- Actions ----------------------
 
     def topic_title_input
@@ -126,9 +121,7 @@
       f(section_warning_continue_selector)
     end
 
->>>>>>> 5aaae7d3
     # ---------------------- Actions ----------------------
-
     def visit(course, discussion)
       get("/courses/#{course.id}/discussion_topics/#{discussion.id}")
       wait_for_ajaximations
@@ -145,8 +138,6 @@
     def click_assign_to_button
       assign_to_button.click
     end
-<<<<<<< HEAD
-=======
 
     def start_new_discussion(course_id)
       get "/courses/#{course_id}/discussion_topics/new"
@@ -159,6 +150,5 @@
     def update_discussion_message(message = "Default Discussion Message")
       type_in_tiny("textarea", message)
     end
->>>>>>> 5aaae7d3
   end
 end