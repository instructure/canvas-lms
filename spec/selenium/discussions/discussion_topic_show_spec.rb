--- conflicted
+++ resolved
@@ -36,99 +36,6 @@
     mod = @course.context_modules.create! name: "module 1"
     mod.add_item(type: "discussion_topic", id: @topic.id)
   end
-<<<<<<< HEAD
-
-  before do
-    user_session(@teacher)
-  end
-
-  it "removes canvas headers when embedded within mobile apps" do
-    resize_screen_to_mobile_width
-    get "/courses/#{@course.id}/discussion_topics/#{@topic.id}?embed=true"
-    expect(f("body")).not_to contain_jqcss("header#mobile-header")
-    expect(f("body")).not_to contain_jqcss("header#header")
-    expect(f("input[placeholder='Search entries or author...']")).to be_present
-    expect(f("body")).not_to contain_jqcss("div#module_sequence_footer")
-  end
-
-  it "shows the correct number of rubrics in the find rubric option" do
-    assignment = @course.assignments.create!(
-      name: "Assignment",
-      submission_types: ["online_text_entry"],
-      points_possible: 20
-    )
-    dt = @course.discussion_topics.create!(
-      title: "Graded Discussion",
-      discussion_type: "threaded",
-      posted_at: "2017-07-09 16:32:34",
-      user: @teacher,
-      assignment:
-    )
-
-    rubric = rubric_model({ context: @course })
-    rubric.associate_with(assignment, @course, purpose: "grading")
-
-    get "/courses/#{@course.id}/discussion_topics/#{dt.id}"
-
-    f("button[data-testid='discussion-post-menu-trigger']").click
-    fj("span[role='menuitem']:contains('Show Rubric')").click
-    f("div.links.displaying.pull-right a.find_rubric_link").click
-
-    expect(fj(".select_rubric_link:contains(#{rubric.title})")).to be_present
-    expect(ffj(".rubrics_dialog_rubric:visible").count).to eq 1
-  end
-
-  it "displays properly for a teacher" do
-    get "/courses/#{@course.id}/discussion_topics/#{@topic.id}"
-    expect(f("input[placeholder='Search entries or author...']")).to be_present
-    expect(fj("span[data-testid='author_name']:contains('teacher')")).to be_present
-    expect(ff("ul[data-testid='pill-container'] li").collect(&:text)).to eq ["AUTHOR", "TEACHER"]
-    f("button[data-testid='discussion-post-menu-trigger']").click
-    expect(fj("span:contains('Mark All as Read')")).to be_present
-    expect(fj("span:contains('Edit')")).to be_present
-    expect(fj("span:contains('Delete')")).to be_present
-    expect(fj("span:contains('Close for Comments')")).to be_present
-    expect(fj("span:contains('Send To...')")).to be_present
-    expect(fj("span:contains('Copy To...')")).to be_present
-    expect(f("body")).not_to contain_css(Discussion.summarize_button_selector)
-  end
-
-  context "group discussions in a course context" do
-    it "loads without errors" do
-      @group_discussion_topic = group_discussion_assignment
-      get "/courses/#{@course.id}/discussion_topics/#{@group_discussion_topic.id}"
-      f("button[data-testid='groups-menu-btn']").click
-
-      # NOTE: this is not 10 Unread, it's 2 sibling elements, 1 is group 1, the other is 0 Unread
-      fj("a:contains('group 10 Unread')").click
-      wait_for_ajaximations
-      expect(fj("h1:contains('topic - group 1')")).to be_present
-      expect_no_flash_message :error
-    end
-
-    it "truncates long group names in the middle, and contains full name for screen readers" do
-      group_category = @course.group_categories.create!(name: "category")
-      group1 = @course.groups.create!(name: "justasmalltowngirllivinginalonelyworldshetookthemidnighttraingoinganywhere first", group_category:)
-      group2 = @course.groups.create!(name: "justasmalltowngirllivinginalonelyworldshetookthemidnighttraingoinganywhere second", group_category:)
-      topic = @course.discussion_topics.build(title: "topic")
-      topic.group_category = group_category
-      topic.save!
-
-      get "/courses/#{@course.id}/discussion_topics/#{topic.id}"
-      f("button[data-testid='groups-menu-btn']").click
-      menu_items = ff("[data-testid='groups-menu-item']")
-      truncated_menu_items = [
-        "justasmall…here first\n0 Unread\n#{group1.name} 0 Unread",
-        "justasmal…e second\n0 Unread\n#{group2.name} 0 Unread"
-      ]
-      menu_items.each do |item|
-        expect(truncated_menu_items).to include item.text
-        hover(item)
-        # check tooltip text
-        expect(fj("span:contains('#{group1.name}')")).to be_present if item.text.include? "first"
-        expect(fj("span:contains('#{group2.name}')")).to be_present if item.text.include? "second"
-      end
-=======
 
   before do
     user_session(@teacher)
@@ -359,147 +266,6 @@
       reply_to_entry_contents = f("span[data-testid='reply_to_entry_section']").text
       expect(reply_to_entry_contents).to include("Additional Replies Required: #{@replies_required}")
       expect(reply_to_entry_contents).to include(format_date_for_view(@due_at))
->>>>>>> 27a9ef75
-    end
-  end
-
-<<<<<<< HEAD
-  it "Displays when all features are turned on" do
-    @course.root_account.enable_feature! :discussions_reporting
-    Account.site_admin.enable_feature! :discussion_checkpoints
-
-    gc = @course.account.group_categories.create(name: "Group Category")
-    group = group_model(name: "Group", group_category: gc, context: @course.account)
-    group_membership_model(group:, user: @teacher)
-    topic = discussion_topic_model(context: group)
-
-    get "/groups/#{group.id}/discussion_topics/#{topic.id}"
-    expect(fj("h1:contains('value for title')")).to be_present
-  end
-
-  it "has a module progression section when applicable" do
-    module1 = @course.context_modules.create!(name: "module1")
-    item1 = @course.assignments.create!(
-      name: "First Item",
-      submission_types: ["online_text_entry"],
-      points_possible: 20
-    )
-    module1.add_item(id: item1.id, type: "assignment")
-    item2 = @course.discussion_topics.create!(
-      title: "Second Item",
-      discussion_type: "threaded",
-      posted_at: "2017-07-09 16:32:34",
-      user: @teacher
-    )
-    module1.add_item(id: item2.id, type: "discussion_topic")
-    get "/courses/#{@course.id}/discussion_topics/#{item2.id}"
-    expect(f("a[aria-label='Previous Module Item']")).to be_present
-  end
-
-  it "displays module prerequisites" do
-    student_in_course(active_all: true)
-    user_session(@student)
-    module1 = @course.context_modules.create!(name: "module1")
-    module1.unlock_at = 1.day.from_now
-
-    topic = @course.discussion_topics.create!(
-      title: "Ya Ya Ding Dong",
-      user: @teacher,
-      message: "By Will Ferrell and My Marianne",
-      workflow_state: "published"
-    )
-    module1.add_item(type: "discussion_topic", id: topic.id)
-    module1.save!
-
-    get "/courses/#{@course.id}/discussion_topics/#{topic.id}"
-    wait_for_ajaximations
-
-    expect(fj("span:contains('This topic is part of the module #{module1.name}, which is locked')")).to be_present
-  end
-
-  it "open Find Outcome dialog when adding a rubric" do
-    assignment = @course.assignments.create!(
-      name: "Assignment",
-      submission_types: ["online_text_entry"],
-      points_possible: 20
-    )
-    dt = @course.discussion_topics.create!(
-      title: "Graded Discussion",
-      discussion_type: "threaded",
-      posted_at: "2017-07-09 16:32:34",
-      user: @teacher,
-      assignment:
-    )
-
-    get "/courses/#{@course.id}/discussion_topics/#{dt.id}"
-
-    f("button[data-testid='discussion-post-menu-trigger']").click
-    fj("span[role='menuitem']:contains('Add Rubric')").click
-    fj("a.add_rubric_link:contains('Add Rubric')").click
-    f("a#add_learning_outcome_link").click
-
-    expect(fj("span.ui-dialog-title:contains('Find Outcomes')")).to be_present
-  end
-
-  it "Able to reply to a group discussion" do
-    gc = @course.account.group_categories.create(name: "Group Category")
-    group = group_model(name: "Group", group_category: gc, context: @course.account)
-    group_membership_model(group:, user: @teacher)
-    topic = discussion_topic_model(context: group, type: "Announcement")
-
-    get "/groups/#{group.id}/discussion_topics/#{topic.id}"
-
-    f("button[data-testid='discussion-topic-reply']").click
-    wait_for_ajaximations
-    type_in_tiny "textarea", "Test Reply"
-    f("button[data-testid='DiscussionEdit-submit']").click
-    wait_for_ajaximations
-    expect(fj("p:contains('Test Reply')")).to be_present
-  end
-
-  context "checkpoints" do
-    before :once do
-      Account.default.enable_feature!(:discussion_checkpoints)
-      student_in_course(active_all: true)
-
-      @due_at = 2.days.from_now
-      @replies_required = 2
-      @checkpointed_discussion = DiscussionTopic.create_graded_topic!(course: @course, title: "checkpointed discussion")
-      @reply_to_topic_checkpoint = Checkpoints::DiscussionCheckpointCreatorService.call(
-        discussion_topic: @checkpointed_discussion,
-        checkpoint_label: CheckpointLabels::REPLY_TO_TOPIC,
-        dates: [{ type: "everyone", due_at: @due_at }],
-        points_possible: 6
-      )
-      @reply_to_entry_checkpint = Checkpoints::DiscussionCheckpointCreatorService.call(
-        discussion_topic: @checkpointed_discussion,
-        checkpoint_label: CheckpointLabels::REPLY_TO_ENTRY,
-        dates: [{ type: "everyone", due_at: @due_at }],
-        points_possible: 7,
-        replies_required: @replies_required
-      )
-    end
-
-    it "does not show the switch to individual posts button" do
-      user_session(@teacher)
-      get "/courses/#{@course.id}/discussion_topics/#{@checkpointed_discussion.id}"
-      expect(f("body")).not_to contain_css("button#switch-to-individual-posts-link")
-    end
-
-    it "lets students see the checkpoints tray" do
-      user_session(@student)
-      get "/courses/#{@course.id}/discussion_topics/#{@checkpointed_discussion.id}"
-      wait_for_ajaximations
-      fj("button:contains('View Due Dates')").click
-      wait_for_ajaximations
-      expect(fj("span:contains('Due Dates')")).to be_present
-      reply_to_topic_contents = f("span[data-testid='reply_to_topic_section']").text
-      expect(reply_to_topic_contents).to include("Reply to Topic")
-      expect(reply_to_topic_contents).to include(format_date_for_view(@due_at))
-
-      reply_to_entry_contents = f("span[data-testid='reply_to_entry_section']").text
-      expect(reply_to_entry_contents).to include("Additional Replies Required: #{@replies_required}")
-      expect(reply_to_entry_contents).to include(format_date_for_view(@due_at))
     end
 
     it "lets students see the checkpoints tray with completed status on initial page load" do
@@ -518,24 +284,6 @@
       expect(reply_to_topic_contents).to include("Completed #{format_date_for_view(@checkpointed_discussion.discussion_entries.last.created_at)}")
     end
 
-=======
-    it "lets students see the checkpoints tray with completed status on initial page load" do
-      root_entry = @checkpointed_discussion.discussion_entries.create!(user: @student, message: "reply to topic")
-
-      @replies_required.times { |i| @checkpointed_discussion.discussion_entries.create!(user: @student, message: "reply to entry #{i}", parent_entry: root_entry) }
-
-      user_session(@student)
-      get "/courses/#{@course.id}/discussion_topics/#{@checkpointed_discussion.id}"
-
-      fj("button:contains('View Due Dates')").click
-      wait_for_ajaximations
-      reply_to_topic_contents = f("span[data-testid='reply_to_topic_section']").text
-      expect(reply_to_topic_contents).to include("Completed #{format_date_for_view(root_entry.created_at)}")
-      f("span[data-testid='reply_to_entry_section']").text
-      expect(reply_to_topic_contents).to include("Completed #{format_date_for_view(@checkpointed_discussion.discussion_entries.last.created_at)}")
-    end
-
->>>>>>> 27a9ef75
     it "lets students see the checkpoints tray with completed status for resubmitted" do
       root_entry = @checkpointed_discussion.discussion_entries.create!(user: @student, message: "reply to topic")
       child_entries = Array.new(@replies_required) do |i|
@@ -614,7 +362,6 @@
 
       click_save_button
       keep_trying_until { expect(element_exists?(module_item_edit_tray_selector)).to be_falsey }
-<<<<<<< HEAD
 
       Discussion.click_assign_to_button
       wait_for_assign_to_tray_spinner
@@ -640,33 +387,6 @@
       expect(module_item_assign_to_card.last).not_to contain_css(required_replies_due_date_input_selector)
     end
 
-=======
-
-      Discussion.click_assign_to_button
-      wait_for_assign_to_tray_spinner
-
-      keep_trying_until { expect(item_tray_exists?).to be_truthy }
-
-      expect(assign_to_available_from_date(0).attribute("value")).to eq("Dec 27, 2024")
-      expect(assign_to_available_from_time(0).attribute("value")).to eq("8:00 AM")
-    end
-
-    it "does not show due date inputs on ungraded discussion" do
-      dt = @course.discussion_topics.create!(
-        title: "Ungraded Discussion",
-        discussion_type: "threaded",
-        posted_at: "2024-02-09 16:32:34",
-        user: @teacher
-      )
-      get "/courses/#{@course.id}/discussion_topics/#{dt.id}"
-      Discussion.click_assign_to_button
-      wait_for_assign_to_tray_spinner
-      expect(module_item_assign_to_card.last).not_to contain_css(due_date_input_selector)
-      expect(module_item_assign_to_card.last).not_to contain_css(reply_to_topic_due_date_input_selector)
-      expect(module_item_assign_to_card.last).not_to contain_css(required_replies_due_date_input_selector)
-    end
-
->>>>>>> 27a9ef75
     it "shows due date inputs on graded discussion" do
       assignment = @course.assignments.create!(
         name: "Assignment",
@@ -685,7 +405,6 @@
       wait_for_assign_to_tray_spinner
       expect(module_item_assign_to_card.last).to contain_css(due_date_input_selector)
     end
-<<<<<<< HEAD
 
     context "checkpointed discussions" do
       before :once do
@@ -739,61 +458,6 @@
         Discussion.click_assign_to_button
         wait_for_assign_to_tray_spinner
 
-=======
-
-    context "checkpointed discussions" do
-      before :once do
-        Account.site_admin.enable_feature! :discussion_checkpoints
-
-        @assignment = @course.assignments.create!(
-          name: "Assignment",
-          submission_types: ["online_text_entry"]
-        )
-
-        @dt = @course.discussion_topics.create!(
-          title: "Graded Discussion",
-          discussion_type: "threaded",
-          posted_at: "2017-07-09 16:32:34",
-          user: @teacher,
-          assignment: @assignment
-        )
-
-        @group = @dt.course.groups.create!
-        @dt.update!(group_category: @group.group_category)
-        @student_in_group = student_in_course(course: @dt.course, active_all: true).user
-        @group.group_memberships.create!(user: @student_in_group)
-
-        @new_section = @dt.course.course_sections.create!
-
-        @everyone_due_at = 3.days.from_now
-        @student_due_at = 4.days.from_now
-        @group_due_at = 5.days.from_now
-        @section_due_at = 6.days.from_now
-        @student_lock_at = 11.days.from_now
-        @student_unlock_at = 1.day.from_now
-
-        [CheckpointLabels::REPLY_TO_TOPIC, CheckpointLabels::REPLY_TO_ENTRY].each do |label|
-          Checkpoints::DiscussionCheckpointCreatorService.call(
-            discussion_topic: @dt,
-            checkpoint_label: label,
-            dates: [
-              { type: "everyone", due_at: @everyone_due_at },
-              { type: "override", set_type: "ADHOC", student_ids: [@student.id], due_at: @student_due_at, lock_at: @student_lock_at, unlock_at: @student_unlock_at },
-              { type: "override", set_type: "CourseSection", set_id: @new_section.id, due_at: @section_due_at },
-              { type: "override", set_type: "Group", set_id: @group.id, due_at: @group_due_at }
-            ],
-            points_possible: (label == CheckpointLabels::REPLY_TO_TOPIC) ? 6 : 7,
-            replies_required: (label == CheckpointLabels::REPLY_TO_ENTRY) ? 2 : nil
-          )
-        end
-      end
-
-      it "shows correct date inputs for checkpointed discussion" do
-        get "/courses/#{@course.id}/discussion_topics/#{@dt.id}"
-        Discussion.click_assign_to_button
-        wait_for_assign_to_tray_spinner
-
->>>>>>> 27a9ef75
         expect(module_item_assign_to_card.first).not_to contain_css(due_date_input_selector)
         expect(module_item_assign_to_card.first).to contain_css(reply_to_topic_due_date_input_selector)
         expect(module_item_assign_to_card.first).to contain_css(required_replies_due_date_input_selector)
@@ -829,7 +493,6 @@
         get "/courses/#{@course.id}/discussion_topics/#{@dt.id}"
         Discussion.click_assign_to_button
         wait_for_assign_to_tray_spinner
-<<<<<<< HEAD
 
         # New dates to set
         new_dates = {
@@ -947,125 +610,6 @@
       end
     end
 
-=======
-
-        # New dates to set
-        new_dates = {
-          everyone: {
-            reply_to_topic: 7.days.from_now,
-            required_replies: 8.days.from_now
-          },
-          student: {
-            reply_to_topic: 9.days.from_now,
-            required_replies: 10.days.from_now,
-            available_from: 2.days.from_now,
-            until: 15.days.from_now
-          },
-          section: {
-            reply_to_topic: 11.days.from_now,
-            required_replies: 12.days.from_now
-          },
-          group: {
-            reply_to_topic: 13.days.from_now,
-            required_replies: 14.days.from_now
-          }
-        }
-
-        # Update dates in the UI
-        update_required_replies_date(0, format_date_for_view(new_dates[:everyone][:required_replies], "%b %-d, %Y"))
-        update_required_replies_time(0, format_date_for_view(new_dates[:everyone][:required_replies], "%l:%M %p"))
-
-        update_reply_to_topic_date(1, format_date_for_view(new_dates[:student][:reply_to_topic], "%b %-d, %Y"))
-        update_reply_to_topic_time(1, format_date_for_view(new_dates[:student][:reply_to_topic], "%l:%M %p"))
-        update_required_replies_date(1, format_date_for_view(new_dates[:student][:required_replies], "%b %-d, %Y"))
-        update_required_replies_time(1, format_date_for_view(new_dates[:student][:required_replies], "%l:%M %p"))
-        update_available_date(1, format_date_for_view(new_dates[:student][:available_from], "%b %-d, %Y"), false, false)
-        update_available_time(1, format_date_for_view(new_dates[:student][:available_from], "%l:%M %p"), false, false)
-        update_until_date(1, format_date_for_view(new_dates[:student][:until], "%b %-d, %Y"), false, false)
-        update_until_time(1, format_date_for_view(new_dates[:student][:until], "%l:%M %p"), false, false)
-
-        update_reply_to_topic_date(2, format_date_for_view(new_dates[:section][:reply_to_topic], "%b %-d, %Y"))
-        update_reply_to_topic_time(2, format_date_for_view(new_dates[:section][:reply_to_topic], "%l:%M %p"))
-        update_required_replies_date(2, format_date_for_view(new_dates[:section][:required_replies], "%b %-d, %Y"))
-        update_required_replies_time(2, format_date_for_view(new_dates[:section][:required_replies], "%l:%M %p"))
-
-        update_reply_to_topic_date(3, format_date_for_view(new_dates[:group][:reply_to_topic], "%b %-d, %Y"))
-        update_reply_to_topic_time(3, format_date_for_view(new_dates[:group][:reply_to_topic], "%l:%M %p"))
-        update_required_replies_date(3, format_date_for_view(new_dates[:group][:required_replies], "%b %-d, %Y"))
-        update_required_replies_time(3, format_date_for_view(new_dates[:group][:required_replies], "%l:%M %p"))
-
-        # Save changes
-        click_save_button
-        expect(element_exists?(module_item_edit_tray_selector)).to be_falsey
-
-        # Reload the discussion topic
-        @dt.reload
-
-        # Find sub-assignments
-        reply_to_topic = @dt.assignment.sub_assignments.find { |sa| sa.sub_assignment_tag == CheckpointLabels::REPLY_TO_TOPIC }
-        reply_to_entry = @dt.assignment.sub_assignments.find { |sa| sa.sub_assignment_tag == CheckpointLabels::REPLY_TO_ENTRY }
-
-        # Check the number of active overrides
-        expect(@dt.assignment.assignment_overrides.active.count).to eq 3
-        expect(reply_to_topic.assignment_overrides.active.count).to eq 3
-        expect(reply_to_entry.assignment_overrides.active.count).to eq 3
-
-        # Student Override checks
-        student_parent_override = @dt.assignment.assignment_overrides.active.find { |ao| ao.set_type == "ADHOC" }
-        student_reply_to_topic_override = reply_to_topic.assignment_overrides.active.find { |ao| ao.set_type == "ADHOC" }
-        student_reply_to_entry_override = reply_to_entry.assignment_overrides.active.find { |ao| ao.set_type == "ADHOC" }
-
-        expect(student_parent_override.set).to eq [@student]
-        expect(student_parent_override.unlock_at.to_date).to eq new_dates[:student][:available_from].to_date
-        expect(student_parent_override.due_at).to be_nil
-        expect(student_parent_override.lock_at.to_date).to eq new_dates[:student][:until].to_date
-
-        expect(student_reply_to_topic_override.set).to eq [@student]
-        expect(student_reply_to_topic_override.unlock_at.to_date).to eq new_dates[:student][:available_from].to_date
-        expect(student_reply_to_topic_override.due_at.to_date).to eq new_dates[:student][:reply_to_topic].to_date
-        expect(student_reply_to_topic_override.lock_at.to_date).to eq new_dates[:student][:until].to_date
-
-        expect(student_reply_to_entry_override.set).to eq [@student]
-        expect(student_reply_to_entry_override.unlock_at.to_date).to eq new_dates[:student][:available_from].to_date
-        expect(student_reply_to_entry_override.due_at.to_date).to eq new_dates[:student][:required_replies].to_date
-        expect(student_reply_to_entry_override.lock_at.to_date).to eq new_dates[:student][:until].to_date
-
-        # Course Section Override checks
-        section_parent_override = @dt.assignment.assignment_overrides.active.find { |ao| ao.set_type == "CourseSection" }
-        section_reply_to_topic_override = reply_to_topic.assignment_overrides.active.find { |ao| ao.set_type == "CourseSection" }
-        section_reply_to_entry_override = reply_to_entry.assignment_overrides.active.find { |ao| ao.set_type == "CourseSection" }
-
-        expect(section_parent_override.set).to eq @new_section
-        expect(section_parent_override.due_at).to be_nil
-
-        expect(section_reply_to_topic_override.set).to eq @new_section
-        expect(section_reply_to_topic_override.due_at.to_date).to eq new_dates[:section][:reply_to_topic].to_date
-
-        expect(section_reply_to_entry_override.set).to eq @new_section
-        expect(section_reply_to_entry_override.due_at.to_date).to eq new_dates[:section][:required_replies].to_date
-
-        # Group Override checks
-        group_parent_override = @dt.assignment.assignment_overrides.active.find { |ao| ao.set_type == "Group" }
-        group_reply_to_topic_override = reply_to_topic.assignment_overrides.active.find { |ao| ao.set_type == "Group" }
-        group_reply_to_entry_override = reply_to_entry.assignment_overrides.active.find { |ao| ao.set_type == "Group" }
-
-        expect(group_parent_override.set).to eq @group
-        expect(group_parent_override.due_at).to be_nil
-
-        expect(group_reply_to_topic_override.set).to eq @group
-        expect(group_reply_to_topic_override.due_at.to_date).to eq new_dates[:group][:reply_to_topic].to_date
-
-        expect(group_reply_to_entry_override.set).to eq @group
-        expect(group_reply_to_entry_override.due_at.to_date).to eq new_dates[:group][:required_replies].to_date
-
-        # Everyone (base) due dates
-        expect(@dt.assignment.due_at).to be_nil # due dates not stored on parent assignments
-        expect(reply_to_topic.due_at.to_date).to eq @everyone_due_at.to_date
-        expect(reply_to_entry.due_at.to_date).to eq new_dates[:everyone][:required_replies].to_date
-      end
-    end
-
->>>>>>> 27a9ef75
     it "does not show the button when the user does not have the moderate_forum permission" do
       get "/courses/#{@course.id}/discussion_topics/#{@discussion.id}"
       expect(element_exists?(Discussion.assign_to_button_selector)).to be_truthy
@@ -1237,34 +781,6 @@
           dates: [{ type: "override", set_type: "ADHOC", student_ids: [@student.id], due_at: 1.day.ago, lock_at: 1.day.ago }],
           points_possible: 5
         )
-<<<<<<< HEAD
-
-        Checkpoints::DiscussionCheckpointCreatorService.call(
-          discussion_topic: @topic,
-          checkpoint_label: CheckpointLabels::REPLY_TO_ENTRY,
-          dates: [{ type: "override", set_type: "ADHOC", student_ids: [@student.id], due_at: 1.day.ago, lock_at: 1.day.ago }],
-          points_possible: 10,
-          replies_required: 2
-        )
-
-        get "/courses/#{@course.id}/discussion_topics/#{@topic.id}"
-        expect(Discussion.discussion_page_body).to include_text("This topic is closed for comments")
-        expect(Discussion.discussion_page_body).not_to include_text("reply")
-      end
-    end
-  end
-
-  context "Horizon course" do
-    before do
-      Account.site_admin.enable_feature!(:horizon_course_setting)
-      @course.horizon_course = true
-      @course.save!
-    end
-
-    it "does not navigate to discussions" do
-      get "/courses/#{@course.id}/discussion_topics/#{@topic.id}"
-      expect(element_exists?(".discussion-reply-box")).to be_falsey
-=======
 
         Checkpoints::DiscussionCheckpointCreatorService.call(
           discussion_topic: @topic,
@@ -1345,25 +861,9 @@
 
       expect(f("body")).not_to contain_css(Discussion.summary_text_selector)
       expect(Discussion.summarize_button).to be_present
->>>>>>> 27a9ef75
-    end
-  end
-
-<<<<<<< HEAD
-  context "when Discussion Summary feature flag is ON" do
-    before do
-      Account.default.enable_feature!(:discussion_summary)
-
-      @inst_llm = double("InstLLM::Client")
-      allow(InstLLMHelper).to receive(:client).and_return(@inst_llm)
-
-      get "/courses/#{@course.id}/discussion_topics/#{@topic.id}"
-    end
-
-    it "allows a teacher to summarize a discussion" do
-=======
+    end
+
     it "allows teacher to generate a summary with user input" do
->>>>>>> 27a9ef75
       expect(@inst_llm).to receive(:chat).and_return(
         InstLLM::Response::ChatResponse.new(
           model: "model",
@@ -1389,67 +889,6 @@
 
       Discussion.click_summarize_button
       Discussion.click_summary_generate_button
-<<<<<<< HEAD
-
-      expect(Discussion.summary_text).to include_text("refined_summary_1")
-      expect(Discussion.summary_like_button).to be_present
-      expect(Discussion.summary_dislike_button).to be_present
-      expect(Discussion.summary_generate_button).to be_present
-      expect(Discussion.summarize_button).to include_text("Close Summary")
-
-      scroll_into_view Discussion.summary_like_button
-
-      Discussion.click_summary_like_button
-      Discussion.click_summary_dislike_button
-      Discussion.click_summarize_button
-
-      expect(f("body")).not_to contain_css(Discussion.summary_text_selector)
-      expect(Discussion.summarize_button).to be_present
-    end
-
-    it "allows teacher to generate a summary with user input" do
-      expect(@inst_llm).to receive(:chat).and_return(
-        InstLLM::Response::ChatResponse.new(
-          model: "model",
-          message: { role: :assistant, content: "raw_summary_1" },
-=======
-
-      expect(Discussion.summary_text).to include_text("refined_summary_1")
-
-      user_input = "focus on student feedback"
-      Discussion.update_summary_user_input(user_input)
-
-      expect(@inst_llm).to receive(:chat).and_return(
-        InstLLM::Response::ChatResponse.new(
-          model: "model",
-          message: { role: :assistant, content: "raw_summary_2" },
->>>>>>> 27a9ef75
-          stop_reason: "stop_reason",
-          usage: {
-            input_tokens: 10,
-            output_tokens: 20,
-          }
-        )
-      )
-      expect(@inst_llm).to receive(:chat).and_return(
-        InstLLM::Response::ChatResponse.new(
-          model: "model",
-<<<<<<< HEAD
-          message: { role: :assistant, content: "refined_summary_1" },
-=======
-          message: { role: :assistant, content: "refined_summary_2" },
->>>>>>> 27a9ef75
-          stop_reason: "stop_reason",
-          usage: {
-            input_tokens: 10,
-            output_tokens: 20,
-          }
-        )
-      )
-
-<<<<<<< HEAD
-      Discussion.click_summarize_button
-      Discussion.click_summary_generate_button
 
       expect(Discussion.summary_text).to include_text("refined_summary_1")
 
@@ -1491,19 +930,6 @@
       Discussion.click_summary_generate_button
 
       expect(Discussion.summary_error).to include_text("Sorry, the service is currently busy. Please try again later.")
-=======
-      Discussion.click_summary_generate_button
-
-      expect(Discussion.summary_text).to include_text("refined_summary_2")
-    end
-
-    it "shows an error message when summarization fails" do
-      expect(@inst_llm).to receive(:chat).and_raise(InstLLM::ThrottlingError)
-
-      Discussion.click_summarize_button
-      Discussion.click_summary_generate_button
-
-      expect(Discussion.summary_error).to include_text("Sorry, the service is currently busy. Please try again later.")
     end
   end
 
@@ -1542,7 +968,6 @@
       entries_after = Discussion.discussion_entries
       first_entry_text_after = entries_after.first.text
       expect(first_entry_text_after).to include("First")
->>>>>>> 27a9ef75
     end
   end
 end