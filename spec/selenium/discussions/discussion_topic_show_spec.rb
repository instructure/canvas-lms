--- conflicted
+++ resolved
@@ -38,25 +38,12 @@
       user_session(@teacher)
     end
 
-<<<<<<< HEAD
-    context "and when in mobile view" do
-      before do
-        resize_screen_to_mobile_width
-      end
-
-      # change test when VICE-2597 is implemented
-      it "displays mobile header" do
-        get "/courses/#{@course.id}/discussion_topics/#{@topic.id}"
-        expect(fj("a.mobile-header-title:contains('#{@topic_title}')")).to be_present
-      end
-=======
     it "removes canvas headers when embedded within mobile apps" do
       resize_screen_to_mobile_width
       get "/courses/#{@course.id}/discussion_topics/#{@topic.id}?embed=true"
       expect(f("body")).not_to contain_jqcss("header#mobile-header")
       expect(f("body")).not_to contain_jqcss("header#header")
       expect(f("input[placeholder='Search entries or author...']")).to be_present
->>>>>>> 9378b4e4
     end
 
     it "shows the correct number of rubrics in the find rubric option" do
