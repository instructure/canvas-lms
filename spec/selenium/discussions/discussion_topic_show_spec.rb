--- conflicted
+++ resolved
@@ -375,10 +375,7 @@
         wait_for_assign_to_tray_spinner
         expect(module_item_assign_to_card.last).not_to contain_css(due_date_input_selector)
         expect(module_item_assign_to_card.last).not_to contain_css(reply_to_topic_due_date_input_selector)
-<<<<<<< HEAD
-=======
         expect(module_item_assign_to_card.last).not_to contain_css(required_replies_due_date_input_selector)
->>>>>>> c0c653e9
       end
 
       it "shows due date inputs on graded discussion" do
