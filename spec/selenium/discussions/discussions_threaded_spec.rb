# frozen_string_literal: true

#
# Copyright (C) 2012 - present Instructure, Inc.
#
# This file is part of Canvas.
#
# Canvas is free software: you can redistribute it and/or modify it under
# the terms of the GNU Affero General Public License as published by the Free
# Software Foundation, version 3 of the License.
#
# Canvas is distributed in the hope that it will be useful, but WITHOUT ANY
# WARRANTY; without even the implied warranty of MERCHANTABILITY or FITNESS FOR
# A PARTICULAR PURPOSE. See the GNU Affero General Public License for more
# details.
#
# You should have received a copy of the GNU Affero General Public License along
# with this program. If not, see <http://www.gnu.org/licenses/>.

require_relative "../helpers/discussions_common"
require_relative "pages/discussion_page"
require_relative "../rcs/pages/rce_next_page"

describe "threaded discussions" do
  include_context "in-process server selenium tests"
  include DiscussionsCommon

  before :once do
    course_with_teacher(active_course: true, active_all: true, name: "teacher")
    @topic_title = "threaded discussion topic"
    @topic = create_discussion(@topic_title, "threaded")
    @student = student_in_course(course: @course, name: "student", active_all: true).user
  end

  before do
    stub_rcs_config
  end

  context "when discussions redesign feature flag is OFF" do
    before :once do
      Account.site_admin.disable_feature! :react_discussions_post
    end

    it "replies with iframe element" do
      user_session(@teacher)
      entry_text = "<iframe src='https://example.com'></iframe>"
      Discussion.visit(@course, @topic)
      f("#discussion_topic").find_element(:css, ".discussion-reply-action").click
      wait_for_ajaximations
      f('[data-btn-id="rce-edit-btn"]').click
      editor_switch_button = f('[data-btn-id="rce-editormessage-btn"]')
      if editor_switch_button.text == "Switch to raw HTML Editor"
        editor_switch_button.click
      end
      wait_for_ajaximations
      f("textarea[data-rich_text='true']").send_keys entry_text
      fj("button:contains('Post Reply')").click
      wait_for_ajaximations
      expect(get_all_replies.count).to eq 1
      expect(f("iframe[src='https://example.com']")).to be_present
    end

    it "only respects the 'n' shortcut when no rce editors are open" do
      @topic.discussion_entries.create!(
        user: @student,
        message: "new threaded reply from student"
      )
      user_session(@teacher)
      Discussion.visit(@course, @topic)

      # verify n triggered editor to open
      driver.action.send_keys("n").perform
      expect(f(".tox-editor-container")).to be_present

      fj("button:contains('Cancel')").click

      # open the editor for a reply, then put focus outside of editor
      f("a[data-event='addReply']").click
      f("h1").click

      # verify pressing n again does not open an additional editor
      driver.action.send_keys("n").perform
      expect(ff(".tox-editor-container").size).to eq 1
    end

    it "allows edits to entries with replies", priority: "2" do
      user_session(@teacher)
      edit_text = "edit message"
      entry = @topic.discussion_entries.create!(
        user: @student,
        message: "new threaded reply from student"
      )
      @topic.discussion_entries.create!(
        user: @student,
        message: "new threaded child reply from student",
        parent_entry: entry
      )
      Discussion.visit(@course, @topic)
      edit_entry(entry, edit_text)
      expect(entry.reload.message).to match(edit_text)
    end

    it "does not allow edits for a concluded student", priority: "2" do
      student_enrollment = course_with_student(
        course: @course,
        user: @student,
        active_enrollment: true
      )
      entry = @topic.discussion_entries.create!(
        user: @student,
        message: "new threaded reply from student"
      )
      user_session(@student)
      Discussion.visit(@course, @topic)
      student_enrollment.send(:conclude)
      Discussion.visit(@course, @topic)
      wait_for_ajaximations

      fj("#entry-#{entry.id} .al-trigger").click
      expect(fj(".al-options:visible").text).to include("Edit (Disabled)")
    end

    it "does not allow deletes for a concluded student", priority: "2" do
      student_enrollment = course_with_student(
        course: @course,
        user: @student,
        active_enrollment: true
      )
      entry = @topic.discussion_entries.create!(
        user: @student,
        message: "new threaded reply from student"
      )
      user_session(@student)
      Discussion.visit(@course, @topic)
      student_enrollment.send(:conclude)
      Discussion.visit(@course, @topic)
      wait_for_ajaximations

      fj("#entry-#{entry.id} .al-trigger").click
      expect(fj(".al-options:visible").text).to include("Delete (Disabled)")
    end

    it "allows edits to discussion with replies", priority: "1" do
      user_session(@teacher)
      reply_depth = 3
      reply_depth.times do |i|
        @topic.discussion_entries.create!(user: @student,
                                          message: "new threaded reply #{i} from student",
                                          parent_entry: DiscussionEntry.last)
      end
      Discussion.visit(@course, @topic)
      expect_new_page_load { f(".edit-btn").click }
      edit_topic("edited title", "edited message")
      expect(get_all_replies.count).to eq 3
    end

    it "does not allow students to edit replies to a locked topic", priority: "1" do
      user_session(@student)
      entry = @topic.discussion_entries.create!(user: @student, message: "new threaded reply from student")
      @topic.lock!
      Discussion.visit(@course, @topic)
      wait_for_ajaximations

      fj("#entry-#{entry.id} .al-trigger").click
      wait_for_ajaximations

      expect(fj(".al-options:visible").text).to include("Edit (Disabled)")
    end

    it "shows a reply time that is different from the creation time", priority: "2" do
      user_session(@teacher)
      @enrollment.workflow_state = "active"
      @enrollment.save!

      # Reset discussion created_at time to two minutes ago
      @topic.update_attribute(:posted_at, 2.minutes.ago)

      # Create reply message and reset created_at to one minute ago
      @topic.reply_from(user: @student, html: "New test reply")
      reply = DiscussionEntry.last
      reply.update_attribute(:created_at, 1.minute.ago)

      # Navigate to discussion URL
      Discussion.visit(@course, @topic)

      replied_at = f(".discussion-pubdate.hide-if-collapsed > time").attribute("data-html-tooltip-title")

      edit_entry(reply, "Reply edited")
      reply.reload
      edited_at = format_time_for_view(reply.updated_at)
      displayed_edited_at = f(".discussion-fyi").text

      # Verify displayed edit time includes object update time
      expect(displayed_edited_at).to include(edited_at)

      # Verify edit time is different than reply time
      expect(replied_at).not_to eql(edited_at)
    end

    it "deletes a reply", priority: "1" do
      user_session(@teacher)

      skip_if_safari(:alert)
      entry = @topic.discussion_entries.create!(user: @student, message: "new threaded reply from student")
      Discussion.visit(@course, @topic)
      delete_entry(entry)
    end

    it "displays editor name and timestamp after edit", priority: "2" do
      user_session(@teacher)

      skip_if_chrome("needs research: passes locally fails on Jenkins ")
      edit_text = "edit message"
      entry = @topic.discussion_entries.create!(user: @student, message: "new threaded reply from student")
      Discussion.visit(@course, @topic)
      edit_entry(entry, edit_text)
      wait_for_ajaximations
      expect(f("#entry-#{entry.id} .discussion-fyi").text).to match("Edited by #{@teacher.name} on")
    end

    it "supports repeated editing", priority: "2" do
      user_session(@teacher)

      entry = @topic.discussion_entries.create!(user: @student, message: "new threaded reply from student")
      Discussion.visit(@course, @topic)
      edit_entry(entry, "New text 1")
      expect(f("#entry-#{entry.id} .discussion-fyi").text).to match("Edited by #{@teacher.name} on")
      # second edit
      edit_entry(entry, "New text 2")
      entry.reload
      expect(entry.message).to match "New text 2"
    end

    it "re-renders replies after editing", priority: "2" do
      user_session(@teacher)

      edit_text = "edit message"
      entry = @topic.discussion_entries.create!(user: @student, message: "new threaded reply from student")

      Discussion.visit(@course, @topic)
      @last_entry = f("#entry-#{entry.id}")
      reply_text = "this is a reply"
      add_reply(reply_text)
      expect { DiscussionEntry.count }.to become(2)
      subentry = DiscussionEntry.last
      refresh_page

      expect(f("#entry-#{entry.id} #entry-#{subentry.id}")).to be_truthy, "precondition"
      edit_entry(entry, edit_text)
      expect(f("#entry-#{entry.id} #entry-#{subentry.id}")).to be_truthy
    end

    it "displays editor name and timestamp after delete", priority: "2" do
      user_session(@teacher)

      delete_me = @topic.discussion_entries.create!(user: @student, message: "new threaded reply from student")
      Discussion.visit(@course, @topic)
      f('label[for="showDeleted"]').click

      delete_entry(delete_me)
      expect(f("#entry-#{delete_me.id} .discussion-title").text).to match("Deleted by #{@teacher.name} on")
    end

    context "student tray" do
      before do
        @account = Account.default
      end

      it "discussion page should display student name in tray", priority: "1" do
        topic = @course.discussion_topics.create!(
          user: @teacher,
          title: "Non threaded discussion",
          message: "discussion topic message"
        )
        topic.discussion_entries.create!(
          user: @student,
          message: "new threaded reply from student",
          parent_entry: DiscussionEntry.last
        )
        user_session(@teacher)

        Discussion.visit(@course, topic)
        f("a[data-student_id='#{@student.id}']").click
        expect(f(".StudentContextTray-Header__Name h2 a")).to include_text("student")
      end
    end
  end

  context "when discussions redesign feature flag is ON", :ignore_js_errors do
    before :once do
      Account.site_admin.enable_feature! :react_discussions_post
      Account.site_admin.enable_feature! :discussion_create
    end

    context "not-threaded discussion" do
      before do
        user_session(@student)
        @topic = create_discussion("not_threaded discussion", "not_threaded")
        @first_reply = @topic.discussion_entries.create!(
          user: @student,
          message: "1st level reply"
        )
        Discussion.visit(@course, @topic)
      end

      it "does not display reply button in threading toolbar" do
        expect(f("body")).not_to contain_jqcss("button[data-testid='threading-toolbar-reply']:contains('Reply')")
      end
    end

    context "reply flow" do
      before do
        @threaded_topic = create_discussion("threaded discussion", "threaded")
        @first_reply = @threaded_topic.discussion_entries.create!(
          user: @student,
          message: "1st level reply"
        )
        @second_reply = DiscussionEntry.create!(
          message: "2nd level reply",
          discussion_topic_id: @first_reply.discussion_topic_id,
          user_id: @first_reply.user_id,
          root_entry_id: @first_reply.id,
          parent_id: @first_reply.id
        )
        @third_reply = DiscussionEntry.create!(
          message: "3rd level reply",
          discussion_topic_id: @second_reply.discussion_topic_id,
          user_id: @second_reply.user_id,
          root_entry_id: @second_reply.id,
          parent_id: @second_reply.id
        )
        @fourth_reply = DiscussionEntry.create!(
          message: "4th level reply",
          discussion_topic_id: @third_reply.discussion_topic_id,
          user_id: @third_reply.user_id,
          root_entry_id: @third_reply.id,
          parent_id: @third_reply.id
        )
      end

      context "When split screen preference is on - Split Screen View" do
        before :once do
          @student.preferences[:discussions_splitscreen_view] = true
          @student.save!
        end

        before do
          user_session(@student)
          get "/courses/#{@course.id}/discussion_topics/#{@threaded_topic.id}"
        end

        it "debounces the entry creation" do
          # Click reply button
          f("button[data-testid='discussion-topic-reply']").click
          wait_for_ajaximations

          entry_count = @threaded_topic.discussion_entries.count

          # Type content
          reply_content = "This is a reply to topic that should not be lost."
          type_in_tiny("textarea", reply_content)

          # Try to submit the reply
          f("button[data-testid='DiscussionEdit-submit']")

          # Simulate multiple rapid clicks using JavaScript
          driver.execute_script(<<~JS)
            let button = document.querySelector("button[data-testid='DiscussionEdit-submit']");
            let event = new MouseEvent('click', {
              view: window,
              bubbles: true,
              cancelable: true
            });
            for (let i = 0; i < 2; i++) {
              button.dispatchEvent(event);
            }
          JS

          wait_for_ajaximations

          expect(@threaded_topic.discussion_entries.count).to eq entry_count + 1
        end

        describe "Discussion replies with network interruptions" do
          after do
            turn_on_network
          end

          it "preserves reply content to discussion topic reply when network is interrupted" do
            # Click reply button
            f("button[data-testid='discussion-topic-reply']").click
            wait_for_ajaximations

            # Type content
            reply_content = "This is a reply to topic that should not be lost."
            type_in_tiny("textarea", reply_content)

            # Simulate offline mode
            turn_off_network

            # Try to submit the reply
            f("button[data-testid='DiscussionEdit-submit']").click

            # Expect error to occur
            expect(fj("div:contains('There was an unexpected error creating the discussion entry.')")).to be_present
            # Expect RCE to still be open
            expect(f("div[data-testid='DiscussionEdit-container']")).to be_present
            # Expect the typed content to still be there
            in_frame f(".tox-editor-container iframe")["id"] do
              expect(f("body")).to include_text("This is a reply to topic that should not be lost.")
            end
          end

          it "preserves reply content to discussion entry reply when network is interrupted" do
            f("button[data-testid='threading-toolbar-reply']").click
            wait_for_ajaximations
            type_in_tiny("textarea", "This is a reply to a 1st level reply that should not be lost.")

            # Simulate offline mode
            turn_off_network

            # Try to submit the reply
            f("button[data-testid='DiscussionEdit-submit']").click

            # Expect error to occur
            expect(fj("div:contains('There was an unexpected error creating the discussion entry.')")).to be_present
            # Expect RCE to still be open
            expect(f("div[data-testid='DiscussionEdit-container']")).to be_present
            # Expect the typed content to still be there
            in_frame f(".tox-editor-container iframe")["id"] do
              expect(f("body")).to include_text("This is a reply to a 1st level reply that should not be lost.")
            end
          end

          it "preserves edit content to discussion entry edit when network is interrupted" do
            f("button[data-testid='expand-button']").click
            wait_for_ajaximations
            ff("button[data-testid='thread-actions-menu']").second.click
            f("span[data-testid='edit']").click
            wait_for_ajaximations
            type_in_tiny("textarea", "This is an edit that should not be lost.")

            # Simulate offline mode
            turn_off_network

            # Try to submit the reply
            f("button[data-testid='DiscussionEdit-submit']").click

            # Expect error to occur
            expect(fj("div:contains('There was an unexpected error while updating the reply.')")).to be_present
            # Expect RCE to still be open
            expect(f("div[data-testid='DiscussionEdit-container']")).to be_present
            # Expect the typed content to still be there
            in_frame f(".tox-editor-container iframe")["id"] do
              expect(f("body")).to include_text(@first_reply.message + "This is an edit that should not be lost.")
            end
          end
        end

        it "replies correctly to discussion topic" do
          f("button[data-testid='discussion-topic-reply']").click
          wait_for_ajaximations
          type_in_tiny("textarea", "replying to topic")
          f("button[data-testid='DiscussionEdit-submit'").click
          wait_for_ajaximations

          new_reply = DiscussionEntry.last
          # Verify new entry data is correct
          expect(new_reply.depth).to eq 1
          expect(new_reply.parent_id).to be_nil
          expect(new_reply.discussion_topic_id).to eq @threaded_topic.id
          expect(new_reply.quoted_entry_id).to be_nil

          # Verify that the correct level is opened
          expect(fj("div:contains(#{new_reply.summary})")).to be_present
          expect(fj("div:contains(#{@first_reply.summary})")).to be_present
        end

        it "replies correctly to first_reply" do
          f("button[data-testid='threading-toolbar-reply']").click
          wait_for_ajaximations
          type_in_tiny("textarea", "replying to 1st level reply")
          f("button[data-testid='DiscussionEdit-submit'").click
          wait_for_ajaximations

          new_reply = DiscussionEntry.last
          # Verify new entry data is correct
          expect(new_reply.depth).to eq 2
          expect(new_reply.parent_id).to eq @first_reply.id
          expect(new_reply.quoted_entry_id).to be_nil

          # Verify that the correct level is opened
          expect(fj("div:contains(#{new_reply.summary})")).to be_present
          expect(fj("div:contains(#{@second_reply.summary})")).to be_present
        end

        it "replies correctly to second reply" do
          f("button[data-testid='expand-button']").click
          wait_for_ajaximations
          ff("button[data-testid='threading-toolbar-reply']")[2].click
          wait_for_ajaximations
          type_in_tiny("textarea", "replying to 2nd level reply")
          f("button[data-testid='DiscussionEdit-submit'").click
          wait_for_ajaximations

          new_reply = DiscussionEntry.last

          # Verify new entry data is correct
          expect(new_reply.depth).to eq 3
          expect(new_reply.parent_id).to eq @second_reply.id
          expect(new_reply.quoted_entry_id).to be_nil

          # Verify that the correct level is opened
          expect(fj("div:contains(#{new_reply.summary})")).to be_present
          expect(fj("div:contains(#{@third_reply.summary})")).to be_present
        end

        it "replies correctly to third reply" do
          f("button[data-testid='expand-button']").click
          wait_for_ajaximations
          ff("button[data-testid='expand-button']")[2].click
          wait_for_ajaximations
          ff("button[data-testid='threading-toolbar-reply']")[2].click
          wait_for_ajaximations
          type_in_tiny("textarea", "replying to 3rd level reply")
          f("button[data-testid='DiscussionEdit-submit'").click
          wait_for_ajaximations

          new_reply = DiscussionEntry.last
          # Replies to entries at level 3 sets the parent id to be the parent's parent

          # Verify new entry data is correct
          expect(new_reply.depth).to eq 3
          expect(new_reply.parent_id).to eq @second_reply.id
          expect(new_reply.quoted_entry_id).to be_nil

          # Verify that the correct level is opened
          expect(fj("div:contains(#{new_reply.summary})")).to be_present
          expect(fj("div:contains(#{@third_reply.summary})")).to be_present
          # Verify that the correct @mentions is created

          expect(new_reply.message).to eq "<p><span class=\"mceNonEditable mention\" data-mention=\"#{@third_reply.user_id}\">@#{@third_reply.author_name}</span>replying to 3rd level reply</p>"
        end

        it "replies correctly to fourth reply" do
          f("button[data-testid='expand-button']").click
          wait_for_ajaximations
          ff("button[data-testid='expand-button']")[2].click
          wait_for_ajaximations
          ff("button[data-testid='expand-button']")[1].click
          wait_for_ajaximations
          ff("button[data-testid='threading-toolbar-reply']")[2].click
          wait_for_ajaximations
          type_in_tiny("textarea", "replying to 4th level reply")
          f("button[data-testid='DiscussionEdit-submit'").click
          wait_for_ajaximations

          new_reply = DiscussionEntry.last
          # Replies to entries deeper than 3 levels, sets the parent to be the root_entry

          # Verify new entry data is correct
          expect(new_reply.depth).to eq 2
          expect(new_reply.parent_id).to eq @first_reply.id
          expect(new_reply.quoted_entry_id).to be_nil

          # Verify that the correct level is opened
          expect(fj("div:contains(#{new_reply.summary})")).to be_present
          expect(fj("div:contains(#{@second_reply.summary})")).to be_present
          # Verify that the correct @mentions is created
          expect(new_reply.message).to eq "<p><span class=\"mceNonEditable mention\" data-mention=\"#{@fourth_reply.user_id}\">@#{@fourth_reply.author_name}</span>replying to 4th level reply</p>"
        end

        describe "when quoting" do
          it "quotes first_reply correctly" do
            f("button[data-testid='thread-actions-menu']").click
            f("span[data-testid='quote']").click
            wait_for_ajaximations

            # Verify that it says it'll quote the correct entry
            expect(fj("div[data-testid='reply-preview']:contains('#{@first_reply.summary}')")).to be_present

            type_in_tiny("textarea", "quoting 1st level reply")
            f("button[data-testid='DiscussionEdit-submit'").click
            wait_for_ajaximations

            new_reply = DiscussionEntry.last
            # Verify new entry data is correct
            expect(new_reply.depth).to eq 2
            expect(new_reply.parent_id).to eq @first_reply.id
            expect(new_reply.quoted_entry_id).to eq @first_reply.id

            # Verify that the correct quote is created after submission
            expect(fj("div[data-testid='reply-preview']:contains('#{@first_reply.summary}')")).to be_present
          end

          it "quotes second_reply correctly" do
            f("button[data-testid='expand-button']").click
            wait_for_ajaximations
            ff("button[data-testid='thread-actions-menu']")[2].click
            f("span[data-testid='quote']").click
            wait_for_ajaximations
            # Verify that it says it'll quote the correct entry
            expect(fj("div[data-testid='reply-preview']:contains('#{@second_reply.summary}')")).to be_present

            type_in_tiny("textarea", "Quoting 2nd level reply")
            f("button[data-testid='DiscussionEdit-submit'").click
            wait_for_ajaximations

            new_reply = DiscussionEntry.last
            # Verify new entry data is correct
            expect(new_reply.depth).to eq 3
            expect(new_reply.parent_id).to eq @second_reply.id
            expect(new_reply.quoted_entry_id).to eq @second_reply.id

            # Verify that the correct quote is created after submission
            expect(fj("div[data-testid='reply-preview']:contains('#{@second_reply.summary}')")).to be_present
          end

          it "quotes third_reply correctly" do
            # Open split-screen view
            f("button[data-testid='expand-button']").click
            wait_for_ajaximations
            # Open second level replies
            ff("button[data-testid='expand-button']").last.click
            wait_for_ajaximations
            # Quote the 3rd level reply
            ff("button[data-testid='thread-actions-menu']").last.click
            f("span[data-testid='quote']").click
            wait_for_ajaximations

            # Verify that it says it'll quote the correct entry
            expect(fj("div[data-testid='reply-preview']:contains('#{@third_reply.summary}')")).to be_present

            type_in_tiny("textarea", "quoting 3rd level reply")
            f("button[data-testid='DiscussionEdit-submit'").click
            wait_for_ajaximations

            new_reply = DiscussionEntry.last

            # Verify new entry data is correct
            expect(new_reply.depth).to eq 3
            expect(new_reply.parent_id).to eq @second_reply.id
            expect(new_reply.quoted_entry_id).to eq @third_reply.id

            # Verify that the correct quote is created after submission
            expect(fj("div[data-testid='reply-preview']:contains('#{@third_reply.summary}')")).to be_present
            # Verify that the correct @mentions is created
            expect(new_reply.message).to include "<p><span class=\"mceNonEditable mention\""
            expect(new_reply.message).to include "data-mention=\"#{@third_reply.user_id}\""
            expect(new_reply.message).to include "@#{@third_reply.author_name}</span>quoting 3rd level reply</p>"
          end

          it "quotes fourth_reply correctly" do
            # Open split-screen view
            f("button[data-testid='expand-button']").click
            wait_for_ajaximations
            # Open second level replies
            ff("button[data-testid='expand-button']").last.click
            wait_for_ajaximations
            # Open third level replies
            ff("button[data-testid='expand-button']").last.click
            wait_for_ajaximations
            # Quotes the fourst level reply
            ff("button[data-testid='thread-actions-menu']").last.click
            f("span[data-testid='quote']").click
            wait_for_ajaximations

            # Verify that it says it'll quote the correct entry
            expect(fj("div[data-testid='reply-preview']:contains('#{@fourth_reply.summary}')")).to be_present

            type_in_tiny("textarea", "quoting 4th level reply")
            f("button[data-testid='DiscussionEdit-submit'").click
            wait_for_ajaximations

            new_reply = DiscussionEntry.last

            # Verify new entry data is correct
            expect(new_reply.depth).to eq 2
            expect(new_reply.parent_id).to eq @first_reply.id
            expect(new_reply.quoted_entry_id).to eq @fourth_reply.id

            # Verify that the correct quote is created after submission
            expect(fj("div[data-testid='reply-preview']:contains('#{@fourth_reply.summary}')")).to be_present
            # Verify that the correct @mentions is created
            expect(new_reply.message).to eq "<p><span class=\"mceNonEditable mention\" data-mention=\"#{@fourth_reply.user_id}\">@#{@fourth_reply.author_name}</span>quoting 4th level reply</p>"
          end
        end
      end

      context "When split screen preference is off - Inline View" do
        before :once do
          @student.preferences[:discussions_splitscreen_view] = false
          @student.save!
        end

        before do
          user_session(@student)
          get "/courses/#{@course.id}/discussion_topics/#{@threaded_topic.id}"
        end

        describe "Discussion replies with network interruptions" do
          after do
            turn_on_network
          end

          it "preserves reply content to 1st level discussion entry reply that has no existing subEntries when network is interrupted" do
            @second_first_level_reply = @threaded_topic.discussion_entries.create!(
              user: @student,
              message: "2nd - 1st level reply"
            )
            get "/courses/#{@course.id}/discussion_topics/#{@threaded_topic.id}"

            ff("button[data-testid='threading-toolbar-reply']")[0].click
            wait_for_ajaximations
            type_in_tiny("textarea", "This is a reply to a 1st level reply that should not be lost.")

            # Simulate offline mode
            turn_off_network

            # Try to submit the reply
            f("button[data-testid='DiscussionEdit-submit']").click

            # Expect error to occur
            expect(fj("div:contains('There was an unexpected error creating the discussion entry.')")).to be_present
            # Expect RCE to still be open
            expect(f("div[data-testid='DiscussionEdit-container']")).to be_present
            # Expect the typed content to still be there
            in_frame f(".tox-editor-container iframe")["id"] do
              expect(f("body")).to include_text("This is a reply to a 1st level reply that should not be lost.")
            end
          end

          it "preserves reply content to discussion entry reply when network is interrupted" do
            f("button[data-testid='threading-toolbar-reply']").click
            wait_for_ajaximations
            type_in_tiny("textarea", "This is a reply to a 1st level reply that should not be lost.")

            # Simulate offline mode
            turn_off_network

            # Try to submit the reply
            f("button[data-testid='DiscussionEdit-submit']").click

            # Expect error to occur
            expect(fj("div:contains('There was an unexpected error creating the discussion entry.')")).to be_present
            # Expect RCE to still be open
            expect(f("div[data-testid='DiscussionEdit-container']")).to be_present
            # Expect the typed content to still be there
            in_frame f(".tox-editor-container iframe")["id"] do
              expect(f("body")).to include_text("This is a reply to a 1st level reply that should not be lost.")
            end
          end
        end

        it "expands and collapses all correctly" do
          f("button[data-testid='ExpandCollapseThreads-button']").click
          wait_for_ajaximations

          expect(fj("div:contains('1st level reply')")).to be_present
          expect(fj("div:contains('2nd level reply')")).to be_present
          expect(fj("div:contains('3rd level reply')")).to be_present
          expect(fj("div:contains('4th level reply')")).to be_present

          f("button[data-testid='ExpandCollapseThreads-button']").click
          wait_for_ajaximations

          expect(f("body")).not_to contain_jqcss("div:contains('2nd level reply')")
          expect(f("body")).not_to contain_jqcss("div:contains('3rd level reply')")
          expect(f("body")).not_to contain_jqcss("div:contains('4th level reply')")
        end

        it "replies correctly to discussion topic" do
          f("button[data-testid='discussion-topic-reply']").click
          wait_for_ajaximations
          type_in_tiny("textarea", "replying to topic")
          f("button[data-testid='DiscussionEdit-submit'").click
          wait_for_ajaximations

          new_reply = DiscussionEntry.last
          # Verify new entry data is correct
          expect(new_reply.depth).to eq 1
          expect(new_reply.parent_id).to be_nil
          expect(new_reply.discussion_topic_id).to eq @threaded_topic.id
          expect(new_reply.quoted_entry_id).to be_nil
          # Verify that the correct level is opened
          expect(fj("div:contains(#{new_reply.summary})")).to be_present
          expect(fj("div:contains(#{@first_reply.summary})")).to be_present
        end

        it "replies correctly to first_reply" do
          f("button[data-testid='threading-toolbar-reply']").click
          wait_for_ajaximations
          type_in_tiny("textarea", "replying to 1st level reply")
          f("button[data-testid='DiscussionEdit-submit'").click
          wait_for_ajaximations

          new_reply = DiscussionEntry.last
          # Verify new entry data is correct
          expect(new_reply.depth).to eq 2
          expect(new_reply.parent_id).to eq @first_reply.id
          expect(new_reply.quoted_entry_id).to be_nil

          # Verify that the correct level is opened
          expect(fj("div:contains(#{new_reply.summary})")).to be_present
          expect(fj("div:contains(#{@second_reply.summary})")).to be_present
        end

        it "replies correctly to second reply" do
          f("button[data-testid='expand-button']").click
          wait_for_ajaximations
          wait_for(method: nil, timeout: 5) { ff("button[data-testid='threading-toolbar-reply']").length >= 3 }
          ff("button[data-testid='threading-toolbar-reply']")[2].click
          wait_for_ajaximations
          type_in_tiny("textarea", "replying to 2nd level reply")
          f("button[data-testid='DiscussionEdit-submit'").click
          wait_for_ajaximations

          new_reply = DiscussionEntry.last

          # Verify new entry data is correct
          expect(new_reply.depth).to eq 3
          expect(new_reply.parent_id).to eq @second_reply.id
          expect(new_reply.quoted_entry_id).to be_nil

          # Verify that the correct level is opened
          expect(fj("div:contains(#{new_reply.summary})")).to be_present
          expect(fj("div:contains(#{@third_reply.summary})")).to be_present
        end

        it "replies correctly to third reply" do
          f("button[data-testid='expand-button']").click
          wait_for_ajaximations
          wait_for(method: nil, timeout: 7) { ff("button[data-testid='threading-toolbar-reply']").length >= 3 }
          ff("button[data-testid='threading-toolbar-reply']")[2].click
          wait_for_ajaximations
          type_in_tiny("textarea", "replying to 3rd level reply")
          f("button[data-testid='DiscussionEdit-submit'").click
          wait_for_ajaximations

          new_reply = DiscussionEntry.last
          # Replies to entries at level 3 sets the parent id to be the parent's parent

          # Verify new entry data is correct
          expect(new_reply.depth).to eq 3
          expect(new_reply.parent_id).to eq @second_reply.id
          expect(new_reply.quoted_entry_id).to be_nil

          # Verify that the correct level is opened
          expect(fj("div:contains(#{new_reply.summary})")).to be_present
          expect(fj("div:contains(#{@third_reply.summary})")).to be_present
          expect(new_reply.message).to eq "<p><span class=\"mceNonEditable mention\" data-mention=\"#{@third_reply.user_id}\">@#{@third_reply.author_name}</span>replying to 3rd level reply</p>"
        end

        it "replies correctly to fourth reply" do
          f("button[data-testid='expand-button']").click
          wait_for_ajaximations
          wait_for_ajaximations
          wait_for(method: nil, timeout: 7) { ff("button[data-testid='threading-toolbar-reply']").length >= 4 }
          ff("button[data-testid='threading-toolbar-reply']")[3].click
          wait_for_ajaximations
          type_in_tiny("textarea", "replying to 4th level reply")
          f("button[data-testid='DiscussionEdit-submit'").click
          wait_for_ajaximations

          new_reply = DiscussionEntry.last
          # Replies to entries deeper than 3 levels, sets the parent to be the root_entry

          # Verify new entry data is correct
          expect(new_reply.depth).to eq 2
          expect(new_reply.parent_id).to eq @first_reply.id
          expect(new_reply.quoted_entry_id).to be_nil

          # Verify that the correct level is opened
          expect(fj("div:contains(#{new_reply.summary})")).to be_present
          expect(fj("div:contains(#{@second_reply.summary})")).to be_present
          expect(new_reply.message).to eq "<p><span class=\"mceNonEditable mention\" data-mention=\"#{@fourth_reply.user_id}\">@#{@fourth_reply.author_name}</span>replying to 4th level reply</p>"
        end

        describe "when quoting" do
          it "quotes first_reply correctly" do
            f("button[data-testid='thread-actions-menu']").click
            f("span[data-testid='quote']").click
            wait_for_ajaximations

            # Verify that it says it'll quote the correct entry
            expect(fj("div[data-testid='reply-preview']:contains('#{@first_reply.summary}')")).to be_present

            type_in_tiny("textarea", "quoting 1st level reply")
            f("button[data-testid='DiscussionEdit-submit'").click
            wait_for_ajaximations

            new_reply = DiscussionEntry.last
            # Verify new entry data is correct
            expect(new_reply.depth).to eq 2
            expect(new_reply.parent_id).to eq @first_reply.id
            expect(new_reply.quoted_entry_id).to eq @first_reply.id

            # Verify that the correct quote is created after submission
            expect(fj("div[data-testid='reply-preview']:contains('#{@first_reply.summary}')")).to be_present
          end

          it "quotes second_reply correctly" do
            f("button[data-testid='expand-button']").click
            wait_for_ajaximations
            wait_for(method: nil, timeout: 5) { ff("button[data-testid='thread-actions-menu']").length >= 2 }
            ff("button[data-testid='thread-actions-menu']")[1].click
            f("span[data-testid='quote']").click
            wait_for_ajaximations

            # Verify that it says it'll quote the correct entry
            expect(fj("div[data-testid='reply-preview']:contains('#{@second_reply.summary}')")).to be_present

            type_in_tiny("textarea", "Quoting 2nd level reply")
            f("button[data-testid='DiscussionEdit-submit'").click
            wait_for_ajaximations

            new_reply = DiscussionEntry.last

            # Verify new entry data is correct
            expect(new_reply.depth).to eq 3
            expect(new_reply.parent_id).to eq @second_reply.id
            expect(new_reply.quoted_entry_id).to eq @second_reply.id

            # Verify that the correct quote is created after submission
            wait_for(method: nil, timeout: 5) { fj("div[data-testid='reply-preview']:contains('#{@second_reply.summary}')").displayed? }
            expect(fj("div[data-testid='reply-preview']:contains('#{@second_reply.summary}')")).to be_present
          end

          it "quotes third_reply correctly" do
            f("button[data-testid='expand-button']").click
            wait_for_ajaximations
            wait_for(method: nil, timeout: 5) { ff("button[data-testid='thread-actions-menu']").length >= 3 }
            ff("button[data-testid='thread-actions-menu']")[2].click
            f("span[data-testid='quote']").click
            wait_for_ajaximations

            # Verify that it says it'll quote the correct entry
            expect(fj("div[data-testid='reply-preview']:contains('#{@third_reply.summary}')")).to be_present

            type_in_tiny("textarea", "quoting 3rd level reply")
            f("button[data-testid='DiscussionEdit-submit'").click
            wait_for_ajaximations

            new_reply = DiscussionEntry.last

            # Verify new entry data is correct
            expect(new_reply.depth).to eq 3
            expect(new_reply.parent_id).to eq @second_reply.id
            expect(new_reply.quoted_entry_id).to eq @third_reply.id

            # Verify that the correct quote is created after submission
            expect(fj("div[data-testid='reply-preview']:contains('#{@third_reply.summary}')")).to be_present
            expect(new_reply.message).to eq "<p><span class=\"mceNonEditable mention\" data-mention=\"#{@third_reply.user_id}\">@#{@third_reply.author_name}</span>quoting 3rd level reply</p>"
          end

          it "quotes fourth_reply correctly" do
            f("button[data-testid='expand-button']").click
            wait_for_ajaximations
            wait_for_ajaximations
            wait_for(method: nil, timeout: 5) { ff("button[data-testid='thread-actions-menu']").length >= 4 }
            ff("button[data-testid='thread-actions-menu']")[3].click
            f("span[data-testid='quote']").click
            wait_for_ajaximations

            # Verify that it says it'll quote the correct entry
            expect(fj("div[data-testid='reply-preview']:contains('#{@fourth_reply.summary}')")).to be_present

            type_in_tiny("textarea", "quoting 4th level reply")
            f("button[data-testid='DiscussionEdit-submit'").click
            wait_for_ajaximations

            new_reply = DiscussionEntry.last

            # Verify new entry data is correct
            expect(new_reply.depth).to eq 2
            expect(new_reply.parent_id).to eq @first_reply.id
            expect(new_reply.quoted_entry_id).to eq @fourth_reply.id

            # Verify that the correct quote is created after submission
            expect(fj("div[data-testid='reply-preview']:contains('#{@fourth_reply.summary}')")).to be_present
            expect(new_reply.message).to eq "<p><span class=\"mceNonEditable mention\" data-mention=\"#{@fourth_reply.user_id}\">@#{@fourth_reply.author_name}</span>quoting 4th level reply</p>"
          end
        end
      end
    end

    it "replies with iframe element" do
      user_session(@teacher)

      entry_text = "<iframe src='https://example.com'></iframe>"
      get "/courses/#{@course.id}/discussion_topics/#{@topic.id}"
      f("button[data-testid='discussion-topic-reply']").click
      wait_for_ajaximations
      f('[data-btn-id="rce-edit-btn"]').click
      editor_switch_button = f('[data-btn-id="rce-editormessage-btn"]')
      if editor_switch_button.text == "Switch to raw HTML Editor"
        editor_switch_button.click
      end
      wait_for_ajaximations
      f("textarea[data-rich_text='true']").send_keys entry_text
      fj("button:contains('Reply')").click
      wait_for_ajaximations
      expect(f("iframe[src='https://example.com']")).to be_present
    end

    it "allows edits to entries with replies" do
      user_session(@teacher)

      edit_text = "edit message"
      entry = @topic.discussion_entries.create!(
        user: @student,
        message: "new threaded reply from student"
      )
      @topic.discussion_entries.create!(
        user: @student,
        message: "new threaded child reply from student",
        parent_entry: entry
      )
      get "/courses/#{@course.id}/discussion_topics/#{@topic.id}"
      f("button[data-testid='thread-actions-menu']").click
      fj("li:contains('Edit')").click
      wait_for_ajaximations
      type_in_tiny("textarea", edit_text)
      fj("button:contains('Save')").click
      wait_for_ajax_requests
      expect(entry.reload.message).to match(edit_text)
      expect(f("span[data-testid='editedByText']").text).to include "Edited by teacher"
    end

    it "can show edited replies without edited by in anonymous discussions" do
      @topic.anonymous_state = "full_anonymity"
      @topic.save!

      user_session(@teacher)
      edit_text = "edit message"
      entry = @topic.discussion_entries.create!(
        user: @student,
        message: "new threaded reply from student"
      )
      @topic.discussion_entries.create!(
        user: @student,
        message: "new threaded child reply from student",
        parent_entry: entry
      )
      get "/courses/#{@course.id}/discussion_topics/#{@topic.id}"
      f("button[data-testid='thread-actions-menu']").click
      fj("li:contains('Edit')").click
      wait_for_ajaximations
      type_in_tiny("textarea", edit_text)
      fj("button:contains('Save')").click
      wait_for_ajax_requests
      expect(fj("div:contains('Last edited')")).to be_present
      expect(f("body")).not_to contain_jqcss("span[data-testid='editedByText']")
    end

    it "preserves quoted reply when editing a reply" do
      user_session(@teacher)

      entry = @topic.discussion_entries.create!(
        user: @teacher,
        message: "new reply from teacher"
      )
      response = @topic.discussion_entries.create!(
        user: @teacher,
        message: "quoted reply from teacher",
        parent_entry: entry,
        quoted_entry: entry
      )
      get "/courses/#{@course.id}/discussion_topics/#{@topic.id}"
      f("button[data-testid='expand-button']").click
      wait_for_ajaximations
      wait_for(method: nil, timeout: 5) { ff("button[data-testid='thread-actions-menu']").length >= 2 }
      ff("button[data-testid='thread-actions-menu']")[1].click
      f("span[data-testid='edit']").click
      wait_for_ajaximations

      edit_text = "edit message"
      type_in_tiny("textarea", edit_text)
      fj("button:contains('Save')").click
      wait_for_ajaximations

      response.reload
      expect(response.message).to match(edit_text)
      expect(response.quoted_entry_id).to eq(entry.id)
    end

    it "preserves quoted reply when editing an anonymous reply" do
      @topic.anonymous_state = "full_anonymity"
      @topic.save!

      user_session(@teacher)

      entry = @topic.discussion_entries.create!(
        user: @student,
        message: "new reply from teacher"
      )
      response = @topic.discussion_entries.create!(
        user: @student,
        message: "quoted reply from teacher",
        parent_entry: entry,
        quoted_entry: entry
      )
      get "/courses/#{@course.id}/discussion_topics/#{@topic.id}"
      f("button[data-testid='expand-button']").click
      wait_for_ajaximations
      wait_for(method: nil, timeout: 5) { ff("button[data-testid='thread-actions-menu']").length >= 2 }
      ff("button[data-testid='thread-actions-menu']")[1].click
      f("span[data-testid='edit']").click
      wait_for_ajaximations

      edit_text = "edit message"
      type_in_tiny("textarea", edit_text)
      fj("button:contains('Save')").click
      wait_for_ajaximations

      response.reload
      expect(response.message).to match(edit_text)
      expect(response.quoted_entry_id).to eq(entry.id)

      expect(f("div[data-testid='reply-preview']").text).to include("Anonymous")
    end

    it "allows users to remove quote from reply when editing" do
      user_session(@teacher)

      entry = @topic.discussion_entries.create!(
        user: @teacher,
        message: "new reply from teacher"
      )
      response = @topic.discussion_entries.create!(
        user: @teacher,
        message: "quoted reply from teacher",
        parent_entry: entry,
        quoted_entry: entry
      )
      get "/courses/#{@course.id}/discussion_topics/#{@topic.id}"
      f("button[data-testid='expand-button']").click
      wait_for_ajaximations
      wait_for(method: nil, timeout: 5) { ff("button[data-testid='thread-actions-menu']").length >= 2 }
      ff("button[data-testid='thread-actions-menu']")[1].click
      f("span[data-testid='edit']").click
      wait_for_ajaximations

      # The toggle to include quoted reply, I cannot click the input directly, as a random
      # span intercepts the click event and selenium raises an error....
      f("svg[name='IconCheck']").click

      fj("button:contains('Save')").click

      wait_for_ajaximations

      response.reload
      expect(response.quoted_entry_id).to be_nil
    end

    context "concluded student" do
      before do
        student_enrollment = course_with_student(
          course: @course,
          user: @student,
          active_enrollment: true
        )
        @topic.discussion_entries.create!(
          user: @student,
          message: "new threaded reply from student"
        )
        student_enrollment.send(:conclude)
        user_session(@student)
        get "/courses/#{@course.id}/discussion_topics/#{@topic.id}"
      end

      it "does not allow editing or deleting for a concluded student" do
        f("button[data-testid='thread-actions-menu']").click
        expect(f("body")).not_to contain_jqcss("li:contains('Edit')")
        expect(f("body")).not_to contain_jqcss("li:contains('Delete')")
      end
    end

    it "does not allow students to edit replies to a locked topic" do
      user_session(@student)
      @topic.discussion_entries.create!(
        user: @student,
        message: "new threaded reply from student"
      )
      @topic.lock!
      get "/courses/#{@course.id}/discussion_topics/#{@topic.id}"
      f("button[data-testid='thread-actions-menu']").click
      expect(f("body")).not_to contain_jqcss("li:contains('Edit')")
    end

    it "deletes a reply" do
      skip_if_safari(:alert)
      entry = @topic.discussion_entries.create!(
        user: @student,
        message: "new threaded reply from student"
      )
      user_session(@teacher)

      get "/courses/#{@course.id}/discussion_topics/#{@topic.id}"
      f("button[data-testid='thread-actions-menu']").click
      fj("li:contains('Delete')").click
      driver.switch_to.alert.accept
      wait_for_ajax_requests
      entry.reload
      expect(fj("span:contains('Deleted by teacher')")).to be_present
      expect(entry.workflow_state).to eq "deleted"
    end

    it "deletes a reply and checks data for Initial Post Required discussion" do
      skip_if_safari(:alert)
      @topic.require_initial_post = true
      entry = @topic.discussion_entries.create!(
        user: @student,
        message: "new threaded reply from student"
      )
      user_session(@student)

      get "/courses/#{@course.id}/discussion_topics/#{@topic.id}"
      expect(fj("span:contains('1 Reply')")).to be_present
      f("button[data-testid='thread-actions-menu']").click
      fj("li:contains('Delete')").click
      driver.switch_to.alert.accept
      wait_for_ajax_requests
      entry.reload
      expect do
        fj("span:contains('1 Reply')")
      end.to raise_error(Selenium::WebDriver::Error::NoSuchElementError) # rubocop:disable Specs/NoNoSuchElementError
      expect(entry.workflow_state).to eq "deleted"
    end

    it "replies to 3rd level stay 3rd level" do
      topic = create_discussion("flatten 3rd level replies", "threaded")
      first_reply = topic.discussion_entries.create!(
        user: @student,
        message: "1st level reply"
      )
      second_reply = DiscussionEntry.create!(
        message: "2nd level reply",
        discussion_topic_id: first_reply.discussion_topic_id,
        user_id: first_reply.user_id,
        root_entry_id: first_reply.id,
        parent_id: first_reply.id
      )
      third_entry = DiscussionEntry.create!(
        message: "3rd level reply",
        discussion_topic_id: second_reply.discussion_topic_id,
        user_id: second_reply.user_id,
        root_entry_id: second_reply.id,
        parent_id: second_reply.id
      )
      user_session(@student)
      get "/courses/#{@course.id}/discussion_topics/#{topic.id}"
      expect(fj("div:contains('flatten 3rd level replies')")).to be_present
      expect(f("body")).not_to contain_jqcss("div:contains('2nd level reply')")
      f("button[data-testid='expand-button']").click
      wait_for_ajaximations
      wait_for(method: nil, timeout: 5) { ff("button[data-testid='threading-toolbar-reply']").length >= 3 }
      ff("button[data-testid='threading-toolbar-reply']")[2].click
      wait_for_ajaximations
      type_in_tiny("textarea", "replying to 3rd level reply")
      f("button[data-testid='DiscussionEdit-submit'").click
      wait_for_ajaximations
      flattened_reply = DiscussionEntry.last
      expect(flattened_reply.parent_id).to eq third_entry.parent_id
      expect(flattened_reply.message).to eq "<p><span class=\"mceNonEditable mention\" data-mention=\"#{third_entry.user_id}\">@#{third_entry.author_name}</span>replying to 3rd level reply</p>"
    end

    context "replies reporting" do
      it "lets users report replies" do
        @course.root_account.enable_feature! :discussions_reporting
        @topic.discussion_entries.create!(
          user: @student,
          message: "this is offensive content"
        )
        user_session(@teacher)

        get "/courses/#{@course.id}/discussion_topics/#{@topic.id}"
        f("button[data-testid='thread-actions-menu']").click
        fj("li:contains('Report')").click
        expect(fj("h2:contains('Report Reply')")).to be_present

        # side test, click away from modal and make sure it closes
        move_to_click("input[data-testid='search-filter']")
        expect(f("body")).not_to contain_jqcss("h2:contains('Report Reply')")

        # resume main test
        move_to_click("button[data-testid='thread-actions-menu']")
        fj("li:contains('Report')").click
        move_to_click("input[value='offensive']")
        f("button[data-testid='report-reply-submit-button']").click
        wait_for_ajaximations
        move_to_click("button[data-testid='thread-actions-menu']")
        expect(fj("li:contains('Reported')")).to be_present
      end
    end

    context "fully anonymous discussions" do
      it "shows deleted entries as anonymous" do
        anon_topic = @course.discussion_topics.create!(
          user: @teacher,
          title: "Fully Anonymous Topic",
          message: "Teachers, TAs and Designers are anonymized",
          workflow_state: "published",
          anonymous_state: "full_anonymity"
        )

        student_entry_student_deleted = anon_topic.discussion_entries.create!(
          user: @student,
          message: "this a student entry student deleted"
        )

        student_entry_student_deleted.editor_id = @student.id
        student_entry_student_deleted.destroy

        student_entry_teacher_deleted = anon_topic.discussion_entries.create!(
          user: @student,
          message: "this a student entry teacher deleted"
        )

        student_entry_teacher_deleted.editor_id = @teacher.id
        student_entry_teacher_deleted.destroy

        user_session(@teacher)
        get "/courses/#{@course.id}/discussion_topics/#{anon_topic.id}"
        expect(fj("div:contains('Deleted by Anonymous')")).to be_present
        expect(fj("div:contains('Deleted by teacher')")).to be_present
      end

      it "shows edited entries as anonymous" do
        anon_topic = @course.discussion_topics.create!(
          user: @teacher,
          title: "Fully Anonymous Topic",
          message: "Teachers, TAs and Designers are anonymized",
          workflow_state: "published",
          anonymous_state: "full_anonymity"
        )

        student_entry_student_edited = anon_topic.discussion_entries.create!(
          user: @student,
          message: "this a student entry student edited"
        )

        student_entry_student_edited.editor_id = @student.id
        student_entry_student_edited.save!

        student_entry_teacher_edited = anon_topic.discussion_entries.create!(
          user: @student,
          message: "this a student entry teacher edited"
        )

        student_entry_teacher_edited.editor_id = @teacher.id
        student_entry_teacher_edited.save!

        user_session(@teacher)
        get "/courses/#{@course.id}/discussion_topics/#{anon_topic.id}"

        # for anonymous discussion entries, we never show who edited
        expect(ff("span[data-testid='author_name']")[0].text).to eq "teacher"
        expect(ff("span[data-testid='author_name']")[1].text).to include "Anonymous"
        expect(ff("span[data-testid='author_name']")[2].text).to include "Anonymous"
      end

      it "only shows students as anonymous" do
        designer = designer_in_course(course: @course, name: "Designer", active_all: true).user
        ta = ta_in_course(course: @course, name: "TA", active_all: true).user

        anon_topic = @course.discussion_topics.create!(
          user: @teacher,
          title: "Fully Anonymous Topic",
          message: "Teachers, TAs and Designers are anonymized",
          workflow_state: "published",
          anonymous_state: "full_anonymity"
        )

        anon_topic.discussion_entries.create!(
          user: @teacher,
          message: "this a teacher entry"
        )

        anon_topic.discussion_entries.create!(
          user: designer,
          message: "this a designer entry"
        )

        anon_topic.discussion_entries.create!(
          user: ta,
          message: "this a ta entry"
        )

        student_entry = anon_topic.discussion_entries.create!(
          user: @student,
          message: "this a student entry"
        )

        # make sure nil_participant_entries do not cause the page to 500 and continues to
        # load the good entries instead
        nil_participant = student_in_course(course: @course, name: "Mr Nil", active_all: true).user
        anon_topic.discussion_entries.create!(
          user: nil_participant,
          message: "this a nil participant entry"
        )
        DiscussionTopicParticipant.where(discussion_topic_id: anon_topic.id, user_id: [nil_participant.id]).delete_all

        user_session(@teacher)
        get "/courses/#{@course.id}/discussion_topics/#{anon_topic.id}"
        expect(fj("span[data-testid='non-graded-discussion-info'] span:contains('Anonymous Discussion')")).to be_present

        author_spans = ff("span[data-testid='author_name']")
        authors = author_spans.map(&:text)
        expect(student_entry.author_name).to include "Anonymous "
        expect(authors).to include("teacher", "TA", "Designer", student_entry.author_name)
        expect(authors).not_to include("student")
        expect(authors).not_to include("Mr Nil")
      end

      it "allows liking" do
        @teacher.preferences[:discussions_splitscreen_view] = false
        @teacher.save!

        anon_topic = @course.discussion_topics.create!(
          user: @teacher,
          title: "Fully Anonymous Topic",
          message: "Teachers, TAs and Designers are anonymized",
          workflow_state: "published",
          anonymous_state: "full_anonymity",
          allow_rating: true
        )

        @first_reply = anon_topic.discussion_entries.create!(
          user: @teacher,
          message: "1st level reply"
        )

        @second_reply = DiscussionEntry.create!(
          message: "2nd level reply",
          discussion_topic_id: @first_reply.discussion_topic_id,
          user_id: @student.id,
          root_entry_id: @first_reply.id,
          parent_id: @first_reply.id
        )

        expect(@second_reply.rating_sum).to be_nil
        user_session(@teacher)
        get "/courses/#{@course.id}/discussion_topics/#{anon_topic.id}"
        wait_for_ajaximations

        f(".discussion-expand-btn").click
        wait_for_ajaximations
        expect(fj("div:contains('2nd level reply')")).to be_truthy

        ff("[data-testid='like-button']")[1].click
        wait_for_ajaximations
        expect(@second_reply.reload.rating_sum).to eq(1)

        ff("[data-testid='like-button']")[1].click
        wait_for_ajaximations
        expect(fj("div:contains('2nd level reply')")).to be_truthy
        expect(@second_reply.reload.rating_sum).to eq(0)
      end
    end

    context "partially anonymous discussions" do
      def ui_entry_author_name
        f("div[data-testid='discussion-root-entry-container'] span[data-testid='author_name']").text
      end

      before :once do
        @partially_anon_topic = @course.discussion_topics.create!(
          user: @teacher,
          title: "Partially Anonymous Topic",
          message: "feel free to be anonymous, or not",
          workflow_state: "published",
          anonymous_state: "partial_anonymity"
        )
      end

      it "lets students post replies as themselves" do
        message = "Real Name was used"
        user_session(@student)
        get "/courses/#{@course.id}/discussion_topics/#{@partially_anon_topic.id}"

        f("button[data-testid='discussion-topic-reply']").click

        force_click_native("span[data-testid='anonymous-response-selector'] input")
        fj("li:contains('#{@student.name}')").click
        type_in_tiny "textarea", message
        f("button[data-testid='DiscussionEdit-submit'").click

        # optimistic response
        expect(ui_entry_author_name).to eq @student.name

        # graphql response
        wait_for_ajaximations
        expect(ui_entry_author_name).to eq @student.name
      end

      it "lets students post replies anonymously" do
        message = "Anonymous Name was used"
        user_session(@student)
        get "/courses/#{@course.id}/discussion_topics/#{@partially_anon_topic.id}"

        f("button[data-testid='discussion-topic-reply']").click

        force_click_native("span[data-testid='anonymous-response-selector'] input")
        type_in_tiny "textarea", message
        f("button[data-testid='DiscussionEdit-submit'").click

        # optimistic response
        expect(ui_entry_author_name).to start_with "Anonymous"
        # graphql response
        wait_for_ajaximations
        expect(ui_entry_author_name).to start_with "Anonymous"
      end
    end

    context "users must post before seeing replies" do
      it "requires a post before seeing replies for students" do
        topic = create_discussion("must see replies", "threaded")
        topic.require_initial_post = true
        topic.save!
        topic.reload
        topic.discussion_entries.create!(
          user: @teacher,
          message: "students can only see this if they reply"
        )
        user_session(@student)
        get "/courses/#{@course.id}/discussion_topics/#{topic.id}"
        expect(fj("div:contains('You must post before seeing replies. Edit history will be available to instructors.')")).to be_present
        expect(f("body")).not_to contain_jqcss("div:contains('students can only see this if they reply')")
        f("button[data-testid='discussion-topic-reply']").click
        type_in_tiny("textarea", "student here")
        f("button[data-testid='DiscussionEdit-submit']").click
        wait_for_ajaximations
        expect(f("body")).to contain_jqcss("div:contains('students can only see this if they reply')")
        expect(f("body")).to contain_jqcss("div:contains('student here')")
      end
    end

    context "locked for comments" do
      it "displays message for students in a discussion that is closed for comments" do
        @topic.lock!
        @topic.message = "This is visible"
        @topic.save!
        user_session(@student)

        get "/courses/#{@course.id}/discussion_topics/#{@topic.id}"
        expect(fj("span:contains('#{@topic.message}')")).to be_present
      end
    end

    it "shows the correct entry counts for graded group discussions" do
      topic = create_graded_discussion(@course)

      group = @course.groups.create!(name: "Group 1")
      group.add_user(@student)

      topic.group_category = @course.group_categories.create!(name: "Group Category")
      topic.save!

      subtopic = topic.child_topics.build(title: "Subtopic 1", context: group)
      subtopic_assignment = @course.assignments.build(submission_types: "discussion_topic", title: subtopic.title)
      subtopic_assignment.infer_times
      subtopic_assignment.saved_by = :discussion_topic
      subtopic.assignment = subtopic_assignment
      subtopic.group_category = topic.group_category
      subtopic.save

      root_entry = topic.discussion_entries.create!(user: @teacher, message: "root entry")
      topic.discussion_entries.create!(user: @teacher, message: "sub entry", root_entry_id: root_entry.id, parent_id: root_entry.id)

      user_session(@teacher)

      get "/courses/#{@course.id}/discussion_topics/#{topic.id}"

      expect(ff("div[data-testid='replies-counter']")[1]).to include_text("1 Reply")
    end

    it "should show alert when discussion has sub assignments but the checkpoints feature flag is disabled" do
      Account.site_admin.enable_feature! :discussion_checkpoints

      discussion_topic = DiscussionTopic.create_graded_topic!(course: @course, title: "checkpointed discussion")
      due_at = 2.days.from_now
      replies_required = 2

      Checkpoints::DiscussionCheckpointCreatorService.call(
        discussion_topic:,
        checkpoint_label: CheckpointLabels::REPLY_TO_TOPIC,
        dates: [{ type: "everyone", due_at: }],
        points_possible: 5
      )

      Checkpoints::DiscussionCheckpointCreatorService.call(
        discussion_topic:,
        checkpoint_label: CheckpointLabels::REPLY_TO_ENTRY,
        dates: [{ type: "everyone", due_at: }],
        points_possible: 10,
        replies_required:
      )

      Account.site_admin.disable_feature! :discussion_checkpoints

      user_session(@teacher)

      get "/courses/#{@course.id}/discussion_topics/#{discussion_topic.id}"
      expect(fj("div:contains('This discussion includes graded checkpoints, but the Discussion Checkpoints feature flag is currently disabled at the root account level. To enable this functionality, please contact an administrator to activate the feature flag.')")).to be_present
    end

    it "should not show alert when discussion has sub assignments but the checkpoints feature flag is disabled to students" do
      Account.site_admin.enable_feature! :discussion_checkpoints

      discussion_topic = DiscussionTopic.create_graded_topic!(course: @course, title: "checkpointed discussion")
      due_at = 2.days.from_now
      replies_required = 2

      Checkpoints::DiscussionCheckpointCreatorService.call(
        discussion_topic:,
        checkpoint_label: CheckpointLabels::REPLY_TO_TOPIC,
        dates: [{ type: "everyone", due_at: }],
        points_possible: 5
      )

      Checkpoints::DiscussionCheckpointCreatorService.call(
        discussion_topic:,
        checkpoint_label: CheckpointLabels::REPLY_TO_ENTRY,
        dates: [{ type: "everyone", due_at: }],
        points_possible: 10,
        replies_required:
      )

      Account.site_admin.disable_feature! :discussion_checkpoints

      user_session(@student)

      get "/courses/#{@course.id}/discussion_topics/#{discussion_topic.id}"
      expect(f("body")).not_to contain_jqcss("div:contains('This discussion includes graded checkpoints, but the Discussion Checkpoints feature flag is currently disabled at the root account level. To enable this functionality, please contact an administrator to activate the feature flag.')")
    end
<<<<<<< HEAD
=======

    context "NO header stickiness" do
      before do
        @topic = create_discussion("Discussion With Sticky Hheader", "threaded")
        5.times do |i|
          @topic.discussion_entries.create!(
            user: @teacher,
            message: "root entry #{i + 1}"
          )
        end
        user_session(@teacher)
      end

      it "should not have sticky header even when :discussions_speedgrader_revisit feature flag is ON" do
        @course.account.enable_feature! :discussions_speedgrader_revisit
        get "/courses/#{@course.id}/discussion_topics/#{@topic.id}"
        expect(f("body")).not_to contain_css("div[data-testid='sticky-toolbar']")
      end
    end
>>>>>>> 0ef5b089
  end
end<|MERGE_RESOLUTION|>--- conflicted
+++ resolved
@@ -1634,8 +1634,6 @@
       get "/courses/#{@course.id}/discussion_topics/#{discussion_topic.id}"
       expect(f("body")).not_to contain_jqcss("div:contains('This discussion includes graded checkpoints, but the Discussion Checkpoints feature flag is currently disabled at the root account level. To enable this functionality, please contact an administrator to activate the feature flag.')")
     end
-<<<<<<< HEAD
-=======
 
     context "NO header stickiness" do
       before do
@@ -1655,6 +1653,5 @@
         expect(f("body")).not_to contain_css("div[data-testid='sticky-toolbar']")
       end
     end
->>>>>>> 0ef5b089
   end
 end