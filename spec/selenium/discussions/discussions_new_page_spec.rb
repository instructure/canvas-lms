--- conflicted
+++ resolved
@@ -919,8 +919,6 @@
         expect(dt.assignment.automatic_peer_reviews).to be true
       end
 
-<<<<<<< HEAD
-=======
       describe "when updating Assign To" do
         before do
           course.course_sections.create!(name: "Section 3")
@@ -961,7 +959,6 @@
         end
       end
 
->>>>>>> 2a5b008b
       it "creates a discussion topic with an assignment with manual peer reviews" do
         get "/courses/#{course.id}/discussion_topics/new"
 
@@ -1525,12 +1522,9 @@
           f("button[data-testid='save-and-publish-button']").click
           wait_for_ajaximations
 
-<<<<<<< HEAD
-=======
           f("button[data-testid='continue-button']").click
           wait_for_ajaximations
 
->>>>>>> 2a5b008b
           dt = Assignment.last.discussion_topic
           expect(dt.assignment.workflow_state).to eq "published"
           expect(dt.assignment.group_category_id).to be_nil
