# frozen_string_literal: true

#
# Copyright (C) 2014 - present Instructure, Inc.
#
# This file is part of Canvas.
#
# Canvas is free software: you can redistribute it and/or modify it under
# the terms of the GNU Affero General Public License as published by the Free
# Software Foundation, version 3 of the License.
#
# Canvas is distributed in the hope that it will be useful, but WITHOUT ANY
# WARRANTY; without even the implied warranty of MERCHANTABILITY or FITNESS FOR
# A PARTICULAR PURPOSE. See the GNU Affero General Public License for more
# details.
#
# You should have received a copy of the GNU Affero General Public License along
# with this program. If not, see <http://www.gnu.org/licenses/>.

require_relative "../helpers/discussions_common"
require_relative "../helpers/items_assign_to_tray"
require_relative "../helpers/context_modules_common"
require_relative "../assignments/page_objects/assignment_create_edit_page"
require_relative "pages/discussion_page"
require_relative "../../helpers/k5_common"
require_relative "../dashboard/pages/k5_important_dates_section_page"
require_relative "../dashboard/pages/k5_dashboard_common_page"
require_relative "../../helpers/selective_release_common"
require_relative "../conditional_release/page_objects/conditional_release_objects"

describe "discussions" do
  include_context "in-process server selenium tests"
  include DiscussionsCommon
  include ItemsAssignToTray
  include ContextModulesCommon
  include K5DashboardCommonPageObject
  include K5Common
  include K5ImportantDatesSectionPageObject
  include SelectiveReleaseCommon

  let(:course) { course_model.tap(&:offer!) }
  let(:default_section) { course.default_section }
  let(:new_section) { course.course_sections.create!(name: "section 2") }
  let(:group) do
    course.groups.create!(name: "group",
                          group_category:).tap do |g|
      g.add_user(student, "accepted", nil)
    end
  end
  let(:student) { student_in_course(course:, name: "student", display_name: "mister student", active_all: true).user }
  let(:teacher) { teacher_in_course(course:, name: "teacher", active_all: true).user }
  let(:assignment_group) { course.assignment_groups.create!(name: "assignment group") }
  let(:group_category) { course.group_categories.create!(name: "group category") }
  let(:assignment) do
    course.assignments.create!(
      name: "assignment",
      # submission_types: 'discussion_topic',
      assignment_group:
    )
  end

  before do
    stub_rcs_config
  end

  def set_react_topic_title_and_message(title, message)
    f("input[placeholder='Topic Title']").send_keys title
    type_in_tiny("textarea", message)
  end

  context "when discussion_create feature flag is OFF" do
    let(:url) { "/courses/#{course.id}/discussion_topics/new" }

    context "as a teacher" do
      before do
        user_session(teacher)
      end

      it "adds an attachment to a new topic", priority: "1" do
        skip_if_firefox("known issue with firefox https://bugzilla.mozilla.org/show_bug.cgi?id=1335085")
        topic_title = "new topic with file"
        get url
        wait_for_tiny(f("textarea[name=message]"))
        replace_content(f("input[name=title]"), topic_title)
        add_attachment_and_validate
        expect(DiscussionTopic.where(title: topic_title).first.attachment_id).to be_present
      end

      it "creates a podcast enabled topic", priority: "1" do
        get url
        wait_for_tiny(f("textarea[name=message]"))
        replace_content(f("input[name=title]"), "This is my test title")
        type_in_tiny("textarea[name=message]", "This is the discussion description.")

        f("input[type=checkbox][name=podcast_enabled]").click
        expect_new_page_load { submit_form(".form-actions") }
        # get "/courses/#{course.id}/discussion_topics"
        # TODO: talk to UI, figure out what to display here
        # f('.discussion-topic .icon-rss').should be_displayed
        expect(DiscussionTopic.last.podcast_enabled).to be_truthy
      end

      it "does not display the section specific announcer if the FF is disabled" do
        get url
        graded_checkbox = f('input[type=checkbox][name="assignment[set_assignment]"]')
        graded_checkbox.click
        expect(f("body")).not_to contain_css('input[id^="Autocomplete"]')
      end

      context "graded" do
        it "allows creating multiple due dates", priority: "1" do
          differentiated_modules_off
          assignment_group
          group_category
          new_section
          get url
          wait_for_tiny(f("textarea[name=message]"))

          f('input[type=checkbox][name="assignment[set_assignment]"]').click

          due_at1 = 3.days.from_now
          due_at2 = 4.days.from_now

          fj(".ic-tokeninput-input:first").send_keys(default_section.name)
          wait_for_ajaximations
          fj(".ic-tokeninput-option:visible:first").click
          wait_for_ajaximations
          fj(".datePickerDateField[data-date-type='due_at']:first").send_keys(format_date_for_view(due_at1), :tab)
          wait_for_ajaximations
          f("#add_due_date").click
          wait_for_ajaximations

          fj(".ic-tokeninput-input:last").send_keys(new_section.name)
          wait_for_ajaximations
          fj(".ic-tokeninput-option:visible:first").click
          wait_for_ajaximations
          fj(".datePickerDateField[data-date-type='due_at']:last").send_keys(format_date_for_view(due_at2))

          expect_new_page_load { f(".form-actions button[type=submit]").click }
          topic = DiscussionTopic.last

          overrides = topic.assignment.assignment_overrides
          expect(overrides.count).to eq 2
          default_override = overrides.detect { |o| o.set_id == default_section.id }
          expect(default_override.due_at.to_date).to eq due_at1.to_date
          other_override = overrides.detect { |o| o.set_id == new_section.id }
          expect(other_override.due_at.to_date).to eq due_at2.to_date
        end

        it "validates that a group category is selected", priority: "1" do
          assignment_group
          get url

          f('input[type=checkbox][name="assignment[set_assignment]"]').click
          f("#has_group_category").click
          f(%(span[data-testid="group-set-close"])).click
          submit_button = f("#edit_discussion_form_buttons .btn-primary[type=submit]")
          scroll_into_view(submit_button)
          submit_button.click
          wait_for_ajaximations
          error_box = f("div[role='alert'] .error_text")
          expect(error_box.text).to eq "Please create a group set"
        end

        context "archived grading schemes enabled" do
          before do
            Account.site_admin.enable_feature!(:grading_scheme_updates)
            Account.site_admin.enable_feature!(:archived_grading_schemes)
            @course = course
            @account = @course.account
            @active_grading_standard = @course.grading_standards.create!(title: "Active Grading Scheme", data: { "A" => 0.9, "F" => 0 }, scaling_factor: 1.0, points_based: false, workflow_state: "active")
            @archived_grading_standard = @course.grading_standards.create!(title: "Archived Grading Scheme", data: { "A" => 0.9, "F" => 0 }, scaling_factor: 1.0, points_based: false, workflow_state: "archived")
            @account_grading_standard = @account.grading_standards.create!(title: "Account Grading Scheme", data: { "A" => 0.9, "F" => 0 }, scaling_factor: 1.0, points_based: false, workflow_state: "active")
          end

          it "shows archived grading scheme if it is the course default twice, once to follow course default scheme and once to choose that scheme to use" do
            @course.update!(grading_standard_id: @archived_grading_standard.id)
            @course.reload
            get "/courses/#{@course.id}/discussion_topics/new"
            wait_for_ajaximations
            f('input[type=checkbox][name="assignment[set_assignment]"]').click
            wait_for_ajaximations
            f("#assignment_grading_type").click
            ffj("option:contains('Letter Grade')").last.click
            wait_for_ajaximations
            expect(f("[data-testid='grading-schemes-selector-dropdown']").attribute("title")).to eq(@archived_grading_standard.title + " (course default)")
            f("[data-testid='grading-schemes-selector-dropdown']").click
            expect(f("[data-testid='grading-schemes-selector-option-#{@course.grading_standard.id}']")).to include_text(@course.grading_standard.title)
          end

          it "removes grading schemes from dropdown after archiving them but still shows them upon reopening the modal" do
            get "/courses/#{@course.id}/discussion_topics/new"
            wait_for_ajaximations
            f('input[type=checkbox][name="assignment[set_assignment]"]').click
            wait_for_ajaximations
            f("#assignment_grading_type").click
            ffj("option:contains('Letter Grade')").last.click
            wait_for_ajaximations
            f("[data-testid='grading-schemes-selector-dropdown']").click
            expect(f("[data-testid='grading-schemes-selector-option-#{@active_grading_standard.id}']")).to be_present
            f("[data-testid='manage-all-grading-schemes-button']").click
            wait_for_ajaximations
            f("[data-testid='grading-scheme-#{@active_grading_standard.id}-archive-button']").click
            wait_for_ajaximations
            f("[data-testid='manage-all-grading-schemes-close-button']").click
            wait_for_ajaximations
            f("[data-testid='grading-schemes-selector-dropdown']").click
            expect(f("[data-testid='grading-schemes-selector-dropdown-form']")).not_to contain_css("[data-testid='grading-schemes-selector-option-#{@active_grading_standard.id}']")
            f("[data-testid='manage-all-grading-schemes-button']").click
            wait_for_ajaximations
            expect(f("[data-testid='grading-scheme-row-#{@active_grading_standard.id}']").text).to be_present
          end

          it "shows all archived schemes in the manage grading schemes modal" do
            archived_gs1 = @course.grading_standards.create!(title: "Archived Grading Scheme 1", data: { "A" => 0.9, "F" => 0 }, scaling_factor: 1.0, points_based: false, workflow_state: "archived")
            archived_gs2 = @course.grading_standards.create!(title: "Archived Grading Scheme 2", data: { "A" => 0.9, "F" => 0 }, scaling_factor: 1.0, points_based: false, workflow_state: "archived")
            archived_gs3 = @course.grading_standards.create!(title: "Archived Grading Scheme 3", data: { "A" => 0.9, "F" => 0 }, scaling_factor: 1.0, points_based: false, workflow_state: "archived")
            get "/courses/#{@course.id}/discussion_topics/new"
            wait_for_ajaximations
            f('input[type=checkbox][name="assignment[set_assignment]"]').click
            wait_for_ajaximations
            f("#assignment_grading_type").click
            ffj("option:contains('Letter Grade')").last.click
            wait_for_ajaximations
            f("[data-testid='manage-all-grading-schemes-button']").click
            wait_for_ajaximations
            expect(f("[data-testid='grading-scheme-#{archived_gs1.id}-name']")).to include_text(archived_gs1.title)
            expect(f("[data-testid='grading-scheme-#{archived_gs2.id}-name']")).to include_text(archived_gs2.title)
            expect(f("[data-testid='grading-scheme-#{archived_gs3.id}-name']")).to include_text(archived_gs3.title)
          end

          it "creates a discussion topic with selected grading scheme/standard" do
            grading_standard = course.grading_standards.create!(title: "Win/Lose", data: [["Winner", 0.94], ["Loser", 0]])

            get "/courses/#{@course.id}/discussion_topics/new"

            title = "Graded Discussion Topic with letter grade type"
            message = "replying to topic"

            f("input[placeholder='Topic Title']").send_keys title
            type_in_tiny("textarea", message)

            f('input[type=checkbox][name="assignment[set_assignment]"]').click
            wait_for_ajaximations
            f("#assignment_grading_type").click
            ffj("option:contains('Letter Grade')").last.click
            wait_for_ajaximations
            expect(fj("span:contains('Manage All Grading Schemes')").present?).to be_truthy
            f("[data-testid='grading-schemes-selector-dropdown']").click
            f("[data-testid='grading-schemes-selector-option-#{grading_standard.id}']").click
            f(".btn.btn-default.save_and_publish").click
            wait_for_ajaximations

            dt = DiscussionTopic.last

            expect(dt.title).to eq title
            expect(dt.assignment.name).to eq title
            expect(dt.assignment.grading_standard_id).to eq grading_standard.id
          end
        end
      end

      context "post to sis default setting" do
        before do
          @account = @course.root_account
          @account.set_feature_flag! "post_grades", "on"
        end

        it "defaults to post grades if account setting is enabled" do
          @account.settings[:sis_default_grade_export] = { locked: false, value: true }
          @account.save!

          get url
          f('input[type=checkbox][name="assignment[set_assignment]"]').click

          expect(is_checked("#assignment_post_to_sis")).to be_truthy
        end

        it "does not default to post grades if account setting is not enabled" do
          get url
          f('input[type=checkbox][name="assignment[set_assignment]"]').click

          expect(is_checked("#assignment_post_to_sis")).to be_falsey
        end
      end

      context "when react_discussions_post feature_flag is on", :ignore_js_errors do
        before do
          course.enable_feature! :react_discussions_post
        end

        it "allows creating anonymous discussions" do
          get url
          replace_content(f("input[name=title]"), "my anonymous title")
          f("input[value='full_anonymity']").click
          expect_new_page_load { submit_form(".form-actions") }
          expect(DiscussionTopic.last.anonymous_state).to eq "full_anonymity"
          expect(f("span[data-testid='anon-conversation']").text).to(
            eq("This is an anonymous Discussion. Though student names and profile pictures will be hidden, your name and profile picture will be visible to all course members. Mentions have also been disabled.")
          )
          expect(f("span[data-testid='author_name']").text).to eq teacher.short_name
        end

        it "disallows full_anonymity along with graded" do
          skip("revert enable ungraded discussion")
          get url
          replace_content(f("input[name=title]"), "my anonymous title")
          expect(f("input[id='use_for_grading']").attribute("checked")).to be_nil
          expect(f("span[data-testid=groups_grading_not_allowed]")).to_not be_displayed
          f("input[id='use_for_grading']").click
          expect(f("input[id='use_for_grading']").attribute("checked")).to eq "true"
          f("input[value='full_anonymity']").click
          expect(f("input[id='use_for_grading']").attribute("checked")).to be_nil # disabled
          expect(f("span[data-testid=groups_grading_not_allowed]")).to be_displayed
          expect_new_page_load { submit_form(".form-actions") }
        end
      end

      context "when react_discussions_post feature_flag is off" do
        before do
          course.disable_feature! :react_discussions_post
        end

        it "does not show anonymous discussion options" do
          get url
          expect(f("body")).not_to contain_jqcss "input[value='full_anonymity']"
        end
      end
    end

    context "as a student" do
      let(:account) { course.account }

      before do
        user_session(student)
      end

      context "when all discussion anonymity feature flags are ON", :ignore_js_errors do
        before do
          course.enable_feature! :react_discussions_post
        end

        it "lets students create anonymous discussions when allowed" do
          course.allow_student_anonymous_discussion_topics = true
          course.save!
          get url
          replace_content(f("input[name=title]"), "my anonymous title")
          f("input[value='full_anonymity']").click
          expect_new_page_load { submit_form(".form-actions") }
          expect(DiscussionTopic.last.anonymous_state).to eq "full_anonymity"
          expect(f("span[data-testid='anon-conversation']").text).to(
            eq("This is an anonymous Discussion. Your name and profile picture will be hidden from other course members. Mentions have also been disabled.")
          )
        end

        it "does not allow creation of anonymous group discussions" do
          course.allow_student_anonymous_discussion_topics = true
          course.save!
          get url
          expect(f("span[data-testid=groups_grading_not_allowed]")).to_not be_displayed
          f("input[value='full_anonymity']").click
          expect(f("span[data-testid=groups_grading_not_allowed]")).to be_displayed
        end

        it "does not let students create anonymous discussions when disallowed" do
          get url
          expect(course.allow_student_anonymous_discussion_topics).to be false
          expect(f("body")).not_to contain_jqcss "input[value='full_anonymity']"
        end

        it "lets students choose to make topics as themselves" do
          course.allow_student_anonymous_discussion_topics = true
          course.save!
          get url
          replace_content(f("input[name=title]"), "Student Partial Discussion")
          f("input[value='partial_anonymity']").click

          # verify default anonymous post selector
          expect(f("span[data-testid='current_user_avatar']")).to be_present
          expect(fj("div#sections_anonymous_post_selector span:contains('#{@student.name}')")).to be_truthy
          expect(f("input[data-component='anonymous_post_selector']").attribute("value")).to eq "Show to everyone"

          expect_new_page_load { submit_form(".form-actions") }
          expect(f("span[data-testid='non-graded-discussion-info']")).to include_text "Partially Anonymous Discussion"
          expect(f("span[data-testid='author_name']")).to include_text @student.name
        end

        it "lets students choose to make topics anonymously" do
          course.allow_student_anonymous_discussion_topics = true
          course.save!
          get url
          replace_content(f("input[name=title]"), "Student Partial Discussion (student anonymous)")
          f("input[value='partial_anonymity']").click
          f("input[data-component='anonymous_post_selector']").click
          fj("li:contains('Hide from everyone')").click
          expect(f("span[data-testid='anonymous_avatar']")).to be_present
          expect(fj("div#sections_anonymous_post_selector span:contains('Anonymous')")).to be_truthy
          expect(f("input[data-component='anonymous_post_selector']").attribute("value")).to eq "Hide from everyone"

          expect_new_page_load { submit_form(".form-actions") }
          expect(f("span[data-testid='non-graded-discussion-info']")).to include_text "Partially Anonymous Discussion"
          expect(f("span[data-testid='author_name']")).to include_text "Anonymous"
        end
      end

      it "creates a delayed discussion", priority: "1" do
        get url
        wait_for_tiny(f("textarea[name=message]"))
        replace_content(f("input[name=title]"), "Student Delayed")
        type_in_tiny("textarea[name=message]", "This is the discussion description.")
        target_time = 1.day.from_now
        unlock_text = format_time_for_view(target_time)
        unlock_text_index_page = format_date_for_view(target_time, :short)
        replace_content(f("#delayed_post_at"), unlock_text, tab_out: true)
        expect_new_page_load { submit_form(".form-actions") }
        expect(f(".entry-content").text).to include("This topic is locked until #{unlock_text}")
        expect_new_page_load { f("#section-tabs .discussions").click }
        expect(f(".discussion-availability").text).to include("Not available until #{unlock_text_index_page}")
      end

      it "gives error if Until date isn't after Available From date", priority: "1" do
        get url
        wait_for_tiny(f("textarea[name=message]"))
        replace_content(f("input[name=title]"), "Invalid Until date")
        type_in_tiny("textarea[name=message]", "This is the discussion description.")

        replace_content(f("#delayed_post_at"), format_time_for_view(1.day.from_now), tab_out: true)
        replace_content(f("#lock_at"), format_time_for_view(-2.days.from_now), tab_out: true)

        submit_form(".form-actions")
        expect(
          fj("div.error_text:contains('Date must be after date available')")
        ).to be_present
      end

      it "allows a student to create a discussion", priority: "1" do
        skip_if_firefox("known issue with firefox https://bugzilla.mozilla.org/show_bug.cgi?id=1335085")
        get url
        wait_for_tiny(f("textarea[name=message]"))
        replace_content(f("input[name=title]"), "Student Discussion")
        type_in_tiny("textarea[name=message]", "This is the discussion description.")
        expect(f("#discussion-edit-view")).to_not contain_css("#has_group_category")
        expect_new_page_load { submit_form(".form-actions") }
        expect(f(".discussion-title").text).to eq "Student Discussion"
        expect(f("#content")).not_to contain_css("#topic_publish_button")
      end

      it "does not show file attachment if allow_student_forum_attachments is not true", priority: "2" do
        skip_if_safari(:alert)
        # given
        course.allow_student_forum_attachments = false
        course.save!
        # expect
        get url
        expect(f("#content")).not_to contain_css("#disussion_attachment_uploaded_data")
      end

      it "shows file attachment if allow_student_forum_attachments is true", priority: "2" do
        skip_if_safari(:alert)
        # given
        course.allow_student_forum_attachments = true
        course.save!
        # expect
        get url
        expect(f("#discussion_attachment_uploaded_data")).not_to be_nil
      end

      context "in a course group" do
        let(:url) { "/groups/#{group.id}/discussion_topics/new" }

        it "does not show file attachment if allow_student_forum_attachments is not true", priority: "2" do
          skip_if_safari(:alert)
          # given
          course.allow_student_forum_attachments = false
          course.save!
          # expect
          get url
          expect(f("#content")).not_to contain_css("label[for=discussion_attachment_uploaded_data]")
        end

        it "shows file attachment if allow_student_forum_attachments is true", priority: "2" do
          skip_if_safari(:alert)
          # given
          course.allow_student_forum_attachments = true
          course.save!
          # expect
          get url
          expect(f("label[for=discussion_attachment_uploaded_data]")).to be_displayed
        end

        context "with usage rights required" do
          before { course.update!(usage_rights_required: true) }

          context "without the ability to attach files" do
            before { course.update!(allow_student_forum_attachments: false) }

            it "loads page without usage rights" do
              get url

              expect(f("body")).not_to contain_jqcss("#usage_rights_control button")
              # verify that the page did load correctly
              expect(ff("button[type='submit']").length).to eq 1
            end
          end
        end
      end

      context "in an account group" do
        let(:group) { account.groups.create! }

        before do
          tie_user_to_account(student, account:, role: student_role)
          group.add_user(student)
        end

        context "usage rights" do
          before do
            account.root_account.enable_feature!(:usage_rights_discussion_topics)
            account.settings = { "usage_rights_required" => {
              "value" => true
            } }
            account.save!
          end

          it "loads page" do
            get "/groups/#{group.id}/discussion_topics/new"

            expect(f("body")).not_to contain_jqcss("#usage_rights_control button")
            expect(ff("button[type='submit']").length).to eq 1
          end
        end
      end
    end
  end

  context "when discussion_create feature flag is ON", :ignore_js_errors do
    def set_datetime_input(input, date)
      input.click
      wait_for_ajaximations
      input.send_keys date
      input.send_keys :return
      wait_for_ajaximations
    end

    before do
      Account.site_admin.enable_feature! :discussion_create
      # we must turn react_discussions_post ON as well since some new
      # features, like, anonymous discussions, are dependent on it
      Account.site_admin.enable_feature! :react_discussions_post
    end

    context "as a student" do
      before do
        user_session(student)
      end

      it "does not show anonymity options when not allowed" do
        course.allow_student_anonymous_discussion_topics = false
        course.save!
        get "/courses/#{course.id}/discussion_topics/new"
        expect(f("body")).not_to contain_jqcss "input[value='full_anonymity']"
      end

      it "lets students create fully anonymous discussions when allowed" do
        course.allow_student_anonymous_discussion_topics = true
        course.save!
        get "/courses/#{course.id}/discussion_topics/new"
        f("input[placeholder='Topic Title']").send_keys "This is fully anonymous"
        force_click_native("input[value='full_anonymity']")
        f("button[data-testid='save-button']").click
        wait_for_ajaximations
        expect(f("span[data-testid='anon-conversation']").text).to eq "This is an anonymous Discussion. Your name and profile picture will be hidden from other course members. Mentions have also been disabled."
        expect(f("span[data-testid='author_name']").text).to include "Anonymous"
      end

      it "lets students create partially anonymous discussions when allowed (anonymous author by default)" do
        course.allow_student_anonymous_discussion_topics = true
        course.save!
        get "/courses/#{course.id}/discussion_topics/new"
        f("input[placeholder='Topic Title']").send_keys "This is partially anonymous"
        force_click_native("input[value='partial_anonymity']")
        f("button[data-testid='save-button']").click
        wait_for_ajaximations
        expect(f("span[data-testid='anon-conversation']").text).to eq "When creating a reply, you will have the option to show your name and profile picture to other course members or remain anonymous. Mentions have also been disabled."
        expect(f("span[data-testid='author_name']").text).to include "Anonymous"
      end

      it "lets students create partially anonymous discussions using their real name" do
        course.allow_student_anonymous_discussion_topics = true
        course.save!
        get "/courses/#{course.id}/discussion_topics/new"
        f("input[placeholder='Topic Title']").send_keys "This is partially anonymous"
        force_click_native("input[value='partial_anonymity']")

        # open anonymous selector
        # select real name to begin with
        force_click_native("input[value='Anonymous']")
        fj("li:contains('student')").click

        f("button[data-testid='save-button']").click
        wait_for_ajaximations
        expect(f("span[data-testid='anon-conversation']").text).to eq "When creating a reply, you will have the option to show your name and profile picture to other course members or remain anonymous. Mentions have also been disabled."
        expect(f("span[data-testid='author_name']").text).to include "student"
      end

      it "lets students create partially anonymous discussions when allowed (anonymous author by choice)" do
        course.allow_student_anonymous_discussion_topics = true
        course.save!
        get "/courses/#{course.id}/discussion_topics/new"
        f("input[placeholder='Topic Title']").send_keys "This is partially anonymous"
        force_click_native("input[value='partial_anonymity']")

        # open anonymous selector
        # select real name to begin with
        force_click_native("input[value='Anonymous']")
        fj("li:contains('student')").click
        # now go back to anonymous
        force_click_native("input[value='student']")
        fj("li:contains('Anonymous')").click

        f("button[data-testid='save-button']").click
        wait_for_ajaximations
        expect(f("span[data-testid='anon-conversation']").text).to eq "When creating a reply, you will have the option to show your name and profile picture to other course members or remain anonymous. Mentions have also been disabled."
        expect(f("span[data-testid='author_name']").text).to include "Anonymous"
      end

      it "hides the correct options" do
        get "/courses/#{course.id}/discussion_topics/new"
        expect(f("body")).not_to contain_jqcss "input[value='full_anonymity']"
        expect(f("body")).not_to contain_jqcss "input[value='enable-podcast-feed']"
        expect(f("body")).not_to contain_jqcss "input[value='graded']"
        expect(f("body")).not_to contain_jqcss "input[data-testid='group-discussion-checkbox']"
      end

      it "only shows the assign to UI when selective_release_backend and selective_release_ui_api is enabled if the student has an unrestricted enrollment" do
        Account.site_admin.enable_feature!(:selective_release_backend)
        Account.site_admin.enable_feature!(:selective_release_ui_api)
        get "/courses/#{course.id}/discussion_topics/new"
        expect(element_exists?(Discussion.assign_to_button_selector)).to be_truthy

        enrollment = course.enrollments.find_by(user: student)
        enrollment.update!(limit_privileges_to_course_section: true)
        get "/courses/#{course.id}/discussion_topics/new"
        expect(element_exists?(Discussion.assign_to_button_selector)).to be_falsey
      end
    end

    context "as a teacher" do
      before do
        user_session(teacher)
      end

      it "creates a new discussion topic with default selections successfully" do
        get "/courses/#{course.id}/discussion_topics/new"

        title = "My Test Topic"
        message = "replying to topic"

        # Set title
        f("input[placeholder='Topic Title']").send_keys title
        # Set Message
        type_in_tiny("textarea", message)

        # Save and publish
        f("button[data-testid='save-and-publish-button']").click
        wait_for_ajaximations

        dt = DiscussionTopic.last

        expect(dt.title).to eq title
        expect(dt.message).to include message
        expect(dt.require_initial_post).to be false
        expect(dt.delayed_post_at).to be_nil
        expect(dt.lock_at).to be_nil
        expect(dt.anonymous_state).to be_nil
        expect(dt.is_anonymous_author).to be false
        expect(dt).to be_published

        # Verify that the discussion topic redirected the page to the new discussion topic
        expect(driver.current_url).to end_with("/courses/#{course.id}/discussion_topics/#{dt.id}")
      end

      it "creates a require initial post discussion topic successfully" do
        get "/courses/#{course.id}/discussion_topics/new"
        title = "My Test Topic"
        message = "replying to topic"

        f("input[placeholder='Topic Title']").send_keys title
        type_in_tiny("textarea", message)
        force_click_native("input[data-testid='require-initial-post-checkbox']")
        f("button[data-testid='save-and-publish-button']").click
        wait_for_ajaximations
        dt = DiscussionTopic.last
        expect(dt.require_initial_post).to be true
      end

      it "creates a topic with available from and until dates successfully" do
        differentiated_modules_off
        get "/courses/#{course.id}/discussion_topics/new"

        title = "My Test Topic"
        message = "replying to topic"
        available_from = 5.days.ago
        available_until = 5.days.from_now

        f("input[placeholder='Topic Title']").send_keys title
        type_in_tiny("textarea", message)

        available_from_input = ff("input[placeholder='Select Date']")[0]
        available_until_input = ff("input[placeholder='Select Date']")[1]

        set_datetime_input(available_from_input, format_date_for_view(available_from))
        set_datetime_input(available_until_input, format_date_for_view(available_until))

        f("button[data-testid='save-and-publish-button']").click
        wait_for_ajaximations

        dt = DiscussionTopic.last
        expect(dt.delayed_post_at).to be_between(6.days.ago, 4.days.ago)
        expect(dt.lock_at).to be_between(4.days.from_now, 6.days.from_now)
      end

      it "create a topic with a TODO date successfully" do
        get "/courses/#{course.id}/discussion_topics/new"

        title = "My Test Topic"
        message = "replying to topic"
        todo_date = 3.days.from_now

        f("input[placeholder='Topic Title']").send_keys title
        type_in_tiny("textarea", message)

        force_click_native("input[value='add-to-student-to-do']")
        todo_input = ff("[data-testid='todo-date-section'] input")[0]
        set_datetime_input(todo_input, format_date_for_view(todo_date))
        f("button[data-testid='save-and-publish-button']").click
        wait_for_ajaximations

        dt = DiscussionTopic.last
        expect(dt.todo_date).to be_between(2.days.from_now, 4.days.from_now)
      end

      it "creates a fully anonymous discussion topic successfully" do
        get "/courses/#{course.id}/discussion_topics/new"
        f("input[placeholder='Topic Title']").send_keys "This is fully anonymous"
        force_click_native("input[value='full_anonymity']")
        f("button[data-testid='save-and-publish-button']").click
        wait_for_ajaximations
        expect(f("span[data-testid='anon-conversation']").text).to eq "This is an anonymous Discussion. Though student names and profile pictures will be hidden, your name and profile picture will be visible to all course members. Mentions have also been disabled."
        expect(f("span[data-testid='author_name']").text).to eq "teacher"
      end

      it "creates a partially anonymous discussion topic successfully" do
        get "/courses/#{course.id}/discussion_topics/new"
        f("input[placeholder='Topic Title']").send_keys "This is partially anonymous"
        force_click_native("input[value='partial_anonymity']")
        f("button[data-testid='save-and-publish-button']").click
        wait_for_ajaximations
        expect(f("span[data-testid='anon-conversation']").text).to eq "When creating a reply, students will have the option to show their name and profile picture or remain anonymous. Your name and profile picture will be visible to all course members. Mentions have also been disabled."
        expect(f("span[data-testid='author_name']").text).to eq "teacher"
      end

      it "displays the grading and groups not supported in anonymous discussions message when either of the anonymous options are selected" do
        get "/courses/#{course.id}/discussion_topics/new"
        force_click_native("input[value='full_anonymity']")
        expect(f("[data-testid=groups_grading_not_allowed]")).to be_displayed
        force_click_native("input[value='partial_anonymity']")
        expect(f("[data-testid=groups_grading_not_allowed]")).to be_displayed
      end

      it "creates an allow_rating discussion topic successfully" do
        get "/courses/#{course.id}/discussion_topics/new"
        f("input[placeholder='Topic Title']").send_keys "This is allow_rating"
        force_click_native("input[value='allow-liking']")
        f("button[data-testid='save-and-publish-button']").click
        wait_for_ajaximations
        dt = DiscussionTopic.last
        expect(dt.allow_rating).to be true
        expect(dt.only_graders_can_rate).to be false
      end

      it "creates an only_graders_can_rate discussion topic successfully" do
        get "/courses/#{course.id}/discussion_topics/new"
        f("input[placeholder='Topic Title']").send_keys "This is only_graders_can_rate"
        force_click_native("input[value='allow-liking']")
        force_click_native("input[value='only-graders-can-like']")
        f("button[data-testid='save-and-publish-button']").click
        wait_for_ajaximations
        dt = DiscussionTopic.last
        expect(dt.allow_rating).to be true
        expect(dt.only_graders_can_rate).to be true
      end

      it "creates a discussion topic successfully with podcast_enabled and podcast_has_student_posts" do
        get "/courses/#{course.id}/discussion_topics/new"
        f("input[placeholder='Topic Title']").send_keys "This is a topic with podcast_enabled and podcast_has_student_posts"
        force_click_native("input[value='enable-podcast-feed']")
        wait_for_ajaximations
        force_click_native("input[value='include-student-replies-in-podcast-feed']")
        f("button[data-testid='save-and-publish-button']").click
        wait_for_ajaximations
        dt = DiscussionTopic.last
        expect(dt.podcast_enabled).to be true
        expect(dt.podcast_has_student_posts).to be true
      end

      it "does not show allow liking options when course is a k5 homeroom course" do
        Account.default.enable_as_k5_account!
        course.homeroom_course = true
        course.save!

        get "/courses/#{course.id}/discussion_topics/new"
        f("input[placeholder='Topic Title']").send_keys "Liking not settable in k5 homeroom courses"
        expect(f("body")).not_to contain_jqcss "input[value='allow-liking']"
        expect(f("body")).not_to contain_jqcss "input[value='only-graders-can-like']"
        f("button[data-testid='save-and-publish-button']").click
        wait_for_ajaximations
        dt = DiscussionTopic.last
        expect(dt.allow_rating).to be false
        expect(dt.only_graders_can_rate).to be false
      end

      it "shows course sections or course group categories" do
        differentiated_modules_off
        new_section
        group_category
        group

        get "/courses/#{course.id}/discussion_topics/new"
        f("[data-testid='section-select']").click
        # verify all sections exist in the dropdown
        expect(f("[data-testid='section-opt-#{default_section.id}']")).to be_present
        expect(f("[data-testid='section-opt-#{new_section.id}']")).to be_present
        force_click_native("input[data-testid='group-discussion-checkbox']")
        f("input[placeholder='Select a group category']").click
        # very group category exists in the dropdown
        expect(f("[data-testid='group-category-opt-#{group_category.id}']")).to be_present
      end

      it "create a require initial post discussion topic successfully for course discussions with a group category" do
        group_category
        group

        get "/courses/#{course.id}/discussion_topics/new"
        f("input[placeholder='Topic Title']").send_keys "my group discussion from course"
        force_click_native("input[data-testid='require-initial-post-checkbox']")
        force_click_native("input[data-testid='group-discussion-checkbox']")
        f("input[placeholder='Select a group category']").click
        force_click_native("[data-testid='group-category-opt-#{group_category.id}']")
        f("button[data-testid='save-and-publish-button']").click
        wait_for_ajaximations
        dts = DiscussionTopic.where(user_id: teacher.id)
        expect(dts.collect(&:require_initial_post?)).to match_array([true, true])
      end

      it "creates group via shared group modal" do
        new_section
        group_category
        group

        get "/courses/#{course.id}/discussion_topics/new"
        force_click_native("input[data-testid='group-discussion-checkbox']")
        f("input[placeholder='Select a group category']").click
        wait_for_ajaximations
        force_click_native("[data-testid='group-category-opt-new-group-category']")
        wait_for_ajaximations
        expect(f("[data-testid='modal-create-groupset']")).to be_present
        f("#new-group-set-name").send_keys("Onyx 1")
        force_click_native("[data-testid='group-set-save']")
        wait_for_ajaximations
        new_group_category = GroupCategory.last
        expect(new_group_category.name).to eq("Onyx 1")
        expect(f("input[placeholder='Select a group category']")["value"]).to eq(new_group_category.name)
      end

      context "usage rights" do
        before do
          course.root_account.enable_feature!(:usage_rights_discussion_topics)
          course.update!(usage_rights_required: true)
        end

        it "sets an error if no usage rights is selected" do
          get "/courses/#{course.id}/discussion_topics/new"

          set_react_topic_title_and_message("My Test Topic", "replying to topic")

          # Verify that the usage-rights-icon appears
          expect(f("button[data-testid='usage-rights-icon']")).to be_truthy
          icon_color_before = f("button[data-testid='usage-rights-icon']").find_element(css: "span").style("color")

          # Attach a file
          _filename, fullpath, _data = get_file("graded.png")
          f("[data-testid='attachment-input']").send_keys(fullpath)

          # Save and publish
          f("button[data-testid='save-and-publish-button']").click
          wait_for_ajaximations

          icon_color_after = f("button[data-testid='usage-rights-icon']").find_element(css: "span").style("color")

          # Expect the color of the icon to change to indicate an error
          expect(icon_color_before == icon_color_after).to be false
          # Verify that the page did not redirect when the error occured
          expect(driver.current_url).to end_with("/courses/#{course.id}/discussion_topics/new")
        end

        it "does not set an error if there is no attachment" do
          get "/courses/#{course.id}/discussion_topics/new"

          set_react_topic_title_and_message("My Test Topic", "replying to topic")

          # Verify that the usage-rights-icon appears
          expect(f("button[data-testid='usage-rights-icon']")).to be_truthy

          # Save and publish
          f("button[data-testid='save-and-publish-button']").click
          wait_for_ajaximations

          dt = DiscussionTopic.last
          expect(dt.title).to eq "My Test Topic"

          # Verify that the discussion topic redirected the page to the new discussion topic
          expect(driver.current_url).to end_with("/courses/#{course.id}/discussion_topics/#{dt.id}")
        end

        it "correctly sets usage rights" do
          get "/courses/#{course.id}/discussion_topics/new"

          set_react_topic_title_and_message("My Test Topic", "replying to topic")

          # Attach a file
          _filename, fullpath, _data = get_file("graded.png")
          f("[data-testid='attachment-input']").send_keys(fullpath)

          # Verify that the usage-rights-icon appears
          expect(f("button[data-testid='usage-rights-icon']")).to be_truthy

          f("button[data-testid='usage-rights-icon']").click
          wait_for_ajaximations
          f("input[data-testid='usage-select']").click
          ff("span[data-testid='usage-rights-option']")[1].click
          f("button[data-testid='save-usage-rights']").click

          # Save and publish
          f("button[data-testid='save-and-publish-button']").click
          wait_for_ajaximations

          dt = DiscussionTopic.last
          usage_rights = DiscussionTopic.last.attachment.usage_rights

          # Verify that the usage_rights were correctly set
          expect(dt.title).to eq "My Test Topic"
          expect(usage_rights.use_justification).to eq "own_copyright"
          expect(usage_rights.legal_copyright).to eq ""

          # Verify that the discussion topic redirected the page to the new discussion topic
          expect(driver.current_url).to end_with("/courses/#{course.id}/discussion_topics/#{dt.id}")
        end
      end

      context "mastery paths" do
        before do
          course.conditional_release = true
          course.save!

          @assignment_for_mp = assignment_model(course: @course, points_possible: 0, title: "Assignment for MP")
        end

        it "allows creating a discussion with mastery paths" do
          get "/courses/#{course.id}/discussion_topics/new"

          title = "Graded Discussion w/Mastery Paths"

          f("input[placeholder='Topic Title']").send_keys title

          force_click_native('input[type=checkbox][value="graded"]')
          wait_for_ajaximations

          f("input[data-testid='points-possible-input']").send_keys "10"
          fj("div[role='tab']:contains('Mastery Paths')").click

          ConditionalReleaseObjects.last_add_assignment_button.click
          ConditionalReleaseObjects.mp_assignment_checkbox(@assignment_for_mp.title).click
          ConditionalReleaseObjects.add_items_button.click

          expect(ConditionalReleaseObjects.assignment_card_exists?(@assignment_for_mp.title)).to be(true)

          f("button[data-testid='save-and-publish-button']").click
          wait_for_ajaximations

          dt = DiscussionTopic.last
          rule = ConditionalRelease::Rule.last
          rule_assignment = rule.trigger_assignment
          rule_first_assignment = rule.assignment_set_associations.first.assignment

          expect(rule_assignment.id).to eq(dt.assignment.id)
          expect(rule_first_assignment.id).to eq(@assignment_for_mp.id)
        end
      end
<<<<<<< HEAD
=======

      context "when instui_nav feature flag on" do
        page_header_title_discussion = "Create Discussion"
        page_header_title_announcement = "Create Announcement"

        before do
          course.root_account.enable_feature!(:instui_nav)
        end

        it "create discussion header title rendered correctly" do
          get "/courses/#{course.id}/discussion_topics/new"
          expect(fj("h1:contains('#{page_header_title_discussion}')").text).to eq page_header_title_discussion
        end

        it "Use tab style filter element in normal view and dropdown in mobile view" do
          get "/courses/#{course.id}/discussion_topics/new"
          expect(f("div[role='tab']").text).to eq "Details"
          resize_screen_to_mobile_width
          expect(f("input[id='Select_0']").attribute("title")).to eq "Details"
        end

        it "After Save and publish need to see a publish pill in edit page" do
          get "/courses/#{course.id}/discussion_topics/new"

          title = "My Test Topic"

          expect(fj("span[data-testid='publish-status-pill']:contains('Unpublished')").text).to eq "Unpublished"
          f("input[placeholder='Topic Title']").send_keys title
          f("button[data-testid='save-and-publish-button']").click
          wait_for_ajaximations

          dt = DiscussionTopic.last

          expect(dt).to be_published
          expect(driver.current_url).to end_with("/courses/#{course.id}/discussion_topics/#{dt.id}")

          get "/courses/#{course.id}/discussion_topics/#{dt.id}/edit"

          expect(fj("span[data-testid='publish-status-pill']:contains('Published')").text).to eq "Published"
        end

        it "create announcement header title rendered correctly" do
          get "/courses/#{course.id}/discussion_topics/new?is_announcement=true"
          expect(fj("h1:contains('#{page_header_title_announcement}')").text).to eq page_header_title_announcement
        end
      end
>>>>>>> e1aaee22
    end

    context "announcements" do
      it "displays correct fields for a new announcement" do
        user_session(teacher)
        get "/courses/#{course.id}/discussion_topics/new?is_announcement=true"
        # Expect certain field to be present
        expect(f("body")).to contain_jqcss "input[value='enable-participants-commenting']"
        expect(f("body")).to contain_jqcss "input[value='must-respond-before-viewing-replies']"
        expect(f("body")).to contain_jqcss "input[value='enable-podcast-feed']"
        expect(f("body")).to contain_jqcss "input[value='allow-liking']"
        expect(f("body")).to contain_jqcss "div[data-testid='non-graded-date-options']"

        # Expect certain field to not be present
        expect(f("body")).not_to contain_jqcss "input[value='full_anonymity']"
        expect(f("body")).not_to contain_jqcss "input[value='graded']"
        expect(f("body")).not_to contain_jqcss "input[value='group-discussion']"
        expect(f("body")).not_to contain_jqcss "input[value='add-to-student-to-do']"
      end
    end

    context "group context" do
      before do
        user_session(teacher)
      end

      it "shows only and creates only group context discussions options" do
        get "/groups/#{group.id}/discussion_topics/new"
        expect(f("body")).not_to contain_jqcss "input[value='enable-delay-posting']"
        expect(f("body")).not_to contain_jqcss "input[value='enable-participants-commenting']"
        expect(f("body")).not_to contain_jqcss "input[value='must-respond-before-viewing-replies']"
        expect(f("body")).not_to contain_jqcss "input[value='full_anonymity']"
        expect(f("body")).not_to contain_jqcss "input[value='graded']"
        expect(f("body")).not_to contain_jqcss "input[value='group-discussion']"

        title = "Group Context Discussion"
        message = "this is a group context discussion"
        todo_date = 3.days.from_now

        f("input[placeholder='Topic Title']").send_keys title
        type_in_tiny("textarea#discussion-topic-message-body", message)
        force_click_native("input[value='enable-podcast-feed']")
        force_click_native("input[value='allow-liking']")
        force_click_native("input[value='only-graders-can-like']")
        force_click_native("input[value='add-to-student-to-do']")
        todo_input = ff("[data-testid='todo-date-section'] input")[0]
        set_datetime_input(todo_input, format_date_for_view(todo_date))
        f("button[data-testid='save-and-publish-button']").click
        wait_for_ajaximations

        dt = DiscussionTopic.last
        expect(dt.title).to eq title
        expect(dt.message).to include message
        expect(dt.podcast_enabled).to be true
        expect(dt.only_graders_can_rate).to be true
        expect(dt.allow_rating).to be true
        expect(dt.context_type).to eq "Group"
        expect(driver.current_url).to end_with("/groups/#{group.id}/discussion_topics/#{dt.id}")
      end
    end

    context "assignment creation" do
      before do
        user_session(teacher)
      end

      it "does not display multiple assignTo options for students in multiple sections" do
        differentiated_modules_off
        # create and enroll student into a second section
        section2 = course.course_sections.create! name: "section2"
        course.enroll_student(student, enrollment_state: "active", section: section2, allow_multiple_enrollments: true)

        get "/courses/#{course.id}/discussion_topics/new"

        force_click_native('input[type=checkbox][value="graded"]')
        wait_for_ajaximations

        f("input[data-testid='assign-to-select']").click

        assign_to_option_count = course.all_accepted_students.count + course.course_sections.active.count + 1
        expect(ff("span[data-testid='assign-to-select-option']").count).to eq assign_to_option_count
      end

      it "creates a discussion topic with an assignment with automatic peer reviews" do
        get "/courses/#{course.id}/discussion_topics/new"

        title = "Graded Discussion Topic with Peer Reviews"
        message = "replying to topic"

        f("input[placeholder='Topic Title']").send_keys title
        type_in_tiny("textarea", message)

        force_click_native('input[type=checkbox][value="graded"]')
        wait_for_ajaximations

        f("input[data-testid='points-possible-input']").send_keys "12"
        force_click_native("input[data-testid='peer_review_auto']")

        f("button[data-testid='save-and-publish-button']").click
        wait_for_ajaximations

        dt = DiscussionTopic.last
        expect(dt.title).to eq title
        expect(dt.assignment.name).to eq title
        expect(dt.assignment.peer_review_count).to be 1
        expect(dt.assignment.peer_reviews).to be true
        expect(dt.assignment.automatic_peer_reviews).to be true
      end

      describe "when updating Assign To" do
        before do
          differentiated_modules_off
          course.course_sections.create!(name: "Section 3")
          course.course_sections.create!(name: "Section 4")

          get "/courses/#{course.id}/discussion_topics/new"
          f("input[placeholder='Topic Title']").send_keys "Assign To warning in topic creation"

          force_click_native('input[type=checkbox][value="graded"]')
          wait_for_ajaximations

          f("button[title='Remove Everyone']").click
        end

        it "shows warning when not all sections are assigned" do
          f("button[data-testid='save-and-publish-button']").click

          expect(fj("span:contains('Not all sections will be assigned this item.')")).to be_present
          course.course_sections.each do |section|
            expect(fj("span:contains('#{section.name}')")).to be_present
          end
        end

        it "shows warning when not all sections are assigned but then, continues to create the discussion topic" do
          # Assigns to one of the sections
          f("input[data-testid='assign-to-select']").click
          ff("span[data-testid='assign-to-select-option']")[1].click

          f("button[data-testid='save-and-publish-button']").click

          expect(fj("span:contains('Not all sections will be assigned this item.')")).to be_present

          f("button[data-testid='continue-button']").click
          wait_for_ajaximations

          dt = DiscussionTopic.last
          expect(dt.title).to eq "Assign To warning in topic creation"
        end
      end

      it "creates a discussion topic with an assignment with manual peer reviews" do
        get "/courses/#{course.id}/discussion_topics/new"

        title = "Graded Discussion Topic with Peer Reviews"
        message = "replying to topic"

        f("input[placeholder='Topic Title']").send_keys title
        type_in_tiny("textarea", message)

        force_click_native('input[type=checkbox][value="graded"]')
        wait_for_ajaximations

        f("input[data-testid='points-possible-input']").send_keys "12"
        force_click_native("input[data-testid='peer_review_manual']")

        f("button[data-testid='save-and-publish-button']").click
        wait_for_ajaximations

        dt = DiscussionTopic.last
        expect(dt.assignment.peer_review_count).to be 0
        expect(dt.assignment.peer_reviews).to be true
        expect(dt.assignment.automatic_peer_reviews).to be false
      end

      it "creates a discussion topic with an assignment with Sync to SIS" do
        @account = @course.root_account
        @account.set_feature_flag! "post_grades", "on"
        get "/courses/#{course.id}/discussion_topics/new"

        title = "Graded Discussion Topic with Sync to SIS"
        message = "replying to topic"

        f("input[placeholder='Topic Title']").send_keys title
        type_in_tiny("textarea", message)

        force_click_native('input[type=checkbox][value="graded"]')
        wait_for_ajaximations

        f("input[data-testid='points-possible-input']").send_keys "12"
        force_click_native('input[type=checkbox][value="post_to_sis"]')

        f("button[data-testid='save-and-publish-button']").click
        wait_for_ajaximations

        dt = DiscussionTopic.last
        expect(dt.assignment.post_to_sis).to be true
        expect(dt.assignment.name).to eq title
      end

      it "creates a discussion topic with selected grading scheme/standard and archived grading schemes is disabled" do
        Account.site_admin.disable_feature!(:archived_grading_schemes)
        grading_standard = course.grading_standards.create!(title: "Win/Lose", data: [["Winner", 0.94], ["Loser", 0]])

        get "/courses/#{course.id}/discussion_topics/new"

        title = "Graded Discussion Topic with letter grade type"
        message = "replying to topic"

        f("input[placeholder='Topic Title']").send_keys title
        type_in_tiny("textarea", message)

        force_click_native('input[type=checkbox][value="graded"]')
        wait_for_ajaximations

        f("input[data-testid='display-grade-input']").click
        ffj("span:contains('Letter Grade')").last.click
        expect(fj("span:contains('Manage All Grading Schemes')").present?).to be_truthy
        ffj("span:contains('Default Canvas Grading Scheme')").last.click
        fj("option:contains('#{grading_standard.title}')").click

        f("button[data-testid='save-and-publish-button']").click
        wait_for_ajaximations

        dt = DiscussionTopic.last

        expect(dt.title).to eq title
        expect(dt.assignment.name).to eq title
        expect(dt.assignment.grading_standard_id).to eq grading_standard.id
      end

      context "archived grading schemes enabled" do
        before do
          Account.site_admin.enable_feature!(:grading_scheme_updates)
          Account.site_admin.enable_feature!(:archived_grading_schemes)
          @course = course
          @account = @course.account
          @active_grading_standard = @course.grading_standards.create!(title: "Active Grading Scheme", data: { "A" => 0.9, "F" => 0 }, scaling_factor: 1.0, points_based: false, workflow_state: "active")
          @archived_grading_standard = @course.grading_standards.create!(title: "Archived Grading Scheme", data: { "A" => 0.9, "F" => 0 }, scaling_factor: 1.0, points_based: false, workflow_state: "archived")
          @account_grading_standard = @account.grading_standards.create!(title: "Account Grading Scheme", data: { "A" => 0.9, "F" => 0 }, scaling_factor: 1.0, points_based: false, workflow_state: "active")
        end

        it "shows archived grading scheme if it is the course default twice, once to follow course default scheme and once to choose that scheme to use" do
          @course.update!(grading_standard_id: @archived_grading_standard.id)
          @course.reload
          get "/courses/#{@course.id}/discussion_topics/new"
          wait_for_ajaximations
          force_click_native('input[type=checkbox][value="graded"]')
          wait_for_ajaximations
          f("input[data-testid='display-grade-input']").click
          ffj("span:contains('Letter Grade')").last.click
          wait_for_ajaximations
          expect(f("[data-testid='grading-schemes-selector-dropdown']").attribute("title")).to eq(@archived_grading_standard.title + " (course default)")
          f("[data-testid='grading-schemes-selector-dropdown']").click
          expect(f("[data-testid='grading-schemes-selector-option-#{@course.grading_standard.id}']")).to include_text(@course.grading_standard.title)
        end

        it "removes grading schemes from dropdown after archiving them but still shows them upon reopening the modal" do
          get "/courses/#{@course.id}/discussion_topics/new"
          wait_for_ajaximations
          force_click_native('input[type=checkbox][value="graded"]')
          wait_for_ajaximations
          f("input[data-testid='display-grade-input']").click
          ffj("span:contains('Letter Grade')").last.click
          wait_for_ajaximations
          f("[data-testid='grading-schemes-selector-dropdown']").click
          expect(f("[data-testid='grading-schemes-selector-option-#{@active_grading_standard.id}']")).to be_present
          f("[data-testid='manage-all-grading-schemes-button']").click
          wait_for_ajaximations
          f("[data-testid='grading-scheme-#{@active_grading_standard.id}-archive-button']").click
          wait_for_ajaximations
          f("[data-testid='manage-all-grading-schemes-close-button']").click
          wait_for_ajaximations
          f("[data-testid='grading-schemes-selector-dropdown']").click
          expect(f("[data-testid='grading-schemes-selector-dropdown-form']")).not_to contain_css("[data-testid='grading-schemes-selector-option-#{@active_grading_standard.id}']")
          f("[data-testid='manage-all-grading-schemes-button']").click
          wait_for_ajaximations
          expect(f("[data-testid='grading-scheme-row-#{@active_grading_standard.id}']").text).to be_present
        end

        it "shows all archived schemes in the manage grading schemes modal" do
          archived_gs1 = @course.grading_standards.create!(title: "Archived Grading Scheme 1", data: { "A" => 0.9, "F" => 0 }, scaling_factor: 1.0, points_based: false, workflow_state: "archived")
          archived_gs2 = @course.grading_standards.create!(title: "Archived Grading Scheme 2", data: { "A" => 0.9, "F" => 0 }, scaling_factor: 1.0, points_based: false, workflow_state: "archived")
          archived_gs3 = @course.grading_standards.create!(title: "Archived Grading Scheme 3", data: { "A" => 0.9, "F" => 0 }, scaling_factor: 1.0, points_based: false, workflow_state: "archived")
          get "/courses/#{@course.id}/discussion_topics/new"
          wait_for_ajaximations
          force_click_native('input[type=checkbox][value="graded"]')
          wait_for_ajaximations
          f("input[data-testid='display-grade-input']").click
          ffj("span:contains('Letter Grade')").last.click
          wait_for_ajaximations
          f("[data-testid='manage-all-grading-schemes-button']").click
          wait_for_ajaximations
          expect(f("[data-testid='grading-scheme-#{archived_gs1.id}-name']")).to include_text(archived_gs1.title)
          expect(f("[data-testid='grading-scheme-#{archived_gs2.id}-name']")).to include_text(archived_gs2.title)
          expect(f("[data-testid='grading-scheme-#{archived_gs3.id}-name']")).to include_text(archived_gs3.title)
        end

        it "creates a discussion topic with selected grading scheme/standard" do
          grading_standard = course.grading_standards.create!(title: "Win/Lose", data: [["Winner", 0.94], ["Loser", 0]])

          get "/courses/#{course.id}/discussion_topics/new"

          title = "Graded Discussion Topic with letter grade type"
          message = "replying to topic"

          f("input[placeholder='Topic Title']").send_keys title
          type_in_tiny("textarea", message)

          force_click_native('input[type=checkbox][value="graded"]')
          wait_for_ajaximations

          f("input[data-testid='display-grade-input']").click
          ffj("span:contains('Letter Grade')").last.click
          expect(fj("span:contains('Manage All Grading Schemes')").present?).to be_truthy
          f("[data-testid='grading-schemes-selector-dropdown']").click
          f("[data-testid='grading-schemes-selector-option-#{grading_standard.id}']").click

          f("button[data-testid='save-and-publish-button']").click
          wait_for_ajaximations

          dt = DiscussionTopic.last

          expect(dt.title).to eq title
          expect(dt.assignment.name).to eq title
          expect(dt.assignment.grading_standard_id).to eq grading_standard.id
        end
      end

      it "edits a topic with an assignment with sync to sis" do
        @account = @course.root_account
        @account.set_feature_flag! "post_grades", "on"

        # topic with assignment
        dt = @course.discussion_topics.create!(title: "no options enabled - topic", message: "test")

        assignment = dt.context.assignments.build(points_possible: 50, post_to_sis: true)
        dt.assignment = assignment
        dt.save!
        dt.reload

        expect(dt.assignment.post_to_sis).to be true

        get "/courses/#{course.id}/discussion_topics/#{dt.id}/edit"
        force_click_native('input[type=checkbox][value="post_to_sis"]')
        f("button[data-testid='save-button']").click
        wait_for_ajaximations

        expect(dt.reload.assignment.post_to_sis).to be false
      end

      it "does not allow submitting, when groups outside of the selected group category are selected" do
        differentiated_modules_off
        group_category.groups.create!(name: "group 1", context_type: "Course", context_id: course.id)
        get "/courses/#{course.id}/discussion_topics/new"

        title = "Group Context Discussion"
        message = "this is a group context discussion"

        f("input[placeholder='Topic Title']").send_keys title
        type_in_tiny("textarea#discussion-topic-message-body", message)
        force_click_native('input[type=checkbox][value="graded"]')
        force_click_native("input[data-testid='group-discussion-checkbox']")
        group_selector = f("input[placeholder='Select a group category']")
        group_selector.click
        wait_for_ajaximations
        group_selector.send_keys :arrow_down
        group_selector.send_keys :enter
        wait_for_ajaximations

        assign_to_selector = f("input[data-testid='assign-to-select']")
        assign_to_selector.click
        assign_to_selector.send_keys "group 1"
        assign_to_selector.send_keys :enter
        wait_for_ajaximations
        force_click_native("input[data-testid='group-discussion-checkbox']")
        wait_for_ajaximations

        f("button[data-testid='save-and-publish-button']").click
        wait_for_ajaximations

        expect(fj("body:contains('Groups can only be part of the actively selected group set.')")).to be_present
      end

      context "discussion form validations" do
        it "Post to section validation works correctly" do
          differentiated_modules_off
          get "/courses/#{course.id}/discussion_topics/new"

          # Add a title, so that we know that the empty post to field is causing it to not submit
          title = "Graded Discussion Topic with Peer Reviews"
          f("input[placeholder='Topic Title']").send_keys title

          fj("button:contains('All Sections')").click
          # Verify that the error message "A section is required" appears
          expect(fj("body:contains('A section is required')")).to be_present

          # Verify that you can not submit the form
          f("button[data-testid='save-and-publish-button']").click
          wait_for_ajaximations
          # Verify that no redirect happened
          expect(driver.current_url).to end_with("/courses/#{course.id}/discussion_topics/new")
        end

        it "Assign To validation works correctly" do
          differentiated_modules_off
          get "/courses/#{course.id}/discussion_topics/new"

          # Add a title, so that we know that the empty post to field is causing it to not submit
          title = "Graded Discussion Topic with Peer Reviews"
          f("input[placeholder='Topic Title']").send_keys title

          force_click_native('input[type=checkbox][value="graded"]')

          fj("button:contains('Everyone')").click
          # Verify that the error message "Please select at least one option." appears
          expect(fj("body:contains('Please select at least one option.')")).to be_present

          # Verify that you can not submit the form
          f("button[data-testid='save-and-publish-button']").click
          wait_for_ajaximations
          # Verify that no redirect happened
          expect(driver.current_url).to end_with("/courses/#{course.id}/discussion_topics/new")
        end

        it "Due Date validations work" do
          differentiated_modules_off
          get "/courses/#{course.id}/discussion_topics/new"

          # Add a title, so that we know that the empty post to field is causing it to not submit
          title = "Graded Discussion Topic with due date"
          f("input[placeholder='Topic Title']").send_keys title

          force_click_native('input[type=checkbox][value="graded"]')

          due_at_input = f("input[placeholder='Select Assignment Due Date']")
          available_from_input = f("input[placeholder='Select Assignment Available From Date']")
          available_until_input = f("input[placeholder='Select Assignment Available Until Date']")

          set_datetime_input(due_at_input, format_date_for_view(10.days.from_now))
          set_datetime_input(available_from_input, format_date_for_view(5.days.from_now))
          set_datetime_input(available_until_input, format_date_for_view(5.days.ago))

          expect(fj("span:contains('Due date must not be after the Available Until date.')")).to be_present
          expect(ffj("span:contains('Unlock date cannot be after lock date')").count).not_to be 0

          # Verify that you can not submit the form
          f("button[data-testid='save-and-publish-button']").click
          wait_for_ajaximations
          # Verify that no redirect happened
          expect(driver.current_url).to end_with("/courses/#{course.id}/discussion_topics/new")
        end
      end

      context "assignment overrides" do
        before do
          @section_1 = course.course_sections.create!(name: "section 1")
          @section_2 = course.course_sections.create!(name: "section 2")
          @section_3 = course.course_sections.create!(name: "section 3")

          @group_category = course.group_categories.create!(name: "group category 1")
          @group_1 = @group_category.groups.create!(name: "group 1", context_type: "Course", context_id: course.id)
          @group_2 = @group_category.groups.create!(name: "group 2", context_type: "Course", context_id: course.id)
          @group_3 = @group_category.groups.create!(name: "group 3", context_type: "Course", context_id: course.id)

          @student_1 = User.create!(name: "student 1")
          @student_2 = User.create!(name: "student 2")
          @student_3 = User.create!(name: "student 3")

          course.enroll_student(@student_1, enrollment_state: "active", section: @section_1)
          course.enroll_student(@student_2, enrollment_state: "active", section: @section_2)
          course.enroll_student(@student_3, enrollment_state: "active", section: @section_3)
        end

        context "with differentiated modules FF OFF" do
          before(:once) do
            differentiated_modules_off
          end

          it "creates a discussion topic with an assignment with a mastery path override" do
            course.conditional_release = true
            course.save!
            get "/courses/#{course.id}/discussion_topics/new"

            title = "Graded Discussion Topic with mastery path override"
            message = "replying to topic"

            f("input[placeholder='Topic Title']").send_keys title
            type_in_tiny("textarea", message)

            force_click_native('input[type=checkbox][value="graded"]')
            wait_for_ajaximations

            f("input[data-testid='points-possible-input']").send_keys "12"

            assign_to_element = f("input[data-testid='assign-to-select']")
            assign_to_element.click
            assign_to_element.send_keys :backspace
            assign_to_element.send_keys "mastery path"
            assign_to_element.send_keys :enter

            f("button[data-testid='save-and-publish-button']").click
            wait_for_ajaximations

            f("button[data-testid='continue-button']").click
            wait_for_ajaximations

            dt = DiscussionTopic.last
            expect(dt.title).to eq title
            expect(dt.assignment.name).to eq title

            overrides = dt.assignment.assignment_overrides
            expect(overrides.length).to be 1
            expect(overrides[0].title).to eq "Mastery Paths"
            expect(overrides[0].set_id).to eq 1
            expect(overrides[0].set_type).to eq "Noop"
          end

          it "creates a discussion topic with an assignment with section overrides" do
            get "/courses/#{course.id}/discussion_topics/new"

            title = "Graded Discussion Topic with section overrides"
            message = "replying to topic"

            f("input[placeholder='Topic Title']").send_keys title
            type_in_tiny("textarea", message)

            force_click_native('input[type=checkbox][value="graded"]')
            wait_for_ajaximations

            f("input[data-testid='points-possible-input']").send_keys "12"

            assign_to_element = f("input[data-testid='assign-to-select']")
            assign_to_element.click
            assign_to_element.send_keys :backspace
            assign_to_element.send_keys "section 1"
            assign_to_element.send_keys :enter
            assign_to_element.send_keys "section 2"
            assign_to_element.send_keys :enter
            assign_to_element.send_keys "section 3"
            assign_to_element.send_keys :enter

            f("button[data-testid='save-and-publish-button']").click
            wait_for_ajaximations

            f("button[data-testid='continue-button']").click
            wait_for_ajaximations

            dt = DiscussionTopic.last
            expect(dt.title).to eq title
            expect(dt.assignment.name).to eq title

            overrides = dt.assignment.assignment_overrides
            expect(overrides.length).to be 3
            override_titles = overrides.map(&:title)
            expect(override_titles).to include @section_1.name
            expect(override_titles).to include @section_2.name
            expect(override_titles).to include @section_3.name
          end

          it "creates a discussion topic with an assignment with group overrides" do
            get "/courses/#{course.id}/discussion_topics/new"

            title = "Graded Discussion Topic with group overrides"
            message = "replying to topic"

            f("input[placeholder='Topic Title']").send_keys title
            type_in_tiny("textarea", message)

            force_click_native('input[type=checkbox][value="graded"]')
            wait_for_ajaximations

            f("input[data-testid='points-possible-input']").send_keys "12"

            force_click_native("input[data-testid='group-discussion-checkbox']")
            group_category_input = f("input[placeholder='Select a group category']")
            group_category_input.click
            group_category_input.send_keys :arrow_down
            group_category_input.send_keys :enter

            assign_to_element = f("input[data-testid='assign-to-select']")
            assign_to_element.click
            assign_to_element.send_keys :backspace
            assign_to_element.send_keys "group 1"
            assign_to_element.send_keys :enter
            assign_to_element.send_keys "group 2"
            assign_to_element.send_keys :enter
            assign_to_element.send_keys "group 3"
            assign_to_element.send_keys :enter

            f("button[data-testid='save-and-publish-button']").click
            wait_for_ajaximations

            f("button[data-testid='continue-button']").click
            wait_for_ajaximations

            dt = Assignment.last.discussion_topic
            expect(dt.title).to eq title
            expect(dt.assignment.name).to eq title

            overrides = dt.assignment.assignment_overrides
            expect(overrides.length).to be 3
            override_titles = overrides.map(&:title)
            expect(override_titles).to include @group_1.name
            expect(override_titles).to include @group_2.name
            expect(override_titles).to include @group_3.name
            overrides.each do |override|
              expect(override.workflow_state).to eq "active"
            end
          end

          it "creates a discussion topic with an assignment with student override" do
            get "/courses/#{course.id}/discussion_topics/new"

            title = "Graded Discussion Topic with student overrides"
            message = "replying to topic"

            f("input[placeholder='Topic Title']").send_keys title
            type_in_tiny("textarea", message)

            force_click_native('input[type=checkbox][value="graded"]')
            wait_for_ajaximations

            f("input[data-testid='points-possible-input']").send_keys "12"

            assign_to_element = f("input[data-testid='assign-to-select']")
            assign_to_element.click
            assign_to_element.send_keys :backspace
            assign_to_element.send_keys "student 1"
            assign_to_element.send_keys :enter
            assign_to_element.send_keys "student 2"
            assign_to_element.send_keys :enter
            assign_to_element.send_keys "student 3"
            assign_to_element.send_keys :enter

            f("button[data-testid='save-and-publish-button']").click
            wait_for_ajaximations

            f("button[data-testid='continue-button']").click
            wait_for_ajaximations

            dt = DiscussionTopic.last
            expect(dt.title).to eq title
            expect(dt.assignment.name).to eq title

            overrides = dt.assignment.assignment_overrides
            expect(overrides.length).to be 1
            expect(overrides[0].title).to eq "3 students"
          end

          it "creates a discussion topic with an assignment with section, group, and student overries as part of one" do
            get "/courses/#{course.id}/discussion_topics/new"

            title = "Graded Discussion Topic with section, group, and student overries as part of one"
            message = "replying to topic"

            f("input[placeholder='Topic Title']").send_keys title
            type_in_tiny("textarea", message)

            force_click_native('input[type=checkbox][value="graded"]')
            wait_for_ajaximations

            force_click_native("input[data-testid='group-discussion-checkbox']")
            group_category_input = f("input[placeholder='Select a group category']")
            group_category_input.click
            group_category_input.send_keys :arrow_down
            group_category_input.send_keys :enter

            f("input[data-testid='points-possible-input']").send_keys "12"

            assign_to_element = f("input[data-testid='assign-to-select']")
            assign_to_element.click
            assign_to_element.send_keys :backspace
            assign_to_element.send_keys "section 1"
            assign_to_element.send_keys :enter
            assign_to_element.send_keys "section 2"
            assign_to_element.send_keys :enter
            assign_to_element.send_keys "section 3"
            assign_to_element.send_keys :enter
            assign_to_element.send_keys "group 1"
            assign_to_element.send_keys :enter
            assign_to_element.send_keys "group 2"
            assign_to_element.send_keys :enter
            assign_to_element.send_keys "group 3"
            assign_to_element.send_keys :enter
            assign_to_element.send_keys "student 1"
            assign_to_element.send_keys :enter
            assign_to_element.send_keys "student 2"
            assign_to_element.send_keys :enter
            assign_to_element.send_keys "student 3"
            assign_to_element.send_keys :enter

            f("button[data-testid='save-and-publish-button']").click
            wait_for_ajaximations

            f("button[data-testid='continue-button']").click
            wait_for_ajaximations

            dt = Assignment.last.discussion_topic
            expect(dt.title).to eq title
            expect(dt.assignment.name).to eq title

            overrides = dt.assignment.assignment_overrides
            override_titles = overrides.map(&:title)
            expect(overrides.length).to be 7
            expect(override_titles).to include "3 students"
            expect(override_titles).to include @section_1.name
            expect(override_titles).to include @section_2.name
            expect(override_titles).to include @section_3.name
            expect(override_titles).to include @group_1.name
            expect(override_titles).to include @group_2.name
            expect(override_titles).to include @group_3.name
          end

          it "creates a discussion topic with an assignment with section, group, and student overries separately" do
            get "/courses/#{course.id}/discussion_topics/new"

            title = "Graded Discussion Topic with section, group, and student overries separately"
            message = "replying to topic"

            f("input[placeholder='Topic Title']").send_keys title
            type_in_tiny("textarea", message)

            force_click_native('input[type=checkbox][value="graded"]')
            wait_for_ajaximations

            force_click_native("input[data-testid='group-discussion-checkbox']")
            group_category_input = f("input[placeholder='Select a group category']")
            group_category_input.click
            group_category_input.send_keys :arrow_down
            group_category_input.send_keys :enter

            f("input[data-testid='points-possible-input']").send_keys "12"

            f("button[data-testid='add-assignment-override-seciont-btn']").click
            f("button[data-testid='add-assignment-override-seciont-btn']").click

            assign_to_elements = ff("input[data-testid='assign-to-select']")
            assign_to_elements[0].click
            assign_to_elements[0].send_keys :backspace
            assign_to_elements[0].send_keys "section 1"
            assign_to_elements[0].send_keys :enter
            assign_to_elements[0].send_keys "section 2"
            assign_to_elements[0].send_keys :enter
            assign_to_elements[0].send_keys "section 3"
            assign_to_elements[0].send_keys :enter

            assign_to_elements[1].click
            assign_to_elements[1].send_keys "group 1"
            assign_to_elements[1].send_keys :enter
            assign_to_elements[1].send_keys "group 2"
            assign_to_elements[1].send_keys :enter
            assign_to_elements[1].send_keys "group 3"
            assign_to_elements[1].send_keys :enter

            assign_to_elements[2].click
            assign_to_elements[2].send_keys "student 1"
            assign_to_elements[2].send_keys :enter
            assign_to_elements[2].send_keys "student 2"
            assign_to_elements[2].send_keys :enter
            assign_to_elements[2].send_keys "student 3"
            assign_to_elements[2].send_keys :enter

            f("button[data-testid='save-and-publish-button']").click
            wait_for_ajaximations

            f("button[data-testid='continue-button']").click
            wait_for_ajaximations

            dt = Assignment.last.discussion_topic
            expect(dt.title).to eq title
            expect(dt.assignment.name).to eq title

            overrides = dt.assignment.assignment_overrides
            override_titles = overrides.map(&:title)
            expect(overrides.length).to be 7
            expect(override_titles).to include "3 students"
            expect(override_titles).to include @section_1.name
            expect(override_titles).to include @section_2.name
            expect(override_titles).to include @section_3.name
            expect(override_titles).to include @group_1.name
            expect(override_titles).to include @group_2.name
            expect(override_titles).to include @group_3.name
          end

          it "creates a published graded group discussion with group overrides with the expected assignment properties" do
            get "/courses/#{course.id}/discussion_topics/new"

            title = "Graded Discussion Topic with section, group, and student overries separately"
            message = "replying to topic"

            f("input[placeholder='Topic Title']").send_keys title
            type_in_tiny("textarea", message)

            force_click_native('input[type=checkbox][value="graded"]')
            wait_for_ajaximations

            force_click_native("input[data-testid='group-discussion-checkbox']")
            group_category_input = f("input[placeholder='Select a group category']")
            group_category_input.click
            group_category_input.send_keys :arrow_down
            group_category_input.send_keys :enter

            f("input[data-testid='points-possible-input']").send_keys "12"

            assign_to_element = f("input[data-testid='assign-to-select']")
            assign_to_element.click
            assign_to_element.send_keys :backspace
            assign_to_element.send_keys "group 1"
            assign_to_element.send_keys :enter
            assign_to_element.send_keys "group 2"
            assign_to_element.send_keys :enter
            assign_to_element.send_keys "group 3"
            assign_to_element.send_keys :enter

            f("button[data-testid='save-and-publish-button']").click
            wait_for_ajaximations

            f("button[data-testid='continue-button']").click
            wait_for_ajaximations

            dt = Assignment.last.discussion_topic
            expect(dt.assignment.workflow_state).to eq "published"
            expect(dt.assignment.group_category_id).to be_nil
            expect(dt.assignment.submission_types).to eq "discussion_topic"
            expect(dt.assignment.only_visible_to_overrides).to be true
            expect(dt.assignment.group_category).to be_nil
            expect(dt.assignment.description).to eq "<p>replying to topic</p>"
          end

          it "creates an unpublished graded group discussion with no overrides with the expected assignment properties" do
            get "/courses/#{course.id}/discussion_topics/new"

            title = "Graded Discussion Topic with section, group, and student overries separately"
            message = "replying to topic"

            f("input[placeholder='Topic Title']").send_keys title
            type_in_tiny("textarea", message)

            force_click_native('input[type=checkbox][value="graded"]')
            wait_for_ajaximations

            force_click_native("input[data-testid='group-discussion-checkbox']")
            group_category_input = f("input[placeholder='Select a group category']")
            group_category_input.click
            group_category_input.send_keys :arrow_down
            group_category_input.send_keys :enter

            f("input[data-testid='points-possible-input']").send_keys "12"

            f("button[data-testid='save-button']").click
            wait_for_ajaximations

            dt = Assignment.last.discussion_topic
            expect(dt.assignment.workflow_state).to eq "unpublished"
            expect(dt.assignment.group_category_id).to be_nil
            expect(dt.assignment.submission_types).to eq "discussion_topic"
            expect(dt.assignment.only_visible_to_overrides).to be false
            expect(dt.assignment.group_category).to be_nil
            expect(dt.assignment.description).to eq "<p>replying to topic</p>"
          end

          it "sets the mark important dates checkbox for discussion create with differentiated modules FF off" do
            feature_setup

            get "/courses/#{course.id}/discussion_topics/new"

            Discussion.update_discussion_topic_title

            force_click_native('input[type=checkbox][value="graded"]')
            wait_for_ajaximations

            assign_to_element = f("input[placeholder='Select Assignment Due Date']")
            formatted_date = format_date_for_view(2.days.from_now(Time.zone.now), "%m/%d/%Y")
            assign_to_element.send_keys formatted_date
            assign_to_element.send_keys :enter

            scroll_to_element(mark_important_dates)
            click_mark_important_dates

            Discussion.save_and_publish_button.click
            wait_for_ajaximations

            assignment = Assignment.last
            expect(assignment.important_dates).to be(true)
          end
        end

        context "with Differentiated Modules FF on" do
          before do
            differentiated_modules_on
          end

          context "set with ItemAssigntoTray" do
            before do
              course.conditional_release = true
              course.save!

              Discussion.start_new_discussion(course.id)
              Discussion.update_discussion_topic_title
              Discussion.update_discussion_message

              force_click_native(Discussion.grade_checkbox_selector)
              wait_for_ajaximations

              Discussion.points_possible_input.send_keys "12"
            end

            it "creates a discussion topic with an assignment set to a student" do
              Discussion.assign_to_button.click
              wait_for_assign_to_tray_spinner

              click_add_assign_to_card
              select_module_item_assignee(1, @student_1.name)
              update_due_date(1, "12/31/2022")
              update_due_time(1, "5:00 PM")
              update_available_date(1, "12/27/2022")
              update_available_time(1, "8:00 AM")
              update_until_date(1, "1/7/2023")
              update_until_time(1, "9:00 PM")

              click_save_button("Apply")

              keep_trying_until { expect(element_exists?(module_item_edit_tray_selector)).to be_falsey }
              expect(AssignmentCreateEditPage.pending_changes_pill_exists?).to be_truthy

              Discussion.save_and_publish_button.click
              wait_for_ajaximations

              assignment = Assignment.last
              expect(assignment.assignment_overrides.active.last.assignment_override_students.count).to eq(1)
              expect(assignment.only_visible_to_overrides).to be false
            end

            it "assigns a section and saves assignment" do
              Discussion.assign_to_button.click
              wait_for_assign_to_tray_spinner

              keep_trying_until { expect(item_tray_exists?).to be_truthy }

              click_add_assign_to_card
              select_module_item_assignee(1, @section_1.name)
              update_due_date(1, "12/31/2022")
              update_due_time(1, "5:00 PM")
              update_available_date(1, "12/27/2022")
              update_available_time(1, "8:00 AM")
              update_until_date(1, "1/7/2023")
              update_until_time(1, "9:00 PM")

              click_save_button("Apply")

              keep_trying_until { expect(element_exists?(module_item_edit_tray_selector)).to be_falsey }
              expect(AssignmentCreateEditPage.pending_changes_pill_exists?).to be_truthy

              Discussion.save_and_publish_button.click
              wait_for_ajaximations
              assignment = Assignment.last

              expect(assignment.assignment_overrides.active.count).to eq(1)
              expect(assignment.assignment_overrides.active.last.set_type).to eq("CourseSection")
              expect(assignment.only_visible_to_overrides).to be false
            end

            it "assigns overrides only correctly" do
              Discussion.assign_to_button.click
              wait_for_assign_to_tray_spinner

              keep_trying_until { expect(item_tray_exists?).to be_truthy }

              click_add_assign_to_card
              select_module_item_assignee(1, @section_1.name)
              select_module_item_assignee(1, @section_2.name)
              select_module_item_assignee(1, @section_3.name)
              select_module_item_assignee(1, @student_1.name)
              select_module_item_assignee(1, @student_2.name)
              select_module_item_assignee(1, @student_3.name)
              select_module_item_assignee(1, "Mastery Paths")

              # Set dates for these overrides
              update_due_date(1, "12/31/2022")
              update_due_time(1, "5:00 PM")
              update_available_date(1, "12/27/2022")
              update_available_time(1, "8:00 AM")
              update_until_date(1, "1/7/2023")
              update_until_time(1, "9:00 PM")

              # Remove the Everyone Else option
              click_delete_assign_to_card(0)

              click_save_button("Apply")
              keep_trying_until { expect(element_exists?(module_item_edit_tray_selector)).to be_falsey }

              expect(AssignmentCreateEditPage.pending_changes_pill_exists?).to be_truthy

              # Since not all sections were selected, a warning is displayed
              Discussion.save_and_publish_button.click
              Discussion.section_warning_continue_button.click
              wait_for_ajaximations

              assignment = Assignment.last

              expect(assignment.assignment_overrides.active.count).to eq(5)
              expected_overrides = [
                { set_type: "CourseSection", title: "section 1" },
                { set_type: "CourseSection", title: "section 2" },
                { set_type: "CourseSection", title: "section 3" },
                { set_type: "ADHOC", title: "3 students" },
                { set_type: "Noop", title: "Mastery Paths" }
              ]

              expected_overrides.each_with_index do |expected_override, index|
                actual_override = assignment.assignment_overrides[index]

                expect(actual_override.set_type).to eq(expected_override[:set_type])
                expect(actual_override.title).to eq(expected_override[:title])
              end

              expect(assignment.only_visible_to_overrides).to be true
            end
          end

          it "sets the mark important dates checkbox for discussion create" do
            feature_setup

            get "/courses/#{course.id}/discussion_topics/new"

            Discussion.update_discussion_topic_title

            force_click_native(Discussion.grade_checkbox_selector)
            wait_for_ajaximations

            Discussion.assign_to_button.click
            wait_for_assign_to_tray_spinner

            keep_trying_until { expect(item_tray_exists?).to be_truthy }

            formatted_date = format_date_for_view(2.days.from_now(Time.zone.now), "%m/%d/%Y")
            update_due_date(0, formatted_date)
            update_due_time(0, "5:00 PM")

            click_save_button("Apply")
            keep_trying_until { expect(element_exists?(module_item_edit_tray_selector)).to be_falsey }

            expect(mark_important_dates).to be_displayed
            scroll_to_element(mark_important_dates)
            click_mark_important_dates

            Discussion.save_and_publish_button.click
            wait_for_ajaximations

            assignment = Assignment.last

            expect(assignment.important_dates).to be(true)
          end

          context "post to sis" do
            before do
              course.account.set_feature_flag! "post_grades", "on"
              course.account.set_feature_flag! :new_sis_integrations, "on"
              course.account.settings[:sis_syncing] = { value: true, locked: false }
              course.account.settings[:sis_require_assignment_due_date] = { value: true }
              course.account.save!
            end

            it "default value is false" do
              get "/courses/#{course.id}/discussion_topics/new"
              Discussion.click_graded_checkbox
              expect(is_checked(Discussion.sync_to_sis_checkbox_selector)).to be_falsey
            end

            it "blocks when enabled", :ignore_js_errors do
              get "/courses/#{course.id}/discussion_topics/new"

              Discussion.update_discussion_topic_title
              Discussion.click_graded_checkbox
              Discussion.click_sync_to_sis_checkbox
              Discussion.save_button.click
              wait_for_ajaximations

              expect(driver.current_url).to include("new")
              expect_instui_flash_message("Please set a due date or change your selection for the “Sync to SIS” option.")

              Discussion.click_assign_to_button

              wait_for_assign_to_tray_spinner
              keep_trying_until { expect(item_tray_exists?).to be_truthy }

              expect(assign_to_date_and_time[0].text).to include("Please add a due date")

              update_due_date(0, format_date_for_view(Time.zone.now, "%-m/%-d/%Y"))
              update_due_time(0, "11:59 PM")
              click_save_button("Apply")
              keep_trying_until { expect(element_exists?(module_item_edit_tray_selector)).to be_falsey }

              expect_new_page_load { Discussion.save_button.click }
              expect(driver.current_url).not_to include("new")
              expect(DiscussionTopic.last.assignment.post_to_sis).to be_truthy
            end

            it "does not block when disabled" do
              get "/courses/#{course.id}/discussion_topics/new"

              Discussion.update_discussion_topic_title
              Discussion.click_graded_checkbox
              expect_new_page_load { Discussion.save_button.click }
              expect(driver.current_url).not_to include("new")
              expect(DiscussionTopic.last.assignment.post_to_sis).to be_falsey
            end

            it "validates due date when user checks/unchecks the box", :ignore_js_errors do
              get "/courses/#{course.id}/discussion_topics/new"
              Discussion.update_discussion_topic_title
              Discussion.click_graded_checkbox
              Discussion.click_sync_to_sis_checkbox
              Discussion.click_assign_to_button
              wait_for_assign_to_tray_spinner
              keep_trying_until { expect(item_tray_exists?).to be_truthy }

              expect(assign_to_date_and_time[0].text).to include("Please add a due date")

              click_cancel_button
              keep_trying_until { expect(element_exists?(module_item_edit_tray_selector)).to be_falsey }

              Discussion.click_sync_to_sis_checkbox
              Discussion.click_assign_to_button
              wait_for_assign_to_tray_spinner
              keep_trying_until { expect(item_tray_exists?).to be_truthy }

              expect(assign_to_date_and_time[0].text).not_to include("Please add a due date")

              click_cancel_button
              keep_trying_until { expect(element_exists?(module_item_edit_tray_selector)).to be_falsey }

              expect_new_page_load { Discussion.save_button.click }
              expect(driver.current_url).not_to include("new")
              expect(DiscussionTopic.last.assignment.post_to_sis).to be_falsey
            end
          end
        end

        context "checkpoints" do
          before do
            course.root_account.enable_feature!(:discussion_checkpoints)
          end

          it "successfully creates a discussion topic with checkpoints" do
            get "/courses/#{course.id}/discussion_topics/new"

            title = "Graded Discussion Topic with checkpoints"

            f("input[placeholder='Topic Title']").send_keys title

            force_click_native('input[type=checkbox][value="graded"]')
            wait_for_ajaximations

            force_click_native('input[type=checkbox][value="checkpoints"]')

            f("input[data-testid='points-possible-input-reply-to-topic']").send_keys "5"
            f("input[data-testid='reply-to-entry-required-count']").send_keys :backspace
            f("input[data-testid='reply-to-entry-required-count']").send_keys 3
            f("input[data-testid='points-possible-input-reply-to-entry']").send_keys "7"

            f("button[data-testid='save-and-publish-button']").click
            wait_for_ajaximations

            dt = DiscussionTopic.last
            expect(dt.reply_to_entry_required_count).to eq 3

            assignment = Assignment.last
            expect(assignment.has_sub_assignments?).to be true

            sub_assignments = SubAssignment.where(parent_assignment_id: assignment.id)
            sub_assignment1 = sub_assignments.find_by(sub_assignment_tag: CheckpointLabels::REPLY_TO_TOPIC)
            sub_assignment2 = sub_assignments.find_by(sub_assignment_tag: CheckpointLabels::REPLY_TO_ENTRY)

            expect(sub_assignment1.sub_assignment_tag).to eq "reply_to_topic"
            expect(sub_assignment1.points_possible).to eq 5
            expect(sub_assignment2.sub_assignment_tag).to eq "reply_to_entry"
            expect(sub_assignment2.points_possible).to eq 7
          end
        end
      end
    end

    context "with selective_release_backend and selective_release_ui_api enabled" do
      before do
        Account.site_admin.enable_feature!(:selective_release_backend)
        Account.site_admin.enable_feature!(:selective_release_ui_api)
        user_session(teacher)
      end

      it "does not display 'Post To' section and Available From/Until inputs" do
        get "/courses/#{course.id}/discussion_topics/new"
        expect(Discussion.select_date_input_exists?).to be_falsey
        expect(Discussion.section_selection_input_exists?).to be_falsey
      end

      it "creates overrides using 'Assign To' tray", :ignore_js_errors do
        student1 = @course.enroll_student(User.create!, enrollment_state: "active").user
        title = "My Test Topic"
        available_from = 5.days.ago
        available_until = 5.days.from_now

        get "/courses/#{course.id}/discussion_topics/new"

        Discussion.update_discussion_topic_title(title)

        Discussion.click_assign_to_button
        wait_for_assign_to_tray_spinner
        keep_trying_until { expect(item_tray_exists?).to be_truthy }

        click_add_assign_to_card
        expect(element_exists?(due_date_input_selector)).to be_falsey
        select_module_item_assignee(1, student1.name)
        update_available_date(1, format_date_for_view(available_from, "%-m/%-d/%Y"), true)
        update_available_time(1, "8:00 AM", true)
        update_until_date(1, format_date_for_view(available_until, "%-m/%-d/%Y"), true)
        update_until_time(1, "9:00 PM", true)

        click_save_button("Apply")
        keep_trying_until { expect(element_exists?(module_item_edit_tray_selector)).to be_falsey }

        Discussion.save_button.click
        wait_for_ajaximations

        course.reload
        discussion_topic = DiscussionTopic.last
        new_override = discussion_topic.active_assignment_overrides.last
        expect(new_override.set_type).to eq("ADHOC")
        expect(new_override.set_id).to be_nil
        expect(new_override.set.map(&:id)).to match_array([student1.id])
      end
    end
  end
end<|MERGE_RESOLUTION|>--- conflicted
+++ resolved
@@ -997,8 +997,6 @@
           expect(rule_first_assignment.id).to eq(@assignment_for_mp.id)
         end
       end
-<<<<<<< HEAD
-=======
 
       context "when instui_nav feature flag on" do
         page_header_title_discussion = "Create Discussion"
@@ -1045,7 +1043,6 @@
           expect(fj("h1:contains('#{page_header_title_announcement}')").text).to eq page_header_title_announcement
         end
       end
->>>>>>> e1aaee22
     end
 
     context "announcements" do
