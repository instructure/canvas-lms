# frozen_string_literal: true

#
# Copyright (C) 2014 - present Instructure, Inc.
#
# This file is part of Canvas.
#
# Canvas is free software: you can redistribute it and/or modify it under
# the terms of the GNU Affero General Public License as published by the Free
# Software Foundation, version 3 of the License.
#
# Canvas is distributed in the hope that it will be useful, but WITHOUT ANY
# WARRANTY; without even the implied warranty of MERCHANTABILITY or FITNESS FOR
# A PARTICULAR PURPOSE. See the GNU Affero General Public License for more
# details.
#
# You should have received a copy of the GNU Affero General Public License along
# with this program. If not, see <http://www.gnu.org/licenses/>.

require_relative "../helpers/discussions_common"
require_relative "../helpers/items_assign_to_tray"
require_relative "../helpers/context_modules_common"
require_relative "../assignments/page_objects/assignment_create_edit_page"
require_relative "pages/discussion_page"
require_relative "../../helpers/k5_common"
require_relative "../dashboard/pages/k5_important_dates_section_page"
require_relative "../dashboard/pages/k5_dashboard_common_page"

describe "discussions" do
  include_context "in-process server selenium tests"
  include DiscussionsCommon
  include ItemsAssignToTray
  include ContextModulesCommon
  include K5DashboardCommonPageObject
  include K5Common
  include K5ImportantDatesSectionPageObject

  let(:course) { course_model.tap(&:offer!) }
  let(:default_section) { course.default_section }
  let(:new_section) { course.course_sections.create!(name: "section 2") }
  let(:group) do
    course.groups.create!(name: "group",
                          group_category:).tap do |g|
      g.add_user(student, "accepted", nil)
    end
  end
  let(:student) { student_in_course(course:, name: "student", display_name: "mister student", active_all: true).user }
  let(:teacher) { teacher_in_course(course:, name: "teacher", active_all: true).user }
  let(:assignment_group) { course.assignment_groups.create!(name: "assignment group") }
  let(:group_category) { course.group_categories.create!(name: "group category") }
  let(:assignment) do
    course.assignments.create!(
      name: "assignment",
      # submission_types: 'discussion_topic',
      assignment_group:
    )
  end

  before do
    stub_rcs_config
  end

  def set_react_topic_title_and_message(title, message)
    f("input[placeholder='Topic Title']").send_keys title
    type_in_tiny("textarea", message)
  end

  context "when discussion_create feature flag is OFF" do
    let(:url) { "/courses/#{course.id}/discussion_topics/new" }

    context "as a teacher" do
      before do
        user_session(teacher)
      end

      it "adds an attachment to a new topic", priority: "1" do
        skip_if_firefox("known issue with firefox https://bugzilla.mozilla.org/show_bug.cgi?id=1335085")
        topic_title = "new topic with file"
        get url
        wait_for_tiny(f("textarea[name=message]"))
        replace_content(f("input[name=title]"), topic_title)
        add_attachment_and_validate
        expect(DiscussionTopic.where(title: topic_title).first.attachment_id).to be_present
      end

      it "creates a podcast enabled topic", priority: "1" do
        get url
        wait_for_tiny(f("textarea[name=message]"))
        replace_content(f("input[name=title]"), "This is my test title")
        type_in_tiny("textarea[name=message]", "This is the discussion description.")

        f("input[type=checkbox][name=podcast_enabled]").click
        expect_new_page_load { submit_form(".form-actions") }
        # get "/courses/#{course.id}/discussion_topics"
        # TODO: talk to UI, figure out what to display here
        # f('.discussion-topic .icon-rss').should be_displayed
        expect(DiscussionTopic.last.podcast_enabled).to be_truthy
      end

      it "does not display the section specific announcer if the FF is disabled" do
        get url
        graded_checkbox = f('input[type=checkbox][name="assignment[set_assignment]"]')
        graded_checkbox.click
        expect(f("body")).not_to contain_css('input[id^="Autocomplete"]')
      end

      context "graded" do
        it "allows creating multiple due dates", priority: "1" do
          assignment_group
          group_category
          new_section
          get url
          wait_for_tiny(f("textarea[name=message]"))

          f('input[type=checkbox][name="assignment[set_assignment]"]').click

          due_at1 = 3.days.from_now
          due_at2 = 4.days.from_now

          fj(".ic-tokeninput-input:first").send_keys(default_section.name)
          wait_for_ajaximations
          fj(".ic-tokeninput-option:visible:first").click
          wait_for_ajaximations
          fj(".datePickerDateField[data-date-type='due_at']:first").send_keys(format_date_for_view(due_at1), :tab)
          wait_for_ajaximations
          f("#add_due_date").click
          wait_for_ajaximations

          fj(".ic-tokeninput-input:last").send_keys(new_section.name)
          wait_for_ajaximations
          fj(".ic-tokeninput-option:visible:first").click
          wait_for_ajaximations
          fj(".datePickerDateField[data-date-type='due_at']:last").send_keys(format_date_for_view(due_at2))

          expect_new_page_load { f(".form-actions button[type=submit]").click }
          topic = DiscussionTopic.last

          overrides = topic.assignment.assignment_overrides
          expect(overrides.count).to eq 2
          default_override = overrides.detect { |o| o.set_id == default_section.id }
          expect(default_override.due_at.to_date).to eq due_at1.to_date
          other_override = overrides.detect { |o| o.set_id == new_section.id }
          expect(other_override.due_at.to_date).to eq due_at2.to_date
        end

        it "validates that a group category is selected", priority: "1" do
          assignment_group
          get url

          f('input[type=checkbox][name="assignment[set_assignment]"]').click
          f("#has_group_category").click
          f(%(span[data-testid="group-set-close"])).click
          submit_button = f("#edit_discussion_form_buttons .btn-primary[type=submit]")
          scroll_into_view(submit_button)
          submit_button.click
          wait_for_ajaximations
          error_box = f("div[role='alert'] .error_text")
          expect(error_box.text).to eq "Please create a group set"
        end

        context "archived grading schemes enabled" do
          before do
            Account.site_admin.enable_feature!(:grading_scheme_updates)
            Account.site_admin.enable_feature!(:archived_grading_schemes)
            @course = course
            @account = @course.account
            @active_grading_standard = @course.grading_standards.create!(title: "Active Grading Scheme", data: { "A" => 0.9, "F" => 0 }, scaling_factor: 1.0, points_based: false, workflow_state: "active")
            @archived_grading_standard = @course.grading_standards.create!(title: "Archived Grading Scheme", data: { "A" => 0.9, "F" => 0 }, scaling_factor: 1.0, points_based: false, workflow_state: "archived")
            @account_grading_standard = @account.grading_standards.create!(title: "Account Grading Scheme", data: { "A" => 0.9, "F" => 0 }, scaling_factor: 1.0, points_based: false, workflow_state: "active")
          end

          it "shows archived grading scheme if it is the course default twice, once to follow course default scheme and once to choose that scheme to use" do
            @course.update!(grading_standard_id: @archived_grading_standard.id)
            @course.reload
            get "/courses/#{@course.id}/discussion_topics/new"
            wait_for_ajaximations
            f('input[type=checkbox][name="assignment[set_assignment]"]').click
            wait_for_ajaximations
            f("#assignment_grading_type").click
            ffj("option:contains('Letter Grade')").last.click
            wait_for_ajaximations
            expect(f("[data-testid='grading-schemes-selector-dropdown']").attribute("title")).to eq(@archived_grading_standard.title + " (course default)")
            f("[data-testid='grading-schemes-selector-dropdown']").click
            expect(f("[data-testid='grading-schemes-selector-option-#{@course.grading_standard.id}']")).to include_text(@course.grading_standard.title)
          end

          it "removes grading schemes from dropdown after archiving them but still shows them upon reopening the modal" do
            get "/courses/#{@course.id}/discussion_topics/new"
            wait_for_ajaximations
            f('input[type=checkbox][name="assignment[set_assignment]"]').click
            wait_for_ajaximations
            f("#assignment_grading_type").click
            ffj("option:contains('Letter Grade')").last.click
            wait_for_ajaximations
            f("[data-testid='grading-schemes-selector-dropdown']").click
            expect(f("[data-testid='grading-schemes-selector-option-#{@active_grading_standard.id}']")).to be_present
            f("[data-testid='manage-all-grading-schemes-button']").click
            wait_for_ajaximations
            f("[data-testid='grading-scheme-#{@active_grading_standard.id}-archive-button']").click
            wait_for_ajaximations
            f("[data-testid='manage-all-grading-schemes-close-button']").click
            wait_for_ajaximations
            f("[data-testid='grading-schemes-selector-dropdown']").click
            expect(f("[data-testid='grading-schemes-selector-dropdown-form']")).not_to contain_css("[data-testid='grading-schemes-selector-option-#{@active_grading_standard.id}']")
            f("[data-testid='manage-all-grading-schemes-button']").click
            wait_for_ajaximations
            expect(f("[data-testid='grading-scheme-row-#{@active_grading_standard.id}']").text).to be_present
          end

          it "shows all archived schemes in the manage grading schemes modal" do
            archived_gs1 = @course.grading_standards.create!(title: "Archived Grading Scheme 1", data: { "A" => 0.9, "F" => 0 }, scaling_factor: 1.0, points_based: false, workflow_state: "archived")
            archived_gs2 = @course.grading_standards.create!(title: "Archived Grading Scheme 2", data: { "A" => 0.9, "F" => 0 }, scaling_factor: 1.0, points_based: false, workflow_state: "archived")
            archived_gs3 = @course.grading_standards.create!(title: "Archived Grading Scheme 3", data: { "A" => 0.9, "F" => 0 }, scaling_factor: 1.0, points_based: false, workflow_state: "archived")
            get "/courses/#{@course.id}/discussion_topics/new"
            wait_for_ajaximations
            f('input[type=checkbox][name="assignment[set_assignment]"]').click
            wait_for_ajaximations
            f("#assignment_grading_type").click
            ffj("option:contains('Letter Grade')").last.click
            wait_for_ajaximations
            f("[data-testid='manage-all-grading-schemes-button']").click
            wait_for_ajaximations
            expect(f("[data-testid='grading-scheme-#{archived_gs1.id}-name']")).to include_text(archived_gs1.title)
            expect(f("[data-testid='grading-scheme-#{archived_gs2.id}-name']")).to include_text(archived_gs2.title)
            expect(f("[data-testid='grading-scheme-#{archived_gs3.id}-name']")).to include_text(archived_gs3.title)
          end

          it "creates a discussion topic with selected grading scheme/standard" do
            grading_standard = course.grading_standards.create!(title: "Win/Lose", data: [["Winner", 0.94], ["Loser", 0]])

            get "/courses/#{@course.id}/discussion_topics/new"

            title = "Graded Discussion Topic with letter grade type"
            message = "replying to topic"

            f("input[placeholder='Topic Title']").send_keys title
            type_in_tiny("textarea", message)

            f('input[type=checkbox][name="assignment[set_assignment]"]').click
            wait_for_ajaximations
            f("#assignment_grading_type").click
            ffj("option:contains('Letter Grade')").last.click
            wait_for_ajaximations
            expect(fj("span:contains('Manage All Grading Schemes')").present?).to be_truthy
            f("[data-testid='grading-schemes-selector-dropdown']").click
            f("[data-testid='grading-schemes-selector-option-#{grading_standard.id}']").click
            f(".btn.btn-default.save_and_publish").click
            wait_for_ajaximations

            dt = DiscussionTopic.last

            expect(dt.title).to eq title
            expect(dt.assignment.name).to eq title
            expect(dt.assignment.grading_standard_id).to eq grading_standard.id
          end
        end
      end

      context "post to sis default setting" do
        before do
          @account = @course.root_account
          @account.set_feature_flag! "post_grades", "on"
        end

        it "defaults to post grades if account setting is enabled" do
          @account.settings[:sis_default_grade_export] = { locked: false, value: true }
          @account.save!

          get url
          f('input[type=checkbox][name="assignment[set_assignment]"]').click

          expect(is_checked("#assignment_post_to_sis")).to be_truthy
        end

        it "does not default to post grades if account setting is not enabled" do
          get url
          f('input[type=checkbox][name="assignment[set_assignment]"]').click

          expect(is_checked("#assignment_post_to_sis")).to be_falsey
        end
      end

      context "when react_discussions_post feature_flag is on", :ignore_js_errors do
        before do
          course.enable_feature! :react_discussions_post
        end

        it "allows creating anonymous discussions" do
          get url
          replace_content(f("input[name=title]"), "my anonymous title")
          f("input[value='full_anonymity']").click
          expect_new_page_load { submit_form(".form-actions") }
          expect(DiscussionTopic.last.anonymous_state).to eq "full_anonymity"
          expect(f("span[data-testid='anon-conversation']").text).to(
            eq("This is an anonymous Discussion. Though student names and profile pictures will be hidden, your name and profile picture will be visible to all course members. Mentions have also been disabled.")
          )
          expect(f("span[data-testid='author_name']").text).to eq teacher.short_name
        end

        it "disallows full_anonymity along with graded" do
          skip("revert enable ungraded discussion")
          get url
          replace_content(f("input[name=title]"), "my anonymous title")
          expect(f("input[id='use_for_grading']").attribute("checked")).to be_nil
          expect(f("span[data-testid=groups_grading_not_allowed]")).to_not be_displayed
          f("input[id='use_for_grading']").click
          expect(f("input[id='use_for_grading']").attribute("checked")).to eq "true"
          f("input[value='full_anonymity']").click
          expect(f("input[id='use_for_grading']").attribute("checked")).to be_nil # disabled
          expect(f("span[data-testid=groups_grading_not_allowed]")).to be_displayed
          expect_new_page_load { submit_form(".form-actions") }
        end
      end

      context "when react_discussions_post feature_flag is off" do
        before do
          course.disable_feature! :react_discussions_post
        end

        it "does not show anonymous discussion options" do
          get url
          expect(f("body")).not_to contain_jqcss "input[value='full_anonymity']"
        end
      end
    end

    context "as a student" do
      let(:account) { course.account }

      before do
        user_session(student)
      end

      context "when all discussion anonymity feature flags are ON", :ignore_js_errors do
        before do
          course.enable_feature! :react_discussions_post
        end

        it "lets students create anonymous discussions when allowed" do
          course.allow_student_anonymous_discussion_topics = true
          course.save!
          get url
          replace_content(f("input[name=title]"), "my anonymous title")
          f("input[value='full_anonymity']").click
          expect_new_page_load { submit_form(".form-actions") }
          expect(DiscussionTopic.last.anonymous_state).to eq "full_anonymity"
          expect(f("span[data-testid='anon-conversation']").text).to(
            eq("This is an anonymous Discussion. Your name and profile picture will be hidden from other course members. Mentions have also been disabled.")
          )
        end

        it "does not allow creation of anonymous group discussions" do
          course.allow_student_anonymous_discussion_topics = true
          course.save!
          get url
          expect(f("span[data-testid=groups_grading_not_allowed]")).to_not be_displayed
          f("input[value='full_anonymity']").click
          expect(f("span[data-testid=groups_grading_not_allowed]")).to be_displayed
        end

        it "does not let students create anonymous discussions when disallowed" do
          get url
          expect(course.allow_student_anonymous_discussion_topics).to be false
          expect(f("body")).not_to contain_jqcss "input[value='full_anonymity']"
        end

        it "lets students choose to make topics as themselves" do
          course.allow_student_anonymous_discussion_topics = true
          course.save!
          get url
          replace_content(f("input[name=title]"), "Student Partial Discussion")
          f("input[value='partial_anonymity']").click

          # verify default anonymous post selector
          expect(f("span[data-testid='current_user_avatar']")).to be_present
          expect(fj("div#sections_anonymous_post_selector span:contains('#{@student.name}')")).to be_truthy
          expect(f("input[data-component='anonymous_post_selector']").attribute("value")).to eq "Show to everyone"

          expect_new_page_load { submit_form(".form-actions") }
          expect(f("span[data-testid='non-graded-discussion-info']")).to include_text "Partially Anonymous Discussion"
          expect(f("span[data-testid='author_name']")).to include_text @student.name
        end

        it "lets students choose to make topics anonymously" do
          course.allow_student_anonymous_discussion_topics = true
          course.save!
          get url
          replace_content(f("input[name=title]"), "Student Partial Discussion (student anonymous)")
          f("input[value='partial_anonymity']").click
          f("input[data-component='anonymous_post_selector']").click
          fj("li:contains('Hide from everyone')").click
          expect(f("span[data-testid='anonymous_avatar']")).to be_present
          expect(fj("div#sections_anonymous_post_selector span:contains('Anonymous')")).to be_truthy
          expect(f("input[data-component='anonymous_post_selector']").attribute("value")).to eq "Hide from everyone"

          expect_new_page_load { submit_form(".form-actions") }
          expect(f("span[data-testid='non-graded-discussion-info']")).to include_text "Partially Anonymous Discussion"
          expect(f("span[data-testid='author_name']")).to include_text "Anonymous"
        end
      end

      it "creates a delayed discussion", priority: "1" do
        get url
        wait_for_tiny(f("textarea[name=message]"))
        replace_content(f("input[name=title]"), "Student Delayed")
        type_in_tiny("textarea[name=message]", "This is the discussion description.")
        target_time = 1.day.from_now
        unlock_text = format_time_for_view(target_time)
        unlock_text_index_page = format_date_for_view(target_time, :short)
        replace_content(f("#delayed_post_at"), unlock_text, tab_out: true)
        expect_new_page_load { submit_form(".form-actions") }
        expect(f(".entry-content").text).to include("This topic is locked until #{unlock_text}")
        expect_new_page_load { f("#section-tabs .discussions").click }
        expect(f(".discussion-availability").text).to include("Not available until #{unlock_text_index_page}")
      end

      it "gives error if Until date isn't after Available From date", priority: "1" do
        get url
        wait_for_tiny(f("textarea[name=message]"))
        replace_content(f("input[name=title]"), "Invalid Until date")
        type_in_tiny("textarea[name=message]", "This is the discussion description.")

        replace_content(f("#delayed_post_at"), format_time_for_view(1.day.from_now), tab_out: true)
        replace_content(f("#lock_at"), format_time_for_view(-2.days.from_now), tab_out: true)

        submit_form(".form-actions")
        expect(
          fj("div.error_text:contains('Date must be after date available')")
        ).to be_present
      end

      it "allows a student to create a discussion", priority: "1" do
        skip_if_firefox("known issue with firefox https://bugzilla.mozilla.org/show_bug.cgi?id=1335085")
        get url
        wait_for_tiny(f("textarea[name=message]"))
        replace_content(f("input[name=title]"), "Student Discussion")
        type_in_tiny("textarea[name=message]", "This is the discussion description.")
        expect(f("#discussion-edit-view")).to_not contain_css("#has_group_category")
        expect_new_page_load { submit_form(".form-actions") }
        expect(f(".discussion-title").text).to eq "Student Discussion"
        expect(f("#content")).not_to contain_css("#topic_publish_button")
      end

      it "does not show file attachment if allow_student_forum_attachments is not true", priority: "2" do
        skip_if_safari(:alert)
        # given
        course.allow_student_forum_attachments = false
        course.save!
        # expect
        get url
        expect(f("#content")).not_to contain_css("#disussion_attachment_uploaded_data")
      end

      it "shows file attachment if allow_student_forum_attachments is true", priority: "2" do
        skip_if_safari(:alert)
        # given
        course.allow_student_forum_attachments = true
        course.save!
        # expect
        get url
        expect(f("#discussion_attachment_uploaded_data")).not_to be_nil
      end

      context "in a course group" do
        let(:url) { "/groups/#{group.id}/discussion_topics/new" }

        it "does not show file attachment if allow_student_forum_attachments is not true", priority: "2" do
          skip_if_safari(:alert)
          # given
          course.allow_student_forum_attachments = false
          course.save!
          # expect
          get url
          expect(f("#content")).not_to contain_css("label[for=discussion_attachment_uploaded_data]")
        end

        it "shows file attachment if allow_student_forum_attachments is true", priority: "2" do
          skip_if_safari(:alert)
          # given
          course.allow_student_forum_attachments = true
          course.save!
          # expect
          get url
          expect(f("label[for=discussion_attachment_uploaded_data]")).to be_displayed
        end

        context "with usage rights required" do
          before { course.update!(usage_rights_required: true) }

          context "without the ability to attach files" do
            before { course.update!(allow_student_forum_attachments: false) }

            it "loads page without usage rights" do
              get url

              expect(f("body")).not_to contain_jqcss("#usage_rights_control button")
              # verify that the page did load correctly
              expect(ff("button[type='submit']").length).to eq 1
            end
          end
        end
      end

      context "in an account group" do
        let(:group) { account.groups.create! }

        before do
          tie_user_to_account(student, account:, role: student_role)
          group.add_user(student)
        end

        context "usage rights" do
          before do
            account.root_account.enable_feature!(:usage_rights_discussion_topics)
            account.settings = { "usage_rights_required" => {
              "value" => true
            } }
            account.save!
          end

          it "loads page" do
            get "/groups/#{group.id}/discussion_topics/new"

            expect(f("body")).not_to contain_jqcss("#usage_rights_control button")
            expect(ff("button[type='submit']").length).to eq 1
          end
        end
      end
    end
  end

  context "when discussion_create feature flag is ON", :ignore_js_errors do
    def set_datetime_input(input, date)
      input.click
      wait_for_ajaximations
      input.send_keys date
      input.send_keys :return
      wait_for_ajaximations
    end

    before do
      Account.site_admin.enable_feature! :discussion_create
      # we must turn react_discussions_post ON as well since some new
      # features, like, anonymous discussions, are dependent on it
      Account.site_admin.enable_feature! :react_discussions_post
    end

    context "as a student" do
      before do
        user_session(student)
      end

      it "does not show anonymity options when not allowed" do
        course.allow_student_anonymous_discussion_topics = false
        course.save!
        get "/courses/#{course.id}/discussion_topics/new"
        expect(f("body")).not_to contain_jqcss "input[value='full_anonymity']"
      end

      it "lets students create fully anonymous discussions when allowed" do
        course.allow_student_anonymous_discussion_topics = true
        course.save!
        get "/courses/#{course.id}/discussion_topics/new"
        f("input[placeholder='Topic Title']").send_keys "This is fully anonymous"
        force_click_native("input[value='full_anonymity']")
        f("button[data-testid='save-button']").click
        wait_for_ajaximations
        expect(f("span[data-testid='anon-conversation']").text).to eq "This is an anonymous Discussion. Your name and profile picture will be hidden from other course members. Mentions have also been disabled."
        expect(f("span[data-testid='author_name']").text).to include "Anonymous"
      end

      it "lets students create partially anonymous discussions when allowed (anonymous author by default)" do
        course.allow_student_anonymous_discussion_topics = true
        course.save!
        get "/courses/#{course.id}/discussion_topics/new"
        f("input[placeholder='Topic Title']").send_keys "This is partially anonymous"
        force_click_native("input[value='partial_anonymity']")
        f("button[data-testid='save-button']").click
        wait_for_ajaximations
        expect(f("span[data-testid='anon-conversation']").text).to eq "When creating a reply, you will have the option to show your name and profile picture to other course members or remain anonymous. Mentions have also been disabled."
        expect(f("span[data-testid='author_name']").text).to include "Anonymous"
      end

      it "lets students create partially anonymous discussions using their real name" do
        course.allow_student_anonymous_discussion_topics = true
        course.save!
        get "/courses/#{course.id}/discussion_topics/new"
        f("input[placeholder='Topic Title']").send_keys "This is partially anonymous"
        force_click_native("input[value='partial_anonymity']")

        # open anonymous selector
        # select real name to begin with
        force_click_native("input[value='Anonymous']")
        fj("li:contains('student')").click

        f("button[data-testid='save-button']").click
        wait_for_ajaximations
        expect(f("span[data-testid='anon-conversation']").text).to eq "When creating a reply, you will have the option to show your name and profile picture to other course members or remain anonymous. Mentions have also been disabled."
        expect(f("span[data-testid='author_name']").text).to include "student"
      end

      it "lets students create partially anonymous discussions when allowed (anonymous author by choice)" do
        course.allow_student_anonymous_discussion_topics = true
        course.save!
        get "/courses/#{course.id}/discussion_topics/new"
        f("input[placeholder='Topic Title']").send_keys "This is partially anonymous"
        force_click_native("input[value='partial_anonymity']")

        # open anonymous selector
        # select real name to begin with
        force_click_native("input[value='Anonymous']")
        fj("li:contains('student')").click
        # now go back to anonymous
        force_click_native("input[value='student']")
        fj("li:contains('Anonymous')").click

        f("button[data-testid='save-button']").click
        wait_for_ajaximations
        expect(f("span[data-testid='anon-conversation']").text).to eq "When creating a reply, you will have the option to show your name and profile picture to other course members or remain anonymous. Mentions have also been disabled."
        expect(f("span[data-testid='author_name']").text).to include "Anonymous"
      end

      it "hides the correct options" do
        get "/courses/#{course.id}/discussion_topics/new"
        expect(f("body")).not_to contain_jqcss "input[value='full_anonymity']"
        expect(f("body")).not_to contain_jqcss "input[value='enable-podcast-feed']"
        expect(f("body")).not_to contain_jqcss "input[value='graded']"
        expect(f("body")).not_to contain_jqcss "input[data-testid='group-discussion-checkbox']"
      end
    end

    context "as a teacher" do
      before do
        user_session(teacher)
      end

      it "creates a new discussion topic with default selections successfully" do
        get "/courses/#{course.id}/discussion_topics/new"

        title = "My Test Topic"
        message = "replying to topic"

        # Set title
        f("input[placeholder='Topic Title']").send_keys title
        # Set Message
        type_in_tiny("textarea", message)

        # Save and publish
        f("button[data-testid='save-and-publish-button']").click
        wait_for_ajaximations

        dt = DiscussionTopic.last

        expect(dt.title).to eq title
        expect(dt.message).to include message
        expect(dt.require_initial_post).to be false
        expect(dt.delayed_post_at).to be_nil
        expect(dt.lock_at).to be_nil
        expect(dt.anonymous_state).to be_nil
        expect(dt.is_anonymous_author).to be false
        expect(dt).to be_published

        # Verify that the discussion topic redirected the page to the new discussion topic
        expect(driver.current_url).to end_with("/courses/#{course.id}/discussion_topics/#{dt.id}")
      end

      it "creates a require initial post discussion topic successfully" do
        get "/courses/#{course.id}/discussion_topics/new"
        title = "My Test Topic"
        message = "replying to topic"

        f("input[placeholder='Topic Title']").send_keys title
        type_in_tiny("textarea", message)
        force_click_native("input[data-testid='require-initial-post-checkbox']")
        f("button[data-testid='save-and-publish-button']").click
        wait_for_ajaximations
        dt = DiscussionTopic.last
        expect(dt.require_initial_post).to be true
      end

      it "creates a topic with available from and until dates successfully" do
        get "/courses/#{course.id}/discussion_topics/new"

        title = "My Test Topic"
        message = "replying to topic"
        available_from = 5.days.ago
        available_until = 5.days.from_now

        f("input[placeholder='Topic Title']").send_keys title
        type_in_tiny("textarea", message)

        available_from_input = ff("input[placeholder='Select Date']")[0]
        available_until_input = ff("input[placeholder='Select Date']")[1]

        set_datetime_input(available_from_input, format_date_for_view(available_from))
        set_datetime_input(available_until_input, format_date_for_view(available_until))

        f("button[data-testid='save-and-publish-button']").click
        wait_for_ajaximations

        dt = DiscussionTopic.last
        expect(dt.delayed_post_at).to be_between(6.days.ago, 4.days.ago)
        expect(dt.lock_at).to be_between(4.days.from_now, 6.days.from_now)
      end

      it "create a topic with a TODO date successfully" do
        get "/courses/#{course.id}/discussion_topics/new"

        title = "My Test Topic"
        message = "replying to topic"
        todo_date = 3.days.from_now

        f("input[placeholder='Topic Title']").send_keys title
        type_in_tiny("textarea", message)

        force_click_native("input[value='add-to-student-to-do']")
        todo_input = ff("[data-testid='todo-date-section'] input")[0]
        set_datetime_input(todo_input, format_date_for_view(todo_date))
        f("button[data-testid='save-and-publish-button']").click
        wait_for_ajaximations

        dt = DiscussionTopic.last
        expect(dt.todo_date).to be_between(2.days.from_now, 4.days.from_now)
      end

      it "creates a fully anonymous discussion topic successfully" do
        get "/courses/#{course.id}/discussion_topics/new"
        f("input[placeholder='Topic Title']").send_keys "This is fully anonymous"
        force_click_native("input[value='full_anonymity']")
        f("button[data-testid='save-and-publish-button']").click
        wait_for_ajaximations
        expect(f("span[data-testid='anon-conversation']").text).to eq "This is an anonymous Discussion. Though student names and profile pictures will be hidden, your name and profile picture will be visible to all course members. Mentions have also been disabled."
        expect(f("span[data-testid='author_name']").text).to eq "teacher"
      end

      it "creates a partially anonymous discussion topic successfully" do
        get "/courses/#{course.id}/discussion_topics/new"
        f("input[placeholder='Topic Title']").send_keys "This is partially anonymous"
        force_click_native("input[value='partial_anonymity']")
        f("button[data-testid='save-and-publish-button']").click
        wait_for_ajaximations
        expect(f("span[data-testid='anon-conversation']").text).to eq "When creating a reply, students will have the option to show their name and profile picture or remain anonymous. Your name and profile picture will be visible to all course members. Mentions have also been disabled."
        expect(f("span[data-testid='author_name']").text).to eq "teacher"
      end

      it "displays the grading and groups not supported in anonymous discussions message when either of the anonymous options are selected" do
        get "/courses/#{course.id}/discussion_topics/new"
        force_click_native("input[value='full_anonymity']")
        expect(f("[data-testid=groups_grading_not_allowed]")).to be_displayed
        force_click_native("input[value='partial_anonymity']")
        expect(f("[data-testid=groups_grading_not_allowed]")).to be_displayed
      end

      it "creates an allow_rating discussion topic successfully" do
        get "/courses/#{course.id}/discussion_topics/new"
        f("input[placeholder='Topic Title']").send_keys "This is allow_rating"
        force_click_native("input[value='allow-liking']")
        f("button[data-testid='save-and-publish-button']").click
        wait_for_ajaximations
        dt = DiscussionTopic.last
        expect(dt.allow_rating).to be true
        expect(dt.only_graders_can_rate).to be false
      end

      it "creates an only_graders_can_rate discussion topic successfully" do
        get "/courses/#{course.id}/discussion_topics/new"
        f("input[placeholder='Topic Title']").send_keys "This is only_graders_can_rate"
        force_click_native("input[value='allow-liking']")
        force_click_native("input[value='only-graders-can-like']")
        f("button[data-testid='save-and-publish-button']").click
        wait_for_ajaximations
        dt = DiscussionTopic.last
        expect(dt.allow_rating).to be true
        expect(dt.only_graders_can_rate).to be true
      end

      it "creates a discussion topic successfully with podcast_enabled and podcast_has_student_posts" do
        get "/courses/#{course.id}/discussion_topics/new"
        f("input[placeholder='Topic Title']").send_keys "This is a topic with podcast_enabled and podcast_has_student_posts"
        force_click_native("input[value='enable-podcast-feed']")
        wait_for_ajaximations
        force_click_native("input[value='include-student-replies-in-podcast-feed']")
        f("button[data-testid='save-and-publish-button']").click
        wait_for_ajaximations
        dt = DiscussionTopic.last
        expect(dt.podcast_enabled).to be true
        expect(dt.podcast_has_student_posts).to be true
      end

      it "does not show allow liking options when course is a k5 homeroom course" do
        Account.default.enable_as_k5_account!
        course.homeroom_course = true
        course.save!

        get "/courses/#{course.id}/discussion_topics/new"
        f("input[placeholder='Topic Title']").send_keys "Liking not settable in k5 homeroom courses"
        expect(f("body")).not_to contain_jqcss "input[value='allow-liking']"
        expect(f("body")).not_to contain_jqcss "input[value='only-graders-can-like']"
        f("button[data-testid='save-and-publish-button']").click
        wait_for_ajaximations
        dt = DiscussionTopic.last
        expect(dt.allow_rating).to be false
        expect(dt.only_graders_can_rate).to be false
      end

      it "shows course sections or course group categories" do
        new_section
        group_category
        group

        get "/courses/#{course.id}/discussion_topics/new"
        f("[data-testid='section-select']").click
        # verify all sections exist in the dropdown
        expect(f("[data-testid='section-opt-#{default_section.id}']")).to be_present
        expect(f("[data-testid='section-opt-#{new_section.id}']")).to be_present
        force_click_native("input[data-testid='group-discussion-checkbox']")
        f("input[placeholder='Select a group category']").click
        # very group category exists in the dropdown
        expect(f("[data-testid='group-category-opt-#{group_category.id}']")).to be_present
      end

      it "create a require initial post discussion topic successfully for course discussions with a group category" do
        group_category
        group

        get "/courses/#{course.id}/discussion_topics/new"
        f("input[placeholder='Topic Title']").send_keys "my group discussion from course"
        force_click_native("input[data-testid='require-initial-post-checkbox']")
        force_click_native("input[data-testid='group-discussion-checkbox']")
        f("input[placeholder='Select a group category']").click
        force_click_native("[data-testid='group-category-opt-#{group_category.id}']")
        f("button[data-testid='save-and-publish-button']").click
        wait_for_ajaximations
        dts = DiscussionTopic.where(user_id: teacher.id)
        expect(dts.collect(&:require_initial_post?)).to match_array([true, true])
      end

      it "creates group via shared group modal" do
        new_section
        group_category
        group

        get "/courses/#{course.id}/discussion_topics/new"
        force_click_native("input[data-testid='group-discussion-checkbox']")
        f("input[placeholder='Select a group category']").click
        wait_for_ajaximations
        force_click_native("[data-testid='group-category-opt-new-group-category']")
        wait_for_ajaximations
        expect(f("[data-testid='modal-create-groupset']")).to be_present
        f("#new-group-set-name").send_keys("Onyx 1")
        force_click_native("[data-testid='group-set-save']")
        wait_for_ajaximations
        new_group_category = GroupCategory.last
        expect(new_group_category.name).to eq("Onyx 1")
        expect(f("input[placeholder='Select a group category']")["value"]).to eq(new_group_category.name)
      end

      context "usage rights" do
        before do
          course.root_account.enable_feature!(:usage_rights_discussion_topics)
          course.update!(usage_rights_required: true)
        end

        it "sets an error if no usage rights is selected" do
          get "/courses/#{course.id}/discussion_topics/new"

          set_react_topic_title_and_message("My Test Topic", "replying to topic")

          # Verify that the usage-rights-icon appears
          expect(f("button[data-testid='usage-rights-icon']")).to be_truthy
          icon_color_before = f("button[data-testid='usage-rights-icon']").find_element(css: "span").style("color")

          # Attach a file
          _filename, fullpath, _data = get_file("graded.png")
          f("[data-testid='attachment-input']").send_keys(fullpath)

          # Save and publish
          f("button[data-testid='save-and-publish-button']").click
          wait_for_ajaximations

          icon_color_after = f("button[data-testid='usage-rights-icon']").find_element(css: "span").style("color")

          # Expect the color of the icon to change to indicate an error
          expect(icon_color_before == icon_color_after).to be false
          # Verify that the page did not redirect when the error occured
          expect(driver.current_url).to end_with("/courses/#{course.id}/discussion_topics/new")
        end

        it "does not set an error if there is no attachment" do
          get "/courses/#{course.id}/discussion_topics/new"

          set_react_topic_title_and_message("My Test Topic", "replying to topic")

          # Verify that the usage-rights-icon appears
          expect(f("button[data-testid='usage-rights-icon']")).to be_truthy

          # Save and publish
          f("button[data-testid='save-and-publish-button']").click
          wait_for_ajaximations

          dt = DiscussionTopic.last
          expect(dt.title).to eq "My Test Topic"

          # Verify that the discussion topic redirected the page to the new discussion topic
          expect(driver.current_url).to end_with("/courses/#{course.id}/discussion_topics/#{dt.id}")
        end

        it "correctly sets usage rights" do
          get "/courses/#{course.id}/discussion_topics/new"

          set_react_topic_title_and_message("My Test Topic", "replying to topic")

          # Attach a file
          _filename, fullpath, _data = get_file("graded.png")
          f("[data-testid='attachment-input']").send_keys(fullpath)

          # Verify that the usage-rights-icon appears
          expect(f("button[data-testid='usage-rights-icon']")).to be_truthy

          f("button[data-testid='usage-rights-icon']").click
          wait_for_ajaximations
          f("input[data-testid='usage-select']").click
          ff("span[data-testid='usage-rights-option']")[1].click
          f("button[data-testid='save-usage-rights']").click

          # Save and publish
          f("button[data-testid='save-and-publish-button']").click
          wait_for_ajaximations

          dt = DiscussionTopic.last
          usage_rights = DiscussionTopic.last.attachment.usage_rights

          # Verify that the usage_rights were correctly set
          expect(dt.title).to eq "My Test Topic"
          expect(usage_rights.use_justification).to eq "own_copyright"
          expect(usage_rights.legal_copyright).to eq ""

          # Verify that the discussion topic redirected the page to the new discussion topic
          expect(driver.current_url).to end_with("/courses/#{course.id}/discussion_topics/#{dt.id}")
        end
      end
    end

    context "announcements" do
      it "displays correct fields for a new announcement" do
        user_session(teacher)
        get "/courses/#{course.id}/discussion_topics/new?is_announcement=true"
        # Expect certain field to be present
        expect(f("body")).to contain_jqcss "input[value='enable-delay-posting']"
        expect(f("body")).to contain_jqcss "input[value='enable-participants-commenting']"
        expect(f("body")).to contain_jqcss "input[value='must-respond-before-viewing-replies']"
        expect(f("body")).to contain_jqcss "input[value='enable-podcast-feed']"
        expect(f("body")).to contain_jqcss "input[value='allow-liking']"

        # Expect certain field to not be present
        expect(f("body")).not_to contain_jqcss "input[value='full_anonymity']"
        expect(f("body")).not_to contain_jqcss "input[value='graded']"
        expect(f("body")).not_to contain_jqcss "input[value='group-discussion']"
        expect(f("body")).not_to contain_jqcss "input[value='add-to-student-to-do']"
      end
    end

    context "group context" do
      before do
        user_session(teacher)
      end

      it "shows only and creates only group context discussions options" do
        get "/groups/#{group.id}/discussion_topics/new"
        expect(f("body")).not_to contain_jqcss "input[value='enable-delay-posting']"
        expect(f("body")).not_to contain_jqcss "input[value='enable-participants-commenting']"
        expect(f("body")).not_to contain_jqcss "input[value='must-respond-before-viewing-replies']"
        expect(f("body")).not_to contain_jqcss "input[value='full_anonymity']"
        expect(f("body")).not_to contain_jqcss "input[value='graded']"
        expect(f("body")).not_to contain_jqcss "input[value='group-discussion']"

        title = "Group Context Discussion"
        message = "this is a group context discussion"
        todo_date = 3.days.from_now

        f("input[placeholder='Topic Title']").send_keys title
        type_in_tiny("textarea#discussion-topic-message-body", message)
        force_click_native("input[value='enable-podcast-feed']")
        force_click_native("input[value='allow-liking']")
        force_click_native("input[value='only-graders-can-like']")
        force_click_native("input[value='add-to-student-to-do']")
        todo_input = ff("[data-testid='todo-date-section'] input")[0]
        set_datetime_input(todo_input, format_date_for_view(todo_date))
        f("button[data-testid='save-and-publish-button']").click
        wait_for_ajaximations

        dt = DiscussionTopic.last
        expect(dt.title).to eq title
        expect(dt.message).to include message
        expect(dt.podcast_enabled).to be true
        expect(dt.only_graders_can_rate).to be true
        expect(dt.allow_rating).to be true
        expect(dt.context_type).to eq "Group"
        expect(driver.current_url).to end_with("/groups/#{group.id}/discussion_topics/#{dt.id}")
      end
    end

    context "assignment creation" do
      before do
        user_session(teacher)
      end

      it "does not display multiple assignTo options for students in multiple sections" do
        # create and enroll student into a second section
        section2 = course.course_sections.create! name: "section2"
        course.enroll_student(student, enrollment_state: "active", section: section2, allow_multiple_enrollments: true)

        get "/courses/#{course.id}/discussion_topics/new"

        force_click_native('input[type=checkbox][value="graded"]')
        wait_for_ajaximations

        f("input[data-testid='assign-to-select']").click

        assign_to_option_count = course.all_accepted_students.count + course.course_sections.active.count + 1
        expect(ff("span[data-testid='assign-to-select-option']").count).to eq assign_to_option_count
      end

      it "creates a discussion topic with an assignment with automatic peer reviews" do
        get "/courses/#{course.id}/discussion_topics/new"

        title = "Graded Discussion Topic with Peer Reviews"
        message = "replying to topic"

        f("input[placeholder='Topic Title']").send_keys title
        type_in_tiny("textarea", message)

        force_click_native('input[type=checkbox][value="graded"]')
        wait_for_ajaximations

        f("input[data-testid='points-possible-input']").send_keys "12"
        force_click_native("input[data-testid='peer_review_auto']")

        f("input[data-testid='assign-to-select']").click
        ff("span[data-testid='assign-to-select-option']")[0].click

        f("button[data-testid='save-and-publish-button']").click
        wait_for_ajaximations

        dt = DiscussionTopic.last
        expect(dt.title).to eq title
        expect(dt.assignment.name).to eq title
        expect(dt.assignment.peer_review_count).to be 1
        expect(dt.assignment.peer_reviews).to be true
        expect(dt.assignment.automatic_peer_reviews).to be true
      end

      describe "when updating Assign To" do
        before do
          course.course_sections.create!(name: "Section 3")
          course.course_sections.create!(name: "Section 4")

          get "/courses/#{course.id}/discussion_topics/new"
          f("input[placeholder='Topic Title']").send_keys "Assign To warning in topic creation"

          force_click_native('input[type=checkbox][value="graded"]')
          wait_for_ajaximations

          f("button[title='Remove Everyone']").click
        end

        it "shows warning when not all sections are assigned" do
          f("button[data-testid='save-and-publish-button']").click

          expect(fj("span:contains('Not all sections will be assigned this item.')")).to be_present
          course.course_sections.each do |section|
            expect(fj("span:contains('#{section.name}')")).to be_present
          end
        end

        it "shows warning when not all sections are assigned but then, continues to create the discussion topic" do
          # Assigns to one of the sections
          f("input[data-testid='assign-to-select']").click
          ff("span[data-testid='assign-to-select-option']")[1].click

          f("button[data-testid='save-and-publish-button']").click

          expect(fj("span:contains('Not all sections will be assigned this item.')")).to be_present

          f("button[data-testid='continue-button']").click
          wait_for_ajaximations

          dt = DiscussionTopic.last
          expect(dt.title).to eq "Assign To warning in topic creation"
        end
      end

      it "creates a discussion topic with an assignment with manual peer reviews" do
        get "/courses/#{course.id}/discussion_topics/new"

        title = "Graded Discussion Topic with Peer Reviews"
        message = "replying to topic"

        f("input[placeholder='Topic Title']").send_keys title
        type_in_tiny("textarea", message)

        force_click_native('input[type=checkbox][value="graded"]')
        wait_for_ajaximations

        f("input[data-testid='points-possible-input']").send_keys "12"
        force_click_native("input[data-testid='peer_review_manual']")

        f("input[data-testid='assign-to-select']").click
        ff("span[data-testid='assign-to-select-option']")[0].click

        f("button[data-testid='save-and-publish-button']").click
        wait_for_ajaximations

        dt = DiscussionTopic.last
        expect(dt.assignment.peer_review_count).to be 0
        expect(dt.assignment.peer_reviews).to be true
        expect(dt.assignment.automatic_peer_reviews).to be false
      end

      it "creates a discussion topic with an assignment with Sync to SIS" do
        @account = @course.root_account
        @account.set_feature_flag! "post_grades", "on"
        get "/courses/#{course.id}/discussion_topics/new"

        title = "Graded Discussion Topic with Sync to SIS"
        message = "replying to topic"

        f("input[placeholder='Topic Title']").send_keys title
        type_in_tiny("textarea", message)

        force_click_native('input[type=checkbox][value="graded"]')
        wait_for_ajaximations

        f("input[data-testid='points-possible-input']").send_keys "12"
        force_click_native('input[type=checkbox][value="post_to_sis"]')

        f("button[data-testid='save-and-publish-button']").click
        wait_for_ajaximations

        dt = DiscussionTopic.last
        expect(dt.assignment.post_to_sis).to be true
        expect(dt.assignment.name).to eq title
      end

      it "creates a discussion topic with selected grading scheme/standard and archived grading schemes is disabled" do
        Account.site_admin.disable_feature!(:archived_grading_schemes)
        grading_standard = course.grading_standards.create!(title: "Win/Lose", data: [["Winner", 0.94], ["Loser", 0]])

        get "/courses/#{course.id}/discussion_topics/new"

        title = "Graded Discussion Topic with letter grade type"
        message = "replying to topic"

        f("input[placeholder='Topic Title']").send_keys title
        type_in_tiny("textarea", message)

        force_click_native('input[type=checkbox][value="graded"]')
        wait_for_ajaximations

        f("input[data-testid='display-grade-input']").click
        ffj("span:contains('Letter Grade')").last.click
        expect(fj("span:contains('Manage All Grading Schemes')").present?).to be_truthy
        ffj("span:contains('Default Canvas Grading Scheme')").last.click
        fj("option:contains('#{grading_standard.title}')").click

        f("button[data-testid='save-and-publish-button']").click
        wait_for_ajaximations

        dt = DiscussionTopic.last

        expect(dt.title).to eq title
        expect(dt.assignment.name).to eq title
        expect(dt.assignment.grading_standard_id).to eq grading_standard.id
      end

      context "archived grading schemes enabled" do
        before do
          Account.site_admin.enable_feature!(:grading_scheme_updates)
          Account.site_admin.enable_feature!(:archived_grading_schemes)
          @course = course
          @account = @course.account
          @active_grading_standard = @course.grading_standards.create!(title: "Active Grading Scheme", data: { "A" => 0.9, "F" => 0 }, scaling_factor: 1.0, points_based: false, workflow_state: "active")
          @archived_grading_standard = @course.grading_standards.create!(title: "Archived Grading Scheme", data: { "A" => 0.9, "F" => 0 }, scaling_factor: 1.0, points_based: false, workflow_state: "archived")
          @account_grading_standard = @account.grading_standards.create!(title: "Account Grading Scheme", data: { "A" => 0.9, "F" => 0 }, scaling_factor: 1.0, points_based: false, workflow_state: "active")
        end

        it "shows archived grading scheme if it is the course default twice, once to follow course default scheme and once to choose that scheme to use" do
          @course.update!(grading_standard_id: @archived_grading_standard.id)
          @course.reload
          get "/courses/#{@course.id}/discussion_topics/new"
          wait_for_ajaximations
          force_click_native('input[type=checkbox][value="graded"]')
          wait_for_ajaximations
          f("input[data-testid='display-grade-input']").click
          ffj("span:contains('Letter Grade')").last.click
          wait_for_ajaximations
          expect(f("[data-testid='grading-schemes-selector-dropdown']").attribute("title")).to eq(@archived_grading_standard.title + " (course default)")
          f("[data-testid='grading-schemes-selector-dropdown']").click
          expect(f("[data-testid='grading-schemes-selector-option-#{@course.grading_standard.id}']")).to include_text(@course.grading_standard.title)
        end

        it "removes grading schemes from dropdown after archiving them but still shows them upon reopening the modal" do
          get "/courses/#{@course.id}/discussion_topics/new"
          wait_for_ajaximations
          force_click_native('input[type=checkbox][value="graded"]')
          wait_for_ajaximations
          f("input[data-testid='display-grade-input']").click
          ffj("span:contains('Letter Grade')").last.click
          wait_for_ajaximations
          f("[data-testid='grading-schemes-selector-dropdown']").click
          expect(f("[data-testid='grading-schemes-selector-option-#{@active_grading_standard.id}']")).to be_present
          f("[data-testid='manage-all-grading-schemes-button']").click
          wait_for_ajaximations
          f("[data-testid='grading-scheme-#{@active_grading_standard.id}-archive-button']").click
          wait_for_ajaximations
          f("[data-testid='manage-all-grading-schemes-close-button']").click
          wait_for_ajaximations
          f("[data-testid='grading-schemes-selector-dropdown']").click
          expect(f("[data-testid='grading-schemes-selector-dropdown-form']")).not_to contain_css("[data-testid='grading-schemes-selector-option-#{@active_grading_standard.id}']")
          f("[data-testid='manage-all-grading-schemes-button']").click
          wait_for_ajaximations
          expect(f("[data-testid='grading-scheme-row-#{@active_grading_standard.id}']").text).to be_present
        end

        it "shows all archived schemes in the manage grading schemes modal" do
          archived_gs1 = @course.grading_standards.create!(title: "Archived Grading Scheme 1", data: { "A" => 0.9, "F" => 0 }, scaling_factor: 1.0, points_based: false, workflow_state: "archived")
          archived_gs2 = @course.grading_standards.create!(title: "Archived Grading Scheme 2", data: { "A" => 0.9, "F" => 0 }, scaling_factor: 1.0, points_based: false, workflow_state: "archived")
          archived_gs3 = @course.grading_standards.create!(title: "Archived Grading Scheme 3", data: { "A" => 0.9, "F" => 0 }, scaling_factor: 1.0, points_based: false, workflow_state: "archived")
          get "/courses/#{@course.id}/discussion_topics/new"
          wait_for_ajaximations
          force_click_native('input[type=checkbox][value="graded"]')
          wait_for_ajaximations
          f("input[data-testid='display-grade-input']").click
          ffj("span:contains('Letter Grade')").last.click
          wait_for_ajaximations
          f("[data-testid='manage-all-grading-schemes-button']").click
          wait_for_ajaximations
          expect(f("[data-testid='grading-scheme-#{archived_gs1.id}-name']")).to include_text(archived_gs1.title)
          expect(f("[data-testid='grading-scheme-#{archived_gs2.id}-name']")).to include_text(archived_gs2.title)
          expect(f("[data-testid='grading-scheme-#{archived_gs3.id}-name']")).to include_text(archived_gs3.title)
        end

        it "creates a discussion topic with selected grading scheme/standard" do
          grading_standard = course.grading_standards.create!(title: "Win/Lose", data: [["Winner", 0.94], ["Loser", 0]])

          get "/courses/#{course.id}/discussion_topics/new"

          title = "Graded Discussion Topic with letter grade type"
          message = "replying to topic"

          f("input[placeholder='Topic Title']").send_keys title
          type_in_tiny("textarea", message)

          force_click_native('input[type=checkbox][value="graded"]')
          wait_for_ajaximations

          f("input[data-testid='display-grade-input']").click
          ffj("span:contains('Letter Grade')").last.click
          expect(fj("span:contains('Manage All Grading Schemes')").present?).to be_truthy
          f("[data-testid='grading-schemes-selector-dropdown']").click
          f("[data-testid='grading-schemes-selector-option-#{grading_standard.id}']").click

          f("button[data-testid='save-and-publish-button']").click
          wait_for_ajaximations

          dt = DiscussionTopic.last

          expect(dt.title).to eq title
          expect(dt.assignment.name).to eq title
          expect(dt.assignment.grading_standard_id).to eq grading_standard.id
        end
      end

      it "edits a topic with an assignment with sync to sis" do
        @account = @course.root_account
        @account.set_feature_flag! "post_grades", "on"

        # topic with assignment
        dt = @course.discussion_topics.create!(title: "no options enabled - topic", message: "test")

        assignment = dt.context.assignments.build(points_possible: 50, post_to_sis: true)
        dt.assignment = assignment
        dt.save!
        dt.reload

        expect(dt.assignment.post_to_sis).to be true

        get "/courses/#{course.id}/discussion_topics/#{dt.id}/edit"
        force_click_native('input[type=checkbox][value="post_to_sis"]')
        f("button[data-testid='save-button']").click
        wait_for_ajaximations

        expect(dt.reload.assignment.post_to_sis).to be false
      end

      it "does not allow submitting, when groups outside of the selected group category are selected" do
        group_category.groups.create!(name: "group 1", context_type: "Course", context_id: course.id)
        get "/courses/#{course.id}/discussion_topics/new"

        title = "Group Context Discussion"
        message = "this is a group context discussion"

        f("input[placeholder='Topic Title']").send_keys title
        type_in_tiny("textarea#discussion-topic-message-body", message)
        force_click_native('input[type=checkbox][value="graded"]')
        force_click_native("input[data-testid='group-discussion-checkbox']")
        group_selector = f("input[placeholder='Select a group category']")
        group_selector.click
        wait_for_ajaximations
        group_selector.send_keys :arrow_down
        group_selector.send_keys :enter
        wait_for_ajaximations

        assign_to_selector = f("input[data-testid='assign-to-select']")
        assign_to_selector.click
        assign_to_selector.send_keys "group 1"
        assign_to_selector.send_keys :enter
        wait_for_ajaximations
        force_click_native("input[data-testid='group-discussion-checkbox']")
        wait_for_ajaximations

        f("button[data-testid='save-and-publish-button']").click
        wait_for_ajaximations

        expect(fj("body:contains('Groups can only be part of the actively selected group set.')")).to be_present
      end

      context "discussion form validations" do
        it "Post to section validation works correctly" do
          get "/courses/#{course.id}/discussion_topics/new"

          # Add a title, so that we know that the empty post to field is causing it to not submit
          title = "Graded Discussion Topic with Peer Reviews"
          f("input[placeholder='Topic Title']").send_keys title

          fj("button:contains('All Sections')").click
          # Verify that the error message "A section is required" appears
          expect(fj("body:contains('A section is required')")).to be_present

          # Verify that you can not submit the form
          f("button[data-testid='save-and-publish-button']").click
          wait_for_ajaximations
          # Verify that no redirect happened
          expect(driver.current_url).to end_with("/courses/#{course.id}/discussion_topics/new")
        end

        it "Assign To validation works correctly" do
          get "/courses/#{course.id}/discussion_topics/new"

          # Add a title, so that we know that the empty post to field is causing it to not submit
          title = "Graded Discussion Topic with Peer Reviews"
          f("input[placeholder='Topic Title']").send_keys title

          force_click_native('input[type=checkbox][value="graded"]')

          fj("button:contains('Everyone')").click
          # Verify that the error message "Please select at least one option." appears
          expect(fj("body:contains('Please select at least one option.')")).to be_present

          # Verify that you can not submit the form
          f("button[data-testid='save-and-publish-button']").click
          wait_for_ajaximations
          # Verify that no redirect happened
          expect(driver.current_url).to end_with("/courses/#{course.id}/discussion_topics/new")
        end

        it "Due Date validations work" do
          get "/courses/#{course.id}/discussion_topics/new"

          # Add a title, so that we know that the empty post to field is causing it to not submit
          title = "Graded Discussion Topic with due date"
          f("input[placeholder='Topic Title']").send_keys title

          force_click_native('input[type=checkbox][value="graded"]')

          due_at_input = f("input[placeholder='Select Assignment Due Date']")
          available_from_input = f("input[placeholder='Select Assignment Available From Date']")
          available_until_input = f("input[placeholder='Select Assignment Available Until Date']")

          set_datetime_input(due_at_input, format_date_for_view(10.days.from_now))
          set_datetime_input(available_from_input, format_date_for_view(5.days.from_now))
          set_datetime_input(available_until_input, format_date_for_view(5.days.ago))

          expect(fj("span:contains('Due date must not be after the Available Until date.')")).to be_present
          expect(ffj("span:contains('Unlock date cannot be after lock date')").count).not_to be 0

          # Verify that you can not submit the form
          f("button[data-testid='save-and-publish-button']").click
          wait_for_ajaximations
          # Verify that no redirect happened
          expect(driver.current_url).to end_with("/courses/#{course.id}/discussion_topics/new")
        end
      end

      context "assignment overrides" do
        before do
          @section_1 = course.course_sections.create!(name: "section 1")
          @section_2 = course.course_sections.create!(name: "section 2")
          @section_3 = course.course_sections.create!(name: "section 3")

          @group_category = course.group_categories.create!(name: "group category 1")
          @group_1 = @group_category.groups.create!(name: "group 1", context_type: "Course", context_id: course.id)
          @group_2 = @group_category.groups.create!(name: "group 2", context_type: "Course", context_id: course.id)
          @group_3 = @group_category.groups.create!(name: "group 3", context_type: "Course", context_id: course.id)

          @student_1 = User.create!(name: "student 1")
          @student_2 = User.create!(name: "student 2")
          @student_3 = User.create!(name: "student 3")

          course.enroll_student(@student_1, enrollment_state: "active", section: @section_1)
          course.enroll_student(@student_2, enrollment_state: "active", section: @section_2)
          course.enroll_student(@student_3, enrollment_state: "active", section: @section_3)
        end

        it "creates a discussion topic with an assignment with a mastery path override" do
          course.conditional_release = true
          course.save!
          get "/courses/#{course.id}/discussion_topics/new"

          title = "Graded Discussion Topic with mastery path override"
          message = "replying to topic"

          f("input[placeholder='Topic Title']").send_keys title
          type_in_tiny("textarea", message)

          force_click_native('input[type=checkbox][value="graded"]')
          wait_for_ajaximations

          f("input[data-testid='points-possible-input']").send_keys "12"

          assign_to_element = f("input[data-testid='assign-to-select']")
          assign_to_element.click
          assign_to_element.send_keys :backspace
          assign_to_element.send_keys "mastery path"
          assign_to_element.send_keys :enter

          f("button[data-testid='save-and-publish-button']").click
          wait_for_ajaximations

          f("button[data-testid='continue-button']").click
          wait_for_ajaximations

          dt = DiscussionTopic.last
          expect(dt.title).to eq title
          expect(dt.assignment.name).to eq title

          overrides = dt.assignment.assignment_overrides
          expect(overrides.length).to be 1
          expect(overrides[0].title).to eq "Mastery Paths"
          expect(overrides[0].set_id).to eq 1
          expect(overrides[0].set_type).to eq "Noop"
        end

        it "creates a discussion topic with an assignment with section overrides" do
          get "/courses/#{course.id}/discussion_topics/new"

          title = "Graded Discussion Topic with section overrides"
          message = "replying to topic"

          f("input[placeholder='Topic Title']").send_keys title
          type_in_tiny("textarea", message)

          force_click_native('input[type=checkbox][value="graded"]')
          wait_for_ajaximations

          f("input[data-testid='points-possible-input']").send_keys "12"

          assign_to_element = f("input[data-testid='assign-to-select']")
          assign_to_element.click
          assign_to_element.send_keys :backspace
          assign_to_element.send_keys "section 1"
          assign_to_element.send_keys :enter
          assign_to_element.send_keys "section 2"
          assign_to_element.send_keys :enter
          assign_to_element.send_keys "section 3"
          assign_to_element.send_keys :enter

          f("button[data-testid='save-and-publish-button']").click
          wait_for_ajaximations

          f("button[data-testid='continue-button']").click
          wait_for_ajaximations

          dt = DiscussionTopic.last
          expect(dt.title).to eq title
          expect(dt.assignment.name).to eq title

          overrides = dt.assignment.assignment_overrides
          expect(overrides.length).to be 3
          override_titles = overrides.map(&:title)
          expect(override_titles).to include @section_1.name
          expect(override_titles).to include @section_2.name
          expect(override_titles).to include @section_3.name
        end

        it "creates a discussion topic with an assignment with group overrides" do
          get "/courses/#{course.id}/discussion_topics/new"

          title = "Graded Discussion Topic with group overrides"
          message = "replying to topic"

          f("input[placeholder='Topic Title']").send_keys title
          type_in_tiny("textarea", message)

          force_click_native('input[type=checkbox][value="graded"]')
          wait_for_ajaximations

          f("input[data-testid='points-possible-input']").send_keys "12"

          force_click_native("input[data-testid='group-discussion-checkbox']")
          group_category_input = f("input[placeholder='Select a group category']")
          group_category_input.click
          group_category_input.send_keys :arrow_down
          group_category_input.send_keys :enter

          assign_to_element = f("input[data-testid='assign-to-select']")
          assign_to_element.click
          assign_to_element.send_keys :backspace
          assign_to_element.send_keys "group 1"
          assign_to_element.send_keys :enter
          assign_to_element.send_keys "group 2"
          assign_to_element.send_keys :enter
          assign_to_element.send_keys "group 3"
          assign_to_element.send_keys :enter

          f("button[data-testid='save-and-publish-button']").click
          wait_for_ajaximations

          f("button[data-testid='continue-button']").click
          wait_for_ajaximations

          dt = Assignment.last.discussion_topic
          expect(dt.title).to eq title
          expect(dt.assignment.name).to eq title

          overrides = dt.assignment.assignment_overrides
          expect(overrides.length).to be 3
          override_titles = overrides.map(&:title)
          expect(override_titles).to include @group_1.name
          expect(override_titles).to include @group_2.name
          expect(override_titles).to include @group_3.name
          overrides.each do |override|
            expect(override.workflow_state).to eq "active"
          end
        end

        it "creates a discussion topic with an assignment with student override" do
          get "/courses/#{course.id}/discussion_topics/new"

          title = "Graded Discussion Topic with student overrides"
          message = "replying to topic"

          f("input[placeholder='Topic Title']").send_keys title
          type_in_tiny("textarea", message)

          force_click_native('input[type=checkbox][value="graded"]')
          wait_for_ajaximations

          f("input[data-testid='points-possible-input']").send_keys "12"

          assign_to_element = f("input[data-testid='assign-to-select']")
          assign_to_element.click
          assign_to_element.send_keys :backspace
          assign_to_element.send_keys "student 1"
          assign_to_element.send_keys :enter
          assign_to_element.send_keys "student 2"
          assign_to_element.send_keys :enter
          assign_to_element.send_keys "student 3"
          assign_to_element.send_keys :enter

          f("button[data-testid='save-and-publish-button']").click
          wait_for_ajaximations

          f("button[data-testid='continue-button']").click
          wait_for_ajaximations

          dt = DiscussionTopic.last
          expect(dt.title).to eq title
          expect(dt.assignment.name).to eq title

          overrides = dt.assignment.assignment_overrides
          expect(overrides.length).to be 1
          expect(overrides[0].title).to eq "3 students"
        end

        it "creates a discussion topic with an assignment with section, group, and student overries as part of one" do
          get "/courses/#{course.id}/discussion_topics/new"

          title = "Graded Discussion Topic with section, group, and student overries as part of one"
          message = "replying to topic"

          f("input[placeholder='Topic Title']").send_keys title
          type_in_tiny("textarea", message)

          force_click_native('input[type=checkbox][value="graded"]')
          wait_for_ajaximations

          force_click_native("input[data-testid='group-discussion-checkbox']")
          group_category_input = f("input[placeholder='Select a group category']")
          group_category_input.click
          group_category_input.send_keys :arrow_down
          group_category_input.send_keys :enter

          f("input[data-testid='points-possible-input']").send_keys "12"

          assign_to_element = f("input[data-testid='assign-to-select']")
          assign_to_element.click
          assign_to_element.send_keys :backspace
          assign_to_element.send_keys "section 1"
          assign_to_element.send_keys :enter
          assign_to_element.send_keys "section 2"
          assign_to_element.send_keys :enter
          assign_to_element.send_keys "section 3"
          assign_to_element.send_keys :enter
          assign_to_element.send_keys "group 1"
          assign_to_element.send_keys :enter
          assign_to_element.send_keys "group 2"
          assign_to_element.send_keys :enter
          assign_to_element.send_keys "group 3"
          assign_to_element.send_keys :enter
          assign_to_element.send_keys "student 1"
          assign_to_element.send_keys :enter
          assign_to_element.send_keys "student 2"
          assign_to_element.send_keys :enter
          assign_to_element.send_keys "student 3"
          assign_to_element.send_keys :enter

          f("button[data-testid='save-and-publish-button']").click
          wait_for_ajaximations

          f("button[data-testid='continue-button']").click
          wait_for_ajaximations

          dt = Assignment.last.discussion_topic
          expect(dt.title).to eq title
          expect(dt.assignment.name).to eq title

          overrides = dt.assignment.assignment_overrides
          override_titles = overrides.map(&:title)
          expect(overrides.length).to be 7
          expect(override_titles).to include "3 students"
          expect(override_titles).to include @section_1.name
          expect(override_titles).to include @section_2.name
          expect(override_titles).to include @section_3.name
          expect(override_titles).to include @group_1.name
          expect(override_titles).to include @group_2.name
          expect(override_titles).to include @group_3.name
        end

        it "creates a discussion topic with an assignment with section, group, and student overries separately" do
          get "/courses/#{course.id}/discussion_topics/new"

          title = "Graded Discussion Topic with section, group, and student overries separately"
          message = "replying to topic"

          f("input[placeholder='Topic Title']").send_keys title
          type_in_tiny("textarea", message)

          force_click_native('input[type=checkbox][value="graded"]')
          wait_for_ajaximations

          force_click_native("input[data-testid='group-discussion-checkbox']")
          group_category_input = f("input[placeholder='Select a group category']")
          group_category_input.click
          group_category_input.send_keys :arrow_down
          group_category_input.send_keys :enter

          f("input[data-testid='points-possible-input']").send_keys "12"

          f("button[data-testid='add-assignment-override-seciont-btn']").click
          f("button[data-testid='add-assignment-override-seciont-btn']").click

          assign_to_elements = ff("input[data-testid='assign-to-select']")
          assign_to_elements[0].click
          assign_to_elements[0].send_keys :backspace
          assign_to_elements[0].send_keys "section 1"
          assign_to_elements[0].send_keys :enter
          assign_to_elements[0].send_keys "section 2"
          assign_to_elements[0].send_keys :enter
          assign_to_elements[0].send_keys "section 3"
          assign_to_elements[0].send_keys :enter

          assign_to_elements[1].click
          assign_to_elements[1].send_keys "group 1"
          assign_to_elements[1].send_keys :enter
          assign_to_elements[1].send_keys "group 2"
          assign_to_elements[1].send_keys :enter
          assign_to_elements[1].send_keys "group 3"
          assign_to_elements[1].send_keys :enter

          assign_to_elements[2].click
          assign_to_elements[2].send_keys "student 1"
          assign_to_elements[2].send_keys :enter
          assign_to_elements[2].send_keys "student 2"
          assign_to_elements[2].send_keys :enter
          assign_to_elements[2].send_keys "student 3"
          assign_to_elements[2].send_keys :enter

          f("button[data-testid='save-and-publish-button']").click
          wait_for_ajaximations

          f("button[data-testid='continue-button']").click
          wait_for_ajaximations

          dt = Assignment.last.discussion_topic
          expect(dt.title).to eq title
          expect(dt.assignment.name).to eq title

          overrides = dt.assignment.assignment_overrides
          override_titles = overrides.map(&:title)
          expect(overrides.length).to be 7
          expect(override_titles).to include "3 students"
          expect(override_titles).to include @section_1.name
          expect(override_titles).to include @section_2.name
          expect(override_titles).to include @section_3.name
          expect(override_titles).to include @group_1.name
          expect(override_titles).to include @group_2.name
          expect(override_titles).to include @group_3.name
        end

        it "creates a published graded group discussion with group overrides with the expected assignment properties" do
          get "/courses/#{course.id}/discussion_topics/new"

          title = "Graded Discussion Topic with section, group, and student overries separately"
          message = "replying to topic"

          f("input[placeholder='Topic Title']").send_keys title
          type_in_tiny("textarea", message)

          force_click_native('input[type=checkbox][value="graded"]')
          wait_for_ajaximations

          force_click_native("input[data-testid='group-discussion-checkbox']")
          group_category_input = f("input[placeholder='Select a group category']")
          group_category_input.click
          group_category_input.send_keys :arrow_down
          group_category_input.send_keys :enter

          f("input[data-testid='points-possible-input']").send_keys "12"

          assign_to_element = f("input[data-testid='assign-to-select']")
          assign_to_element.click
          assign_to_element.send_keys :backspace
          assign_to_element.send_keys "group 1"
          assign_to_element.send_keys :enter
          assign_to_element.send_keys "group 2"
          assign_to_element.send_keys :enter
          assign_to_element.send_keys "group 3"
          assign_to_element.send_keys :enter

          f("button[data-testid='save-and-publish-button']").click
          wait_for_ajaximations

          f("button[data-testid='continue-button']").click
          wait_for_ajaximations

          dt = Assignment.last.discussion_topic
          expect(dt.assignment.workflow_state).to eq "published"
          expect(dt.assignment.group_category_id).to be_nil
          expect(dt.assignment.submission_types).to eq "discussion_topic"
          expect(dt.assignment.only_visible_to_overrides).to be true
          expect(dt.assignment.group_category).to be_nil
          expect(dt.assignment.description).to eq "<p>replying to topic</p>"
        end

        it "creates an unpublished graded group discussion with no overrides with the expected assignment properties" do
          get "/courses/#{course.id}/discussion_topics/new"

          title = "Graded Discussion Topic with section, group, and student overries separately"
          message = "replying to topic"

          f("input[placeholder='Topic Title']").send_keys title
          type_in_tiny("textarea", message)

          force_click_native('input[type=checkbox][value="graded"]')
          wait_for_ajaximations

          force_click_native("input[data-testid='group-discussion-checkbox']")
          group_category_input = f("input[placeholder='Select a group category']")
          group_category_input.click
          group_category_input.send_keys :arrow_down
          group_category_input.send_keys :enter

          f("input[data-testid='points-possible-input']").send_keys "12"

          f("button[data-testid='save-button']").click
          wait_for_ajaximations

          dt = Assignment.last.discussion_topic
          expect(dt.assignment.workflow_state).to eq "unpublished"
          expect(dt.assignment.group_category_id).to be_nil
          expect(dt.assignment.submission_types).to eq "discussion_topic"
          expect(dt.assignment.only_visible_to_overrides).to be false
          expect(dt.assignment.group_category).to be_nil
          expect(dt.assignment.description).to eq "<p>replying to topic</p>"
        end

<<<<<<< HEAD
=======
        it "sets the mark important dates checkbox for discussion create with differentiated modules FF off" do
          feature_setup

          get "/courses/#{course.id}/discussion_topics/new"

          Discussion.update_discussion_topic_title

          force_click_native('input[type=checkbox][value="graded"]')
          wait_for_ajaximations

          assign_to_element = f("input[placeholder='Select Assignment Due Date']")
          formatted_date = format_date_for_view(2.days.from_now(Time.zone.now), "%m/%d/%Y")
          assign_to_element.send_keys formatted_date
          assign_to_element.send_keys :enter

          scroll_to_element(mark_important_dates)
          click_mark_important_dates

          Discussion.save_and_publish_button.click
          wait_for_ajaximations

          assignment = Assignment.last
          expect(assignment.important_dates).to be(true)
        end

>>>>>>> f6b60bb3
        context "with Differentiated Modules FF on" do
          before do
            differentiated_modules_on
          end

          context "set with ItemAssigntoTray" do
            before do
              course.conditional_release = true
              course.save!

              Discussion.start_new_discussion(course.id)
              Discussion.update_discussion_topic_title
              Discussion.update_discussion_message

              force_click_native(Discussion.grade_checkbox_selector)
              wait_for_ajaximations

              Discussion.points_possible_input.send_keys "12"
            end

            it "creates a discussion topic with an assignment set to a student" do
              Discussion.assign_to_button.click
              wait_for_assign_to_tray_spinner

              click_add_assign_to_card
              select_module_item_assignee(1, @student_1.name)
              update_due_date(1, "12/31/2022")
              update_due_time(1, "5:00 PM")
              update_available_date(1, "12/27/2022")
              update_available_time(1, "8:00 AM")
              update_until_date(1, "1/7/2023")
              update_until_time(1, "9:00 PM")

              click_save_button("Apply")

              keep_trying_until { expect(element_exists?(module_item_edit_tray_selector)).to be_falsey }
              expect(AssignmentCreateEditPage.pending_changes_pill_exists?).to be_truthy

              Discussion.save_and_publish_button.click
              wait_for_ajaximations

              assignment = Assignment.last
              expect(assignment.assignment_overrides.active.last.assignment_override_students.count).to eq(1)
              expect(assignment.only_visible_to_overrides).to be false
            end

            it "assigns a section and saves assignment" do
              Discussion.assign_to_button.click
              wait_for_assign_to_tray_spinner

              keep_trying_until { expect(item_tray_exists?).to be_truthy }

              click_add_assign_to_card
              select_module_item_assignee(1, @section_1.name)
              update_due_date(1, "12/31/2022")
              update_due_time(1, "5:00 PM")
              update_available_date(1, "12/27/2022")
              update_available_time(1, "8:00 AM")
              update_until_date(1, "1/7/2023")
              update_until_time(1, "9:00 PM")

              click_save_button("Apply")

              keep_trying_until { expect(element_exists?(module_item_edit_tray_selector)).to be_falsey }
              expect(AssignmentCreateEditPage.pending_changes_pill_exists?).to be_truthy

              Discussion.save_and_publish_button.click
              wait_for_ajaximations
              assignment = Assignment.last
<<<<<<< HEAD

              expect(assignment.assignment_overrides.active.count).to eq(1)
              expect(assignment.assignment_overrides.active.last.set_type).to eq("CourseSection")
              expect(assignment.only_visible_to_overrides).to be false
            end

=======

              expect(assignment.assignment_overrides.active.count).to eq(1)
              expect(assignment.assignment_overrides.active.last.set_type).to eq("CourseSection")
              expect(assignment.only_visible_to_overrides).to be false
            end

>>>>>>> f6b60bb3
            it "assigns overrides only correctly" do
              Discussion.assign_to_button.click
              wait_for_assign_to_tray_spinner

              keep_trying_until { expect(item_tray_exists?).to be_truthy }

              click_add_assign_to_card
              select_module_item_assignee(1, @section_1.name)
              select_module_item_assignee(1, @section_2.name)
              select_module_item_assignee(1, @section_3.name)
              select_module_item_assignee(1, @student_1.name)
              select_module_item_assignee(1, @student_2.name)
              select_module_item_assignee(1, @student_3.name)
              select_module_item_assignee(1, "Mastery Paths")

              # Set dates for these overrides
              update_due_date(1, "12/31/2022")
              update_due_time(1, "5:00 PM")
              update_available_date(1, "12/27/2022")
              update_available_time(1, "8:00 AM")
              update_until_date(1, "1/7/2023")
              update_until_time(1, "9:00 PM")

              # Remove the Everyone Else option
              click_delete_assign_to_card(0)

              click_save_button("Apply")
              keep_trying_until { expect(element_exists?(module_item_edit_tray_selector)).to be_falsey }

              expect(AssignmentCreateEditPage.pending_changes_pill_exists?).to be_truthy

              # Since not all sections were selected, a warning is displayed
              Discussion.save_and_publish_button.click
              Discussion.section_warning_continue_button.click
              wait_for_ajaximations

              assignment = Assignment.last

              expect(assignment.assignment_overrides.active.count).to eq(5)
              expected_overrides = [
                { set_type: "CourseSection", title: "section 1" },
                { set_type: "CourseSection", title: "section 2" },
                { set_type: "CourseSection", title: "section 3" },
                { set_type: "ADHOC", title: "3 students" },
                { set_type: "Noop", title: "Mastery Paths" }
              ]

              expected_overrides.each_with_index do |expected_override, index|
                actual_override = assignment.assignment_overrides[index]

                expect(actual_override.set_type).to eq(expected_override[:set_type])
                expect(actual_override.title).to eq(expected_override[:title])
              end

              expect(assignment.only_visible_to_overrides).to be true
            end
          end

          it "sets the mark important dates checkbox for discussion create" do
            feature_setup

            get "/courses/#{course.id}/discussion_topics/new"

            Discussion.update_discussion_topic_title

            force_click_native(Discussion.grade_checkbox_selector)
            wait_for_ajaximations

            Discussion.assign_to_button.click
            wait_for_assign_to_tray_spinner

            keep_trying_until { expect(item_tray_exists?).to be_truthy }

            formatted_date = format_date_for_view(2.days.from_now(Time.zone.now), "%m/%d/%Y")
            update_due_date(0, formatted_date)
            update_due_time(0, "5:00 PM")

            click_save_button("Apply")
            keep_trying_until { expect(element_exists?(module_item_edit_tray_selector)).to be_falsey }

            expect(mark_important_dates).to be_displayed
            scroll_to_element(mark_important_dates)
            click_mark_important_dates

            Discussion.save_and_publish_button.click
            wait_for_ajaximations

            assignment = Assignment.last

            expect(assignment.important_dates).to be(true)
          end
        end

        context "checkpoints" do
          before do
            course.root_account.enable_feature!(:discussion_checkpoints)
          end

          it "successfully creates a discussion topic with checkpoints" do
            get "/courses/#{course.id}/discussion_topics/new"

            title = "Graded Discussion Topic with checkpoints"

            f("input[placeholder='Topic Title']").send_keys title

            force_click_native('input[type=checkbox][value="graded"]')
            wait_for_ajaximations

            force_click_native('input[type=checkbox][value="checkpoints"]')

            f("input[data-testid='points-possible-input-reply-to-topic']").send_keys "5"
            f("input[data-testid='reply-to-entry-required-count']").send_keys :backspace
            f("input[data-testid='reply-to-entry-required-count']").send_keys 3
            f("input[data-testid='points-possible-input-reply-to-entry']").send_keys "7"

            f("button[data-testid='save-and-publish-button']").click
            wait_for_ajaximations

            dt = DiscussionTopic.last
            expect(dt.reply_to_entry_required_count).to eq 3

            assignment = Assignment.last
            expect(assignment.has_sub_assignments?).to be true

            sub_assignments = SubAssignment.where(parent_assignment_id: assignment.id)
            sub_assignment1 = sub_assignments.find_by(sub_assignment_tag: CheckpointLabels::REPLY_TO_TOPIC)
            sub_assignment2 = sub_assignments.find_by(sub_assignment_tag: CheckpointLabels::REPLY_TO_ENTRY)

            expect(sub_assignment1.sub_assignment_tag).to eq "reply_to_topic"
            expect(sub_assignment1.points_possible).to eq 5
            expect(sub_assignment2.sub_assignment_tag).to eq "reply_to_entry"
            expect(sub_assignment2.points_possible).to eq 7
          end
        end
      end
    end
  end
end<|MERGE_RESOLUTION|>--- conflicted
+++ resolved
@@ -1795,8 +1795,6 @@
           expect(dt.assignment.description).to eq "<p>replying to topic</p>"
         end
 
-<<<<<<< HEAD
-=======
         it "sets the mark important dates checkbox for discussion create with differentiated modules FF off" do
           feature_setup
 
@@ -1822,7 +1820,6 @@
           expect(assignment.important_dates).to be(true)
         end
 
->>>>>>> f6b60bb3
         context "with Differentiated Modules FF on" do
           before do
             differentiated_modules_on
@@ -1892,21 +1889,12 @@
               Discussion.save_and_publish_button.click
               wait_for_ajaximations
               assignment = Assignment.last
-<<<<<<< HEAD
 
               expect(assignment.assignment_overrides.active.count).to eq(1)
               expect(assignment.assignment_overrides.active.last.set_type).to eq("CourseSection")
               expect(assignment.only_visible_to_overrides).to be false
             end
 
-=======
-
-              expect(assignment.assignment_overrides.active.count).to eq(1)
-              expect(assignment.assignment_overrides.active.last.set_type).to eq("CourseSection")
-              expect(assignment.only_visible_to_overrides).to be false
-            end
-
->>>>>>> f6b60bb3
             it "assigns overrides only correctly" do
               Discussion.assign_to_button.click
               wait_for_assign_to_tray_spinner
