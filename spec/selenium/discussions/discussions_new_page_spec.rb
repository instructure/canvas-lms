# frozen_string_literal: true

#
# Copyright (C) 2014 - present Instructure, Inc.
#
# This file is part of Canvas.
#
# Canvas is free software: you can redistribute it and/or modify it under
# the terms of the GNU Affero General Public License as published by the Free
# Software Foundation, version 3 of the License.
#
# Canvas is distributed in the hope that it will be useful, but WITHOUT ANY
# WARRANTY; without even the implied warranty of MERCHANTABILITY or FITNESS FOR
# A PARTICULAR PURPOSE. See the GNU Affero General Public License for more
# details.
#
# You should have received a copy of the GNU Affero General Public License along
# with this program. If not, see <http://www.gnu.org/licenses/>.

require_relative "../helpers/discussions_common"

describe "discussions" do
  include_context "in-process server selenium tests"
  include DiscussionsCommon

  let(:course) { course_model.tap(&:offer!) }
  let(:default_section) { course.default_section }
  let(:new_section) { course.course_sections.create!(name: "section 2") }
  let(:group) do
    course.groups.create!(name: "group",
                          group_category:).tap do |g|
      g.add_user(student, "accepted", nil)
    end
  end
  let(:student) { student_in_course(course:, name: "student", display_name: "mister student", active_all: true).user }
  let(:teacher) { teacher_in_course(course:, name: "teacher", active_all: true).user }
  let(:assignment_group) { course.assignment_groups.create!(name: "assignment group") }
  let(:group_category) { course.group_categories.create!(name: "group category") }
  let(:assignment) do
    course.assignments.create!(
      name: "assignment",
      # submission_types: 'discussion_topic',
      assignment_group:
    )
  end

  before do
    stub_rcs_config
  end

  context "when discussion_create feature flag is OFF" do
    let(:url) { "/courses/#{course.id}/discussion_topics/new" }

    context "as a teacher" do
      before do
        user_session(teacher)
      end

      it "adds an attachment to a new topic", priority: "1" do
        skip_if_firefox("known issue with firefox https://bugzilla.mozilla.org/show_bug.cgi?id=1335085")
        topic_title = "new topic with file"
        get url
        wait_for_tiny(f("textarea[name=message]"))
        replace_content(f("input[name=title]"), topic_title)
        add_attachment_and_validate
        expect(DiscussionTopic.where(title: topic_title).first.attachment_id).to be_present
      end

      it "creates a podcast enabled topic", priority: "1" do
        get url
        wait_for_tiny(f("textarea[name=message]"))
        replace_content(f("input[name=title]"), "This is my test title")
        type_in_tiny("textarea[name=message]", "This is the discussion description.")

        f("input[type=checkbox][name=podcast_enabled]").click
        expect_new_page_load { submit_form(".form-actions") }
        # get "/courses/#{course.id}/discussion_topics"
        # TODO: talk to UI, figure out what to display here
        # f('.discussion-topic .icon-rss').should be_displayed
        expect(DiscussionTopic.last.podcast_enabled).to be_truthy
      end

      it "does not display the section specific announcer if the FF is disabled" do
        get url
        graded_checkbox = f('input[type=checkbox][name="assignment[set_assignment]"]')
        graded_checkbox.click
        expect(f("body")).not_to contain_css('input[id^="Autocomplete"]')
      end

      context "graded" do
        it "allows creating multiple due dates", priority: "1" do
          assignment_group
          group_category
          new_section
          get url
          wait_for_tiny(f("textarea[name=message]"))

          f('input[type=checkbox][name="assignment[set_assignment]"]').click

          due_at1 = 3.days.from_now
          due_at2 = 4.days.from_now

          fj(".ic-tokeninput-input:first").send_keys(default_section.name)
          wait_for_ajaximations
          fj(".ic-tokeninput-option:visible:first").click
          wait_for_ajaximations
          fj(".datePickerDateField[data-date-type='due_at']:first").send_keys(format_date_for_view(due_at1), :tab)
          wait_for_ajaximations
          f("#add_due_date").click
          wait_for_ajaximations

          fj(".ic-tokeninput-input:last").send_keys(new_section.name)
          wait_for_ajaximations
          fj(".ic-tokeninput-option:visible:first").click
          wait_for_ajaximations
          fj(".datePickerDateField[data-date-type='due_at']:last").send_keys(format_date_for_view(due_at2))

          expect_new_page_load { f(".form-actions button[type=submit]").click }
          topic = DiscussionTopic.last

          overrides = topic.assignment.assignment_overrides
          expect(overrides.count).to eq 2
          default_override = overrides.detect { |o| o.set_id == default_section.id }
          expect(default_override.due_at.to_date).to eq due_at1.to_date
          other_override = overrides.detect { |o| o.set_id == new_section.id }
          expect(other_override.due_at.to_date).to eq due_at2.to_date
        end

        it "validates that a group category is selected", priority: "1" do
          assignment_group
          get url

          f('input[type=checkbox][name="assignment[set_assignment]"]').click
          f("#has_group_category").click
          f(%(span[data-testid="group-set-close"])).click
          f("#edit_discussion_form_buttons .btn-primary[type=submit]").click
          wait_for_ajaximations
          error_box = f("div[role='alert'] .error_text")
          expect(error_box.text).to eq "Please create a group set"
        end
      end

      context "post to sis default setting" do
        before do
          @account = @course.root_account
          @account.set_feature_flag! "post_grades", "on"
        end

        it "defaults to post grades if account setting is enabled" do
          @account.settings[:sis_default_grade_export] = { locked: false, value: true }
          @account.save!

          get url
          f('input[type=checkbox][name="assignment[set_assignment]"]').click

          expect(is_checked("#assignment_post_to_sis")).to be_truthy
        end

        it "does not default to post grades if account setting is not enabled" do
          get url
          f('input[type=checkbox][name="assignment[set_assignment]"]').click

          expect(is_checked("#assignment_post_to_sis")).to be_falsey
        end
      end

      context "when react_discussions_post feature_flag is on" do
        before do
          course.enable_feature! :react_discussions_post
        end

        it "allows creating anonymous discussions" do
          get url
          replace_content(f("input[name=title]"), "my anonymous title")
          f("input[value='full_anonymity']").click
          expect_new_page_load { submit_form(".form-actions") }
          expect(DiscussionTopic.last.anonymous_state).to eq "full_anonymity"
          expect(f("span[data-testid='anon-conversation']").text).to(
            eq("This is an anonymous Discussion. Though student names and profile pictures will be hidden, your name and profile picture will be visible to all course members.")
          )
          expect(f("span[data-testid='author_name']").text).to eq teacher.short_name
        end

        it "disallows full_anonymity along with graded" do
          get url
          replace_content(f("input[name=title]"), "my anonymous title")
          f("input[value='full_anonymity']").click
          f("input[id='use_for_grading']").click
          submit_form(".form-actions")
          expect(
            fj("div.error_text:contains('You are not allowed to create an anonymous graded discussion')")
          ).to be_present
        end
      end

      context "when react_discussions_post feature_flag is off" do
        before do
          course.disable_feature! :react_discussions_post
        end

        it "does not show anonymous discussion options" do
          get url
          expect(f("body")).not_to contain_jqcss "input[value='full_anonymity']"
        end
      end
    end

    context "as a student" do
      let(:account) { course.account }

      before do
        user_session(student)
      end

      context "when all discussion anonymity feature flags are ON", :ignore_js_errors do
        before do
          course.enable_feature! :react_discussions_post
        end

        it "lets students create anonymous discussions when allowed" do
          course.allow_student_anonymous_discussion_topics = true
          course.save!
          get url
          replace_content(f("input[name=title]"), "my anonymous title")
          f("input[value='full_anonymity']").click
          expect_new_page_load { submit_form(".form-actions") }
          expect(DiscussionTopic.last.anonymous_state).to eq "full_anonymity"
          expect(f("span[data-testid='anon-conversation']").text).to(
            eq("This is an anonymous Discussion, Your name and profile picture will be hidden from other course members.")
          )
        end

        it "does not allow creation of anonymous group discussions" do
          course.allow_student_anonymous_discussion_topics = true
          course.save!
          get url
          f("input[value='full_anonymity']").click
          expect(f("span[data-testid=groups_grading_not_allowed]")).to be_displayed
        end

        it "does not let students create anonymous discussions when disallowed" do
          get url
          expect(course.allow_student_anonymous_discussion_topics).to be false
          expect(f("body")).not_to contain_jqcss "input[value='full_anonymity']"
        end

        it "lets students choose to make topics as themselves" do
          course.allow_student_anonymous_discussion_topics = true
          course.save!
          get url
          replace_content(f("input[name=title]"), "Student Partial Discussion")
          f("input[value='partial_anonymity']").click

          # verify default anonymous post selector
          expect(f("span[data-testid='current_user_avatar']")).to be_present
          expect(fj("div#sections_anonymous_post_selector span:contains('#{@student.name}')")).to be_truthy
          expect(f("input[data-component='anonymous_post_selector']").attribute("value")).to eq "Show to everyone"

          expect_new_page_load { submit_form(".form-actions") }
          expect(f("span[data-testid='non-graded-discussion-info']")).to include_text "Partially Anonymous Discussion"
          expect(f("span[data-testid='author_name']")).to include_text @student.name
        end

        it "lets students choose to make topics anonymously" do
          course.allow_student_anonymous_discussion_topics = true
          course.save!
          get url
          replace_content(f("input[name=title]"), "Student Partial Discussion (student anonymous)")
          f("input[value='partial_anonymity']").click
          f("input[data-component='anonymous_post_selector']").click
          fj("li:contains('Hide from everyone')").click
          expect(f("span[data-testid='anonymous_avatar']")).to be_present
          expect(fj("div#sections_anonymous_post_selector span:contains('Anonymous')")).to be_truthy
          expect(f("input[data-component='anonymous_post_selector']").attribute("value")).to eq "Hide from everyone"

          expect_new_page_load { submit_form(".form-actions") }
          expect(f("span[data-testid='non-graded-discussion-info']")).to include_text "Partially Anonymous Discussion"
          expect(f("span[data-testid='author_name']")).to include_text "Anonymous"
        end
      end

      it "creates a delayed discussion", priority: "1" do
        get url
        wait_for_tiny(f("textarea[name=message]"))
        replace_content(f("input[name=title]"), "Student Delayed")
        type_in_tiny("textarea[name=message]", "This is the discussion description.")
        target_time = 1.day.from_now
        unlock_text = format_time_for_view(target_time)
        unlock_text_index_page = format_date_for_view(target_time, :short)
        replace_content(f("#delayed_post_at"), unlock_text, tab_out: true)
        expect_new_page_load { submit_form(".form-actions") }
        expect(f(".entry-content").text).to include("This topic is locked until #{unlock_text}")
        expect_new_page_load { f("#section-tabs .discussions").click }
        expect(f(".discussion-availability").text).to include("Not available until #{unlock_text_index_page}")
      end

      it "gives error if Until date isn't after Available From date", priority: "1" do
        get url
        wait_for_tiny(f("textarea[name=message]"))
        replace_content(f("input[name=title]"), "Invalid Until date")
        type_in_tiny("textarea[name=message]", "This is the discussion description.")

        replace_content(f("#delayed_post_at"), format_time_for_view(1.day.from_now), tab_out: true)
        replace_content(f("#lock_at"), format_time_for_view(-2.days.from_now), tab_out: true)

        submit_form(".form-actions")
        expect(
          fj("div.error_text:contains('Date must be after date available')")
        ).to be_present
      end

      it "allows a student to create a discussion", priority: "1" do
        skip_if_firefox("known issue with firefox https://bugzilla.mozilla.org/show_bug.cgi?id=1335085")
        get url
        wait_for_tiny(f("textarea[name=message]"))
        replace_content(f("input[name=title]"), "Student Discussion")
        type_in_tiny("textarea[name=message]", "This is the discussion description.")
        expect(f("#discussion-edit-view")).to_not contain_css("#has_group_category")
        expect_new_page_load { submit_form(".form-actions") }
        expect(f(".discussion-title").text).to eq "Student Discussion"
        expect(f("#content")).not_to contain_css("#topic_publish_button")
      end

      it "does not show file attachment if allow_student_forum_attachments is not true", priority: "2" do
        skip_if_safari(:alert)
        # given
        course.allow_student_forum_attachments = false
        course.save!
        # expect
        get url
        expect(f("#content")).not_to contain_css("#disussion_attachment_uploaded_data")
      end

      it "shows file attachment if allow_student_forum_attachments is true", priority: "2" do
        skip_if_safari(:alert)
        # given
        course.allow_student_forum_attachments = true
        course.save!
        # expect
        get url
        expect(f("#discussion_attachment_uploaded_data")).not_to be_nil
      end

      context "in a course group" do
        let(:url) { "/groups/#{group.id}/discussion_topics/new" }

        it "does not show file attachment if allow_student_forum_attachments is not true", priority: "2" do
          skip_if_safari(:alert)
          # given
          course.allow_student_forum_attachments = false
          course.save!
          # expect
          get url
          expect(f("#content")).not_to contain_css("label[for=discussion_attachment_uploaded_data]")
        end

        it "shows file attachment if allow_student_forum_attachments is true", priority: "2" do
          skip_if_safari(:alert)
          # given
          course.allow_student_forum_attachments = true
          course.save!
          # expect
          get url
          expect(f("label[for=discussion_attachment_uploaded_data]")).to be_displayed
        end

        context "with usage rights required" do
          before { course.update!(usage_rights_required: true) }

          context "without the ability to attach files" do
            before { course.update!(allow_student_forum_attachments: false) }

            it "loads page without usage rights" do
              get url

              expect(f("body")).not_to contain_jqcss("#usage_rights_control button")
              # verify that the page did load correctly
              expect(ff("button[type='submit']").length).to eq 1
            end
          end
        end
      end

      context "in an account group" do
        let(:group) { account.groups.create! }

        before do
          tie_user_to_account(student, account:, role: student_role)
          group.add_user(student)
        end

        context "usage rights" do
          before do
            account.root_account.enable_feature!(:usage_rights_discussion_topics)
            account.settings = { "usage_rights_required" => {
              "value" => true
            } }
            account.save!
          end

          it "loads page" do
            get "/groups/#{group.id}/discussion_topics/new"

            expect(f("body")).not_to contain_jqcss("#usage_rights_control button")
            expect(ff("button[type='submit']").length).to eq 1
          end
        end
      end
    end
  end

  context "when discussion_create feature flag is ON", :ignore_js_errors do
    def set_datetime_input(input, date)
      input.click
      wait_for_ajaximations
      input.send_keys date
      input.send_keys :return
      wait_for_ajaximations
    end

    before do
      Account.site_admin.enable_feature! :discussion_create
      # we must turn react_discussions_post ON as well since some new
      # features, like, anonymous discussions, are dependent on it
      Account.site_admin.enable_feature! :react_discussions_post
    end

    context "as a student" do
      before do
        user_session(student)
      end

      it "does not show anonymity options when not allowed" do
        course.allow_student_anonymous_discussion_topics = false
        course.save!
        get "/courses/#{course.id}/discussion_topics/new"
        expect(f("body")).not_to contain_jqcss "input[value='full_anonymity']"
      end

      it "lets students create fully anonymous discussions when allowed" do
        course.allow_student_anonymous_discussion_topics = true
        course.save!
        get "/courses/#{course.id}/discussion_topics/new"
        f("input[placeholder='Topic Title']").send_keys "This is fully anonymous"
        force_click("input[value='full_anonymity']")
        f("button[data-testid='save-and-publish-button']").click
        wait_for_ajaximations
        expect(f("span[data-testid='anon-conversation']").text).to eq "This is an anonymous Discussion, Your name and profile picture will be hidden from other course members."
        expect(f("span[data-testid='author_name']").text).to include "Anonymous"
      end

      it "lets students create partially anonymous discussions when allowed (anonymous author by default)" do
        course.allow_student_anonymous_discussion_topics = true
        course.save!
        get "/courses/#{course.id}/discussion_topics/new"
        f("input[placeholder='Topic Title']").send_keys "This is partially anonymous"
        force_click("input[value='partial_anonymity']")
        f("button[data-testid='save-and-publish-button']").click
        wait_for_ajaximations
        expect(f("span[data-testid='anon-conversation']").text).to eq "When creating a reply, you will have the option to show your name and profile picture to other course members or remain anonymous."
        expect(f("span[data-testid='author_name']").text).to include "Anonymous"
      end

      it "lets students create partially anonymous discussions using their real name" do
        course.allow_student_anonymous_discussion_topics = true
        course.save!
        get "/courses/#{course.id}/discussion_topics/new"
        f("input[placeholder='Topic Title']").send_keys "This is partially anonymous"
        force_click("input[value='partial_anonymity']")

        # open anonymous selector
        # select real name to begin with
        force_click("input[value='Anonymous']")
        fj("li:contains('student')").click

        f("button[data-testid='save-and-publish-button']").click
        wait_for_ajaximations
        expect(f("span[data-testid='anon-conversation']").text).to eq "When creating a reply, you will have the option to show your name and profile picture to other course members or remain anonymous."
        expect(f("span[data-testid='author_name']").text).to include "student"
      end

      it "lets students create partially anonymous discussions when allowed (anonymous author by choice)" do
        course.allow_student_anonymous_discussion_topics = true
        course.save!
        get "/courses/#{course.id}/discussion_topics/new"
        f("input[placeholder='Topic Title']").send_keys "This is partially anonymous"
        force_click("input[value='partial_anonymity']")

        # open anonymous selector
        # select real name to begin with
        force_click("input[value='Anonymous']")
        fj("li:contains('student')").click
        # now go back to anonymous
        force_click("input[value='student']")
        fj("li:contains('Anonymous')").click

        f("button[data-testid='save-and-publish-button']").click
        wait_for_ajaximations
        expect(f("span[data-testid='anon-conversation']").text).to eq "When creating a reply, you will have the option to show your name and profile picture to other course members or remain anonymous."
        expect(f("span[data-testid='author_name']").text).to include "Anonymous"
      end
    end

    context "as a teacher" do
      before do
        user_session(teacher)
      end

<<<<<<< HEAD
      def set_datetime_input(input, date)
        input.click
        wait_for_ajaximations
        input.send_keys date
        input.send_keys :return
        wait_for_ajaximations
      end

=======
>>>>>>> a5918370
      it "creates a new discussion topic with default selections successfully" do
        get "/courses/#{course.id}/discussion_topics/new"

        title = "My Test Topic"
        message = "replying to topic"

        # Set title
        f("input[placeholder='Topic Title']").send_keys title
        # Set Message
        type_in_tiny("textarea", message)

        # Save and publish
        f("button[data-testid='save-and-publish-button']").click
        wait_for_ajaximations

        dt = DiscussionTopic.last
        expect(dt.title).to eq title
        expect(dt.message).to include message
        expect(dt.require_initial_post).to be false
        expect(dt.delayed_post_at).to be_nil
        expect(dt.lock_at).to be_nil
        expect(dt.anonymous_state).to be_nil
        expect(dt).to be_published

        # Verify that the discussion topic redirected the page to the new discussion topic
        expect(driver.current_url).to end_with("/courses/#{course.id}/discussion_topics/#{dt.id}")
      end

      it "creates a require initial post discussion topic successfully" do
        get "/courses/#{course.id}/discussion_topics/new"
        title = "My Test Topic"
        message = "replying to topic"

        f("input[placeholder='Topic Title']").send_keys title
        type_in_tiny("textarea", message)
        force_click("input[data-testid='require-initial-post-checkbox']")
        f("button[data-testid='save-and-publish-button']").click
        wait_for_ajaximations
        dt = DiscussionTopic.last
        expect(dt.require_initial_post).to be true
      end

      it "creates a topic with available from and until dates successfully" do
        get "/courses/#{course.id}/discussion_topics/new"

        title = "My Test Topic"
        message = "replying to topic"
        available_from = 5.days.ago
        available_until = 5.days.from_now

        f("input[placeholder='Topic Title']").send_keys title
        type_in_tiny("textarea", message)

        available_from_input = ff("input[placeholder='Select Date']")[0]
        available_until_input = ff("input[placeholder='Select Date']")[1]

        set_datetime_input(available_from_input, format_date_for_view(available_from))
        set_datetime_input(available_until_input, format_date_for_view(available_until))

        f("button[data-testid='save-and-publish-button']").click
        wait_for_ajaximations

        dt = DiscussionTopic.last
        expect(dt.delayed_post_at).to be_between(6.days.ago, 4.days.ago)
        expect(dt.lock_at).to be_between(4.days.from_now, 6.days.from_now)
      end

      it "create a topic with a TODO date successfully" do
        get "/courses/#{course.id}/discussion_topics/new"

        title = "My Test Topic"
        message = "replying to topic"
        todo_date = 3.days.from_now

        f("input[placeholder='Topic Title']").send_keys title
        type_in_tiny("textarea", message)

        force_click("input[value='add-to-student-to-do']")
        todo_input = ff("[data-testid='todo-date-section'] input")[0]
        set_datetime_input(todo_input, format_date_for_view(todo_date))
        f("button[data-testid='save-and-publish-button']").click
        wait_for_ajaximations

        dt = DiscussionTopic.last
        expect(dt.todo_date).to be_between(2.days.from_now, 4.days.from_now)
      end

      it "creates a fully anonymous discussion topic successfully" do
        get "/courses/#{course.id}/discussion_topics/new"
        f("input[placeholder='Topic Title']").send_keys "This is fully anonymous"
        force_click("input[value='full_anonymity']")
        f("button[data-testid='save-and-publish-button']").click
        wait_for_ajaximations
        expect(f("span[data-testid='anon-conversation']").text).to eq "This is an anonymous Discussion. Though student names and profile pictures will be hidden, your name and profile picture will be visible to all course members."
        expect(f("span[data-testid='author_name']").text).to eq "teacher"
      end

      it "creates a partially anonymous discussion topic successfully" do
        get "/courses/#{course.id}/discussion_topics/new"
        f("input[placeholder='Topic Title']").send_keys "This is partially anonymous"
        force_click("input[value='partial_anonymity']")
        f("button[data-testid='save-and-publish-button']").click
        wait_for_ajaximations
        expect(f("span[data-testid='anon-conversation']").text).to eq "When creating a reply, students will have the option to show their name and profile picture or remain anonymous. Your name and profile picture will be visible to all course members."
        expect(f("span[data-testid='author_name']").text).to eq "teacher"
      end

      it "creates an allow_rating discussion topic successfully" do
        get "/courses/#{course.id}/discussion_topics/new"
        f("input[placeholder='Topic Title']").send_keys "This is allow_rating"
        force_click("input[value='allow-liking']")
        f("button[data-testid='save-and-publish-button']").click
        wait_for_ajaximations
        dt = DiscussionTopic.last
        expect(dt.allow_rating).to be true
        expect(dt.only_graders_can_rate).to be false
      end

      it "creates an only_graders_can_rate discussion topic successfully" do
        get "/courses/#{course.id}/discussion_topics/new"
        f("input[placeholder='Topic Title']").send_keys "This is only_graders_can_rate"
        force_click("input[value='allow-liking']")
        force_click("input[value='only-graders-can-like']")
        f("button[data-testid='save-and-publish-button']").click
        wait_for_ajaximations
        dt = DiscussionTopic.last
        expect(dt.allow_rating).to be true
        expect(dt.only_graders_can_rate).to be true
      end

<<<<<<< HEAD
=======
      it "creates a discussion topic successfully with podcast_enabled and podcast_has_student_posts" do
        get "/courses/#{course.id}/discussion_topics/new"
        f("input[placeholder='Topic Title']").send_keys "This is a topic with podcast_enabled and podcast_has_student_posts"
        force_click("input[value='enable-podcast-feed']")
        wait_for_ajaximations
        force_click("input[value='include-student-replies-in-podcast-feed']")
        f("button[data-testid='save-and-publish-button']").click
        wait_for_ajaximations
        dt = DiscussionTopic.last
        expect(dt.podcast_enabled).to be true
        expect(dt.podcast_has_student_posts).to be true
      end

>>>>>>> a5918370
      it "does not show allow liking options when course is a k5 homeroom course" do
        Account.default.enable_as_k5_account!
        course.homeroom_course = true
        course.save!

        get "/courses/#{course.id}/discussion_topics/new"
        f("input[placeholder='Topic Title']").send_keys "Liking not settable in k5 homeroom courses"
        expect(f("body")).not_to contain_jqcss "input[value='allow-liking']"
        expect(f("body")).not_to contain_jqcss "input[value='only-graders-can-like']"
        f("button[data-testid='save-and-publish-button']").click
        wait_for_ajaximations
        dt = DiscussionTopic.last
        expect(dt.allow_rating).to be false
        expect(dt.only_graders_can_rate).to be false
      end

      it "shows course sections or course group categories" do
        new_section
        group_category
        group

        get "/courses/#{course.id}/discussion_topics/new"
        f("[data-testid='section-select']").click
        # verify all sections exist in the dropdown
        expect(f("[data-testid='section-opt-#{default_section.id}']")).to be_present
        expect(f("[data-testid='section-opt-#{new_section.id}']")).to be_present
        force_click("input[data-testid='group-discussion-checkbox']")
        f("input[placeholder='Select a group category']").click
        # very group category exists in the dropdown
        expect(f("[data-testid='group-category-opt-#{group_category.id}']")).to be_present
      end

      it "creates group via shared group modal" do
        new_section
        group_category
        group

        get "/courses/#{course.id}/discussion_topics/new"
        force_click("input[data-testid='group-discussion-checkbox']")
        f("input[placeholder='Select a group category']").click
        wait_for_ajaximations
        force_click("[data-testid='group-category-opt-new-group-category']")
        wait_for_ajaximations
        expect(f("[data-testid='modal-create-groupset']")).to be_present
        f("#new-group-set-name").send_keys("Onyx 1")
        force_click("[data-testid='group-set-save']")
        wait_for_ajaximations
        new_group_category = GroupCategory.last
        expect(new_group_category.name).to eq("Onyx 1")
        expect(f("input[placeholder='Select a group category']")["value"]).to eq(new_group_category.name)
      end
    end

    context "announcements" do
      it "displays correct fields for a new announcement" do
        user_session(teacher)
        get "/courses/#{course.id}/discussion_topics/new?is_announcement=true"
        # Expect certain field to be present
        expect(f("body")).to contain_jqcss "input[value='enable-delay-posting']"
        expect(f("body")).to contain_jqcss "input[value='enable-participants-commenting']"
        expect(f("body")).to contain_jqcss "input[value='must-respond-before-viewing-replies']"
        expect(f("body")).to contain_jqcss "input[value='enable-podcast-feed']"
        expect(f("body")).to contain_jqcss "input[value='allow-liking']"

        # Expect certain field to not be present
        expect(f("body")).not_to contain_jqcss "input[value='full_anonymity']"
        expect(f("body")).not_to contain_jqcss "input[value='graded']"
        expect(f("body")).not_to contain_jqcss "input[value='group-discussion']"
        expect(f("body")).not_to contain_jqcss "input[value='add-to-student-to-do']"
      end
    end

    context "group context" do
      before do
        user_session(teacher)
      end

      it "shows only and creates only group context discussions options" do
        get "/groups/#{group.id}/discussion_topics/new"
        expect(f("body")).not_to contain_jqcss "input[value='enable-delay-posting']"
        expect(f("body")).not_to contain_jqcss "input[value='enable-participants-commenting']"
        expect(f("body")).not_to contain_jqcss "input[value='must-respond-before-viewing-replies']"
        expect(f("body")).not_to contain_jqcss "input[value='full_anonymity']"
        expect(f("body")).not_to contain_jqcss "input[value='graded']"
        expect(f("body")).not_to contain_jqcss "input[value='group-discussion']"

        title = "Group Context Discussion"
        message = "this is a group context discussion"
        todo_date = 3.days.from_now

        f("input[placeholder='Topic Title']").send_keys title
        type_in_tiny("textarea#discussion-topic-message-body", message)
        force_click("input[value='enable-podcast-feed']")
        force_click("input[value='allow-liking']")
        force_click("input[value='only-graders-can-like']")
        force_click("input[value='add-to-student-to-do']")
        todo_input = ff("[data-testid='todo-date-section'] input")[0]
        set_datetime_input(todo_input, format_date_for_view(todo_date))
        f("button[data-testid='save-and-publish-button']").click
        wait_for_ajaximations

        dt = DiscussionTopic.last
        expect(dt.title).to eq title
        expect(dt.message).to include message
        expect(dt.podcast_enabled).to be true
        expect(dt.only_graders_can_rate).to be true
        expect(dt.allow_rating).to be true
        expect(dt.context_type).to eq "Group"
        expect(driver.current_url).to end_with("/groups/#{group.id}/discussion_topics/#{dt.id}")
      end
    end

    context "editing" do
      before do
        user_session(teacher)
      end

      context "discussion" do
        before do
          # TODO: Update to cover: graded, group discussions, file attachment, any other options later implemented
          all_discussion_options_enabled = {
            title: "value for title",
            message: "value for message",
            is_anonymous_author: false,
            anonymous_state: "full_anonymity",
            todo_date: "Thu, 12 Oct 2023 15:59:59.000000000 UTC +00:00",
            allow_rating: true,
            only_graders_can_rate: true,
            podcast_enabled: true,
            podcast_has_student_posts: true,
            require_initial_post: true,
            discussion_type: "side_comment",
            delayed_post_at: "Tue, 10 Oct 2023 16:00:00.000000000 UTC +00:00",
            lock_at: "Wed, 11 Nov 2023 15:59:59.999999000 UTC +00:00",
            is_section_specific: false,
          }

          @topic_all_options = course.discussion_topics.create!(all_discussion_options_enabled)
          @topic_no_options = course.discussion_topics.create!(title: "no options enabled - topic", message: "test")
        end

        it "displays all selected options correctly" do
          get "/courses/#{course.id}/discussion_topics/#{@topic_all_options.id}/edit"

          expect(f("input[value='full_anonymity']").selected?).to be_truthy
          expect(f("input[value='full_anonymity']").attribute("disabled")).to eq "true"

          expect(f("input[value='must-respond-before-viewing-replies']").selected?).to be_truthy
          expect(f("input[value='enable-podcast-feed']").selected?).to be_truthy
          expect(f("input[value='include-student-replies-in-podcast-feed']").selected?).to be_truthy
          expect(f("input[value='allow-liking']").selected?).to be_truthy
          expect(f("input[value='only-graders-can-like']").selected?).to be_truthy
          expect(f("input[value='add-to-student-to-do']").selected?).to be_truthy

          # Just checking for a value. Formatting and TZ differences between front-end and back-end
          # makes an exact comparison too fragile.
          expect(ff("input[placeholder='Select Date']")[0].attribute("value")).to be_truthy
          expect(ff("input[placeholder='Select Date']")[1].attribute("value")).to be_truthy
        end

        it "displays all unselected options correctly" do
          get "/courses/#{course.id}/discussion_topics/#{@topic_no_options.id}/edit"

          expect(f("input[value='full_anonymity']").selected?).to be_falsey
          expect(f("input[value='full_anonymity']").attribute("disabled")).to eq "true"

          # There are less checks here because certain options are only visible if their parent input is selected
          expect(f("input[value='must-respond-before-viewing-replies']").selected?).to be_falsey
          expect(f("input[value='enable-podcast-feed']").selected?).to be_falsey
          expect(f("input[value='allow-liking']").selected?).to be_falsey
          expect(f("input[value='add-to-student-to-do']").selected?).to be_falsey

          # Just checking for a value. Formatting and TZ differences between front-end and back-end
          # makes an exact comparison too fragile.
          expect(ff("input[placeholder='Select Date']")[0].attribute("value")).to eq("")
          expect(ff("input[placeholder='Select Date']")[1].attribute("value")).to eq("")
        end
      end

      context "announcement" do
        before do
          # TODO: Update to cover: file attachments and any other options later implemented
          all_announcement_options = {
            title: "value for title",
            message: "value for message",
            delayed_post_at: "Thu, 16 Nov 2023 17:00:00.000000000 UTC +00:00",
            podcast_enabled: true,
            podcast_has_student_posts: true,
            require_initial_post: true,
            discussion_type: "side_comment",
            allow_rating: true,
            only_graders_can_rate: true,
            locked: false,
          }

          @announcement_all_options = course.announcements.create!(all_announcement_options)
          # In this case, locked: true displays itself as an unchecked "allow participants to comment" option
          @announcement_no_options = course.announcements.create!({ title: "no options", message: "nothing else", locked: true })
        end

        it "displays all selected options correctly" do
          get "/courses/#{course.id}/discussion_topics/#{@announcement_all_options.id}/edit"

          expect(f("input[value='enable-delay-posting']").selected?).to be_truthy
          expect(f("input[value='enable-participants-commenting']").selected?).to be_truthy
          expect(f("input[value='must-respond-before-viewing-replies']").selected?).to be_truthy
          expect(f("input[value='allow-liking']").selected?).to be_truthy
          expect(f("input[value='only-graders-can-like']").selected?).to be_truthy
          expect(f("input[value='enable-podcast-feed']").selected?).to be_truthy
          expect(f("input[value='include-student-replies-in-podcast-feed']").selected?).to be_truthy

          # Just checking for a value. Formatting and TZ differences between front-end and back-end
          # makes an exact comparison too fragile.
          expect(ff("input[placeholder='Select Date']")[0].attribute("value")).to be_truthy
        end

        it "displays all unselected options correctly" do
          get "/courses/#{course.id}/discussion_topics/#{@announcement_no_options.id}/edit"

          expect(f("input[value='enable-delay-posting']").selected?).to be_falsey
          expect(f("input[value='enable-participants-commenting']").selected?).to be_falsey
          expect(f("input[value='must-respond-before-viewing-replies']").selected?).to be_falsey
          expect(f("input[value='allow-liking']").selected?).to be_falsey
          expect(f("input[value='enable-podcast-feed']").selected?).to be_falsey
        end
      end
    end
  end
end<|MERGE_RESOLUTION|>--- conflicted
+++ resolved
@@ -506,17 +506,6 @@
         user_session(teacher)
       end
 
-<<<<<<< HEAD
-      def set_datetime_input(input, date)
-        input.click
-        wait_for_ajaximations
-        input.send_keys date
-        input.send_keys :return
-        wait_for_ajaximations
-      end
-
-=======
->>>>>>> a5918370
       it "creates a new discussion topic with default selections successfully" do
         get "/courses/#{course.id}/discussion_topics/new"
 
@@ -647,8 +636,6 @@
         expect(dt.only_graders_can_rate).to be true
       end
 
-<<<<<<< HEAD
-=======
       it "creates a discussion topic successfully with podcast_enabled and podcast_has_student_posts" do
         get "/courses/#{course.id}/discussion_topics/new"
         f("input[placeholder='Topic Title']").send_keys "This is a topic with podcast_enabled and podcast_has_student_posts"
@@ -662,7 +649,6 @@
         expect(dt.podcast_has_student_posts).to be true
       end
 
->>>>>>> a5918370
       it "does not show allow liking options when course is a k5 homeroom course" do
         Account.default.enable_as_k5_account!
         course.homeroom_course = true
