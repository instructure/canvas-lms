# frozen_string_literal: true

#
# Copyright (C) 2014 - present Instructure, Inc.
#
# This file is part of Canvas.
#
# Canvas is free software: you can redistribute it and/or modify it under
# the terms of the GNU Affero General Public License as published by the Free
# Software Foundation, version 3 of the License.
#
# Canvas is distributed in the hope that it will be useful, but WITHOUT ANY
# WARRANTY; without even the implied warranty of MERCHANTABILITY or FITNESS FOR
# A PARTICULAR PURPOSE. See the GNU Affero General Public License for more
# details.
#
# You should have received a copy of the GNU Affero General Public License along
# with this program. If not, see <http://www.gnu.org/licenses/>.

require_relative "../helpers/discussions_common"
require_relative "../helpers/items_assign_to_tray"
require_relative "../helpers/context_modules_common"
require_relative "../assignments/page_objects/assignment_create_edit_page"
require_relative "pages/discussion_page"
<<<<<<< HEAD
=======
require_relative "../../helpers/k5_common"
require_relative "../dashboard/pages/k5_important_dates_section_page"
require_relative "../dashboard/pages/k5_dashboard_common_page"
>>>>>>> a67fedcf

describe "discussions" do
  include_context "in-process server selenium tests"
  include DiscussionsCommon
  include ItemsAssignToTray
  include ContextModulesCommon
<<<<<<< HEAD
=======
  include K5DashboardCommonPageObject
  include K5Common
  include K5ImportantDatesSectionPageObject
>>>>>>> a67fedcf

  let(:course) { course_model.tap(&:offer!) }
  let(:default_section) { course.default_section }
  let(:new_section) { course.course_sections.create!(name: "section 2") }
  let(:group) do
    course.groups.create!(name: "group",
                          group_category:).tap do |g|
      g.add_user(student, "accepted", nil)
    end
  end
  let(:student) { student_in_course(course:, name: "student", display_name: "mister student", active_all: true).user }
  let(:teacher) { teacher_in_course(course:, name: "teacher", active_all: true).user }
  let(:assignment_group) { course.assignment_groups.create!(name: "assignment group") }
  let(:group_category) { course.group_categories.create!(name: "group category") }
  let(:assignment) do
    course.assignments.create!(
      name: "assignment",
      # submission_types: 'discussion_topic',
      assignment_group:
    )
  end

  before do
    stub_rcs_config
  end

  def set_react_topic_title_and_message(title, message)
    f("input[placeholder='Topic Title']").send_keys title
    type_in_tiny("textarea", message)
  end

  context "when discussion_create feature flag is OFF" do
    let(:url) { "/courses/#{course.id}/discussion_topics/new" }

    context "as a teacher" do
      before do
        user_session(teacher)
      end

      it "adds an attachment to a new topic", priority: "1" do
        skip_if_firefox("known issue with firefox https://bugzilla.mozilla.org/show_bug.cgi?id=1335085")
        topic_title = "new topic with file"
        get url
        wait_for_tiny(f("textarea[name=message]"))
        replace_content(f("input[name=title]"), topic_title)
        add_attachment_and_validate
        expect(DiscussionTopic.where(title: topic_title).first.attachment_id).to be_present
      end

      it "creates a podcast enabled topic", priority: "1" do
        get url
        wait_for_tiny(f("textarea[name=message]"))
        replace_content(f("input[name=title]"), "This is my test title")
        type_in_tiny("textarea[name=message]", "This is the discussion description.")

        f("input[type=checkbox][name=podcast_enabled]").click
        expect_new_page_load { submit_form(".form-actions") }
        # get "/courses/#{course.id}/discussion_topics"
        # TODO: talk to UI, figure out what to display here
        # f('.discussion-topic .icon-rss').should be_displayed
        expect(DiscussionTopic.last.podcast_enabled).to be_truthy
      end

      it "does not display the section specific announcer if the FF is disabled" do
        get url
        graded_checkbox = f('input[type=checkbox][name="assignment[set_assignment]"]')
        graded_checkbox.click
        expect(f("body")).not_to contain_css('input[id^="Autocomplete"]')
      end

      context "graded" do
        it "allows creating multiple due dates", priority: "1" do
          assignment_group
          group_category
          new_section
          get url
          wait_for_tiny(f("textarea[name=message]"))

          f('input[type=checkbox][name="assignment[set_assignment]"]').click

          due_at1 = 3.days.from_now
          due_at2 = 4.days.from_now

          fj(".ic-tokeninput-input:first").send_keys(default_section.name)
          wait_for_ajaximations
          fj(".ic-tokeninput-option:visible:first").click
          wait_for_ajaximations
          fj(".datePickerDateField[data-date-type='due_at']:first").send_keys(format_date_for_view(due_at1), :tab)
          wait_for_ajaximations
          f("#add_due_date").click
          wait_for_ajaximations

          fj(".ic-tokeninput-input:last").send_keys(new_section.name)
          wait_for_ajaximations
          fj(".ic-tokeninput-option:visible:first").click
          wait_for_ajaximations
          fj(".datePickerDateField[data-date-type='due_at']:last").send_keys(format_date_for_view(due_at2))

          expect_new_page_load { f(".form-actions button[type=submit]").click }
          topic = DiscussionTopic.last

          overrides = topic.assignment.assignment_overrides
          expect(overrides.count).to eq 2
          default_override = overrides.detect { |o| o.set_id == default_section.id }
          expect(default_override.due_at.to_date).to eq due_at1.to_date
          other_override = overrides.detect { |o| o.set_id == new_section.id }
          expect(other_override.due_at.to_date).to eq due_at2.to_date
        end

        it "validates that a group category is selected", priority: "1" do
          assignment_group
          get url

          f('input[type=checkbox][name="assignment[set_assignment]"]').click
          f("#has_group_category").click
          f(%(span[data-testid="group-set-close"])).click
          f("#edit_discussion_form_buttons .btn-primary[type=submit]").click
          wait_for_ajaximations
          error_box = f("div[role='alert'] .error_text")
          expect(error_box.text).to eq "Please create a group set"
        end

        context "archived grading schemes enabled" do
          before do
            Account.site_admin.enable_feature!(:grading_scheme_updates)
            Account.site_admin.enable_feature!(:archived_grading_schemes)
            @course = course
            @account = @course.account
            @active_grading_standard = @course.grading_standards.create!(title: "Active Grading Scheme", data: { "A" => 0.9, "F" => 0 }, scaling_factor: 1.0, points_based: false, workflow_state: "active")
            @archived_grading_standard = @course.grading_standards.create!(title: "Archived Grading Scheme", data: { "A" => 0.9, "F" => 0 }, scaling_factor: 1.0, points_based: false, workflow_state: "archived")
            @account_grading_standard = @account.grading_standards.create!(title: "Account Grading Scheme", data: { "A" => 0.9, "F" => 0 }, scaling_factor: 1.0, points_based: false, workflow_state: "active")
          end

          it "shows archived grading scheme if it is the course default twice, once to follow course default scheme and once to choose that scheme to use" do
            @course.update!(grading_standard_id: @archived_grading_standard.id)
            @course.reload
            get "/courses/#{@course.id}/discussion_topics/new"
            wait_for_ajaximations
            f('input[type=checkbox][name="assignment[set_assignment]"]').click
            wait_for_ajaximations
            f("#assignment_grading_type").click
            ffj("option:contains('Letter Grade')").last.click
            wait_for_ajaximations
            expect(f("[data-testid='grading-schemes-selector-dropdown']").attribute("title")).to eq(@archived_grading_standard.title + " (course default)")
            f("[data-testid='grading-schemes-selector-dropdown']").click
            expect(f("[data-testid='grading-schemes-selector-option-#{@course.grading_standard.id}']")).to include_text(@course.grading_standard.title)
          end

          it "removes grading schemes from dropdown after archiving them but still shows them upon reopening the modal" do
            get "/courses/#{@course.id}/discussion_topics/new"
            wait_for_ajaximations
            f('input[type=checkbox][name="assignment[set_assignment]"]').click
            wait_for_ajaximations
            f("#assignment_grading_type").click
            ffj("option:contains('Letter Grade')").last.click
            wait_for_ajaximations
            f("[data-testid='grading-schemes-selector-dropdown']").click
            expect(f("[data-testid='grading-schemes-selector-option-#{@active_grading_standard.id}']")).to be_present
            f("[data-testid='manage-all-grading-schemes-button']").click
            wait_for_ajaximations
            f("[data-testid='grading-scheme-#{@active_grading_standard.id}-archive-button']").click
            wait_for_ajaximations
            f("[data-testid='manage-all-grading-schemes-close-button']").click
            wait_for_ajaximations
            f("[data-testid='grading-schemes-selector-dropdown']").click
            expect(f("[data-testid='grading-schemes-selector-dropdown-form']")).not_to contain_css("[data-testid='grading-schemes-selector-option-#{@active_grading_standard.id}']")
            f("[data-testid='manage-all-grading-schemes-button']").click
            wait_for_ajaximations
            expect(f("[data-testid='grading-scheme-row-#{@active_grading_standard.id}']").text).to be_present
          end

          it "shows all archived schemes in the manage grading schemes modal" do
            archived_gs1 = @course.grading_standards.create!(title: "Archived Grading Scheme 1", data: { "A" => 0.9, "F" => 0 }, scaling_factor: 1.0, points_based: false, workflow_state: "archived")
            archived_gs2 = @course.grading_standards.create!(title: "Archived Grading Scheme 2", data: { "A" => 0.9, "F" => 0 }, scaling_factor: 1.0, points_based: false, workflow_state: "archived")
            archived_gs3 = @course.grading_standards.create!(title: "Archived Grading Scheme 3", data: { "A" => 0.9, "F" => 0 }, scaling_factor: 1.0, points_based: false, workflow_state: "archived")
            get "/courses/#{@course.id}/discussion_topics/new"
            wait_for_ajaximations
            f('input[type=checkbox][name="assignment[set_assignment]"]').click
            wait_for_ajaximations
            f("#assignment_grading_type").click
            ffj("option:contains('Letter Grade')").last.click
            wait_for_ajaximations
            f("[data-testid='manage-all-grading-schemes-button']").click
            wait_for_ajaximations
            expect(f("[data-testid='grading-scheme-#{archived_gs1.id}-name']")).to include_text(archived_gs1.title)
            expect(f("[data-testid='grading-scheme-#{archived_gs2.id}-name']")).to include_text(archived_gs2.title)
            expect(f("[data-testid='grading-scheme-#{archived_gs3.id}-name']")).to include_text(archived_gs3.title)
          end

          it "creates a discussion topic with selected grading scheme/standard" do
            grading_standard = course.grading_standards.create!(title: "Win/Lose", data: [["Winner", 0.94], ["Loser", 0]])

            get "/courses/#{@course.id}/discussion_topics/new"

            title = "Graded Discussion Topic with letter grade type"
            message = "replying to topic"

            f("input[placeholder='Topic Title']").send_keys title
            type_in_tiny("textarea", message)

            f('input[type=checkbox][name="assignment[set_assignment]"]').click
            wait_for_ajaximations
            f("#assignment_grading_type").click
            ffj("option:contains('Letter Grade')").last.click
            wait_for_ajaximations
            expect(fj("span:contains('Manage All Grading Schemes')").present?).to be_truthy
            f("[data-testid='grading-schemes-selector-dropdown']").click
            f("[data-testid='grading-schemes-selector-option-#{grading_standard.id}']").click
            f(".btn.btn-default.save_and_publish").click
            wait_for_ajaximations

            dt = DiscussionTopic.last

            expect(dt.title).to eq title
            expect(dt.assignment.name).to eq title
            expect(dt.assignment.grading_standard_id).to eq grading_standard.id
          end
        end
      end

      context "post to sis default setting" do
        before do
          @account = @course.root_account
          @account.set_feature_flag! "post_grades", "on"
        end

        it "defaults to post grades if account setting is enabled" do
          @account.settings[:sis_default_grade_export] = { locked: false, value: true }
          @account.save!

          get url
          f('input[type=checkbox][name="assignment[set_assignment]"]').click

          expect(is_checked("#assignment_post_to_sis")).to be_truthy
        end

        it "does not default to post grades if account setting is not enabled" do
          get url
          f('input[type=checkbox][name="assignment[set_assignment]"]').click

          expect(is_checked("#assignment_post_to_sis")).to be_falsey
        end
      end

      context "when react_discussions_post feature_flag is on", :ignore_js_errors do
        before do
          course.enable_feature! :react_discussions_post
        end

        it "allows creating anonymous discussions" do
          get url
          replace_content(f("input[name=title]"), "my anonymous title")
          f("input[value='full_anonymity']").click
          expect_new_page_load { submit_form(".form-actions") }
          expect(DiscussionTopic.last.anonymous_state).to eq "full_anonymity"
          expect(f("span[data-testid='anon-conversation']").text).to(
            eq("This is an anonymous Discussion. Though student names and profile pictures will be hidden, your name and profile picture will be visible to all course members. Mentions have also been disabled.")
          )
          expect(f("span[data-testid='author_name']").text).to eq teacher.short_name
        end

        it "disallows full_anonymity along with graded" do
          skip("revert enable ungraded discussion")
          get url
          replace_content(f("input[name=title]"), "my anonymous title")
          expect(f("input[id='use_for_grading']").attribute("checked")).to be_nil
          expect(f("span[data-testid=groups_grading_not_allowed]")).to_not be_displayed
          f("input[id='use_for_grading']").click
          expect(f("input[id='use_for_grading']").attribute("checked")).to eq "true"
          f("input[value='full_anonymity']").click
          expect(f("input[id='use_for_grading']").attribute("checked")).to be_nil # disabled
          expect(f("span[data-testid=groups_grading_not_allowed]")).to be_displayed
          expect_new_page_load { submit_form(".form-actions") }
        end
      end

      context "when react_discussions_post feature_flag is off" do
        before do
          course.disable_feature! :react_discussions_post
        end

        it "does not show anonymous discussion options" do
          get url
          expect(f("body")).not_to contain_jqcss "input[value='full_anonymity']"
        end
      end
    end

    context "as a student" do
      let(:account) { course.account }

      before do
        user_session(student)
      end

      context "when all discussion anonymity feature flags are ON", :ignore_js_errors do
        before do
          course.enable_feature! :react_discussions_post
        end

        it "lets students create anonymous discussions when allowed" do
          course.allow_student_anonymous_discussion_topics = true
          course.save!
          get url
          replace_content(f("input[name=title]"), "my anonymous title")
          f("input[value='full_anonymity']").click
          expect_new_page_load { submit_form(".form-actions") }
          expect(DiscussionTopic.last.anonymous_state).to eq "full_anonymity"
          expect(f("span[data-testid='anon-conversation']").text).to(
            eq("This is an anonymous Discussion. Your name and profile picture will be hidden from other course members. Mentions have also been disabled.")
          )
        end

        it "does not allow creation of anonymous group discussions", skip: "VICE-4200" do
          course.allow_student_anonymous_discussion_topics = true
          course.save!
          get url
          expect(f("span[data-testid=groups_grading_not_allowed]")).to_not be_displayed
          f("input[value='full_anonymity']").click
          expect(f("span[data-testid=groups_grading_not_allowed]")).to be_displayed
        end

        it "does not let students create anonymous discussions when disallowed" do
          get url
          expect(course.allow_student_anonymous_discussion_topics).to be false
          expect(f("body")).not_to contain_jqcss "input[value='full_anonymity']"
        end

        it "lets students choose to make topics as themselves" do
          course.allow_student_anonymous_discussion_topics = true
          course.save!
          get url
          replace_content(f("input[name=title]"), "Student Partial Discussion")
          f("input[value='partial_anonymity']").click

          # verify default anonymous post selector
          expect(f("span[data-testid='current_user_avatar']")).to be_present
          expect(fj("div#sections_anonymous_post_selector span:contains('#{@student.name}')")).to be_truthy
          expect(f("input[data-component='anonymous_post_selector']").attribute("value")).to eq "Show to everyone"

          expect_new_page_load { submit_form(".form-actions") }
          expect(f("span[data-testid='non-graded-discussion-info']")).to include_text "Partially Anonymous Discussion"
          expect(f("span[data-testid='author_name']")).to include_text @student.name
        end

        it "lets students choose to make topics anonymously", skip: "VICE-4200" do
          course.allow_student_anonymous_discussion_topics = true
          course.save!
          get url
          replace_content(f("input[name=title]"), "Student Partial Discussion (student anonymous)")
          f("input[value='partial_anonymity']").click
          f("input[data-component='anonymous_post_selector']").click
          fj("li:contains('Hide from everyone')").click
          expect(f("span[data-testid='anonymous_avatar']")).to be_present
          expect(fj("div#sections_anonymous_post_selector span:contains('Anonymous')")).to be_truthy
          expect(f("input[data-component='anonymous_post_selector']").attribute("value")).to eq "Hide from everyone"

          expect_new_page_load { submit_form(".form-actions") }
          expect(f("span[data-testid='non-graded-discussion-info']")).to include_text "Partially Anonymous Discussion"
          expect(f("span[data-testid='author_name']")).to include_text "Anonymous"
        end
      end

      it "creates a delayed discussion", priority: "1" do
        get url
        wait_for_tiny(f("textarea[name=message]"))
        replace_content(f("input[name=title]"), "Student Delayed")
        type_in_tiny("textarea[name=message]", "This is the discussion description.")
        target_time = 1.day.from_now
        unlock_text = format_time_for_view(target_time)
        unlock_text_index_page = format_date_for_view(target_time, :short)
        replace_content(f("#delayed_post_at"), unlock_text, tab_out: true)
        expect_new_page_load { submit_form(".form-actions") }
        expect(f(".entry-content").text).to include("This topic is locked until #{unlock_text}")
        expect_new_page_load { f("#section-tabs .discussions").click }
        expect(f(".discussion-availability").text).to include("Not available until #{unlock_text_index_page}")
      end

      it "gives error if Until date isn't after Available From date", priority: "1" do
        get url
        wait_for_tiny(f("textarea[name=message]"))
        replace_content(f("input[name=title]"), "Invalid Until date")
        type_in_tiny("textarea[name=message]", "This is the discussion description.")

        replace_content(f("#delayed_post_at"), format_time_for_view(1.day.from_now), tab_out: true)
        replace_content(f("#lock_at"), format_time_for_view(-2.days.from_now), tab_out: true)

        submit_form(".form-actions")
        expect(
          fj("div.error_text:contains('Date must be after date available')")
        ).to be_present
      end

      it "allows a student to create a discussion", priority: "1" do
        skip_if_firefox("known issue with firefox https://bugzilla.mozilla.org/show_bug.cgi?id=1335085")
        get url
        wait_for_tiny(f("textarea[name=message]"))
        replace_content(f("input[name=title]"), "Student Discussion")
        type_in_tiny("textarea[name=message]", "This is the discussion description.")
        expect(f("#discussion-edit-view")).to_not contain_css("#has_group_category")
        expect_new_page_load { submit_form(".form-actions") }
        expect(f(".discussion-title").text).to eq "Student Discussion"
        expect(f("#content")).not_to contain_css("#topic_publish_button")
      end

      it "does not show file attachment if allow_student_forum_attachments is not true", priority: "2" do
        skip_if_safari(:alert)
        # given
        course.allow_student_forum_attachments = false
        course.save!
        # expect
        get url
        expect(f("#content")).not_to contain_css("#disussion_attachment_uploaded_data")
      end

      it "shows file attachment if allow_student_forum_attachments is true", priority: "2" do
        skip_if_safari(:alert)
        # given
        course.allow_student_forum_attachments = true
        course.save!
        # expect
        get url
        expect(f("#discussion_attachment_uploaded_data")).not_to be_nil
      end

      context "in a course group" do
        let(:url) { "/groups/#{group.id}/discussion_topics/new" }

        it "does not show file attachment if allow_student_forum_attachments is not true", priority: "2" do
          skip_if_safari(:alert)
          # given
          course.allow_student_forum_attachments = false
          course.save!
          # expect
          get url
          expect(f("#content")).not_to contain_css("label[for=discussion_attachment_uploaded_data]")
        end

        it "shows file attachment if allow_student_forum_attachments is true", priority: "2" do
          skip_if_safari(:alert)
          # given
          course.allow_student_forum_attachments = true
          course.save!
          # expect
          get url
          expect(f("label[for=discussion_attachment_uploaded_data]")).to be_displayed
        end

        context "with usage rights required" do
          before { course.update!(usage_rights_required: true) }

          context "without the ability to attach files" do
            before { course.update!(allow_student_forum_attachments: false) }

            it "loads page without usage rights" do
              get url

              expect(f("body")).not_to contain_jqcss("#usage_rights_control button")
              # verify that the page did load correctly
              expect(ff("button[type='submit']").length).to eq 1
            end
          end
        end
      end

      context "in an account group" do
        let(:group) { account.groups.create! }

        before do
          tie_user_to_account(student, account:, role: student_role)
          group.add_user(student)
        end

        context "usage rights" do
          before do
            account.root_account.enable_feature!(:usage_rights_discussion_topics)
            account.settings = { "usage_rights_required" => {
              "value" => true
            } }
            account.save!
          end

          it "loads page" do
            get "/groups/#{group.id}/discussion_topics/new"

            expect(f("body")).not_to contain_jqcss("#usage_rights_control button")
            expect(ff("button[type='submit']").length).to eq 1
          end
        end
      end
    end
  end

  context "when discussion_create feature flag is ON", :ignore_js_errors do
    def set_datetime_input(input, date)
      input.click
      wait_for_ajaximations
      input.send_keys date
      input.send_keys :return
      wait_for_ajaximations
    end

    before do
      Account.site_admin.enable_feature! :discussion_create
      # we must turn react_discussions_post ON as well since some new
      # features, like, anonymous discussions, are dependent on it
      Account.site_admin.enable_feature! :react_discussions_post
    end

    context "as a student" do
      before do
        user_session(student)
      end

      it "does not show anonymity options when not allowed" do
        course.allow_student_anonymous_discussion_topics = false
        course.save!
        get "/courses/#{course.id}/discussion_topics/new"
        expect(f("body")).not_to contain_jqcss "input[value='full_anonymity']"
      end

      it "lets students create fully anonymous discussions when allowed" do
        course.allow_student_anonymous_discussion_topics = true
        course.save!
        get "/courses/#{course.id}/discussion_topics/new"
        f("input[placeholder='Topic Title']").send_keys "This is fully anonymous"
        force_click_native("input[value='full_anonymity']")
        f("button[data-testid='save-button']").click
        wait_for_ajaximations
        expect(f("span[data-testid='anon-conversation']").text).to eq "This is an anonymous Discussion. Your name and profile picture will be hidden from other course members. Mentions have also been disabled."
        expect(f("span[data-testid='author_name']").text).to include "Anonymous"
      end

      it "lets students create partially anonymous discussions when allowed (anonymous author by default)" do
        course.allow_student_anonymous_discussion_topics = true
        course.save!
        get "/courses/#{course.id}/discussion_topics/new"
        f("input[placeholder='Topic Title']").send_keys "This is partially anonymous"
        force_click_native("input[value='partial_anonymity']")
        f("button[data-testid='save-button']").click
        wait_for_ajaximations
        expect(f("span[data-testid='anon-conversation']").text).to eq "When creating a reply, you will have the option to show your name and profile picture to other course members or remain anonymous. Mentions have also been disabled."
        expect(f("span[data-testid='author_name']").text).to include "Anonymous"
      end

      it "lets students create partially anonymous discussions using their real name" do
        course.allow_student_anonymous_discussion_topics = true
        course.save!
        get "/courses/#{course.id}/discussion_topics/new"
        f("input[placeholder='Topic Title']").send_keys "This is partially anonymous"
        force_click_native("input[value='partial_anonymity']")

        # open anonymous selector
        # select real name to begin with
        force_click_native("input[value='Anonymous']")
        fj("li:contains('student')").click

        f("button[data-testid='save-button']").click
        wait_for_ajaximations
        expect(f("span[data-testid='anon-conversation']").text).to eq "When creating a reply, you will have the option to show your name and profile picture to other course members or remain anonymous. Mentions have also been disabled."
        expect(f("span[data-testid='author_name']").text).to include "student"
      end

      it "lets students create partially anonymous discussions when allowed (anonymous author by choice)" do
        course.allow_student_anonymous_discussion_topics = true
        course.save!
        get "/courses/#{course.id}/discussion_topics/new"
        f("input[placeholder='Topic Title']").send_keys "This is partially anonymous"
        force_click_native("input[value='partial_anonymity']")

        # open anonymous selector
        # select real name to begin with
        force_click_native("input[value='Anonymous']")
        fj("li:contains('student')").click
        # now go back to anonymous
        force_click_native("input[value='student']")
        fj("li:contains('Anonymous')").click

        f("button[data-testid='save-button']").click
        wait_for_ajaximations
        expect(f("span[data-testid='anon-conversation']").text).to eq "When creating a reply, you will have the option to show your name and profile picture to other course members or remain anonymous. Mentions have also been disabled."
        expect(f("span[data-testid='author_name']").text).to include "Anonymous"
      end

      it "hides the correct options" do
        get "/courses/#{course.id}/discussion_topics/new"
        expect(f("body")).not_to contain_jqcss "input[value='full_anonymity']"
        expect(f("body")).not_to contain_jqcss "input[value='enable-podcast-feed']"
        expect(f("body")).not_to contain_jqcss "input[value='graded']"
        expect(f("body")).not_to contain_jqcss "input[data-testid='group-discussion-checkbox']"
      end
    end

    context "as a teacher" do
      before do
        user_session(teacher)
      end

      it "creates a new discussion topic with default selections successfully" do
        get "/courses/#{course.id}/discussion_topics/new"

        title = "My Test Topic"
        message = "replying to topic"

        # Set title
        f("input[placeholder='Topic Title']").send_keys title
        # Set Message
        type_in_tiny("textarea", message)

        # Save and publish
        f("button[data-testid='save-and-publish-button']").click
        wait_for_ajaximations

        dt = DiscussionTopic.last

        expect(dt.title).to eq title
        expect(dt.message).to include message
        expect(dt.require_initial_post).to be false
        expect(dt.delayed_post_at).to be_nil
        expect(dt.lock_at).to be_nil
        expect(dt.anonymous_state).to be_nil
        expect(dt.is_anonymous_author).to be false
        expect(dt).to be_published

        # Verify that the discussion topic redirected the page to the new discussion topic
        expect(driver.current_url).to end_with("/courses/#{course.id}/discussion_topics/#{dt.id}")
      end

      it "creates a require initial post discussion topic successfully" do
        get "/courses/#{course.id}/discussion_topics/new"
        title = "My Test Topic"
        message = "replying to topic"

        f("input[placeholder='Topic Title']").send_keys title
        type_in_tiny("textarea", message)
        force_click_native("input[data-testid='require-initial-post-checkbox']")
        f("button[data-testid='save-and-publish-button']").click
        wait_for_ajaximations
        dt = DiscussionTopic.last
        expect(dt.require_initial_post).to be true
      end

      it "creates a topic with available from and until dates successfully" do
        get "/courses/#{course.id}/discussion_topics/new"

        title = "My Test Topic"
        message = "replying to topic"
        available_from = 5.days.ago
        available_until = 5.days.from_now

        f("input[placeholder='Topic Title']").send_keys title
        type_in_tiny("textarea", message)

        available_from_input = ff("input[placeholder='Select Date']")[0]
        available_until_input = ff("input[placeholder='Select Date']")[1]

        set_datetime_input(available_from_input, format_date_for_view(available_from))
        set_datetime_input(available_until_input, format_date_for_view(available_until))

        f("button[data-testid='save-and-publish-button']").click
        wait_for_ajaximations

        dt = DiscussionTopic.last
        expect(dt.delayed_post_at).to be_between(6.days.ago, 4.days.ago)
        expect(dt.lock_at).to be_between(4.days.from_now, 6.days.from_now)
      end

      it "create a topic with a TODO date successfully" do
        get "/courses/#{course.id}/discussion_topics/new"

        title = "My Test Topic"
        message = "replying to topic"
        todo_date = 3.days.from_now

        f("input[placeholder='Topic Title']").send_keys title
        type_in_tiny("textarea", message)

        force_click_native("input[value='add-to-student-to-do']")
        todo_input = ff("[data-testid='todo-date-section'] input")[0]
        set_datetime_input(todo_input, format_date_for_view(todo_date))
        f("button[data-testid='save-and-publish-button']").click
        wait_for_ajaximations

        dt = DiscussionTopic.last
        expect(dt.todo_date).to be_between(2.days.from_now, 4.days.from_now)
      end

      it "creates a fully anonymous discussion topic successfully" do
        get "/courses/#{course.id}/discussion_topics/new"
        f("input[placeholder='Topic Title']").send_keys "This is fully anonymous"
        force_click_native("input[value='full_anonymity']")
        f("button[data-testid='save-and-publish-button']").click
        wait_for_ajaximations
        expect(f("span[data-testid='anon-conversation']").text).to eq "This is an anonymous Discussion. Though student names and profile pictures will be hidden, your name and profile picture will be visible to all course members. Mentions have also been disabled."
        expect(f("span[data-testid='author_name']").text).to eq "teacher"
      end

      it "creates a partially anonymous discussion topic successfully" do
        get "/courses/#{course.id}/discussion_topics/new"
        f("input[placeholder='Topic Title']").send_keys "This is partially anonymous"
        force_click_native("input[value='partial_anonymity']")
        f("button[data-testid='save-and-publish-button']").click
        wait_for_ajaximations
        expect(f("span[data-testid='anon-conversation']").text).to eq "When creating a reply, students will have the option to show their name and profile picture or remain anonymous. Your name and profile picture will be visible to all course members. Mentions have also been disabled."
        expect(f("span[data-testid='author_name']").text).to eq "teacher"
      end

      it "displays the grading and groups not supported in anonymous discussions message when either of the anonymous options are selected" do
        get "/courses/#{course.id}/discussion_topics/new"
        force_click_native("input[value='full_anonymity']")
        expect(f("[data-testid=groups_grading_not_allowed]")).to be_displayed
        force_click_native("input[value='partial_anonymity']")
        expect(f("[data-testid=groups_grading_not_allowed]")).to be_displayed
      end

      it "creates an allow_rating discussion topic successfully" do
        get "/courses/#{course.id}/discussion_topics/new"
        f("input[placeholder='Topic Title']").send_keys "This is allow_rating"
        force_click_native("input[value='allow-liking']")
        f("button[data-testid='save-and-publish-button']").click
        wait_for_ajaximations
        dt = DiscussionTopic.last
        expect(dt.allow_rating).to be true
        expect(dt.only_graders_can_rate).to be false
      end

      it "creates an only_graders_can_rate discussion topic successfully" do
        get "/courses/#{course.id}/discussion_topics/new"
        f("input[placeholder='Topic Title']").send_keys "This is only_graders_can_rate"
        force_click_native("input[value='allow-liking']")
        force_click_native("input[value='only-graders-can-like']")
        f("button[data-testid='save-and-publish-button']").click
        wait_for_ajaximations
        dt = DiscussionTopic.last
        expect(dt.allow_rating).to be true
        expect(dt.only_graders_can_rate).to be true
      end

      it "creates a discussion topic successfully with podcast_enabled and podcast_has_student_posts" do
        get "/courses/#{course.id}/discussion_topics/new"
        f("input[placeholder='Topic Title']").send_keys "This is a topic with podcast_enabled and podcast_has_student_posts"
        force_click_native("input[value='enable-podcast-feed']")
        wait_for_ajaximations
        force_click_native("input[value='include-student-replies-in-podcast-feed']")
        f("button[data-testid='save-and-publish-button']").click
        wait_for_ajaximations
        dt = DiscussionTopic.last
        expect(dt.podcast_enabled).to be true
        expect(dt.podcast_has_student_posts).to be true
      end

      it "does not show allow liking options when course is a k5 homeroom course" do
        Account.default.enable_as_k5_account!
        course.homeroom_course = true
        course.save!

        get "/courses/#{course.id}/discussion_topics/new"
        f("input[placeholder='Topic Title']").send_keys "Liking not settable in k5 homeroom courses"
        expect(f("body")).not_to contain_jqcss "input[value='allow-liking']"
        expect(f("body")).not_to contain_jqcss "input[value='only-graders-can-like']"
        f("button[data-testid='save-and-publish-button']").click
        wait_for_ajaximations
        dt = DiscussionTopic.last
        expect(dt.allow_rating).to be false
        expect(dt.only_graders_can_rate).to be false
      end

      it "shows course sections or course group categories" do
        new_section
        group_category
        group

        get "/courses/#{course.id}/discussion_topics/new"
        f("[data-testid='section-select']").click
        # verify all sections exist in the dropdown
        expect(f("[data-testid='section-opt-#{default_section.id}']")).to be_present
        expect(f("[data-testid='section-opt-#{new_section.id}']")).to be_present
        force_click_native("input[data-testid='group-discussion-checkbox']")
        f("input[placeholder='Select a group category']").click
        # very group category exists in the dropdown
        expect(f("[data-testid='group-category-opt-#{group_category.id}']")).to be_present
      end

      it "create a require initial post discussion topic successfully for course discussions with a group category" do
        group_category
        group

        get "/courses/#{course.id}/discussion_topics/new"
        f("input[placeholder='Topic Title']").send_keys "my group discussion from course"
        force_click_native("input[data-testid='require-initial-post-checkbox']")
        force_click_native("input[data-testid='group-discussion-checkbox']")
        f("input[placeholder='Select a group category']").click
        force_click_native("[data-testid='group-category-opt-#{group_category.id}']")
        f("button[data-testid='save-and-publish-button']").click
        wait_for_ajaximations
        dts = DiscussionTopic.where(user_id: teacher.id)
        expect(dts.collect(&:require_initial_post?)).to match_array([true, true])
      end

      it "creates group via shared group modal" do
        new_section
        group_category
        group

        get "/courses/#{course.id}/discussion_topics/new"
        force_click_native("input[data-testid='group-discussion-checkbox']")
        f("input[placeholder='Select a group category']").click
        wait_for_ajaximations
        force_click_native("[data-testid='group-category-opt-new-group-category']")
        wait_for_ajaximations
        expect(f("[data-testid='modal-create-groupset']")).to be_present
        f("#new-group-set-name").send_keys("Onyx 1")
        force_click_native("[data-testid='group-set-save']")
        wait_for_ajaximations
        new_group_category = GroupCategory.last
        expect(new_group_category.name).to eq("Onyx 1")
        expect(f("input[placeholder='Select a group category']")["value"]).to eq(new_group_category.name)
      end

      context "usage rights" do
        before do
          course.root_account.enable_feature!(:usage_rights_discussion_topics)
          course.update!(usage_rights_required: true)
        end

        it "sets an error if no usage rights is selected" do
          get "/courses/#{course.id}/discussion_topics/new"

          set_react_topic_title_and_message("My Test Topic", "replying to topic")

          # Verify that the usage-rights-icon appears
          expect(f("button[data-testid='usage-rights-icon']")).to be_truthy
          icon_color_before = f("button[data-testid='usage-rights-icon']").find_element(css: "span").style("color")

          # Attach a file
          _filename, fullpath, _data = get_file("graded.png")
          f("[data-testid='attachment-input']").send_keys(fullpath)

          # Save and publish
          f("button[data-testid='save-and-publish-button']").click
          wait_for_ajaximations

          icon_color_after = f("button[data-testid='usage-rights-icon']").find_element(css: "span").style("color")

          # Expect the color of the icon to change to indicate an error
          expect(icon_color_before == icon_color_after).to be false
          # Verify that the page did not redirect when the error occured
          expect(driver.current_url).to end_with("/courses/#{course.id}/discussion_topics/new")
        end

        it "does not set an error if there is no attachment" do
          get "/courses/#{course.id}/discussion_topics/new"

          set_react_topic_title_and_message("My Test Topic", "replying to topic")

          # Verify that the usage-rights-icon appears
          expect(f("button[data-testid='usage-rights-icon']")).to be_truthy

          # Save and publish
          f("button[data-testid='save-and-publish-button']").click
          wait_for_ajaximations

          dt = DiscussionTopic.last
          expect(dt.title).to eq "My Test Topic"

          # Verify that the discussion topic redirected the page to the new discussion topic
          expect(driver.current_url).to end_with("/courses/#{course.id}/discussion_topics/#{dt.id}")
        end

        it "correctly sets usage rights" do
          get "/courses/#{course.id}/discussion_topics/new"

          set_react_topic_title_and_message("My Test Topic", "replying to topic")

          # Attach a file
          _filename, fullpath, _data = get_file("graded.png")
          f("[data-testid='attachment-input']").send_keys(fullpath)

          # Verify that the usage-rights-icon appears
          expect(f("button[data-testid='usage-rights-icon']")).to be_truthy

          f("button[data-testid='usage-rights-icon']").click
          wait_for_ajaximations
          f("input[data-testid='usage-select']").click
          ff("span[data-testid='usage-rights-option']")[1].click
          f("button[data-testid='save-usage-rights']").click

          # Save and publish
          f("button[data-testid='save-and-publish-button']").click
          wait_for_ajaximations

          dt = DiscussionTopic.last
          usage_rights = DiscussionTopic.last.attachment.usage_rights

          # Verify that the usage_rights were correctly set
          expect(dt.title).to eq "My Test Topic"
          expect(usage_rights.use_justification).to eq "own_copyright"
          expect(usage_rights.legal_copyright).to eq ""

          # Verify that the discussion topic redirected the page to the new discussion topic
          expect(driver.current_url).to end_with("/courses/#{course.id}/discussion_topics/#{dt.id}")
        end
      end
    end

    context "announcements" do
      it "displays correct fields for a new announcement" do
        user_session(teacher)
        get "/courses/#{course.id}/discussion_topics/new?is_announcement=true"
        # Expect certain field to be present
        expect(f("body")).to contain_jqcss "input[value='enable-delay-posting']"
        expect(f("body")).to contain_jqcss "input[value='enable-participants-commenting']"
        expect(f("body")).to contain_jqcss "input[value='must-respond-before-viewing-replies']"
        expect(f("body")).to contain_jqcss "input[value='enable-podcast-feed']"
        expect(f("body")).to contain_jqcss "input[value='allow-liking']"

        # Expect certain field to not be present
        expect(f("body")).not_to contain_jqcss "input[value='full_anonymity']"
        expect(f("body")).not_to contain_jqcss "input[value='graded']"
        expect(f("body")).not_to contain_jqcss "input[value='group-discussion']"
        expect(f("body")).not_to contain_jqcss "input[value='add-to-student-to-do']"
      end
    end

    context "group context" do
      before do
        user_session(teacher)
      end

      it "shows only and creates only group context discussions options" do
        get "/groups/#{group.id}/discussion_topics/new"
        expect(f("body")).not_to contain_jqcss "input[value='enable-delay-posting']"
        expect(f("body")).not_to contain_jqcss "input[value='enable-participants-commenting']"
        expect(f("body")).not_to contain_jqcss "input[value='must-respond-before-viewing-replies']"
        expect(f("body")).not_to contain_jqcss "input[value='full_anonymity']"
        expect(f("body")).not_to contain_jqcss "input[value='graded']"
        expect(f("body")).not_to contain_jqcss "input[value='group-discussion']"

        title = "Group Context Discussion"
        message = "this is a group context discussion"
        todo_date = 3.days.from_now

        f("input[placeholder='Topic Title']").send_keys title
        type_in_tiny("textarea#discussion-topic-message-body", message)
        force_click_native("input[value='enable-podcast-feed']")
        force_click_native("input[value='allow-liking']")
        force_click_native("input[value='only-graders-can-like']")
        force_click_native("input[value='add-to-student-to-do']")
        todo_input = ff("[data-testid='todo-date-section'] input")[0]
        set_datetime_input(todo_input, format_date_for_view(todo_date))
        f("button[data-testid='save-and-publish-button']").click
        wait_for_ajaximations

        dt = DiscussionTopic.last
        expect(dt.title).to eq title
        expect(dt.message).to include message
        expect(dt.podcast_enabled).to be true
        expect(dt.only_graders_can_rate).to be true
        expect(dt.allow_rating).to be true
        expect(dt.context_type).to eq "Group"
        expect(driver.current_url).to end_with("/groups/#{group.id}/discussion_topics/#{dt.id}")
      end
    end

    context "assignment creation" do
      before do
        user_session(teacher)
      end

      it "does not display multiple assignTo options for students in multiple sections" do
        # create and enroll student into a second section
        section2 = course.course_sections.create! name: "section2"
        course.enroll_student(student, enrollment_state: "active", section: section2, allow_multiple_enrollments: true)

        get "/courses/#{course.id}/discussion_topics/new"

        force_click_native('input[type=checkbox][value="graded"]')
        wait_for_ajaximations

        f("input[data-testid='assign-to-select']").click

        assign_to_option_count = course.all_accepted_students.count + course.course_sections.active.count + 1
        expect(ff("span[data-testid='assign-to-select-option']").count).to eq assign_to_option_count
      end

      it "creates a discussion topic with an assignment with automatic peer reviews" do
        get "/courses/#{course.id}/discussion_topics/new"

        title = "Graded Discussion Topic with Peer Reviews"
        message = "replying to topic"

        f("input[placeholder='Topic Title']").send_keys title
        type_in_tiny("textarea", message)

        force_click_native('input[type=checkbox][value="graded"]')
        wait_for_ajaximations

        f("input[data-testid='points-possible-input']").send_keys "12"
        force_click_native("input[data-testid='peer_review_auto']")

        f("input[data-testid='assign-to-select']").click
        ff("span[data-testid='assign-to-select-option']")[0].click

        f("button[data-testid='save-and-publish-button']").click
        wait_for_ajaximations

        dt = DiscussionTopic.last
        expect(dt.title).to eq title
        expect(dt.assignment.name).to eq title
        expect(dt.assignment.peer_review_count).to be 1
        expect(dt.assignment.peer_reviews).to be true
        expect(dt.assignment.automatic_peer_reviews).to be true
      end

      describe "when updating Assign To" do
        before do
          course.course_sections.create!(name: "Section 3")
          course.course_sections.create!(name: "Section 4")

          get "/courses/#{course.id}/discussion_topics/new"
          f("input[placeholder='Topic Title']").send_keys "Assign To warning in topic creation"

          force_click_native('input[type=checkbox][value="graded"]')
          wait_for_ajaximations

          f("button[title='Remove Everyone']").click
        end

        it "shows warning when not all sections are assigned" do
          f("button[data-testid='save-and-publish-button']").click

          expect(fj("span:contains('Not all sections will be assigned this item.')")).to be_present
          course.course_sections.each do |section|
            expect(fj("span:contains('#{section.name}')")).to be_present
          end
        end

        it "shows warning when not all sections are assigned but then, continues to create the discussion topic" do
          # Assigns to one of the sections
          f("input[data-testid='assign-to-select']").click
          ff("span[data-testid='assign-to-select-option']")[1].click

          f("button[data-testid='save-and-publish-button']").click

          expect(fj("span:contains('Not all sections will be assigned this item.')")).to be_present

          f("button[data-testid='continue-button']").click
          wait_for_ajaximations

          dt = DiscussionTopic.last
          expect(dt.title).to eq "Assign To warning in topic creation"
        end
      end

      it "creates a discussion topic with an assignment with manual peer reviews" do
        get "/courses/#{course.id}/discussion_topics/new"

        title = "Graded Discussion Topic with Peer Reviews"
        message = "replying to topic"

        f("input[placeholder='Topic Title']").send_keys title
        type_in_tiny("textarea", message)

        force_click_native('input[type=checkbox][value="graded"]')
        wait_for_ajaximations

        f("input[data-testid='points-possible-input']").send_keys "12"
        force_click_native("input[data-testid='peer_review_manual']")

        f("input[data-testid='assign-to-select']").click
        ff("span[data-testid='assign-to-select-option']")[0].click

        f("button[data-testid='save-and-publish-button']").click
        wait_for_ajaximations

        dt = DiscussionTopic.last
        expect(dt.assignment.peer_review_count).to be 0
        expect(dt.assignment.peer_reviews).to be true
        expect(dt.assignment.automatic_peer_reviews).to be false
      end

      it "creates a discussion topic with an assignment with Sync to SIS" do
        @account = @course.root_account
        @account.set_feature_flag! "post_grades", "on"
        get "/courses/#{course.id}/discussion_topics/new"

        title = "Graded Discussion Topic with Sync to SIS"
        message = "replying to topic"

        f("input[placeholder='Topic Title']").send_keys title
        type_in_tiny("textarea", message)

        force_click_native('input[type=checkbox][value="graded"]')
        wait_for_ajaximations

        f("input[data-testid='points-possible-input']").send_keys "12"
        force_click_native('input[type=checkbox][value="post_to_sis"]')

        f("button[data-testid='save-and-publish-button']").click
        wait_for_ajaximations

        dt = DiscussionTopic.last
        expect(dt.assignment.post_to_sis).to be true
        expect(dt.assignment.name).to eq title
      end

      it "creates a discussion topic with selected grading scheme/standard and archived grading schemes is disabled" do
        Account.site_admin.disable_feature!(:archived_grading_schemes)
        grading_standard = course.grading_standards.create!(title: "Win/Lose", data: [["Winner", 0.94], ["Loser", 0]])

        get "/courses/#{course.id}/discussion_topics/new"

        title = "Graded Discussion Topic with letter grade type"
        message = "replying to topic"

        f("input[placeholder='Topic Title']").send_keys title
        type_in_tiny("textarea", message)

        force_click_native('input[type=checkbox][value="graded"]')
        wait_for_ajaximations

        f("input[data-testid='display-grade-input']").click
        ffj("span:contains('Letter Grade')").last.click
        expect(fj("span:contains('Manage All Grading Schemes')").present?).to be_truthy
        ffj("span:contains('Default Canvas Grading Scheme')").last.click
        fj("option:contains('#{grading_standard.title}')").click

        f("button[data-testid='save-and-publish-button']").click
        wait_for_ajaximations

        dt = DiscussionTopic.last

        expect(dt.title).to eq title
        expect(dt.assignment.name).to eq title
        expect(dt.assignment.grading_standard_id).to eq grading_standard.id
      end

      context "archived grading schemes enabled" do
        before do
          Account.site_admin.enable_feature!(:grading_scheme_updates)
          Account.site_admin.enable_feature!(:archived_grading_schemes)
          @course = course
          @account = @course.account
          @active_grading_standard = @course.grading_standards.create!(title: "Active Grading Scheme", data: { "A" => 0.9, "F" => 0 }, scaling_factor: 1.0, points_based: false, workflow_state: "active")
          @archived_grading_standard = @course.grading_standards.create!(title: "Archived Grading Scheme", data: { "A" => 0.9, "F" => 0 }, scaling_factor: 1.0, points_based: false, workflow_state: "archived")
          @account_grading_standard = @account.grading_standards.create!(title: "Account Grading Scheme", data: { "A" => 0.9, "F" => 0 }, scaling_factor: 1.0, points_based: false, workflow_state: "active")
        end

        it "shows archived grading scheme if it is the course default twice, once to follow course default scheme and once to choose that scheme to use" do
          @course.update!(grading_standard_id: @archived_grading_standard.id)
          @course.reload
          get "/courses/#{@course.id}/discussion_topics/new"
          wait_for_ajaximations
          force_click_native('input[type=checkbox][value="graded"]')
          wait_for_ajaximations
          f("input[data-testid='display-grade-input']").click
          ffj("span:contains('Letter Grade')").last.click
          wait_for_ajaximations
          expect(f("[data-testid='grading-schemes-selector-dropdown']").attribute("title")).to eq(@archived_grading_standard.title + " (course default)")
          f("[data-testid='grading-schemes-selector-dropdown']").click
          expect(f("[data-testid='grading-schemes-selector-option-#{@course.grading_standard.id}']")).to include_text(@course.grading_standard.title)
        end

        it "removes grading schemes from dropdown after archiving them but still shows them upon reopening the modal" do
          get "/courses/#{@course.id}/discussion_topics/new"
          wait_for_ajaximations
          force_click_native('input[type=checkbox][value="graded"]')
          wait_for_ajaximations
          f("input[data-testid='display-grade-input']").click
          ffj("span:contains('Letter Grade')").last.click
          wait_for_ajaximations
          f("[data-testid='grading-schemes-selector-dropdown']").click
          expect(f("[data-testid='grading-schemes-selector-option-#{@active_grading_standard.id}']")).to be_present
          f("[data-testid='manage-all-grading-schemes-button']").click
          wait_for_ajaximations
          f("[data-testid='grading-scheme-#{@active_grading_standard.id}-archive-button']").click
          wait_for_ajaximations
          f("[data-testid='manage-all-grading-schemes-close-button']").click
          wait_for_ajaximations
          f("[data-testid='grading-schemes-selector-dropdown']").click
          expect(f("[data-testid='grading-schemes-selector-dropdown-form']")).not_to contain_css("[data-testid='grading-schemes-selector-option-#{@active_grading_standard.id}']")
          f("[data-testid='manage-all-grading-schemes-button']").click
          wait_for_ajaximations
          expect(f("[data-testid='grading-scheme-row-#{@active_grading_standard.id}']").text).to be_present
        end

        it "shows all archived schemes in the manage grading schemes modal" do
          archived_gs1 = @course.grading_standards.create!(title: "Archived Grading Scheme 1", data: { "A" => 0.9, "F" => 0 }, scaling_factor: 1.0, points_based: false, workflow_state: "archived")
          archived_gs2 = @course.grading_standards.create!(title: "Archived Grading Scheme 2", data: { "A" => 0.9, "F" => 0 }, scaling_factor: 1.0, points_based: false, workflow_state: "archived")
          archived_gs3 = @course.grading_standards.create!(title: "Archived Grading Scheme 3", data: { "A" => 0.9, "F" => 0 }, scaling_factor: 1.0, points_based: false, workflow_state: "archived")
          get "/courses/#{@course.id}/discussion_topics/new"
          wait_for_ajaximations
          force_click_native('input[type=checkbox][value="graded"]')
          wait_for_ajaximations
          f("input[data-testid='display-grade-input']").click
          ffj("span:contains('Letter Grade')").last.click
          wait_for_ajaximations
          f("[data-testid='manage-all-grading-schemes-button']").click
          wait_for_ajaximations
          expect(f("[data-testid='grading-scheme-#{archived_gs1.id}-name']")).to include_text(archived_gs1.title)
          expect(f("[data-testid='grading-scheme-#{archived_gs2.id}-name']")).to include_text(archived_gs2.title)
          expect(f("[data-testid='grading-scheme-#{archived_gs3.id}-name']")).to include_text(archived_gs3.title)
        end

        it "creates a discussion topic with selected grading scheme/standard" do
          grading_standard = course.grading_standards.create!(title: "Win/Lose", data: [["Winner", 0.94], ["Loser", 0]])

          get "/courses/#{course.id}/discussion_topics/new"

          title = "Graded Discussion Topic with letter grade type"
          message = "replying to topic"

          f("input[placeholder='Topic Title']").send_keys title
          type_in_tiny("textarea", message)

          force_click_native('input[type=checkbox][value="graded"]')
          wait_for_ajaximations

          f("input[data-testid='display-grade-input']").click
          ffj("span:contains('Letter Grade')").last.click
          expect(fj("span:contains('Manage All Grading Schemes')").present?).to be_truthy
          f("[data-testid='grading-schemes-selector-dropdown']").click
          f("[data-testid='grading-schemes-selector-option-#{grading_standard.id}']").click

          f("button[data-testid='save-and-publish-button']").click
          wait_for_ajaximations

          dt = DiscussionTopic.last

          expect(dt.title).to eq title
          expect(dt.assignment.name).to eq title
          expect(dt.assignment.grading_standard_id).to eq grading_standard.id
        end
      end

      it "edits a topic with an assignment with sync to sis" do
        @account = @course.root_account
        @account.set_feature_flag! "post_grades", "on"

        # topic with assignment
        dt = @course.discussion_topics.create!(title: "no options enabled - topic", message: "test")

        assignment = dt.context.assignments.build(points_possible: 50, post_to_sis: true)
        dt.assignment = assignment
        dt.save!
        dt.reload

        expect(dt.assignment.post_to_sis).to be true

        get "/courses/#{course.id}/discussion_topics/#{dt.id}/edit"
        force_click_native('input[type=checkbox][value="post_to_sis"]')
        f("button[data-testid='save-button']").click
        wait_for_ajaximations

        expect(dt.reload.assignment.post_to_sis).to be false
      end

      it "does not allow submitting, when groups outside of the selected group category are selected" do
        group_category.groups.create!(name: "group 1", context_type: "Course", context_id: course.id)
        get "/courses/#{course.id}/discussion_topics/new"

        title = "Group Context Discussion"
        message = "this is a group context discussion"

        f("input[placeholder='Topic Title']").send_keys title
        type_in_tiny("textarea#discussion-topic-message-body", message)
        force_click_native('input[type=checkbox][value="graded"]')
        force_click_native("input[data-testid='group-discussion-checkbox']")
        group_selector = f("input[placeholder='Select a group category']")
        group_selector.click
        wait_for_ajaximations
        group_selector.send_keys :arrow_down
        group_selector.send_keys :enter
        wait_for_ajaximations

        assign_to_selector = f("input[data-testid='assign-to-select']")
        assign_to_selector.click
        assign_to_selector.send_keys "group 1"
        assign_to_selector.send_keys :enter
        wait_for_ajaximations
        force_click_native("input[data-testid='group-discussion-checkbox']")
        wait_for_ajaximations

        f("button[data-testid='save-and-publish-button']").click
        wait_for_ajaximations

        expect(fj("body:contains('Groups can only be part of the actively selected group set.')")).to be_present
      end

      context "discussion form validations" do
        it "Post to section validation works correctly" do
          get "/courses/#{course.id}/discussion_topics/new"

          # Add a title, so that we know that the empty post to field is causing it to not submit
          title = "Graded Discussion Topic with Peer Reviews"
          f("input[placeholder='Topic Title']").send_keys title

          fj("button:contains('All Sections')").click
          # Verify that the error message "A section is required" appears
          expect(fj("body:contains('A section is required')")).to be_present

          # Verify that you can not submit the form
          f("button[data-testid='save-and-publish-button']").click
          wait_for_ajaximations
          # Verify that no redirect happened
          expect(driver.current_url).to end_with("/courses/#{course.id}/discussion_topics/new")
        end

        it "Assign To validation works correctly" do
          get "/courses/#{course.id}/discussion_topics/new"

          # Add a title, so that we know that the empty post to field is causing it to not submit
          title = "Graded Discussion Topic with Peer Reviews"
          f("input[placeholder='Topic Title']").send_keys title

          force_click_native('input[type=checkbox][value="graded"]')

          fj("button:contains('Everyone')").click
          # Verify that the error message "Please select at least one option." appears
          expect(fj("body:contains('Please select at least one option.')")).to be_present

          # Verify that you can not submit the form
          f("button[data-testid='save-and-publish-button']").click
          wait_for_ajaximations
          # Verify that no redirect happened
          expect(driver.current_url).to end_with("/courses/#{course.id}/discussion_topics/new")
        end

        it "Due Date validations work" do
          get "/courses/#{course.id}/discussion_topics/new"

          # Add a title, so that we know that the empty post to field is causing it to not submit
          title = "Graded Discussion Topic with due date"
          f("input[placeholder='Topic Title']").send_keys title

          force_click_native('input[type=checkbox][value="graded"]')

          due_at_input = f("input[placeholder='Select Assignment Due Date']")
          available_from_input = f("input[placeholder='Select Assignment Available From Date']")
          available_until_input = f("input[placeholder='Select Assignment Available Until Date']")

          set_datetime_input(due_at_input, format_date_for_view(10.days.from_now))
          set_datetime_input(available_from_input, format_date_for_view(5.days.from_now))
          set_datetime_input(available_until_input, format_date_for_view(5.days.ago))

          expect(fj("span:contains('Due date must not be after the Available Until date.')")).to be_present
          expect(ffj("span:contains('Unlock date cannot be after lock date')").count).not_to be 0

          # Verify that you can not submit the form
          f("button[data-testid='save-and-publish-button']").click
          wait_for_ajaximations
          # Verify that no redirect happened
          expect(driver.current_url).to end_with("/courses/#{course.id}/discussion_topics/new")
        end
      end

      context "assignment overrides" do
        before do
          @section_1 = course.course_sections.create!(name: "section 1")
          @section_2 = course.course_sections.create!(name: "section 2")
          @section_3 = course.course_sections.create!(name: "section 3")

          @group_category = course.group_categories.create!(name: "group category 1")
          @group_1 = @group_category.groups.create!(name: "group 1", context_type: "Course", context_id: course.id)
          @group_2 = @group_category.groups.create!(name: "group 2", context_type: "Course", context_id: course.id)
          @group_3 = @group_category.groups.create!(name: "group 3", context_type: "Course", context_id: course.id)

          @student_1 = User.create!(name: "student 1")
          @student_2 = User.create!(name: "student 2")
          @student_3 = User.create!(name: "student 3")

          course.enroll_student(@student_1, enrollment_state: "active", section: @section_1)
          course.enroll_student(@student_2, enrollment_state: "active", section: @section_2)
          course.enroll_student(@student_3, enrollment_state: "active", section: @section_3)
        end

        it "creates a discussion topic with an assignment with a mastery path override" do
          course.conditional_release = true
          course.save!
          get "/courses/#{course.id}/discussion_topics/new"

          title = "Graded Discussion Topic with mastery path override"
          message = "replying to topic"

          f("input[placeholder='Topic Title']").send_keys title
          type_in_tiny("textarea", message)

          force_click_native('input[type=checkbox][value="graded"]')
          wait_for_ajaximations

          f("input[data-testid='points-possible-input']").send_keys "12"

          assign_to_element = f("input[data-testid='assign-to-select']")
          assign_to_element.click
          assign_to_element.send_keys :backspace
          assign_to_element.send_keys "mastery path"
          assign_to_element.send_keys :enter

          f("button[data-testid='save-and-publish-button']").click
          wait_for_ajaximations

          f("button[data-testid='continue-button']").click
          wait_for_ajaximations

          dt = DiscussionTopic.last
          expect(dt.title).to eq title
          expect(dt.assignment.name).to eq title

          overrides = dt.assignment.assignment_overrides
          expect(overrides.length).to be 1
          expect(overrides[0].title).to eq "Mastery Paths"
          expect(overrides[0].set_id).to eq 1
          expect(overrides[0].set_type).to eq "Noop"
        end

        it "creates a discussion topic with an assignment with section overrides" do
          get "/courses/#{course.id}/discussion_topics/new"

          title = "Graded Discussion Topic with section overrides"
          message = "replying to topic"

          f("input[placeholder='Topic Title']").send_keys title
          type_in_tiny("textarea", message)

          force_click_native('input[type=checkbox][value="graded"]')
          wait_for_ajaximations

          f("input[data-testid='points-possible-input']").send_keys "12"

          assign_to_element = f("input[data-testid='assign-to-select']")
          assign_to_element.click
          assign_to_element.send_keys :backspace
          assign_to_element.send_keys "section 1"
          assign_to_element.send_keys :enter
          assign_to_element.send_keys "section 2"
          assign_to_element.send_keys :enter
          assign_to_element.send_keys "section 3"
          assign_to_element.send_keys :enter

          f("button[data-testid='save-and-publish-button']").click
          wait_for_ajaximations

          f("button[data-testid='continue-button']").click
          wait_for_ajaximations

          dt = DiscussionTopic.last
          expect(dt.title).to eq title
          expect(dt.assignment.name).to eq title

          overrides = dt.assignment.assignment_overrides
          expect(overrides.length).to be 3
          override_titles = overrides.map(&:title)
          expect(override_titles).to include @section_1.name
          expect(override_titles).to include @section_2.name
          expect(override_titles).to include @section_3.name
        end

        it "creates a discussion topic with an assignment with group overrides" do
          get "/courses/#{course.id}/discussion_topics/new"

          title = "Graded Discussion Topic with group overrides"
          message = "replying to topic"

          f("input[placeholder='Topic Title']").send_keys title
          type_in_tiny("textarea", message)

          force_click_native('input[type=checkbox][value="graded"]')
          wait_for_ajaximations

          f("input[data-testid='points-possible-input']").send_keys "12"

          force_click_native("input[data-testid='group-discussion-checkbox']")
          group_category_input = f("input[placeholder='Select a group category']")
          group_category_input.click
          group_category_input.send_keys :arrow_down
          group_category_input.send_keys :enter

          assign_to_element = f("input[data-testid='assign-to-select']")
          assign_to_element.click
          assign_to_element.send_keys :backspace
          assign_to_element.send_keys "group 1"
          assign_to_element.send_keys :enter
          assign_to_element.send_keys "group 2"
          assign_to_element.send_keys :enter
          assign_to_element.send_keys "group 3"
          assign_to_element.send_keys :enter

          f("button[data-testid='save-and-publish-button']").click
          wait_for_ajaximations

          f("button[data-testid='continue-button']").click
          wait_for_ajaximations

          dt = Assignment.last.discussion_topic
          expect(dt.title).to eq title
          expect(dt.assignment.name).to eq title

          overrides = dt.assignment.assignment_overrides
          expect(overrides.length).to be 3
          override_titles = overrides.map(&:title)
          expect(override_titles).to include @group_1.name
          expect(override_titles).to include @group_2.name
          expect(override_titles).to include @group_3.name
          overrides.each do |override|
            expect(override.workflow_state).to eq "active"
          end
        end

        it "creates a discussion topic with an assignment with student override" do
          get "/courses/#{course.id}/discussion_topics/new"

          title = "Graded Discussion Topic with student overrides"
          message = "replying to topic"

          f("input[placeholder='Topic Title']").send_keys title
          type_in_tiny("textarea", message)

          force_click_native('input[type=checkbox][value="graded"]')
          wait_for_ajaximations

          f("input[data-testid='points-possible-input']").send_keys "12"

          assign_to_element = f("input[data-testid='assign-to-select']")
          assign_to_element.click
          assign_to_element.send_keys :backspace
          assign_to_element.send_keys "student 1"
          assign_to_element.send_keys :enter
          assign_to_element.send_keys "student 2"
          assign_to_element.send_keys :enter
          assign_to_element.send_keys "student 3"
          assign_to_element.send_keys :enter

          f("button[data-testid='save-and-publish-button']").click
          wait_for_ajaximations

          f("button[data-testid='continue-button']").click
          wait_for_ajaximations

          dt = DiscussionTopic.last
          expect(dt.title).to eq title
          expect(dt.assignment.name).to eq title

          overrides = dt.assignment.assignment_overrides
          expect(overrides.length).to be 1
          expect(overrides[0].title).to eq "3 students"
        end

        it "creates a discussion topic with an assignment with section, group, and student overries as part of one" do
          get "/courses/#{course.id}/discussion_topics/new"

          title = "Graded Discussion Topic with section, group, and student overries as part of one"
          message = "replying to topic"

          f("input[placeholder='Topic Title']").send_keys title
          type_in_tiny("textarea", message)

          force_click_native('input[type=checkbox][value="graded"]')
          wait_for_ajaximations

          force_click_native("input[data-testid='group-discussion-checkbox']")
          group_category_input = f("input[placeholder='Select a group category']")
          group_category_input.click
          group_category_input.send_keys :arrow_down
          group_category_input.send_keys :enter

          f("input[data-testid='points-possible-input']").send_keys "12"

          assign_to_element = f("input[data-testid='assign-to-select']")
          assign_to_element.click
          assign_to_element.send_keys :backspace
          assign_to_element.send_keys "section 1"
          assign_to_element.send_keys :enter
          assign_to_element.send_keys "section 2"
          assign_to_element.send_keys :enter
          assign_to_element.send_keys "section 3"
          assign_to_element.send_keys :enter
          assign_to_element.send_keys "group 1"
          assign_to_element.send_keys :enter
          assign_to_element.send_keys "group 2"
          assign_to_element.send_keys :enter
          assign_to_element.send_keys "group 3"
          assign_to_element.send_keys :enter
          assign_to_element.send_keys "student 1"
          assign_to_element.send_keys :enter
          assign_to_element.send_keys "student 2"
          assign_to_element.send_keys :enter
          assign_to_element.send_keys "student 3"
          assign_to_element.send_keys :enter

          f("button[data-testid='save-and-publish-button']").click
          wait_for_ajaximations

          f("button[data-testid='continue-button']").click
          wait_for_ajaximations

          dt = Assignment.last.discussion_topic
          expect(dt.title).to eq title
          expect(dt.assignment.name).to eq title

          overrides = dt.assignment.assignment_overrides
          override_titles = overrides.map(&:title)
          expect(overrides.length).to be 7
          expect(override_titles).to include "3 students"
          expect(override_titles).to include @section_1.name
          expect(override_titles).to include @section_2.name
          expect(override_titles).to include @section_3.name
          expect(override_titles).to include @group_1.name
          expect(override_titles).to include @group_2.name
          expect(override_titles).to include @group_3.name
        end

        it "creates a discussion topic with an assignment with section, group, and student overries separately" do
          get "/courses/#{course.id}/discussion_topics/new"

          title = "Graded Discussion Topic with section, group, and student overries separately"
          message = "replying to topic"

          f("input[placeholder='Topic Title']").send_keys title
          type_in_tiny("textarea", message)

          force_click_native('input[type=checkbox][value="graded"]')
          wait_for_ajaximations

          force_click_native("input[data-testid='group-discussion-checkbox']")
          group_category_input = f("input[placeholder='Select a group category']")
          group_category_input.click
          group_category_input.send_keys :arrow_down
          group_category_input.send_keys :enter

          f("input[data-testid='points-possible-input']").send_keys "12"

          f("button[data-testid='add-assignment-override-seciont-btn']").click
          f("button[data-testid='add-assignment-override-seciont-btn']").click

          assign_to_elements = ff("input[data-testid='assign-to-select']")
          assign_to_elements[0].click
          assign_to_elements[0].send_keys :backspace
          assign_to_elements[0].send_keys "section 1"
          assign_to_elements[0].send_keys :enter
          assign_to_elements[0].send_keys "section 2"
          assign_to_elements[0].send_keys :enter
          assign_to_elements[0].send_keys "section 3"
          assign_to_elements[0].send_keys :enter

          assign_to_elements[1].click
          assign_to_elements[1].send_keys "group 1"
          assign_to_elements[1].send_keys :enter
          assign_to_elements[1].send_keys "group 2"
          assign_to_elements[1].send_keys :enter
          assign_to_elements[1].send_keys "group 3"
          assign_to_elements[1].send_keys :enter

          assign_to_elements[2].click
          assign_to_elements[2].send_keys "student 1"
          assign_to_elements[2].send_keys :enter
          assign_to_elements[2].send_keys "student 2"
          assign_to_elements[2].send_keys :enter
          assign_to_elements[2].send_keys "student 3"
          assign_to_elements[2].send_keys :enter

          f("button[data-testid='save-and-publish-button']").click
          wait_for_ajaximations

          f("button[data-testid='continue-button']").click
          wait_for_ajaximations

          dt = Assignment.last.discussion_topic
          expect(dt.title).to eq title
          expect(dt.assignment.name).to eq title

          overrides = dt.assignment.assignment_overrides
          override_titles = overrides.map(&:title)
          expect(overrides.length).to be 7
          expect(override_titles).to include "3 students"
          expect(override_titles).to include @section_1.name
          expect(override_titles).to include @section_2.name
          expect(override_titles).to include @section_3.name
          expect(override_titles).to include @group_1.name
          expect(override_titles).to include @group_2.name
          expect(override_titles).to include @group_3.name
        end

        it "creates a published graded group discussion with group overrides with the expected assignment properties" do
          get "/courses/#{course.id}/discussion_topics/new"

          title = "Graded Discussion Topic with section, group, and student overries separately"
          message = "replying to topic"

          f("input[placeholder='Topic Title']").send_keys title
          type_in_tiny("textarea", message)

          force_click_native('input[type=checkbox][value="graded"]')
          wait_for_ajaximations

          force_click_native("input[data-testid='group-discussion-checkbox']")
          group_category_input = f("input[placeholder='Select a group category']")
          group_category_input.click
          group_category_input.send_keys :arrow_down
          group_category_input.send_keys :enter

          f("input[data-testid='points-possible-input']").send_keys "12"

          assign_to_element = f("input[data-testid='assign-to-select']")
          assign_to_element.click
          assign_to_element.send_keys :backspace
          assign_to_element.send_keys "group 1"
          assign_to_element.send_keys :enter
          assign_to_element.send_keys "group 2"
          assign_to_element.send_keys :enter
          assign_to_element.send_keys "group 3"
          assign_to_element.send_keys :enter

          f("button[data-testid='save-and-publish-button']").click
          wait_for_ajaximations

          f("button[data-testid='continue-button']").click
          wait_for_ajaximations

          dt = Assignment.last.discussion_topic
          expect(dt.assignment.workflow_state).to eq "published"
          expect(dt.assignment.group_category_id).to be_nil
          expect(dt.assignment.submission_types).to eq "discussion_topic"
          expect(dt.assignment.only_visible_to_overrides).to be true
          expect(dt.assignment.group_category).to be_nil
          expect(dt.assignment.description).to eq "<p>replying to topic</p>"
        end

        it "creates an unpublished graded group discussion with no overrides with the expected assignment properties" do
          get "/courses/#{course.id}/discussion_topics/new"

          title = "Graded Discussion Topic with section, group, and student overries separately"
          message = "replying to topic"

          f("input[placeholder='Topic Title']").send_keys title
          type_in_tiny("textarea", message)

          force_click_native('input[type=checkbox][value="graded"]')
          wait_for_ajaximations

          force_click_native("input[data-testid='group-discussion-checkbox']")
          group_category_input = f("input[placeholder='Select a group category']")
          group_category_input.click
          group_category_input.send_keys :arrow_down
          group_category_input.send_keys :enter

          f("input[data-testid='points-possible-input']").send_keys "12"

          f("button[data-testid='save-button']").click
          wait_for_ajaximations

          dt = Assignment.last.discussion_topic
          expect(dt.assignment.workflow_state).to eq "unpublished"
          expect(dt.assignment.group_category_id).to be_nil
          expect(dt.assignment.submission_types).to eq "discussion_topic"
          expect(dt.assignment.only_visible_to_overrides).to be false
          expect(dt.assignment.group_category).to be_nil
          expect(dt.assignment.description).to eq "<p>replying to topic</p>"
        end

<<<<<<< HEAD
        context "set with ItemAssigntoTray" do
          before do
            differentiated_modules_on

            course.conditional_release = true
            course.save!

            Discussion.start_new_discussion(course.id)
            Discussion.update_discussion_topic_title
            Discussion.update_discussion_message

            force_click_native(Discussion.grade_checkbox_selector)
            wait_for_ajaximations

            Discussion.points_possible_input.send_keys "12"
          end

          it "creates a discussion topic with an assignment set to a student" do
            Discussion.assign_to_button.click
            wait_for_assign_to_tray_spinner

            click_add_assign_to_card
            select_module_item_assignee(1, @student_1.name)
            update_due_date(1, "12/31/2022")
            update_due_time(1, "5:00 PM")
            update_available_date(1, "12/27/2022")
            update_available_time(1, "8:00 AM")
            update_until_date(1, "1/7/2023")
            update_until_time(1, "9:00 PM")

            click_save_button("Apply")

            keep_trying_until { expect(element_exists?(module_item_edit_tray_selector)).to be_falsey }
            expect(AssignmentCreateEditPage.pending_changes_pill_exists?).to be_truthy

            Discussion.save_and_publish_button.click
            wait_for_ajaximations

            assignment = Assignment.last
            expect(assignment.assignment_overrides.active.last.assignment_override_students.count).to eq(1)
            expect(assignment.only_visible_to_overrides).to be false
          end

          it "assigns a section and saves assignment" do
            Discussion.assign_to_button.click
            wait_for_assign_to_tray_spinner

            keep_trying_until { expect(item_tray_exists?).to be_truthy }

            click_add_assign_to_card
            select_module_item_assignee(1, @section_1.name)
            update_due_date(1, "12/31/2022")
            update_due_time(1, "5:00 PM")
            update_available_date(1, "12/27/2022")
            update_available_time(1, "8:00 AM")
            update_until_date(1, "1/7/2023")
            update_until_time(1, "9:00 PM")

            click_save_button("Apply")

            keep_trying_until { expect(element_exists?(module_item_edit_tray_selector)).to be_falsey }
            expect(AssignmentCreateEditPage.pending_changes_pill_exists?).to be_truthy

            Discussion.save_and_publish_button.click
            wait_for_ajaximations
            assignment = Assignment.last

            expect(assignment.assignment_overrides.active.count).to eq(1)
            expect(assignment.assignment_overrides.active.last.set_type).to eq("CourseSection")
            expect(assignment.only_visible_to_overrides).to be false
          end

          it "assigns overrides only correctly" do
=======
        context "with Differentiated Modules FF on" do
          before do
            differentiated_modules_on
          end

          context "set with ItemAssigntoTray" do
            before do
              course.conditional_release = true
              course.save!

              Discussion.start_new_discussion(course.id)
              Discussion.update_discussion_topic_title
              Discussion.update_discussion_message

              force_click_native(Discussion.grade_checkbox_selector)
              wait_for_ajaximations

              Discussion.points_possible_input.send_keys "12"
            end

            it "creates a discussion topic with an assignment set to a student" do
              Discussion.assign_to_button.click
              wait_for_assign_to_tray_spinner

              click_add_assign_to_card
              select_module_item_assignee(1, @student_1.name)
              update_due_date(1, "12/31/2022")
              update_due_time(1, "5:00 PM")
              update_available_date(1, "12/27/2022")
              update_available_time(1, "8:00 AM")
              update_until_date(1, "1/7/2023")
              update_until_time(1, "9:00 PM")

              click_save_button("Apply")

              keep_trying_until { expect(element_exists?(module_item_edit_tray_selector)).to be_falsey }
              expect(AssignmentCreateEditPage.pending_changes_pill_exists?).to be_truthy

              Discussion.save_and_publish_button.click
              wait_for_ajaximations

              assignment = Assignment.last
              expect(assignment.assignment_overrides.active.last.assignment_override_students.count).to eq(1)
              expect(assignment.only_visible_to_overrides).to be false
            end

            it "assigns a section and saves assignment" do
              Discussion.assign_to_button.click
              wait_for_assign_to_tray_spinner

              keep_trying_until { expect(item_tray_exists?).to be_truthy }

              click_add_assign_to_card
              select_module_item_assignee(1, @section_1.name)
              update_due_date(1, "12/31/2022")
              update_due_time(1, "5:00 PM")
              update_available_date(1, "12/27/2022")
              update_available_time(1, "8:00 AM")
              update_until_date(1, "1/7/2023")
              update_until_time(1, "9:00 PM")

              click_save_button("Apply")

              keep_trying_until { expect(element_exists?(module_item_edit_tray_selector)).to be_falsey }
              expect(AssignmentCreateEditPage.pending_changes_pill_exists?).to be_truthy

              Discussion.save_and_publish_button.click
              wait_for_ajaximations
              assignment = Assignment.last

              expect(assignment.assignment_overrides.active.count).to eq(1)
              expect(assignment.assignment_overrides.active.last.set_type).to eq("CourseSection")
              expect(assignment.only_visible_to_overrides).to be false
            end

            it "assigns overrides only correctly" do
              Discussion.assign_to_button.click
              wait_for_assign_to_tray_spinner

              keep_trying_until { expect(item_tray_exists?).to be_truthy }

              click_add_assign_to_card
              select_module_item_assignee(1, @section_1.name)
              select_module_item_assignee(1, @section_2.name)
              select_module_item_assignee(1, @section_3.name)
              select_module_item_assignee(1, @student_1.name)
              select_module_item_assignee(1, @student_2.name)
              select_module_item_assignee(1, @student_3.name)
              select_module_item_assignee(1, "Mastery Paths")

              # Set dates for these overrides
              update_due_date(1, "12/31/2022")
              update_due_time(1, "5:00 PM")
              update_available_date(1, "12/27/2022")
              update_available_time(1, "8:00 AM")
              update_until_date(1, "1/7/2023")
              update_until_time(1, "9:00 PM")

              # Remove the Everyone Else option
              click_delete_assign_to_card(0)

              click_save_button("Apply")
              keep_trying_until { expect(element_exists?(module_item_edit_tray_selector)).to be_falsey }

              expect(AssignmentCreateEditPage.pending_changes_pill_exists?).to be_truthy

              # Since not all sections were selected, a warning is displayed
              Discussion.save_and_publish_button.click
              Discussion.section_warning_continue_button.click
              wait_for_ajaximations

              assignment = Assignment.last

              expect(assignment.assignment_overrides.active.count).to eq(5)
              expected_overrides = [
                { set_type: "CourseSection", title: "section 1" },
                { set_type: "CourseSection", title: "section 2" },
                { set_type: "CourseSection", title: "section 3" },
                { set_type: "ADHOC", title: "3 students" },
                { set_type: "Noop", title: "Mastery Paths" }
              ]

              expected_overrides.each_with_index do |expected_override, index|
                actual_override = assignment.assignment_overrides[index]

                expect(actual_override.set_type).to eq(expected_override[:set_type])
                expect(actual_override.title).to eq(expected_override[:title])
              end

              expect(assignment.only_visible_to_overrides).to be true
            end
          end

          it "sets the mark important dates checkbox for discussion create" do
            feature_setup

            get "/courses/#{course.id}/discussion_topics/new"

            Discussion.update_discussion_topic_title

            force_click_native(Discussion.grade_checkbox_selector)
            wait_for_ajaximations

>>>>>>> a67fedcf
            Discussion.assign_to_button.click
            wait_for_assign_to_tray_spinner

            keep_trying_until { expect(item_tray_exists?).to be_truthy }

<<<<<<< HEAD
            click_add_assign_to_card
            select_module_item_assignee(1, @section_1.name)
            select_module_item_assignee(1, @section_2.name)
            select_module_item_assignee(1, @section_3.name)
            select_module_item_assignee(1, @student_1.name)
            select_module_item_assignee(1, @student_2.name)
            select_module_item_assignee(1, @student_3.name)
            select_module_item_assignee(1, "Mastery Paths")

            # Set dates for these overrides
            update_due_date(1, "12/31/2022")
            update_due_time(1, "5:00 PM")
            update_available_date(1, "12/27/2022")
            update_available_time(1, "8:00 AM")
            update_until_date(1, "1/7/2023")
            update_until_time(1, "9:00 PM")

            # Remove the Everyone Else option
            click_delete_assign_to_card(0)
=======
            formatted_date = format_date_for_view(2.days.from_now(Time.zone.now), "%m/%d/%Y")
            update_due_date(0, formatted_date)
            update_due_time(0, "5:00 PM")
>>>>>>> a67fedcf

            click_save_button("Apply")
            keep_trying_until { expect(element_exists?(module_item_edit_tray_selector)).to be_falsey }

<<<<<<< HEAD
            expect(AssignmentCreateEditPage.pending_changes_pill_exists?).to be_truthy

            # Since not all sections were selected, a warning is displayed
            Discussion.save_and_publish_button.click
            Discussion.section_warning_continue_button.click
=======
            expect(mark_important_dates).to be_displayed
            scroll_to_element(mark_important_dates)
            click_mark_important_dates

            Discussion.save_and_publish_button.click
>>>>>>> a67fedcf
            wait_for_ajaximations

            assignment = Assignment.last

<<<<<<< HEAD
            expect(assignment.assignment_overrides.active.count).to eq(5)
            expected_overrides = [
              { set_type: "CourseSection", title: "section 1" },
              { set_type: "CourseSection", title: "section 2" },
              { set_type: "CourseSection", title: "section 3" },
              { set_type: "ADHOC", title: "3 students" },
              { set_type: "Noop", title: "Mastery Paths" }
            ]

            expected_overrides.each_with_index do |expected_override, index|
              actual_override = assignment.assignment_overrides[index]

              expect(actual_override.set_type).to eq(expected_override[:set_type])
              expect(actual_override.title).to eq(expected_override[:title])
            end

            expect(assignment.only_visible_to_overrides).to be true
=======
            expect(assignment.important_dates).to be(true)
>>>>>>> a67fedcf
          end
        end

        context "checkpoints" do
          before do
            course.root_account.enable_feature!(:discussion_checkpoints)
          end

          it "successfully creates a discussion topic with checkpoints" do
            get "/courses/#{course.id}/discussion_topics/new"

            title = "Graded Discussion Topic with checkpoints"

            f("input[placeholder='Topic Title']").send_keys title

            force_click_native('input[type=checkbox][value="graded"]')
            wait_for_ajaximations

            force_click_native('input[type=checkbox][value="checkpoints"]')

            f("input[data-testid='points-possible-input-reply-to-topic']").send_keys "5"
            f("input[data-testid='reply-to-entry-required-count']").send_keys :backspace
            f("input[data-testid='reply-to-entry-required-count']").send_keys 3
            f("input[data-testid='points-possible-input-reply-to-entry']").send_keys "7"

            f("button[data-testid='save-and-publish-button']").click
            wait_for_ajaximations

            dt = DiscussionTopic.last
            expect(dt.reply_to_entry_required_count).to eq 3

            assignment = Assignment.last
            expect(assignment.has_sub_assignments?).to be true

            sub_assignments = SubAssignment.where(parent_assignment_id: assignment.id)
            sub_assignment1 = sub_assignments.find_by(sub_assignment_tag: CheckpointLabels::REPLY_TO_TOPIC)
            sub_assignment2 = sub_assignments.find_by(sub_assignment_tag: CheckpointLabels::REPLY_TO_ENTRY)

            expect(sub_assignment1.sub_assignment_tag).to eq "reply_to_topic"
            expect(sub_assignment1.points_possible).to eq 5
            expect(sub_assignment2.sub_assignment_tag).to eq "reply_to_entry"
            expect(sub_assignment2.points_possible).to eq 7
          end
        end
      end
    end
  end
end<|MERGE_RESOLUTION|>--- conflicted
+++ resolved
@@ -22,24 +22,18 @@
 require_relative "../helpers/context_modules_common"
 require_relative "../assignments/page_objects/assignment_create_edit_page"
 require_relative "pages/discussion_page"
-<<<<<<< HEAD
-=======
 require_relative "../../helpers/k5_common"
 require_relative "../dashboard/pages/k5_important_dates_section_page"
 require_relative "../dashboard/pages/k5_dashboard_common_page"
->>>>>>> a67fedcf
 
 describe "discussions" do
   include_context "in-process server selenium tests"
   include DiscussionsCommon
   include ItemsAssignToTray
   include ContextModulesCommon
-<<<<<<< HEAD
-=======
   include K5DashboardCommonPageObject
   include K5Common
   include K5ImportantDatesSectionPageObject
->>>>>>> a67fedcf
 
   let(:course) { course_model.tap(&:offer!) }
   let(:default_section) { course.default_section }
@@ -353,7 +347,7 @@
           )
         end
 
-        it "does not allow creation of anonymous group discussions", skip: "VICE-4200" do
+        it "does not allow creation of anonymous group discussions" do
           course.allow_student_anonymous_discussion_topics = true
           course.save!
           get url
@@ -385,7 +379,7 @@
           expect(f("span[data-testid='author_name']")).to include_text @student.name
         end
 
-        it "lets students choose to make topics anonymously", skip: "VICE-4200" do
+        it "lets students choose to make topics anonymously" do
           course.allow_student_anonymous_discussion_topics = true
           course.save!
           get url
@@ -1799,81 +1793,6 @@
           expect(dt.assignment.description).to eq "<p>replying to topic</p>"
         end
 
-<<<<<<< HEAD
-        context "set with ItemAssigntoTray" do
-          before do
-            differentiated_modules_on
-
-            course.conditional_release = true
-            course.save!
-
-            Discussion.start_new_discussion(course.id)
-            Discussion.update_discussion_topic_title
-            Discussion.update_discussion_message
-
-            force_click_native(Discussion.grade_checkbox_selector)
-            wait_for_ajaximations
-
-            Discussion.points_possible_input.send_keys "12"
-          end
-
-          it "creates a discussion topic with an assignment set to a student" do
-            Discussion.assign_to_button.click
-            wait_for_assign_to_tray_spinner
-
-            click_add_assign_to_card
-            select_module_item_assignee(1, @student_1.name)
-            update_due_date(1, "12/31/2022")
-            update_due_time(1, "5:00 PM")
-            update_available_date(1, "12/27/2022")
-            update_available_time(1, "8:00 AM")
-            update_until_date(1, "1/7/2023")
-            update_until_time(1, "9:00 PM")
-
-            click_save_button("Apply")
-
-            keep_trying_until { expect(element_exists?(module_item_edit_tray_selector)).to be_falsey }
-            expect(AssignmentCreateEditPage.pending_changes_pill_exists?).to be_truthy
-
-            Discussion.save_and_publish_button.click
-            wait_for_ajaximations
-
-            assignment = Assignment.last
-            expect(assignment.assignment_overrides.active.last.assignment_override_students.count).to eq(1)
-            expect(assignment.only_visible_to_overrides).to be false
-          end
-
-          it "assigns a section and saves assignment" do
-            Discussion.assign_to_button.click
-            wait_for_assign_to_tray_spinner
-
-            keep_trying_until { expect(item_tray_exists?).to be_truthy }
-
-            click_add_assign_to_card
-            select_module_item_assignee(1, @section_1.name)
-            update_due_date(1, "12/31/2022")
-            update_due_time(1, "5:00 PM")
-            update_available_date(1, "12/27/2022")
-            update_available_time(1, "8:00 AM")
-            update_until_date(1, "1/7/2023")
-            update_until_time(1, "9:00 PM")
-
-            click_save_button("Apply")
-
-            keep_trying_until { expect(element_exists?(module_item_edit_tray_selector)).to be_falsey }
-            expect(AssignmentCreateEditPage.pending_changes_pill_exists?).to be_truthy
-
-            Discussion.save_and_publish_button.click
-            wait_for_ajaximations
-            assignment = Assignment.last
-
-            expect(assignment.assignment_overrides.active.count).to eq(1)
-            expect(assignment.assignment_overrides.active.last.set_type).to eq("CourseSection")
-            expect(assignment.only_visible_to_overrides).to be false
-          end
-
-          it "assigns overrides only correctly" do
-=======
         context "with Differentiated Modules FF on" do
           before do
             differentiated_modules_on
@@ -2017,79 +1936,28 @@
             force_click_native(Discussion.grade_checkbox_selector)
             wait_for_ajaximations
 
->>>>>>> a67fedcf
             Discussion.assign_to_button.click
             wait_for_assign_to_tray_spinner
 
             keep_trying_until { expect(item_tray_exists?).to be_truthy }
 
-<<<<<<< HEAD
-            click_add_assign_to_card
-            select_module_item_assignee(1, @section_1.name)
-            select_module_item_assignee(1, @section_2.name)
-            select_module_item_assignee(1, @section_3.name)
-            select_module_item_assignee(1, @student_1.name)
-            select_module_item_assignee(1, @student_2.name)
-            select_module_item_assignee(1, @student_3.name)
-            select_module_item_assignee(1, "Mastery Paths")
-
-            # Set dates for these overrides
-            update_due_date(1, "12/31/2022")
-            update_due_time(1, "5:00 PM")
-            update_available_date(1, "12/27/2022")
-            update_available_time(1, "8:00 AM")
-            update_until_date(1, "1/7/2023")
-            update_until_time(1, "9:00 PM")
-
-            # Remove the Everyone Else option
-            click_delete_assign_to_card(0)
-=======
             formatted_date = format_date_for_view(2.days.from_now(Time.zone.now), "%m/%d/%Y")
             update_due_date(0, formatted_date)
             update_due_time(0, "5:00 PM")
->>>>>>> a67fedcf
 
             click_save_button("Apply")
             keep_trying_until { expect(element_exists?(module_item_edit_tray_selector)).to be_falsey }
 
-<<<<<<< HEAD
-            expect(AssignmentCreateEditPage.pending_changes_pill_exists?).to be_truthy
-
-            # Since not all sections were selected, a warning is displayed
-            Discussion.save_and_publish_button.click
-            Discussion.section_warning_continue_button.click
-=======
             expect(mark_important_dates).to be_displayed
             scroll_to_element(mark_important_dates)
             click_mark_important_dates
 
             Discussion.save_and_publish_button.click
->>>>>>> a67fedcf
             wait_for_ajaximations
 
             assignment = Assignment.last
 
-<<<<<<< HEAD
-            expect(assignment.assignment_overrides.active.count).to eq(5)
-            expected_overrides = [
-              { set_type: "CourseSection", title: "section 1" },
-              { set_type: "CourseSection", title: "section 2" },
-              { set_type: "CourseSection", title: "section 3" },
-              { set_type: "ADHOC", title: "3 students" },
-              { set_type: "Noop", title: "Mastery Paths" }
-            ]
-
-            expected_overrides.each_with_index do |expected_override, index|
-              actual_override = assignment.assignment_overrides[index]
-
-              expect(actual_override.set_type).to eq(expected_override[:set_type])
-              expect(actual_override.title).to eq(expected_override[:title])
-            end
-
-            expect(assignment.only_visible_to_overrides).to be true
-=======
             expect(assignment.important_dates).to be(true)
->>>>>>> a67fedcf
           end
         end
 
