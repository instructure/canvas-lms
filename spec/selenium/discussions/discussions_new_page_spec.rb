--- conflicted
+++ resolved
@@ -1550,19 +1550,11 @@
 
             f("button[data-testid='continue-button']").click
             wait_for_ajaximations
-<<<<<<< HEAD
 
             dt = Assignment.last.discussion_topic
             expect(dt.title).to eq title
             expect(dt.assignment.name).to eq title
 
-=======
-
-            dt = Assignment.last.discussion_topic
-            expect(dt.title).to eq title
-            expect(dt.assignment.name).to eq title
-
->>>>>>> c0c653e9
             overrides = dt.assignment.assignment_overrides
             expect(overrides.length).to be 3
             override_titles = overrides.map(&:title)
