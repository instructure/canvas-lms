--- conflicted
+++ resolved
@@ -640,17 +640,6 @@
         enrollment.update!(limit_privileges_to_course_section: true)
         get "/courses/#{course.id}/discussion_topics/new"
         expect(element_exists?(Discussion.assign_to_card_selector)).to be_falsey
-      end
-
-      it "only shows the assign to embedded UI when selective_release enabled if the student has an unrestricted enrollment" do
-        Account.site_admin.enable_feature!(:selective_release_edit_page)
-        get "/courses/#{course.id}/discussion_topics/new"
-        expect(element_exists?(Discussion.assign_to_section_selector)).to be_truthy
-
-        enrollment = course.enrollments.find_by(user: student)
-        enrollment.update!(limit_privileges_to_course_section: true)
-        get "/courses/#{course.id}/discussion_topics/new"
-        expect(element_exists?(Discussion.assign_to_section_selector)).to be_falsey
       end
 
       it "only shows the assign to embedded UI when selective_release enabled if the student has an unrestricted enrollment" do
@@ -1951,13 +1940,10 @@
         end
 
         context "with Differentiated Modules FF on and assign to tray available" do
-<<<<<<< HEAD
-=======
           before :once do
             Account.site_admin.disable_feature!(:selective_release_edit_page)
           end
 
->>>>>>> 37d6122c
           context "set with ItemAssigntoTray" do
             before do
               course.conditional_release = true
