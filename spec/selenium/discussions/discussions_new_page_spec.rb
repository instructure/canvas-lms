--- conflicted
+++ resolved
@@ -901,8 +901,6 @@
         expect(dt.assignment.automatic_peer_reviews).to be true
       end
 
-<<<<<<< HEAD
-=======
       it "creates a discussion topic with an assignment with Sync to SIS" do
         @account = @course.root_account
         @account.set_feature_flag! "post_grades", "on"
@@ -950,7 +948,6 @@
         expect(dt.reload.assignment.post_to_sis).to be false
       end
 
->>>>>>> 474bf526
       it "does not allow submitting, when groups outside of the selected group category are selected" do
         group_category.groups.create!(name: "group 1", context_type: "Course", context_id: course.id)
         get "/courses/#{course.id}/discussion_topics/new"
@@ -982,8 +979,6 @@
 
         expect(fj("body:contains('Groups can only be part of the actively selected group set.')")).to be_present
       end
-<<<<<<< HEAD
-=======
 
       context "assignment overrides" do
         before do
@@ -1293,7 +1288,6 @@
           expect(override_titles).to include @group_3.name
         end
       end
->>>>>>> 474bf526
     end
 
     context "editing" do
