--- conflicted
+++ resolved
@@ -881,11 +881,7 @@
 
       context "Horizon course" do
         before do
-<<<<<<< HEAD
-          Account.site_admin.enable_feature!(:horizon_course_setting)
-=======
           @course.account.enable_feature!(:horizon_course_setting)
->>>>>>> 438cae6b
           @course.horizon_course = true
           @course.save!
         end
