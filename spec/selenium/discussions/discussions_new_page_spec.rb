--- conflicted
+++ resolved
@@ -884,8 +884,6 @@
         expect(dt.assignment.peer_reviews).to be true
         expect(dt.assignment.automatic_peer_reviews).to be true
       end
-<<<<<<< HEAD
-=======
 
       it "does not allow submitting, when groups outside of the selected group category are selected" do
         group_category.groups.create!(name: "group 1", context_type: "Course", context_id: course.id)
@@ -918,7 +916,6 @@
 
         expect(fj("body:contains('Groups can only be part of the actively selected group set.')")).to be_present
       end
->>>>>>> 418ffca1
     end
 
     context "editing" do
