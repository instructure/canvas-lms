--- conflicted
+++ resolved
@@ -1140,7 +1140,6 @@
         get "/courses/#{course.id}/discussion_topics/new?is_announcement=true"
         # Expect certain field to be present
         expect(f("body")).to contain_jqcss "input[value='enable-participants-commenting']"
-        expect(f("body")).to contain_jqcss "input[value='must-respond-before-viewing-replies']"
         expect(f("body")).to contain_jqcss "input[value='enable-podcast-feed']"
         expect(f("body")).to contain_jqcss "input[value='allow-liking']"
         expect(f("body")).to contain_jqcss "div[data-testid='non-graded-date-options']"
@@ -2508,8 +2507,6 @@
 
             expect(element_exists?("input[data-testid='group-discussion-checkbox']")).to be_falsey
           end
-<<<<<<< HEAD
-=======
 
           it "successfully creates ADHOC overrides if a student is enrolled in multiple sections" do
             course.enroll_student(@student_1, enrollment_state: "active", section: @section_2)
@@ -2568,7 +2565,6 @@
             # Verify that the discussion topic redirected the page to the new discussion topic
             expect(driver.current_url).to end_with("/courses/#{course.id}/discussion_topics/#{dt.id}")
           end
->>>>>>> cafde123
         end
       end
     end
