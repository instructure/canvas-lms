--- conflicted
+++ resolved
@@ -1013,24 +1013,6 @@
         expect(fj("body:contains('Groups can only be part of the actively selected group set.')")).to be_present
       end
 
-<<<<<<< HEAD
-      it "Post to section validation works correctly" do
-        get "/courses/#{course.id}/discussion_topics/new"
-
-        # Add a title, so that we know that the empty post to field is causing it to not submit
-        title = "Graded Discussion Topic with Peer Reviews"
-        f("input[placeholder='Topic Title']").send_keys title
-
-        fj("button:contains('All Sections')").click
-        # Verify that the error message "A section is required" appears
-        expect(fj("body:contains('A section is required')")).to be_present
-
-        # Verify that you can not submit the form
-        f("button[data-testid='save-and-publish-button']").click
-        wait_for_ajaximations
-        # Verify that no redirect happened
-        expect(driver.current_url).to end_with("/courses/#{course.id}/discussion_topics/new")
-=======
       context "discussion form validations" do
         it "Post to section validation works correctly" do
           get "/courses/#{course.id}/discussion_topics/new"
@@ -1076,7 +1058,6 @@
           # Verify that no redirect happened
           expect(driver.current_url).to end_with("/courses/#{course.id}/discussion_topics/new")
         end
->>>>>>> bc086b28
       end
 
       context "assignment overrides" do
