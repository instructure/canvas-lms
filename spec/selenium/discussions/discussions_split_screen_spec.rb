# frozen_string_literal: true

#
# Copyright (C) 2012 - present Instructure, Inc.
#
# This file is part of Canvas.
#
# Canvas is free software: you can redistribute it and/or modify it under
# the terms of the GNU Affero General Public License as published by the Free
# Software Foundation, version 3 of the License.
#
# Canvas is distributed in the hope that it will be useful, but WITHOUT ANY
# WARRANTY; without even the implied warranty of MERCHANTABILITY or FITNESS FOR
# A PARTICULAR PURPOSE. See the GNU Affero General Public License for more
# details.
#
# You should have received a copy of the GNU Affero General Public License along
# with this program. If not, see <http://www.gnu.org/licenses/>.

require_relative "../helpers/discussions_common"
require_relative "pages/discussion_page"

describe "threaded discussions" do
  include_context "in-process server selenium tests"
  include DiscussionsCommon

  before :once do
    course_with_teacher(active_course: true, active_all: true, name: "teacher")
    @topic_title = "threaded discussion topic"
    @topic = create_discussion(@topic_title, "threaded")
    @student = student_in_course(course: @course, name: "student", active_all: true).user
  end

  before do
    stub_rcs_config
    Account.site_admin.enable_feature! :react_discussions_post

    @first_reply = @topic.discussion_entries.create!(
      user: @student,
      message: "1st level reply"
    )
    @second_reply = DiscussionEntry.create!(
      message: "2nd level reply",
      discussion_topic_id: @first_reply.discussion_topic_id,
      user_id: @first_reply.user_id,
      root_entry_id: @first_reply.id,
      parent_id: @first_reply.id
    )

    @deleted_reply = DiscussionEntry.create!(
      message: "1.2 reply",
      discussion_topic_id: @first_reply.discussion_topic_id,
      user_id: @first_reply.user_id,
      root_entry_id: @first_reply.id,
      parent_id: @first_reply.id
    )
    @deleted_reply.destroy
  end

  it "toggles from inline to split-screen" do
    # initially set user preference discussions_split_screen, so 'Inline will be the initial View'
    @teacher.preferences[:discussions_splitscreen_view] = false
    @teacher.save!

    user_session(@teacher)
    Discussion.visit(@course, @topic)

    f("button[data-testid='expand-button']").click
    wait_for_ajaximations

    # Check for inline, no split screen
    expect(fj("div:contains('2nd level reply')")).to be_truthy
    expect(f("body")).not_to contain_jqcss("div[data-testid='drawer-layout-tray']")

    # click ss button
    f("button[data-testid='splitscreenButton']").click
    wait_for_ajaximations

    # check inline closes
    expect(f("body")).not_to contain_jqcss("div:contains('2nd level reply')")

    f("button[data-testid='expand-button']").click
    wait_for_ajaximations

    # Check for split screen
    expect(fj("div:contains('2nd level reply')")).to be_truthy
    expect(f("div[data-testid='drawer-layout-tray']")).to be_truthy

    f("button[data-testid='splitscreenButton']").click
    wait_for_ajaximations

    # check ss closes
    expect(f("body")).not_to contain_jqcss("div[data-testid='drawer-layout-tray']")
  end

  it "toggles from split-screen to inline" do
    # initially set user preference discussions_split_screen, so 'Split-screen will be the initial View'
    @teacher.preferences[:discussions_splitscreen_view] = true
    @teacher.save!

    user_session(@teacher)
    Discussion.visit(@course, @topic)

    # Open split-screen
    f("button[data-testid='expand-button']").click
    wait_for_ajaximations

    # Check that split-screen is open
    expect(fj("div:contains('2nd level reply')")).to be_truthy
    expect(f("div[data-testid='drawer-layout-tray']")).to be_truthy

    # click "View Inline" button. closes the split-screen view
    f("button[data-testid='splitscreenButton']").click
    wait_for_ajaximations

    f("button[data-testid='expand-button']").click
    wait_for_ajaximations

    # Check that inline view is open
    expect(fj("div:contains('2nd level reply')")).to be_truthy
    expect(f("body")).not_to contain_jqcss("div[data-testid='drawer-layout-tray']")
  end

  it "auto reads inline entries" do
    # initially set user preference discussions_split_screen, so 'Inline will be the initial View'
    @teacher.preferences[:discussions_splitscreen_view] = false
    @teacher.save!
    user_session(@teacher)
    expect(@first_reply.discussion_entry_participants.where(user: @teacher).count).to eq 0
    expect(@second_reply.discussion_entry_participants.where(user: @teacher).count).to eq 0
    Discussion.visit(@course, @topic)
    wait_for_ajaximations
    expect(f("div[data-testid='replies-counter']")).to include_text("2 Replies, 2 Unread")
<<<<<<< HEAD
=======
    expect(f("div[data-testid='is-unread']")).to be_displayed
>>>>>>> e0cb78f8
    f("button[data-testid='expand-button']").click
    wait_for_ajaximations
    # Auto read has a 3 second delay before firing off the read event
    keep_trying_until { @first_reply.discussion_entry_participants.where(user: @teacher).first.workflow_state == "read" }
    wait_for_ajaximations
    expect(@first_reply.discussion_entry_participants.where(user: @teacher).first.workflow_state).to eq "read"
    expect(@second_reply.discussion_entry_participants.where(user: @teacher).first.workflow_state).to eq "read"
    expect(f("div[data-testid='replies-counter']")).to include_text("2 Replies")
    expect(f("div[data-testid='replies-counter']")).not_to include_text("2 Replies, 2 Unread")
<<<<<<< HEAD
=======
    wait_for_ajaximations
    expect(f("body")).not_to contain_jqcss("div[data-testid='is-unread']")
  end

  it "auto reads splitscreen entries" do
    # initially set user preference discussions_split_screen, so 'Inline will be the initial View'
    @teacher.preferences[:discussions_splitscreen_view] = true
    @teacher.save!
    user_session(@teacher)
    expect(@first_reply.discussion_entry_participants.where(user: @teacher).count).to eq 0
    expect(@second_reply.discussion_entry_participants.where(user: @teacher).count).to eq 0
    Discussion.visit(@course, @topic)
    wait_for_ajaximations
    expect(f("div[data-testid='replies-counter']")).to include_text("2 Replies, 2 Unread")
    expect(f("div[data-testid='is-unread']")).to be_displayed
    f("button[data-testid='expand-button']").click
    wait_for_ajaximations
    wait_for_ajax_requests
    # Auto read has a 3 second delay before firing off the read event
    wait_for(method: nil, timeout: 1) { expect(f("div[data-testid='threading-toolbar-reply']")).to include_text("Reply") }
    wait_for(method: nil, timeout: 3) { keep_trying_until { @first_reply.discussion_entry_participants.where(user: @teacher).first&.workflow_state == "read" } }
    wait_for_ajaximations
    expect(@first_reply.discussion_entry_participants.where(user: @teacher).first&.workflow_state).to eq "read"
    expect(@second_reply.discussion_entry_participants.where(user: @teacher).first&.workflow_state).to eq "read"
    expect(f("div[data-testid='replies-counter']")).to include_text("2 Replies")
    expect(f("div[data-testid='replies-counter']")).not_to include_text("2 Replies, 2 Unread")
    wait_for_ajaximations
    expect(f("body")).not_to contain_jqcss("div[data-testid='is-unread']")
>>>>>>> e0cb78f8
  end

  it "allows you to click the mobile RCE without closing", :ignore_js_errors do
    driver.manage.window.resize_to(565, 836)

    # initially set user preference discussions_split_screen, so 'split-screen will be the initial View'
    @teacher.preferences[:discussions_splitscreen_view] = true
    @teacher.save!

    user_session(@teacher)
    Discussion.visit(@course, @topic)

    f("button[data-testid='threading-toolbar-reply']").click
    wait_for_ajaximations
    f(".tox-edit-area__iframe").click

    wait_for_ajaximations
    expect(f("span[data-testid='discussions-split-screen-view-content']")).to be_truthy
  end
end<|MERGE_RESOLUTION|>--- conflicted
+++ resolved
@@ -131,10 +131,7 @@
     Discussion.visit(@course, @topic)
     wait_for_ajaximations
     expect(f("div[data-testid='replies-counter']")).to include_text("2 Replies, 2 Unread")
-<<<<<<< HEAD
-=======
     expect(f("div[data-testid='is-unread']")).to be_displayed
->>>>>>> e0cb78f8
     f("button[data-testid='expand-button']").click
     wait_for_ajaximations
     # Auto read has a 3 second delay before firing off the read event
@@ -144,8 +141,6 @@
     expect(@second_reply.discussion_entry_participants.where(user: @teacher).first.workflow_state).to eq "read"
     expect(f("div[data-testid='replies-counter']")).to include_text("2 Replies")
     expect(f("div[data-testid='replies-counter']")).not_to include_text("2 Replies, 2 Unread")
-<<<<<<< HEAD
-=======
     wait_for_ajaximations
     expect(f("body")).not_to contain_jqcss("div[data-testid='is-unread']")
   end
@@ -174,7 +169,6 @@
     expect(f("div[data-testid='replies-counter']")).not_to include_text("2 Replies, 2 Unread")
     wait_for_ajaximations
     expect(f("body")).not_to contain_jqcss("div[data-testid='is-unread']")
->>>>>>> e0cb78f8
   end
 
   it "allows you to click the mobile RCE without closing", :ignore_js_errors do
