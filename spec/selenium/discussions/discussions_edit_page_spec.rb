# frozen_string_literal: true

#
# Copyright (C) 2014 - present Instructure, Inc.
#
# This file is part of Canvas.
#
# Canvas is free software: you can redistribute it and/or modify it under
# the terms of the GNU Affero General Public License as published by the Free
# Software Foundation, version 3 of the License.
#
# Canvas is distributed in the hope that it will be useful, but WITHOUT ANY
# WARRANTY; without even the implied warranty of MERCHANTABILITY or FITNESS FOR
# A PARTICULAR PURPOSE. See the GNU Affero General Public License for more
# details.
#
# You should have received a copy of the GNU Affero General Public License along
# with this program. If not, see <http://www.gnu.org/licenses/>.

require_relative "../helpers/discussions_common"
require_relative "../helpers/items_assign_to_tray"
require_relative "../helpers/context_modules_common"
require_relative "../../helpers/k5_common"
require_relative "../dashboard/pages/k5_important_dates_section_page"
require_relative "../dashboard/pages/k5_dashboard_common_page"
require_relative "../common"
require_relative "pages/discussion_page"
require_relative "../assignments/page_objects/assignment_create_edit_page"
require_relative "../discussions/discussion_helpers"
require_relative "../../helpers/selective_release_common"

describe "discussions" do
  include_context "in-process server selenium tests"
  include DiscussionsCommon
  include DiscussionHelpers
  include ItemsAssignToTray
  include ContextModulesCommon
  include K5DashboardCommonPageObject
  include K5Common
  include K5ImportantDatesSectionPageObject
  include SelectiveReleaseCommon

  def create_graded_discussion(discussion_course, assignment_options = {})
    default_assignment_options = {
      name: "Default Assignment",
      points_possible: 10,
      assignment_group: discussion_course.assignment_groups.create!(name: "Default Assignment Group"),
      only_visible_to_overrides: false
    }
    options = default_assignment_options.merge(assignment_options)

    @discussion_assignment = discussion_course.assignments.create!(options)
    all_graded_discussion_options = {
      user: teacher,
      title: "assignment topic title",
      message: "assignment topic message",
      discussion_type: "threaded",
      assignment: @discussion_assignment,
    }
    discussion_course.discussion_topics.create!(all_graded_discussion_options)
  end

  let(:course) { course_model.tap(&:offer!) }
  let(:teacher) { teacher_in_course(course:, name: "teacher", active_all: true).user }
  let(:teacher_topic) { course.discussion_topics.create!(user: teacher, title: "teacher topic title", message: "teacher topic message") }
  let(:assignment_group) { course.assignment_groups.create!(name: "assignment group") }
  let(:group_category) { course.group_categories.create!(name: "group category") }
  let(:assignment) do
    course.assignments.create!(
      name: "assignment",
      points_possible: 10,
      # submission_types: 'discussion_topic',
      assignment_group:
    )
  end
  let(:assignment_topic) do
    course.discussion_topics.create!(user: teacher,
                                     title: "assignment topic title",
                                     message: "assignment topic message",
                                     assignment:)
  end

  context "on the edit page" do
    let(:url) { "/courses/#{course.id}/discussion_topics/#{topic.id}/edit" }

    context "when :discussion_create feature flag is OFF" do
      before do
        Account.site_admin.disable_feature! :discussion_create
      end

      context "as a teacher" do
        let(:topic) { teacher_topic }

        before do
          user_session(teacher)
          stub_rcs_config
        end

        context "graded" do
          let(:topic) { assignment_topic }

          it "allows editing the assignment group", priority: "1" do
            assign_group_2 = course.assignment_groups.create!(name: "Group 2")

            get url
            click_option("#assignment_group_id", assign_group_2.name)

            expect_new_page_load { f(".form-actions button[type=submit]").click }
            expect(topic.reload.assignment.assignment_group_id).to eq assign_group_2.id
          end

          it "allows editing the grading type", priority: "1" do
            get url
            click_option("#assignment_grading_type", "Letter Grade")

            expect_new_page_load { f(".form-actions button[type=submit]").click }
            expect(topic.reload.assignment.grading_type).to eq "letter_grade"
          end

          it "allows editing the group category", priority: "1" do
            group_cat = course.group_categories.create!(name: "Groupies")
            get url

            f("#has_group_category").click
            click_option("#assignment_group_category_id", group_cat.name)

            expect_new_page_load { f(".form-actions button[type=submit]").click }
            expect(topic.reload.group_category_id).to eq group_cat.id
          end

          it "allows editing the peer review", priority: "1" do
            get url

            f("#assignment_peer_reviews").click

            expect_new_page_load { f(".form-actions button[type=submit]").click }
            expect(topic.reload.assignment.peer_reviews).to be true
          end

          it "allows editing the due dates", priority: "1" do
            differentiated_modules_off
            get url
            wait_for_tiny(f("textarea[name=message]"))

            due_at = 3.days.from_now
            unlock_at = 2.days.from_now
            lock_at = 4.days.from_now

            # set due_at, lock_at, unlock_at
            replace_content(f(".date_field[data-date-type='due_at']"), format_date_for_view(due_at), tab_out: true)
            replace_content(f(".date_field[data-date-type='unlock_at']"), format_date_for_view(unlock_at), tab_out: true)
            replace_content(f(".date_field[data-date-type='lock_at']"), format_date_for_view(lock_at), tab_out: true)
            wait_for_ajaximations

            expect_new_page_load { f(".form-actions button[type=submit]").click }

            a = DiscussionTopic.last.assignment
            expect(a.due_at.to_date).to eq due_at.to_date
            expect(a.unlock_at.to_date).to eq unlock_at.to_date
            expect(a.lock_at.to_date).to eq lock_at.to_date
          end

          it "adds an attachment to a graded topic", priority: "1" do
            get url
            wait_for_tiny(f("textarea[name=message]"))

            add_attachment_and_validate do
              # should correctly save changes to the assignment
              set_value f("#discussion_topic_assignment_points_possible"), "123"
            end
            assignment.reload
            expect(assignment.points_possible).to eq 123
          end

          it "returns focus to add attachment when removed" do
            get url
            add_attachment_and_validate
            get url
            f(".removeAttachment").click
            wait_for_ajaximations
            check_element_has_focus(f("input[name=attachment]"))
          end

          it "warns user when leaving page unsaved", priority: "1" do
            skip_if_safari(:alert)
            title = "new title"
            get url
            wait_for_tiny(f("textarea[name=message]"))

            replace_content(f("input[name=title]"), title)
            fln("Home").click

            expect(alert_present?).to be_truthy

            driver.switch_to.alert.dismiss
          end

          context "with archived grading schemes enabled" do
            before do
              Account.site_admin.enable_feature!(:grading_scheme_updates)
              Account.site_admin.enable_feature!(:archived_grading_schemes)
              @course = course
              @account = @course.account
              @active_grading_standard = @course.grading_standards.create!(title: "Active Grading Scheme", data: { "A" => 0.9, "F" => 0 }, scaling_factor: 1.0, points_based: false, workflow_state: "active")
              @archived_grading_standard = @course.grading_standards.create!(title: "Archived Grading Scheme", data: { "A" => 0.9, "F" => 0 }, scaling_factor: 1.0, points_based: false, workflow_state: "archived")
              @account_grading_standard = @account.grading_standards.create!(title: "Account Grading Scheme", data: { "A" => 0.9, "F" => 0 }, scaling_factor: 1.0, points_based: false, workflow_state: "active")
              discussion_assignment_options = {
                name: "assignment",
                points_possible: 10,
                grading_type: "letter_grade",
                assignment_group: course.assignment_groups.create!(name: "assignment group"),
                only_visible_to_overrides: true,
              }

              discussion_assignment_peer_review_options = {
                peer_reviews: true,
                automatic_peer_reviews: true,
                peer_reviews_due_at: 1.day.ago,
                peer_review_count: 2,
              }

              discussion_assignment_options = discussion_assignment_options.merge(discussion_assignment_peer_review_options)

              @graded_discussion = create_graded_discussion(course, discussion_assignment_options)

              course_override_due_date = 5.days.from_now
              course_section = course.course_sections.create!(name: "section alpha")
              @graded_discussion.assignment.assignment_overrides.create!(set_type: "CourseSection", set_id: course_section.id, due_at: course_override_due_date)
              @assignment = @graded_discussion.assignment
            end

            it "shows archived grading scheme if it is the course default twice, once to follow course default scheme and once to choose that scheme to use" do
              @course.update!(grading_standard_id: @archived_grading_standard.id)
              @course.reload
              get "/courses/#{@course.id}/discussion_topics/#{@graded_discussion.id}/edit"
              expect(f("[data-testid='grading-schemes-selector-dropdown']").attribute("title")).to eq(@archived_grading_standard.title + " (course default)")
              f("[data-testid='grading-schemes-selector-dropdown']").click
              expect(f("[data-testid='grading-schemes-selector-option-#{@course.grading_standard.id}']")).to include_text(@course.grading_standard.title)
            end

            it "shows archived grading scheme if it is the current assignment grading standard" do
              @assignment.update!(grading_standard_id: @archived_grading_standard.id)
              @assignment.reload
              get "/courses/#{@course.id}/discussion_topics/#{@graded_discussion.id}/edit"
              wait_for_ajaximations
              expect(f("[data-testid='grading-schemes-selector-dropdown']").attribute("title")).to eq(@archived_grading_standard.title)
            end

            it "removes grading schemes from dropdown after archiving them but still shows them upon reopening the modal" do
              get "/courses/#{@course.id}/discussion_topics/#{@graded_discussion.id}/edit"
              wait_for_ajaximations
              f("[data-testid='grading-schemes-selector-dropdown']").click
              expect(f("[data-testid='grading-schemes-selector-option-#{@active_grading_standard.id}']")).to be_present
              f("[data-testid='manage-all-grading-schemes-button']").click
              wait_for_ajaximations
              f("[data-testid='grading-scheme-#{@active_grading_standard.id}-archive-button']").click
              wait_for_ajaximations
              f("[data-testid='manage-all-grading-schemes-close-button']").click
              wait_for_ajaximations
              f("[data-testid='grading-schemes-selector-dropdown']").click
              expect(f("[data-testid='grading-schemes-selector-dropdown-form']")).not_to contain_css("[data-testid='grading-schemes-selector-option-#{@active_grading_standard.id}']")
              f("[data-testid='manage-all-grading-schemes-button']").click
              wait_for_ajaximations
              expect(f("[data-testid='grading-scheme-row-#{@active_grading_standard.id}']").text).to be_present
            end

            it "shows all archived schemes in the manage grading schemes modal" do
              archived_gs1 = @course.grading_standards.create!(title: "Archived Grading Scheme 1", data: { "A" => 0.9, "F" => 0 }, scaling_factor: 1.0, points_based: false, workflow_state: "archived")
              archived_gs2 = @course.grading_standards.create!(title: "Archived Grading Scheme 2", data: { "A" => 0.9, "F" => 0 }, scaling_factor: 1.0, points_based: false, workflow_state: "archived")
              archived_gs3 = @course.grading_standards.create!(title: "Archived Grading Scheme 3", data: { "A" => 0.9, "F" => 0 }, scaling_factor: 1.0, points_based: false, workflow_state: "archived")
              get "/courses/#{@course.id}/discussion_topics/#{@graded_discussion.id}/edit"
              wait_for_ajaximations
              f("[data-testid='manage-all-grading-schemes-button']").click
              wait_for_ajaximations
              expect(f("[data-testid='grading-scheme-#{archived_gs1.id}-name']")).to include_text(archived_gs1.title)
              expect(f("[data-testid='grading-scheme-#{archived_gs2.id}-name']")).to include_text(archived_gs2.title)
              expect(f("[data-testid='grading-scheme-#{archived_gs3.id}-name']")).to include_text(archived_gs3.title)
            end

            it "will still show the assignment grading scheme if you archive it on the edit page in the management modal and persist on reload" do
              @assignment.update!(grading_standard_id: @active_grading_standard.id)
              @assignment.reload
              get "/courses/#{@course.id}/discussion_topics/#{@graded_discussion.id}/edit"
              wait_for_ajaximations
              expect(f("[data-testid='grading-schemes-selector-dropdown']").attribute("title")).to eq(@active_grading_standard.title)
              f("[data-testid='manage-all-grading-schemes-button']").click
              wait_for_ajaximations
              f("[data-testid='grading-scheme-#{@active_grading_standard.id}-archive-button']").click
              wait_for_ajaximations
              f("[data-testid='manage-all-grading-schemes-close-button']").click
              wait_for_ajaximations
              expect(f("[data-testid='grading-schemes-selector-dropdown']").attribute("title")).to eq(@active_grading_standard.title)
              get "/courses/#{@course.id}/assignments/#{@assignment.id}/edit"
              wait_for_ajaximations
              expect(f("[data-testid='grading-schemes-selector-dropdown']").attribute("title")).to eq(@active_grading_standard.title)
            end

            it "creates a discussion topic with selected grading scheme/standard" do
              grading_standard = @course.grading_standards.create!(title: "Win/Lose", data: [["Winner", 0.94], ["Loser", 0]])
              get "/courses/#{@course.id}/assignments/#{@assignment.id}/edit"
              wait_for_ajaximations
              f("[data-testid='grading-schemes-selector-dropdown']").click
              f("[data-testid='grading-schemes-selector-option-#{grading_standard.id}']").click

              f(".form-actions button[type=submit]").click
              fj(".ui-button-text:contains('Continue')").click
              a = DiscussionTopic.last.assignment
              expect(a.grading_standard_id).to eq grading_standard.id
            end
          end
        end

        context "with a group attached" do
          let(:graded_topic) { assignment_topic }

          before do
            @gc = GroupCategory.create(name: "Sharks", context: @course)
            @student = student_in_course(course: @course, active_all: true).user
            group = @course.groups.create!(group_category: @gc)
            group.users << @student
          end

          it "group discussions with entries should lock and display the group name", priority: "1" do
            topic.group_category = @gc
            topic.save!
            topic.child_topics[0].reply_from({ user: @student, text: "I feel pretty" })
            @gc.destroy
            get url

            expect(f("#assignment_group_category_id")).to be_disabled
            expect(get_value("#assignment_group_category_id")).to eq topic.group_category.id.to_s
          end

          it "prompts for creating a new group category if original group is deleted with no submissions", priority: "1" do
            topic.group_category = @gc
            topic.save!
            @gc.destroy
            get url
            wait_for_ajaximations
            expect(f("#assignment_group_category_id")).not_to be_displayed
          end

          context "graded" do
            let(:topic) { assignment_topic }

            it "locks and display the group name", priority: "1" do
              topic.group_category = @gc
              topic.save!
              topic.reply_from({ user: @student, text: "I feel pretty" })
              @gc.destroy
              get url

              expect(f("#assignment_group_category_id")).to be_disabled
              expect(get_value("#assignment_group_category_id")).to eq topic.group_category.id.to_s
            end
          end
        end

        it "saves and display all changes", priority: "2" do
          course.require_assignment_group

          confirm(:off)
          toggle(:on)
          confirm(:on)
        end

        it "preserves query parameters in the URL when you CANCEL", :ignore_js_errors do
          get "/courses/#{course.id}/discussion_topics/#{topic.id}/edit?embed=true"
          force_click("button:contains('Cancel')")
          wait_for_ajaximations
          expect(driver.current_url).not_to include("edit")
          expect(driver.current_url).to include("?embed=true")
        end

        it "shows correct date when saving" do
          Timecop.freeze do
            topic.lock_at = 5.days.ago
            topic.save!
            teacher.time_zone = "Hawaii"
            teacher.save!
            get url
            f(".form-actions button[type=submit]").click
            get url
            expect(topic.reload.lock_at).to eq 5.days.ago.beginning_of_minute
          end
        end

        it "toggles checkboxes when clicking their labels", priority: "1" do
          get url

          expect(is_checked("input[type=checkbox][name=threaded]")).not_to be_truthy
          force_click_native("input#threaded")
          expect(is_checked("input[type=checkbox][name=threaded]")).to be_truthy
        end

        context "locking" do
          it "sets as active when removing existing delayed_post_at and lock_at dates", priority: "1" do
            topic.delayed_post_at = 10.days.ago
            topic.lock_at         = 5.days.ago
            topic.locked          = true
            topic.save!

            get url
            wait_for_tiny(f("textarea[name=message]"))

            expect(f('input[type=text][name="delayed_post_at"]')).to be_displayed

            f('input[type=text][name="delayed_post_at"]').clear
            f('input[type=text][name="lock_at"]').clear

            expect_new_page_load { f(".form-actions button[type=submit]").click }

            topic.reload
            expect(topic.delayed_post_at).to be_nil
            expect(topic.lock_at).to be_nil
            expect(topic.active?).to be_truthy
            expect(topic.locked?).to be_falsey
          end

          it "is locked when delayed_post_at and lock_at are in past", priority: "2" do
            topic.delayed_post_at = nil
            topic.lock_at         = nil
            topic.workflow_state  = "active"
            topic.save!

            get url
            wait_for_tiny(f("textarea[name=message]"))

            delayed_post_at = 10.days.ago
            lock_at = 5.days.ago

            replace_content(f('input[type=text][name="delayed_post_at"]'), format_date_for_view(delayed_post_at), tab_out: true)
            replace_content(f('input[type=text][name="lock_at"]'), format_date_for_view(lock_at), tab_out: true)

            expect_new_page_load { f(".form-actions button[type=submit]").click }
            wait_for_ajaximations

            topic.reload
            expect(topic.delayed_post_at.to_date).to eq delayed_post_at.to_date
            expect(topic.lock_at.to_date).to eq lock_at.to_date
            expect(topic.locked?).to be_truthy
          end

          it "sets workflow to active when delayed_post_at in past and lock_at in future", priority: "2" do
            topic.delayed_post_at = 5.days.from_now
            topic.lock_at         = 10.days.from_now
            topic.workflow_state  = "active"
            topic.locked          = false
            topic.save!

            get url
            wait_for_tiny(f("textarea[name=message]"))

            delayed_post_at = 5.days.ago

            replace_content(f('input[type=text][name="delayed_post_at"]'), format_date_for_view(delayed_post_at), tab_out: true)

            expect_new_page_load { f(".form-actions button[type=submit]").click }
            wait_for_ajaximations

            topic.reload
            expect(topic.delayed_post_at.to_date).to eq delayed_post_at.to_date
            expect(topic.active?).to be_truthy
            expect(topic.locked?).to be_falsey
          end
        end

        context "usage rights" do
          before do
            course.root_account.enable_feature!(:usage_rights_discussion_topics)
            course.update!(usage_rights_required: true)
          end

          it "validates that usage rights are set" do
            get url
            _filename, fullpath, _data = get_file("testfile5.zip")
            f("input[name=attachment]").send_keys(fullpath)
            type_in_tiny("textarea[name=message]", "file attachment discussion")
            f("#edit_discussion_form_buttons .btn-primary[type=submit]").click
            wait_for_ajaximations
            error_box = f("div[role='alert'] .error_text")
            expect(error_box.text).to eq "You must set usage rights"
          end

          it "sets usage rights on file attachment" do
            get url
            _filename, fullpath, _data = get_file("testfile1.txt")
            f("input[name=attachment]").send_keys(fullpath)
            f("#usage_rights_control button").click
            click_option(".UsageRightsSelectBox__container select", "own_copyright", :value)
            f(".UsageRightsDialog__Footer-Actions button[type='submit']").click
            expect_new_page_load { f(".form-actions button[type=submit]").click }
            expect(topic.reload.attachment.usage_rights).not_to be_nil
          end

          it "displays usage rights on file attachment" do
            usage_rights = @course.usage_rights.create!(
              legal_copyright: "(C) 2012 Initrode",
              use_justification: "own_copyright"
            )
            file = @course.attachments.create!(
              display_name: "hey.txt",
              uploaded_data: default_uploaded_data,
              usage_rights:
            )
            file.usage_rights
            topic.attachment = file
            topic.save!

            get url
            expect(element_exists?("#usage_rights_control i.icon-files-copyright")).to be(true)
          end
        end

        context "in paced course" do
          let(:topic) { assignment_topic }

          before do
            course.enable_course_paces = true
            course.save!
            context_module = course.context_modules.create! name: "M"
            assignment_topic.context_module_tags.create! context_module:, context: @course, tag_type: "context_module"
          end

          it "shows the course pacing notice on a graded discussion" do
            get url
            expect(Discussion.course_pacing_notice).to be_displayed
          end

          it "does not show the course pacing notice on a graded discussion when feature off in account" do
            course.account.disable_feature!(:course_paces)

            get url
            expect(element_exists?(Discussion.course_pacing_notice_selector)).to be_falsey
          end
        end

        context "anonymous topic" do
          let(:topic) { course.discussion_topics.create!(user: teacher, title: "anonymous topic title", message: "anonymous topic message", anonymous_state: "full_anonymity") }

          before do
            Account.site_admin.enable_feature! :react_discussions_post
            @student = student_in_course(course: @course, active_all: true).user
          end

          it "able to save" do
            get url

            expect_new_page_load { f(".form-actions button[type=submit]").click }
            expect(fj("span:contains('anonymous topic title')")).to be_present
          end

          it "able to save anon, not graded, quick added from assignments", :ignore_js_errors do
            get "/courses/#{course.id}/assignments"

            f(".add_assignment").click
            click_option(f('[name="submission_types"]'), "Discussion")
            f(".create_assignment_dialog input[type=text]").send_keys("anon disc from assignment")
            f(".more_options").click

            f("input[type=radio][value=partial_anonymity]").click
            f("input#use_for_grading").click
            expect_new_page_load { f("button.save_and_publish").click }
          end

          it "allow to change the anonymity if there is no reply" do
            get url

            expect(f("input[value='full_anonymity']").selected?).to be_truthy

            force_click_native("input[value='partial_anonymity']")
            expect_new_page_load { f(".form-actions button[type=submit]").click }
          end

          it "should not allow to change the anonymity when there are replys" do
            topic.reply_from({ user: @student, text: "I feel pretty" })
            get url

            expect(ff("input[name='anonymous_state'][disabled]").count).to eq 3
          end
        end
      end
    end

    context "when :discussion_create feature flag is ON", :ignore_js_errors do
      before do
        Account.site_admin.enable_feature!(:discussion_create)
        Account.site_admin.enable_feature!(:react_discussions_post)
        user_session(teacher)
      end

      context "ungraded" do
        before do
          attachment_model
          # TODO: Update to cover: graded, group discussions, file attachment, any other options later implemented
          all_discussion_options_enabled = {
            title: "value for title",
            message: "value for message",
            is_anonymous_author: false,
            anonymous_state: "full_anonymity",
            todo_date: "Thu, 12 Oct 2023 15:59:59.000000000 UTC +00:00",
            allow_rating: true,
            only_graders_can_rate: true,
            podcast_enabled: true,
            podcast_has_student_posts: true,
            require_initial_post: true,
            discussion_type: "side_comment",
            delayed_post_at: "Tue, 10 Oct 2023 16:00:00.000000000 UTC +00:00",
            lock_at: "Wed, 11 Nov 2023 15:59:59.999999000 UTC +00:00",
            is_section_specific: false,
            attachment: @attachment
          }

          @topic_all_options = course.discussion_topics.create!(all_discussion_options_enabled)
          @topic_no_options = course.discussion_topics.create!(title: "no options enabled - topic", message: "test")
        end

        it "displays all selected options correctly" do
          get "/courses/#{course.id}/discussion_topics/#{@topic_all_options.id}/edit"

          expect(f("input[value='full_anonymity']").selected?).to be_truthy
          expect(f("input[value='full_anonymity']").attribute("disabled")).to be_nil

          expect(f("input[value='must-respond-before-viewing-replies']").selected?).to be_truthy
          expect(f("input[value='enable-podcast-feed']").selected?).to be_truthy
          expect(f("input[value='include-student-replies-in-podcast-feed']").selected?).to be_truthy
          expect(f("input[value='allow-liking']").selected?).to be_truthy
          expect(f("input[value='only-graders-can-like']").selected?).to be_truthy
          expect(f("input[value='add-to-student-to-do']").selected?).to be_truthy

          # Just checking for a value. Formatting and TZ differences between front-end and back-end
          # makes an exact comparison too fragile.
          unless Account.site_admin.feature_enabled?(:selective_release_ui_api)
            expect(ff("input[placeholder='Select Date']")[0].attribute("value")).to be_truthy
            expect(ff("input[placeholder='Select Date']")[1].attribute("value")).to be_truthy
          end
        end

        it "does not display the grading and groups not supported in anonymous discussions message in the edit page" do
          get "/courses/#{course.id}/discussion_topics/#{@topic_all_options.id}/edit"

          expect(f("input[value='full_anonymity']").selected?).to be_truthy
          expect(f("input[value='full_anonymity']").attribute("disabled")).to be_nil
          expect(f("body")).not_to contain_jqcss("[data-testid=groups_grading_not_allowed]")
        end

        it "displays all unselected options correctly" do
          get "/courses/#{course.id}/discussion_topics/#{@topic_no_options.id}/edit"

          expect(f("input[value='full_anonymity']").selected?).to be_falsey
          expect(f("input[value='full_anonymity']").attribute("disabled")).to be_nil

          # There are less checks here because certain options are only visible if their parent input is selected
          expect(f("input[value='must-respond-before-viewing-replies']").selected?).to be_falsey
          expect(f("input[value='enable-podcast-feed']").selected?).to be_falsey
          expect(f("input[value='allow-liking']").selected?).to be_falsey
          expect(f("input[value='add-to-student-to-do']").selected?).to be_falsey

          # Just checking for a value. Formatting and TZ differences between front-end and back-end
          # makes an exact comparison too fragile.
          unless Account.site_admin.feature_enabled?(:selective_release_ui_api)
            expect(ff("input[placeholder='Select Date']")[0].attribute("value")).to eq("")
            expect(ff("input[placeholder='Select Date']")[1].attribute("value")).to eq("")
          end
        end

        context "usage rights" do
          before do
            course.root_account.enable_feature!(:usage_rights_discussion_topics)
            course.update!(usage_rights_required: true)

            usage_rights = @course.usage_rights.create! use_justification: "creative_commons", legal_copyright: "(C) 2014 XYZ Corp", license: "cc_by_nd"
            @attachment.usage_rights = usage_rights
            @attachment.save!
          end

          it "displays correct usage rights" do
            get "/courses/#{course.id}/discussion_topics/#{@topic_all_options.id}/edit"

            expect(f("button[data-testid='usage-rights-icon']")).to be_truthy
            f("button[data-testid='usage-rights-icon']").find_element(css: "svg")
            # Verify that the correct icon appears
            expect(f("button[data-testid='usage-rights-icon']").find_element(css: "svg").attribute("name")).to eq "IconFilesCreativeCommons"

            f("button[data-testid='usage-rights-icon']").click

            expect(f("input[data-testid='usage-select']").attribute("value")).to eq "The material is licensed under Creative Commons"
            expect(f("input[data-testid='cc-license-select']").attribute("value")).to eq "CC Attribution No Derivatives"
            expect(f("input[data-testid='legal-copyright']").attribute("value")).to eq "(C) 2014 XYZ Corp"
          end
        end

        it "saves all changes correctly" do
          get "/courses/#{course.id}/discussion_topics/#{@topic_all_options.id}/edit"

          replace_content(f("input[placeholder='Topic Title']"), "new title", { tab_out: true })

          clear_tiny(f("#discussion-topic-message-body"), "discussion-topic-message-body_ifr")
          type_in_tiny("#discussion-topic-message-body", "new message")

          driver.action.move_to(f("span[data-testid='removable-item']")).perform
          f("[data-testid='remove-button']").click
          _, fullpath, _data = get_file("testfile5.zip")
          f("[data-testid='attachment-input']").send_keys(fullpath)

          unless Account.site_admin.feature_enabled?(:selective_release_ui_api)
            f("button[title='Remove All Sections']").click
            f("input[data-testid='section-select']").click
            fj("li:contains('value for name')").click
          end

          # we can change anonymity on edit, if there is no reply
          expect(ffj("fieldset:contains('Anonymous Discussion') input[type=radio]").count).to eq 3

          force_click_native("input[value='must-respond-before-viewing-replies']")

          force_click_native("input[value='enable-podcast-feed']")
          expect(f("body")).not_to contain_jqcss("input[value='include-student-replies-in-podcast-feed']")

          force_click_native("input[value='allow-liking']")
          expect(f("body")).not_to contain_jqcss("input[value='only-graders-can-like']")

          force_click_native("input[value='add-to-student-to-do']")

          fj("button:contains('Save')").click

          @topic_all_options.reload
          expect(@topic_all_options.title).to eq "new title"
          expect(@topic_all_options.message).to include "new message"
          expect(@topic_all_options.attachment_id).to eq Attachment.last.id
          unless Account.site_admin.feature_enabled?(:selective_release_ui_api)
            expect(@topic_all_options.is_section_specific).to be_truthy
          end
          expect(@topic_all_options.require_initial_post).to be_falsey
          expect(@topic_all_options.podcast_enabled).to be_falsey
          expect(@topic_all_options.allow_rating).to be_falsey
          expect(@topic_all_options.only_graders_can_rate).to be_falsey
          expect(@topic_all_options.todo_date).to be_nil
        end

        # ignore js errors in unrelated discussion show page
        it "preserves URL query parameters on CANCEL", :ignore_js_errors do
          get "/courses/#{course.id}/discussion_topics/#{@topic_all_options.id}/edit?embed=true"
          fj("button:contains('Cancel')").click
          wait_for_ajaximations
          expect(driver.current_url).not_to include("edit")
          expect(driver.current_url).to include("?embed=true")
        end

        # Assign to Tray in discussions edit page
        context "with selective_release_backend and selective_release_ui_api enabled" do
          before :once do
            Account.site_admin.disable_feature!(:selective_release_edit_page)
          end

<<<<<<< HEAD
          it "does not show the assign to UI when the user does not have permission even if user can access edit page" do
            skip("unskip or remove when product decsion is made about adding a discussion edit permission LX-2054")
            # i.e., they have moderate_forum permission but not admin or unrestricted student enrollment
            RoleOverride.create!(context: @course.account, permission: "moderate_forum", role: student_role, enabled: true)
            student_in_course(active_all: true)
            user_session(@student)
            get "/courses/#{course.id}/discussion_topics/#{@topic_no_options.id}/edit"
            expect(element_exists?(Discussion.assign_to_button_selector)).to be_truthy

            enrollment = @course.enrollments.find_by(user: @student)
            enrollment.update!(limit_privileges_to_course_section: true)
            get "/courses/#{course.id}/discussion_topics/#{@topic_no_options.id}/edit"
            expect(element_exists?(Discussion.assign_to_button_selector)).to be_falsey
          end

=======
>>>>>>> f00ce2da
          it "does not display 'Assign To' section for an ungraded group discussion" do
            group = course.groups.create!(name: "group")
            group_ungraded = course.discussion_topics.create!(title: "no options enabled - topic", group_category: group.group_category)
            get "/courses/#{course.id}/discussion_topics/#{group_ungraded.id}/edit"
            expect(Discussion.select_date_input_exists?).to be_truthy
            expect(element_exists?(Discussion.assign_to_button_selector)).to be_falsey
          end

          it "does not display 'Post To' section and Available From/Until inputs" do
            get "/courses/#{course.id}/discussion_topics/#{@topic_no_options.id}/edit"
            expect(Discussion.select_date_input_exists?).to be_falsey
            expect(Discussion.section_selection_input_exists?).to be_falsey
          end

          it "updates overrides using 'Assign To' tray", :ignore_js_errors do
            student1 = course.enroll_student(User.create!, enrollment_state: "active").user
            available_from = 5.days.ago
            available_until = 5.days.from_now

            get "/courses/#{course.id}/discussion_topics/#{@topic_no_options.id}/edit"

            Discussion.click_assign_to_button
            wait_for_assign_to_tray_spinner
            keep_trying_until { expect(item_tray_exists?).to be_truthy }

            click_add_assign_to_card
            expect(element_exists?(due_date_input_selector)).to be_falsey
            select_module_item_assignee(1, student1.name)
            update_available_date(1, format_date_for_view(available_from, "%-m/%-d/%Y"), true)
            update_available_time(1, "8:00 AM", true)
            update_until_date(1, format_date_for_view(available_until, "%-m/%-d/%Y"), true)
            update_until_time(1, "9:00 PM", true)

            click_save_button("Apply")
            keep_trying_until { expect(element_exists?(module_item_edit_tray_selector)).to be_falsey }

            Discussion.save_button.click
            wait_for_ajaximations

            @topic_no_options.reload
            new_override = @topic_no_options.active_assignment_overrides.last
            expect(new_override.set_type).to eq("ADHOC")
            expect(new_override.set_id).to be_nil
            expect(new_override.set.map(&:id)).to match_array([student1.id])
          end

          it "shows pending changes when overrides have been added", :ignore_js_errors, custom_timeout: 45 do
            student1 = course.enroll_student(User.create!, enrollment_state: "active").user
            available_from = 5.days.ago
            available_until = 5.days.from_now

            get "/courses/#{course.id}/discussion_topics/#{@topic_no_options.id}/edit"

            Discussion.click_assign_to_button
            wait_for_assign_to_tray_spinner
            keep_trying_until { expect(item_tray_exists?).to be_truthy }

            click_add_assign_to_card
            select_module_item_assignee(1, student1.name)
            update_available_date(1, format_date_for_view(available_from, "%-m/%-d/%Y"), true)
            update_available_time(1, "8:00 AM", true)
            update_until_date(1, format_date_for_view(available_until, "%-m/%-d/%Y"), true)
            update_until_time(1, "9:00 PM", true)

            click_save_button("Apply")
            keep_trying_until { expect(element_exists?(module_item_edit_tray_selector)).to be_falsey }

            expect(Discussion.pending_changes_pill_exists?).to be_truthy
          end

          it "shows no pending changes when override tray cancelled", :ignore_js_errors do
            student1 = course.enroll_student(User.create!, enrollment_state: "active").user
            available_from = 5.days.ago
            available_until = 5.days.from_now

            get "/courses/#{course.id}/discussion_topics/#{@topic_no_options.id}/edit"

            Discussion.click_assign_to_button
            wait_for_assign_to_tray_spinner
            keep_trying_until { expect(item_tray_exists?).to be_truthy }

            click_add_assign_to_card
            select_module_item_assignee(1, student1.name)
            update_available_date(1, format_date_for_view(available_from, "%-m/%-d/%Y"), true)
            update_available_time(1, "8:00 AM", true)
            update_until_date(1, format_date_for_view(available_until, "%-m/%-d/%Y"), true)
            update_until_time(1, "9:00 PM", true)

            click_cancel_button
            keep_trying_until { expect(element_exists?(module_item_edit_tray_selector)).to be_falsey }

            expect(Discussion.pending_changes_pill_exists?).to be_falsey
          end

          it "transitions from ungraded to graded and overrides are ok", :ignore_js_errors do
            discussion_topic = DiscussionHelpers.create_discussion_topic(
              course,
              teacher,
              "Teacher Discussion 1 Title",
              "Teacher Discussion 1 message",
              nil
            )
            student1 = course.enroll_student(User.create!, enrollment_state: "active").user
            available_from = 5.days.ago
            available_until = 5.days.from_now

            discussion_topic.assignment_overrides.create!(set_type: "ADHOC",
                                                          unlock_at: available_from,
                                                          lock_at: available_until)

            discussion_topic.assignment_overrides.last.assignment_override_students.create!(user: student1)

            get "/courses/#{course.id}/discussion_topics/#{discussion_topic.id}/edit"

            expect(is_checked(Discussion.graded_checkbox)).to be_falsey

            Discussion.click_graded_checkbox
            Discussion.save_button.click
            wait_for_ajaximations

            get "/courses/#{course.id}/discussion_topics/#{discussion_topic.id}/edit"

            Discussion.click_assign_to_button
            wait_for_assign_to_tray_spinner
            keep_trying_until { expect(item_tray_exists?).to be_truthy }

            expect(assign_to_due_date(1).attribute("value")).to eq("")
            expect(assign_to_due_time(1).attribute("value")).to eq("")
            expect(assign_to_available_from_date(1).attribute("value")).to eq(format_date_for_view(available_from, "%b %-e, %Y"))
            expect(assign_to_available_from_time(1).attribute("value")).to eq(available_from.strftime("%-l:%M %p"))
            expect(assign_to_until_date(1).attribute("value")).to eq(format_date_for_view(available_until, "%b %-e, %Y"))
            expect(assign_to_until_time(1).attribute("value")).to eq(available_until.strftime("%-l:%M %p"))
          end

          it "transitions from graded to ungraded and overrides are ok", :ignore_js_errors do
            discussion_assignment_options = {
              name: "assignment",
              points_possible: 10,
            }
            discussion_topic = create_graded_discussion(course, discussion_assignment_options)

            student1 = course.enroll_student(User.create!, enrollment_state: "active").user

            due_at = 3.days.from_now
            available_from = 5.days.ago
            available_until = 5.days.from_now

            @discussion_assignment.assignment_overrides.create!(set_type: "ADHOC",
                                                                due_at:,
                                                                unlock_at: available_from,
                                                                lock_at: available_until)

            @discussion_assignment.assignment_overrides.last.assignment_override_students.create!(user: student1)

            get "/courses/#{course.id}/discussion_topics/#{discussion_topic.id}/edit"

            expect(is_checked(Discussion.graded_checkbox)).to be_truthy

            Discussion.click_graded_checkbox
            Discussion.save_button.click
            wait_for_ajaximations

            get "/courses/#{course.id}/discussion_topics/#{discussion_topic.id}/edit"

            Discussion.click_assign_to_button
            wait_for_assign_to_tray_spinner
            keep_trying_until { expect(item_tray_exists?).to be_truthy }

            expect(assign_to_date_and_time[1].text).not_to include("Due Date")
            expect(assign_to_available_from_date(1, true).attribute("value")).to eq(format_date_for_view(available_from, "%b %-e, %Y"))
            expect(assign_to_available_from_time(1, true).attribute("value")).to eq(available_from.strftime("%-l:%M %p"))
            expect(assign_to_until_date(1, true).attribute("value")).to eq(format_date_for_view(available_until, "%b %-e, %Y"))
            expect(assign_to_until_time(1, true).attribute("value")).to eq(available_until.strftime("%-l:%M %p"))
          end

          it "does not recover a deleted card when adding an assignee", :ignore_js_errors do
            # Bug fix of LX-1619
            student1 = course.enroll_student(User.create!, enrollment_state: "active").user

            get "/courses/#{course.id}/discussion_topics/#{@topic_all_options.id}/edit"

            Discussion.click_assign_to_button
            wait_for_assign_to_tray_spinner
            keep_trying_until { expect(item_tray_exists?).to be_truthy }

            click_add_assign_to_card
            click_delete_assign_to_card(0)
            select_module_item_assignee(0, student1.name)

            expect(selected_assignee_options.count).to be(1)
          end
        end

        context "selective release assignment embedded in discussions edit page" do
          before :once do
            Account.site_admin.enable_feature!(:selective_release_edit_page)
          end

          it "allows edit with group category", :ignore_js_errors do
            group_cat = course.group_categories.create!(name: "Groupies")
            get "/courses/#{course.id}/discussion_topics/#{teacher_topic.id}/edit"

            Discussion.click_group_discussion_checkbox
            Discussion.click_group_category_select
            Discussion.click_group_category_option(group_cat.name)
            Discussion.save_button.click
            wait_for_ajaximations

            expect(driver.current_url).not_to end_with("/courses/#{course.id}/discussion_topics/#{teacher_topic.id}/edit")
          end

          it "allows edit with group category and graded", :ignore_js_errors do
            group_cat = course.group_categories.create!(name: "Groupies")
            get "/courses/#{course.id}/discussion_topics/#{teacher_topic.id}/edit"

            Discussion.click_graded_checkbox
            Discussion.click_group_discussion_checkbox
            Discussion.click_group_category_select
            Discussion.click_group_category_option(group_cat.name)
            Discussion.save_button.click
            wait_for_ajaximations

            expect(driver.current_url).not_to end_with("/courses/#{course.id}/discussion_topics/#{teacher_topic.id}/edit")
          end

<<<<<<< HEAD
          it "does not show the assign to UI when the user does not have permission even if user can access edit page" do
            skip("unskip or remove when product decsion is made about adding a discussion edit permission LX-2054")
=======
          it "shows the assign to UI regardless of limit privilege settings with moderate forum set" do
>>>>>>> f00ce2da
            # i.e., they have moderate_forum permission but not admin or unrestricted student enrollment
            RoleOverride.create!(context: @course.account, permission: "moderate_forum", role: student_role, enabled: true)
            student_in_course(active_all: true)
            user_session(@student)
            get "/courses/#{course.id}/discussion_topics/#{@topic_no_options.id}/edit"

            expect(element_exists?(Discussion.assign_to_section_selector)).to be_truthy

            enrollment = @course.enrollments.find_by(user: @student)
            enrollment.update!(limit_privileges_to_course_section: true)
            get "/courses/#{course.id}/discussion_topics/#{@topic_no_options.id}/edit"

            expect(element_exists?(Discussion.assign_to_section_selector)).to be_truthy
          end

          it "allows student to save edit of created discussion" do
            student_in_course(active_all: true)
            user_session(@student)

            get "/courses/#{course.id}/discussion_topics/new"

            title = "My Test Topic"
            message = "replying to topic"
            available_date = "12/27/2023"

            # Set title
            Discussion.update_discussion_topic_title(title)
            # Set Message
            Discussion.update_discussion_message(message)

            update_available_date(0, available_date, true)
            update_available_time(0, "8:00 AM", true)

            # Save and publish
            Discussion.save_button.click
            wait_for_ajaximations

            dt = DiscussionTopic.last

            get "/courses/#{course.id}/discussion_topics/#{dt.id}/edit"

            new_title = "My New Test Topic"
            Discussion.update_discussion_topic_title(new_title)

            Discussion.save_button.click
            wait_for_ajaximations

            dt.reload
            expect(dt.title).to eq(new_title)
            expect(dt.message).to include message
            expect(format_date_for_view(dt.unlock_at, "%m/%d/%Y")).to eq(available_date)
          end

          it "does not display 'Assign To' section for an ungraded group discussion" do
            group = course.groups.create!(name: "group")
            group_ungraded = course.discussion_topics.create!(title: "no options enabled - topic", group_category: group.group_category)
            get "/courses/#{course.id}/discussion_topics/#{group_ungraded.id}/edit"
            expect(Discussion.select_date_input_exists?).to be_truthy
            expect(element_exists?(Discussion.assign_to_section_selector)).to be_falsey
          end

          it "does not display 'Post To' section and Available From/Until inputs" do
            get "/courses/#{course.id}/discussion_topics/#{@topic_no_options.id}/edit"
            expect(Discussion.select_date_input_exists?).to be_falsey
            expect(Discussion.section_selection_input_exists?).to be_falsey
          end

          it "updates overrides using 'Assign To' tray", :ignore_js_errors do
            student1 = course.enroll_student(User.create!, enrollment_state: "active").user
            available_from = 5.days.ago
            available_until = 5.days.from_now

            get "/courses/#{course.id}/discussion_topics/#{@topic_no_options.id}/edit"

            click_add_assign_to_card
            expect(element_exists?(due_date_input_selector)).to be_falsey
            select_module_item_assignee(1, student1.name)
            update_available_date(1, format_date_for_view(available_from, "%-m/%-d/%Y"), true)
            update_available_time(1, "8:00 AM", true)
            update_until_date(1, format_date_for_view(available_until, "%-m/%-d/%Y"), true)
            update_until_time(1, "9:00 PM", true)

            Discussion.save_button.click
            wait_for_ajaximations

            @topic_no_options.reload
            new_override = @topic_no_options.active_assignment_overrides.last
            expect(new_override.set_type).to eq("ADHOC")
            expect(new_override.set_id).to be_nil
            expect(new_override.set.map(&:id)).to match_array([student1.id])
          end

          it "transitions from ungraded to graded and overrides are ok", :ignore_js_errors do
            discussion_topic = DiscussionHelpers.create_discussion_topic(
              course,
              teacher,
              "Teacher Discussion 1 Title",
              "Teacher Discussion 1 message",
              nil
            )
            student1 = course.enroll_student(User.create!, enrollment_state: "active").user
            available_from = 5.days.ago
            available_until = 5.days.from_now

            discussion_topic.assignment_overrides.create!(set_type: "ADHOC",
                                                          unlock_at: available_from,
                                                          lock_at: available_until)

            discussion_topic.assignment_overrides.last.assignment_override_students.create!(user: student1)

            get "/courses/#{course.id}/discussion_topics/#{discussion_topic.id}/edit"

            expect(is_checked(Discussion.graded_checkbox)).to be_falsey

            Discussion.click_graded_checkbox
            Discussion.save_button.click
            wait_for_ajaximations

            get "/courses/#{course.id}/discussion_topics/#{discussion_topic.id}/edit"

            expect(assign_to_due_date(1).attribute("value")).to eq("")
            expect(assign_to_due_time(1).attribute("value")).to eq("")
            expect(assign_to_available_from_date(1).attribute("value")).to eq(format_date_for_view(available_from, "%b %-e, %Y"))
            expect(assign_to_available_from_time(1).attribute("value")).to eq(available_from.strftime("%-l:%M %p"))
            expect(assign_to_until_date(1).attribute("value")).to eq(format_date_for_view(available_until, "%b %-e, %Y"))
            expect(assign_to_until_time(1).attribute("value")).to eq(available_until.strftime("%-l:%M %p"))
          end

          it "transitions from graded to ungraded and overrides are ok", :ignore_js_errors do
            discussion_assignment_options = {
              name: "assignment",
              points_possible: 10,
            }
            discussion_topic = create_graded_discussion(course, discussion_assignment_options)

            student1 = course.enroll_student(User.create!, enrollment_state: "active").user

            due_at = 3.days.from_now
            available_from = 5.days.ago
            available_until = 5.days.from_now

            @discussion_assignment.assignment_overrides.create!(set_type: "ADHOC",
                                                                due_at:,
                                                                unlock_at: available_from,
                                                                lock_at: available_until)

            @discussion_assignment.assignment_overrides.last.assignment_override_students.create!(user: student1)

            get "/courses/#{course.id}/discussion_topics/#{discussion_topic.id}/edit"

            expect(is_checked(Discussion.graded_checkbox)).to be_truthy

            Discussion.click_graded_checkbox
            Discussion.save_button.click
            wait_for_ajaximations

            get "/courses/#{course.id}/discussion_topics/#{discussion_topic.id}/edit"

            expect(assign_to_date_and_time[1].text).not_to include("Due Date")
            expect(assign_to_available_from_date(1, true).attribute("value")).to eq(format_date_for_view(available_from, "%b %-e, %Y"))
            expect(assign_to_available_from_time(1, true).attribute("value")).to eq(available_from.strftime("%-l:%M %p"))
            expect(assign_to_until_date(1, true).attribute("value")).to eq(format_date_for_view(available_until, "%b %-e, %Y"))
            expect(assign_to_until_time(1, true).attribute("value")).to eq(available_until.strftime("%-l:%M %p"))
          end

          it "does not recover a deleted card when adding an assignee", :ignore_js_errors do
            # Bug fix of LX-1619
            student1 = course.enroll_student(User.create!, enrollment_state: "active").user

            get "/courses/#{course.id}/discussion_topics/#{@topic_all_options.id}/edit"

            click_add_assign_to_card
            click_delete_assign_to_card(0)
            select_module_item_assignee(0, student1.name)

            expect(selected_assignee_options.count).to be(1)
          end
        end
      end

      context "ungraded group" do
        it "displays the selected group category correctly" do
          group_category = course.group_categories.create!(name: "group category 1")

          discussion_with_group_category = {
            title: "value for title",
            message: "value for message",
            group_category_id: group_category.id,
          }

          group_topic = course.discussion_topics.create!(discussion_with_group_category)
          group_topic.update!(group_category_id: group_category.id)

          get "/courses/#{course.id}/discussion_topics/#{group_topic.id}/edit"

          expect(f("input[value='group-discussion']").selected?).to be_truthy
          expect(f("input[placeholder='Select a group category']").attribute("title")).to eq group_category.name
        end
      end

      context "announcement" do
        before do
          # TODO: Update to cover: file attachments and any other options later implemented
          all_announcement_options = {
            title: "value for title",
            message: "value for message",
            delayed_post_at: "Thu, 16 Nov 2023 17:00:00.000000000 UTC +00:00",
            podcast_enabled: true,
            podcast_has_student_posts: true,
            require_initial_post: true,
            discussion_type: "side_comment",
            allow_rating: true,
            only_graders_can_rate: true,
            locked: false,
          }

          @announcement_all_options = course.announcements.create!(all_announcement_options)
          # In this case, locked: true displays itself as an unchecked "allow participants to comment" option
          @announcement_no_options = course.announcements.create!({ title: "no options", message: "nothing else", locked: true })
        end

        it "displays all selected options correctly" do
          get "/courses/#{course.id}/discussion_topics/#{@announcement_all_options.id}/edit"

          expect(f("input[value='enable-participants-commenting']").selected?).to be_truthy
          expect(f("input[value='allow-liking']").selected?).to be_truthy
          expect(f("input[value='only-graders-can-like']").selected?).to be_truthy
          expect(f("input[value='enable-podcast-feed']").selected?).to be_truthy
          expect(f("input[value='include-student-replies-in-podcast-feed']").selected?).to be_truthy

          # Just checking for a value. Formatting and TZ differences between front-end and back-end
          # makes an exact comparison too fragile.
          expect(ff("input[placeholder='Select Date']")[0].attribute("value")).to be_truthy
        end

        it "displays all unselected options correctly" do
          get "/courses/#{course.id}/discussion_topics/#{@announcement_no_options.id}/edit"

          expect(f("input[value='enable-participants-commenting']").selected?).to be_falsey
          expect(f("input[value='allow-liking']").selected?).to be_falsey
          expect(f("input[value='enable-podcast-feed']").selected?).to be_falsey
        end
      end

      context "graded" do
        it "displays graded assignment options correctly when initially opening edit page with archived grading schemes disabled" do
          Account.site_admin.disable_feature!(:archived_grading_schemes)
          grading_standard = course.grading_standards.create!(title: "Win/Lose", data: [["Winner", 0.94], ["Loser", 0]])

          # Create a grading standard and make sure it is selected
          discussion_assignment_options = {
            name: "assignment",
            points_possible: 10,
            grading_type: "letter_grade",
            assignment_group: course.assignment_groups.create!(name: "assignment group"),
            grading_standard_id: grading_standard.id,
            only_visible_to_overrides: true,
          }

          discussion_assignment_peer_review_options = {
            peer_reviews: true,
            automatic_peer_reviews: true,
            peer_reviews_due_at: 1.day.ago,
            peer_review_count: 2,
          }

          discussion_assignment_options = discussion_assignment_options.merge(discussion_assignment_peer_review_options)

          graded_discussion = create_graded_discussion(course, discussion_assignment_options)

          course_override_due_date = 5.days.from_now
          course_section = course.course_sections.create!(name: "section alpha")
          graded_discussion.assignment.assignment_overrides.create!(set_type: "CourseSection", set_id: course_section.id, due_at: course_override_due_date)

          get "/courses/#{course.id}/discussion_topics/#{graded_discussion.id}/edit"
          # Grading scheme sub menu is selected
          expect(fj("span:contains('#{grading_standard.title}')").present?).to be_truthy
          expect(fj("span:contains('Manage All Grading Schemes')").present?).to be_truthy
          # Graded checkbox
          expect(is_checked(f("input[data-testid='graded-checkbox']"))).to be_truthy
          # Points possible
          expect(f("input[data-testid='points-possible-input']").attribute("value")).to eq "10"
          # Grading type
          expect(f("input[data-testid='display-grade-input']").attribute("value")).to eq "Letter Grade"
          # Assignment Group
          expect(f("input[data-testid='assignment-group-input']").attribute("value")).to eq "assignment group"
          # Peer review checkboxes
          expect(is_checked(f("input[data-testid='peer_review_manual']"))).to be_falsey
          expect(is_checked(f("input[data-testid='peer_review_off']"))).to be_falsey
          expect(is_checked(f("input[data-testid='peer_review_auto']"))).to be_truthy
          # peer review count
          expect(f("input[data-testid='peer-review-count-input']").attribute("value")).to eq "2"

          # Peer review date
          # Just checking for a value. Formatting and TZ differences between front-end and back-end
          # makes an exact comparison too fragile.
          expect(ff("input[placeholder='Select Date']")[0].attribute("value")).not_to be_empty

          if Account.site_admin.feature_enabled?(:selective_release_ui_api)
            unless Account.site_admin.feature_enabled?(:selective_release_edit_page)
              expect(Discussion.assign_to_button).to be_displayed
              Discussion.assign_to_button.click
            end
            expect(assign_to_in_tray("Remove #{course_section.name}")[0]).to be_displayed
          else
            expect(f("span[data-testid='assign-to-select-span']").present?).to be_truthy
            expect(fj("span:contains('#{course_section.name}')").present?).to be_truthy

            # Verify that the only_visible_to_overrides field is being respected
            expect(f("body")).not_to contain_jqcss("span:contains('Everyone')")

            # Just checking for a value. Formatting and TZ differences between front-end and back-end
            # makes an exact comparison too fragile.
            expect(f("input[placeholder='Select Assignment Due Date']").attribute("value")).not_to be_empty
          end
        end

        it "allows settings a graded discussion to an ungraded discussion" do
          graded_discussion = create_graded_discussion(course)
          get "/courses/#{course.id}/discussion_topics/#{graded_discussion.id}/edit"

          # Uncheck the "graded" checkbox
          force_click_native('input[type=checkbox][value="graded"]')
          fj("button:contains('Save')").click

          expect(DiscussionTopic.last.assignment).to be_nil
        end

        it "sets the mark important dates checkbox for discussion edit when differentiated modules ff is off" do
          feature_setup

          graded_discussion = create_graded_discussion(course)

          course_override_due_date = 5.days.from_now
          course_section = course.course_sections.create!(name: "section alpha")
          graded_discussion.assignment.assignment_overrides.create!(set_type: "CourseSection", set_id: course_section.id, due_at: course_override_due_date)

          get "/courses/#{course.id}/discussion_topics/#{graded_discussion.id}/edit"

          expect(mark_important_dates).to be_displayed
          scroll_to_element(mark_important_dates)
          click_mark_important_dates

          Discussion.save_button.click
          wait_for_ajaximations

          assignment = Assignment.last

          expect(assignment.important_dates).to be(true)
        end

        context "with archived grading schemes enabled" do
          before do
            Account.site_admin.enable_feature!(:grading_scheme_updates)
            Account.site_admin.enable_feature!(:archived_grading_schemes)
            @course = course
            @account = @course.account
            @active_grading_standard = @course.grading_standards.create!(title: "Active Grading Scheme", data: { "A" => 0.9, "F" => 0 }, scaling_factor: 1.0, points_based: false, workflow_state: "active")
            @archived_grading_standard = @course.grading_standards.create!(title: "Archived Grading Scheme", data: { "A" => 0.9, "F" => 0 }, scaling_factor: 1.0, points_based: false, workflow_state: "archived")
            @account_grading_standard = @account.grading_standards.create!(title: "Account Grading Scheme", data: { "A" => 0.9, "F" => 0 }, scaling_factor: 1.0, points_based: false, workflow_state: "active")
            discussion_assignment_options = {
              name: "assignment",
              points_possible: 10,
              grading_type: "letter_grade",
              assignment_group: course.assignment_groups.create!(name: "assignment group"),
              only_visible_to_overrides: true,
            }

            @graded_discussion = create_graded_discussion(course, discussion_assignment_options)
            @assignment = @graded_discussion.assignment
          end

          it "shows archived grading scheme if it is the course default twice, once to follow course default scheme and once to choose that scheme to use" do
            @course.update!(grading_standard_id: @archived_grading_standard.id)
            @course.reload
            get "/courses/#{@course.id}/discussion_topics/#{@graded_discussion.id}/edit"
            wait_for_ajaximations
            expect(f("[data-testid='grading-schemes-selector-dropdown']").attribute("title")).to eq(@archived_grading_standard.title + " (course default)")
            f("[data-testid='grading-schemes-selector-dropdown']").click
            expect(f("[data-testid='grading-schemes-selector-option-#{@course.grading_standard.id}']")).to include_text(@course.grading_standard.title)
          end

          it "shows archived grading scheme if it is the current assignment grading standard" do
            @assignment.update!(grading_standard_id: @archived_grading_standard.id)
            @assignment.reload
            get "/courses/#{@course.id}/discussion_topics/#{@graded_discussion.id}/edit"
            wait_for_ajaximations
            expect(f("[data-testid='grading-schemes-selector-dropdown']").attribute("title")).to eq(@archived_grading_standard.title)
          end

          it "removes grading schemes from dropdown after archiving them but still shows them upon reopening the modal" do
            get "/courses/#{@course.id}/discussion_topics/#{@graded_discussion.id}/edit"
            wait_for_ajaximations
            f("[data-testid='grading-schemes-selector-dropdown']").click
            expect(f("[data-testid='grading-schemes-selector-option-#{@active_grading_standard.id}']")).to be_present
            f("[data-testid='manage-all-grading-schemes-button']").click
            wait_for_ajaximations
            f("[data-testid='grading-scheme-#{@active_grading_standard.id}-archive-button']").click
            wait_for_ajaximations
            f("[data-testid='manage-all-grading-schemes-close-button']").click
            wait_for_ajaximations
            f("[data-testid='grading-schemes-selector-dropdown']").click
            expect(f("[data-testid='grading-schemes-selector-dropdown-form']")).not_to contain_css("[data-testid='grading-schemes-selector-option-#{@active_grading_standard.id}']")
            f("[data-testid='manage-all-grading-schemes-button']").click
            wait_for_ajaximations
            expect(f("[data-testid='grading-scheme-row-#{@active_grading_standard.id}']").text).to be_present
          end

          it "shows all archived schemes in the manage grading schemes modal" do
            archived_gs1 = @course.grading_standards.create!(title: "Archived Grading Scheme 1", data: { "A" => 0.9, "F" => 0 }, scaling_factor: 1.0, points_based: false, workflow_state: "archived")
            archived_gs2 = @course.grading_standards.create!(title: "Archived Grading Scheme 2", data: { "A" => 0.9, "F" => 0 }, scaling_factor: 1.0, points_based: false, workflow_state: "archived")
            archived_gs3 = @course.grading_standards.create!(title: "Archived Grading Scheme 3", data: { "A" => 0.9, "F" => 0 }, scaling_factor: 1.0, points_based: false, workflow_state: "archived")
            get "/courses/#{@course.id}/discussion_topics/#{@graded_discussion.id}/edit"
            wait_for_ajaximations
            f("[data-testid='manage-all-grading-schemes-button']").click
            wait_for_ajaximations
            expect(f("[data-testid='grading-scheme-#{archived_gs1.id}-name']")).to include_text(archived_gs1.title)
            expect(f("[data-testid='grading-scheme-#{archived_gs2.id}-name']")).to include_text(archived_gs2.title)
            expect(f("[data-testid='grading-scheme-#{archived_gs3.id}-name']")).to include_text(archived_gs3.title)
          end

          it "will still show the assignment grading scheme if you archive it on the edit page in the management modal and persist on reload" do
            @assignment.update!(grading_standard_id: @active_grading_standard.id)
            @assignment.reload
            get "/courses/#{@course.id}/discussion_topics/#{@graded_discussion.id}/edit"
            wait_for_ajaximations
            expect(f("[data-testid='grading-schemes-selector-dropdown']").attribute("title")).to eq(@active_grading_standard.title)
            f("[data-testid='manage-all-grading-schemes-button']").click
            wait_for_ajaximations
            f("[data-testid='grading-scheme-#{@active_grading_standard.id}-archive-button']").click
            wait_for_ajaximations
            f("[data-testid='manage-all-grading-schemes-close-button']").click
            wait_for_ajaximations
            expect(f("[data-testid='grading-schemes-selector-dropdown']").attribute("title")).to eq(@active_grading_standard.title)
            get "/courses/#{@course.id}/assignments/#{@assignment.id}/edit"
            wait_for_ajaximations
            expect(f("[data-testid='grading-schemes-selector-dropdown']").attribute("title")).to eq(@active_grading_standard.title)
          end

          it "creates a discussion topic with selected grading scheme/standard" do
            grading_standard = @course.grading_standards.create!(title: "Win/Lose", data: [["Winner", 0.94], ["Loser", 0]])
            get "/courses/#{@course.id}/discussion_topics/#{@graded_discussion.id}/edit"
            wait_for_ajaximations
            f("[data-testid='grading-schemes-selector-dropdown']").click
            f("[data-testid='grading-schemes-selector-option-#{grading_standard.id}']").click
            f("[data-testid='save-button']").click
            wait_for_ajaximations
            expect_new_page_load { f("[data-testid='continue-button']").click }
            a = DiscussionTopic.last.assignment
            expect(a.grading_standard_id).to eq grading_standard.id
          end
        end

        it "allows editing the assignment group for the graded discussion" do
          assign_group_2 = course.assignment_groups.create!(name: "Group 2")
          get "/courses/#{course.id}/discussion_topics/#{assignment_topic.id}/edit"
          force_click_native("input[title='assignment group']")
          wait_for(method: nil, timeout: 3) { fj("li:contains('Group 2')").present? }
          fj("li:contains('Group 2')").click
          fj("button:contains('Save')").click
          expect(assignment.reload.assignment_group_id).to eq assign_group_2.id
        end

        it "allows editing the points possible, grading type, group category, and peer review for the graded discussion" do
          pp_string = "80"
          group_cat = course.group_categories.create!(name: "another group set")
          get "/courses/#{course.id}/discussion_topics/#{assignment_topic.id}/edit"

          # change points possible from 10 to 80. selenium's clear method does not completely remove the previous value
          # so we use backspace instead
          pp_string.each_char { f("input[data-testid='points-possible-input']").send_keys(:backspace) }
          f("input[data-testid='points-possible-input']").send_keys(pp_string)

          force_click_native("input[value='Points']")
          fj("li:contains('Letter Grade')").click

          force_click_native("input[data-testid='peer_review_manual']")

          force_click_native("input[data-testid='group-discussion-checkbox']")
          force_click_native("input[placeholder='Select a group category']")
          fj("li:contains('#{group_cat.name}')").click

          fj("button:contains('Save')").click
          updated_assignment = assignment.reload
          expect(updated_assignment.points_possible).to eq 80
          expect(updated_assignment.grading_type).to eq "letter_grade"
          expect(updated_assignment.peer_reviews).to be true
          expect(updated_assignment.automatic_peer_reviews).to be false
          expect(updated_assignment.peer_reviews_assign_at).to be_nil
          expect(assignment.effective_group_category_id).to eq group_cat.id
        end

        it "adds an attachment to a graded discussion" do
          get "/courses/#{course.id}/discussion_topics/#{assignment_topic.id}/edit"
          _filename, fullpath, _data = get_file("testfile5.zip")
          f("input[data-testid='attachment-input']").send_keys(fullpath)
          fj("button:contains('Save')").click
          expect(assignment_topic.reload.attachment_id).to eq Attachment.last.id
        end

        context "selective release with assign to tray", :ignore_js_errors do
          before :once do
            Account.site_admin.disable_feature!(:selective_release_edit_page)
          end

          before do
            @student1 = student_in_course(course:, active_all: true).user
            @student2 = student_in_course(course:, active_all: true).user
            @course_section = course.course_sections.create!(name: "section alpha")
            @course_section_2 = course.course_sections.create!(name: "section Beta")
          end

          it "displays Everyone correctly", custom_timeout: 30 do
            graded_discussion = create_graded_discussion(course)

            due_date = "Sat, 06 Apr 2024 00:00:00.000000000 UTC +00:00"
            unlock_at = "Fri, 05 Apr 2024 00:00:00.000000000 UTC +00:00"
            lock_at = "Sun, 07 Apr 2024 00:00:00.000000000 UTC +00:00"
            graded_discussion.assignment.update!(due_at: due_date, unlock_at:, lock_at:)

            # Open page and assignTo tray
            get "/courses/#{course.id}/discussion_topics/#{graded_discussion.id}/edit"
            Discussion.assign_to_button.click

            # Expect check card and override count/content
            expect(module_item_assign_to_card.count).to eq 1
            expect(selected_assignee_options.count).to eq 1
            expect(selected_assignee_options.first.find("span").text).to eq "Everyone"

            # Find the date inputs, extract their values, combine date and time values, and parse into DateTime objects
            displayed_override_dates = all_displayed_assign_to_date_and_time

            # Check that the due dates are correctly displayed
            expect(displayed_override_dates.include?(DateTime.parse(due_date))).to be_truthy
            expect(displayed_override_dates.include?(DateTime.parse(unlock_at))).to be_truthy
            expect(displayed_override_dates.include?(DateTime.parse(lock_at))).to be_truthy
          end

          it "displays everyone and section and student overrides correctly", custom_timeout: 30 do
            graded_discussion = create_graded_discussion(course)

            # Create overrides
            # Card 1 = ["Everyone else"], Set by: only_visible_to_overrides: false

            # Card 2
            graded_discussion.assignment.assignment_overrides.create!(set_type: "CourseSection", set_id: @course_section.id)

            # Card 3
            graded_discussion.assignment.assignment_overrides.create!(set_type: "CourseSection", set_id: @course_section_2.id)

            # Card 4
            graded_discussion.assignment.assignment_overrides.create!(set_type: "ADHOC")
            graded_discussion.assignment.assignment_overrides.last.assignment_override_students.create!(user: @student1)
            graded_discussion.assignment.assignment_overrides.last.assignment_override_students.create!(user: @student2)

            # Open edit page and AssignTo Tray
            get "/courses/#{course.id}/discussion_topics/#{graded_discussion.id}/edit"
            Discussion.assign_to_button.click

            # Check that displayed cards and overrides are correct
            expect(module_item_assign_to_card.count).to eq 4

            displayed_overrides = module_item_assign_to_card.map do |card|
              card.find_all(assignee_selected_option_selector).map(&:text)
            end

            expected_overrides = generate_expected_overrides(graded_discussion.assignment)
            expect(displayed_overrides).to match_array(expected_overrides)
          end

          it "displays visible to overrides only correctly", custom_timeout: 30 do
            # The main difference in this test is that only_visible_to_overrides is true
            discussion_assignment_options = {
              only_visible_to_overrides: true,
            }
            graded_discussion = create_graded_discussion(course, discussion_assignment_options)

            # Create overrides
            # Card 1
            graded_discussion.assignment.assignment_overrides.create!(set_type: "CourseSection", set_id: @course_section.id)
            # Card 2
            graded_discussion.assignment.assignment_overrides.create!(set_type: "CourseSection", set_id: @course_section_2.id)
            # Card 3
            graded_discussion.assignment.assignment_overrides.create!(set_type: "ADHOC")
            graded_discussion.assignment.assignment_overrides.last.assignment_override_students.create!(user: @student1)
            graded_discussion.assignment.assignment_overrides.last.assignment_override_students.create!(user: @student2)

            # Open edit page and AssignTo Tray
            get "/courses/#{course.id}/discussion_topics/#{graded_discussion.id}/edit"
            Discussion.assign_to_button.click

            # Check that displayed cards and overrides are correct
            expect(module_item_assign_to_card.count).to eq 3

            displayed_overrides = module_item_assign_to_card.map do |card|
              card.find_all(assignee_selected_option_selector).map(&:text)
            end

            expected_overrides = generate_expected_overrides(graded_discussion.assignment)
            expect(displayed_overrides).to match_array(expected_overrides)
          end

          it "allows adding overrides" do
            graded_discussion = create_graded_discussion(course)

            due_date = "Sat, 06 Apr 2024 00:00:00.000000000 UTC +00:00"
            unlock_at = "Fri, 05 Apr 2024 00:00:00.000000000 UTC +00:00"
            lock_at = "Sun, 07 Apr 2024 00:00:00.000000000 UTC +00:00"
            graded_discussion.assignment.update!(due_at: due_date, unlock_at:, lock_at:)
            course.reload
            # Open page and assignTo tray
            get "/courses/#{course.id}/discussion_topics/#{graded_discussion.id}/edit"
            Discussion.assign_to_button.click
            wait_for_assign_to_tray_spinner

            keep_trying_until { expect(item_tray_exists?).to be_truthy }

            click_add_assign_to_card
            select_module_item_assignee(1, @student1.name)

            click_save_button("Apply")

            keep_trying_until { expect(element_exists?(module_item_edit_tray_selector)).to be_falsey }
            expect(AssignmentCreateEditPage.pending_changes_pill_exists?).to be_truthy

            Discussion.save_button.click
            wait_for_ajaximations

            assignment = Assignment.last

            expect(assignment.assignment_overrides.active.count).to eq 1
          end

          it "allows removing overrides" do
            graded_discussion = create_graded_discussion(course)

            due_date = "Sat, 06 Apr 2024 00:00:00.000000000 UTC +00:00"
            unlock_at = "Fri, 05 Apr 2024 00:00:00.000000000 UTC +00:00"
            lock_at = "Sun, 07 Apr 2024 00:00:00.000000000 UTC +00:00"
            graded_discussion.assignment.update!(due_at: due_date, unlock_at:, lock_at:)

            # Create section override
            course_section = course.course_sections.create!(name: "section alpha")
            graded_discussion.assignment.assignment_overrides.create!(set_type: "CourseSection", set_id: course_section.id)

            course.reload
            # Open page and assignTo tray
            get "/courses/#{course.id}/discussion_topics/#{graded_discussion.id}/edit"
            Discussion.assign_to_button.click
            wait_for_assign_to_tray_spinner

            keep_trying_until { expect(item_tray_exists?).to be_truthy }

            # Remove the section override
            click_delete_assign_to_card(1)
            click_save_button("Apply")

            keep_trying_until { expect(element_exists?(module_item_edit_tray_selector)).to be_falsey }
            expect(AssignmentCreateEditPage.pending_changes_pill_exists?).to be_truthy

            Discussion.save_button.click
            wait_for_ajaximations

            assignment = Assignment.last
            assignment.reload
            expect(assignment.assignment_overrides.active.count).to eq 0
            expect(assignment.only_visible_to_overrides).to be_falsey
          end

          it "displays module overrides correctly" do
            graded_discussion = create_graded_discussion(course)
            module1 = course.context_modules.create!(name: "Module 1")
            graded_discussion.context_module_tags.create! context_module: module1, context: course, tag_type: "context_module"

            override = module1.assignment_overrides.create!
            override.assignment_override_students.create!(user: @student1)

            # Open page and assignTo tray
            get "/courses/#{course.id}/discussion_topics/#{graded_discussion.id}/edit"
            Discussion.assign_to_button.click
            wait_for_assign_to_tray_spinner

            # Verify that Everyone tag does not appear
            expect(module_item_assign_to_card.count).to eq 1
            expect(module_item_assign_to_card[0].find_all(assignee_selected_option_selector).map(&:text)).to eq ["User"]
            expect(inherited_from.last.text).to eq("Inherited from #{module1.name}")

            # Update the inherited card due date, should remove inherited
            update_due_date(0, "12/31/2022")
            update_due_time(0, "5:00 PM")
            click_save_button("Apply")

            Discussion.assign_to_button.click
            expect(f("body")).not_to contain_jqcss(inherited_from_selector)
            click_save_button("Apply")

            Discussion.save_button.click
            Discussion.section_warning_continue_button.click
            wait_for_ajaximations

            # Expect the module override to be overridden and not appear
            get "/courses/#{course.id}/discussion_topics/#{graded_discussion.id}/edit"
            Discussion.assign_to_button.click

            expect(module_item_assign_to_card.count).to eq 1
            expect(f("body")).not_to contain_jqcss(inherited_from_selector)
          end

          it "displays module and course overrides correctly" do
            graded_discussion = create_graded_discussion(course)
            module1 = course.context_modules.create!(name: "Module 1")
            graded_discussion.context_module_tags.create! context_module: module1, context: course, tag_type: "context_module"

            override = module1.assignment_overrides.create!
            override.assignment_override_students.create!(user: @student1)
            graded_discussion.assignment.assignment_overrides.create!(set: course, due_at: 1.day.from_now)

            # Open page and assignTo tray
            get "/courses/#{course.id}/discussion_topics/#{graded_discussion.id}/edit"
            Discussion.assign_to_button.click
            wait_for_assign_to_tray_spinner

            # Verify that Everyone tag does not appear
            expect(module_item_assign_to_card.count).to eq 2
            expect(module_item_assign_to_card[0].find_all(assignee_selected_option_selector).map(&:text)).to eq ["Everyone else"]
            expect(module_item_assign_to_card[1].find_all(assignee_selected_option_selector).map(&:text)).to eq ["User"]
            expect(inherited_from.last.text).to eq("Inherited from #{module1.name}")
          end

          it "creates a course override if everyone is added with a module override" do
            graded_discussion = create_graded_discussion(course)
            module1 = course.context_modules.create!(name: "Module 1")
            graded_discussion.context_module_tags.create! context_module: module1, context: course, tag_type: "context_module"

            override = module1.assignment_overrides.create!
            override.assignment_override_students.create!(user: @student1)

            # Open page and assignTo tray
            get "/courses/#{course.id}/discussion_topics/#{graded_discussion.id}/edit"
            Discussion.assign_to_button.click
            wait_for_assign_to_tray_spinner

            # Verify the module override is shown
            expect(module_item_assign_to_card.count).to eq 1
            expect(module_item_assign_to_card[0].find_all(assignee_selected_option_selector).map(&:text)).to eq ["User"]
            expect(inherited_from.last.text).to eq("Inherited from #{module1.name}")

            click_add_assign_to_card
            select_module_item_assignee(1, "Everyone else")

            click_save_button("Apply")

            # Save the discussion without changing the inherited module override
            Discussion.save_button.click
            Discussion.section_warning_continue_button.click
            wait_for_ajaximations

            assignment = graded_discussion.assignment
            assignment.reload
            # Expect the existing override to be the module override
            expect(assignment.assignment_overrides.active.count).to eq 1
            expect(assignment.all_assignment_overrides.active.count).to eq 2
            expect(assignment.assignment_overrides.first.set_type).to eq "Course"
            expect(assignment.only_visible_to_overrides).to be_truthy
          end

          it "does not display module override if an unassigned override exists" do
            graded_discussion = create_graded_discussion(course)
            module1 = course.context_modules.create!(name: "Module 1")
            graded_discussion.context_module_tags.create! context_module: module1, context: course, tag_type: "context_module"

            override = module1.assignment_overrides.create!
            override.assignment_override_students.create!(user: @student1)

            unassigned_override = graded_discussion.assignment.assignment_overrides.create!
            unassigned_override.assignment_override_students.create!(user: @student1)
            unassigned_override.update(unassign_item: true)

            assigned_override = graded_discussion.assignment.assignment_overrides.create!
            assigned_override.assignment_override_students.create!(user: @student2)

            # Open page and assignTo tray
            get "/courses/#{course.id}/discussion_topics/#{graded_discussion.id}/edit"
            Discussion.assign_to_button.click
            wait_for_assign_to_tray_spinner

            # Verify the module override is not shown
            expect(module_item_assign_to_card.count).to eq 1
            expect(module_item_assign_to_card[0].find_all(assignee_selected_option_selector).map(&:text)).to eq ["User"]
            expect(module_item_assign_to_card[0]).not_to contain_css(inherited_from_selector)
          end

          it "does not create an override if the modules override is not updated" do
            graded_discussion = create_graded_discussion(course)
            module1 = course.context_modules.create!(name: "Module 1")
            graded_discussion.context_module_tags.create! context_module: module1, context: course, tag_type: "context_module"

            override = module1.assignment_overrides.create!
            override.assignment_override_students.create!(user: @student1)

            # Open page and assignTo tray
            get "/courses/#{course.id}/discussion_topics/#{graded_discussion.id}/edit"
            Discussion.assign_to_button.click
            wait_for_assign_to_tray_spinner

            # Verify the module override is shown
            expect(module_item_assign_to_card.count).to eq 1
            expect(module_item_assign_to_card[0].find_all(assignee_selected_option_selector).map(&:text)).to eq ["User"]
            expect(inherited_from.last.text).to eq("Inherited from #{module1.name}")
            click_save_button("Apply")

            # Save the discussion without changing the inherited module override
            Discussion.save_button.click
            Discussion.section_warning_continue_button.click
            wait_for_ajaximations

            assignment = graded_discussion.assignment
            assignment.reload
            # Expect the existing override to be the module override
            expect(assignment.assignment_overrides.active.count).to eq 0
            expect(assignment.all_assignment_overrides.active.count).to eq 1
            expect(assignment.all_assignment_overrides.first.context_module_id).to eq module1.id
            expect(assignment.only_visible_to_overrides).to be_falsey
          end

          it "displays highighted cards correctly" do
            graded_discussion = create_graded_discussion(course)
            get "/courses/#{course.id}/discussion_topics/#{graded_discussion.id}/edit"
            Discussion.assign_to_button.click
            wait_for_assign_to_tray_spinner

            # Expect there to be no highlighted cards
            expect(module_item_assign_to_card.count).to eq 1
            expect(f("body")).not_to contain_jqcss(highlighted_card_selector)
            click_save_button("Apply")

            # Expect that if no changes were made, that the apply button doens't highlight old cards
            Discussion.assign_to_button.click
            wait_for_assign_to_tray_spinner
            expect(module_item_assign_to_card.count).to eq 1
            expect(f("body")).not_to contain_jqcss(highlighted_card_selector)

            # Expect highlighted card after making a change
            update_due_date(0, "12/31/2022")
            click_save_button("Apply")
            Discussion.assign_to_button.click
            wait_for_assign_to_tray_spinner
            expect(highlighted_item_assign_to_card.count).to eq 1
          end

          it "cancels correctly" do
            graded_discussion = create_graded_discussion(course)

            # Open page and assignTo tray
            get "/courses/#{course.id}/discussion_topics/#{graded_discussion.id}/edit"
            Discussion.assign_to_button.click
            wait_for_assign_to_tray_spinner

            # Create a new card, don't apply it
            click_add_assign_to_card
            select_module_item_assignee(1, @student1.name)
            expect(module_item_assign_to_card.count).to eq 2
            cancel_button.click

            # Reopen, expect new card to not be there
            Discussion.assign_to_button.click
            expect(module_item_assign_to_card.count).to eq 1

            # Add a new card, apply it
            click_add_assign_to_card
            select_module_item_assignee(1, @student1.name)
            click_save_button("Apply")
            expect(AssignmentCreateEditPage.pending_changes_pill_exists?).to be_truthy

            # Expect both cards to be there
            Discussion.assign_to_button.click
            expect(module_item_assign_to_card.count).to eq 2
          end

          it "sets the mark important dates checkbox for discussion edit" do
            feature_setup

            graded_discussion = create_graded_discussion(course)

            get "/courses/#{course.id}/discussion_topics/#{graded_discussion.id}/edit"

            Discussion.assign_to_button.click
            wait_for_assign_to_tray_spinner

            keep_trying_until { expect(item_tray_exists?).to be_truthy }

            formatted_date = format_date_for_view(2.days.from_now(Time.zone.now), "%m/%d/%Y")
            update_due_date(0, formatted_date)
            update_due_time(0, "5:00 PM")

            click_save_button("Apply")

            expect(mark_important_dates).to be_displayed
            scroll_to_element(mark_important_dates)
            click_mark_important_dates

            Discussion.save_button.click
            wait_for_ajaximations

            assignment = Assignment.last

            expect(assignment.important_dates).to be(true)
          end

          it "does not show the assign to UI when the user does not have permission even if user can access edit page" do
            # i.e., they have moderate_forum permission but not manage_assignments_edit
            discussion = create_graded_discussion(course)
            get "/courses/#{course.id}/discussion_topics/#{discussion.id}/edit"
            expect(element_exists?(Discussion.assign_to_button_selector)).to be_truthy

            RoleOverride.create!(context: @course.account, permission: "manage_assignments_edit", role: teacher_role, enabled: false)
            get "/courses/#{course.id}/discussion_topics/#{discussion.id}/edit"
            expect(element_exists?(Discussion.assign_to_button_selector)).to be_falsey
          end

          it "does not recover a deleted card when adding an assignee", :ignore_js_errors do
            # Bug fix of LX-1619
            discussion = create_graded_discussion(course)
            get "/courses/#{course.id}/discussion_topics/#{discussion.id}/edit"

            Discussion.click_assign_to_button
            wait_for_assign_to_tray_spinner
            keep_trying_until { expect(item_tray_exists?).to be_truthy }

            click_add_assign_to_card
            click_delete_assign_to_card(0)
            select_module_item_assignee(0, @course_section_2.name)

            expect(selected_assignee_options.count).to be(1)
          end

          context "checkpoints" do
            it "shows reply to topic input on graded discussion with sub assignments" do
              Account.site_admin.enable_feature!(:discussion_checkpoints)
              @course.root_account.enable_feature!(:discussion_checkpoints)
              assignment = @course.assignments.create!(
                name: "Assignment",
                submission_types: ["online_text_entry"],
                points_possible: 20
              )
              assignment.update!(has_sub_assignments: true)
              assignment.sub_assignments.create!(context: assignment.context, sub_assignment_tag: CheckpointLabels::REPLY_TO_TOPIC, points_possible: 10, due_at: 3.days.from_now)
              assignment.sub_assignments.create!(context: assignment.context, sub_assignment_tag: CheckpointLabels::REPLY_TO_ENTRY, points_possible: 10, due_at: 5.days.from_now)
              graded_discussion = @course.discussion_topics.create!(
                title: "Graded Discussion",
                discussion_type: "threaded",
                posted_at: "2017-07-09 16:32:34",
                user: @teacher,
                assignment:,
                reply_to_entry_required_count: 1
              )

              # Open page and assignTo tray
              get "/courses/#{@course.id}/discussion_topics/#{graded_discussion.id}/edit"
              Discussion.assign_to_button.click

              wait_for_assign_to_tray_spinner
              expect(module_item_assign_to_card.last).to contain_css(reply_to_topic_due_date_input_selector)
            end

            it "shows required replies input on graded discussion with sub assignments" do
              Account.site_admin.enable_feature!(:discussion_checkpoints)
              @course.root_account.enable_feature!(:discussion_checkpoints)
              @student1 = student_in_course(course:, active_all: true).user
              @student2 = student_in_course(course:, active_all: true).user
              @course_section = course.course_sections.create!(name: "section alpha")
              @course_section_2 = course.course_sections.create!(name: "section Beta")

              # Open page and assignTo tray
              get "/courses/#{@course.id}/discussion_topics/new"
              title = "Graded Discussion Topic with letter grade type"
              message = "replying to topic"

              f("input[placeholder='Topic Title']").send_keys title
              type_in_tiny("textarea", message)

              force_click_native('input[type=checkbox][value="graded"]')
              force_click_native('input[type=checkbox][value="checkpoints"]')

              Discussion.assign_to_button.click
              click_add_assign_to_card
              click_delete_assign_to_card(0)
              select_module_item_assignee(0, @course_section_2.name)

              reply_to_topic_date = 3.days.from_now(Time.zone.now).to_date + 17.hours
              reply_to_topic_date_formatted = format_date_for_view(reply_to_topic_date, "%m/%d/%Y")
              update_reply_to_topic_date(0, reply_to_topic_date_formatted)
              update_reply_to_topic_time(0, "5:00 PM")

              # required replies
              required_replies_date = 4.days.from_now(Time.zone.now).to_date + 17.hours
              required_replies_date_formatted = format_date_for_view(required_replies_date, "%m/%d/%Y")
              update_required_replies_date(0, required_replies_date_formatted)
              update_required_replies_time(0, "5:00 PM")

              # available from
              available_from_date = 2.days.from_now(Time.zone.now).to_date + 17.hours
              available_from_date_formatted = format_date_for_view(available_from_date, "%m/%d/%Y")
              update_available_date(0, available_from_date_formatted, true, false)
              update_available_time(0, "5:00 PM", true, false)

              # available until
              until_date = 5.days.from_now(Time.zone.now).to_date + 17.hours
              until_date_formatted = format_date_for_view(until_date, "%m/%d/%Y")
              update_until_date(0, until_date_formatted, true, false)
              update_until_time(0, "5:00 PM", true, false)

              click_save_button("Apply")

              wait_for_assign_to_tray_spinner
              fj("button:contains('Save')").click
              Discussion.section_warning_continue_button.click
              wait_for_ajaximations

              graded_discussion = DiscussionTopic.last
              sub_assignments = graded_discussion.assignment.sub_assignments
              sub_assignment1 = sub_assignments.find_by(sub_assignment_tag: CheckpointLabels::REPLY_TO_TOPIC)
              sub_assignment2 = sub_assignments.find_by(sub_assignment_tag: CheckpointLabels::REPLY_TO_ENTRY)

              expect(graded_discussion.assignment.sub_assignments.count).to eq(2)
              expect(format_date_for_view(sub_assignment1.assignment_overrides.active.first.due_at, "%m/%d/%Y")).to eq(reply_to_topic_date_formatted)
              expect(format_date_for_view(sub_assignment2.assignment_overrides.active.first.due_at, "%m/%d/%Y")).to eq(required_replies_date_formatted)

              # renders update
              get "/courses/#{@course.id}/discussion_topics/#{graded_discussion.id}/edit"
              Discussion.assign_to_button.click

              displayed_override_dates = all_displayed_assign_to_date_and_time
              # Check that the due dates are correctly displayed
              expect(displayed_override_dates.include?(reply_to_topic_date)).to be_truthy
              expect(displayed_override_dates.include?(required_replies_date)).to be_truthy
              expect(displayed_override_dates.include?(available_from_date)).to be_truthy
              expect(displayed_override_dates.include?(until_date)).to be_truthy

              # updates dates and saves
              reply_to_topic_date = 4.days.from_now(Time.zone.now).to_date + 17.hours
              reply_to_topic_date_formatted = format_date_for_view(reply_to_topic_date, "%m/%d/%Y")
              update_reply_to_topic_date(0, reply_to_topic_date_formatted)
              update_reply_to_topic_time(0, "5:00 PM")

              # required replies
              required_replies_date = 5.days.from_now(Time.zone.now).to_date + 17.hours
              required_replies_date_formatted = format_date_for_view(required_replies_date, "%m/%d/%Y")
              update_required_replies_date(0, required_replies_date_formatted)
              update_required_replies_time(0, "5:00 PM")

              # available from
              available_from_date = 3.days.from_now(Time.zone.now).to_date + 17.hours
              available_from_date_formatted = format_date_for_view(available_from_date, "%m/%d/%Y")
              update_available_date(0, available_from_date_formatted, true, false)
              update_available_time(0, "5:00 PM", true, false)

              # available until
              until_date = 6.days.from_now(Time.zone.now).to_date + 17.hours
              until_date_formatted = format_date_for_view(until_date, "%m/%d/%Y")
              update_until_date(0, until_date_formatted, true, false)
              update_until_time(0, "5:00 PM", true, false)

              click_save_button("Apply")

              wait_for_assign_to_tray_spinner
              fj("button:contains('Save')").click
              Discussion.section_warning_continue_button.click
              wait_for_ajaximations

              graded_discussion.reload
              sub_assignments = graded_discussion.assignment.sub_assignments
              sub_assignment1 = sub_assignments.find_by(sub_assignment_tag: CheckpointLabels::REPLY_TO_TOPIC)
              sub_assignment2 = sub_assignments.find_by(sub_assignment_tag: CheckpointLabels::REPLY_TO_ENTRY)

              expect(graded_discussion.assignment.sub_assignments.count).to eq(2)
              expect(format_date_for_view(sub_assignment1.assignment_overrides.active.first.due_at, "%m/%d/%Y")).to eq(reply_to_topic_date_formatted)
              expect(format_date_for_view(sub_assignment2.assignment_overrides.active.first.due_at, "%m/%d/%Y")).to eq(required_replies_date_formatted)
            end

            it "displays an error when the availability date is after the due date" do
              Account.site_admin.enable_feature!(:discussion_checkpoints)
              @course.root_account.enable_feature!(:discussion_checkpoints)
              assignment = @course.assignments.create!(
                name: "Assignment",
                submission_types: ["online_text_entry"],
                points_possible: 20
              )
              assignment.update!(has_sub_assignments: true)
              assignment.sub_assignments.create!(context: assignment.context, sub_assignment_tag: CheckpointLabels::REPLY_TO_TOPIC, points_possible: 10, due_at: 3.days.from_now)
              assignment.sub_assignments.create!(context: assignment.context, sub_assignment_tag: CheckpointLabels::REPLY_TO_ENTRY, points_possible: 10, due_at: 5.days.from_now)
              graded_discussion = @course.discussion_topics.create!(
                title: "Graded Discussion",
                discussion_type: "threaded",
                posted_at: "2017-07-09 16:32:34",
                user: @teacher,
                assignment:,
                reply_to_entry_required_count: 1
              )

              # Open page and assignTo tray
              get "/courses/#{@course.id}/discussion_topics/#{graded_discussion.id}/edit"
              Discussion.assign_to_button.click

              reply_to_topic_date_formatted = format_date_for_view(1.day.from_now(Time.zone.now).to_date, "%m/%d/%Y")
              update_reply_to_topic_date(0, reply_to_topic_date_formatted)
              update_reply_to_topic_time(0, "5:00 PM")

              # available from
              available_from_date_formatted = format_date_for_view(2.days.from_now(Time.zone.now).to_date, "%m/%d/%Y")
              update_available_date(0, available_from_date_formatted, true, false)
              update_available_time(0, "5:00 PM", true, false)
              expect(assign_to_date_and_time[2].text).to include("Unlock date cannot be after reply to topic due date")

              # correct reply to topic
              reply_to_topic_date_formatted = format_date_for_view(3.days.from_now(Time.zone.now).to_date, "%m/%d/%Y")
              update_reply_to_topic_date(0, reply_to_topic_date_formatted)
              update_reply_to_topic_time(0, "5:00 PM")

              # required replies
              required_replies_date_formatted = format_date_for_view(1.day.from_now(Time.zone.now).to_date, "%m/%d/%Y")
              update_required_replies_date(0, required_replies_date_formatted)
              update_required_replies_time(0, "5:00 PM")
              expect(assign_to_date_and_time[2].text).to include("Unlock date cannot be after required replies due date")

              # available until
              until_date = 5.days.from_now(Time.zone.now).to_date + 17.hours
              until_date_formatted = format_date_for_view(until_date, "%m/%d/%Y")
              update_until_date(0, until_date_formatted, true, false)
              update_until_time(0, "5:00 PM", true, false)

              reply_to_topic_date_formatted = format_date_for_view(6.days.from_now(Time.zone.now).to_date, "%m/%d/%Y")
              update_reply_to_topic_date(0, reply_to_topic_date_formatted)
              update_reply_to_topic_time(0, "5:00 PM")
              expect(assign_to_date_and_time[3].text).to include("Lock date cannot be before reply to topic due date")

              # correct reply to topic
              reply_to_topic_date_formatted = format_date_for_view(3.days.from_now(Time.zone.now).to_date, "%m/%d/%Y")
              update_reply_to_topic_date(0, reply_to_topic_date_formatted)
              update_reply_to_topic_time(0, "5:00 PM")

              # required replies
              required_replies_date_formatted = format_date_for_view(6.days.from_now(Time.zone.now).to_date, "%m/%d/%Y")
              update_required_replies_date(0, required_replies_date_formatted)
              update_required_replies_time(0, "5:00 PM")
              expect(assign_to_date_and_time[3].text).to include("Lock date cannot be before required replies due date")
            end
          end

          context "post to sis" do
            before do
              course.account.set_feature_flag! "post_grades", "on"
              course.account.set_feature_flag! :new_sis_integrations, "on"
              course.account.settings[:sis_syncing] = { value: true, locked: false }
              course.account.settings[:sis_require_assignment_due_date] = { value: true }
              course.account.save!
            end

            it "blocks when enabled", :ignore_js_errors do
              graded_discussion = create_graded_discussion(course)
              get "/courses/#{course.id}/discussion_topics/#{graded_discussion.id}/edit"
              Discussion.click_sync_to_sis_checkbox
              Discussion.save_button.click
              wait_for_ajaximations

              expect(driver.current_url).to include("edit")
              expect_instui_flash_message("Please set a due date or change your selection for the “Sync to SIS” option.")

              Discussion.click_assign_to_button

              wait_for_assign_to_tray_spinner
              keep_trying_until { expect(item_tray_exists?).to be_truthy }

              expect(assign_to_date_and_time[0].text).to include("Please add a due date")

              update_due_date(0, format_date_for_view(Time.zone.now, "%-m/%-d/%Y"))
              update_due_time(0, "11:59 PM")
              click_save_button("Apply")
              keep_trying_until { expect(element_exists?(module_item_edit_tray_selector)).to be_falsey }

              expect_new_page_load { Discussion.save_button.click }
              expect(driver.current_url).not_to include("edit")
              expect(graded_discussion.reload.assignment.post_to_sis).to be_truthy
              get "/courses/#{course.id}/discussion_topics/#{graded_discussion.id}/edit"
              expect(is_checked(Discussion.sync_to_sis_checkbox_selector)).to be_truthy
            end

            it "does not block when disabled" do
              graded_discussion = create_graded_discussion(course)
              get "/courses/#{course.id}/discussion_topics/#{graded_discussion.id}/edit"

              expect_new_page_load { Discussion.save_button.click }
              expect(driver.current_url).not_to include("edit")
              expect(graded_discussion.reload.assignment.post_to_sis).to be_falsey

              get "/courses/#{course.id}/discussion_topics/#{graded_discussion.id}/edit"
              expect(is_checked(Discussion.sync_to_sis_checkbox_selector)).to be_falsey
            end

            it "validates due date when user checks/unchecks the box", :ignore_js_errors do
              graded_discussion = create_graded_discussion(course)
              get "/courses/#{course.id}/discussion_topics/#{graded_discussion.id}/edit"

              Discussion.click_assign_to_button
              wait_for_assign_to_tray_spinner
              keep_trying_until { expect(item_tray_exists?).to be_truthy }

              expect(assign_to_date_and_time[0].text).not_to include("Please add a due date")

              click_cancel_button
              keep_trying_until { expect(element_exists?(module_item_edit_tray_selector)).to be_falsey }

              Discussion.click_sync_to_sis_checkbox
              Discussion.click_assign_to_button
              wait_for_assign_to_tray_spinner
              keep_trying_until { expect(item_tray_exists?).to be_truthy }

              expect(assign_to_date_and_time[0].text).to include("Please add a due date")

              update_due_date(0, format_date_for_view(Time.zone.now, "%-m/%-d/%Y"))
              update_due_time(0, "11:59 PM")
              click_save_button("Apply")
              keep_trying_until { expect(element_exists?(module_item_edit_tray_selector)).to be_falsey }

              expect_new_page_load { Discussion.save_button.click }
              expect(driver.current_url).not_to include("edit")
              expect(graded_discussion.reload.assignment.post_to_sis).to be_truthy
            end
          end
        end

        context "selective release with embedded assign to cards", :ignore_js_errors do
          before :once do
            Account.site_admin.enable_feature!(:selective_release_edit_page)
          end

          before do
            @student1 = student_in_course(course:, active_all: true).user
            @student2 = student_in_course(course:, active_all: true).user
            @course_section = course.course_sections.create!(name: "section alpha")
            @course_section_2 = course.course_sections.create!(name: "section Beta")
          end

          it "displays Everyone correctly", custom_timeout: 30 do
            graded_discussion = create_graded_discussion(course)

            due_date = "Sat, 06 Apr 2024 00:00:00.000000000 UTC +00:00"
            unlock_at = "Fri, 05 Apr 2024 00:00:00.000000000 UTC +00:00"
            lock_at = "Sun, 07 Apr 2024 00:00:00.000000000 UTC +00:00"
            graded_discussion.assignment.update!(due_at: due_date, unlock_at:, lock_at:)

            # Open page and assignTo tray
            get "/courses/#{course.id}/discussion_topics/#{graded_discussion.id}/edit"

            # Expect check card and override count/content
            expect(module_item_assign_to_card.count).to eq 1
            expect(selected_assignee_options.count).to eq 1
            expect(selected_assignee_options.first.find("span").text).to eq "Everyone"

            # Find the date inputs, extract their values, combine date and time values, and parse into DateTime objects
            displayed_override_dates = all_displayed_assign_to_date_and_time

            # Check that the due dates are correctly displayed
            expect(displayed_override_dates.include?(DateTime.parse(due_date))).to be_truthy
            expect(displayed_override_dates.include?(DateTime.parse(unlock_at))).to be_truthy
            expect(displayed_override_dates.include?(DateTime.parse(lock_at))).to be_truthy
          end

          it "displays everyone and section and student overrides correctly", custom_timeout: 30 do
            graded_discussion = create_graded_discussion(course)

            # Create overrides
            # Card 1 = ["Everyone else"], Set by: only_visible_to_overrides: false

            # Card 2
            graded_discussion.assignment.assignment_overrides.create!(set_type: "CourseSection", set_id: @course_section.id)

            # Card 3
            graded_discussion.assignment.assignment_overrides.create!(set_type: "CourseSection", set_id: @course_section_2.id)

            # Card 4
            graded_discussion.assignment.assignment_overrides.create!(set_type: "ADHOC")
            graded_discussion.assignment.assignment_overrides.last.assignment_override_students.create!(user: @student1)
            graded_discussion.assignment.assignment_overrides.last.assignment_override_students.create!(user: @student2)

            # Open edit page and AssignTo Tray
            get "/courses/#{course.id}/discussion_topics/#{graded_discussion.id}/edit"

            # Check that displayed cards and overrides are correct
            expect(module_item_assign_to_card.count).to eq 4

            displayed_overrides = module_item_assign_to_card.map do |card|
              card.find_all(assignee_selected_option_selector).map(&:text)
            end

            expected_overrides = generate_expected_overrides(graded_discussion.assignment)
            expect(displayed_overrides).to match_array(expected_overrides)
          end

          it "displays visible to overrides only correctly", custom_timeout: 30 do
            # The main difference in this test is that only_visible_to_overrides is true
            discussion_assignment_options = {
              only_visible_to_overrides: true,
            }
            graded_discussion = create_graded_discussion(course, discussion_assignment_options)

            # Create overrides
            # Card 1
            graded_discussion.assignment.assignment_overrides.create!(set_type: "CourseSection", set_id: @course_section.id)
            # Card 2
            graded_discussion.assignment.assignment_overrides.create!(set_type: "CourseSection", set_id: @course_section_2.id)
            # Card 3
            graded_discussion.assignment.assignment_overrides.create!(set_type: "ADHOC")
            graded_discussion.assignment.assignment_overrides.last.assignment_override_students.create!(user: @student1)
            graded_discussion.assignment.assignment_overrides.last.assignment_override_students.create!(user: @student2)

            # Open edit page and AssignTo Tray
            get "/courses/#{course.id}/discussion_topics/#{graded_discussion.id}/edit"

            # Check that displayed cards and overrides are correct
            expect(module_item_assign_to_card.count).to eq 3

            displayed_overrides = module_item_assign_to_card.map do |card|
              card.find_all(assignee_selected_option_selector).map(&:text)
            end

            expected_overrides = generate_expected_overrides(graded_discussion.assignment)
            expect(displayed_overrides).to match_array(expected_overrides)
          end

          it "allows adding overrides" do
            graded_discussion = create_graded_discussion(course)

            due_date = "Sat, 06 Apr 2024 00:00:00.000000000 UTC +00:00"
            unlock_at = "Fri, 05 Apr 2024 00:00:00.000000000 UTC +00:00"
            lock_at = "Sun, 07 Apr 2024 00:00:00.000000000 UTC +00:00"
            graded_discussion.assignment.update!(due_at: due_date, unlock_at:, lock_at:)
            course.reload
            # Open page and assignTo tray
            get "/courses/#{course.id}/discussion_topics/#{graded_discussion.id}/edit"

            click_add_assign_to_card
            select_module_item_assignee(1, @student1.name)

            Discussion.save_button.click
            wait_for_ajaximations

            assignment = Assignment.last

            expect(assignment.assignment_overrides.active.count).to eq 1
          end

          it "allows removing overrides" do
            graded_discussion = create_graded_discussion(course)

            due_date = "Sat, 06 Apr 2024 00:00:00.000000000 UTC +00:00"
            unlock_at = "Fri, 05 Apr 2024 00:00:00.000000000 UTC +00:00"
            lock_at = "Sun, 07 Apr 2024 00:00:00.000000000 UTC +00:00"
            graded_discussion.assignment.update!(due_at: due_date, unlock_at:, lock_at:)

            # Create section override
            course_section = course.course_sections.create!(name: "section alpha")
            graded_discussion.assignment.assignment_overrides.create!(set_type: "CourseSection", set_id: course_section.id)

            course.reload
            # Open page and assignTo tray
            get "/courses/#{course.id}/discussion_topics/#{graded_discussion.id}/edit"

            # Remove the section override
            click_delete_assign_to_card(1)

            Discussion.save_button.click
            wait_for_ajaximations

            assignment = Assignment.last
            assignment.reload
            expect(assignment.assignment_overrides.active.count).to eq 0
            expect(assignment.only_visible_to_overrides).to be_falsey
          end

          it "displays module overrides correctly" do
            graded_discussion = create_graded_discussion(course)
            module1 = course.context_modules.create!(name: "Module 1")
            graded_discussion.context_module_tags.create! context_module: module1, context: course, tag_type: "context_module"

            override = module1.assignment_overrides.create!
            override.assignment_override_students.create!(user: @student1)

            # Open page and assignTo tray
            get "/courses/#{course.id}/discussion_topics/#{graded_discussion.id}/edit"

            # Verify that Everyone tag does not appear
            expect(module_item_assign_to_card.count).to eq 1
            expect(module_item_assign_to_card[0].find_all(assignee_selected_option_selector).map(&:text)).to eq ["User"]
            expect(inherited_from.last.text).to eq("Inherited from #{module1.name}")

            # Update the inherited card due date, should remove inherited
            update_due_date(0, "12/31/2022")
            update_due_time(0, "5:00 PM")

            expect(f("body")).not_to contain_jqcss(inherited_from_selector)

            Discussion.save_button.click
            Discussion.section_warning_continue_button.click
            wait_for_ajaximations

            # Expect the module override to be overridden and not appear
            get "/courses/#{course.id}/discussion_topics/#{graded_discussion.id}/edit"

            expect(module_item_assign_to_card.count).to eq 1
            expect(f("body")).not_to contain_jqcss(inherited_from_selector)
          end

          it "displays module and course overrides correctly" do
            graded_discussion = create_graded_discussion(course)
            module1 = course.context_modules.create!(name: "Module 1")
            graded_discussion.context_module_tags.create! context_module: module1, context: course, tag_type: "context_module"

            override = module1.assignment_overrides.create!
            override.assignment_override_students.create!(user: @student1)
            graded_discussion.assignment.assignment_overrides.create!(set: course, due_at: 1.day.from_now)

            # Open page and assignTo tray
            get "/courses/#{course.id}/discussion_topics/#{graded_discussion.id}/edit"

            # Verify that Everyone tag does not appear
            expect(module_item_assign_to_card.count).to eq 2
            expect(module_item_assign_to_card[0].find_all(assignee_selected_option_selector).map(&:text)).to eq ["Everyone else"]
            expect(module_item_assign_to_card[1].find_all(assignee_selected_option_selector).map(&:text)).to eq ["User"]
            expect(inherited_from.last.text).to eq("Inherited from #{module1.name}")
          end

          it "creates a course override if everyone is added with a module override" do
            graded_discussion = create_graded_discussion(course)
            module1 = course.context_modules.create!(name: "Module 1")
            graded_discussion.context_module_tags.create! context_module: module1, context: course, tag_type: "context_module"

            override = module1.assignment_overrides.create!
            override.assignment_override_students.create!(user: @student1)

            # Open page and assignTo tray
            get "/courses/#{course.id}/discussion_topics/#{graded_discussion.id}/edit"

            # Verify the module override is shown
            expect(module_item_assign_to_card.count).to eq 1
            expect(module_item_assign_to_card[0].find_all(assignee_selected_option_selector).map(&:text)).to eq ["User"]
            expect(inherited_from.last.text).to eq("Inherited from #{module1.name}")

            click_add_assign_to_card
            select_module_item_assignee(1, "Everyone else")

            # Save the discussion without changing the inherited module override
            Discussion.save_button.click
            Discussion.section_warning_continue_button.click
            wait_for_ajaximations

            assignment = graded_discussion.assignment
            assignment.reload
            # Expect the existing override to be the module override
            expect(assignment.assignment_overrides.active.count).to eq 1
            expect(assignment.all_assignment_overrides.active.count).to eq 2
            expect(assignment.assignment_overrides.first.set_type).to eq "Course"
            expect(assignment.only_visible_to_overrides).to be_truthy
          end

          it "does not display module override if an unassigned override exists" do
            graded_discussion = create_graded_discussion(course)
            module1 = course.context_modules.create!(name: "Module 1")
            graded_discussion.context_module_tags.create! context_module: module1, context: course, tag_type: "context_module"

            override = module1.assignment_overrides.create!
            override.assignment_override_students.create!(user: @student1)

            unassigned_override = graded_discussion.assignment.assignment_overrides.create!
            unassigned_override.assignment_override_students.create!(user: @student1)
            unassigned_override.update(unassign_item: true)

            assigned_override = graded_discussion.assignment.assignment_overrides.create!
            assigned_override.assignment_override_students.create!(user: @student2)

            # Open page and assignTo tray
            get "/courses/#{course.id}/discussion_topics/#{graded_discussion.id}/edit"

            # Verify the module override is not shown
            expect(module_item_assign_to_card.count).to eq 1
            expect(module_item_assign_to_card[0].find_all(assignee_selected_option_selector).map(&:text)).to eq ["User"]
            expect(module_item_assign_to_card[0]).not_to contain_css(inherited_from_selector)
          end

          it "displays highighted cards correctly" do
            graded_discussion = create_graded_discussion(course)
            get "/courses/#{course.id}/discussion_topics/#{graded_discussion.id}/edit"

            # Expect there to be no highlighted cards
            expect(module_item_assign_to_card.count).to eq 1
            expect(f("body")).not_to contain_jqcss(highlighted_card_selector)

            # Expect highlighted card after making a change
            update_due_date(0, "12/31/2022")

            expect(highlighted_item_assign_to_card.count).to eq 1
          end

          it "sets the mark important dates checkbox for discussion edit" do
            feature_setup

            graded_discussion = create_graded_discussion(course)

            get "/courses/#{course.id}/discussion_topics/#{graded_discussion.id}/edit"

            formatted_date = format_date_for_view(2.days.from_now(Time.zone.now), "%m/%d/%Y")
            update_due_date(0, formatted_date)
            update_due_time(0, "5:00 PM")

            expect(mark_important_dates).to be_displayed
            scroll_to_element(mark_important_dates)
            click_mark_important_dates

            Discussion.save_button.click
            wait_for_ajaximations

            assignment = Assignment.last

            expect(assignment.important_dates).to be(true)
          end

          it "does not show the assign to UI when the user does not have permission even if user can access edit page" do
            # i.e., they have moderate_forum permission but not manage_assignments_edit
            discussion = create_graded_discussion(course)
            get "/courses/#{course.id}/discussion_topics/#{discussion.id}/edit"
            expect(element_exists?(Discussion.assign_to_section_selector)).to be_truthy

            RoleOverride.create!(context: @course.account, permission: "manage_assignments_edit", role: teacher_role, enabled: false)
            get "/courses/#{course.id}/discussion_topics/#{discussion.id}/edit"
            expect(element_exists?(Discussion.assign_to_section_selector)).to be_falsey
          end

          it "does not recover a deleted card when adding an assignee", :ignore_js_errors do
            # Bug fix of LX-1619
            discussion = create_graded_discussion(course)
            get "/courses/#{course.id}/discussion_topics/#{discussion.id}/edit"

            click_add_assign_to_card
            click_delete_assign_to_card(0)
            select_module_item_assignee(0, @course_section_2.name)

            expect(selected_assignee_options.count).to be(1)
          end

          context "checkpoints" do
            it "shows reply to topic input on graded discussion with sub assignments" do
              Account.site_admin.enable_feature!(:discussion_checkpoints)
              @course.root_account.enable_feature!(:discussion_checkpoints)
              assignment = @course.assignments.create!(
                name: "Assignment",
                submission_types: ["online_text_entry"],
                points_possible: 20
              )
              assignment.update!(has_sub_assignments: true)
              assignment.sub_assignments.create!(context: assignment.context, sub_assignment_tag: CheckpointLabels::REPLY_TO_TOPIC, points_possible: 10, due_at: 3.days.from_now)
              assignment.sub_assignments.create!(context: assignment.context, sub_assignment_tag: CheckpointLabels::REPLY_TO_ENTRY, points_possible: 10, due_at: 5.days.from_now)
              graded_discussion = @course.discussion_topics.create!(
                title: "Graded Discussion",
                discussion_type: "threaded",
                posted_at: "2017-07-09 16:32:34",
                user: @teacher,
                assignment:,
                reply_to_entry_required_count: 1
              )

              # Open page and assignTo tray
              get "/courses/#{@course.id}/discussion_topics/#{graded_discussion.id}/edit"

              expect(module_item_assign_to_card.last).to contain_css(reply_to_topic_due_date_input_selector)
            end

            it "shows required replies input on graded discussion with sub assignments" do
              Account.site_admin.enable_feature!(:discussion_checkpoints)
              @course.root_account.enable_feature!(:discussion_checkpoints)
              @student1 = student_in_course(course:, active_all: true).user
              @student2 = student_in_course(course:, active_all: true).user
              @course_section = course.course_sections.create!(name: "section alpha")
              @course_section_2 = course.course_sections.create!(name: "section Beta")

              # Open page and assignTo tray
              get "/courses/#{@course.id}/discussion_topics/new"
              title = "Graded Discussion Topic with letter grade type"
              message = "replying to topic"

              f("input[placeholder='Topic Title']").send_keys title
              type_in_tiny("textarea", message)

              force_click_native('input[type=checkbox][value="graded"]')
              force_click_native('input[type=checkbox][value="checkpoints"]')

              click_add_assign_to_card
              click_delete_assign_to_card(0)
              select_module_item_assignee(0, @course_section_2.name)

              reply_to_topic_date = 3.days.from_now(Time.zone.now).to_date + 17.hours
              reply_to_topic_date_formatted = format_date_for_view(reply_to_topic_date, "%m/%d/%Y")
              update_reply_to_topic_date(0, reply_to_topic_date_formatted)
              update_reply_to_topic_time(0, "5:00 PM")

              # required replies
              required_replies_date = 4.days.from_now(Time.zone.now).to_date + 17.hours
              required_replies_date_formatted = format_date_for_view(required_replies_date, "%m/%d/%Y")
              update_required_replies_date(0, required_replies_date_formatted)
              update_required_replies_time(0, "5:00 PM")

              # available from
              available_from_date = 2.days.from_now(Time.zone.now).to_date + 17.hours
              available_from_date_formatted = format_date_for_view(available_from_date, "%m/%d/%Y")
              update_available_date(0, available_from_date_formatted, true, false)
              update_available_time(0, "5:00 PM", true, false)

              # available until
              until_date = 5.days.from_now(Time.zone.now).to_date + 17.hours
              until_date_formatted = format_date_for_view(until_date, "%m/%d/%Y")
              update_until_date(0, until_date_formatted, true, false)
              update_until_time(0, "5:00 PM", true, false)

              fj("button:contains('Save')").click
              Discussion.section_warning_continue_button.click
              wait_for_ajaximations

              graded_discussion = DiscussionTopic.last
              sub_assignments = graded_discussion.assignment.sub_assignments
              sub_assignment1 = sub_assignments.find_by(sub_assignment_tag: CheckpointLabels::REPLY_TO_TOPIC)
              sub_assignment2 = sub_assignments.find_by(sub_assignment_tag: CheckpointLabels::REPLY_TO_ENTRY)

              expect(graded_discussion.assignment.sub_assignments.count).to eq(2)
              expect(format_date_for_view(sub_assignment1.assignment_overrides.active.first.due_at, "%m/%d/%Y")).to eq(reply_to_topic_date_formatted)
              expect(format_date_for_view(sub_assignment2.assignment_overrides.active.first.due_at, "%m/%d/%Y")).to eq(required_replies_date_formatted)

              # renders update
              get "/courses/#{@course.id}/discussion_topics/#{graded_discussion.id}/edit"

              displayed_override_dates = all_displayed_assign_to_date_and_time
              # Check that the due dates are correctly displayed
              expect(displayed_override_dates.include?(reply_to_topic_date)).to be_truthy
              expect(displayed_override_dates.include?(required_replies_date)).to be_truthy
              expect(displayed_override_dates.include?(available_from_date)).to be_truthy
              expect(displayed_override_dates.include?(until_date)).to be_truthy

              # updates dates and saves
              reply_to_topic_date = 4.days.from_now(Time.zone.now).to_date + 17.hours
              reply_to_topic_date_formatted = format_date_for_view(reply_to_topic_date, "%m/%d/%Y")
              update_reply_to_topic_date(0, reply_to_topic_date_formatted)
              update_reply_to_topic_time(0, "5:00 PM")

              # required replies
              required_replies_date = 5.days.from_now(Time.zone.now).to_date + 17.hours
              required_replies_date_formatted = format_date_for_view(required_replies_date, "%m/%d/%Y")
              update_required_replies_date(0, required_replies_date_formatted)
              update_required_replies_time(0, "5:00 PM")

              # available from
              available_from_date = 3.days.from_now(Time.zone.now).to_date + 17.hours
              available_from_date_formatted = format_date_for_view(available_from_date, "%m/%d/%Y")
              update_available_date(0, available_from_date_formatted, true, false)
              update_available_time(0, "5:00 PM", true, false)

              # available until
              until_date = 6.days.from_now(Time.zone.now).to_date + 17.hours
              until_date_formatted = format_date_for_view(until_date, "%m/%d/%Y")
              update_until_date(0, until_date_formatted, true, false)
              update_until_time(0, "5:00 PM", true, false)

              fj("button:contains('Save')").click
              Discussion.section_warning_continue_button.click
              wait_for_ajaximations

              graded_discussion.reload
              sub_assignments = graded_discussion.assignment.sub_assignments
              sub_assignment1 = sub_assignments.find_by(sub_assignment_tag: CheckpointLabels::REPLY_TO_TOPIC)
              sub_assignment2 = sub_assignments.find_by(sub_assignment_tag: CheckpointLabels::REPLY_TO_ENTRY)

              expect(graded_discussion.assignment.sub_assignments.count).to eq(2)
              expect(format_date_for_view(sub_assignment1.assignment_overrides.active.first.due_at, "%m/%d/%Y")).to eq(reply_to_topic_date_formatted)
              expect(format_date_for_view(sub_assignment2.assignment_overrides.active.first.due_at, "%m/%d/%Y")).to eq(required_replies_date_formatted)
            end

            it "displays an error when the availability date is after the due date" do
              skip("Need validations to work for this one to pass")
              Account.site_admin.enable_feature!(:discussion_checkpoints)
              @course.root_account.enable_feature!(:discussion_checkpoints)
              assignment = @course.assignments.create!(
                name: "Assignment",
                submission_types: ["online_text_entry"],
                points_possible: 20
              )
              assignment.update!(has_sub_assignments: true)
              assignment.sub_assignments.create!(context: assignment.context, sub_assignment_tag: CheckpointLabels::REPLY_TO_TOPIC, points_possible: 10, due_at: 3.days.from_now)
              assignment.sub_assignments.create!(context: assignment.context, sub_assignment_tag: CheckpointLabels::REPLY_TO_ENTRY, points_possible: 10, due_at: 5.days.from_now)
              graded_discussion = @course.discussion_topics.create!(
                title: "Graded Discussion",
                discussion_type: "threaded",
                posted_at: "2017-07-09 16:32:34",
                user: @teacher,
                assignment:,
                reply_to_entry_required_count: 1
              )

              # Open page and assignTo tray
              get "/courses/#{@course.id}/discussion_topics/#{graded_discussion.id}/edit"

              reply_to_topic_date_formatted = format_date_for_view(1.day.from_now(Time.zone.now).to_date, "%m/%d/%Y")
              update_reply_to_topic_date(0, reply_to_topic_date_formatted)
              update_reply_to_topic_time(0, "5:00 PM")

              # available from
              available_from_date_formatted = format_date_for_view(2.days.from_now(Time.zone.now).to_date, "%m/%d/%Y")
              update_available_date(0, available_from_date_formatted, true, false)
              update_available_time(0, "5:00 PM", true, false)
              expect(assign_to_date_and_time[2].text).to include("Unlock date cannot be after reply to topic due date")

              # correct reply to topic
              reply_to_topic_date_formatted = format_date_for_view(3.days.from_now(Time.zone.now).to_date, "%m/%d/%Y")
              update_reply_to_topic_date(0, reply_to_topic_date_formatted)
              update_reply_to_topic_time(0, "5:00 PM")

              # required replies
              required_replies_date_formatted = format_date_for_view(1.day.from_now(Time.zone.now).to_date, "%m/%d/%Y")
              update_required_replies_date(0, required_replies_date_formatted)
              update_required_replies_time(0, "5:00 PM")
              expect(assign_to_date_and_time[2].text).to include("Unlock date cannot be after required replies due date")

              # available until
              until_date = 5.days.from_now(Time.zone.now).to_date + 17.hours
              until_date_formatted = format_date_for_view(until_date, "%m/%d/%Y")
              update_until_date(0, until_date_formatted, true, false)
              update_until_time(0, "5:00 PM", true, false)

              reply_to_topic_date_formatted = format_date_for_view(6.days.from_now(Time.zone.now).to_date, "%m/%d/%Y")
              update_reply_to_topic_date(0, reply_to_topic_date_formatted)
              update_reply_to_topic_time(0, "5:00 PM")
              expect(assign_to_date_and_time[3].text).to include("Lock date cannot be before reply to topic due date")

              # correct reply to topic
              reply_to_topic_date_formatted = format_date_for_view(3.days.from_now(Time.zone.now).to_date, "%m/%d/%Y")
              update_reply_to_topic_date(0, reply_to_topic_date_formatted)
              update_reply_to_topic_time(0, "5:00 PM")

              # required replies
              required_replies_date_formatted = format_date_for_view(6.days.from_now(Time.zone.now).to_date, "%m/%d/%Y")
              update_required_replies_date(0, required_replies_date_formatted)
              update_required_replies_time(0, "5:00 PM")
              expect(assign_to_date_and_time[3].text).to include("Lock date cannot be before required replies due date")
            end
          end

          context "post to sis" do
            before do
              course.account.set_feature_flag! "post_grades", "on"
              course.account.set_feature_flag! :new_sis_integrations, "on"
              course.account.settings[:sis_syncing] = { value: true, locked: false }
              course.account.settings[:sis_require_assignment_due_date] = { value: true }
              course.account.save!
            end

            it "blocks when enabled", :ignore_js_errors do
              graded_discussion = create_graded_discussion(course)
              get "/courses/#{course.id}/discussion_topics/#{graded_discussion.id}/edit"
              Discussion.click_sync_to_sis_checkbox
              Discussion.save_button.click
              wait_for_ajaximations

              expect(driver.current_url).to include("edit")
              expect_instui_flash_message("Please set a due date or change your selection for the “Sync to SIS” option.")

              expect(assign_to_date_and_time[0].text).to include("Please add a due date")

              update_due_date(0, format_date_for_view(Time.zone.now, "%-m/%-d/%Y"))
              update_due_time(0, "11:59 PM")

              expect_new_page_load { Discussion.save_button.click }
              expect(driver.current_url).not_to include("edit")
              expect(graded_discussion.reload.assignment.post_to_sis).to be_truthy
              get "/courses/#{course.id}/discussion_topics/#{graded_discussion.id}/edit"
              expect(is_checked(Discussion.sync_to_sis_checkbox_selector)).to be_truthy
            end

            it "does not block when disabled" do
              graded_discussion = create_graded_discussion(course)
              get "/courses/#{course.id}/discussion_topics/#{graded_discussion.id}/edit"

              expect_new_page_load { Discussion.save_button.click }
              expect(driver.current_url).not_to include("edit")
              expect(graded_discussion.reload.assignment.post_to_sis).to be_falsey

              get "/courses/#{course.id}/discussion_topics/#{graded_discussion.id}/edit"
              expect(is_checked(Discussion.sync_to_sis_checkbox_selector)).to be_falsey
            end

            it "validates due date when user checks/unchecks the box", :ignore_js_errors do
              graded_discussion = create_graded_discussion(course)
              get "/courses/#{course.id}/discussion_topics/#{graded_discussion.id}/edit"

              Discussion.click_sync_to_sis_checkbox

              Discussion.save_button.click

              expect(assign_to_date_and_time[0].text).to include("Please add a due date")

              update_due_date(0, format_date_for_view(Time.zone.now, "%-m/%-d/%Y"))
              update_due_time(0, "11:59 PM")

              expect_new_page_load { Discussion.save_button.click }
              expect(driver.current_url).not_to include("edit")
              expect(graded_discussion.reload.assignment.post_to_sis).to be_truthy
            end
          end
        end

        context "checkpoints" do
          before do
            course.root_account.enable_feature!(:discussion_checkpoints)
            @checkpointed_discussion = DiscussionTopic.create_graded_topic!(course:, title: "checkpointed discussion")
            Checkpoints::DiscussionCheckpointCreatorService.call(
              discussion_topic: @checkpointed_discussion,
              checkpoint_label: CheckpointLabels::REPLY_TO_TOPIC,
              dates: [{ type: "everyone", due_at: 2.days.from_now }],
              points_possible: 6
            )
            Checkpoints::DiscussionCheckpointCreatorService.call(
              discussion_topic: @checkpointed_discussion,
              checkpoint_label: CheckpointLabels::REPLY_TO_ENTRY,
              dates: [{ type: "everyone", due_at: 2.days.from_now }],
              points_possible: 7,
              replies_required: 5
            )
          end

          it "displays checkpoint settings values correctly when there are existing checkpoints" do
            get "/courses/#{course.id}/discussion_topics/#{@checkpointed_discussion.id}/edit"
            expect(f("input[data-testid='points-possible-input-reply-to-topic']").attribute("value")).to eq "6"
            expect(f("input[data-testid='points-possible-input-reply-to-entry']").attribute("value")).to eq "7"
            expect(f("input[data-testid='reply-to-entry-required-count']").attribute("value")).to eq "5"
          end

          it "allows for a discussion with checkpoints to be updated" do
            get "/courses/#{course.id}/discussion_topics/#{@checkpointed_discussion.id}/edit"

            f("input[data-testid='points-possible-input-reply-to-topic']").send_keys :backspace
            f("input[data-testid='points-possible-input-reply-to-topic']").send_keys "5"
            f("input[data-testid='reply-to-entry-required-count']").send_keys :backspace
            f("input[data-testid='reply-to-entry-required-count']").send_keys "6"
            f("input[data-testid='points-possible-input-reply-to-entry']").send_keys :backspace
            f("input[data-testid='points-possible-input-reply-to-entry']").send_keys "7"
            fj("button:contains('Save')").click

            expect(DiscussionTopic.last.reply_to_entry_required_count).to eq 6

            assignment = Assignment.last

            sub_assignments = SubAssignment.where(parent_assignment_id: assignment.id)
            sub_assignment1 = sub_assignments.find_by(sub_assignment_tag: CheckpointLabels::REPLY_TO_TOPIC)
            sub_assignment2 = sub_assignments.find_by(sub_assignment_tag: CheckpointLabels::REPLY_TO_ENTRY)

            expect(sub_assignment1.points_possible).to eq 5
            expect(sub_assignment2.points_possible).to eq 7
          end

          it "deletes checkpoints if the checkpoint checkbox is unselected on an existing discussion with checkpoints" do
            assignment = Assignment.last
            expect(assignment.sub_assignments.count).to eq 2

            get "/courses/#{course.id}/discussion_topics/#{@checkpointed_discussion.id}/edit"

            force_click_native('input[type=checkbox][value="checkpoints"]')
            fj("button:contains('Save')").click

            expect(DiscussionTopic.last.reply_to_entry_required_count).to eq 0
            expect(assignment.sub_assignments.count).to eq 0
            expect(Assignment.last.has_sub_assignments).to be(false)
          end

          it "can edit a non-checkpointed discussion into a checkpointed discussion" do
            graded_discussion = create_graded_discussion(course)

            get "/courses/#{course.id}/discussion_topics/#{graded_discussion.id}/edit"

            force_click_native('input[type=checkbox][value="checkpoints"]')

            f("input[data-testid='points-possible-input-reply-to-topic']").send_keys :backspace
            f("input[data-testid='points-possible-input-reply-to-topic']").send_keys "5"
            f("input[data-testid='reply-to-entry-required-count']").send_keys :backspace
            f("input[data-testid='reply-to-entry-required-count']").send_keys "6"
            f("input[data-testid='points-possible-input-reply-to-entry']").send_keys :backspace
            f("input[data-testid='points-possible-input-reply-to-entry']").send_keys "7"

            fj("button:contains('Save')").click

            assignment = Assignment.last

            expect(assignment.has_sub_assignments?).to be true
            expect(DiscussionTopic.last.reply_to_entry_required_count).to eq 6

            sub_assignments = SubAssignment.where(parent_assignment_id: assignment.id)
            sub_assignment1 = sub_assignments.find_by(sub_assignment_tag: CheckpointLabels::REPLY_TO_TOPIC)
            sub_assignment2 = sub_assignments.find_by(sub_assignment_tag: CheckpointLabels::REPLY_TO_ENTRY)

            expect(sub_assignment1.points_possible).to eq 5
            expect(sub_assignment2.points_possible).to eq 7
          end

          it "deletes checkpoints if the graded checkbox is unselected on an exisitng discussion with checkpoints" do
            assignment = Assignment.last
            expect(assignment.sub_assignments.count).to eq 2

            get "/courses/#{course.id}/discussion_topics/#{@checkpointed_discussion.id}/edit"

            # Uncheck the "graded" checkbox
            force_click_native('input[type=checkbox][value="graded"]')
            fj("button:contains('Save')").click

            # Expect the assignment an the checkpoints to no longer exist
            expect(DiscussionTopic.last.reply_to_entry_required_count).to eq 0
            expect(assignment.sub_assignments.count).to eq 0
            expect(Assignment.last.has_sub_assignments).to be(false)
            expect(DiscussionTopic.last.assignment).to be_nil
          end
        end

        context "mastery paths aka cyoe ake conditional release" do
          def create_assignment(course, title, points_possible = 10)
            course.assignments.create!(
              title: "#{title} #{SecureRandom.alphanumeric(10)}",
              description: "General Assignment",
              points_possible:,
              submission_types: "online_text_entry",
              workflow_state: "published"
            )
          end

          def create_discussion(course, creator, workflow_state = "published")
            discussion_assignment = create_assignment(@course, "Discussion Assignment", 10)
            course.discussion_topics.create!(
              user: creator,
              title: "Discussion Topic #{SecureRandom.alphanumeric(10)}",
              message: "Discussion topic message",
              assignment: discussion_assignment,
              workflow_state:
            )
          end

          it "loads connected mastery paths immediately is requested in url" do
            course_with_teacher_logged_in
            @course.conditional_release = true
            @course.save!

            @trigger_assignment = create_assignment(@course, "Mastery Path Main Assignment", 10)
            @set1_assmt1 = create_assignment(@course, "Set 1 Assessment 1", 10)
            @set2_assmt1 = create_assignment(@course, "Set 2 Assessment 1", 10)
            @set2_assmt2 = create_assignment(@course, "Set 2 Assessment 2", 10)
            @set3a_assmt = create_assignment(@course, "Set 3a Assessment", 10)
            @set3b_assmt = create_assignment(@course, "Set 3b Assessment", 10)

            graded_discussion = create_discussion(@course, @teacher)

            course_module = @course.context_modules.create!(name: "Mastery Path Module")
            course_module.add_item(id: @trigger_assignment.id, type: "assignment")
            course_module.add_item(id: @set1_assmt1.id, type: "assignment")
            course_module.add_item(id: graded_discussion.id, type: "discussion_topic")
            course_module.add_item(id: @set2_assmt1.id, type: "assignment")
            course_module.add_item(id: @set2_assmt2.id, type: "assignment")
            course_module.add_item(id: @set3a_assmt.id, type: "assignment")
            course_module.add_item(id: @set3b_assmt.id, type: "assignment")

            ranges = [
              ConditionalRelease::ScoringRange.new(lower_bound: 0.7, upper_bound: 1.0, assignment_sets: [
                                                     ConditionalRelease::AssignmentSet.new(assignment_set_associations: [
                                                                                             ConditionalRelease::AssignmentSetAssociation.new(assignment_id: @set1_assmt1.id),
                                                                                             ConditionalRelease::AssignmentSetAssociation.new(assignment_id: graded_discussion.assignment_id)
                                                                                           ])
                                                   ]),
              ConditionalRelease::ScoringRange.new(lower_bound: 0.4, upper_bound: 0.7, assignment_sets: [
                                                     ConditionalRelease::AssignmentSet.new(assignment_set_associations: [
                                                                                             ConditionalRelease::AssignmentSetAssociation.new(assignment_id: @set2_assmt1.id),
                                                                                             ConditionalRelease::AssignmentSetAssociation.new(assignment_id: @set2_assmt2.id)
                                                                                           ])
                                                   ]),
              ConditionalRelease::ScoringRange.new(lower_bound: 0, upper_bound: 0.4, assignment_sets: [
                                                     ConditionalRelease::AssignmentSet.new(
                                                       assignment_set_associations: [ConditionalRelease::AssignmentSetAssociation.new(
                                                         assignment_id: @set3a_assmt.id
                                                       )]
                                                     ),
                                                     ConditionalRelease::AssignmentSet.new(
                                                       assignment_set_associations: [ConditionalRelease::AssignmentSetAssociation.new(
                                                         assignment_id: @set3b_assmt.id
                                                       )]
                                                     )
                                                   ])
            ]
            @rule = @course.conditional_release_rules.create!(trigger_assignment: @trigger_assignment, scoring_ranges: ranges)

            mp_discussion = @course.discussion_topics.create!(assignment: @trigger_assignment, title: "graded discussion")

            get "/courses/#{@course.id}/discussion_topics/#{mp_discussion.id}/edit#mastery-paths-editor"
            fj("div[role='tab']:contains('Mastery Paths')").click

            ui_ranges = ff("div.cr-scoring-range")
            expect(ui_ranges[0].text).to include @set1_assmt1.title
            expect(ui_ranges[0].text).to include graded_discussion.title

            expect(ui_ranges[1].text).to include @set2_assmt1.title
            expect(ui_ranges[1].text).to include @set2_assmt2.title

            expect(ui_ranges[2].text).to include @set3a_assmt.title
            expect(ui_ranges[2].text).to include @set3b_assmt.title
          end
        end
      end
    end
  end
end<|MERGE_RESOLUTION|>--- conflicted
+++ resolved
@@ -753,24 +753,6 @@
             Account.site_admin.disable_feature!(:selective_release_edit_page)
           end
 
-<<<<<<< HEAD
-          it "does not show the assign to UI when the user does not have permission even if user can access edit page" do
-            skip("unskip or remove when product decsion is made about adding a discussion edit permission LX-2054")
-            # i.e., they have moderate_forum permission but not admin or unrestricted student enrollment
-            RoleOverride.create!(context: @course.account, permission: "moderate_forum", role: student_role, enabled: true)
-            student_in_course(active_all: true)
-            user_session(@student)
-            get "/courses/#{course.id}/discussion_topics/#{@topic_no_options.id}/edit"
-            expect(element_exists?(Discussion.assign_to_button_selector)).to be_truthy
-
-            enrollment = @course.enrollments.find_by(user: @student)
-            enrollment.update!(limit_privileges_to_course_section: true)
-            get "/courses/#{course.id}/discussion_topics/#{@topic_no_options.id}/edit"
-            expect(element_exists?(Discussion.assign_to_button_selector)).to be_falsey
-          end
-
-=======
->>>>>>> f00ce2da
           it "does not display 'Assign To' section for an ungraded group discussion" do
             group = course.groups.create!(name: "group")
             group_ungraded = course.discussion_topics.create!(title: "no options enabled - topic", group_category: group.group_category)
@@ -996,12 +978,7 @@
             expect(driver.current_url).not_to end_with("/courses/#{course.id}/discussion_topics/#{teacher_topic.id}/edit")
           end
 
-<<<<<<< HEAD
-          it "does not show the assign to UI when the user does not have permission even if user can access edit page" do
-            skip("unskip or remove when product decsion is made about adding a discussion edit permission LX-2054")
-=======
           it "shows the assign to UI regardless of limit privilege settings with moderate forum set" do
->>>>>>> f00ce2da
             # i.e., they have moderate_forum permission but not admin or unrestricted student enrollment
             RoleOverride.create!(context: @course.account, permission: "moderate_forum", role: student_role, enabled: true)
             student_in_course(active_all: true)
