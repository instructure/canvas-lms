--- conflicted
+++ resolved
@@ -92,306 +92,6 @@
             expect_new_page_load { f(".form-actions button[type=submit]").click }
             expect(topic.reload.group_category_id).to eq group_cat.id
           end
-<<<<<<< HEAD
-
-          it "allows editing the peer review", priority: "1" do
-            get url
-
-            f("#assignment_peer_reviews").click
-
-            expect_new_page_load { f(".form-actions button[type=submit]").click }
-            expect(topic.reload.assignment.peer_reviews).to be true
-          end
-
-          it "allows editing the due dates", priority: "1" do
-            get url
-            wait_for_tiny(f("textarea[name=message]"))
-
-            due_at = 3.days.from_now
-            unlock_at = 2.days.from_now
-            lock_at = 4.days.from_now
-
-            # set due_at, lock_at, unlock_at
-            replace_content(f(".date_field[data-date-type='due_at']"), format_date_for_view(due_at), tab_out: true)
-            replace_content(f(".date_field[data-date-type='unlock_at']"), format_date_for_view(unlock_at), tab_out: true)
-            replace_content(f(".date_field[data-date-type='lock_at']"), format_date_for_view(lock_at), tab_out: true)
-            wait_for_ajaximations
-
-            expect_new_page_load { f(".form-actions button[type=submit]").click }
-
-            a = DiscussionTopic.last.assignment
-            expect(a.due_at.to_date).to eq due_at.to_date
-            expect(a.unlock_at.to_date).to eq unlock_at.to_date
-            expect(a.lock_at.to_date).to eq lock_at.to_date
-          end
-
-          it "adds an attachment to a graded topic", priority: "1" do
-            get url
-            wait_for_tiny(f("textarea[name=message]"))
-
-            add_attachment_and_validate do
-              # should correctly save changes to the assignment
-              set_value f("#discussion_topic_assignment_points_possible"), "123"
-            end
-            assignment.reload
-            expect(assignment.points_possible).to eq 123
-          end
-
-          it "returns focus to add attachment when removed" do
-            get url
-            add_attachment_and_validate
-            get url
-            f(".removeAttachment").click
-            wait_for_ajaximations
-            check_element_has_focus(f("input[name=attachment]"))
-          end
-
-          it "warns user when leaving page unsaved", priority: "1" do
-            skip_if_safari(:alert)
-            title = "new title"
-            get url
-            wait_for_tiny(f("textarea[name=message]"))
-
-            replace_content(f("input[name=title]"), title)
-            fln("Home").click
-
-            expect(alert_present?).to be_truthy
-
-            driver.switch_to.alert.dismiss
-          end
-        end
-
-        context "with a group attached" do
-          let(:graded_topic) { assignment_topic }
-
-          before do
-            @gc = GroupCategory.create(name: "Sharks", context: @course)
-            @student = student_in_course(course: @course, active_all: true).user
-            group = @course.groups.create!(group_category: @gc)
-            group.users << @student
-          end
-
-          it "group discussions with entries should lock and display the group name", priority: "1" do
-            topic.group_category = @gc
-            topic.save!
-            topic.child_topics[0].reply_from({ user: @student, text: "I feel pretty" })
-            @gc.destroy
-            get url
-
-            expect(f("#assignment_group_category_id")).to be_disabled
-            expect(get_value("#assignment_group_category_id")).to eq topic.group_category.id.to_s
-          end
-
-          it "prompts for creating a new group category if original group is deleted with no submissions", priority: "1" do
-            topic.group_category = @gc
-            topic.save!
-            @gc.destroy
-            get url
-            wait_for_ajaximations
-            expect(f("#assignment_group_category_id")).not_to be_displayed
-          end
-
-          context "graded" do
-            let(:topic) { assignment_topic }
-
-            it "locks and display the group name", priority: "1" do
-              topic.group_category = @gc
-              topic.save!
-              topic.reply_from({ user: @student, text: "I feel pretty" })
-              @gc.destroy
-              get url
-
-              expect(f("#assignment_group_category_id")).to be_disabled
-              expect(get_value("#assignment_group_category_id")).to eq topic.group_category.id.to_s
-            end
-          end
-        end
-
-        it "saves and display all changes", priority: "2" do
-          course.require_assignment_group
-
-          confirm(:off)
-          toggle(:on)
-          confirm(:on)
-        end
-
-        it "shows correct date when saving" do
-          Timecop.freeze do
-            topic.lock_at = 5.days.ago
-            topic.save!
-            teacher.time_zone = "Hawaii"
-            teacher.save!
-            get url
-            f(".form-actions button[type=submit]").click
-            get url
-            expect(topic.reload.lock_at).to eq 5.days.ago.beginning_of_minute
-          end
-        end
-
-        it "toggles checkboxes when clicking their labels", priority: "1" do
-          get url
-
-          expect(is_checked("input[type=checkbox][name=threaded]")).not_to be_truthy
-          force_click("input#threaded")
-          expect(is_checked("input[type=checkbox][name=threaded]")).to be_truthy
-        end
-
-        context "locking" do
-          it "sets as active when removing existing delayed_post_at and lock_at dates", priority: "1" do
-            topic.delayed_post_at = 10.days.ago
-            topic.lock_at         = 5.days.ago
-            topic.locked          = true
-            topic.save!
-
-            get url
-            wait_for_tiny(f("textarea[name=message]"))
-
-            expect(f('input[type=text][name="delayed_post_at"]')).to be_displayed
-
-            f('input[type=text][name="delayed_post_at"]').clear
-            f('input[type=text][name="lock_at"]').clear
-
-            expect_new_page_load { f(".form-actions button[type=submit]").click }
-
-            topic.reload
-            expect(topic.delayed_post_at).to be_nil
-            expect(topic.lock_at).to be_nil
-            expect(topic.active?).to be_truthy
-            expect(topic.locked?).to be_falsey
-          end
-
-          it "is locked when delayed_post_at and lock_at are in past", priority: "2" do
-            topic.delayed_post_at = nil
-            topic.lock_at         = nil
-            topic.workflow_state  = "active"
-            topic.save!
-
-            get url
-            wait_for_tiny(f("textarea[name=message]"))
-
-            delayed_post_at = 10.days.ago
-            lock_at = 5.days.ago
-
-            replace_content(f('input[type=text][name="delayed_post_at"]'), format_date_for_view(delayed_post_at), tab_out: true)
-            replace_content(f('input[type=text][name="lock_at"]'), format_date_for_view(lock_at), tab_out: true)
-
-            expect_new_page_load { f(".form-actions button[type=submit]").click }
-            wait_for_ajaximations
-
-            topic.reload
-            expect(topic.delayed_post_at.to_date).to eq delayed_post_at.to_date
-            expect(topic.lock_at.to_date).to eq lock_at.to_date
-            expect(topic.locked?).to be_truthy
-          end
-
-          it "sets workflow to active when delayed_post_at in past and lock_at in future", priority: "2" do
-            topic.delayed_post_at = 5.days.from_now
-            topic.lock_at         = 10.days.from_now
-            topic.workflow_state  = "active"
-            topic.locked          = false
-            topic.save!
-
-            get url
-            wait_for_tiny(f("textarea[name=message]"))
-
-            delayed_post_at = 5.days.ago
-
-            replace_content(f('input[type=text][name="delayed_post_at"]'), format_date_for_view(delayed_post_at), tab_out: true)
-
-            expect_new_page_load { f(".form-actions button[type=submit]").click }
-            wait_for_ajaximations
-
-            topic.reload
-            expect(topic.delayed_post_at.to_date).to eq delayed_post_at.to_date
-            expect(topic.active?).to be_truthy
-            expect(topic.locked?).to be_falsey
-          end
-        end
-
-        context "usage rights" do
-          before do
-            course.root_account.enable_feature!(:usage_rights_discussion_topics)
-            course.update!(usage_rights_required: true)
-          end
-
-          it "validates that usage rights are set" do
-            get url
-            _filename, fullpath, _data = get_file("testfile5.zip")
-            f("input[name=attachment]").send_keys(fullpath)
-            type_in_tiny("textarea[name=message]", "file attachment discussion")
-            f("#edit_discussion_form_buttons .btn-primary[type=submit]").click
-            wait_for_ajaximations
-            error_box = f("div[role='alert'] .error_text")
-            expect(error_box.text).to eq "You must set usage rights"
-          end
-
-          it "sets usage rights on file attachment" do
-            get url
-            _filename, fullpath, _data = get_file("testfile1.txt")
-            f("input[name=attachment]").send_keys(fullpath)
-            f("#usage_rights_control button").click
-            click_option(".UsageRightsSelectBox__container select", "own_copyright", :value)
-            f(".UsageRightsDialog__Footer-Actions button[type='submit']").click
-            expect_new_page_load { f(".form-actions button[type=submit]").click }
-            expect(topic.reload.attachment.usage_rights).not_to be_nil
-          end
-
-          it "displays usage rights on file attachment" do
-            usage_rights = @course.usage_rights.create!(
-              legal_copyright: "(C) 2012 Initrode",
-              use_justification: "own_copyright"
-            )
-            file = @course.attachments.create!(
-              display_name: "hey.txt",
-              uploaded_data: default_uploaded_data,
-              usage_rights:
-            )
-            file.usage_rights
-            topic.attachment = file
-            topic.save!
-
-            get url
-            expect(element_exists?("#usage_rights_control i.icon-files-copyright")).to be(true)
-          end
-        end
-
-        context "in paced course" do
-          let(:topic) { assignment_topic }
-
-          before do
-            course.enable_course_paces = true
-            course.save!
-            context_module = course.context_modules.create! name: "M"
-            assignment_topic.context_module_tags.create! context_module:, context: @course, tag_type: "context_module"
-          end
-
-          it "shows the course pacing notice on a graded discussion" do
-            get url
-            expect(Discussion.course_pacing_notice).to be_displayed
-          end
-
-          it "does not show the course pacing notice on a graded discussion when feature off in account" do
-            course.account.disable_feature!(:course_paces)
-
-            get url
-            expect(element_exists?(Discussion.course_pacing_notice_selector)).to be_falsey
-          end
-        end
-
-        context "anonymous topic" do
-          let(:topic) { course.discussion_topics.create!(user: teacher, title: "anonymous topic title", message: "anonymous topic message", anonymous_state: "full_anonymity") }
-
-          before do
-            Account.site_admin.enable_feature! :react_discussions_post
-          end
-
-          it "able to save" do
-            get url
-
-            expect_new_page_load { f(".form-actions button[type=submit]").click }
-            expect(fj("span:contains('anonymous topic title')")).to be_present
-          end
-=======
 
           it "allows editing the peer review", priority: "1" do
             get url
@@ -856,21 +556,9 @@
           expect(f("input[value='must-respond-before-viewing-replies']").selected?).to be_falsey
           expect(f("input[value='allow-liking']").selected?).to be_falsey
           expect(f("input[value='enable-podcast-feed']").selected?).to be_falsey
->>>>>>> 96ecb267
         end
       end
-    end
-
-<<<<<<< HEAD
-    context "when :discussion_create feature flag is ON" do
-      before do
-        Account.site_admin.enable_feature!(:discussion_create)
-        Account.site_admin.enable_feature!(:react_discussions_post)
-        user_session(teacher)
-      end
-
-      context "graded" do
-=======
+
       context "graded" do
         it "displays graded assignment options correctly when initially opening edit page" do
           discussion_assignment_options = {
@@ -925,7 +613,6 @@
           # Add additional tests for overrides and due dates when completed
         end
 
->>>>>>> 96ecb267
         it "allows editing the assignment group for the graded discussion" do
           assign_group_2 = course.assignment_groups.create!(name: "Group 2")
           get "/courses/#{course.id}/discussion_topics/#{assignment_topic.id}/edit"
@@ -938,11 +625,7 @@
 
         it "allows editing the points possible, grading type, group category, and peer review for the graded discussion" do
           pp_string = "80"
-<<<<<<< HEAD
-          course.group_categories.create!(name: "another group set")
-=======
           group_cat = course.group_categories.create!(name: "another group set")
->>>>>>> 96ecb267
           get "/courses/#{course.id}/discussion_topics/#{assignment_topic.id}/edit"
 
           # change points possible from 10 to 80. selenium's clear method does not completely remove the previous value
@@ -955,16 +638,9 @@
 
           force_click("input[data-testid='peer_review_manual']")
 
-<<<<<<< HEAD
-          # TODO: fix in VICE-4001
-          # force_click("input[data-testid='group-discussion-checkbox']")
-          # force_click("input[placeholder='Select a group category']")
-          # fj("li:contains('#{group_cat.name}')").click
-=======
           force_click("input[data-testid='group-discussion-checkbox']")
           force_click("input[placeholder='Select a group category']")
           fj("li:contains('#{group_cat.name}')").click
->>>>>>> 96ecb267
 
           fj("button:contains('Save')").click
           updated_assignment = assignment.reload
@@ -973,8 +649,6 @@
           expect(updated_assignment.peer_reviews).to be true
           expect(updated_assignment.automatic_peer_reviews).to be false
           expect(updated_assignment.peer_reviews_assign_at).to be_nil
-<<<<<<< HEAD
-=======
           expect(assignment.effective_group_category_id).to eq group_cat.id
         end
 
@@ -984,7 +658,6 @@
           f("input[data-testid='attachment-input']").send_keys(fullpath)
           fj("button:contains('Save')").click
           expect(assignment_topic.reload.attachment_id).to eq Attachment.last.id
->>>>>>> 96ecb267
         end
       end
     end
