# frozen_string_literal: true

#
# Copyright (C) 2014 - present Instructure, Inc.
#
# This file is part of Canvas.
#
# Canvas is free software: you can redistribute it and/or modify it under
# the terms of the GNU Affero General Public License as published by the Free
# Software Foundation, version 3 of the License.
#
# Canvas is distributed in the hope that it will be useful, but WITHOUT ANY
# WARRANTY; without even the implied warranty of MERCHANTABILITY or FITNESS FOR
# A PARTICULAR PURPOSE. See the GNU Affero General Public License for more
# details.
#
# You should have received a copy of the GNU Affero General Public License along
# with this program. If not, see <http://www.gnu.org/licenses/>.

require_relative "../helpers/discussions_common"
require_relative "../helpers/items_assign_to_tray"
require_relative "../helpers/context_modules_common"
require_relative "../../helpers/k5_common"
require_relative "../dashboard/pages/k5_important_dates_section_page"
require_relative "../dashboard/pages/k5_dashboard_common_page"
require_relative "../common"
require_relative "pages/discussion_page"
require_relative "../assignments/page_objects/assignment_create_edit_page"
require_relative "../discussions/discussion_helpers"
require_relative "../../helpers/selective_release_common"

describe "discussions" do
  include_context "in-process server selenium tests"
  include DiscussionsCommon
  include DiscussionHelpers
  include ItemsAssignToTray
  include ContextModulesCommon
  include K5DashboardCommonPageObject
  include K5Common
  include K5ImportantDatesSectionPageObject
  include SelectiveReleaseCommon

  def create_graded_discussion(discussion_course, assignment_options = {})
    default_assignment_options = {
      name: "Default Assignment",
      points_possible: 10,
      assignment_group: discussion_course.assignment_groups.create!(name: "Default Assignment Group"),
      only_visible_to_overrides: false
    }
    options = default_assignment_options.merge(assignment_options)

    @discussion_assignment = discussion_course.assignments.create!(options)
    all_graded_discussion_options = {
      user: teacher,
      title: "assignment topic title",
      message: "assignment topic message",
      discussion_type: "threaded",
      assignment: @discussion_assignment,
    }
    discussion_course.discussion_topics.create!(all_graded_discussion_options)
  end

  let(:course) { course_model.tap(&:offer!) }
  let(:teacher) { teacher_in_course(course:, name: "teacher", active_all: true).user }
  let(:teacher_topic) { course.discussion_topics.create!(user: teacher, title: "teacher topic title", message: "teacher topic message") }
  let(:assignment_group) { course.assignment_groups.create!(name: "assignment group") }
  let(:group_category) { course.group_categories.create!(name: "group category") }
  let(:assignment) do
    course.assignments.create!(
      name: "assignment",
      points_possible: 10,
      # submission_types: 'discussion_topic',
      assignment_group:
    )
  end
  let(:assignment_topic) do
    course.discussion_topics.create!(user: teacher,
                                     title: "assignment topic title",
                                     message: "assignment topic message",
                                     assignment:)
  end

  context "on the edit page" do
    let(:url) { "/courses/#{course.id}/discussion_topics/#{topic.id}/edit" }

    context "when :discussion_create feature flag is OFF" do
      before do
        Account.site_admin.disable_feature! :discussion_create
      end

      context "as a teacher" do
        let(:topic) { teacher_topic }

        before do
          user_session(teacher)
          stub_rcs_config
        end

        context "graded" do
          let(:topic) { assignment_topic }

          it "allows editing the assignment group", priority: "1" do
            assign_group_2 = course.assignment_groups.create!(name: "Group 2")

            get url
            click_option("#assignment_group_id", assign_group_2.name)

            expect_new_page_load { f(".form-actions button[type=submit]").click }
            expect(topic.reload.assignment.assignment_group_id).to eq assign_group_2.id
          end

          it "allows editing the grading type", priority: "1" do
            get url
            click_option("#assignment_grading_type", "Letter Grade")

            expect_new_page_load { f(".form-actions button[type=submit]").click }
            expect(topic.reload.assignment.grading_type).to eq "letter_grade"
          end

          it "allows editing the group category", priority: "1" do
            group_cat = course.group_categories.create!(name: "Groupies")
            get url

            f("#has_group_category").click
            click_option("#assignment_group_category_id", group_cat.name)

            expect_new_page_load { f(".form-actions button[type=submit]").click }
            expect(topic.reload.group_category_id).to eq group_cat.id
          end

          it "allows editing the peer review", priority: "1" do
            get url

            f("#assignment_peer_reviews").click

            expect_new_page_load { f(".form-actions button[type=submit]").click }
            expect(topic.reload.assignment.peer_reviews).to be true
          end

          it "allows editing the due dates", priority: "1" do
            differentiated_modules_off
            get url
            wait_for_tiny(f("textarea[name=message]"))

            due_at = 3.days.from_now
            unlock_at = 2.days.from_now
            lock_at = 4.days.from_now

            # set due_at, lock_at, unlock_at
            replace_content(f(".date_field[data-date-type='due_at']"), format_date_for_view(due_at), tab_out: true)
            replace_content(f(".date_field[data-date-type='unlock_at']"), format_date_for_view(unlock_at), tab_out: true)
            replace_content(f(".date_field[data-date-type='lock_at']"), format_date_for_view(lock_at), tab_out: true)
            wait_for_ajaximations

            expect_new_page_load { f(".form-actions button[type=submit]").click }

            a = DiscussionTopic.last.assignment
            expect(a.due_at.to_date).to eq due_at.to_date
            expect(a.unlock_at.to_date).to eq unlock_at.to_date
            expect(a.lock_at.to_date).to eq lock_at.to_date
          end

          it "adds an attachment to a graded topic", priority: "1" do
            get url
            wait_for_tiny(f("textarea[name=message]"))

            add_attachment_and_validate do
              # should correctly save changes to the assignment
              set_value f("#discussion_topic_assignment_points_possible"), "123"
            end
            assignment.reload
            expect(assignment.points_possible).to eq 123
          end

          it "returns focus to add attachment when removed" do
            get url
            add_attachment_and_validate
            get url
            f(".removeAttachment").click
            wait_for_ajaximations
            check_element_has_focus(f("input[name=attachment]"))
          end

          it "warns user when leaving page unsaved", priority: "1" do
            skip_if_safari(:alert)
            title = "new title"
            get url
            wait_for_tiny(f("textarea[name=message]"))

            replace_content(f("input[name=title]"), title)
            fln("Home").click

            expect(alert_present?).to be_truthy

            driver.switch_to.alert.dismiss
          end

          context "with archived grading schemes enabled" do
            before do
              Account.site_admin.enable_feature!(:grading_scheme_updates)
              Account.site_admin.enable_feature!(:archived_grading_schemes)
              @course = course
              @account = @course.account
              @active_grading_standard = @course.grading_standards.create!(title: "Active Grading Scheme", data: { "A" => 0.9, "F" => 0 }, scaling_factor: 1.0, points_based: false, workflow_state: "active")
              @archived_grading_standard = @course.grading_standards.create!(title: "Archived Grading Scheme", data: { "A" => 0.9, "F" => 0 }, scaling_factor: 1.0, points_based: false, workflow_state: "archived")
              @account_grading_standard = @account.grading_standards.create!(title: "Account Grading Scheme", data: { "A" => 0.9, "F" => 0 }, scaling_factor: 1.0, points_based: false, workflow_state: "active")
              discussion_assignment_options = {
                name: "assignment",
                points_possible: 10,
                grading_type: "letter_grade",
                assignment_group: course.assignment_groups.create!(name: "assignment group"),
                only_visible_to_overrides: true,
              }

              discussion_assignment_peer_review_options = {
                peer_reviews: true,
                automatic_peer_reviews: true,
                peer_reviews_due_at: 1.day.ago,
                peer_review_count: 2,
              }

              discussion_assignment_options = discussion_assignment_options.merge(discussion_assignment_peer_review_options)

              @graded_discussion = create_graded_discussion(course, discussion_assignment_options)

              course_override_due_date = 5.days.from_now
              course_section = course.course_sections.create!(name: "section alpha")
              @graded_discussion.assignment.assignment_overrides.create!(set_type: "CourseSection", set_id: course_section.id, due_at: course_override_due_date)
              @assignment = @graded_discussion.assignment
            end

            it "shows archived grading scheme if it is the course default twice, once to follow course default scheme and once to choose that scheme to use" do
              @course.update!(grading_standard_id: @archived_grading_standard.id)
              @course.reload
              get "/courses/#{@course.id}/discussion_topics/#{@graded_discussion.id}/edit"
              expect(f("[data-testid='grading-schemes-selector-dropdown']").attribute("title")).to eq(@archived_grading_standard.title + " (course default)")
              f("[data-testid='grading-schemes-selector-dropdown']").click
              expect(f("[data-testid='grading-schemes-selector-option-#{@course.grading_standard.id}']")).to include_text(@course.grading_standard.title)
            end

            it "shows archived grading scheme if it is the current assignment grading standard" do
              @assignment.update!(grading_standard_id: @archived_grading_standard.id)
              @assignment.reload
              get "/courses/#{@course.id}/discussion_topics/#{@graded_discussion.id}/edit"
              wait_for_ajaximations
              expect(f("[data-testid='grading-schemes-selector-dropdown']").attribute("title")).to eq(@archived_grading_standard.title)
            end

            it "removes grading schemes from dropdown after archiving them but still shows them upon reopening the modal" do
              get "/courses/#{@course.id}/discussion_topics/#{@graded_discussion.id}/edit"
              wait_for_ajaximations
              f("[data-testid='grading-schemes-selector-dropdown']").click
              expect(f("[data-testid='grading-schemes-selector-option-#{@active_grading_standard.id}']")).to be_present
              f("[data-testid='manage-all-grading-schemes-button']").click
              wait_for_ajaximations
              f("[data-testid='grading-scheme-#{@active_grading_standard.id}-archive-button']").click
              wait_for_ajaximations
              f("[data-testid='manage-all-grading-schemes-close-button']").click
              wait_for_ajaximations
              f("[data-testid='grading-schemes-selector-dropdown']").click
              expect(f("[data-testid='grading-schemes-selector-dropdown-form']")).not_to contain_css("[data-testid='grading-schemes-selector-option-#{@active_grading_standard.id}']")
              f("[data-testid='manage-all-grading-schemes-button']").click
              wait_for_ajaximations
              expect(f("[data-testid='grading-scheme-row-#{@active_grading_standard.id}']").text).to be_present
            end

            it "shows all archived schemes in the manage grading schemes modal" do
              archived_gs1 = @course.grading_standards.create!(title: "Archived Grading Scheme 1", data: { "A" => 0.9, "F" => 0 }, scaling_factor: 1.0, points_based: false, workflow_state: "archived")
              archived_gs2 = @course.grading_standards.create!(title: "Archived Grading Scheme 2", data: { "A" => 0.9, "F" => 0 }, scaling_factor: 1.0, points_based: false, workflow_state: "archived")
              archived_gs3 = @course.grading_standards.create!(title: "Archived Grading Scheme 3", data: { "A" => 0.9, "F" => 0 }, scaling_factor: 1.0, points_based: false, workflow_state: "archived")
              get "/courses/#{@course.id}/discussion_topics/#{@graded_discussion.id}/edit"
              wait_for_ajaximations
              f("[data-testid='manage-all-grading-schemes-button']").click
              wait_for_ajaximations
              expect(f("[data-testid='grading-scheme-#{archived_gs1.id}-name']")).to include_text(archived_gs1.title)
              expect(f("[data-testid='grading-scheme-#{archived_gs2.id}-name']")).to include_text(archived_gs2.title)
              expect(f("[data-testid='grading-scheme-#{archived_gs3.id}-name']")).to include_text(archived_gs3.title)
            end

            it "will still show the assignment grading scheme if you archive it on the edit page in the management modal and persist on reload" do
              @assignment.update!(grading_standard_id: @active_grading_standard.id)
              @assignment.reload
              get "/courses/#{@course.id}/discussion_topics/#{@graded_discussion.id}/edit"
              wait_for_ajaximations
              expect(f("[data-testid='grading-schemes-selector-dropdown']").attribute("title")).to eq(@active_grading_standard.title)
              f("[data-testid='manage-all-grading-schemes-button']").click
              wait_for_ajaximations
              f("[data-testid='grading-scheme-#{@active_grading_standard.id}-archive-button']").click
              wait_for_ajaximations
              f("[data-testid='manage-all-grading-schemes-close-button']").click
              wait_for_ajaximations
              expect(f("[data-testid='grading-schemes-selector-dropdown']").attribute("title")).to eq(@active_grading_standard.title)
              get "/courses/#{@course.id}/assignments/#{@assignment.id}/edit"
              wait_for_ajaximations
              expect(f("[data-testid='grading-schemes-selector-dropdown']").attribute("title")).to eq(@active_grading_standard.title)
            end

            it "creates a discussion topic with selected grading scheme/standard" do
              grading_standard = @course.grading_standards.create!(title: "Win/Lose", data: [["Winner", 0.94], ["Loser", 0]])
              get "/courses/#{@course.id}/assignments/#{@assignment.id}/edit"
              wait_for_ajaximations
              f("[data-testid='grading-schemes-selector-dropdown']").click
              f("[data-testid='grading-schemes-selector-option-#{grading_standard.id}']").click

              f(".form-actions button[type=submit]").click
              fj(".ui-button-text:contains('Continue')").click
              a = DiscussionTopic.last.assignment
              expect(a.grading_standard_id).to eq grading_standard.id
            end
          end
        end

        context "with a group attached" do
          let(:graded_topic) { assignment_topic }

          before do
            @gc = GroupCategory.create(name: "Sharks", context: @course)
            @student = student_in_course(course: @course, active_all: true).user
            group = @course.groups.create!(group_category: @gc)
            group.users << @student
          end

          it "group discussions with entries should lock and display the group name", priority: "1" do
            topic.group_category = @gc
            topic.save!
            topic.child_topics[0].reply_from({ user: @student, text: "I feel pretty" })
            @gc.destroy
            get url

            expect(f("#assignment_group_category_id")).to be_disabled
            expect(get_value("#assignment_group_category_id")).to eq topic.group_category.id.to_s
          end

          it "prompts for creating a new group category if original group is deleted with no submissions", priority: "1" do
            topic.group_category = @gc
            topic.save!
            @gc.destroy
            get url
            wait_for_ajaximations
            expect(f("#assignment_group_category_id")).not_to be_displayed
          end

          context "graded" do
            let(:topic) { assignment_topic }

            it "locks and display the group name", priority: "1" do
              topic.group_category = @gc
              topic.save!
              topic.reply_from({ user: @student, text: "I feel pretty" })
              @gc.destroy
              get url

              expect(f("#assignment_group_category_id")).to be_disabled
              expect(get_value("#assignment_group_category_id")).to eq topic.group_category.id.to_s
            end
          end
        end

        it "saves and display all changes", priority: "2" do
          course.require_assignment_group

          confirm(:off)
          toggle(:on)
          confirm(:on)
        end

        it "preserves query parameters in the URL when you CANCEL", :ignore_js_errors do
          get "/courses/#{course.id}/discussion_topics/#{topic.id}/edit?embed=true"
          force_click("button:contains('Cancel')")
          wait_for_ajaximations
          expect(driver.current_url).not_to include("edit")
          expect(driver.current_url).to include("?embed=true")
        end

        it "shows correct date when saving" do
          Timecop.freeze do
            topic.lock_at = 5.days.ago
            topic.save!
            teacher.time_zone = "Hawaii"
            teacher.save!
            get url
            f(".form-actions button[type=submit]").click
            get url
            expect(topic.reload.lock_at).to eq 5.days.ago.beginning_of_minute
          end
        end

        it "toggles checkboxes when clicking their labels", priority: "1" do
          get url

          expect(is_checked("input[type=checkbox][name=threaded]")).not_to be_truthy
          force_click_native("input#threaded")
          expect(is_checked("input[type=checkbox][name=threaded]")).to be_truthy
        end

        context "locking" do
          it "sets as active when removing existing delayed_post_at and lock_at dates", priority: "1" do
            topic.delayed_post_at = 10.days.ago
            topic.lock_at         = 5.days.ago
            topic.locked          = true
            topic.save!

            get url
            wait_for_tiny(f("textarea[name=message]"))

            expect(f('input[type=text][name="delayed_post_at"]')).to be_displayed

            f('input[type=text][name="delayed_post_at"]').clear
            f('input[type=text][name="lock_at"]').clear

            expect_new_page_load { f(".form-actions button[type=submit]").click }

            topic.reload
            expect(topic.delayed_post_at).to be_nil
            expect(topic.lock_at).to be_nil
            expect(topic.active?).to be_truthy
            expect(topic.locked?).to be_falsey
          end

          it "is locked when delayed_post_at and lock_at are in past", priority: "2" do
            topic.delayed_post_at = nil
            topic.lock_at         = nil
            topic.workflow_state  = "active"
            topic.save!

            get url
            wait_for_tiny(f("textarea[name=message]"))

            delayed_post_at = 10.days.ago
            lock_at = 5.days.ago

            replace_content(f('input[type=text][name="delayed_post_at"]'), format_date_for_view(delayed_post_at), tab_out: true)
            replace_content(f('input[type=text][name="lock_at"]'), format_date_for_view(lock_at), tab_out: true)

            expect_new_page_load { f(".form-actions button[type=submit]").click }
            wait_for_ajaximations

            topic.reload
            expect(topic.delayed_post_at.to_date).to eq delayed_post_at.to_date
            expect(topic.lock_at.to_date).to eq lock_at.to_date
            expect(topic.locked?).to be_truthy
          end

          it "sets workflow to active when delayed_post_at in past and lock_at in future", priority: "2" do
            topic.delayed_post_at = 5.days.from_now
            topic.lock_at         = 10.days.from_now
            topic.workflow_state  = "active"
            topic.locked          = false
            topic.save!

            get url
            wait_for_tiny(f("textarea[name=message]"))

            delayed_post_at = 5.days.ago

            replace_content(f('input[type=text][name="delayed_post_at"]'), format_date_for_view(delayed_post_at), tab_out: true)

            expect_new_page_load { f(".form-actions button[type=submit]").click }
            wait_for_ajaximations

            topic.reload
            expect(topic.delayed_post_at.to_date).to eq delayed_post_at.to_date
            expect(topic.active?).to be_truthy
            expect(topic.locked?).to be_falsey
          end
        end

        context "usage rights" do
          before do
            course.root_account.enable_feature!(:usage_rights_discussion_topics)
            course.update!(usage_rights_required: true)
          end

          it "validates that usage rights are set" do
            get url
            _filename, fullpath, _data = get_file("testfile5.zip")
            f("input[name=attachment]").send_keys(fullpath)
            type_in_tiny("textarea[name=message]", "file attachment discussion")
            f("#edit_discussion_form_buttons .btn-primary[type=submit]").click
            wait_for_ajaximations
            error_box = f("div[role='alert'] .error_text")
            expect(error_box.text).to eq "You must set usage rights"
          end

          it "sets usage rights on file attachment" do
            get url
            _filename, fullpath, _data = get_file("testfile1.txt")
            f("input[name=attachment]").send_keys(fullpath)
            f("#usage_rights_control button").click
            click_option(".UsageRightsSelectBox__container select", "own_copyright", :value)
            f(".UsageRightsDialog__Footer-Actions button[type='submit']").click
            expect_new_page_load { f(".form-actions button[type=submit]").click }
            expect(topic.reload.attachment.usage_rights).not_to be_nil
          end

          it "displays usage rights on file attachment" do
            usage_rights = @course.usage_rights.create!(
              legal_copyright: "(C) 2012 Initrode",
              use_justification: "own_copyright"
            )
            file = @course.attachments.create!(
              display_name: "hey.txt",
              uploaded_data: default_uploaded_data,
              usage_rights:
            )
            file.usage_rights
            topic.attachment = file
            topic.save!

            get url
            expect(element_exists?("#usage_rights_control i.icon-files-copyright")).to be(true)
          end
        end

        context "in paced course" do
          let(:topic) { assignment_topic }

          before do
            course.enable_course_paces = true
            course.save!
            context_module = course.context_modules.create! name: "M"
            assignment_topic.context_module_tags.create! context_module:, context: @course, tag_type: "context_module"
          end

          it "shows the course pacing notice on a graded discussion" do
            get url
            expect(Discussion.course_pacing_notice).to be_displayed
          end

          it "does not show the course pacing notice on a graded discussion when feature off in account" do
            course.account.disable_feature!(:course_paces)

            get url
            expect(element_exists?(Discussion.course_pacing_notice_selector)).to be_falsey
          end
        end

        context "anonymous topic" do
          let(:topic) { course.discussion_topics.create!(user: teacher, title: "anonymous topic title", message: "anonymous topic message", anonymous_state: "full_anonymity") }

          before do
            Account.site_admin.enable_feature! :react_discussions_post
            @student = student_in_course(course: @course, active_all: true).user
          end

          it "able to save" do
            get url

            expect_new_page_load { f(".form-actions button[type=submit]").click }
            expect(fj("span:contains('anonymous topic title')")).to be_present
          end

          it "able to save anon, not graded, quick added from assignments", :ignore_js_errors do
            get "/courses/#{course.id}/assignments"

            f(".add_assignment").click
            click_option(f('[name="submission_types"]'), "Discussion")
            f(".create_assignment_dialog input[type=text]").send_keys("anon disc from assignment")
            f(".more_options").click

            f("input[type=radio][value=partial_anonymity]").click
            f("input#use_for_grading").click
            expect_new_page_load { f("button.save_and_publish").click }
          end

          it "allow to change the anonymity if there is no reply" do
            get url

            expect(f("input[value='full_anonymity']").selected?).to be_truthy

            force_click_native("input[value='partial_anonymity']")
            expect_new_page_load { f(".form-actions button[type=submit]").click }
          end

          it "should not allow to change the anonymity when there are replys" do
            topic.reply_from({ user: @student, text: "I feel pretty" })
            get url

            expect(ff("input[name='anonymous_state'][disabled]").count).to eq 3
          end
        end
      end
    end

    context "when :discussion_create feature flag is ON", :ignore_js_errors do
      before do
        Account.site_admin.enable_feature!(:discussion_create)
        Account.site_admin.enable_feature!(:react_discussions_post)
        user_session(teacher)
      end

      context "ungraded" do
        before do
          attachment_model
          # TODO: Update to cover: graded, group discussions, file attachment, any other options later implemented
          all_discussion_options_enabled = {
            title: "value for title",
            message: "value for message",
            is_anonymous_author: false,
            anonymous_state: "full_anonymity",
            todo_date: "Thu, 12 Oct 2023 15:59:59.000000000 UTC +00:00",
            allow_rating: true,
            only_graders_can_rate: true,
            podcast_enabled: true,
            podcast_has_student_posts: true,
            require_initial_post: true,
            discussion_type: "side_comment",
            delayed_post_at: "Tue, 10 Oct 2023 16:00:00.000000000 UTC +00:00",
            lock_at: "Wed, 11 Nov 2023 15:59:59.999999000 UTC +00:00",
            is_section_specific: false,
            attachment: @attachment
          }

          @topic_all_options = course.discussion_topics.create!(all_discussion_options_enabled)
          @topic_no_options = course.discussion_topics.create!(title: "no options enabled - topic", message: "test")
        end

        it "displays all selected options correctly" do
          get "/courses/#{course.id}/discussion_topics/#{@topic_all_options.id}/edit"

          expect(f("input[value='full_anonymity']").selected?).to be_truthy
          expect(f("input[value='full_anonymity']").attribute("disabled")).to be_nil

          expect(f("input[value='must-respond-before-viewing-replies']").selected?).to be_truthy
          expect(f("input[value='enable-podcast-feed']").selected?).to be_truthy
          expect(f("input[value='include-student-replies-in-podcast-feed']").selected?).to be_truthy
          expect(f("input[value='allow-liking']").selected?).to be_truthy
          expect(f("input[value='only-graders-can-like']").selected?).to be_truthy
          expect(f("input[value='add-to-student-to-do']").selected?).to be_truthy

          # Just checking for a value. Formatting and TZ differences between front-end and back-end
          # makes an exact comparison too fragile.
          unless Account.site_admin.feature_enabled?(:selective_release_ui_api)
            expect(ff("input[placeholder='Select Date']")[0].attribute("value")).to be_truthy
            expect(ff("input[placeholder='Select Date']")[1].attribute("value")).to be_truthy
          end
        end

        it "does not display the grading and groups not supported in anonymous discussions message in the edit page" do
          get "/courses/#{course.id}/discussion_topics/#{@topic_all_options.id}/edit"

          expect(f("input[value='full_anonymity']").selected?).to be_truthy
          expect(f("input[value='full_anonymity']").attribute("disabled")).to be_nil
          expect(f("body")).not_to contain_jqcss("[data-testid=groups_grading_not_allowed]")
        end

        it "displays all unselected options correctly" do
          get "/courses/#{course.id}/discussion_topics/#{@topic_no_options.id}/edit"

          expect(f("input[value='full_anonymity']").selected?).to be_falsey
          expect(f("input[value='full_anonymity']").attribute("disabled")).to be_nil

          # There are less checks here because certain options are only visible if their parent input is selected
          expect(f("input[value='must-respond-before-viewing-replies']").selected?).to be_falsey
          expect(f("input[value='enable-podcast-feed']").selected?).to be_falsey
          expect(f("input[value='allow-liking']").selected?).to be_falsey
          expect(f("input[value='add-to-student-to-do']").selected?).to be_falsey

          # Just checking for a value. Formatting and TZ differences between front-end and back-end
          # makes an exact comparison too fragile.
          unless Account.site_admin.feature_enabled?(:selective_release_ui_api)
            expect(ff("input[placeholder='Select Date']")[0].attribute("value")).to eq("")
            expect(ff("input[placeholder='Select Date']")[1].attribute("value")).to eq("")
          end
        end

        context "usage rights" do
          before do
            course.root_account.enable_feature!(:usage_rights_discussion_topics)
            course.update!(usage_rights_required: true)

            usage_rights = @course.usage_rights.create! use_justification: "creative_commons", legal_copyright: "(C) 2014 XYZ Corp", license: "cc_by_nd"
            @attachment.usage_rights = usage_rights
            @attachment.save!
          end

          it "displays correct usage rights" do
            get "/courses/#{course.id}/discussion_topics/#{@topic_all_options.id}/edit"

            expect(f("button[data-testid='usage-rights-icon']")).to be_truthy
            f("button[data-testid='usage-rights-icon']").find_element(css: "svg")
            # Verify that the correct icon appears
            expect(f("button[data-testid='usage-rights-icon']").find_element(css: "svg").attribute("name")).to eq "IconFilesCreativeCommons"

            f("button[data-testid='usage-rights-icon']").click

            expect(f("input[data-testid='usage-select']").attribute("value")).to eq "The material is licensed under Creative Commons"
            expect(f("input[data-testid='cc-license-select']").attribute("value")).to eq "CC Attribution No Derivatives"
            expect(f("input[data-testid='legal-copyright']").attribute("value")).to eq "(C) 2014 XYZ Corp"
          end
        end

        it "saves all changes correctly" do
          get "/courses/#{course.id}/discussion_topics/#{@topic_all_options.id}/edit"

          replace_content(f("input[placeholder='Topic Title']"), "new title", { tab_out: true })

          clear_tiny(f("#discussion-topic-message-body"), "discussion-topic-message-body_ifr")
          type_in_tiny("#discussion-topic-message-body", "new message")

          driver.action.move_to(f("span[data-testid='removable-item']")).perform
          f("[data-testid='remove-button']").click
          _, fullpath, _data = get_file("testfile5.zip")
          f("[data-testid='attachment-input']").send_keys(fullpath)

          unless Account.site_admin.feature_enabled?(:selective_release_ui_api)
            f("button[title='Remove All Sections']").click
            f("input[data-testid='section-select']").click
            fj("li:contains('value for name')").click
          end

          # we can change anonymity on edit, if there is no reply
          expect(ffj("fieldset:contains('Anonymous Discussion') input[type=radio]").count).to eq 3

          force_click_native("input[value='must-respond-before-viewing-replies']")

          force_click_native("input[value='enable-podcast-feed']")
          expect(f("body")).not_to contain_jqcss("input[value='include-student-replies-in-podcast-feed']")

          force_click_native("input[value='allow-liking']")
          expect(f("body")).not_to contain_jqcss("input[value='only-graders-can-like']")

          force_click_native("input[value='add-to-student-to-do']")

          fj("button:contains('Save')").click

          @topic_all_options.reload
          expect(@topic_all_options.title).to eq "new title"
          expect(@topic_all_options.message).to include "new message"
          expect(@topic_all_options.attachment_id).to eq Attachment.last.id
          unless Account.site_admin.feature_enabled?(:selective_release_ui_api)
            expect(@topic_all_options.is_section_specific).to be_truthy
          end
          expect(@topic_all_options.require_initial_post).to be_falsey
          expect(@topic_all_options.podcast_enabled).to be_falsey
          expect(@topic_all_options.allow_rating).to be_falsey
          expect(@topic_all_options.only_graders_can_rate).to be_falsey
          expect(@topic_all_options.todo_date).to be_nil
        end

        # ignore js errors in unrelated discussion show page
        it "preserves URL query parameters on CANCEL", :ignore_js_errors do
          get "/courses/#{course.id}/discussion_topics/#{@topic_all_options.id}/edit?embed=true"
          fj("button:contains('Cancel')").click
          wait_for_ajaximations
          expect(driver.current_url).not_to include("edit")
          expect(driver.current_url).to include("?embed=true")
        end

        context "with selective_release_backend and selective_release_ui_api enabled" do
          before :once do
            Account.site_admin.enable_feature!(:selective_release_backend)
            Account.site_admin.enable_feature!(:selective_release_ui_api)
          end

          it "does not show the assign to UI when the user does not have permission even if user can access edit page" do
            # i.e., they have moderate_forum permission but not admin or unrestricted student enrollment
            RoleOverride.create!(context: @course.account, permission: "moderate_forum", role: student_role, enabled: true)
            student_in_course(active_all: true)
            user_session(@student)
            get "/courses/#{course.id}/discussion_topics/#{@topic_no_options.id}/edit"
            expect(element_exists?(Discussion.assign_to_button_selector)).to be_truthy

            enrollment = @course.enrollments.find_by(user: @student)
            enrollment.update!(limit_privileges_to_course_section: true)
            get "/courses/#{course.id}/discussion_topics/#{@topic_no_options.id}/edit"
            expect(element_exists?(Discussion.assign_to_button_selector)).to be_falsey
          end

          it "does not display 'Post To' section and Available From/Until inputs" do
            get "/courses/#{course.id}/discussion_topics/#{@topic_no_options.id}/edit"
            expect(Discussion.select_date_input_exists?).to be_falsey
            expect(Discussion.section_selection_input_exists?).to be_falsey
          end

          it "updates overrides using 'Assign To' tray", :ignore_js_errors do
            student1 = course.enroll_student(User.create!, enrollment_state: "active").user
            available_from = 5.days.ago
            available_until = 5.days.from_now

            get "/courses/#{course.id}/discussion_topics/#{@topic_no_options.id}/edit"

            Discussion.click_assign_to_button
            wait_for_assign_to_tray_spinner
            keep_trying_until { expect(item_tray_exists?).to be_truthy }

            click_add_assign_to_card
            expect(element_exists?(due_date_input_selector)).to be_falsey
            select_module_item_assignee(1, student1.name)
            update_available_date(1, format_date_for_view(available_from, "%-m/%-d/%Y"), true)
            update_available_time(1, "8:00 AM", true)
            update_until_date(1, format_date_for_view(available_until, "%-m/%-d/%Y"), true)
            update_until_time(1, "9:00 PM", true)

            click_save_button("Apply")
            keep_trying_until { expect(element_exists?(module_item_edit_tray_selector)).to be_falsey }

            Discussion.save_button.click
            wait_for_ajaximations

            @topic_no_options.reload
            new_override = @topic_no_options.active_assignment_overrides.last
            expect(new_override.set_type).to eq("ADHOC")
            expect(new_override.set_id).to be_nil
            expect(new_override.set.map(&:id)).to match_array([student1.id])
          end

          it "shows pending changes when overrides have been added", :ignore_js_errors, custom_timeout: 45 do
            student1 = course.enroll_student(User.create!, enrollment_state: "active").user
            available_from = 5.days.ago
            available_until = 5.days.from_now

            get "/courses/#{course.id}/discussion_topics/#{@topic_no_options.id}/edit"

            Discussion.click_assign_to_button
            wait_for_assign_to_tray_spinner
            keep_trying_until { expect(item_tray_exists?).to be_truthy }

            click_add_assign_to_card
            select_module_item_assignee(1, student1.name)
            update_available_date(1, format_date_for_view(available_from, "%-m/%-d/%Y"), true)
            update_available_time(1, "8:00 AM", true)
            update_until_date(1, format_date_for_view(available_until, "%-m/%-d/%Y"), true)
            update_until_time(1, "9:00 PM", true)

            click_save_button("Apply")
            keep_trying_until { expect(element_exists?(module_item_edit_tray_selector)).to be_falsey }

            expect(Discussion.pending_changes_pill_exists?).to be_truthy
          end

          it "shows no pending changes when override tray cancelled", :ignore_js_errors do
            student1 = course.enroll_student(User.create!, enrollment_state: "active").user
            available_from = 5.days.ago
            available_until = 5.days.from_now

            get "/courses/#{course.id}/discussion_topics/#{@topic_no_options.id}/edit"

            Discussion.click_assign_to_button
            wait_for_assign_to_tray_spinner
            keep_trying_until { expect(item_tray_exists?).to be_truthy }

            click_add_assign_to_card
            select_module_item_assignee(1, student1.name)
            update_available_date(1, format_date_for_view(available_from, "%-m/%-d/%Y"), true)
            update_available_time(1, "8:00 AM", true)
            update_until_date(1, format_date_for_view(available_until, "%-m/%-d/%Y"), true)
            update_until_time(1, "9:00 PM", true)

            click_cancel_button
            keep_trying_until { expect(element_exists?(module_item_edit_tray_selector)).to be_falsey }

            expect(Discussion.pending_changes_pill_exists?).to be_falsey
          end

          it "transitions from ungraded to graded and overrides are ok", :ignore_js_errors do
            discussion_topic = DiscussionHelpers.create_discussion_topic(
              course,
              teacher,
              "Teacher Discussion 1 Title",
              "Teacher Discussion 1 message",
              nil
            )
            student1 = course.enroll_student(User.create!, enrollment_state: "active").user
            available_from = 5.days.ago
            available_until = 5.days.from_now

            discussion_topic.assignment_overrides.create!(set_type: "ADHOC",
                                                          unlock_at: available_from,
                                                          lock_at: available_until)

            discussion_topic.assignment_overrides.last.assignment_override_students.create!(user: student1)

            get "/courses/#{course.id}/discussion_topics/#{discussion_topic.id}/edit"

            expect(is_checked(Discussion.graded_checkbox)).to be_falsey

            Discussion.click_graded_checkbox
            Discussion.save_button.click
            wait_for_ajaximations

            get "/courses/#{course.id}/discussion_topics/#{discussion_topic.id}/edit"

            Discussion.click_assign_to_button
            wait_for_assign_to_tray_spinner
            keep_trying_until { expect(item_tray_exists?).to be_truthy }

            expect(assign_to_due_date(1).attribute("value")).to eq("")
            expect(assign_to_due_time(1).attribute("value")).to eq("")
            expect(assign_to_available_from_date(1).attribute("value")).to eq(format_date_for_view(available_from, "%b %-e, %Y"))
            expect(assign_to_available_from_time(1).attribute("value")).to eq(available_from.strftime("%-l:%M %p"))
            expect(assign_to_until_date(1).attribute("value")).to eq(format_date_for_view(available_until, "%b %-e, %Y"))
            expect(assign_to_until_time(1).attribute("value")).to eq(available_until.strftime("%-l:%M %p"))
          end

          it "transitions from graded to ungraded and overrides are ok", :ignore_js_errors do
            skip("LX-1761 this test should work but doesn't right now")

            discussion_assignment_options = {
              name: "assignment",
              points_possible: 10,
            }
            discussion_topic = create_graded_discussion(course, discussion_assignment_options)

            student1 = course.enroll_student(User.create!, enrollment_state: "active").user

            due_at = 3.days.from_now
            available_from = 5.days.ago
            available_until = 5.days.from_now

            @discussion_assignment.assignment_overrides.create!(set_type: "ADHOC",
                                                                due_at:,
                                                                unlock_at: available_from,
                                                                lock_at: available_until)

            @discussion_assignment.assignment_overrides.last.assignment_override_students.create!(user: student1)

            get "/courses/#{course.id}/discussion_topics/#{discussion_topic.id}/edit"

            expect(is_checked(Discussion.graded_checkbox)).to be_truthy

            Discussion.click_graded_checkbox
            Discussion.save_button.click
            wait_for_ajaximations

            get "/courses/#{course.id}/discussion_topics/#{discussion_topic.id}/edit"

            Discussion.click_assign_to_button
            wait_for_assign_to_tray_spinner
            keep_trying_until { expect(item_tray_exists?).to be_truthy }

            expect(assign_to_date_and_time[1].text).not_to include("Due Date")
            expect(assign_to_available_from_date(1, false).attribute("value")).to eq(format_date_for_view(available_from, "%b %-e, %Y"))
            expect(assign_to_available_from_time(1, false).attribute("value")).to eq(available_from.strftime("%-l:%M %p"))
            expect(assign_to_until_date(1, false).attribute("value")).to eq(format_date_for_view(available_until, "%b %-e, %Y"))
            expect(assign_to_until_time(1, false).attribute("value")).to eq(available_until.strftime("%-l:%M %p"))
          end
        end
      end

      context "ungraded group" do
        it "displays the selected group category correctly" do
          group_category = course.group_categories.create!(name: "group category 1")

          discussion_with_group_category = {
            title: "value for title",
            message: "value for message",
            group_category_id: group_category.id,
          }

          group_topic = course.discussion_topics.create!(discussion_with_group_category)
          group_topic.update!(group_category_id: group_category.id)

          get "/courses/#{course.id}/discussion_topics/#{group_topic.id}/edit"

          expect(f("input[value='group-discussion']").selected?).to be_truthy
          expect(f("input[placeholder='Select a group category']").attribute("title")).to eq group_category.name
        end
      end

      context "announcement" do
        before do
          # TODO: Update to cover: file attachments and any other options later implemented
          all_announcement_options = {
            title: "value for title",
            message: "value for message",
            delayed_post_at: "Thu, 16 Nov 2023 17:00:00.000000000 UTC +00:00",
            podcast_enabled: true,
            podcast_has_student_posts: true,
            require_initial_post: true,
            discussion_type: "side_comment",
            allow_rating: true,
            only_graders_can_rate: true,
            locked: false,
          }

          @announcement_all_options = course.announcements.create!(all_announcement_options)
          # In this case, locked: true displays itself as an unchecked "allow participants to comment" option
          @announcement_no_options = course.announcements.create!({ title: "no options", message: "nothing else", locked: true })
        end

        it "displays all selected options correctly" do
          get "/courses/#{course.id}/discussion_topics/#{@announcement_all_options.id}/edit"

          expect(f("input[value='enable-participants-commenting']").selected?).to be_truthy
          expect(f("input[value='must-respond-before-viewing-replies']").selected?).to be_truthy
          expect(f("input[value='allow-liking']").selected?).to be_truthy
          expect(f("input[value='only-graders-can-like']").selected?).to be_truthy
          expect(f("input[value='enable-podcast-feed']").selected?).to be_truthy
          expect(f("input[value='include-student-replies-in-podcast-feed']").selected?).to be_truthy

          # Just checking for a value. Formatting and TZ differences between front-end and back-end
          # makes an exact comparison too fragile.
          expect(ff("input[placeholder='Select Date']")[0].attribute("value")).to be_truthy
        end

        it "displays all unselected options correctly" do
          get "/courses/#{course.id}/discussion_topics/#{@announcement_no_options.id}/edit"

          expect(f("input[value='enable-participants-commenting']").selected?).to be_falsey
          expect(f("input[value='must-respond-before-viewing-replies']").selected?).to be_falsey
          expect(f("input[value='allow-liking']").selected?).to be_falsey
          expect(f("input[value='enable-podcast-feed']").selected?).to be_falsey
        end
      end

      context "graded" do
        it "displays graded assignment options correctly when initially opening edit page with archived grading schemes disabled" do
          Account.site_admin.disable_feature!(:archived_grading_schemes)
          grading_standard = course.grading_standards.create!(title: "Win/Lose", data: [["Winner", 0.94], ["Loser", 0]])

          # Create a grading standard and make sure it is selected
          discussion_assignment_options = {
            name: "assignment",
            points_possible: 10,
            grading_type: "letter_grade",
            assignment_group: course.assignment_groups.create!(name: "assignment group"),
            grading_standard_id: grading_standard.id,
            only_visible_to_overrides: true,
          }

          discussion_assignment_peer_review_options = {
            peer_reviews: true,
            automatic_peer_reviews: true,
            peer_reviews_due_at: 1.day.ago,
            peer_review_count: 2,
          }

          discussion_assignment_options = discussion_assignment_options.merge(discussion_assignment_peer_review_options)

          graded_discussion = create_graded_discussion(course, discussion_assignment_options)

          course_override_due_date = 5.days.from_now
          course_section = course.course_sections.create!(name: "section alpha")
          graded_discussion.assignment.assignment_overrides.create!(set_type: "CourseSection", set_id: course_section.id, due_at: course_override_due_date)

          get "/courses/#{course.id}/discussion_topics/#{graded_discussion.id}/edit"
          # Grading scheme sub menu is selected
          expect(fj("span:contains('#{grading_standard.title}')").present?).to be_truthy
          expect(fj("span:contains('Manage All Grading Schemes')").present?).to be_truthy
          # Graded checkbox
          expect(is_checked(f("input[data-testid='graded-checkbox']"))).to be_truthy
          # Points possible
          expect(f("input[data-testid='points-possible-input']").attribute("value")).to eq "10"
          # Grading type
          expect(f("input[data-testid='display-grade-input']").attribute("value")).to eq "Letter Grade"
          # Assignment Group
          expect(f("input[data-testid='assignment-group-input']").attribute("value")).to eq "assignment group"
          # Peer review checkboxes
          expect(is_checked(f("input[data-testid='peer_review_manual']"))).to be_falsey
          expect(is_checked(f("input[data-testid='peer_review_off']"))).to be_falsey
          expect(is_checked(f("input[data-testid='peer_review_auto']"))).to be_truthy
          # peer review count
          expect(f("input[data-testid='peer-review-count-input']").attribute("value")).to eq "2"

          # Peer review date
          # Just checking for a value. Formatting and TZ differences between front-end and back-end
          # makes an exact comparison too fragile.
          expect(ff("input[placeholder='Select Date']")[0].attribute("value")).not_to be_empty

          if Account.site_admin.feature_enabled?(:selective_release_ui_api)
            expect(Discussion.assign_to_button).to be_displayed
            Discussion.assign_to_button.click
            expect(assign_to_in_tray("Remove #{course_section.name}")[0]).to be_displayed
          else
            expect(f("span[data-testid='assign-to-select-span']").present?).to be_truthy
            expect(fj("span:contains('#{course_section.name}')").present?).to be_truthy

            # Verify that the only_visible_to_overrides field is being respected
            expect(f("body")).not_to contain_jqcss("span:contains('Everyone')")

            # Just checking for a value. Formatting and TZ differences between front-end and back-end
            # makes an exact comparison too fragile.
            expect(f("input[placeholder='Select Assignment Due Date']").attribute("value")).not_to be_empty
          end
        end

        it "allows settings a graded discussion to an ungraded discussion" do
          graded_discussion = create_graded_discussion(course)
          get "/courses/#{course.id}/discussion_topics/#{graded_discussion.id}/edit"

          # Uncheck the "graded" checkbox
          force_click_native('input[type=checkbox][value="graded"]')
          fj("button:contains('Save')").click

          expect(DiscussionTopic.last.assignment).to be_nil
        end

        it "sets the mark important dates checkbox for discussion edit when differentiated modules ff is off" do
          feature_setup

          graded_discussion = create_graded_discussion(course)

          course_override_due_date = 5.days.from_now
          course_section = course.course_sections.create!(name: "section alpha")
          graded_discussion.assignment.assignment_overrides.create!(set_type: "CourseSection", set_id: course_section.id, due_at: course_override_due_date)

          get "/courses/#{course.id}/discussion_topics/#{graded_discussion.id}/edit"

          expect(mark_important_dates).to be_displayed
          scroll_to_element(mark_important_dates)
          click_mark_important_dates

          Discussion.save_button.click
          wait_for_ajaximations

          assignment = Assignment.last

          expect(assignment.important_dates).to be(true)
        end

        context "with archived grading schemes enabled" do
          before do
            Account.site_admin.enable_feature!(:grading_scheme_updates)
            Account.site_admin.enable_feature!(:archived_grading_schemes)
            @course = course
            @account = @course.account
            @active_grading_standard = @course.grading_standards.create!(title: "Active Grading Scheme", data: { "A" => 0.9, "F" => 0 }, scaling_factor: 1.0, points_based: false, workflow_state: "active")
            @archived_grading_standard = @course.grading_standards.create!(title: "Archived Grading Scheme", data: { "A" => 0.9, "F" => 0 }, scaling_factor: 1.0, points_based: false, workflow_state: "archived")
            @account_grading_standard = @account.grading_standards.create!(title: "Account Grading Scheme", data: { "A" => 0.9, "F" => 0 }, scaling_factor: 1.0, points_based: false, workflow_state: "active")
            discussion_assignment_options = {
              name: "assignment",
              points_possible: 10,
              grading_type: "letter_grade",
              assignment_group: course.assignment_groups.create!(name: "assignment group"),
              only_visible_to_overrides: true,
            }

            @graded_discussion = create_graded_discussion(course, discussion_assignment_options)
            @assignment = @graded_discussion.assignment
          end

          it "shows archived grading scheme if it is the course default twice, once to follow course default scheme and once to choose that scheme to use" do
            @course.update!(grading_standard_id: @archived_grading_standard.id)
            @course.reload
            get "/courses/#{@course.id}/discussion_topics/#{@graded_discussion.id}/edit"
            wait_for_ajaximations
            expect(f("[data-testid='grading-schemes-selector-dropdown']").attribute("title")).to eq(@archived_grading_standard.title + " (course default)")
            f("[data-testid='grading-schemes-selector-dropdown']").click
            expect(f("[data-testid='grading-schemes-selector-option-#{@course.grading_standard.id}']")).to include_text(@course.grading_standard.title)
          end

          it "shows archived grading scheme if it is the current assignment grading standard" do
            @assignment.update!(grading_standard_id: @archived_grading_standard.id)
            @assignment.reload
            get "/courses/#{@course.id}/discussion_topics/#{@graded_discussion.id}/edit"
            wait_for_ajaximations
            expect(f("[data-testid='grading-schemes-selector-dropdown']").attribute("title")).to eq(@archived_grading_standard.title)
          end

          it "removes grading schemes from dropdown after archiving them but still shows them upon reopening the modal" do
            get "/courses/#{@course.id}/discussion_topics/#{@graded_discussion.id}/edit"
            wait_for_ajaximations
            f("[data-testid='grading-schemes-selector-dropdown']").click
            expect(f("[data-testid='grading-schemes-selector-option-#{@active_grading_standard.id}']")).to be_present
            f("[data-testid='manage-all-grading-schemes-button']").click
            wait_for_ajaximations
            f("[data-testid='grading-scheme-#{@active_grading_standard.id}-archive-button']").click
            wait_for_ajaximations
            f("[data-testid='manage-all-grading-schemes-close-button']").click
            wait_for_ajaximations
            f("[data-testid='grading-schemes-selector-dropdown']").click
            expect(f("[data-testid='grading-schemes-selector-dropdown-form']")).not_to contain_css("[data-testid='grading-schemes-selector-option-#{@active_grading_standard.id}']")
            f("[data-testid='manage-all-grading-schemes-button']").click
            wait_for_ajaximations
            expect(f("[data-testid='grading-scheme-row-#{@active_grading_standard.id}']").text).to be_present
          end

          it "shows all archived schemes in the manage grading schemes modal" do
            archived_gs1 = @course.grading_standards.create!(title: "Archived Grading Scheme 1", data: { "A" => 0.9, "F" => 0 }, scaling_factor: 1.0, points_based: false, workflow_state: "archived")
            archived_gs2 = @course.grading_standards.create!(title: "Archived Grading Scheme 2", data: { "A" => 0.9, "F" => 0 }, scaling_factor: 1.0, points_based: false, workflow_state: "archived")
            archived_gs3 = @course.grading_standards.create!(title: "Archived Grading Scheme 3", data: { "A" => 0.9, "F" => 0 }, scaling_factor: 1.0, points_based: false, workflow_state: "archived")
            get "/courses/#{@course.id}/discussion_topics/#{@graded_discussion.id}/edit"
            wait_for_ajaximations
            f("[data-testid='manage-all-grading-schemes-button']").click
            wait_for_ajaximations
            expect(f("[data-testid='grading-scheme-#{archived_gs1.id}-name']")).to include_text(archived_gs1.title)
            expect(f("[data-testid='grading-scheme-#{archived_gs2.id}-name']")).to include_text(archived_gs2.title)
            expect(f("[data-testid='grading-scheme-#{archived_gs3.id}-name']")).to include_text(archived_gs3.title)
          end

          it "will still show the assignment grading scheme if you archive it on the edit page in the management modal and persist on reload" do
            @assignment.update!(grading_standard_id: @active_grading_standard.id)
            @assignment.reload
            get "/courses/#{@course.id}/discussion_topics/#{@graded_discussion.id}/edit"
            wait_for_ajaximations
            expect(f("[data-testid='grading-schemes-selector-dropdown']").attribute("title")).to eq(@active_grading_standard.title)
            f("[data-testid='manage-all-grading-schemes-button']").click
            wait_for_ajaximations
            f("[data-testid='grading-scheme-#{@active_grading_standard.id}-archive-button']").click
            wait_for_ajaximations
            f("[data-testid='manage-all-grading-schemes-close-button']").click
            wait_for_ajaximations
            expect(f("[data-testid='grading-schemes-selector-dropdown']").attribute("title")).to eq(@active_grading_standard.title)
            get "/courses/#{@course.id}/assignments/#{@assignment.id}/edit"
            wait_for_ajaximations
            expect(f("[data-testid='grading-schemes-selector-dropdown']").attribute("title")).to eq(@active_grading_standard.title)
          end

          it "creates a discussion topic with selected grading scheme/standard" do
            grading_standard = @course.grading_standards.create!(title: "Win/Lose", data: [["Winner", 0.94], ["Loser", 0]])
            get "/courses/#{@course.id}/discussion_topics/#{@graded_discussion.id}/edit"
            wait_for_ajaximations
            f("[data-testid='grading-schemes-selector-dropdown']").click
            f("[data-testid='grading-schemes-selector-option-#{grading_standard.id}']").click
            f("[data-testid='save-button']").click
            wait_for_ajaximations
            expect_new_page_load { f("[data-testid='continue-button']").click }
            a = DiscussionTopic.last.assignment
            expect(a.grading_standard_id).to eq grading_standard.id
          end
        end

        it "allows editing the assignment group for the graded discussion" do
          assign_group_2 = course.assignment_groups.create!(name: "Group 2")
          get "/courses/#{course.id}/discussion_topics/#{assignment_topic.id}/edit"
          force_click_native("input[title='assignment group']")
          wait_for(method: nil, timeout: 3) { fj("li:contains('Group 2')").present? }
          fj("li:contains('Group 2')").click
          fj("button:contains('Save')").click
          expect(assignment.reload.assignment_group_id).to eq assign_group_2.id
        end

        it "allows editing the points possible, grading type, group category, and peer review for the graded discussion" do
          pp_string = "80"
          group_cat = course.group_categories.create!(name: "another group set")
          get "/courses/#{course.id}/discussion_topics/#{assignment_topic.id}/edit"

          # change points possible from 10 to 80. selenium's clear method does not completely remove the previous value
          # so we use backspace instead
          pp_string.each_char { f("input[data-testid='points-possible-input']").send_keys(:backspace) }
          f("input[data-testid='points-possible-input']").send_keys(pp_string)

          force_click_native("input[value='Points']")
          fj("li:contains('Letter Grade')").click

          force_click_native("input[data-testid='peer_review_manual']")

          force_click_native("input[data-testid='group-discussion-checkbox']")
          force_click_native("input[placeholder='Select a group category']")
          fj("li:contains('#{group_cat.name}')").click

          fj("button:contains('Save')").click
          updated_assignment = assignment.reload
          expect(updated_assignment.points_possible).to eq 80
          expect(updated_assignment.grading_type).to eq "letter_grade"
          expect(updated_assignment.peer_reviews).to be true
          expect(updated_assignment.automatic_peer_reviews).to be false
          expect(updated_assignment.peer_reviews_assign_at).to be_nil
          expect(assignment.effective_group_category_id).to eq group_cat.id
        end

        it "adds an attachment to a graded discussion" do
          get "/courses/#{course.id}/discussion_topics/#{assignment_topic.id}/edit"
          _filename, fullpath, _data = get_file("testfile5.zip")
          f("input[data-testid='attachment-input']").send_keys(fullpath)
          fj("button:contains('Save')").click
          expect(assignment_topic.reload.attachment_id).to eq Attachment.last.id
        end

        context "differentiated modules Feature Flag", :ignore_js_errors do
          before do
            differentiated_modules_on
            @student1 = student_in_course(course:, active_all: true).user
            @student2 = student_in_course(course:, active_all: true).user
            @course_section = course.course_sections.create!(name: "section alpha")
            @course_section_2 = course.course_sections.create!(name: "section Beta")
          end

          it "displays Everyone correctly", custom_timeout: 30 do
            graded_discussion = create_graded_discussion(course)

            due_date = "Sat, 06 Apr 2024 00:00:00.000000000 UTC +00:00"
            unlock_at = "Fri, 05 Apr 2024 00:00:00.000000000 UTC +00:00"
            lock_at = "Sun, 07 Apr 2024 00:00:00.000000000 UTC +00:00"
            graded_discussion.assignment.update!(due_at: due_date, unlock_at:, lock_at:)

            # Open page and assignTo tray
            get "/courses/#{course.id}/discussion_topics/#{graded_discussion.id}/edit"
            Discussion.assign_to_button.click

            # Expect check card and override count/content
            expect(module_item_assign_to_card.count).to eq 1
            expect(selected_assignee_options.count).to eq 1
            expect(selected_assignee_options.first.find("span").text).to eq "Everyone"

            # Find the date inputs, extract their values, combine date and time values, and parse into DateTime objects
            displayed_override_dates = all_displayed_assign_to_date_and_time

            # Check that the due dates are correctly displayed
            expect(displayed_override_dates.include?(DateTime.parse(due_date))).to be_truthy
            expect(displayed_override_dates.include?(DateTime.parse(unlock_at))).to be_truthy
            expect(displayed_override_dates.include?(DateTime.parse(lock_at))).to be_truthy
          end

          it "displays everyone and section and student overrides correctly", custom_timeout: 30 do
            graded_discussion = create_graded_discussion(course)

            # Create overrides
            # Card 1 = ["Everyone else"], Set by: only_visible_to_overrides: false

            # Card 2
            graded_discussion.assignment.assignment_overrides.create!(set_type: "CourseSection", set_id: @course_section.id)

            # Card 3
            graded_discussion.assignment.assignment_overrides.create!(set_type: "CourseSection", set_id: @course_section_2.id)

            # Card 4
            graded_discussion.assignment.assignment_overrides.create!(set_type: "ADHOC")
            graded_discussion.assignment.assignment_overrides.last.assignment_override_students.create!(user: @student1)
            graded_discussion.assignment.assignment_overrides.last.assignment_override_students.create!(user: @student2)

            # Open edit page and AssignTo Tray
            get "/courses/#{course.id}/discussion_topics/#{graded_discussion.id}/edit"
            Discussion.assign_to_button.click

            # Check that displayed cards and overrides are correct
            expect(module_item_assign_to_card.count).to eq 4

            displayed_overrides = module_item_assign_to_card.map do |card|
              card.find_all(assignee_selected_option_selector).map(&:text)
            end

            expected_overrides = generate_expected_overrides(graded_discussion.assignment)
            expect(displayed_overrides).to match_array(expected_overrides)
          end

          it "displays visible to overrides only correctly", custom_timeout: 30 do
            # The main difference in this test is that only_visible_to_overrides is true
            discussion_assignment_options = {
              only_visible_to_overrides: true,
            }
            graded_discussion = create_graded_discussion(course, discussion_assignment_options)

            # Create overrides
            # Card 1
            graded_discussion.assignment.assignment_overrides.create!(set_type: "CourseSection", set_id: @course_section.id)
            # Card 2
            graded_discussion.assignment.assignment_overrides.create!(set_type: "CourseSection", set_id: @course_section_2.id)
            # Card 3
            graded_discussion.assignment.assignment_overrides.create!(set_type: "ADHOC")
            graded_discussion.assignment.assignment_overrides.last.assignment_override_students.create!(user: @student1)
            graded_discussion.assignment.assignment_overrides.last.assignment_override_students.create!(user: @student2)

            # Open edit page and AssignTo Tray
            get "/courses/#{course.id}/discussion_topics/#{graded_discussion.id}/edit"
            Discussion.assign_to_button.click

            # Check that displayed cards and overrides are correct
            expect(module_item_assign_to_card.count).to eq 3

            displayed_overrides = module_item_assign_to_card.map do |card|
              card.find_all(assignee_selected_option_selector).map(&:text)
            end

            expected_overrides = generate_expected_overrides(graded_discussion.assignment)
            expect(displayed_overrides).to match_array(expected_overrides)
          end

          it "allows adding overrides" do
            graded_discussion = create_graded_discussion(course)

            due_date = "Sat, 06 Apr 2024 00:00:00.000000000 UTC +00:00"
            unlock_at = "Fri, 05 Apr 2024 00:00:00.000000000 UTC +00:00"
            lock_at = "Sun, 07 Apr 2024 00:00:00.000000000 UTC +00:00"
            graded_discussion.assignment.update!(due_at: due_date, unlock_at:, lock_at:)
            course.reload
            # Open page and assignTo tray
            get "/courses/#{course.id}/discussion_topics/#{graded_discussion.id}/edit"
            Discussion.assign_to_button.click
            wait_for_assign_to_tray_spinner

            keep_trying_until { expect(item_tray_exists?).to be_truthy }

            click_add_assign_to_card
            select_module_item_assignee(1, @student1.name)

            click_save_button("Apply")

            keep_trying_until { expect(element_exists?(module_item_edit_tray_selector)).to be_falsey }
            expect(AssignmentCreateEditPage.pending_changes_pill_exists?).to be_truthy

            Discussion.save_button.click
            wait_for_ajaximations

            assignment = Assignment.last

            expect(assignment.assignment_overrides.active.count).to eq 1
          end

          it "allows removing overrides" do
            graded_discussion = create_graded_discussion(course)

            due_date = "Sat, 06 Apr 2024 00:00:00.000000000 UTC +00:00"
            unlock_at = "Fri, 05 Apr 2024 00:00:00.000000000 UTC +00:00"
            lock_at = "Sun, 07 Apr 2024 00:00:00.000000000 UTC +00:00"
            graded_discussion.assignment.update!(due_at: due_date, unlock_at:, lock_at:)

            # Create section override
            course_section = course.course_sections.create!(name: "section alpha")
            graded_discussion.assignment.assignment_overrides.create!(set_type: "CourseSection", set_id: course_section.id)

            course.reload
            # Open page and assignTo tray
            get "/courses/#{course.id}/discussion_topics/#{graded_discussion.id}/edit"
            Discussion.assign_to_button.click
            wait_for_assign_to_tray_spinner

            keep_trying_until { expect(item_tray_exists?).to be_truthy }

            # Remove the section override
            click_delete_assign_to_card(1)
            click_save_button("Apply")

            keep_trying_until { expect(element_exists?(module_item_edit_tray_selector)).to be_falsey }
            expect(AssignmentCreateEditPage.pending_changes_pill_exists?).to be_truthy

            Discussion.save_button.click
            wait_for_ajaximations

            assignment = Assignment.last
            assignment.reload
            expect(assignment.assignment_overrides.active.count).to eq 0
            expect(assignment.only_visible_to_overrides).to be_falsey
          end

          it "displays module overrides correctly" do
            graded_discussion = create_graded_discussion(course)
            module1 = course.context_modules.create!(name: "Module 1")
            graded_discussion.context_module_tags.create! context_module: module1, context: course, tag_type: "context_module"

            override = module1.assignment_overrides.create!
            override.assignment_override_students.create!(user: @student1)

            # Open page and assignTo tray
            get "/courses/#{course.id}/discussion_topics/#{graded_discussion.id}/edit"
            Discussion.assign_to_button.click
            wait_for_assign_to_tray_spinner

            # Verify that Everyone tag does not appear
            expect(module_item_assign_to_card.count).to eq 1
            expect(module_item_assign_to_card[0].find_all(assignee_selected_option_selector).map(&:text)).to eq ["User"]
            expect(inherited_from.last.text).to eq("Inherited from #{module1.name}")

            # Update the inherited card due date, should remove inherited
            update_due_date(0, "12/31/2022")
            update_due_time(0, "5:00 PM")
            click_save_button("Apply")

            Discussion.assign_to_button.click
            expect(f("body")).not_to contain_jqcss(inherited_from_selector)
            click_save_button("Apply")

            Discussion.save_button.click
            Discussion.section_warning_continue_button.click
            wait_for_ajaximations

            # Expect the module override to be overridden and not appear
            get "/courses/#{course.id}/discussion_topics/#{graded_discussion.id}/edit"
            Discussion.assign_to_button.click

            expect(module_item_assign_to_card.count).to eq 1
            expect(f("body")).not_to contain_jqcss(inherited_from_selector)
          end

          it "displays module and course overrides correctly" do
            graded_discussion = create_graded_discussion(course)
            module1 = course.context_modules.create!(name: "Module 1")
            graded_discussion.context_module_tags.create! context_module: module1, context: course, tag_type: "context_module"

            override = module1.assignment_overrides.create!
            override.assignment_override_students.create!(user: @student1)
            graded_discussion.assignment.assignment_overrides.create!(set: course, due_at: 1.day.from_now)

            # Open page and assignTo tray
            get "/courses/#{course.id}/discussion_topics/#{graded_discussion.id}/edit"
            Discussion.assign_to_button.click
            wait_for_assign_to_tray_spinner

            # Verify that Everyone tag does not appear
            expect(module_item_assign_to_card.count).to eq 2
            expect(module_item_assign_to_card[0].find_all(assignee_selected_option_selector).map(&:text)).to eq ["Everyone else"]
            expect(module_item_assign_to_card[1].find_all(assignee_selected_option_selector).map(&:text)).to eq ["User"]
            expect(inherited_from.last.text).to eq("Inherited from #{module1.name}")
          end

          it "creates a course override if everyone is added with a module override" do
            graded_discussion = create_graded_discussion(course)
            module1 = course.context_modules.create!(name: "Module 1")
            graded_discussion.context_module_tags.create! context_module: module1, context: course, tag_type: "context_module"

            override = module1.assignment_overrides.create!
            override.assignment_override_students.create!(user: @student1)

            # Open page and assignTo tray
            get "/courses/#{course.id}/discussion_topics/#{graded_discussion.id}/edit"
            Discussion.assign_to_button.click
            wait_for_assign_to_tray_spinner

            # Verify the module override is shown
            expect(module_item_assign_to_card.count).to eq 1
            expect(module_item_assign_to_card[0].find_all(assignee_selected_option_selector).map(&:text)).to eq ["User"]
            expect(inherited_from.last.text).to eq("Inherited from #{module1.name}")

            click_add_assign_to_card
            select_module_item_assignee(1, "Everyone else")

            click_save_button("Apply")

            # Save the discussion without changing the inherited module override
            Discussion.save_button.click
            Discussion.section_warning_continue_button.click
            wait_for_ajaximations

            assignment = graded_discussion.assignment
            assignment.reload
            # Expect the existing override to be the module override
            expect(assignment.assignment_overrides.active.count).to eq 1
            expect(assignment.all_assignment_overrides.active.count).to eq 2
            expect(assignment.assignment_overrides.first.set_type).to eq "Course"
            expect(assignment.only_visible_to_overrides).to be_truthy
          end

          it "does not display module override if an unassigned override exists" do
            graded_discussion = create_graded_discussion(course)
            module1 = course.context_modules.create!(name: "Module 1")
            graded_discussion.context_module_tags.create! context_module: module1, context: course, tag_type: "context_module"

            override = module1.assignment_overrides.create!
            override.assignment_override_students.create!(user: @student1)

            unassigned_override = graded_discussion.assignment.assignment_overrides.create!
            unassigned_override.assignment_override_students.create!(user: @student1)
            unassigned_override.update(unassign_item: true)

            assigned_override = graded_discussion.assignment.assignment_overrides.create!
            assigned_override.assignment_override_students.create!(user: @student2)

            # Open page and assignTo tray
            get "/courses/#{course.id}/discussion_topics/#{graded_discussion.id}/edit"
            Discussion.assign_to_button.click
            wait_for_assign_to_tray_spinner

            # Verify the module override is not shown
            expect(module_item_assign_to_card.count).to eq 1
            expect(module_item_assign_to_card[0].find_all(assignee_selected_option_selector).map(&:text)).to eq ["User"]
            expect(module_item_assign_to_card[0]).not_to contain_css(inherited_from_selector)
          end

          it "does not create an override if the modules override is not updated" do
            graded_discussion = create_graded_discussion(course)
            module1 = course.context_modules.create!(name: "Module 1")
            graded_discussion.context_module_tags.create! context_module: module1, context: course, tag_type: "context_module"

            override = module1.assignment_overrides.create!
            override.assignment_override_students.create!(user: @student1)

            # Open page and assignTo tray
            get "/courses/#{course.id}/discussion_topics/#{graded_discussion.id}/edit"
            Discussion.assign_to_button.click
            wait_for_assign_to_tray_spinner

            # Verify the module override is shown
            expect(module_item_assign_to_card.count).to eq 1
            expect(module_item_assign_to_card[0].find_all(assignee_selected_option_selector).map(&:text)).to eq ["User"]
            expect(inherited_from.last.text).to eq("Inherited from #{module1.name}")
            click_save_button("Apply")

            # Save the discussion without changing the inherited module override
            Discussion.save_button.click
            Discussion.section_warning_continue_button.click
            wait_for_ajaximations

            assignment = graded_discussion.assignment
            assignment.reload
            # Expect the existing override to be the module override
            expect(assignment.assignment_overrides.active.count).to eq 0
            expect(assignment.all_assignment_overrides.active.count).to eq 1
            expect(assignment.all_assignment_overrides.first.context_module_id).to eq module1.id
            expect(assignment.only_visible_to_overrides).to be_falsey
          end

          it "displays highighted cards correctly" do
            graded_discussion = create_graded_discussion(course)
            get "/courses/#{course.id}/discussion_topics/#{graded_discussion.id}/edit"
            Discussion.assign_to_button.click
            wait_for_assign_to_tray_spinner

            # Expect there to be no highlighted cards
            expect(module_item_assign_to_card.count).to eq 1
            expect(f("body")).not_to contain_jqcss(highlighted_card_selector)
            click_save_button("Apply")

            # Expect that if no changes were made, that the apply button doens't highlight old cards
            Discussion.assign_to_button.click
            wait_for_assign_to_tray_spinner
            expect(module_item_assign_to_card.count).to eq 1
            expect(f("body")).not_to contain_jqcss(highlighted_card_selector)

            # Expect highlighted card after making a change
            update_due_date(0, "12/31/2022")
            click_save_button("Apply")
            Discussion.assign_to_button.click
            wait_for_assign_to_tray_spinner
            expect(highlighted_item_assign_to_card.count).to eq 1
          end

          it "cancels correctly" do
            graded_discussion = create_graded_discussion(course)

            # Open page and assignTo tray
            get "/courses/#{course.id}/discussion_topics/#{graded_discussion.id}/edit"
            Discussion.assign_to_button.click
            wait_for_assign_to_tray_spinner

            # Create a new card, don't apply it
            click_add_assign_to_card
            select_module_item_assignee(1, @student1.name)
            expect(module_item_assign_to_card.count).to eq 2
            cancel_button.click

            # Reopen, expect new card to not be there
            Discussion.assign_to_button.click
            expect(module_item_assign_to_card.count).to eq 1

            # Add a new card, apply it
            click_add_assign_to_card
            select_module_item_assignee(1, @student1.name)
            click_save_button("Apply")
            expect(AssignmentCreateEditPage.pending_changes_pill_exists?).to be_truthy

            # Expect both cards to be there
            Discussion.assign_to_button.click
            expect(module_item_assign_to_card.count).to eq 2
          end

          it "sets the mark important dates checkbox for discussion edit" do
            feature_setup

            graded_discussion = create_graded_discussion(course)

            get "/courses/#{course.id}/discussion_topics/#{graded_discussion.id}/edit"

            Discussion.assign_to_button.click
            wait_for_assign_to_tray_spinner

            keep_trying_until { expect(item_tray_exists?).to be_truthy }

            formatted_date = format_date_for_view(2.days.from_now(Time.zone.now), "%m/%d/%Y")
            update_due_date(0, formatted_date)
            update_due_time(0, "5:00 PM")

            click_save_button("Apply")

            expect(mark_important_dates).to be_displayed
            scroll_to_element(mark_important_dates)
            click_mark_important_dates

            Discussion.save_button.click
            wait_for_ajaximations

            assignment = Assignment.last

            expect(assignment.important_dates).to be(true)
          end

          it "does not show the assign to UI when the user does not have permission even if user can access edit page" do
            # i.e., they have moderate_forum permission but not manage_assignments_edit
            discussion = create_graded_discussion(course)
            get "/courses/#{course.id}/discussion_topics/#{discussion.id}/edit"
            expect(element_exists?(Discussion.assign_to_button_selector)).to be_truthy

            RoleOverride.create!(context: @course.account, permission: "manage_assignments_edit", role: teacher_role, enabled: false)
            get "/courses/#{course.id}/discussion_topics/#{discussion.id}/edit"
            expect(element_exists?(Discussion.assign_to_button_selector)).to be_falsey
          end

          context "checkpoints" do
            it "shows reply to topic input on graded discussion with sub assignments" do
              Account.site_admin.enable_feature!(:discussion_checkpoints)
              @course.root_account.enable_feature!(:discussion_checkpoints)
              assignment = @course.assignments.create!(
                name: "Assignment",
                submission_types: ["online_text_entry"],
                points_possible: 20
              )
              assignment.update!(has_sub_assignments: true)
              assignment.sub_assignments.create!(context: assignment.context, sub_assignment_tag: CheckpointLabels::REPLY_TO_TOPIC, points_possible: 10, due_at: 3.days.from_now)
              assignment.sub_assignments.create!(context: assignment.context, sub_assignment_tag: CheckpointLabels::REPLY_TO_ENTRY, points_possible: 10, due_at: 5.days.from_now)
              graded_discussion = @course.discussion_topics.create!(
                title: "Graded Discussion",
                discussion_type: "threaded",
                posted_at: "2017-07-09 16:32:34",
                user: @teacher,
                assignment:,
                reply_to_entry_required_count: 1
              )

              # Open page and assignTo tray
              get "/courses/#{@course.id}/discussion_topics/#{graded_discussion.id}/edit"
              Discussion.assign_to_button.click

              wait_for_assign_to_tray_spinner
              expect(module_item_assign_to_card.last).to contain_css(reply_to_topic_due_date_input_selector)
            end
<<<<<<< HEAD
=======

            it "shows required replies input on graded discussion with sub assignments" do
              Account.site_admin.enable_feature!(:discussion_checkpoints)
              @course.root_account.enable_feature!(:discussion_checkpoints)
              assignment = @course.assignments.create!(
                name: "Assignment",
                submission_types: ["online_text_entry"],
                points_possible: 20
              )
              assignment.update!(has_sub_assignments: true)
              assignment.sub_assignments.create!(context: assignment.context, sub_assignment_tag: CheckpointLabels::REPLY_TO_TOPIC, points_possible: 10, due_at: 3.days.from_now)
              assignment.sub_assignments.create!(context: assignment.context, sub_assignment_tag: CheckpointLabels::REPLY_TO_ENTRY, points_possible: 10, due_at: 5.days.from_now)
              graded_discussion = @course.discussion_topics.create!(
                title: "Graded Discussion",
                discussion_type: "threaded",
                posted_at: "2017-07-09 16:32:34",
                user: @teacher,
                assignment:,
                reply_to_entry_required_count: 1
              )

              # Open page and assignTo tray
              get "/courses/#{@course.id}/discussion_topics/#{graded_discussion.id}/edit"
              Discussion.assign_to_button.click

              wait_for_assign_to_tray_spinner
              expect(module_item_assign_to_card.last).to contain_css(required_replies_due_date_input_selector)
            end
          end

          context "post to sis" do
            before do
              course.account.set_feature_flag! "post_grades", "on"
              course.account.set_feature_flag! :new_sis_integrations, "on"
              course.account.settings[:sis_syncing] = { value: true, locked: false }
              course.account.settings[:sis_require_assignment_due_date] = { value: true }
              course.account.save!
            end

            it "blocks when enabled", :ignore_js_errors do
              graded_discussion = create_graded_discussion(course)
              get "/courses/#{course.id}/discussion_topics/#{graded_discussion.id}/edit"
              Discussion.click_sync_to_sis_checkbox
              Discussion.save_button.click
              wait_for_ajaximations

              expect(driver.current_url).to include("edit")
              expect_instui_flash_message("Please set a due date or change your selection for the “Sync to SIS” option.")

              Discussion.click_assign_to_button

              wait_for_assign_to_tray_spinner
              keep_trying_until { expect(item_tray_exists?).to be_truthy }

              expect(assign_to_date_and_time[0].text).to include("Please add a due date")

              update_due_date(0, format_date_for_view(Time.zone.now, "%-m/%-d/%Y"))
              update_due_time(0, "11:59 PM")
              click_save_button("Apply")
              keep_trying_until { expect(element_exists?(module_item_edit_tray_selector)).to be_falsey }

              expect_new_page_load { Discussion.save_button.click }
              expect(driver.current_url).not_to include("edit")
              expect(graded_discussion.reload.assignment.post_to_sis).to be_truthy
              get "/courses/#{course.id}/discussion_topics/#{graded_discussion.id}/edit"
              expect(is_checked(Discussion.sync_to_sis_checkbox_selector)).to be_truthy
            end

            it "does not block when disabled" do
              graded_discussion = create_graded_discussion(course)
              get "/courses/#{course.id}/discussion_topics/#{graded_discussion.id}/edit"

              expect_new_page_load { Discussion.save_button.click }
              expect(driver.current_url).not_to include("edit")
              expect(graded_discussion.reload.assignment.post_to_sis).to be_falsey

              get "/courses/#{course.id}/discussion_topics/#{graded_discussion.id}/edit"
              expect(is_checked(Discussion.sync_to_sis_checkbox_selector)).to be_falsey
            end

            it "validates due date when user checks/unchecks the box", :ignore_js_errors do
              graded_discussion = create_graded_discussion(course)
              get "/courses/#{course.id}/discussion_topics/#{graded_discussion.id}/edit"

              Discussion.click_assign_to_button
              wait_for_assign_to_tray_spinner
              keep_trying_until { expect(item_tray_exists?).to be_truthy }

              expect(assign_to_date_and_time[0].text).not_to include("Please add a due date")

              click_cancel_button
              keep_trying_until { expect(element_exists?(module_item_edit_tray_selector)).to be_falsey }

              Discussion.click_sync_to_sis_checkbox
              Discussion.click_assign_to_button
              wait_for_assign_to_tray_spinner
              keep_trying_until { expect(item_tray_exists?).to be_truthy }

              expect(assign_to_date_and_time[0].text).to include("Please add a due date")

              update_due_date(0, format_date_for_view(Time.zone.now, "%-m/%-d/%Y"))
              update_due_time(0, "11:59 PM")
              click_save_button("Apply")
              keep_trying_until { expect(element_exists?(module_item_edit_tray_selector)).to be_falsey }

              expect_new_page_load { Discussion.save_button.click }
              expect(driver.current_url).not_to include("edit")
              expect(graded_discussion.reload.assignment.post_to_sis).to be_truthy
            end
>>>>>>> fb326791
          end
        end

        context "checkpoints" do
          before do
            course.root_account.enable_feature!(:discussion_checkpoints)
            @checkpointed_discussion = DiscussionTopic.create_graded_topic!(course:, title: "checkpointed discussion")
            Checkpoints::DiscussionCheckpointCreatorService.call(
              discussion_topic: @checkpointed_discussion,
              checkpoint_label: CheckpointLabels::REPLY_TO_TOPIC,
              dates: [{ type: "everyone", due_at: 2.days.from_now }],
              points_possible: 6
            )
            Checkpoints::DiscussionCheckpointCreatorService.call(
              discussion_topic: @checkpointed_discussion,
              checkpoint_label: CheckpointLabels::REPLY_TO_ENTRY,
              dates: [{ type: "everyone", due_at: 2.days.from_now }],
              points_possible: 7,
              replies_required: 5
            )
          end

          it "displays checkpoint settings values correctly when there are existing checkpoints" do
            get "/courses/#{course.id}/discussion_topics/#{@checkpointed_discussion.id}/edit"
            expect(f("input[data-testid='points-possible-input-reply-to-topic']").attribute("value")).to eq "6"
            expect(f("input[data-testid='points-possible-input-reply-to-entry']").attribute("value")).to eq "7"
            expect(f("input[data-testid='reply-to-entry-required-count']").attribute("value")).to eq "5"
          end

          it "allows for a discussion with checkpoints to be updated" do
            get "/courses/#{course.id}/discussion_topics/#{@checkpointed_discussion.id}/edit"

            f("input[data-testid='points-possible-input-reply-to-topic']").send_keys :backspace
            f("input[data-testid='points-possible-input-reply-to-topic']").send_keys "5"
            f("input[data-testid='reply-to-entry-required-count']").send_keys :backspace
            f("input[data-testid='reply-to-entry-required-count']").send_keys "6"
            f("input[data-testid='points-possible-input-reply-to-entry']").send_keys :backspace
            f("input[data-testid='points-possible-input-reply-to-entry']").send_keys "7"
            fj("button:contains('Save')").click

            expect(DiscussionTopic.last.reply_to_entry_required_count).to eq 6

            assignment = Assignment.last

            sub_assignments = SubAssignment.where(parent_assignment_id: assignment.id)
            sub_assignment1 = sub_assignments.find_by(sub_assignment_tag: CheckpointLabels::REPLY_TO_TOPIC)
            sub_assignment2 = sub_assignments.find_by(sub_assignment_tag: CheckpointLabels::REPLY_TO_ENTRY)

            expect(sub_assignment1.points_possible).to eq 5
            expect(sub_assignment2.points_possible).to eq 7
          end

          it "deletes checkpoints if the checkpoint checkbox is unselected on an existing discussion with checkpoints" do
            assignment = Assignment.last
            expect(assignment.sub_assignments.count).to eq 2

            get "/courses/#{course.id}/discussion_topics/#{@checkpointed_discussion.id}/edit"

            force_click_native('input[type=checkbox][value="checkpoints"]')
            fj("button:contains('Save')").click

            expect(DiscussionTopic.last.reply_to_entry_required_count).to eq 0
            expect(assignment.sub_assignments.count).to eq 0
            expect(Assignment.last.has_sub_assignments).to be(false)
          end

          it "can edit a non-checkpointed discussion into a checkpointed discussion" do
            graded_discussion = create_graded_discussion(course)

            get "/courses/#{course.id}/discussion_topics/#{graded_discussion.id}/edit"

            force_click_native('input[type=checkbox][value="checkpoints"]')

            f("input[data-testid='points-possible-input-reply-to-topic']").send_keys :backspace
            f("input[data-testid='points-possible-input-reply-to-topic']").send_keys "5"
            f("input[data-testid='reply-to-entry-required-count']").send_keys :backspace
            f("input[data-testid='reply-to-entry-required-count']").send_keys "6"
            f("input[data-testid='points-possible-input-reply-to-entry']").send_keys :backspace
            f("input[data-testid='points-possible-input-reply-to-entry']").send_keys "7"

            fj("button:contains('Save')").click

            assignment = Assignment.last

            expect(assignment.has_sub_assignments?).to be true
            expect(DiscussionTopic.last.reply_to_entry_required_count).to eq 6

            sub_assignments = SubAssignment.where(parent_assignment_id: assignment.id)
            sub_assignment1 = sub_assignments.find_by(sub_assignment_tag: CheckpointLabels::REPLY_TO_TOPIC)
            sub_assignment2 = sub_assignments.find_by(sub_assignment_tag: CheckpointLabels::REPLY_TO_ENTRY)

            expect(sub_assignment1.points_possible).to eq 5
            expect(sub_assignment2.points_possible).to eq 7
          end

          it "deletes checkpoints if the graded checkbox is unselected on an exisitng discussion with checkpoints" do
            assignment = Assignment.last
            expect(assignment.sub_assignments.count).to eq 2

            get "/courses/#{course.id}/discussion_topics/#{@checkpointed_discussion.id}/edit"

            # Uncheck the "graded" checkbox
            force_click_native('input[type=checkbox][value="graded"]')
            fj("button:contains('Save')").click

            # Expect the assignment an the checkpoints to no longer exist
            expect(DiscussionTopic.last.reply_to_entry_required_count).to eq 0
            expect(assignment.sub_assignments.count).to eq 0
            expect(Assignment.last.has_sub_assignments).to be(false)
            expect(DiscussionTopic.last.assignment).to be_nil
          end
        end

        context "mastery paths aka cyoe ake conditional release" do
          def create_assignment(course, title, points_possible = 10)
            course.assignments.create!(
              title: "#{title} #{SecureRandom.alphanumeric(10)}",
              description: "General Assignment",
              points_possible:,
              submission_types: "online_text_entry",
              workflow_state: "published"
            )
          end

          def create_discussion(course, creator, workflow_state = "published")
            discussion_assignment = create_assignment(@course, "Discussion Assignment", 10)
            course.discussion_topics.create!(
              user: creator,
              title: "Discussion Topic #{SecureRandom.alphanumeric(10)}",
              message: "Discussion topic message",
              assignment: discussion_assignment,
              workflow_state:
            )
          end

          it "loads connected mastery paths immediately is requested in url" do
            course_with_teacher_logged_in
            @course.conditional_release = true
            @course.save!

            @trigger_assignment = create_assignment(@course, "Mastery Path Main Assignment", 10)
            @set1_assmt1 = create_assignment(@course, "Set 1 Assessment 1", 10)
            @set2_assmt1 = create_assignment(@course, "Set 2 Assessment 1", 10)
            @set2_assmt2 = create_assignment(@course, "Set 2 Assessment 2", 10)
            @set3a_assmt = create_assignment(@course, "Set 3a Assessment", 10)
            @set3b_assmt = create_assignment(@course, "Set 3b Assessment", 10)

            graded_discussion = create_discussion(@course, @teacher)

            course_module = @course.context_modules.create!(name: "Mastery Path Module")
            course_module.add_item(id: @trigger_assignment.id, type: "assignment")
            course_module.add_item(id: @set1_assmt1.id, type: "assignment")
            course_module.add_item(id: graded_discussion.id, type: "discussion_topic")
            course_module.add_item(id: @set2_assmt1.id, type: "assignment")
            course_module.add_item(id: @set2_assmt2.id, type: "assignment")
            course_module.add_item(id: @set3a_assmt.id, type: "assignment")
            course_module.add_item(id: @set3b_assmt.id, type: "assignment")

            ranges = [
              ConditionalRelease::ScoringRange.new(lower_bound: 0.7, upper_bound: 1.0, assignment_sets: [
                                                     ConditionalRelease::AssignmentSet.new(assignment_set_associations: [
                                                                                             ConditionalRelease::AssignmentSetAssociation.new(assignment_id: @set1_assmt1.id),
                                                                                             ConditionalRelease::AssignmentSetAssociation.new(assignment_id: graded_discussion.assignment_id)
                                                                                           ])
                                                   ]),
              ConditionalRelease::ScoringRange.new(lower_bound: 0.4, upper_bound: 0.7, assignment_sets: [
                                                     ConditionalRelease::AssignmentSet.new(assignment_set_associations: [
                                                                                             ConditionalRelease::AssignmentSetAssociation.new(assignment_id: @set2_assmt1.id),
                                                                                             ConditionalRelease::AssignmentSetAssociation.new(assignment_id: @set2_assmt2.id)
                                                                                           ])
                                                   ]),
              ConditionalRelease::ScoringRange.new(lower_bound: 0, upper_bound: 0.4, assignment_sets: [
                                                     ConditionalRelease::AssignmentSet.new(
                                                       assignment_set_associations: [ConditionalRelease::AssignmentSetAssociation.new(
                                                         assignment_id: @set3a_assmt.id
                                                       )]
                                                     ),
                                                     ConditionalRelease::AssignmentSet.new(
                                                       assignment_set_associations: [ConditionalRelease::AssignmentSetAssociation.new(
                                                         assignment_id: @set3b_assmt.id
                                                       )]
                                                     )
                                                   ])
            ]
            @rule = @course.conditional_release_rules.create!(trigger_assignment: @trigger_assignment, scoring_ranges: ranges)

            mp_discussion = @course.discussion_topics.create!(assignment: @trigger_assignment, title: "graded discussion")

            get "/courses/#{@course.id}/discussion_topics/#{mp_discussion.id}/edit#mastery-paths-editor"
            fj("div[role='tab']:contains('Mastery Paths')").click

            ui_ranges = ff("div.cr-scoring-range")
            expect(ui_ranges[0].text).to include @set1_assmt1.title
            expect(ui_ranges[0].text).to include graded_discussion.title

            expect(ui_ranges[1].text).to include @set2_assmt1.title
            expect(ui_ranges[1].text).to include @set2_assmt2.title

            expect(ui_ranges[2].text).to include @set3a_assmt.title
            expect(ui_ranges[2].text).to include @set3b_assmt.title
          end
        end
      end
    end
  end
end<|MERGE_RESOLUTION|>--- conflicted
+++ resolved
@@ -1703,8 +1703,6 @@
               wait_for_assign_to_tray_spinner
               expect(module_item_assign_to_card.last).to contain_css(reply_to_topic_due_date_input_selector)
             end
-<<<<<<< HEAD
-=======
 
             it "shows required replies input on graded discussion with sub assignments" do
               Account.site_admin.enable_feature!(:discussion_checkpoints)
@@ -1814,7 +1812,6 @@
               expect(driver.current_url).not_to include("edit")
               expect(graded_discussion.reload.assignment.post_to_sis).to be_truthy
             end
->>>>>>> fb326791
           end
         end
 
