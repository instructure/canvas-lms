# frozen_string_literal: true

#
# Copyright (C) 2014 - present Instructure, Inc.
#
# This file is part of Canvas.
#
# Canvas is free software: you can redistribute it and/or modify it under
# the terms of the GNU Affero General Public License as published by the Free
# Software Foundation, version 3 of the License.
#
# Canvas is distributed in the hope that it will be useful, but WITHOUT ANY
# WARRANTY; without even the implied warranty of MERCHANTABILITY or FITNESS FOR
# A PARTICULAR PURPOSE. See the GNU Affero General Public License for more
# details.
#
# You should have received a copy of the GNU Affero General Public License along
# with this program. If not, see <http://www.gnu.org/licenses/>.

require_relative "../helpers/discussions_common"
require_relative "../helpers/items_assign_to_tray"
require_relative "../helpers/context_modules_common"
<<<<<<< HEAD
=======
require_relative "../../helpers/k5_common"
require_relative "../dashboard/pages/k5_important_dates_section_page"
require_relative "../dashboard/pages/k5_dashboard_common_page"
>>>>>>> a67fedcf
require_relative "../common"
require_relative "pages/discussion_page"
require_relative "../assignments/page_objects/assignment_create_edit_page"

describe "discussions" do
  include_context "in-process server selenium tests"
  include DiscussionsCommon
  include ItemsAssignToTray
  include ContextModulesCommon
<<<<<<< HEAD
=======
  include K5DashboardCommonPageObject
  include K5Common
  include K5ImportantDatesSectionPageObject
>>>>>>> a67fedcf

  let(:course) { course_model.tap(&:offer!) }
  let(:teacher) { teacher_in_course(course:, name: "teacher", active_all: true).user }
  let(:teacher_topic) { course.discussion_topics.create!(user: teacher, title: "teacher topic title", message: "teacher topic message") }
  let(:assignment_group) { course.assignment_groups.create!(name: "assignment group") }
  let(:group_category) { course.group_categories.create!(name: "group category") }
  let(:assignment) do
    course.assignments.create!(
      name: "assignment",
      points_possible: 10,
      # submission_types: 'discussion_topic',
      assignment_group:
    )
  end
  let(:assignment_topic) do
    course.discussion_topics.create!(user: teacher,
                                     title: "assignment topic title",
                                     message: "assignment topic message",
                                     assignment:)
  end

  context "on the edit page" do
    let(:url) { "/courses/#{course.id}/discussion_topics/#{topic.id}/edit" }

    context "when :discussion_create feature flag is OFF" do
      before do
        Account.site_admin.disable_feature! :discussion_create
      end

      context "as a teacher" do
        let(:topic) { teacher_topic }

        before do
          user_session(teacher)
          stub_rcs_config
        end

        context "graded" do
          let(:topic) { assignment_topic }

          it "allows editing the assignment group", priority: "1" do
            assign_group_2 = course.assignment_groups.create!(name: "Group 2")

            get url
            click_option("#assignment_group_id", assign_group_2.name)

            expect_new_page_load { f(".form-actions button[type=submit]").click }
            expect(topic.reload.assignment.assignment_group_id).to eq assign_group_2.id
          end

          it "allows editing the grading type", priority: "1" do
            get url
            click_option("#assignment_grading_type", "Letter Grade")

            expect_new_page_load { f(".form-actions button[type=submit]").click }
            expect(topic.reload.assignment.grading_type).to eq "letter_grade"
          end

          it "allows editing the group category", priority: "1" do
            group_cat = course.group_categories.create!(name: "Groupies")
            get url

            f("#has_group_category").click
            click_option("#assignment_group_category_id", group_cat.name)

            expect_new_page_load { f(".form-actions button[type=submit]").click }
            expect(topic.reload.group_category_id).to eq group_cat.id
          end

          it "allows editing the peer review", priority: "1" do
            get url

            f("#assignment_peer_reviews").click

            expect_new_page_load { f(".form-actions button[type=submit]").click }
            expect(topic.reload.assignment.peer_reviews).to be true
          end

          it "allows editing the due dates", priority: "1" do
            get url
            wait_for_tiny(f("textarea[name=message]"))

            due_at = 3.days.from_now
            unlock_at = 2.days.from_now
            lock_at = 4.days.from_now

            # set due_at, lock_at, unlock_at
            replace_content(f(".date_field[data-date-type='due_at']"), format_date_for_view(due_at), tab_out: true)
            replace_content(f(".date_field[data-date-type='unlock_at']"), format_date_for_view(unlock_at), tab_out: true)
            replace_content(f(".date_field[data-date-type='lock_at']"), format_date_for_view(lock_at), tab_out: true)
            wait_for_ajaximations

            expect_new_page_load { f(".form-actions button[type=submit]").click }

            a = DiscussionTopic.last.assignment
            expect(a.due_at.to_date).to eq due_at.to_date
            expect(a.unlock_at.to_date).to eq unlock_at.to_date
            expect(a.lock_at.to_date).to eq lock_at.to_date
          end

          it "adds an attachment to a graded topic", priority: "1" do
            get url
            wait_for_tiny(f("textarea[name=message]"))

            add_attachment_and_validate do
              # should correctly save changes to the assignment
              set_value f("#discussion_topic_assignment_points_possible"), "123"
            end
            assignment.reload
            expect(assignment.points_possible).to eq 123
          end

          it "returns focus to add attachment when removed" do
            get url
            add_attachment_and_validate
            get url
            f(".removeAttachment").click
            wait_for_ajaximations
            check_element_has_focus(f("input[name=attachment]"))
          end

          it "warns user when leaving page unsaved", priority: "1" do
            skip_if_safari(:alert)
            title = "new title"
            get url
            wait_for_tiny(f("textarea[name=message]"))

            replace_content(f("input[name=title]"), title)
            fln("Home").click

            expect(alert_present?).to be_truthy

            driver.switch_to.alert.dismiss
          end

          context "with archived grading schemes enabled" do
            before do
              Account.site_admin.enable_feature!(:grading_scheme_updates)
              Account.site_admin.enable_feature!(:archived_grading_schemes)
              @course = course
              @account = @course.account
              @active_grading_standard = @course.grading_standards.create!(title: "Active Grading Scheme", data: { "A" => 0.9, "F" => 0 }, scaling_factor: 1.0, points_based: false, workflow_state: "active")
              @archived_grading_standard = @course.grading_standards.create!(title: "Archived Grading Scheme", data: { "A" => 0.9, "F" => 0 }, scaling_factor: 1.0, points_based: false, workflow_state: "archived")
              @account_grading_standard = @account.grading_standards.create!(title: "Account Grading Scheme", data: { "A" => 0.9, "F" => 0 }, scaling_factor: 1.0, points_based: false, workflow_state: "active")
              discussion_assignment_options = {
                name: "assignment",
                points_possible: 10,
                grading_type: "letter_grade",
                assignment_group: course.assignment_groups.create!(name: "assignment group"),
                only_visible_to_overrides: true,
              }

              discussion_assignment_peer_review_options = {
                peer_reviews: true,
                automatic_peer_reviews: true,
                peer_reviews_due_at: 1.day.ago,
                peer_review_count: 2,
              }

              discussion_assignment_options = discussion_assignment_options.merge(discussion_assignment_peer_review_options)

              @graded_discussion = create_graded_discussion(course, discussion_assignment_options)

              course_override_due_date = 5.days.from_now
              course_section = course.course_sections.create!(name: "section alpha")
              @graded_discussion.assignment.assignment_overrides.create!(set_type: "CourseSection", set_id: course_section.id, due_at: course_override_due_date)
              @assignment = @graded_discussion.assignment
            end

            it "shows archived grading scheme if it is the course default twice, once to follow course default scheme and once to choose that scheme to use" do
              @course.update!(grading_standard_id: @archived_grading_standard.id)
              @course.reload
              get "/courses/#{@course.id}/discussion_topics/#{@graded_discussion.id}/edit"
              expect(f("[data-testid='grading-schemes-selector-dropdown']").attribute("title")).to eq(@archived_grading_standard.title + " (course default)")
              f("[data-testid='grading-schemes-selector-dropdown']").click
              expect(f("[data-testid='grading-schemes-selector-option-#{@course.grading_standard.id}']")).to include_text(@course.grading_standard.title)
            end

            it "shows archived grading scheme if it is the current assignment grading standard" do
              @assignment.update!(grading_standard_id: @archived_grading_standard.id)
              @assignment.reload
              get "/courses/#{@course.id}/discussion_topics/#{@graded_discussion.id}/edit"
              wait_for_ajaximations
              expect(f("[data-testid='grading-schemes-selector-dropdown']").attribute("title")).to eq(@archived_grading_standard.title)
            end

            it "removes grading schemes from dropdown after archiving them but still shows them upon reopening the modal" do
              get "/courses/#{@course.id}/discussion_topics/#{@graded_discussion.id}/edit"
              wait_for_ajaximations
              f("[data-testid='grading-schemes-selector-dropdown']").click
              expect(f("[data-testid='grading-schemes-selector-option-#{@active_grading_standard.id}']")).to be_present
              f("[data-testid='manage-all-grading-schemes-button']").click
              wait_for_ajaximations
              f("[data-testid='grading-scheme-#{@active_grading_standard.id}-archive-button']").click
              wait_for_ajaximations
              f("[data-testid='manage-all-grading-schemes-close-button']").click
              wait_for_ajaximations
              f("[data-testid='grading-schemes-selector-dropdown']").click
              expect(f("[data-testid='grading-schemes-selector-dropdown-form']")).not_to contain_css("[data-testid='grading-schemes-selector-option-#{@active_grading_standard.id}']")
              f("[data-testid='manage-all-grading-schemes-button']").click
              wait_for_ajaximations
              expect(f("[data-testid='grading-scheme-row-#{@active_grading_standard.id}']").text).to be_present
            end

            it "shows all archived schemes in the manage grading schemes modal" do
              archived_gs1 = @course.grading_standards.create!(title: "Archived Grading Scheme 1", data: { "A" => 0.9, "F" => 0 }, scaling_factor: 1.0, points_based: false, workflow_state: "archived")
              archived_gs2 = @course.grading_standards.create!(title: "Archived Grading Scheme 2", data: { "A" => 0.9, "F" => 0 }, scaling_factor: 1.0, points_based: false, workflow_state: "archived")
              archived_gs3 = @course.grading_standards.create!(title: "Archived Grading Scheme 3", data: { "A" => 0.9, "F" => 0 }, scaling_factor: 1.0, points_based: false, workflow_state: "archived")
              get "/courses/#{@course.id}/discussion_topics/#{@graded_discussion.id}/edit"
              wait_for_ajaximations
              f("[data-testid='manage-all-grading-schemes-button']").click
              wait_for_ajaximations
              expect(f("[data-testid='grading-scheme-#{archived_gs1.id}-name']")).to include_text(archived_gs1.title)
              expect(f("[data-testid='grading-scheme-#{archived_gs2.id}-name']")).to include_text(archived_gs2.title)
              expect(f("[data-testid='grading-scheme-#{archived_gs3.id}-name']")).to include_text(archived_gs3.title)
            end

            it "will still show the assignment grading scheme if you archive it on the edit page in the management modal and persist on reload" do
              @assignment.update!(grading_standard_id: @active_grading_standard.id)
              @assignment.reload
              get "/courses/#{@course.id}/discussion_topics/#{@graded_discussion.id}/edit"
              wait_for_ajaximations
              expect(f("[data-testid='grading-schemes-selector-dropdown']").attribute("title")).to eq(@active_grading_standard.title)
              f("[data-testid='manage-all-grading-schemes-button']").click
              wait_for_ajaximations
              f("[data-testid='grading-scheme-#{@active_grading_standard.id}-archive-button']").click
              wait_for_ajaximations
              f("[data-testid='manage-all-grading-schemes-close-button']").click
              wait_for_ajaximations
              expect(f("[data-testid='grading-schemes-selector-dropdown']").attribute("title")).to eq(@active_grading_standard.title)
              get "/courses/#{@course.id}/assignments/#{@assignment.id}/edit"
              wait_for_ajaximations
              expect(f("[data-testid='grading-schemes-selector-dropdown']").attribute("title")).to eq(@active_grading_standard.title)
            end

            it "creates a discussion topic with selected grading scheme/standard" do
              grading_standard = @course.grading_standards.create!(title: "Win/Lose", data: [["Winner", 0.94], ["Loser", 0]])
              get "/courses/#{@course.id}/assignments/#{@assignment.id}/edit"
              wait_for_ajaximations
              f("[data-testid='grading-schemes-selector-dropdown']").click
              f("[data-testid='grading-schemes-selector-option-#{grading_standard.id}']").click

              f(".form-actions button[type=submit]").click
              fj("span:contains('Continue')").click
              a = DiscussionTopic.last.assignment
              expect(a.grading_standard_id).to eq grading_standard.id
            end
          end
        end

        context "with a group attached" do
          let(:graded_topic) { assignment_topic }

          before do
            @gc = GroupCategory.create(name: "Sharks", context: @course)
            @student = student_in_course(course: @course, active_all: true).user
            group = @course.groups.create!(group_category: @gc)
            group.users << @student
          end

          it "group discussions with entries should lock and display the group name", priority: "1" do
            topic.group_category = @gc
            topic.save!
            topic.child_topics[0].reply_from({ user: @student, text: "I feel pretty" })
            @gc.destroy
            get url

            expect(f("#assignment_group_category_id")).to be_disabled
            expect(get_value("#assignment_group_category_id")).to eq topic.group_category.id.to_s
          end

          it "prompts for creating a new group category if original group is deleted with no submissions", priority: "1" do
            topic.group_category = @gc
            topic.save!
            @gc.destroy
            get url
            wait_for_ajaximations
            expect(f("#assignment_group_category_id")).not_to be_displayed
          end

          context "graded" do
            let(:topic) { assignment_topic }

            it "locks and display the group name", priority: "1" do
              topic.group_category = @gc
              topic.save!
              topic.reply_from({ user: @student, text: "I feel pretty" })
              @gc.destroy
              get url

              expect(f("#assignment_group_category_id")).to be_disabled
              expect(get_value("#assignment_group_category_id")).to eq topic.group_category.id.to_s
            end
          end
        end

        it "saves and display all changes", priority: "2" do
          course.require_assignment_group

          confirm(:off)
          toggle(:on)
          confirm(:on)
        end

        it "preserves query parameters in the URL when you CANCEL", :ignore_js_errors do
          get "/courses/#{course.id}/discussion_topics/#{topic.id}/edit?embed=true"
          force_click("button:contains('Cancel')")
          wait_for_ajaximations
          expect(driver.current_url).not_to include("edit")
          expect(driver.current_url).to include("?embed=true")
        end

        it "shows correct date when saving" do
          Timecop.freeze do
            topic.lock_at = 5.days.ago
            topic.save!
            teacher.time_zone = "Hawaii"
            teacher.save!
            get url
            f(".form-actions button[type=submit]").click
            get url
            expect(topic.reload.lock_at).to eq 5.days.ago.beginning_of_minute
          end
        end

        it "toggles checkboxes when clicking their labels", priority: "1" do
          get url

          expect(is_checked("input[type=checkbox][name=threaded]")).not_to be_truthy
          force_click_native("input#threaded")
          expect(is_checked("input[type=checkbox][name=threaded]")).to be_truthy
        end

        context "locking" do
          it "sets as active when removing existing delayed_post_at and lock_at dates", priority: "1" do
            topic.delayed_post_at = 10.days.ago
            topic.lock_at         = 5.days.ago
            topic.locked          = true
            topic.save!

            get url
            wait_for_tiny(f("textarea[name=message]"))

            expect(f('input[type=text][name="delayed_post_at"]')).to be_displayed

            f('input[type=text][name="delayed_post_at"]').clear
            f('input[type=text][name="lock_at"]').clear

            expect_new_page_load { f(".form-actions button[type=submit]").click }

            topic.reload
            expect(topic.delayed_post_at).to be_nil
            expect(topic.lock_at).to be_nil
            expect(topic.active?).to be_truthy
            expect(topic.locked?).to be_falsey
          end

          it "is locked when delayed_post_at and lock_at are in past", priority: "2" do
            topic.delayed_post_at = nil
            topic.lock_at         = nil
            topic.workflow_state  = "active"
            topic.save!

            get url
            wait_for_tiny(f("textarea[name=message]"))

            delayed_post_at = 10.days.ago
            lock_at = 5.days.ago

            replace_content(f('input[type=text][name="delayed_post_at"]'), format_date_for_view(delayed_post_at), tab_out: true)
            replace_content(f('input[type=text][name="lock_at"]'), format_date_for_view(lock_at), tab_out: true)

            expect_new_page_load { f(".form-actions button[type=submit]").click }
            wait_for_ajaximations

            topic.reload
            expect(topic.delayed_post_at.to_date).to eq delayed_post_at.to_date
            expect(topic.lock_at.to_date).to eq lock_at.to_date
            expect(topic.locked?).to be_truthy
          end

          it "sets workflow to active when delayed_post_at in past and lock_at in future", priority: "2" do
            topic.delayed_post_at = 5.days.from_now
            topic.lock_at         = 10.days.from_now
            topic.workflow_state  = "active"
            topic.locked          = false
            topic.save!

            get url
            wait_for_tiny(f("textarea[name=message]"))

            delayed_post_at = 5.days.ago

            replace_content(f('input[type=text][name="delayed_post_at"]'), format_date_for_view(delayed_post_at), tab_out: true)

            expect_new_page_load { f(".form-actions button[type=submit]").click }
            wait_for_ajaximations

            topic.reload
            expect(topic.delayed_post_at.to_date).to eq delayed_post_at.to_date
            expect(topic.active?).to be_truthy
            expect(topic.locked?).to be_falsey
          end
        end

        context "usage rights" do
          before do
            course.root_account.enable_feature!(:usage_rights_discussion_topics)
            course.update!(usage_rights_required: true)
          end

          it "validates that usage rights are set" do
            get url
            _filename, fullpath, _data = get_file("testfile5.zip")
            f("input[name=attachment]").send_keys(fullpath)
            type_in_tiny("textarea[name=message]", "file attachment discussion")
            f("#edit_discussion_form_buttons .btn-primary[type=submit]").click
            wait_for_ajaximations
            error_box = f("div[role='alert'] .error_text")
            expect(error_box.text).to eq "You must set usage rights"
          end

          it "sets usage rights on file attachment" do
            get url
            _filename, fullpath, _data = get_file("testfile1.txt")
            f("input[name=attachment]").send_keys(fullpath)
            f("#usage_rights_control button").click
            click_option(".UsageRightsSelectBox__container select", "own_copyright", :value)
            f(".UsageRightsDialog__Footer-Actions button[type='submit']").click
            expect_new_page_load { f(".form-actions button[type=submit]").click }
            expect(topic.reload.attachment.usage_rights).not_to be_nil
          end

          it "displays usage rights on file attachment" do
            usage_rights = @course.usage_rights.create!(
              legal_copyright: "(C) 2012 Initrode",
              use_justification: "own_copyright"
            )
            file = @course.attachments.create!(
              display_name: "hey.txt",
              uploaded_data: default_uploaded_data,
              usage_rights:
            )
            file.usage_rights
            topic.attachment = file
            topic.save!

            get url
            expect(element_exists?("#usage_rights_control i.icon-files-copyright")).to be(true)
          end
        end

        context "in paced course" do
          let(:topic) { assignment_topic }

          before do
            course.enable_course_paces = true
            course.save!
            context_module = course.context_modules.create! name: "M"
            assignment_topic.context_module_tags.create! context_module:, context: @course, tag_type: "context_module"
          end

          it "shows the course pacing notice on a graded discussion" do
            get url
            expect(Discussion.course_pacing_notice).to be_displayed
          end

          it "does not show the course pacing notice on a graded discussion when feature off in account" do
            course.account.disable_feature!(:course_paces)

            get url
            expect(element_exists?(Discussion.course_pacing_notice_selector)).to be_falsey
          end
        end

        context "anonymous topic" do
          let(:topic) { course.discussion_topics.create!(user: teacher, title: "anonymous topic title", message: "anonymous topic message", anonymous_state: "full_anonymity") }

          before do
            Account.site_admin.enable_feature! :react_discussions_post
          end

          it "able to save" do
            get url

            expect_new_page_load { f(".form-actions button[type=submit]").click }
            expect(fj("span:contains('anonymous topic title')")).to be_present
          end
        end
      end
    end

    context "when :discussion_create feature flag is ON" do
      before do
        Account.site_admin.enable_feature!(:discussion_create)
        Account.site_admin.enable_feature!(:react_discussions_post)
        user_session(teacher)
      end

      context "ungraded" do
        before do
          attachment_model
          # TODO: Update to cover: graded, group discussions, file attachment, any other options later implemented
          all_discussion_options_enabled = {
            title: "value for title",
            message: "value for message",
            is_anonymous_author: false,
            anonymous_state: "full_anonymity",
            todo_date: "Thu, 12 Oct 2023 15:59:59.000000000 UTC +00:00",
            allow_rating: true,
            only_graders_can_rate: true,
            podcast_enabled: true,
            podcast_has_student_posts: true,
            require_initial_post: true,
            discussion_type: "side_comment",
            delayed_post_at: "Tue, 10 Oct 2023 16:00:00.000000000 UTC +00:00",
            lock_at: "Wed, 11 Nov 2023 15:59:59.999999000 UTC +00:00",
            is_section_specific: false,
            attachment: @attachment
          }

          @topic_all_options = course.discussion_topics.create!(all_discussion_options_enabled)
          @topic_no_options = course.discussion_topics.create!(title: "no options enabled - topic", message: "test")
        end

        it "displays all selected options correctly" do
          get "/courses/#{course.id}/discussion_topics/#{@topic_all_options.id}/edit"

          expect(f("input[value='full_anonymity']").selected?).to be_truthy
          expect(f("input[value='full_anonymity']").attribute("disabled")).to eq "true"

          expect(f("input[value='must-respond-before-viewing-replies']").selected?).to be_truthy
          expect(f("input[value='enable-podcast-feed']").selected?).to be_truthy
          expect(f("input[value='include-student-replies-in-podcast-feed']").selected?).to be_truthy
          expect(f("input[value='allow-liking']").selected?).to be_truthy
          expect(f("input[value='only-graders-can-like']").selected?).to be_truthy
          expect(f("input[value='add-to-student-to-do']").selected?).to be_truthy

          # Just checking for a value. Formatting and TZ differences between front-end and back-end
          # makes an exact comparison too fragile.
          expect(ff("input[placeholder='Select Date']")[0].attribute("value")).to be_truthy
          expect(ff("input[placeholder='Select Date']")[1].attribute("value")).to be_truthy
        end

        it "does not display the grading and groups not supported in anonymous discussions message in the edit page" do
          get "/courses/#{course.id}/discussion_topics/#{@topic_all_options.id}/edit"

          expect(f("input[value='full_anonymity']").selected?).to be_truthy
          expect(f("input[value='full_anonymity']").attribute("disabled")).to eq "true"
          expect(f("body")).not_to contain_jqcss("[data-testid=groups_grading_not_allowed]")
        end

        it "displays all unselected options correctly" do
          get "/courses/#{course.id}/discussion_topics/#{@topic_no_options.id}/edit"

          expect(f("input[value='full_anonymity']").selected?).to be_falsey
          expect(f("input[value='full_anonymity']").attribute("disabled")).to eq "true"

          # There are less checks here because certain options are only visible if their parent input is selected
          expect(f("input[value='must-respond-before-viewing-replies']").selected?).to be_falsey
          expect(f("input[value='enable-podcast-feed']").selected?).to be_falsey
          expect(f("input[value='allow-liking']").selected?).to be_falsey
          expect(f("input[value='add-to-student-to-do']").selected?).to be_falsey

          # Just checking for a value. Formatting and TZ differences between front-end and back-end
          # makes an exact comparison too fragile.
          expect(ff("input[placeholder='Select Date']")[0].attribute("value")).to eq("")
          expect(ff("input[placeholder='Select Date']")[1].attribute("value")).to eq("")
        end

        context "usage rights" do
          before do
            course.root_account.enable_feature!(:usage_rights_discussion_topics)
            course.update!(usage_rights_required: true)

            usage_rights = @course.usage_rights.create! use_justification: "creative_commons", legal_copyright: "(C) 2014 XYZ Corp", license: "cc_by_nd"
            @attachment.usage_rights = usage_rights
            @attachment.save!
          end

          it "displays correct usage rights" do
            get "/courses/#{course.id}/discussion_topics/#{@topic_all_options.id}/edit"

            expect(f("button[data-testid='usage-rights-icon']")).to be_truthy
            f("button[data-testid='usage-rights-icon']").find_element(css: "svg")
            # Verify that the correct icon appears
            expect(f("button[data-testid='usage-rights-icon']").find_element(css: "svg").attribute("name")).to eq "IconFilesCreativeCommons"

            f("button[data-testid='usage-rights-icon']").click

            expect(f("input[data-testid='usage-select']").attribute("value")).to eq "The material is licensed under Creative Commons"
            expect(f("input[data-testid='cc-license-select']").attribute("value")).to eq "CC Attribution No Derivatives"
            expect(f("input[data-testid='legal-copyright']").attribute("value")).to eq "(C) 2014 XYZ Corp"
          end
        end

        it "saves all changes correctly" do
          get "/courses/#{course.id}/discussion_topics/#{@topic_all_options.id}/edit"

          replace_content(f("input[placeholder='Topic Title']"), "new title", { tab_out: true })

          clear_tiny(f("#discussion-topic-message-body"), "discussion-topic-message-body_ifr")
          type_in_tiny("#discussion-topic-message-body", "new message")

          driver.action.move_to(f("span[data-testid='removable-item']")).perform
          f("[data-testid='remove-button']").click
          _, fullpath, _data = get_file("testfile5.zip")
          f("[data-testid='attachment-input']").send_keys(fullpath)

          f("button[title='Remove All Sections']").click
          f("input[data-testid='section-select']").click
          fj("li:contains('value for name')").click

          # we cannot change anonymity on edit, so we just verify its disabled
          expect(ffj("fieldset:contains('Anonymous Discussion') input[disabled]").count).to eq 3

          force_click_native("input[value='must-respond-before-viewing-replies']")

          force_click_native("input[value='enable-podcast-feed']")
          expect(f("body")).not_to contain_jqcss("input[value='include-student-replies-in-podcast-feed']")

          force_click_native("input[value='allow-liking']")
          expect(f("body")).not_to contain_jqcss("input[value='only-graders-can-like']")

          force_click_native("input[value='add-to-student-to-do']")

          fj("button:contains('Save')").click

          @topic_all_options.reload
          expect(@topic_all_options.title).to eq "new title"
          expect(@topic_all_options.message).to include "new message"
          expect(@topic_all_options.attachment_id).to eq Attachment.last.id
          expect(@topic_all_options.is_section_specific).to be_truthy
          expect(@topic_all_options.require_initial_post).to be_falsey
          expect(@topic_all_options.podcast_enabled).to be_falsey
          expect(@topic_all_options.allow_rating).to be_falsey
          expect(@topic_all_options.only_graders_can_rate).to be_falsey
          expect(@topic_all_options.todo_date).to be_nil
        end

        # ignore js errors in unrelated discussion show page
        it "preserves URL query parameters on CANCEL", :ignore_js_errors do
          get "/courses/#{course.id}/discussion_topics/#{@topic_all_options.id}/edit?embed=true"
          fj("button:contains('Cancel')").click
          wait_for_ajaximations
          expect(driver.current_url).not_to include("edit")
          expect(driver.current_url).to include("?embed=true")
        end
      end

      context "ungraded group" do
        it "displays the selected group category correctly" do
          group_category = course.group_categories.create!(name: "group category 1")

          discussion_with_group_category = {
            title: "value for title",
            message: "value for message",
            group_category_id: group_category.id,
          }

          group_topic = course.discussion_topics.create!(discussion_with_group_category)
          group_topic.update!(group_category_id: group_category.id)

          get "/courses/#{course.id}/discussion_topics/#{group_topic.id}/edit"

          expect(f("input[value='group-discussion']").selected?).to be_truthy
          expect(f("input[placeholder='Select a group category']").attribute("title")).to eq group_category.name
        end
      end

      context "announcement" do
        before do
          # TODO: Update to cover: file attachments and any other options later implemented
          all_announcement_options = {
            title: "value for title",
            message: "value for message",
            delayed_post_at: "Thu, 16 Nov 2023 17:00:00.000000000 UTC +00:00",
            podcast_enabled: true,
            podcast_has_student_posts: true,
            require_initial_post: true,
            discussion_type: "side_comment",
            allow_rating: true,
            only_graders_can_rate: true,
            locked: false,
          }

          @announcement_all_options = course.announcements.create!(all_announcement_options)
          # In this case, locked: true displays itself as an unchecked "allow participants to comment" option
          @announcement_no_options = course.announcements.create!({ title: "no options", message: "nothing else", locked: true })
        end

        it "displays all selected options correctly" do
          get "/courses/#{course.id}/discussion_topics/#{@announcement_all_options.id}/edit"

          expect(f("input[value='enable-delay-posting']").selected?).to be_truthy
          expect(f("input[value='enable-participants-commenting']").selected?).to be_truthy
          expect(f("input[value='must-respond-before-viewing-replies']").selected?).to be_truthy
          expect(f("input[value='allow-liking']").selected?).to be_truthy
          expect(f("input[value='only-graders-can-like']").selected?).to be_truthy
          expect(f("input[value='enable-podcast-feed']").selected?).to be_truthy
          expect(f("input[value='include-student-replies-in-podcast-feed']").selected?).to be_truthy

          # Just checking for a value. Formatting and TZ differences between front-end and back-end
          # makes an exact comparison too fragile.
          expect(ff("input[placeholder='Select Date']")[0].attribute("value")).to be_truthy
        end

        it "displays all unselected options correctly" do
          get "/courses/#{course.id}/discussion_topics/#{@announcement_no_options.id}/edit"

          expect(f("input[value='enable-delay-posting']").selected?).to be_falsey
          expect(f("input[value='enable-participants-commenting']").selected?).to be_falsey
          expect(f("input[value='must-respond-before-viewing-replies']").selected?).to be_falsey
          expect(f("input[value='allow-liking']").selected?).to be_falsey
          expect(f("input[value='enable-podcast-feed']").selected?).to be_falsey
        end
      end

      context "graded" do
        def create_graded_discussion(discussion_course, assignment_options = {})
          default_assignment_options = {
            name: "Default Assignment",
            points_possible: 10,
            assignment_group: discussion_course.assignment_groups.create!(name: "Default Assignment Group"),
            only_visible_to_overrides: false
          }
          options = default_assignment_options.merge(assignment_options)

          discussion_assignment = discussion_course.assignments.create!(options)
          all_graded_discussion_options = {
            user: teacher,
            title: "assignment topic title",
            message: "assignment topic message",
            discussion_type: "threaded",
            assignment: discussion_assignment,
          }
          discussion_course.discussion_topics.create!(all_graded_discussion_options)
        end

        it "displays graded assignment options correctly when initially opening edit page with archived grading schemes disabled" do
          Account.site_admin.disable_feature!(:archived_grading_schemes)
          grading_standard = course.grading_standards.create!(title: "Win/Lose", data: [["Winner", 0.94], ["Loser", 0]])

          # Create a grading standard and make sure it is selected
          discussion_assignment_options = {
            name: "assignment",
            points_possible: 10,
            grading_type: "letter_grade",
            assignment_group: course.assignment_groups.create!(name: "assignment group"),
            grading_standard_id: grading_standard.id,
            only_visible_to_overrides: true,
          }

          discussion_assignment_peer_review_options = {
            peer_reviews: true,
            automatic_peer_reviews: true,
            peer_reviews_due_at: 1.day.ago,
            peer_review_count: 2,
          }

          discussion_assignment_options = discussion_assignment_options.merge(discussion_assignment_peer_review_options)

          graded_discussion = create_graded_discussion(course, discussion_assignment_options)

          course_override_due_date = 5.days.from_now
          course_section = course.course_sections.create!(name: "section alpha")
          graded_discussion.assignment.assignment_overrides.create!(set_type: "CourseSection", set_id: course_section.id, due_at: course_override_due_date)

          get "/courses/#{course.id}/discussion_topics/#{graded_discussion.id}/edit"
          # Grading scheme sub menu is selected
          expect(fj("span:contains('#{grading_standard.title}')").present?).to be_truthy
          expect(fj("span:contains('Manage All Grading Schemes')").present?).to be_truthy
          # Graded checkbox
          expect(is_checked(f("input[data-testid='graded-checkbox']"))).to be_truthy
          # Points possible
          expect(f("input[data-testid='points-possible-input']").attribute("value")).to eq "10"
          # Grading type
          expect(f("input[data-testid='display-grade-input']").attribute("value")).to eq "Letter Grade"
          # Assignment Group
          expect(f("input[data-testid='assignment-group-input']").attribute("value")).to eq "assignment group"
          # Peer review checkboxes
          expect(is_checked(f("input[data-testid='peer_review_manual']"))).to be_falsey
          expect(is_checked(f("input[data-testid='peer_review_off']"))).to be_falsey
          expect(is_checked(f("input[data-testid='peer_review_auto']"))).to be_truthy
          # peer review count
          expect(f("input[data-testid='peer-review-count-input']").attribute("value")).to eq "2"

          # Peer review date
          # Just checking for a value. Formatting and TZ differences between front-end and back-end
          # makes an exact comparison too fragile.
          expect(ff("input[placeholder='Select Date']")[0].attribute("value")).not_to be_empty

          expect(f("span[data-testid='assign-to-select-span']").present?).to be_truthy
          expect(fj("span:contains('#{course_section.name}')").present?).to be_truthy

          # Verify that the only_visible_to_overrides field is being respected
          expect(f("body")).not_to contain_jqcss("span:contains('Everyone')")

          # Just checking for a value. Formatting and TZ differences between front-end and back-end
          # makes an exact comparison too fragile.
          expect(f("input[placeholder='Select Assignment Due Date']").attribute("value")).not_to be_empty
        end

        it "allows settings a graded discussion to an ungraded discussion" do
<<<<<<< HEAD
          skip("VICE-4225")
=======
>>>>>>> a67fedcf
          graded_discussion = create_graded_discussion(course)
          get "/courses/#{course.id}/discussion_topics/#{graded_discussion.id}/edit"

          # Uncheck the "graded" checkbox
          force_click_native('input[type=checkbox][value="graded"]')
          fj("button:contains('Save')").click

          expect(DiscussionTopic.last.assignment).to be_nil
        end

        context "with archived grading schemes enabled" do
          before do
            Account.site_admin.enable_feature!(:grading_scheme_updates)
            Account.site_admin.enable_feature!(:archived_grading_schemes)
            @course = course
            @account = @course.account
            @active_grading_standard = @course.grading_standards.create!(title: "Active Grading Scheme", data: { "A" => 0.9, "F" => 0 }, scaling_factor: 1.0, points_based: false, workflow_state: "active")
            @archived_grading_standard = @course.grading_standards.create!(title: "Archived Grading Scheme", data: { "A" => 0.9, "F" => 0 }, scaling_factor: 1.0, points_based: false, workflow_state: "archived")
            @account_grading_standard = @account.grading_standards.create!(title: "Account Grading Scheme", data: { "A" => 0.9, "F" => 0 }, scaling_factor: 1.0, points_based: false, workflow_state: "active")
            discussion_assignment_options = {
              name: "assignment",
              points_possible: 10,
              grading_type: "letter_grade",
              assignment_group: course.assignment_groups.create!(name: "assignment group"),
              only_visible_to_overrides: true,
            }

            @graded_discussion = create_graded_discussion(course, discussion_assignment_options)
            @assignment = @graded_discussion.assignment
          end

          it "shows archived grading scheme if it is the course default twice, once to follow course default scheme and once to choose that scheme to use" do
            @course.update!(grading_standard_id: @archived_grading_standard.id)
            @course.reload
            get "/courses/#{@course.id}/discussion_topics/#{@graded_discussion.id}/edit"
            wait_for_ajaximations
            expect(f("[data-testid='grading-schemes-selector-dropdown']").attribute("title")).to eq(@archived_grading_standard.title + " (course default)")
            f("[data-testid='grading-schemes-selector-dropdown']").click
            expect(f("[data-testid='grading-schemes-selector-option-#{@course.grading_standard.id}']")).to include_text(@course.grading_standard.title)
          end

          it "shows archived grading scheme if it is the current assignment grading standard" do
            @assignment.update!(grading_standard_id: @archived_grading_standard.id)
            @assignment.reload
            get "/courses/#{@course.id}/discussion_topics/#{@graded_discussion.id}/edit"
            wait_for_ajaximations
            expect(f("[data-testid='grading-schemes-selector-dropdown']").attribute("title")).to eq(@archived_grading_standard.title)
          end

          it "removes grading schemes from dropdown after archiving them but still shows them upon reopening the modal" do
            get "/courses/#{@course.id}/discussion_topics/#{@graded_discussion.id}/edit"
            wait_for_ajaximations
            f("[data-testid='grading-schemes-selector-dropdown']").click
            expect(f("[data-testid='grading-schemes-selector-option-#{@active_grading_standard.id}']")).to be_present
            f("[data-testid='manage-all-grading-schemes-button']").click
            wait_for_ajaximations
            f("[data-testid='grading-scheme-#{@active_grading_standard.id}-archive-button']").click
            wait_for_ajaximations
            f("[data-testid='manage-all-grading-schemes-close-button']").click
            wait_for_ajaximations
            f("[data-testid='grading-schemes-selector-dropdown']").click
            expect(f("[data-testid='grading-schemes-selector-dropdown-form']")).not_to contain_css("[data-testid='grading-schemes-selector-option-#{@active_grading_standard.id}']")
            f("[data-testid='manage-all-grading-schemes-button']").click
            wait_for_ajaximations
            expect(f("[data-testid='grading-scheme-row-#{@active_grading_standard.id}']").text).to be_present
          end

          it "shows all archived schemes in the manage grading schemes modal" do
            archived_gs1 = @course.grading_standards.create!(title: "Archived Grading Scheme 1", data: { "A" => 0.9, "F" => 0 }, scaling_factor: 1.0, points_based: false, workflow_state: "archived")
            archived_gs2 = @course.grading_standards.create!(title: "Archived Grading Scheme 2", data: { "A" => 0.9, "F" => 0 }, scaling_factor: 1.0, points_based: false, workflow_state: "archived")
            archived_gs3 = @course.grading_standards.create!(title: "Archived Grading Scheme 3", data: { "A" => 0.9, "F" => 0 }, scaling_factor: 1.0, points_based: false, workflow_state: "archived")
            get "/courses/#{@course.id}/discussion_topics/#{@graded_discussion.id}/edit"
            wait_for_ajaximations
            f("[data-testid='manage-all-grading-schemes-button']").click
            wait_for_ajaximations
            expect(f("[data-testid='grading-scheme-#{archived_gs1.id}-name']")).to include_text(archived_gs1.title)
            expect(f("[data-testid='grading-scheme-#{archived_gs2.id}-name']")).to include_text(archived_gs2.title)
            expect(f("[data-testid='grading-scheme-#{archived_gs3.id}-name']")).to include_text(archived_gs3.title)
          end

          it "will still show the assignment grading scheme if you archive it on the edit page in the management modal and persist on reload" do
            @assignment.update!(grading_standard_id: @active_grading_standard.id)
            @assignment.reload
            get "/courses/#{@course.id}/discussion_topics/#{@graded_discussion.id}/edit"
            wait_for_ajaximations
            expect(f("[data-testid='grading-schemes-selector-dropdown']").attribute("title")).to eq(@active_grading_standard.title)
            f("[data-testid='manage-all-grading-schemes-button']").click
            wait_for_ajaximations
            f("[data-testid='grading-scheme-#{@active_grading_standard.id}-archive-button']").click
            wait_for_ajaximations
            f("[data-testid='manage-all-grading-schemes-close-button']").click
            wait_for_ajaximations
            expect(f("[data-testid='grading-schemes-selector-dropdown']").attribute("title")).to eq(@active_grading_standard.title)
            get "/courses/#{@course.id}/assignments/#{@assignment.id}/edit"
            wait_for_ajaximations
            expect(f("[data-testid='grading-schemes-selector-dropdown']").attribute("title")).to eq(@active_grading_standard.title)
          end

          it "creates a discussion topic with selected grading scheme/standard" do
            grading_standard = @course.grading_standards.create!(title: "Win/Lose", data: [["Winner", 0.94], ["Loser", 0]])
            get "/courses/#{@course.id}/discussion_topics/#{@graded_discussion.id}/edit"
            wait_for_ajaximations
            f("[data-testid='grading-schemes-selector-dropdown']").click
            f("[data-testid='grading-schemes-selector-option-#{grading_standard.id}']").click
            f("[data-testid='save-button']").click
            wait_for_ajaximations
            expect_new_page_load { f("[data-testid='continue-button']").click }
            a = DiscussionTopic.last.assignment
            expect(a.grading_standard_id).to eq grading_standard.id
          end
        end

        it "allows editing the assignment group for the graded discussion" do
          assign_group_2 = course.assignment_groups.create!(name: "Group 2")
          get "/courses/#{course.id}/discussion_topics/#{assignment_topic.id}/edit"
          force_click_native("input[title='assignment group']")
          wait_for(method: nil, timeout: 3) { fj("li:contains('Group 2')").present? }
          fj("li:contains('Group 2')").click
          fj("button:contains('Save')").click
          expect(assignment.reload.assignment_group_id).to eq assign_group_2.id
        end

        it "allows editing the points possible, grading type, group category, and peer review for the graded discussion" do
          pp_string = "80"
          group_cat = course.group_categories.create!(name: "another group set")
          get "/courses/#{course.id}/discussion_topics/#{assignment_topic.id}/edit"

          # change points possible from 10 to 80. selenium's clear method does not completely remove the previous value
          # so we use backspace instead
          pp_string.each_char { f("input[data-testid='points-possible-input']").send_keys(:backspace) }
          f("input[data-testid='points-possible-input']").send_keys(pp_string)

          force_click_native("input[value='Points']")
          fj("li:contains('Letter Grade')").click

          force_click_native("input[data-testid='peer_review_manual']")

          force_click_native("input[data-testid='group-discussion-checkbox']")
          force_click_native("input[placeholder='Select a group category']")
          fj("li:contains('#{group_cat.name}')").click

          fj("button:contains('Save')").click
          updated_assignment = assignment.reload
          expect(updated_assignment.points_possible).to eq 80
          expect(updated_assignment.grading_type).to eq "letter_grade"
          expect(updated_assignment.peer_reviews).to be true
          expect(updated_assignment.automatic_peer_reviews).to be false
          expect(updated_assignment.peer_reviews_assign_at).to be_nil
          expect(assignment.effective_group_category_id).to eq group_cat.id
        end

        it "adds an attachment to a graded discussion" do
          get "/courses/#{course.id}/discussion_topics/#{assignment_topic.id}/edit"
          _filename, fullpath, _data = get_file("testfile5.zip")
          f("input[data-testid='attachment-input']").send_keys(fullpath)
          fj("button:contains('Save')").click
          expect(assignment_topic.reload.attachment_id).to eq Attachment.last.id
        end

        context "differentiated modules Feature Flag", :ignore_js_errors do
          before do
            differentiated_modules_on
            @student1 = student_in_course(course:, active_all: true).user
            @student2 = student_in_course(course:, active_all: true).user
            @course_section = course.course_sections.create!(name: "section alpha")
            @course_section_2 = course.course_sections.create!(name: "section Beta")
          end

          it "displays Everyone correctly", custom_timeout: 30 do
            graded_discussion = create_graded_discussion(course)

            due_date = "Sat, 06 Apr 2024 00:00:00.000000000 UTC +00:00"
            unlock_at = "Fri, 05 Apr 2024 00:00:00.000000000 UTC +00:00"
            lock_at = "Sun, 07 Apr 2024 00:00:00.000000000 UTC +00:00"
            graded_discussion.assignment.update!(due_at: due_date, unlock_at:, lock_at:)

            # Open page and assignTo tray
            get "/courses/#{course.id}/discussion_topics/#{graded_discussion.id}/edit"
            Discussion.assign_to_button.click

            # Expect check card and override count/content
            expect(module_item_assign_to_card.count).to eq 1
            expect(selected_assignee_options.count).to eq 1
            expect(selected_assignee_options.first.find("span").text).to eq "Everyone"

            # Find the date inputs, extract their values, combine date and time values, and parse into DateTime objects
            displayed_override_dates = all_displayed_assign_to_date_and_time

            # Check that the due dates are correctly displayed
            expect(displayed_override_dates.include?(DateTime.parse(due_date))).to be_truthy
            expect(displayed_override_dates.include?(DateTime.parse(unlock_at))).to be_truthy
            expect(displayed_override_dates.include?(DateTime.parse(lock_at))).to be_truthy
          end

          it "displays everyone and section and student overrides correctly", custom_timeout: 30 do
            graded_discussion = create_graded_discussion(course)

            # Create overrides
            # Card 1 = ["Everyone else"], Set by: only_visible_to_overrides: false

            # Card 2
            graded_discussion.assignment.assignment_overrides.create!(set_type: "CourseSection", set_id: @course_section.id)

            # Card 3
            graded_discussion.assignment.assignment_overrides.create!(set_type: "CourseSection", set_id: @course_section_2.id)

            # Card 4
            graded_discussion.assignment.assignment_overrides.create!(set_type: "ADHOC")
            graded_discussion.assignment.assignment_overrides.last.assignment_override_students.create!(user: @student1)
            graded_discussion.assignment.assignment_overrides.last.assignment_override_students.create!(user: @student2)

            # Open edit page and AssignTo Tray
            get "/courses/#{course.id}/discussion_topics/#{graded_discussion.id}/edit"
            Discussion.assign_to_button.click

            # Check that displayed cards and overrides are correct
            expect(module_item_assign_to_card.count).to eq 4

            displayed_overrides = module_item_assign_to_card.map do |card|
              card.find_all(assignee_selected_option_selector).map(&:text)
            end

            expected_overrides = generate_expected_overrides(graded_discussion.assignment)
            expect(displayed_overrides).to match_array(expected_overrides)
          end

          it "displays visible to overrides only correctly", custom_timeout: 30 do
            # The main difference in this test is that only_visible_to_overrides is true
            discussion_assignment_options = {
              only_visible_to_overrides: true,
            }
            graded_discussion = create_graded_discussion(course, discussion_assignment_options)

            # Create overrides
            # Card 1
            graded_discussion.assignment.assignment_overrides.create!(set_type: "CourseSection", set_id: @course_section.id)
            # Card 2
            graded_discussion.assignment.assignment_overrides.create!(set_type: "CourseSection", set_id: @course_section_2.id)
            # Card 3
            graded_discussion.assignment.assignment_overrides.create!(set_type: "ADHOC")
            graded_discussion.assignment.assignment_overrides.last.assignment_override_students.create!(user: @student1)
            graded_discussion.assignment.assignment_overrides.last.assignment_override_students.create!(user: @student2)

            # Open edit page and AssignTo Tray
            get "/courses/#{course.id}/discussion_topics/#{graded_discussion.id}/edit"
            Discussion.assign_to_button.click

            # Check that displayed cards and overrides are correct
            expect(module_item_assign_to_card.count).to eq 3

            displayed_overrides = module_item_assign_to_card.map do |card|
              card.find_all(assignee_selected_option_selector).map(&:text)
            end

            expected_overrides = generate_expected_overrides(graded_discussion.assignment)
            expect(displayed_overrides).to match_array(expected_overrides)
          end

          it "allows adding overrides" do
            graded_discussion = create_graded_discussion(course)

            due_date = "Sat, 06 Apr 2024 00:00:00.000000000 UTC +00:00"
            unlock_at = "Fri, 05 Apr 2024 00:00:00.000000000 UTC +00:00"
            lock_at = "Sun, 07 Apr 2024 00:00:00.000000000 UTC +00:00"
            graded_discussion.assignment.update!(due_at: due_date, unlock_at:, lock_at:)
            course.reload
            # Open page and assignTo tray
            get "/courses/#{course.id}/discussion_topics/#{graded_discussion.id}/edit"
            Discussion.assign_to_button.click
            wait_for_assign_to_tray_spinner

            keep_trying_until { expect(item_tray_exists?).to be_truthy }

            click_add_assign_to_card
            select_module_item_assignee(1, @student1.name)

            click_save_button("Apply")

            keep_trying_until { expect(element_exists?(module_item_edit_tray_selector)).to be_falsey }
            expect(AssignmentCreateEditPage.pending_changes_pill_exists?).to be_truthy

            Discussion.save_button.click
            wait_for_ajaximations

            assignment = Assignment.last

            expect(assignment.assignment_overrides.active.count).to eq 1
          end

          it "allows removing overrides" do
            graded_discussion = create_graded_discussion(course)

            due_date = "Sat, 06 Apr 2024 00:00:00.000000000 UTC +00:00"
            unlock_at = "Fri, 05 Apr 2024 00:00:00.000000000 UTC +00:00"
            lock_at = "Sun, 07 Apr 2024 00:00:00.000000000 UTC +00:00"
            graded_discussion.assignment.update!(due_at: due_date, unlock_at:, lock_at:)

            # Create section override
            course_section = course.course_sections.create!(name: "section alpha")
            graded_discussion.assignment.assignment_overrides.create!(set_type: "CourseSection", set_id: course_section.id)

            course.reload
            # Open page and assignTo tray
            get "/courses/#{course.id}/discussion_topics/#{graded_discussion.id}/edit"
            Discussion.assign_to_button.click
            wait_for_assign_to_tray_spinner

            keep_trying_until { expect(item_tray_exists?).to be_truthy }

            # Remove the section override
            click_delete_assign_to_card(1)
            click_save_button("Apply")

            keep_trying_until { expect(element_exists?(module_item_edit_tray_selector)).to be_falsey }
            expect(AssignmentCreateEditPage.pending_changes_pill_exists?).to be_truthy

            Discussion.save_button.click
            wait_for_ajaximations

            assignment = Assignment.last
            expect(assignment.assignment_overrides.active.count).to eq 0
          end

          it "displays module overrides correctly" do
            graded_discussion = create_graded_discussion(course)
            module1 = course.context_modules.create!(name: "Module 1")
            graded_discussion.context_module_tags.create! context_module: module1, context: course, tag_type: "context_module"

            override = module1.assignment_overrides.create!
            override.assignment_override_students.create!(user: @student1)

            # Open page and assignTo tray
            get "/courses/#{course.id}/discussion_topics/#{graded_discussion.id}/edit"
            Discussion.assign_to_button.click
            wait_for_assign_to_tray_spinner

            # Verify that Everyone tag does not appear
            expect(module_item_assign_to_card.count).to eq 1
            expect(module_item_assign_to_card[0].find_all(assignee_selected_option_selector).map(&:text)).to eq ["User"]
            expect(inherited_from.last.text).to eq("Inherited from #{module1.name}")

            # Update the inherited card due date, should remove inherited
            update_due_date(0, "12/31/2022")
            update_due_time(0, "5:00 PM")
            click_save_button("Apply")

            Discussion.assign_to_button.click
            expect(f("body")).not_to contain_jqcss(inherited_from_selector)
            click_save_button("Apply")

            Discussion.save_button.click
            Discussion.section_warning_continue_button.click
            wait_for_ajaximations

            # Expect the module override to be overridden and not appear
            get "/courses/#{course.id}/discussion_topics/#{graded_discussion.id}/edit"
            Discussion.assign_to_button.click

            expect(module_item_assign_to_card.count).to eq 1
            expect(f("body")).not_to contain_jqcss(inherited_from_selector)
          end

<<<<<<< HEAD
=======
          it "displays module and course overrides correctly" do
            graded_discussion = create_graded_discussion(course)
            module1 = course.context_modules.create!(name: "Module 1")
            graded_discussion.context_module_tags.create! context_module: module1, context: course, tag_type: "context_module"

            override = module1.assignment_overrides.create!
            override.assignment_override_students.create!(user: @student1)
            graded_discussion.assignment.assignment_overrides.create!(set: course, due_at: 1.day.from_now)

            # Open page and assignTo tray
            get "/courses/#{course.id}/discussion_topics/#{graded_discussion.id}/edit"
            Discussion.assign_to_button.click
            wait_for_assign_to_tray_spinner

            # Verify that Everyone tag does not appear
            expect(module_item_assign_to_card.count).to eq 2
            expect(module_item_assign_to_card[0].find_all(assignee_selected_option_selector).map(&:text)).to eq ["Everyone else"]
            expect(module_item_assign_to_card[1].find_all(assignee_selected_option_selector).map(&:text)).to eq ["User"]
            expect(inherited_from.last.text).to eq("Inherited from #{module1.name}")
          end

          it "creates a course override if everyone is added with a module override" do
            graded_discussion = create_graded_discussion(course)
            module1 = course.context_modules.create!(name: "Module 1")
            graded_discussion.context_module_tags.create! context_module: module1, context: course, tag_type: "context_module"

            override = module1.assignment_overrides.create!
            override.assignment_override_students.create!(user: @student1)

            # Open page and assignTo tray
            get "/courses/#{course.id}/discussion_topics/#{graded_discussion.id}/edit"
            Discussion.assign_to_button.click
            wait_for_assign_to_tray_spinner

            # Verify the module override is shown
            expect(module_item_assign_to_card.count).to eq 1
            expect(module_item_assign_to_card[0].find_all(assignee_selected_option_selector).map(&:text)).to eq ["User"]
            expect(inherited_from.last.text).to eq("Inherited from #{module1.name}")

            click_add_assign_to_card
            select_module_item_assignee(1, "Everyone else")

            click_save_button("Apply")

            # Save the discussion without changing the inherited module override
            Discussion.save_button.click
            Discussion.section_warning_continue_button.click
            wait_for_ajaximations

            assignment = graded_discussion.assignment

            # Expect the existing override to be the module override
            expect(assignment.assignment_overrides.active.count).to eq 1
            expect(assignment.all_assignment_overrides.active.count).to eq 2
            expect(assignment.assignment_overrides.first.set_type).to eq "Course"
          end

>>>>>>> a67fedcf
          it "does not create an override if the modules override is not updated" do
            graded_discussion = create_graded_discussion(course)
            module1 = course.context_modules.create!(name: "Module 1")
            graded_discussion.context_module_tags.create! context_module: module1, context: course, tag_type: "context_module"

            override = module1.assignment_overrides.create!
            override.assignment_override_students.create!(user: @student1)

            # Open page and assignTo tray
            get "/courses/#{course.id}/discussion_topics/#{graded_discussion.id}/edit"
            Discussion.assign_to_button.click
            wait_for_assign_to_tray_spinner

            # Verify the module override is shown
            expect(module_item_assign_to_card.count).to eq 1
            expect(module_item_assign_to_card[0].find_all(assignee_selected_option_selector).map(&:text)).to eq ["User"]
            expect(inherited_from.last.text).to eq("Inherited from #{module1.name}")
            click_save_button("Apply")

            # Save the discussion without changing the inherited module override
            Discussion.save_button.click
            Discussion.section_warning_continue_button.click
            wait_for_ajaximations

            assignment = graded_discussion.assignment

            # Expect the existing override to be the module override
            expect(assignment.assignment_overrides.active.count).to eq 0
            expect(assignment.all_assignment_overrides.active.count).to eq 1
            expect(assignment.all_assignment_overrides.first.context_module_id).to eq module1.id
          end

          it "displays highighted cards correctly" do
            graded_discussion = create_graded_discussion(course)
            get "/courses/#{course.id}/discussion_topics/#{graded_discussion.id}/edit"
            Discussion.assign_to_button.click
            wait_for_assign_to_tray_spinner

            # Expect there to be no highlighted cards
            expect(module_item_assign_to_card.count).to eq 1
            expect(f("body")).not_to contain_jqcss(highlighted_card_selector)
            click_save_button("Apply")

            # Expect that if no changes were made, that the apply button doens't highlight old cards
            Discussion.assign_to_button.click
            wait_for_assign_to_tray_spinner
            expect(module_item_assign_to_card.count).to eq 1
            expect(f("body")).not_to contain_jqcss(highlighted_card_selector)

            # Expect highlighted card after making a change
            update_due_date(0, "12/31/2022")
            click_save_button("Apply")
            Discussion.assign_to_button.click
            wait_for_assign_to_tray_spinner
            expect(highlighted_item_assign_to_card.count).to eq 1
          end

          it "cancels correctly" do
            graded_discussion = create_graded_discussion(course)

            # Open page and assignTo tray
            get "/courses/#{course.id}/discussion_topics/#{graded_discussion.id}/edit"
            Discussion.assign_to_button.click
            wait_for_assign_to_tray_spinner

            # Create a new card, don't apply it
            click_add_assign_to_card
            select_module_item_assignee(1, @student1.name)
            expect(module_item_assign_to_card.count).to eq 2
            cancel_button.click

            # Reopen, expect new card to not be there
            Discussion.assign_to_button.click
            expect(module_item_assign_to_card.count).to eq 1

            # Add a new card, apply it
            click_add_assign_to_card
            select_module_item_assignee(1, @student1.name)
            click_save_button("Apply")
            expect(AssignmentCreateEditPage.pending_changes_pill_exists?).to be_truthy

            # Expect both cards to be there
            Discussion.assign_to_button.click
            expect(module_item_assign_to_card.count).to eq 2
          end
<<<<<<< HEAD
=======

          it "sets the mark important dates checkbox for discussion edit" do
            feature_setup

            graded_discussion = create_graded_discussion(course)

            get "/courses/#{course.id}/discussion_topics/#{graded_discussion.id}/edit"

            Discussion.assign_to_button.click
            wait_for_assign_to_tray_spinner

            keep_trying_until { expect(item_tray_exists?).to be_truthy }

            formatted_date = format_date_for_view(2.days.from_now(Time.zone.now), "%m/%d/%Y")
            update_due_date(0, formatted_date)
            update_due_time(0, "5:00 PM")

            click_save_button("Apply")

            expect(mark_important_dates).to be_displayed
            scroll_to_element(mark_important_dates)
            click_mark_important_dates

            Discussion.save_button.click
            wait_for_ajaximations

            assignment = Assignment.last

            expect(assignment.important_dates).to be(true)
          end
>>>>>>> a67fedcf
        end

        context "checkpoints" do
          before do
            course.root_account.enable_feature!(:discussion_checkpoints)
            @checkpointed_discussion = DiscussionTopic.create_graded_topic!(course:, title: "checkpointed discussion")
            Checkpoints::DiscussionCheckpointCreatorService.call(
              discussion_topic: @checkpointed_discussion,
              checkpoint_label: CheckpointLabels::REPLY_TO_TOPIC,
              dates: [{ type: "everyone", due_at: 2.days.from_now }],
              points_possible: 6
            )
            Checkpoints::DiscussionCheckpointCreatorService.call(
              discussion_topic: @checkpointed_discussion,
              checkpoint_label: CheckpointLabels::REPLY_TO_ENTRY,
              dates: [{ type: "everyone", due_at: 2.days.from_now }],
              points_possible: 7,
              replies_required: 5
            )
          end

          it "displays checkpoint settings values correctly when there are existing checkpoints" do
            get "/courses/#{course.id}/discussion_topics/#{@checkpointed_discussion.id}/edit"
            expect(f("input[data-testid='points-possible-input-reply-to-topic']").attribute("value")).to eq "6"
            expect(f("input[data-testid='points-possible-input-reply-to-entry']").attribute("value")).to eq "7"
            expect(f("input[data-testid='reply-to-entry-required-count']").attribute("value")).to eq "5"
          end

          it "allows for a discussion with checkpoints to be updated" do
            get "/courses/#{course.id}/discussion_topics/#{@checkpointed_discussion.id}/edit"

            f("input[data-testid='points-possible-input-reply-to-topic']").send_keys :backspace
            f("input[data-testid='points-possible-input-reply-to-topic']").send_keys "5"
            f("input[data-testid='reply-to-entry-required-count']").send_keys :backspace
            f("input[data-testid='reply-to-entry-required-count']").send_keys "6"
            f("input[data-testid='points-possible-input-reply-to-entry']").send_keys :backspace
            f("input[data-testid='points-possible-input-reply-to-entry']").send_keys "7"
            fj("button:contains('Save')").click

            expect(DiscussionTopic.last.reply_to_entry_required_count).to eq 6

            assignment = Assignment.last

            sub_assignments = SubAssignment.where(parent_assignment_id: assignment.id)
            sub_assignment1 = sub_assignments.find_by(sub_assignment_tag: CheckpointLabels::REPLY_TO_TOPIC)
            sub_assignment2 = sub_assignments.find_by(sub_assignment_tag: CheckpointLabels::REPLY_TO_ENTRY)

            expect(sub_assignment1.points_possible).to eq 5
            expect(sub_assignment2.points_possible).to eq 7
          end

          it "deletes checkpoints if the checkpoint checkbox is unselected on an existing discussion with checkpoints" do
            assignment = Assignment.last
            expect(assignment.sub_assignments.count).to eq 2

            get "/courses/#{course.id}/discussion_topics/#{@checkpointed_discussion.id}/edit"

            force_click_native('input[type=checkbox][value="checkpoints"]')
            fj("button:contains('Save')").click

            expect(DiscussionTopic.last.reply_to_entry_required_count).to eq 0
            expect(assignment.sub_assignments.count).to eq 0
            expect(Assignment.last.has_sub_assignments).to be(false)
          end

          it "can edit a non-checkpointed discussion into a checkpointed discussion" do
            graded_discussion = create_graded_discussion(course)

            get "/courses/#{course.id}/discussion_topics/#{graded_discussion.id}/edit"

            force_click_native('input[type=checkbox][value="checkpoints"]')

            f("input[data-testid='points-possible-input-reply-to-topic']").send_keys :backspace
            f("input[data-testid='points-possible-input-reply-to-topic']").send_keys "5"
            f("input[data-testid='reply-to-entry-required-count']").send_keys :backspace
            f("input[data-testid='reply-to-entry-required-count']").send_keys "6"
            f("input[data-testid='points-possible-input-reply-to-entry']").send_keys :backspace
            f("input[data-testid='points-possible-input-reply-to-entry']").send_keys "7"

            fj("button:contains('Save')").click

            assignment = Assignment.last

            expect(assignment.has_sub_assignments?).to be true
            expect(DiscussionTopic.last.reply_to_entry_required_count).to eq 6

            sub_assignments = SubAssignment.where(parent_assignment_id: assignment.id)
            sub_assignment1 = sub_assignments.find_by(sub_assignment_tag: CheckpointLabels::REPLY_TO_TOPIC)
            sub_assignment2 = sub_assignments.find_by(sub_assignment_tag: CheckpointLabels::REPLY_TO_ENTRY)

            expect(sub_assignment1.points_possible).to eq 5
            expect(sub_assignment2.points_possible).to eq 7
          end

          it "deletes checkpoints if the graded checkbox is unselected on an exisitng discussion with checkpoints" do
<<<<<<< HEAD
            skip("VICE-4225")
=======
>>>>>>> a67fedcf
            assignment = Assignment.last
            expect(assignment.sub_assignments.count).to eq 2

            get "/courses/#{course.id}/discussion_topics/#{@checkpointed_discussion.id}/edit"

            # Uncheck the "graded" checkbox
            force_click_native('input[type=checkbox][value="graded"]')
            fj("button:contains('Save')").click

            # Expect the assignment an the checkpoints to no longer exist
            expect(DiscussionTopic.last.reply_to_entry_required_count).to eq 0
            expect(assignment.sub_assignments.count).to eq 0
            expect(Assignment.last.has_sub_assignments).to be(false)
            expect(DiscussionTopic.last.assignment).to be_nil
          end
        end
      end
    end
  end
end<|MERGE_RESOLUTION|>--- conflicted
+++ resolved
@@ -20,12 +20,9 @@
 require_relative "../helpers/discussions_common"
 require_relative "../helpers/items_assign_to_tray"
 require_relative "../helpers/context_modules_common"
-<<<<<<< HEAD
-=======
 require_relative "../../helpers/k5_common"
 require_relative "../dashboard/pages/k5_important_dates_section_page"
 require_relative "../dashboard/pages/k5_dashboard_common_page"
->>>>>>> a67fedcf
 require_relative "../common"
 require_relative "pages/discussion_page"
 require_relative "../assignments/page_objects/assignment_create_edit_page"
@@ -35,12 +32,9 @@
   include DiscussionsCommon
   include ItemsAssignToTray
   include ContextModulesCommon
-<<<<<<< HEAD
-=======
   include K5DashboardCommonPageObject
   include K5Common
   include K5ImportantDatesSectionPageObject
->>>>>>> a67fedcf
 
   let(:course) { course_model.tap(&:offer!) }
   let(:teacher) { teacher_in_course(course:, name: "teacher", active_all: true).user }
@@ -845,10 +839,6 @@
         end
 
         it "allows settings a graded discussion to an ungraded discussion" do
-<<<<<<< HEAD
-          skip("VICE-4225")
-=======
->>>>>>> a67fedcf
           graded_discussion = create_graded_discussion(course)
           get "/courses/#{course.id}/discussion_topics/#{graded_discussion.id}/edit"
 
@@ -1211,8 +1201,6 @@
             expect(f("body")).not_to contain_jqcss(inherited_from_selector)
           end
 
-<<<<<<< HEAD
-=======
           it "displays module and course overrides correctly" do
             graded_discussion = create_graded_discussion(course)
             module1 = course.context_modules.create!(name: "Module 1")
@@ -1270,7 +1258,6 @@
             expect(assignment.assignment_overrides.first.set_type).to eq "Course"
           end
 
->>>>>>> a67fedcf
           it "does not create an override if the modules override is not updated" do
             graded_discussion = create_graded_discussion(course)
             module1 = course.context_modules.create!(name: "Module 1")
@@ -1356,8 +1343,6 @@
             Discussion.assign_to_button.click
             expect(module_item_assign_to_card.count).to eq 2
           end
-<<<<<<< HEAD
-=======
 
           it "sets the mark important dates checkbox for discussion edit" do
             feature_setup
@@ -1388,7 +1373,6 @@
 
             expect(assignment.important_dates).to be(true)
           end
->>>>>>> a67fedcf
         end
 
         context "checkpoints" do
@@ -1484,10 +1468,6 @@
           end
 
           it "deletes checkpoints if the graded checkbox is unselected on an exisitng discussion with checkpoints" do
-<<<<<<< HEAD
-            skip("VICE-4225")
-=======
->>>>>>> a67fedcf
             assignment = Assignment.last
             expect(assignment.sub_assignments.count).to eq 2
 
