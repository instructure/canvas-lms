# frozen_string_literal: true

#
# Copyright (C) 2014 - present Instructure, Inc.
#
# This file is part of Canvas.
#
# Canvas is free software: you can redistribute it and/or modify it under
# the terms of the GNU Affero General Public License as published by the Free
# Software Foundation, version 3 of the License.
#
# Canvas is distributed in the hope that it will be useful, but WITHOUT ANY
# WARRANTY; without even the implied warranty of MERCHANTABILITY or FITNESS FOR
# A PARTICULAR PURPOSE. See the GNU Affero General Public License for more
# details.
#
# You should have received a copy of the GNU Affero General Public License along
# with this program. If not, see <http://www.gnu.org/licenses/>.

require_relative "../helpers/discussions_common"
require_relative "../helpers/items_assign_to_tray"
require_relative "../helpers/assignments_common"
require_relative "../helpers/context_modules_common"
require_relative "../../helpers/k5_common"
require_relative "../dashboard/pages/k5_important_dates_section_page"
require_relative "../dashboard/pages/k5_dashboard_common_page"
require_relative "../common"
require_relative "pages/discussion_page"
require_relative "../assignments/page_objects/assignment_create_edit_page"
require_relative "../discussions/discussion_helpers"

describe "discussions" do
  include_context "in-process server selenium tests"
  include DiscussionsCommon
  include AssignmentsCommon
  include DiscussionHelpers
  include ItemsAssignToTray
  include ContextModulesCommon
  include K5DashboardCommonPageObject
  include K5Common
  include K5ImportantDatesSectionPageObject

  def create_graded_discussion(discussion_course, assignment_options = {})
    default_assignment_options = {
      name: "Default Assignment",
      points_possible: 10,
      assignment_group: discussion_course.assignment_groups.create!(name: "Default Assignment Group"),
      only_visible_to_overrides: false
    }
    options = default_assignment_options.merge(assignment_options)

    @discussion_assignment = discussion_course.assignments.create!(options)
    all_graded_discussion_options = {
      user: teacher,
      title: "assignment topic title",
      message: "assignment topic message",
      discussion_type: "threaded",
      assignment: @discussion_assignment,
    }
    discussion_course.discussion_topics.create!(all_graded_discussion_options)
  end

  let(:course) { course_model.tap(&:offer!) }
  let(:teacher) { teacher_in_course(course:, name: "teacher", active_all: true).user }
  let(:teacher_topic) { course.discussion_topics.create!(user: teacher, title: "teacher topic title", message: "teacher topic message") }
  let(:assignment_group) { course.assignment_groups.create!(name: "assignment group") }
  let(:group_category) { course.group_categories.create!(name: "group category") }
  let(:assignment) do
    course.assignments.create!(
      name: "assignment",
      points_possible: 10,
      # submission_types: 'discussion_topic',
      assignment_group:
    )
  end
  let(:assignment_topic) do
    course.discussion_topics.create!(user: teacher,
                                     title: "assignment topic title",
                                     message: "assignment topic message",
                                     assignment:)
  end

  context "on the edit page", :ignore_js_errors do
    let(:url) { "/courses/#{course.id}/discussion_topics/#{topic.id}/edit" }

    before do
      Account.site_admin.enable_feature!(:discussion_create)
      Account.site_admin.enable_feature!(:react_discussions_post)
      user_session(teacher)
    end

    context "ungraded" do
      before do
        attachment_model
        # TODO: Update to cover: graded, group discussions, file attachment, any other options later implemented
        all_discussion_options_enabled = {
          title: "value for title",
          message: "value for message",
          is_anonymous_author: false,
          anonymous_state: "full_anonymity",
          todo_date: "Thu, 12 Oct 2023 15:59:59.000000000 UTC +00:00",
          allow_rating: true,
          only_graders_can_rate: true,
          podcast_enabled: true,
          podcast_has_student_posts: true,
          require_initial_post: true,
          discussion_type: "side_comment",
          delayed_post_at: "Tue, 10 Oct 2023 16:00:00.000000000 UTC +00:00",
          lock_at: "Wed, 11 Nov 2023 15:59:59.999999000 UTC +00:00",
          is_section_specific: false,
          attachment: @attachment
        }

        @topic_all_options = course.discussion_topics.create!(all_discussion_options_enabled)
        @topic_no_options = course.discussion_topics.create!(title: "no options enabled - topic", message: "test")
      end

      it "displays all selected options correctly" do
        get "/courses/#{course.id}/discussion_topics/#{@topic_all_options.id}/edit"

        expect(f("input[value='full_anonymity']").selected?).to be_truthy
        expect(f("input[value='full_anonymity']").attribute("disabled")).to be_nil

        expect(f("input[value='must-respond-before-viewing-replies']").selected?).to be_truthy
        expect(f("input[value='enable-podcast-feed']").selected?).to be_truthy
        expect(f("input[value='include-student-replies-in-podcast-feed']").selected?).to be_truthy
        expect(f("input[value='allow-liking']").selected?).to be_truthy
        expect(f("input[value='only-graders-can-like']").selected?).to be_truthy
        expect(f("input[value='add-to-student-to-do']").selected?).to be_truthy
      end

      it "can convert ungraded to graded and checkpointed" do
        get "/courses/#{course.id}/discussion_topics/#{@topic_no_options.id}/edit"
        force_click_native("input[data-testid='graded-checkbox']")
        force_click_native("input[data-testid='checkpoints-checkbox']")
        fj("button:contains('Save')").click
        expect(@topic_no_options.reload.checkpoints?).to be_truthy
      end

      it "cannot convert ungraded to checkpointed if there are replies" do
        @topic_no_options.reply_from({ user: teacher, text: "I feel pretty" })
        get "/courses/#{course.id}/discussion_topics/#{@topic_no_options.id}/edit"
        force_click_native("input[data-testid='graded-checkbox']")
        expect(f("input[data-testid='checkpoints-checkbox']").attribute("disabled")).to be_truthy
        expect(fj("span[class*='screenReaderContent']:contains('Checkpoints cannot be toggled after replies have been made.')")).to be_present
      end

      it "displays the grading and groups not supported in anonymous discussions message in the edit page" do
        get "/courses/#{course.id}/discussion_topics/#{@topic_all_options.id}/edit"

        expect(f("input[value='full_anonymity']").selected?).to be_truthy
        expect(f("input[value='full_anonymity']").attribute("disabled")).to be_nil
        expect(f("body")).to contain_jqcss("[data-testid=groups_grading_not_allowed]")
      end

      it "displays all unselected options correctly" do
        get "/courses/#{course.id}/discussion_topics/#{@topic_no_options.id}/edit"

        expect(f("input[value='full_anonymity']").selected?).to be_falsey
        expect(f("input[value='full_anonymity']").attribute("disabled")).to be_nil

        # There are less checks here because certain options are only visible if their parent input is selected
        expect(f("input[value='must-respond-before-viewing-replies']").selected?).to be_falsey
        expect(f("input[value='enable-podcast-feed']").selected?).to be_falsey
        expect(f("input[value='allow-liking']").selected?).to be_falsey
        expect(f("input[value='add-to-student-to-do']").selected?).to be_falsey
      end

      context "usage rights" do
        before do
          course.update!(usage_rights_required: true)

          usage_rights = @course.usage_rights.create! use_justification: "creative_commons", legal_copyright: "(C) 2014 XYZ Corp", license: "cc_by_nd"
          @attachment.usage_rights = usage_rights
          @attachment.save!
        end

        it "displays correct usage rights" do
          get "/courses/#{course.id}/discussion_topics/#{@topic_all_options.id}/edit"

          expect(f("button[data-testid='usage-rights-icon']")).to be_truthy
          f("button[data-testid='usage-rights-icon']").find_element(css: "svg")
          # Verify that the correct icon appears
          expect(f("button[data-testid='usage-rights-icon']").find_element(css: "svg").attribute("name")).to eq "IconFilesCreativeCommons"

          f("button[data-testid='usage-rights-icon']").click

          expect(f("input[data-testid='usage-select']").attribute("value")).to eq "The material is licensed under Creative Commons"
          expect(f("input[data-testid='cc-license-select']").attribute("value")).to eq "CC Attribution No Derivatives"
          expect(f("input[data-testid='legal-copyright']").attribute("value")).to eq "(C) 2014 XYZ Corp"
        end
      end

      it "saves all changes correctly" do
        get "/courses/#{course.id}/discussion_topics/#{@topic_all_options.id}/edit"

        replace_content(f("input[placeholder='Topic Title']"), "new title", { tab_out: true })

        clear_tiny(f("#discussion-topic-message-body"), "discussion-topic-message-body_ifr")
        type_in_tiny("#discussion-topic-message-body", "new message")

        driver.action.move_to(f("span[data-testid='removable-item']")).perform
        f("[data-testid='remove-button']").click
        _, fullpath, _data = get_file("testfile5.zip")
        f("[data-testid='attachment-input']").send_keys(fullpath)

        # we can change anonymity on edit, if there is no reply
<<<<<<< HEAD
        expect(ffj("fieldset:contains('Anonymous Discussion') input[type=radio]").count).to eq 3
=======
        expect(ffj("fieldset:contains('Anonymous Discussion') input[type=radio]").count).to eq 7
>>>>>>> ee12519a

        force_click_native("input[value='must-respond-before-viewing-replies']")

        force_click_native("input[value='enable-podcast-feed']")
        expect(f("body")).not_to contain_jqcss("input[value='include-student-replies-in-podcast-feed']")

        force_click_native("input[value='allow-liking']")
        expect(f("body")).not_to contain_jqcss("input[value='only-graders-can-like']")

        force_click_native("input[value='add-to-student-to-do']")

        fj("button:contains('Save')").click

        @topic_all_options.reload
        expect(@topic_all_options.title).to eq "new title"
        expect(@topic_all_options.message).to include "new message"
        expect(@topic_all_options.attachment_id).to eq Attachment.last.id
        expect(@topic_all_options.require_initial_post).to be_falsey
        expect(@topic_all_options.podcast_enabled).to be_falsey
        expect(@topic_all_options.allow_rating).to be_falsey
        expect(@topic_all_options.only_graders_can_rate).to be_falsey
        expect(@topic_all_options.todo_date).to be_nil
      end

      # ignore js errors in unrelated discussion show page
      it "preserves URL query parameters on CANCEL", :ignore_js_errors do
        get "/courses/#{course.id}/discussion_topics/#{@topic_all_options.id}/edit?embed=true"
        fj("button:contains('Cancel')").click
        wait_for_ajaximations
        expect(driver.current_url).not_to include("edit")
        expect(driver.current_url).to include("?embed=true")
      end

      context "selective release assignment embedded in discussions edit page" do
        it "allows edit with group category", :ignore_js_errors do
          group_cat = course.group_categories.create!(name: "Groupies")
          get "/courses/#{course.id}/discussion_topics/#{teacher_topic.id}/edit"

          Discussion.click_group_discussion_checkbox
          Discussion.click_group_category_select
          Discussion.click_group_category_option(group_cat.name)
          Discussion.save_button.click

          wait_for_new_page_load
          expect(driver.current_url).not_to end_with("/courses/#{course.id}/discussion_topics/#{teacher_topic.id}/edit")
        end

        it "allows edit with group category and graded", :ignore_js_errors do
          group_cat = course.group_categories.create!(name: "Groupies")
          get "/courses/#{course.id}/discussion_topics/#{teacher_topic.id}/edit"

          Discussion.click_graded_checkbox
          Discussion.click_group_discussion_checkbox
          Discussion.click_group_category_select
          Discussion.click_group_category_option(group_cat.name)
          Discussion.save_button.click

          wait_for_new_page_load
          expect(driver.current_url).not_to end_with("/courses/#{course.id}/discussion_topics/#{teacher_topic.id}/edit")
        end

        it "shows the assign to UI regardless of limit privilege settings with moderate forum set" do
          # i.e., they have moderate_forum permission but not admin or unrestricted student enrollment
          RoleOverride.create!(context: @course.account, permission: "moderate_forum", role: student_role, enabled: true)
          student_in_course(active_all: true)
          user_session(@student)
          get "/courses/#{course.id}/discussion_topics/#{@topic_no_options.id}/edit"

          expect(element_exists?(Discussion.assign_to_section_selector)).to be_truthy

          enrollment = @course.enrollments.find_by(user: @student)
          enrollment.update!(limit_privileges_to_course_section: true)
          get "/courses/#{course.id}/discussion_topics/#{@topic_no_options.id}/edit"

          expect(element_exists?(Discussion.assign_to_section_selector)).to be_truthy
        end

        it "allows student to save edit of created discussion" do
          student_in_course(active_all: true)
          user_session(@student)

          get "/courses/#{course.id}/discussion_topics/new"

          title = "My Test Topic"
          message = "replying to topic"
          available_date = "12/27/2023"

          # Set title
          Discussion.update_discussion_topic_title(title)
          # Set Message
          Discussion.update_discussion_message(message)

          update_available_date(0, available_date, true)
          update_available_time(0, "8:00 AM", true)

          # Save and publish
          Discussion.save_button.click
          wait_for_ajaximations

          dt = DiscussionTopic.last

          get "/courses/#{course.id}/discussion_topics/#{dt.id}/edit"

          new_title = "My New Test Topic"
          Discussion.update_discussion_topic_title(new_title)

          Discussion.save_button.click
          wait_for_ajaximations

          dt.reload
          expect(dt.title).to eq(new_title)
          expect(dt.message).to include message
          expect(format_date_for_view(dt.unlock_at, "%m/%d/%Y")).to eq(available_date)
        end

        it "does not display 'Assign To' section for an ungraded group discussion" do
          group = course.groups.create!(name: "group")
          group_ungraded = course.discussion_topics.create!(title: "no options enabled - topic", group_category: group.group_category)
          get "/courses/#{course.id}/discussion_topics/#{group_ungraded.id}/edit"
          expect(Discussion.select_date_input_exists?).to be_truthy
          expect(element_exists?(Discussion.assign_to_section_selector)).to be_falsey
        end

        it "does not display 'Post To' section and Available From/Until inputs" do
          get "/courses/#{course.id}/discussion_topics/#{@topic_no_options.id}/edit"
          expect(Discussion.select_date_input_exists?).to be_falsey
          expect(Discussion.section_selection_input_exists?).to be_falsey
        end

        it "updates overrides using 'Assign To' tray", :ignore_js_errors do
          student1 = course.enroll_student(User.create!, enrollment_state: "active").user
          available_from = 5.days.ago
          available_until = 5.days.from_now

          get "/courses/#{course.id}/discussion_topics/#{@topic_no_options.id}/edit"

          click_add_assign_to_card
          expect(element_exists?(due_date_input_selector)).to be_falsey
          select_module_item_assignee(1, student1.name)
          update_available_date(1, format_date_for_view(available_from, "%-m/%-d/%Y"), true)
          update_available_time(1, "8:00 AM", true)
          update_until_date(1, format_date_for_view(available_until, "%-m/%-d/%Y"), true)
          update_until_time(1, "9:00 PM", true)

          Discussion.save_button.click
          wait_for_ajaximations

          @topic_no_options.reload
          new_override = @topic_no_options.active_assignment_overrides.last
          expect(new_override.set_type).to eq("ADHOC")
          expect(new_override.set_id).to be_nil
          expect(new_override.set.map(&:id)).to match_array([student1.id])
        end

        it "transitions from ungraded to graded and overrides are ok", :ignore_js_errors do
          discussion_topic = DiscussionHelpers.create_discussion_topic(
            course,
            teacher,
            "Teacher Discussion 1 Title",
            "Teacher Discussion 1 message",
            nil
          )
          student1 = course.enroll_student(User.create!, enrollment_state: "active").user
          available_from = 5.days.ago
          available_until = 5.days.from_now

          discussion_topic.assignment_overrides.create!(set_type: "ADHOC",
                                                        unlock_at: available_from,
                                                        lock_at: available_until)

          discussion_topic.assignment_overrides.last.assignment_override_students.create!(user: student1)

          get "/courses/#{course.id}/discussion_topics/#{discussion_topic.id}/edit"

          expect(is_checked(Discussion.graded_checkbox)).to be_falsey

          Discussion.click_graded_checkbox
          Discussion.save_button.click
          wait_for_ajaximations

          get "/courses/#{course.id}/discussion_topics/#{discussion_topic.id}/edit"

          expect(assign_to_due_date(1).attribute("value")).to eq("")
          expect(assign_to_due_time(1).attribute("value")).to eq("")
          expect(assign_to_available_from_date(1).attribute("value")).to eq(format_date_for_view(available_from, "%b %-e, %Y"))
          expect(assign_to_available_from_time(1).attribute("value")).to eq(available_from.strftime("%-l:%M %p"))
          expect(assign_to_until_date(1).attribute("value")).to eq(format_date_for_view(available_until, "%b %-e, %Y"))
          expect(assign_to_until_time(1).attribute("value")).to eq(available_until.strftime("%-l:%M %p"))
        end

        it "transitions from graded to ungraded and overrides are ok", :ignore_js_errors do
          discussion_assignment_options = {
            name: "assignment",
            points_possible: 10,
          }
          discussion_topic = create_graded_discussion(course, discussion_assignment_options)

          student1 = course.enroll_student(User.create!, enrollment_state: "active").user

          due_at = 3.days.from_now
          available_from = 5.days.ago
          available_until = 5.days.from_now

          @discussion_assignment.assignment_overrides.create!(set_type: "ADHOC",
                                                              due_at:,
                                                              unlock_at: available_from,
                                                              lock_at: available_until)

          @discussion_assignment.assignment_overrides.last.assignment_override_students.create!(user: student1)

          get "/courses/#{course.id}/discussion_topics/#{discussion_topic.id}/edit"

          expect(is_checked(Discussion.graded_checkbox)).to be_truthy

          Discussion.click_graded_checkbox
          Discussion.save_button.click
          wait_for_ajaximations

          get "/courses/#{course.id}/discussion_topics/#{discussion_topic.id}/edit"

          expect(assign_to_date_and_time[1].text).not_to include("Due Date")
          expect(assign_to_available_from_date(1, true).attribute("value")).to eq(format_date_for_view(available_from, "%b %-e, %Y"))
          expect(assign_to_available_from_time(1, true).attribute("value")).to eq(available_from.strftime("%-l:%M %p"))
          expect(assign_to_until_date(1, true).attribute("value")).to eq(format_date_for_view(available_until, "%b %-e, %Y"))
          expect(assign_to_until_time(1, true).attribute("value")).to eq(available_until.strftime("%-l:%M %p"))
        end

        it "does not recover a deleted card when adding an assignee", :ignore_js_errors do
          # Bug fix of LX-1619
          student1 = course.enroll_student(User.create!, enrollment_state: "active").user

          get "/courses/#{course.id}/discussion_topics/#{@topic_all_options.id}/edit"

          click_add_assign_to_card
          click_delete_assign_to_card(0)
          select_module_item_assignee(0, student1.name)

          expect(selected_assignee_options.count).to be(1)
        end

        it "does not navigate to existsing discussion edit page" do
          course.account.enable_feature!(:horizon_course_setting)
          course.horizon_course = true
          course.save!
          get "/courses/#{course.id}/discussion_topics/#{@topic_all_options.id}/edit"
          expect(element_exists?(Discussion.save_selector)).to be_falsey
        end
      end
    end

    context "ungraded group" do
      it "displays the selected group category correctly" do
        group_category = course.group_categories.create!(name: "group category 1")

        discussion_with_group_category = {
          title: "value for title",
          message: "value for message",
          group_category_id: group_category.id,
        }

        group_topic = course.discussion_topics.create!(discussion_with_group_category)
        group_topic.update!(group_category_id: group_category.id)

        get "/courses/#{course.id}/discussion_topics/#{group_topic.id}/edit"

        expect(f("input[value='group-discussion']").selected?).to be_truthy
        expect(f("input[placeholder='Select a group category']").attribute("title")).to eq group_category.name
      end
    end

    context "announcement" do
      before do
        # TODO: Update to cover: file attachments and any other options later implemented
        all_announcement_options = {
          title: "value for title",
          message: "value for message",
          delayed_post_at: "Thu, 16 Nov 2023 17:00:00.000000000 UTC +00:00",
          podcast_enabled: true,
          podcast_has_student_posts: true,
          require_initial_post: true,
          discussion_type: "side_comment",
          allow_rating: true,
          only_graders_can_rate: true,
          locked: false,
        }

        @announcement_all_options = course.announcements.create!(all_announcement_options)
        # In this case, locked: true displays itself as an unchecked "allow participants to comment" option
        @announcement_no_options = course.announcements.create!({ title: "no options", message: "nothing else", locked: true })
      end

      it "displays all selected options correctly" do
        get "/courses/#{course.id}/discussion_topics/#{@announcement_all_options.id}/edit"

        expect(f("input[value='enable-participants-commenting']").selected?).to be_truthy
        expect(f("input[value='must-respond-before-viewing-replies']").selected?).to be_truthy
        expect(f("input[value='allow-liking']").selected?).to be_truthy
        expect(f("input[value='only-graders-can-like']").selected?).to be_truthy
        expect(f("input[value='enable-podcast-feed']").selected?).to be_truthy
        expect(f("input[value='include-student-replies-in-podcast-feed']").selected?).to be_truthy

        # Just checking for a value. Formatting and TZ differences between front-end and back-end
        # makes an exact comparison too fragile.
        expect(ff("input[placeholder='Select Date']")[0].attribute("value")).to be_truthy
      end

      it "displays all unselected options correctly" do
        get "/courses/#{course.id}/discussion_topics/#{@announcement_no_options.id}/edit"

        expect(f("input[value='enable-participants-commenting']").selected?).to be_falsey
        expect(f("input[value='allow-liking']").selected?).to be_falsey
        expect(f("input[value='enable-podcast-feed']").selected?).to be_falsey
      end

      it "displays comment related fields when participants commenting is enabled" do
        user_session(teacher)
        get "/courses/#{course.id}/discussion_topics/#{@announcement_no_options.id}/edit"

        force_click_native("input[value='enable-participants-commenting']")
        expect(f("body")).to contain_jqcss "input[value='must-respond-before-viewing-replies']"
        expect(f("body")).to contain_jqcss "input[value='disallow-threaded-replies']"
      end
    end

    context "graded" do
      it "displays graded assignment options correctly when initially opening edit page with archived grading schemes disabled" do
        Account.site_admin.disable_feature!(:archived_grading_schemes)
        grading_standard = course.grading_standards.create!(title: "Win/Lose", data: [["Winner", 0.94], ["Loser", 0]])

        # Create a grading standard and make sure it is selected
        discussion_assignment_options = {
          name: "assignment",
          points_possible: 10,
          grading_type: "letter_grade",
          assignment_group: course.assignment_groups.create!(name: "assignment group"),
          grading_standard_id: grading_standard.id,
          only_visible_to_overrides: true,
        }

        discussion_assignment_peer_review_options = {
          peer_reviews: true,
          automatic_peer_reviews: true,
          peer_reviews_due_at: 1.day.ago,
          peer_review_count: 2,
        }

        discussion_assignment_options = discussion_assignment_options.merge(discussion_assignment_peer_review_options)

        graded_discussion = create_graded_discussion(course, discussion_assignment_options)

        course_override_due_date = 5.days.from_now
        course_section = course.course_sections.create!(name: "section alpha")
        graded_discussion.assignment.assignment_overrides.create!(set_type: "CourseSection", set_id: course_section.id, due_at: course_override_due_date)

        get "/courses/#{course.id}/discussion_topics/#{graded_discussion.id}/edit"
        # Grading scheme sub menu is selected
        expect(fj("span:contains('#{grading_standard.title}')").present?).to be_truthy
        expect(fj("span:contains('Manage All Grading Schemes')").present?).to be_truthy
        # Graded checkbox
        expect(is_checked(f("input[data-testid='graded-checkbox']"))).to be_truthy
        # Points possible
        expect(f("input[data-testid='points-possible-input']").attribute("value")).to eq "10"
        # Grading type
        expect(f("input[data-testid='display-grade-input']").attribute("value")).to eq "Letter Grade"
        # Assignment Group
        expect(f("input[data-testid='assignment-group-input']").attribute("value")).to eq "assignment group"
        # Peer review checkboxes
        expect(is_checked(f("input[data-testid='peer_review_manual']"))).to be_falsey
        expect(is_checked(f("input[data-testid='peer_review_off']"))).to be_falsey
        expect(is_checked(f("input[data-testid='peer_review_auto']"))).to be_truthy
        # peer review count
        expect(f("input[data-testid='peer-review-count-input']").attribute("value")).to eq "2"

        # Peer review date
        # Just checking for a value. Formatting and TZ differences between front-end and back-end
        # makes an exact comparison too fragile.
        expect(ff("input[placeholder='Select Date']")[0].attribute("value")).not_to be_empty

        expect(assign_to_in_tray("Remove #{course_section.name}")[0]).to be_displayed
      end

      it "allows settings a graded discussion to an ungraded discussion" do
        graded_discussion = create_graded_discussion(course)
        get "/courses/#{course.id}/discussion_topics/#{graded_discussion.id}/edit"

        # Uncheck the "graded" checkbox
        force_click_native('input[type=checkbox][value="graded"]')
        fj("button:contains('Save')").click

        expect(DiscussionTopic.last.assignment).to be_nil
      end

      it "sets the mark important dates checkbox for discussion edit when differentiated modules ff is off" do
        feature_setup

        graded_discussion = create_graded_discussion(course)

        course_override_due_date = 5.days.from_now
        course_section = course.course_sections.create!(name: "section alpha")
        graded_discussion.assignment.assignment_overrides.create!(set_type: "CourseSection", set_id: course_section.id, due_at: course_override_due_date)

        get "/courses/#{course.id}/discussion_topics/#{graded_discussion.id}/edit"

        expect(mark_important_dates).to be_displayed
        scroll_to_element(mark_important_dates)
        click_mark_important_dates

        Discussion.save_button.click
        wait_for_ajaximations

        assignment = Assignment.last

        expect(assignment.important_dates).to be(true)
      end

      context "with archived grading schemes enabled" do
        before do
          Account.site_admin.enable_feature!(:grading_scheme_updates)
          Account.site_admin.enable_feature!(:archived_grading_schemes)
          @course = course
          @account = @course.account
          @active_grading_standard = @course.grading_standards.create!(title: "Active Grading Scheme", data: { "A" => 0.9, "F" => 0 }, scaling_factor: 1.0, points_based: false, workflow_state: "active")
          @archived_grading_standard = @course.grading_standards.create!(title: "Archived Grading Scheme", data: { "A" => 0.9, "F" => 0 }, scaling_factor: 1.0, points_based: false, workflow_state: "archived")
          @account_grading_standard = @account.grading_standards.create!(title: "Account Grading Scheme", data: { "A" => 0.9, "F" => 0 }, scaling_factor: 1.0, points_based: false, workflow_state: "active")
          discussion_assignment_options = {
            name: "assignment",
            points_possible: 10,
            grading_type: "letter_grade",
            assignment_group: course.assignment_groups.create!(name: "assignment group"),
            only_visible_to_overrides: true,
          }

          @graded_discussion = create_graded_discussion(course, discussion_assignment_options)
          @assignment = @graded_discussion.assignment
        end

        it "shows archived grading scheme if it is the course default twice, once to follow course default scheme and once to choose that scheme to use" do
          @course.update!(grading_standard_id: @archived_grading_standard.id)
          @course.reload
          get "/courses/#{@course.id}/discussion_topics/#{@graded_discussion.id}/edit"
          wait_for_ajaximations
          expect(f("[data-testid='grading-schemes-selector-dropdown']").attribute("title")).to eq(@archived_grading_standard.title + " (course default)")
          f("[data-testid='grading-schemes-selector-dropdown']").click
          expect(f("[data-testid='grading-schemes-selector-option-#{@course.grading_standard.id}']")).to include_text(@course.grading_standard.title)
        end

        it "shows archived grading scheme if it is the current assignment grading standard" do
          @assignment.update!(grading_standard_id: @archived_grading_standard.id)
          @assignment.reload
          get "/courses/#{@course.id}/discussion_topics/#{@graded_discussion.id}/edit"
          wait_for_ajaximations
          expect(f("[data-testid='grading-schemes-selector-dropdown']").attribute("title")).to eq(@archived_grading_standard.title)
        end

        it "removes grading schemes from dropdown after archiving them but still shows them upon reopening the modal" do
          get "/courses/#{@course.id}/discussion_topics/#{@graded_discussion.id}/edit"
          wait_for_ajaximations
          f("[data-testid='grading-schemes-selector-dropdown']").click
          expect(f("[data-testid='grading-schemes-selector-option-#{@active_grading_standard.id}']")).to be_present
          f("[data-testid='manage-all-grading-schemes-button']").click
          wait_for_ajaximations
          f("[data-testid='grading-scheme-#{@active_grading_standard.id}-archive-button']").click
          wait_for_ajaximations
          f("[data-testid='manage-all-grading-schemes-close-button']").click
          wait_for_ajaximations
          f("[data-testid='grading-schemes-selector-dropdown']").click
          expect(f("[data-testid='grading-schemes-selector-dropdown-form']")).not_to contain_css("[data-testid='grading-schemes-selector-option-#{@active_grading_standard.id}']")
          f("[data-testid='manage-all-grading-schemes-button']").click
          wait_for_ajaximations
          expect(f("[data-testid='grading-scheme-row-#{@active_grading_standard.id}']").text).to be_present
        end

        it "shows all archived schemes in the manage grading schemes modal" do
          archived_gs1 = @course.grading_standards.create!(title: "Archived Grading Scheme 1", data: { "A" => 0.9, "F" => 0 }, scaling_factor: 1.0, points_based: false, workflow_state: "archived")
          archived_gs2 = @course.grading_standards.create!(title: "Archived Grading Scheme 2", data: { "A" => 0.9, "F" => 0 }, scaling_factor: 1.0, points_based: false, workflow_state: "archived")
          archived_gs3 = @course.grading_standards.create!(title: "Archived Grading Scheme 3", data: { "A" => 0.9, "F" => 0 }, scaling_factor: 1.0, points_based: false, workflow_state: "archived")
          get "/courses/#{@course.id}/discussion_topics/#{@graded_discussion.id}/edit"
          wait_for_ajaximations
          f("[data-testid='manage-all-grading-schemes-button']").click
          wait_for_ajaximations
          expect(f("[data-testid='grading-scheme-#{archived_gs1.id}-name']")).to include_text(archived_gs1.title)
          expect(f("[data-testid='grading-scheme-#{archived_gs2.id}-name']")).to include_text(archived_gs2.title)
          expect(f("[data-testid='grading-scheme-#{archived_gs3.id}-name']")).to include_text(archived_gs3.title)
        end

        it "will still show the assignment grading scheme if you archive it on the edit page in the management modal and persist on reload" do
          @assignment.update!(grading_standard_id: @active_grading_standard.id)
          @assignment.reload
          get "/courses/#{@course.id}/discussion_topics/#{@graded_discussion.id}/edit"
          wait_for_ajaximations
          expect(f("[data-testid='grading-schemes-selector-dropdown']").attribute("title")).to eq(@active_grading_standard.title)
          f("[data-testid='manage-all-grading-schemes-button']").click
          wait_for_ajaximations
          f("[data-testid='grading-scheme-#{@active_grading_standard.id}-archive-button']").click
          wait_for_ajaximations
          f("[data-testid='manage-all-grading-schemes-close-button']").click
          wait_for_ajaximations
          expect(f("[data-testid='grading-schemes-selector-dropdown']").attribute("title")).to eq(@active_grading_standard.title)
          get "/courses/#{@course.id}/assignments/#{@assignment.id}/edit"
          wait_for_ajaximations
          expect(f("[data-testid='grading-schemes-selector-dropdown']").attribute("title")).to eq(@active_grading_standard.title)
        end

        it "creates a discussion topic with selected grading scheme/standard" do
          grading_standard = @course.grading_standards.create!(title: "Win/Lose", data: [["Winner", 0.94], ["Loser", 0]])
          get "/courses/#{@course.id}/discussion_topics/#{@graded_discussion.id}/edit"
          wait_for_ajaximations
          f("[data-testid='grading-schemes-selector-dropdown']").click
          f("[data-testid='grading-schemes-selector-option-#{grading_standard.id}']").click
          f("[data-testid='save-button']").click
          wait_for_ajaximations
          expect_new_page_load { f("[data-testid='continue-button']").click }
          a = DiscussionTopic.last.assignment
          expect(a.grading_standard_id).to eq grading_standard.id
        end
      end

      it "allows editing the assignment group for the graded discussion" do
        assign_group_2 = course.assignment_groups.create!(name: "Group 2")
        get "/courses/#{course.id}/discussion_topics/#{assignment_topic.id}/edit"
        force_click_native("input[title='assignment group']")
        wait_for(method: nil, timeout: 3) { fj("li:contains('Group 2')").present? }
        fj("li:contains('Group 2')").click
        fj("button:contains('Save')").click
        expect(assignment.reload.assignment_group_id).to eq assign_group_2.id
      end

      it "allows editing the points possible, grading type, group category, and peer review for the graded discussion" do
        pp_string = "80"
        group_cat = course.group_categories.create!(name: "another group set")
        get "/courses/#{course.id}/discussion_topics/#{assignment_topic.id}/edit"

        # change points possible from 10 to 80. selenium's clear method does not completely remove the previous value
        # so we use backspace instead
        pp_string.each_char { f("input[data-testid='points-possible-input']").send_keys(:backspace) }
        f("input[data-testid='points-possible-input']").send_keys(pp_string)

        force_click_native("input[value='Points']")
        fj("li:contains('Letter Grade')").click

        force_click_native("input[data-testid='peer_review_manual']")

        force_click_native("input[data-testid='group-discussion-checkbox']")
        force_click_native("input[placeholder='Select a group category']")
        fj("li:contains('#{group_cat.name}')").click

        fj("button:contains('Save')").click
        updated_assignment = assignment.reload
        expect(updated_assignment.points_possible).to eq 80
        expect(updated_assignment.grading_type).to eq "letter_grade"
        expect(updated_assignment.peer_reviews).to be true
        expect(updated_assignment.automatic_peer_reviews).to be false
        expect(updated_assignment.peer_reviews_assign_at).to be_nil
        expect(assignment.effective_group_category_id).to eq group_cat.id
      end

      it "adds an attachment to a graded discussion" do
        get "/courses/#{course.id}/discussion_topics/#{assignment_topic.id}/edit"
        _filename, fullpath, _data = get_file("testfile5.zip")
        f("input[data-testid='attachment-input']").send_keys(fullpath)
        fj("button:contains('Save')").click
        expect(assignment_topic.reload.attachment_id).to eq Attachment.last.id
      end

      context "selective release with embedded assign to cards", :ignore_js_errors do
        before do
          @student1 = student_in_course(course:, active_all: true).user
          @student2 = student_in_course(course:, active_all: true).user
          @course_section = course.course_sections.create!(name: "section alpha")
          @course_section_2 = course.course_sections.create!(name: "section Beta")
        end

        it "displays Everyone correctly", custom_timeout: 30 do
          graded_discussion = create_graded_discussion(course)

          due_date = "Sat, 06 Apr 2024 00:00:00.000000000 UTC +00:00"
          unlock_at = "Fri, 05 Apr 2024 00:00:00.000000000 UTC +00:00"
          lock_at = "Sun, 07 Apr 2024 00:00:00.000000000 UTC +00:00"
          graded_discussion.assignment.update!(due_at: due_date, unlock_at:, lock_at:)

          # Open page and assignTo tray
          get "/courses/#{course.id}/discussion_topics/#{graded_discussion.id}/edit"

          # Expect check card and override count/content
          expect(module_item_assign_to_card.count).to eq 1
          expect(selected_assignee_options.count).to eq 1
          expect(selected_assignee_options.first.find("span").text).to eq "Everyone"

          # Find the date inputs, extract their values, combine date and time values, and parse into DateTime objects
          displayed_override_dates = all_displayed_assign_to_date_and_time

          # Check that the due dates are correctly displayed
          expect(displayed_override_dates.include?(Time.zone.parse(due_date))).to be_truthy
          expect(displayed_override_dates.include?(Time.zone.parse(unlock_at))).to be_truthy
          expect(displayed_override_dates.include?(Time.zone.parse(lock_at))).to be_truthy
        end

        it "displays everyone and section and student overrides correctly", custom_timeout: 30 do
          graded_discussion = create_graded_discussion(course)

          # Create overrides
          # Card 1 = ["Everyone else"], Set by: only_visible_to_overrides: false

          # Card 2
          graded_discussion.assignment.assignment_overrides.create!(set_type: "CourseSection", set_id: @course_section.id)

          # Card 3
          graded_discussion.assignment.assignment_overrides.create!(set_type: "CourseSection", set_id: @course_section_2.id)

          # Card 4
          graded_discussion.assignment.assignment_overrides.create!(set_type: "ADHOC")
          graded_discussion.assignment.assignment_overrides.last.assignment_override_students.create!(user: @student1)
          graded_discussion.assignment.assignment_overrides.last.assignment_override_students.create!(user: @student2)

          # Open edit page and AssignTo Tray
          get "/courses/#{course.id}/discussion_topics/#{graded_discussion.id}/edit"

          # Check that displayed cards and overrides are correct
          expect(module_item_assign_to_card.count).to eq 4

          displayed_overrides = module_item_assign_to_card.map do |card|
            card.find_all(assignee_selected_option_selector).map(&:text)
          end

          expected_overrides = generate_expected_overrides(graded_discussion.assignment)
          expect(displayed_overrides).to match_array(expected_overrides)
        end

        it "displays visible to overrides only correctly", custom_timeout: 30 do
          # The main difference in this test is that only_visible_to_overrides is true
          discussion_assignment_options = {
            only_visible_to_overrides: true,
          }
          graded_discussion = create_graded_discussion(course, discussion_assignment_options)

          # Create overrides
          # Card 1
          graded_discussion.assignment.assignment_overrides.create!(set_type: "CourseSection", set_id: @course_section.id)
          # Card 2
          graded_discussion.assignment.assignment_overrides.create!(set_type: "CourseSection", set_id: @course_section_2.id)
          # Card 3
          graded_discussion.assignment.assignment_overrides.create!(set_type: "ADHOC")
          graded_discussion.assignment.assignment_overrides.last.assignment_override_students.create!(user: @student1)
          graded_discussion.assignment.assignment_overrides.last.assignment_override_students.create!(user: @student2)

          # Open edit page and AssignTo Tray
          get "/courses/#{course.id}/discussion_topics/#{graded_discussion.id}/edit"

          # Check that displayed cards and overrides are correct
          expect(module_item_assign_to_card.count).to eq 3

          displayed_overrides = module_item_assign_to_card.map do |card|
            card.find_all(assignee_selected_option_selector).map(&:text)
          end

          expected_overrides = generate_expected_overrides(graded_discussion.assignment)
          expect(displayed_overrides).to match_array(expected_overrides)
        end

        it "allows adding overrides" do
          graded_discussion = create_graded_discussion(course)

          due_date = "Sat, 06 Apr 2024 00:00:00.000000000 UTC +00:00"
          unlock_at = "Fri, 05 Apr 2024 00:00:00.000000000 UTC +00:00"
          lock_at = "Sun, 07 Apr 2024 00:00:00.000000000 UTC +00:00"
          graded_discussion.assignment.update!(due_at: due_date, unlock_at:, lock_at:)
          course.reload
          # Open page and assignTo tray
          get "/courses/#{course.id}/discussion_topics/#{graded_discussion.id}/edit"

          click_add_assign_to_card
          select_module_item_assignee(1, @student1.name)

          Discussion.save_button.click
          wait_for_ajaximations

          assignment = Assignment.last

          expect(assignment.assignment_overrides.active.count).to eq 1
        end

        it "allows removing overrides" do
          graded_discussion = create_graded_discussion(course)

          due_date = "Sat, 06 Apr 2024 00:00:00.000000000 UTC +00:00"
          unlock_at = "Fri, 05 Apr 2024 00:00:00.000000000 UTC +00:00"
          lock_at = "Sun, 07 Apr 2024 00:00:00.000000000 UTC +00:00"
          graded_discussion.assignment.update!(due_at: due_date, unlock_at:, lock_at:)

          # Create section override
          course_section = course.course_sections.create!(name: "section alpha")
          graded_discussion.assignment.assignment_overrides.create!(set_type: "CourseSection", set_id: course_section.id)

          course.reload
          # Open page and assignTo tray
          get "/courses/#{course.id}/discussion_topics/#{graded_discussion.id}/edit"

          # Remove the section override
          click_delete_assign_to_card(1)

          Discussion.save_button.click
          wait_for_ajaximations

          assignment = Assignment.last
          assignment.reload
          expect(assignment.assignment_overrides.active.count).to eq 0
          expect(assignment.only_visible_to_overrides).to be_falsey
        end

        it "displays module overrides correctly" do
          graded_discussion = create_graded_discussion(course)
          module1 = course.context_modules.create!(name: "Module 1")
          graded_discussion.context_module_tags.create! context_module: module1, context: course, tag_type: "context_module"

          override = module1.assignment_overrides.create!
          override.assignment_override_students.create!(user: @student1)

          # Open page and assignTo tray
          get "/courses/#{course.id}/discussion_topics/#{graded_discussion.id}/edit"

          # Verify that Everyone tag does not appear
          expect(module_item_assign_to_card.count).to eq 1
          expect(module_item_assign_to_card[0].find_all(assignee_selected_option_selector).map(&:text)).to eq ["User"]
          expect(inherited_from.last.text).to eq("Inherited from #{module1.name}")

          # Update the inherited card due date, should remove inherited
          update_due_date(0, "12/31/2022")
          update_due_time(0, "5:00 PM")

          expect(f("body")).not_to contain_jqcss(inherited_from_selector)

          Discussion.save_button.click
          Discussion.section_warning_continue_button.click
          wait_for_ajaximations

          # Expect the module override to be overridden and not appear
          get "/courses/#{course.id}/discussion_topics/#{graded_discussion.id}/edit"

          expect(module_item_assign_to_card.count).to eq 1
          expect(f("body")).not_to contain_jqcss(inherited_from_selector)
        end

        it "displays module and course overrides correctly" do
          graded_discussion = create_graded_discussion(course)
          module1 = course.context_modules.create!(name: "Module 1")
          graded_discussion.context_module_tags.create! context_module: module1, context: course, tag_type: "context_module"

          override = module1.assignment_overrides.create!
          override.assignment_override_students.create!(user: @student1)
          graded_discussion.assignment.assignment_overrides.create!(set: course, due_at: 1.day.from_now)

          # Open page and assignTo tray
          get "/courses/#{course.id}/discussion_topics/#{graded_discussion.id}/edit"

          # Verify that Everyone tag does not appear
          expect(module_item_assign_to_card.count).to eq 2
          expect(module_item_assign_to_card[0].find_all(assignee_selected_option_selector).map(&:text)).to eq ["Everyone else"]
          expect(module_item_assign_to_card[1].find_all(assignee_selected_option_selector).map(&:text)).to eq ["User"]
          expect(inherited_from.last.text).to eq("Inherited from #{module1.name}")
        end

        it "saves group overrides correctly" do
          graded_discussion = create_graded_discussion(course)
          group_category.create_groups(1)
          get "/courses/#{course.id}/discussion_topics/#{graded_discussion.id}/edit"

          # select group category
          force_click_native("input[data-testid='group-discussion-checkbox']")
          force_click_native("input[placeholder='Select a group category']")
          fj("li:contains('#{group_category.name}')").click

          # set group category override
          force_click_native('input[data-testid="assignee_selector"]')
          fj("li:contains('#{group_category.groups.first.name}')").click
          Discussion.save_button.click

          wait_for_new_page_load
          expect(driver.current_url).not_to include("edit")
        end

        it "creates a course override if everyone is added with a module override" do
          graded_discussion = create_graded_discussion(course)
          module1 = course.context_modules.create!(name: "Module 1")
          graded_discussion.context_module_tags.create! context_module: module1, context: course, tag_type: "context_module"

          override = module1.assignment_overrides.create!
          override.assignment_override_students.create!(user: @student1)

          # Open page and assignTo tray
          get "/courses/#{course.id}/discussion_topics/#{graded_discussion.id}/edit"

          # Verify the module override is shown
          expect(module_item_assign_to_card.count).to eq 1
          expect(module_item_assign_to_card[0].find_all(assignee_selected_option_selector).map(&:text)).to eq ["User"]
          expect(inherited_from.last.text).to eq("Inherited from #{module1.name}")

          click_add_assign_to_card
          select_module_item_assignee(1, "Everyone else")

          # Save the discussion without changing the inherited module override
          Discussion.save_button.click
          Discussion.section_warning_continue_button.click
          wait_for_ajaximations

          assignment = graded_discussion.assignment
          assignment.reload
          # Expect the existing override to be the module override
          expect(assignment.assignment_overrides.active.count).to eq 1
          expect(assignment.all_assignment_overrides.active.count).to eq 2
          expect(assignment.assignment_overrides.first.set_type).to eq "Course"
          expect(assignment.only_visible_to_overrides).to be_truthy
        end

        it "does not display module override if an unassigned override exists" do
          graded_discussion = create_graded_discussion(course)
          module1 = course.context_modules.create!(name: "Module 1")
          graded_discussion.context_module_tags.create! context_module: module1, context: course, tag_type: "context_module"

          override = module1.assignment_overrides.create!
          override.assignment_override_students.create!(user: @student1)

          unassigned_override = graded_discussion.assignment.assignment_overrides.create!
          unassigned_override.assignment_override_students.create!(user: @student1)
          unassigned_override.update(unassign_item: true)

          assigned_override = graded_discussion.assignment.assignment_overrides.create!
          assigned_override.assignment_override_students.create!(user: @student2)

          # Open page and assignTo tray
          get "/courses/#{course.id}/discussion_topics/#{graded_discussion.id}/edit"

          # Verify the module override is not shown
          expect(module_item_assign_to_card.count).to eq 1
          expect(module_item_assign_to_card[0].find_all(assignee_selected_option_selector).map(&:text)).to eq ["User"]
          expect(module_item_assign_to_card[0]).not_to contain_css(inherited_from_selector)
        end

        it "displays highighted cards correctly" do
          graded_discussion = create_graded_discussion(course)
          get "/courses/#{course.id}/discussion_topics/#{graded_discussion.id}/edit"

          # Expect there to be no highlighted cards
          expect(module_item_assign_to_card.count).to eq 1
          expect(f("body")).not_to contain_jqcss(highlighted_card_selector)

          # Expect highlighted card after making a change
          update_due_date(0, "12/31/2022")

          expect(highlighted_item_assign_to_card.count).to eq 1
        end

        it "sets the mark important dates checkbox for discussion edit" do
          feature_setup

          graded_discussion = create_graded_discussion(course)

          get "/courses/#{course.id}/discussion_topics/#{graded_discussion.id}/edit"

          formatted_date = format_date_for_view(2.days.from_now(Time.zone.now), "%m/%d/%Y")
          update_due_date(0, formatted_date)
          update_due_time(0, "5:00 PM")

          expect(mark_important_dates).to be_displayed
          scroll_to_element(mark_important_dates)
          click_mark_important_dates

          Discussion.save_button.click
          wait_for_ajaximations

          assignment = Assignment.last

          expect(assignment.important_dates).to be(true)
        end

        it "does not show the assign to UI when the user does not have permission even if user can access edit page" do
          # i.e., they have moderate_forum permission but not manage_assignments_edit
          discussion = create_graded_discussion(course)
          get "/courses/#{course.id}/discussion_topics/#{discussion.id}/edit"
          expect(element_exists?(Discussion.assign_to_section_selector)).to be_truthy

          RoleOverride.create!(context: @course.account, permission: "manage_assignments_edit", role: teacher_role, enabled: false)
          get "/courses/#{course.id}/discussion_topics/#{discussion.id}/edit"
          expect(element_exists?(Discussion.assign_to_section_selector)).to be_falsey
        end

        it "does not recover a deleted card when adding an assignee", :ignore_js_errors do
          # Bug fix of LX-1619
          discussion = create_graded_discussion(course)
          get "/courses/#{course.id}/discussion_topics/#{discussion.id}/edit"

          click_add_assign_to_card
          click_delete_assign_to_card(0)
          select_module_item_assignee(0, @course_section_2.name)

          expect(selected_assignee_options.count).to be(1)
        end

        context "differentiaiton tags" do
          before do
            @course.account.enable_feature! :assign_to_differentiation_tags
            @course.account.tap do |a|
              a.settings[:allow_assign_to_differentiation_tags] = { value: true }
              a.save!
            end

            @differentiation_tag_category = @course.group_categories.create!(name: "Differentiation Tag Category", non_collaborative: true)
            @diff_tag1 = @course.groups.create!(name: "Differentiation Tag 1", group_category: @differentiation_tag_category, non_collaborative: true)
            @diff_tag2 = @course.groups.create!(name: "Differentiation Tag 2", group_category: @differentiation_tag_category, non_collaborative: true)
          end

          it "assigns a differentiation tag and saves discussion" do
            graded_discussion = create_graded_discussion(course)

            due_date = "Sat, 06 Apr 2024 00:00:00.000000000 UTC +00:00"
            unlock_at = "Fri, 05 Apr 2024 00:00:00.000000000 UTC +00:00"
            lock_at = "Sun, 07 Apr 2024 00:00:00.000000000 UTC +00:00"
            graded_discussion.assignment.update!(due_at: due_date, unlock_at:, lock_at:)
            course.reload
            # Open page and assignTo tray
            get "/courses/#{course.id}/discussion_topics/#{graded_discussion.id}/edit"

            click_add_assign_to_card
            select_module_item_assignee(1, @diff_tag1.name)

            Discussion.save_button.click
            wait_for_ajaximations

            assignment = Assignment.last

            expect(assignment.assignment_overrides.active.count).to eq 1
          end

          context "existing differentiation tag overrides" do
            before do
              @discussion = create_graded_discussion(@course)
              @discussion.assignment.assignment_overrides.create!(set_type: "Group", set_id: @diff_tag1.id, title: @diff_tag1.name)
              @discussion.assignment.assignment_overrides.create!(set_type: "Group", set_id: @diff_tag2.id, title: @diff_tag2.name)
            end

            it "renders all the override assignees" do
              get "/courses/#{@course.id}/discussion_topics/#{@discussion.id}/edit"

              # 3 differentiation tags
              expect(selected_assignee_options.count).to eq 3
            end
          end
        end

        context "checkpoints" do
          it "shows reply to topic input on graded discussion with sub assignments" do
            Account.site_admin.enable_feature!(:discussion_checkpoints)
            @course.account.enable_feature!(:discussion_checkpoints)
            assignment = @course.assignments.create!(
              name: "Assignment",
              submission_types: ["online_text_entry"],
              points_possible: 20
            )
            assignment.update!(has_sub_assignments: true)
            assignment.sub_assignments.create!(context: assignment.context, sub_assignment_tag: CheckpointLabels::REPLY_TO_TOPIC, points_possible: 10, due_at: 3.days.from_now)
            assignment.sub_assignments.create!(context: assignment.context, sub_assignment_tag: CheckpointLabels::REPLY_TO_ENTRY, points_possible: 10, due_at: 5.days.from_now)
            graded_discussion = @course.discussion_topics.create!(
              title: "Graded Discussion",
              discussion_type: "threaded",
              posted_at: "2017-07-09 16:32:34",
              user: @teacher,
              assignment:,
              reply_to_entry_required_count: 1
            )

            # Open page and assignTo tray
            get "/courses/#{@course.id}/discussion_topics/#{graded_discussion.id}/edit"

            expect(module_item_assign_to_card.last).to contain_css(reply_to_topic_due_date_input_selector)
          end

          it "shows required replies input on graded discussion with sub assignments" do
            Account.site_admin.enable_feature!(:discussion_checkpoints)
            @course.account.enable_feature!(:discussion_checkpoints)
            @student1 = student_in_course(course:, active_all: true).user
            @student2 = student_in_course(course:, active_all: true).user
            @course_section = course.course_sections.create!(name: "section alpha")
            @course_section_2 = course.course_sections.create!(name: "section Beta")

            # Open page and assignTo tray
            get "/courses/#{@course.id}/discussion_topics/new"
            title = "Graded Discussion Topic with letter grade type"
            message = "replying to topic"

            f("input[placeholder='Topic Title']").send_keys title
            type_in_tiny("textarea", message)

            force_click_native('input[type=checkbox][value="graded"]')
            force_click_native('input[type=checkbox][value="checkpoints"]')

            click_add_assign_to_card
            click_delete_assign_to_card(0)
            select_module_item_assignee(0, @course_section_2.name)

            reply_to_topic_date = 3.days.from_now(Time.zone.now).to_date + 17.hours
            reply_to_topic_date_formatted = format_date_for_view(reply_to_topic_date, "%m/%d/%Y")
            update_reply_to_topic_date(0, reply_to_topic_date_formatted)
            update_reply_to_topic_time(0, "5:00 PM")

            # required replies
            required_replies_date = 4.days.from_now(Time.zone.now).to_date + 17.hours
            required_replies_date_formatted = format_date_for_view(required_replies_date, "%m/%d/%Y")
            update_required_replies_date(0, required_replies_date_formatted)
            update_required_replies_time(0, "5:00 PM")

            # available from
            available_from_date = 2.days.from_now(Time.zone.now).to_date + 17.hours
            available_from_date_formatted = format_date_for_view(available_from_date, "%m/%d/%Y")
            update_available_date(0, available_from_date_formatted, true, false)
            update_available_time(0, "5:00 PM", true, false)

            # available until
            until_date = 5.days.from_now(Time.zone.now).to_date + 17.hours
            until_date_formatted = format_date_for_view(until_date, "%m/%d/%Y")
            update_until_date(0, until_date_formatted, true, false)
            update_until_time(0, "5:00 PM", true, false)

            fj("button:contains('Save')").click
            Discussion.section_warning_continue_button.click
            wait_for_ajaximations

            graded_discussion = DiscussionTopic.last
            sub_assignments = graded_discussion.assignment.sub_assignments
            sub_assignment1 = sub_assignments.find_by(sub_assignment_tag: CheckpointLabels::REPLY_TO_TOPIC)
            sub_assignment2 = sub_assignments.find_by(sub_assignment_tag: CheckpointLabels::REPLY_TO_ENTRY)

            expect(graded_discussion.assignment.sub_assignments.count).to eq(2)
            expect(format_date_for_view(sub_assignment1.assignment_overrides.active.first.due_at, "%m/%d/%Y")).to eq(reply_to_topic_date_formatted)
            expect(format_date_for_view(sub_assignment2.assignment_overrides.active.first.due_at, "%m/%d/%Y")).to eq(required_replies_date_formatted)

            # renders update
            get "/courses/#{@course.id}/discussion_topics/#{graded_discussion.id}/edit"

            displayed_override_dates = all_displayed_assign_to_date_and_time
            # Check that the due dates are correctly displayed
            expect(displayed_override_dates.include?(reply_to_topic_date)).to be_truthy
            expect(displayed_override_dates.include?(required_replies_date)).to be_truthy
            expect(displayed_override_dates.include?(available_from_date)).to be_truthy
            expect(displayed_override_dates.include?(until_date)).to be_truthy

            # updates dates and saves
            reply_to_topic_date = 4.days.from_now(Time.zone.now).to_date + 17.hours
            reply_to_topic_date_formatted = format_date_for_view(reply_to_topic_date, "%m/%d/%Y")
            update_reply_to_topic_date(0, reply_to_topic_date_formatted)
            update_reply_to_topic_time(0, "5:00 PM")

            # required replies
            required_replies_date = 5.days.from_now(Time.zone.now).to_date + 17.hours
            required_replies_date_formatted = format_date_for_view(required_replies_date, "%m/%d/%Y")
            update_required_replies_date(0, required_replies_date_formatted)
            update_required_replies_time(0, "5:00 PM")

            # available from
            available_from_date = 3.days.from_now(Time.zone.now).to_date + 17.hours
            available_from_date_formatted = format_date_for_view(available_from_date, "%m/%d/%Y")
            update_available_date(0, available_from_date_formatted, true, false)
            update_available_time(0, "5:00 PM", true, false)

            # available until
            until_date = 6.days.from_now(Time.zone.now).to_date + 17.hours
            until_date_formatted = format_date_for_view(until_date, "%m/%d/%Y")
            update_until_date(0, until_date_formatted, true, false)
            update_until_time(0, "5:00 PM", true, false)

            fj("button:contains('Save')").click
            Discussion.section_warning_continue_button.click
            wait_for_ajaximations

            graded_discussion.reload
            sub_assignments = graded_discussion.assignment.sub_assignments
            sub_assignment1 = sub_assignments.find_by(sub_assignment_tag: CheckpointLabels::REPLY_TO_TOPIC)
            sub_assignment2 = sub_assignments.find_by(sub_assignment_tag: CheckpointLabels::REPLY_TO_ENTRY)

            expect(graded_discussion.assignment.sub_assignments.count).to eq(2)
            expect(format_date_for_view(sub_assignment1.assignment_overrides.active.first.due_at, "%m/%d/%Y")).to eq(reply_to_topic_date_formatted)
            expect(format_date_for_view(sub_assignment2.assignment_overrides.active.first.due_at, "%m/%d/%Y")).to eq(required_replies_date_formatted)
          end

          it "displays an error when the availability date is after the due date" do
            Account.site_admin.enable_feature!(:discussion_checkpoints)
            @course.account.enable_feature!(:discussion_checkpoints)
            assignment = @course.assignments.create!(
              name: "Assignment",
              submission_types: ["online_text_entry"],
              points_possible: 20
            )
            assignment.update!(has_sub_assignments: true)
            assignment.sub_assignments.create!(context: assignment.context, sub_assignment_tag: CheckpointLabels::REPLY_TO_TOPIC, points_possible: 10, due_at: 3.days.from_now)
            assignment.sub_assignments.create!(context: assignment.context, sub_assignment_tag: CheckpointLabels::REPLY_TO_ENTRY, points_possible: 10, due_at: 5.days.from_now)
            graded_discussion = @course.discussion_topics.create!(
              title: "Graded Discussion",
              discussion_type: "threaded",
              posted_at: "2017-07-09 16:32:34",
              user: @teacher,
              assignment:,
              reply_to_entry_required_count: 1
            )

            # Open page and assignTo tray
            get "/courses/#{@course.id}/discussion_topics/#{graded_discussion.id}/edit"

            reply_to_topic_date_formatted = format_date_for_view(1.day.from_now(Time.zone.now).to_date, "%m/%d/%Y")
            update_reply_to_topic_date(0, reply_to_topic_date_formatted)
            update_reply_to_topic_time(0, "5:00 PM")

            # available from
            available_from_date_formatted = format_date_for_view(2.days.from_now(Time.zone.now).to_date, "%m/%d/%Y")
            update_available_date(0, available_from_date_formatted, true, false)
            update_available_time(0, "5:00 PM", true, false)
            expect(assign_to_date_and_time[2].text).to include("Unlock date cannot be after reply to topic due date")

            # correct reply to topic
            reply_to_topic_date_formatted = format_date_for_view(3.days.from_now(Time.zone.now).to_date, "%m/%d/%Y")
            update_reply_to_topic_date(0, reply_to_topic_date_formatted)
            update_reply_to_topic_time(0, "5:00 PM")

            # required replies
            required_replies_date_formatted = format_date_for_view(1.day.from_now(Time.zone.now).to_date, "%m/%d/%Y")
            update_required_replies_date(0, required_replies_date_formatted)
            update_required_replies_time(0, "5:00 PM")
            expect(assign_to_date_and_time[2].text).to include("Unlock date cannot be after required replies due date")

            # available until
            until_date = 5.days.from_now(Time.zone.now).to_date + 17.hours
            until_date_formatted = format_date_for_view(until_date, "%m/%d/%Y")
            update_until_date(0, until_date_formatted, true, false)
            update_until_time(0, "5:00 PM", true, false)

            reply_to_topic_date_formatted = format_date_for_view(6.days.from_now(Time.zone.now).to_date, "%m/%d/%Y")
            update_reply_to_topic_date(0, reply_to_topic_date_formatted)
            update_reply_to_topic_time(0, "5:00 PM")
            expect(assign_to_date_and_time[3].text).to include("Lock date cannot be before reply to topic due date")

            # correct reply to topic
            reply_to_topic_date_formatted = format_date_for_view(3.days.from_now(Time.zone.now).to_date, "%m/%d/%Y")
            update_reply_to_topic_date(0, reply_to_topic_date_formatted)
            update_reply_to_topic_time(0, "5:00 PM")

            # required replies
            required_replies_date_formatted = format_date_for_view(6.days.from_now(Time.zone.now).to_date, "%m/%d/%Y")
            update_required_replies_date(0, required_replies_date_formatted)
            update_required_replies_time(0, "5:00 PM")
            expect(assign_to_date_and_time[3].text).to include("Lock date cannot be before required replies due date")
          end
        end

        context "post to sis" do
          before do
            course.account.set_feature_flag! "post_grades", "on"
            course.account.set_feature_flag! :new_sis_integrations, "on"
            course.account.settings[:sis_syncing] = { value: true, locked: false }
            course.account.settings[:sis_require_assignment_due_date] = { value: true }
            course.account.save!
          end

          it "blocks when enabled", :ignore_js_errors do
            graded_discussion = create_graded_discussion(course)
            get "/courses/#{course.id}/discussion_topics/#{graded_discussion.id}/edit"
            Discussion.click_sync_to_sis_checkbox
            Discussion.save_button.click
            wait_for_ajaximations

            expect(driver.current_url).to include("edit")
            expect_instui_flash_message("Please set a due date or change your selection for the “Sync to SIS” option.")

            expect(assign_to_date_and_time[0].text).to include("Please add a due date")

            update_due_date(0, format_date_for_view(Time.zone.now, "%-m/%-d/%Y"))
            update_due_time(0, "11:59 PM")

            expect_new_page_load { Discussion.save_button.click }
            expect(driver.current_url).not_to include("edit")
            expect(graded_discussion.reload.assignment.post_to_sis).to be_truthy
            get "/courses/#{course.id}/discussion_topics/#{graded_discussion.id}/edit"
            expect(is_checked(Discussion.sync_to_sis_checkbox_selector)).to be_truthy
          end

          it "does not block when disabled" do
            graded_discussion = create_graded_discussion(course)
            get "/courses/#{course.id}/discussion_topics/#{graded_discussion.id}/edit"

            expect_new_page_load { Discussion.save_button.click }
            expect(driver.current_url).not_to include("edit")
            expect(graded_discussion.reload.assignment.post_to_sis).to be_falsey

            get "/courses/#{course.id}/discussion_topics/#{graded_discussion.id}/edit"
            expect(is_checked(Discussion.sync_to_sis_checkbox_selector)).to be_falsey
          end

          it "validates due date when user checks/unchecks the box", :ignore_js_errors do
            graded_discussion = create_graded_discussion(course)
            get "/courses/#{course.id}/discussion_topics/#{graded_discussion.id}/edit"

            Discussion.click_sync_to_sis_checkbox

            Discussion.save_button.click

            expect(assign_to_date_and_time[0].text).to include("Please add a due date")

            update_due_date(0, format_date_for_view(Time.zone.now, "%-m/%-d/%Y"))
            update_due_time(0, "11:59 PM")

            expect_new_page_load { Discussion.save_button.click }
            expect(driver.current_url).not_to include("edit")
            expect(graded_discussion.reload.assignment.post_to_sis).to be_truthy
          end
        end
      end

      context "checkpoints" do
        before do
          course.account.enable_feature!(:discussion_checkpoints)
          @checkpointed_discussion = DiscussionTopic.create_graded_topic!(course:, title: "checkpointed discussion")
          Checkpoints::DiscussionCheckpointCreatorService.call(
            discussion_topic: @checkpointed_discussion,
            checkpoint_label: CheckpointLabels::REPLY_TO_TOPIC,
            dates: [{ type: "everyone", due_at: 2.days.from_now }],
            points_possible: 6
          )
          Checkpoints::DiscussionCheckpointCreatorService.call(
            discussion_topic: @checkpointed_discussion,
            checkpoint_label: CheckpointLabels::REPLY_TO_ENTRY,
            dates: [{ type: "everyone", due_at: 2.days.from_now }],
            points_possible: 7,
            replies_required: 5
          )
        end
<<<<<<< HEAD

        it "displays checkpoint settings values correctly when there are existing checkpoints" do
          get "/courses/#{course.id}/discussion_topics/#{@checkpointed_discussion.id}/edit"
          expect(f("input[data-testid='points-possible-input-reply-to-topic']").attribute("value")).to eq "6"
          expect(f("input[data-testid='points-possible-input-reply-to-entry']").attribute("value")).to eq "7"
          expect(f("input[data-testid='reply-to-entry-required-count']").attribute("value")).to eq "5"
        end

        it "allows for a discussion with checkpoints to be updated" do
          get "/courses/#{course.id}/discussion_topics/#{@checkpointed_discussion.id}/edit"

          f("input[data-testid='points-possible-input-reply-to-topic']").send_keys :backspace
          f("input[data-testid='points-possible-input-reply-to-topic']").send_keys "5"
          f("input[data-testid='reply-to-entry-required-count']").send_keys :backspace
          f("input[data-testid='reply-to-entry-required-count']").send_keys "6"
          f("input[data-testid='points-possible-input-reply-to-entry']").send_keys :backspace
          f("input[data-testid='points-possible-input-reply-to-entry']").send_keys "7"
          fj("button:contains('Save')").click

          expect(DiscussionTopic.last.reply_to_entry_required_count).to eq 6

          assignment = Assignment.last

          sub_assignments = SubAssignment.where(parent_assignment_id: assignment.id)
          sub_assignment1 = sub_assignments.find_by(sub_assignment_tag: CheckpointLabels::REPLY_TO_TOPIC)
          sub_assignment2 = sub_assignments.find_by(sub_assignment_tag: CheckpointLabels::REPLY_TO_ENTRY)

          expect(sub_assignment1.points_possible).to eq 5
          expect(sub_assignment2.points_possible).to eq 7
        end

        it "still saves existing checkpointed discussion successfully even when there are replies" do
          @checkpointed_discussion.discussion_entries.create!(
            user: @teacher,
            message: "Initial post"
          )

          get "/courses/#{course.id}/discussion_topics/#{@checkpointed_discussion.id}/edit"
          fj("button:contains('Save')").click

          expect(f("h2[data-testid='message_title']").text).to include(@checkpointed_discussion.title)
        end

        it "deletes checkpoints if the checkpoint checkbox is unselected on an existing discussion with checkpoints" do
          assignment = Assignment.last
          expect(assignment.sub_assignments.count).to eq 2

          get "/courses/#{course.id}/discussion_topics/#{@checkpointed_discussion.id}/edit"

          force_click_native('input[type=checkbox][value="checkpoints"]')
          fj("button:contains('Save')").click

          expect(DiscussionTopic.last.reply_to_entry_required_count).to eq 0
          expect(assignment.sub_assignments.count).to eq 0
          expect(Assignment.last.has_sub_assignments).to be(false)
        end

        it "can edit a non-checkpointed discussion into a checkpointed discussion" do
          graded_discussion = create_graded_discussion(course)

          get "/courses/#{course.id}/discussion_topics/#{graded_discussion.id}/edit"
          expect(fj("span[class*='screenReaderContent']:contains('Checkpoints can be set to have different due dates and point values for the initial response and the subsequent replies.')")).to be_present
          force_click_native('input[type=checkbox][value="checkpoints"]')

          f("input[data-testid='points-possible-input-reply-to-topic']").send_keys :backspace
          f("input[data-testid='points-possible-input-reply-to-topic']").send_keys "5"
          f("input[data-testid='reply-to-entry-required-count']").send_keys :backspace
          f("input[data-testid='reply-to-entry-required-count']").send_keys "6"
          f("input[data-testid='points-possible-input-reply-to-entry']").send_keys :backspace
          f("input[data-testid='points-possible-input-reply-to-entry']").send_keys "7"

          fj("button:contains('Save')").click

          assignment = Assignment.last

          expect(assignment.has_sub_assignments?).to be true
          expect(DiscussionTopic.last.reply_to_entry_required_count).to eq 6

          sub_assignments = SubAssignment.where(parent_assignment_id: assignment.id)
          sub_assignment1 = sub_assignments.find_by(sub_assignment_tag: CheckpointLabels::REPLY_TO_TOPIC)
          sub_assignment2 = sub_assignments.find_by(sub_assignment_tag: CheckpointLabels::REPLY_TO_ENTRY)

          expect(sub_assignment1.points_possible).to eq 5
          expect(sub_assignment2.points_possible).to eq 7
        end

        it "cannot edit a non-checkpointed discussion with replies into a checkpointed discussion" do
          graded_discussion = create_graded_discussion(course)
          graded_discussion.discussion_entries.create!(
            user: @teacher,
            message: "Initial post"
          )

          get "/courses/#{course.id}/discussion_topics/#{graded_discussion.id}/edit"
          expect(f('input[type=checkbox][value="checkpoints"]')).not_to be_enabled
          expect(fj("span[class*='screenReaderContent']:contains('Checkpoints cannot be toggled after replies have been made.')")).to be_present
        end

        it "deletes checkpoints if the graded checkbox is unselected on an exisitng discussion with checkpoints" do
          assignment = Assignment.last
          expect(assignment.sub_assignments.count).to eq 2

          get "/courses/#{course.id}/discussion_topics/#{@checkpointed_discussion.id}/edit"

          # Uncheck the "graded" checkbox
          force_click_native('input[type=checkbox][value="graded"]')
          fj("button:contains('Save')").click

          # Expect the assignment an the checkpoints to no longer exist
          expect(DiscussionTopic.last.reply_to_entry_required_count).to eq 0
          expect(assignment.sub_assignments.count).to eq 0
          expect(Assignment.last.has_sub_assignments).to be(false)
          expect(DiscussionTopic.last.assignment).to be_nil
        end

        it "clears out group category selection if discussion is turned into a checkpointed discussion" do
          course.account.disable_feature!(:checkpoints_group_discussions)
          topic = group_discussion_assignment
          get "/courses/#{course.id}/discussion_topics/#{topic.id}/edit"
          expect(f("input[data-testid='group-discussion-checkbox']").attribute("checked")).to be_truthy
          expect(f("#discussion_group_category_id").attribute("value")).to eq topic.group_category.name

          force_click_native("input[data-testid='checkpoints-checkbox']")
          expect(f("input[data-testid='group-discussion-checkbox']").attribute("checked")).to be_falsey
        end

        it "preserves group category selection if discussion is turned into a checkpointed discussion when checkpoints_group_discussions is enabled" do
=======

        it "displays checkpoint settings values correctly when there are existing checkpoints" do
          get "/courses/#{course.id}/discussion_topics/#{@checkpointed_discussion.id}/edit"
          expect(f("input[data-testid='points-possible-input-reply-to-topic']").attribute("value")).to eq "6"
          expect(f("input[data-testid='points-possible-input-reply-to-entry']").attribute("value")).to eq "7"
          expect(f("input[data-testid='reply-to-entry-required-count']").attribute("value")).to eq "5"
        end

        it "allows for a discussion with checkpoints to be updated" do
          get "/courses/#{course.id}/discussion_topics/#{@checkpointed_discussion.id}/edit"

          f("input[data-testid='points-possible-input-reply-to-topic']").send_keys :backspace
          f("input[data-testid='points-possible-input-reply-to-topic']").send_keys "5"
          f("input[data-testid='reply-to-entry-required-count']").send_keys :backspace
          f("input[data-testid='reply-to-entry-required-count']").send_keys "6"
          f("input[data-testid='points-possible-input-reply-to-entry']").send_keys :backspace
          f("input[data-testid='points-possible-input-reply-to-entry']").send_keys "7"
          fj("button:contains('Save')").click

          expect(DiscussionTopic.last.reply_to_entry_required_count).to eq 6

          assignment = Assignment.last

          sub_assignments = SubAssignment.where(parent_assignment_id: assignment.id)
          sub_assignment1 = sub_assignments.find_by(sub_assignment_tag: CheckpointLabels::REPLY_TO_TOPIC)
          sub_assignment2 = sub_assignments.find_by(sub_assignment_tag: CheckpointLabels::REPLY_TO_ENTRY)

          expect(sub_assignment1.points_possible).to eq 5
          expect(sub_assignment2.points_possible).to eq 7
        end

        it "still saves existing checkpointed discussion successfully even when there are replies" do
          @checkpointed_discussion.discussion_entries.create!(
            user: @teacher,
            message: "Initial post"
          )

          get "/courses/#{course.id}/discussion_topics/#{@checkpointed_discussion.id}/edit"
          fj("button:contains('Save')").click

          expect(f("h2[data-testid='message_title']").text).to include(@checkpointed_discussion.title)
        end

        it "deletes checkpoints if the checkpoint checkbox is unselected on an existing discussion with checkpoints" do
          assignment = Assignment.last
          expect(assignment.sub_assignments.count).to eq 2

          get "/courses/#{course.id}/discussion_topics/#{@checkpointed_discussion.id}/edit"

          force_click_native('input[type=checkbox][value="checkpoints"]')
          fj("button:contains('Save')").click

          expect(DiscussionTopic.last.reply_to_entry_required_count).to eq 0
          expect(assignment.sub_assignments.count).to eq 0
          expect(Assignment.last.has_sub_assignments).to be(false)
        end

        it "can edit a non-checkpointed discussion into a checkpointed discussion" do
          graded_discussion = create_graded_discussion(course)

          get "/courses/#{course.id}/discussion_topics/#{graded_discussion.id}/edit"
          expect(fj("span[class*='screenReaderContent']:contains('Checkpoints can be set to have different due dates and point values for the initial response and the subsequent replies.')")).to be_present
          force_click_native('input[type=checkbox][value="checkpoints"]')

          f("input[data-testid='points-possible-input-reply-to-topic']").send_keys :backspace
          f("input[data-testid='points-possible-input-reply-to-topic']").send_keys "5"
          f("input[data-testid='reply-to-entry-required-count']").send_keys :backspace
          f("input[data-testid='reply-to-entry-required-count']").send_keys "6"
          f("input[data-testid='points-possible-input-reply-to-entry']").send_keys :backspace
          f("input[data-testid='points-possible-input-reply-to-entry']").send_keys "7"

          fj("button:contains('Save')").click

          assignment = Assignment.last

          expect(assignment.has_sub_assignments?).to be true
          expect(DiscussionTopic.last.reply_to_entry_required_count).to eq 6

          sub_assignments = SubAssignment.where(parent_assignment_id: assignment.id)
          sub_assignment1 = sub_assignments.find_by(sub_assignment_tag: CheckpointLabels::REPLY_TO_TOPIC)
          sub_assignment2 = sub_assignments.find_by(sub_assignment_tag: CheckpointLabels::REPLY_TO_ENTRY)

          expect(sub_assignment1.points_possible).to eq 5
          expect(sub_assignment2.points_possible).to eq 7
        end

        it "cannot edit a non-checkpointed discussion with replies into a checkpointed discussion" do
          graded_discussion = create_graded_discussion(course)
          graded_discussion.discussion_entries.create!(
            user: @teacher,
            message: "Initial post"
          )

          get "/courses/#{course.id}/discussion_topics/#{graded_discussion.id}/edit"
          expect(f('input[type=checkbox][value="checkpoints"]')).not_to be_enabled
          expect(fj("span[class*='screenReaderContent']:contains('Checkpoints cannot be toggled after replies have been made.')")).to be_present
        end

        it "deletes checkpoints if the graded checkbox is unselected on an exisitng discussion with checkpoints" do
          assignment = Assignment.last
          expect(assignment.sub_assignments.count).to eq 2

          get "/courses/#{course.id}/discussion_topics/#{@checkpointed_discussion.id}/edit"

          # Uncheck the "graded" checkbox
          force_click_native('input[type=checkbox][value="graded"]')
          fj("button:contains('Save')").click

          # Expect the assignment an the checkpoints to no longer exist
          expect(DiscussionTopic.last.reply_to_entry_required_count).to eq 0
          expect(assignment.sub_assignments.count).to eq 0
          expect(Assignment.last.has_sub_assignments).to be(false)
          expect(DiscussionTopic.last.assignment).to be_nil
        end

        it "preserves group category selection if discussion is turned into a checkpointed discussion" do
>>>>>>> ee12519a
          topic = group_discussion_assignment
          preserved_id = topic.group_category.id
          get "/courses/#{course.id}/discussion_topics/#{topic.id}/edit"
          expect(f("input[data-testid='group-discussion-checkbox']").attribute("checked")).to be_truthy
          expect(f("#discussion_group_category_id").attribute("value")).to eq topic.group_category.name

          force_click_native("input[data-testid='checkpoints-checkbox']")
          expect(f("input[data-testid='group-discussion-checkbox']").attribute("checked")).to be_truthy
          expect(f("#discussion_group_category_id").attribute("value")).to eq topic.group_category.name
          fj("button:contains('Save')").click
          expect(topic.reload.group_category.id).to eq preserved_id
        end

        it "checkpointed discussion assigned to Everyone with no dates appears correctly with embedded assign to cards" do
          get "/courses/#{course.id}/discussion_topics/new"
          title = "checkpointed discussion assigned to Everyone with no dates"

          f("input[placeholder='Topic Title']").send_keys title

          force_click_native('input[type=checkbox][value="graded"]')
          force_click_native('input[type=checkbox][value="checkpoints"]')

          fj("button:contains('Save')").click
          wait_for_ajaximations

          graded_discussion = DiscussionTopic.last
          get "/courses/#{@course.id}/discussion_topics/#{graded_discussion.id}/edit"

          expect(get_all_dates_for_all_cards).to eq [
            {
              reply_to_topic: "",
              required_replies: "",
              available_from: "",
              until: "",
            }
          ]
        end

        it "successfully creates ADHOC overrides if a student is enrolled in multiple sections" do
          student_1 = User.create!(name: "student 1")

          section_1 = course.course_sections.create! name: "section 1"
          course.enroll_student(student_1, enrollment_state: "active", section: section_1, allow_multiple_enrollments: true)

          section_2 = course.course_sections.create! name: "section 2"
          course.enroll_student(student_1, enrollment_state: "active", section: section_2, allow_multiple_enrollments: true)

          section_3 = course.course_sections.create! name: "section 3"
          course.enroll_student(student_1, enrollment_state: "active", section: section_3, allow_multiple_enrollments: true)

          get "/courses/#{course.id}/discussion_topics/#{@checkpointed_discussion.id}/edit"

          title = "Graded Discussion Topic with checkpoints and Student enrolled in multiple sections"
          f("input[placeholder='Topic Title']").clear
          f("input[placeholder='Topic Title']").send_keys title
          f("input[data-testid='points-possible-input-reply-to-topic']").send_keys :backspace
          f("input[data-testid='points-possible-input-reply-to-topic']").send_keys "5"
          f("input[data-testid='reply-to-entry-required-count']").send_keys :backspace
          f("input[data-testid='reply-to-entry-required-count']").send_keys "3"
          f("input[data-testid='points-possible-input-reply-to-entry']").send_keys :backspace
          f("input[data-testid='points-possible-input-reply-to-entry']").send_keys "7"

          assign_to_element = Discussion.assignee_selector.first
          assign_to_element.click
          assign_to_element.send_keys :backspace
          assign_to_element.send_keys "student 1"

          f("button[data-testid='save-button']").click
          wait_for_ajaximations

          Discussion.section_warning_continue_button.click
          dt = DiscussionTopic.last
          expect(dt.reply_to_entry_required_count).to eq 3

          assignment = Assignment.last
          expect(assignment.has_sub_assignments?).to be true

          sub_assignments = SubAssignment.where(parent_assignment_id: assignment.id)
          sub_assignment1 = sub_assignments.find_by(sub_assignment_tag: CheckpointLabels::REPLY_TO_TOPIC)
          sub_assignment2 = sub_assignments.find_by(sub_assignment_tag: CheckpointLabels::REPLY_TO_ENTRY)

          expect(sub_assignment1.sub_assignment_tag).to eq "reply_to_topic"
          expect(sub_assignment1.points_possible).to eq 5
          expect(sub_assignment2.sub_assignment_tag).to eq "reply_to_entry"
          expect(sub_assignment2.points_possible).to eq 7

          assignment_override1 = AssignmentOverride.find_by(assignment: sub_assignment1)
          assignment_override2 = AssignmentOverride.find_by(assignment: sub_assignment2)

          expect(assignment_override1).to be_present
          expect(assignment_override2).to be_present

          expect(assignment_override1.set_type).to eq "ADHOC"

          student_ids = assignment_override1.assignment_override_students.map { |o| o.user.global_id }

          expect(student_ids).to match_array [student_1.global_id]

          # Verify that the discussion topic redirected the page to the new discussion topic
          wait_for_new_page_load
          expect(driver.current_url).to end_with("/courses/#{course.id}/discussion_topics/#{dt.id}")
        end
      end

      context "mastery paths aka cyoe ake conditional release" do
        def create_assignment(course, title, points_possible = 10)
          course.assignments.create!(
            title: "#{title} #{SecureRandom.alphanumeric(10)}",
            description: "General Assignment",
            points_possible:,
            submission_types: "online_text_entry",
            workflow_state: "published"
          )
        end

        def create_discussion(course, creator, workflow_state = "published")
          discussion_assignment = create_assignment(@course, "Discussion Assignment", 10)
          course.discussion_topics.create!(
            user: creator,
            title: "Discussion Topic #{SecureRandom.alphanumeric(10)}",
            message: "Discussion topic message",
            assignment: discussion_assignment,
            workflow_state:
          )
        end

        it "loads connected mastery paths immediately is requested in url" do
          course_with_teacher_logged_in
          @course.conditional_release = true
          @course.save!

          @trigger_assignment = create_assignment(@course, "Mastery Path Main Assignment", 10)
          @set1_assmt1 = create_assignment(@course, "Set 1 Assessment 1", 10)
          @set2_assmt1 = create_assignment(@course, "Set 2 Assessment 1", 10)
          @set2_assmt2 = create_assignment(@course, "Set 2 Assessment 2", 10)
          @set3a_assmt = create_assignment(@course, "Set 3a Assessment", 10)
          @set3b_assmt = create_assignment(@course, "Set 3b Assessment", 10)

          graded_discussion = create_discussion(@course, @teacher)

          course_module = @course.context_modules.create!(name: "Mastery Path Module")
          course_module.add_item(id: @trigger_assignment.id, type: "assignment")
          course_module.add_item(id: @set1_assmt1.id, type: "assignment")
          course_module.add_item(id: graded_discussion.id, type: "discussion_topic")
          course_module.add_item(id: @set2_assmt1.id, type: "assignment")
          course_module.add_item(id: @set2_assmt2.id, type: "assignment")
          course_module.add_item(id: @set3a_assmt.id, type: "assignment")
          course_module.add_item(id: @set3b_assmt.id, type: "assignment")

          ranges = [
            ConditionalRelease::ScoringRange.new(
              lower_bound: 0.7,
              upper_bound: 1.0,
              assignment_sets: [
                ConditionalRelease::AssignmentSet.new(
                  assignment_set_associations: [
                    ConditionalRelease::AssignmentSetAssociation.new(assignment_id: @set1_assmt1.id),
                    ConditionalRelease::AssignmentSetAssociation.new(assignment_id: graded_discussion.assignment_id)
                  ]
                )
              ]
            ),
            ConditionalRelease::ScoringRange.new(
              lower_bound: 0.4,
              upper_bound: 0.7,
              assignment_sets: [
                ConditionalRelease::AssignmentSet.new(
                  assignment_set_associations: [
                    ConditionalRelease::AssignmentSetAssociation.new(assignment_id: @set2_assmt1.id),
                    ConditionalRelease::AssignmentSetAssociation.new(assignment_id: @set2_assmt2.id)
                  ]
                )
              ]
            ),
            ConditionalRelease::ScoringRange.new(
              lower_bound: 0,
              upper_bound: 0.4,
              assignment_sets: [
                ConditionalRelease::AssignmentSet.new(
                  assignment_set_associations: [
                    ConditionalRelease::AssignmentSetAssociation.new(assignment_id: @set3a_assmt.id)
                  ]
                ),
                ConditionalRelease::AssignmentSet.new(
                  assignment_set_associations: [
                    ConditionalRelease::AssignmentSetAssociation.new(assignment_id: @set3b_assmt.id)
                  ]
                )
              ]
            )
          ]
          @rule = @course.conditional_release_rules.create!(trigger_assignment: @trigger_assignment, scoring_ranges: ranges)

          mp_discussion = @course.discussion_topics.create!(assignment: @trigger_assignment, title: "graded discussion")

          get "/courses/#{@course.id}/discussion_topics/#{mp_discussion.id}/edit#mastery-paths-editor"
          fj("div[role='tab']:contains('Mastery Paths')").click

          ui_ranges = ff("div.cr-scoring-range")
          expect(ui_ranges[0].text).to include @set1_assmt1.title
          expect(ui_ranges[0].text).to include graded_discussion.title

          expect(ui_ranges[1].text).to include @set2_assmt1.title
          expect(ui_ranges[1].text).to include @set2_assmt2.title

          expect(ui_ranges[2].text).to include @set3a_assmt.title
          expect(ui_ranges[2].text).to include @set3b_assmt.title
        end

        context "with course paces" do
          before do
            Account.site_admin.enable_feature!(:react_discussions_post)
          end

          it "sets an assignment override for mastery paths when mastery path toggle is turned on" do
            course_with_teacher_logged_in
            @course.root_account.enable_feature!(:course_pace_pacing_with_mastery_paths)
            @course.conditional_release = true
            @course.enable_course_paces = true
            @course.save!

            assignment = create_assignment(@course, "Mastery Path Main Assignment", 10)
            discussion = @course.discussion_topics.create!(assignment:, title: "graded discussion")

            get "/courses/#{@course.id}/discussion_topics/#{discussion.id}/edit"
            Discussion.mastery_path_toggle.click
            expect_new_page_load { Discussion.save_discussion }

            expect(assignment.assignment_overrides.active.find_by(set_id: AssignmentOverride::NOOP_MASTERY_PATHS, set_type: AssignmentOverride::SET_TYPE_NOOP)).to be_present
          end

          it "removes assignment override for mastery paths when mastery path toggle is turned off" do
            course_with_teacher_logged_in
            @course.root_account.enable_feature!(:course_pace_pacing_with_mastery_paths)
            @course.conditional_release = true
            @course.enable_course_paces = true
            @course.save!

            assignment = create_assignment(@course, "Mastery Path Main Assignment", 10)
            discussion = @course.discussion_topics.create!(assignment:, title: "graded discussion")
            assignment.assignment_overrides.create(set_id: AssignmentOverride::NOOP_MASTERY_PATHS, set_type: AssignmentOverride::SET_TYPE_NOOP)

            get "/courses/#{@course.id}/discussion_topics/#{discussion.id}/edit"
            Discussion.mastery_path_toggle.click
            expect_new_page_load { Discussion.save_discussion }

            expect(assignment.assignment_overrides.active.find_by(set_id: AssignmentOverride::NOOP_MASTERY_PATHS, set_type: AssignmentOverride::SET_TYPE_NOOP)).not_to be_present
          end
        end
      end
    end
  end
end<|MERGE_RESOLUTION|>--- conflicted
+++ resolved
@@ -205,11 +205,7 @@
         f("[data-testid='attachment-input']").send_keys(fullpath)
 
         # we can change anonymity on edit, if there is no reply
-<<<<<<< HEAD
-        expect(ffj("fieldset:contains('Anonymous Discussion') input[type=radio]").count).to eq 3
-=======
         expect(ffj("fieldset:contains('Anonymous Discussion') input[type=radio]").count).to eq 7
->>>>>>> ee12519a
 
         force_click_native("input[value='must-respond-before-viewing-replies']")
 
@@ -1441,7 +1437,6 @@
             replies_required: 5
           )
         end
-<<<<<<< HEAD
 
         it "displays checkpoint settings values correctly when there are existing checkpoints" do
           get "/courses/#{course.id}/discussion_topics/#{@checkpointed_discussion.id}/edit"
@@ -1557,136 +1552,7 @@
           expect(DiscussionTopic.last.assignment).to be_nil
         end
 
-        it "clears out group category selection if discussion is turned into a checkpointed discussion" do
-          course.account.disable_feature!(:checkpoints_group_discussions)
-          topic = group_discussion_assignment
-          get "/courses/#{course.id}/discussion_topics/#{topic.id}/edit"
-          expect(f("input[data-testid='group-discussion-checkbox']").attribute("checked")).to be_truthy
-          expect(f("#discussion_group_category_id").attribute("value")).to eq topic.group_category.name
-
-          force_click_native("input[data-testid='checkpoints-checkbox']")
-          expect(f("input[data-testid='group-discussion-checkbox']").attribute("checked")).to be_falsey
-        end
-
-        it "preserves group category selection if discussion is turned into a checkpointed discussion when checkpoints_group_discussions is enabled" do
-=======
-
-        it "displays checkpoint settings values correctly when there are existing checkpoints" do
-          get "/courses/#{course.id}/discussion_topics/#{@checkpointed_discussion.id}/edit"
-          expect(f("input[data-testid='points-possible-input-reply-to-topic']").attribute("value")).to eq "6"
-          expect(f("input[data-testid='points-possible-input-reply-to-entry']").attribute("value")).to eq "7"
-          expect(f("input[data-testid='reply-to-entry-required-count']").attribute("value")).to eq "5"
-        end
-
-        it "allows for a discussion with checkpoints to be updated" do
-          get "/courses/#{course.id}/discussion_topics/#{@checkpointed_discussion.id}/edit"
-
-          f("input[data-testid='points-possible-input-reply-to-topic']").send_keys :backspace
-          f("input[data-testid='points-possible-input-reply-to-topic']").send_keys "5"
-          f("input[data-testid='reply-to-entry-required-count']").send_keys :backspace
-          f("input[data-testid='reply-to-entry-required-count']").send_keys "6"
-          f("input[data-testid='points-possible-input-reply-to-entry']").send_keys :backspace
-          f("input[data-testid='points-possible-input-reply-to-entry']").send_keys "7"
-          fj("button:contains('Save')").click
-
-          expect(DiscussionTopic.last.reply_to_entry_required_count).to eq 6
-
-          assignment = Assignment.last
-
-          sub_assignments = SubAssignment.where(parent_assignment_id: assignment.id)
-          sub_assignment1 = sub_assignments.find_by(sub_assignment_tag: CheckpointLabels::REPLY_TO_TOPIC)
-          sub_assignment2 = sub_assignments.find_by(sub_assignment_tag: CheckpointLabels::REPLY_TO_ENTRY)
-
-          expect(sub_assignment1.points_possible).to eq 5
-          expect(sub_assignment2.points_possible).to eq 7
-        end
-
-        it "still saves existing checkpointed discussion successfully even when there are replies" do
-          @checkpointed_discussion.discussion_entries.create!(
-            user: @teacher,
-            message: "Initial post"
-          )
-
-          get "/courses/#{course.id}/discussion_topics/#{@checkpointed_discussion.id}/edit"
-          fj("button:contains('Save')").click
-
-          expect(f("h2[data-testid='message_title']").text).to include(@checkpointed_discussion.title)
-        end
-
-        it "deletes checkpoints if the checkpoint checkbox is unselected on an existing discussion with checkpoints" do
-          assignment = Assignment.last
-          expect(assignment.sub_assignments.count).to eq 2
-
-          get "/courses/#{course.id}/discussion_topics/#{@checkpointed_discussion.id}/edit"
-
-          force_click_native('input[type=checkbox][value="checkpoints"]')
-          fj("button:contains('Save')").click
-
-          expect(DiscussionTopic.last.reply_to_entry_required_count).to eq 0
-          expect(assignment.sub_assignments.count).to eq 0
-          expect(Assignment.last.has_sub_assignments).to be(false)
-        end
-
-        it "can edit a non-checkpointed discussion into a checkpointed discussion" do
-          graded_discussion = create_graded_discussion(course)
-
-          get "/courses/#{course.id}/discussion_topics/#{graded_discussion.id}/edit"
-          expect(fj("span[class*='screenReaderContent']:contains('Checkpoints can be set to have different due dates and point values for the initial response and the subsequent replies.')")).to be_present
-          force_click_native('input[type=checkbox][value="checkpoints"]')
-
-          f("input[data-testid='points-possible-input-reply-to-topic']").send_keys :backspace
-          f("input[data-testid='points-possible-input-reply-to-topic']").send_keys "5"
-          f("input[data-testid='reply-to-entry-required-count']").send_keys :backspace
-          f("input[data-testid='reply-to-entry-required-count']").send_keys "6"
-          f("input[data-testid='points-possible-input-reply-to-entry']").send_keys :backspace
-          f("input[data-testid='points-possible-input-reply-to-entry']").send_keys "7"
-
-          fj("button:contains('Save')").click
-
-          assignment = Assignment.last
-
-          expect(assignment.has_sub_assignments?).to be true
-          expect(DiscussionTopic.last.reply_to_entry_required_count).to eq 6
-
-          sub_assignments = SubAssignment.where(parent_assignment_id: assignment.id)
-          sub_assignment1 = sub_assignments.find_by(sub_assignment_tag: CheckpointLabels::REPLY_TO_TOPIC)
-          sub_assignment2 = sub_assignments.find_by(sub_assignment_tag: CheckpointLabels::REPLY_TO_ENTRY)
-
-          expect(sub_assignment1.points_possible).to eq 5
-          expect(sub_assignment2.points_possible).to eq 7
-        end
-
-        it "cannot edit a non-checkpointed discussion with replies into a checkpointed discussion" do
-          graded_discussion = create_graded_discussion(course)
-          graded_discussion.discussion_entries.create!(
-            user: @teacher,
-            message: "Initial post"
-          )
-
-          get "/courses/#{course.id}/discussion_topics/#{graded_discussion.id}/edit"
-          expect(f('input[type=checkbox][value="checkpoints"]')).not_to be_enabled
-          expect(fj("span[class*='screenReaderContent']:contains('Checkpoints cannot be toggled after replies have been made.')")).to be_present
-        end
-
-        it "deletes checkpoints if the graded checkbox is unselected on an exisitng discussion with checkpoints" do
-          assignment = Assignment.last
-          expect(assignment.sub_assignments.count).to eq 2
-
-          get "/courses/#{course.id}/discussion_topics/#{@checkpointed_discussion.id}/edit"
-
-          # Uncheck the "graded" checkbox
-          force_click_native('input[type=checkbox][value="graded"]')
-          fj("button:contains('Save')").click
-
-          # Expect the assignment an the checkpoints to no longer exist
-          expect(DiscussionTopic.last.reply_to_entry_required_count).to eq 0
-          expect(assignment.sub_assignments.count).to eq 0
-          expect(Assignment.last.has_sub_assignments).to be(false)
-          expect(DiscussionTopic.last.assignment).to be_nil
-        end
-
         it "preserves group category selection if discussion is turned into a checkpointed discussion" do
->>>>>>> ee12519a
           topic = group_discussion_assignment
           preserved_id = topic.group_category.id
           get "/courses/#{course.id}/discussion_topics/#{topic.id}/edit"
