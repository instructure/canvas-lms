# frozen_string_literal: true

#
# Copyright (C) 2014 - present Instructure, Inc.
#
# This file is part of Canvas.
#
# Canvas is free software: you can redistribute it and/or modify it under
# the terms of the GNU Affero General Public License as published by the Free
# Software Foundation, version 3 of the License.
#
# Canvas is distributed in the hope that it will be useful, but WITHOUT ANY
# WARRANTY; without even the implied warranty of MERCHANTABILITY or FITNESS FOR
# A PARTICULAR PURPOSE. See the GNU Affero General Public License for more
# details.
#
# You should have received a copy of the GNU Affero General Public License along
# with this program. If not, see <http://www.gnu.org/licenses/>.

require_relative "../helpers/discussions_common"
require_relative "../helpers/items_assign_to_tray"
require_relative "../helpers/context_modules_common"
require_relative "../../helpers/k5_common"
require_relative "../dashboard/pages/k5_important_dates_section_page"
require_relative "../dashboard/pages/k5_dashboard_common_page"
require_relative "../common"
require_relative "pages/discussion_page"
require_relative "../assignments/page_objects/assignment_create_edit_page"
require_relative "../discussions/discussion_helpers"
require_relative "../../helpers/selective_release_common"

describe "discussions" do
  include_context "in-process server selenium tests"
  include DiscussionsCommon
  include DiscussionHelpers
  include ItemsAssignToTray
  include ContextModulesCommon
  include K5DashboardCommonPageObject
  include K5Common
  include K5ImportantDatesSectionPageObject
  include SelectiveReleaseCommon

  def create_graded_discussion(discussion_course, assignment_options = {})
    default_assignment_options = {
      name: "Default Assignment",
      points_possible: 10,
      assignment_group: discussion_course.assignment_groups.create!(name: "Default Assignment Group"),
      only_visible_to_overrides: false
    }
    options = default_assignment_options.merge(assignment_options)

    @discussion_assignment = discussion_course.assignments.create!(options)
    all_graded_discussion_options = {
      user: teacher,
      title: "assignment topic title",
      message: "assignment topic message",
      discussion_type: "threaded",
      assignment: @discussion_assignment,
    }
    discussion_course.discussion_topics.create!(all_graded_discussion_options)
  end

  let(:course) { course_model.tap(&:offer!) }
  let(:teacher) { teacher_in_course(course:, name: "teacher", active_all: true).user }
  let(:teacher_topic) { course.discussion_topics.create!(user: teacher, title: "teacher topic title", message: "teacher topic message") }
  let(:assignment_group) { course.assignment_groups.create!(name: "assignment group") }
  let(:group_category) { course.group_categories.create!(name: "group category") }
  let(:assignment) do
    course.assignments.create!(
      name: "assignment",
      points_possible: 10,
      # submission_types: 'discussion_topic',
      assignment_group:
    )
  end
  let(:assignment_topic) do
    course.discussion_topics.create!(user: teacher,
                                     title: "assignment topic title",
                                     message: "assignment topic message",
                                     assignment:)
  end

  context "on the edit page" do
    let(:url) { "/courses/#{course.id}/discussion_topics/#{topic.id}/edit" }

    context "when :discussion_create feature flag is OFF" do
      before do
        Account.site_admin.disable_feature! :discussion_create
      end

      context "as a teacher" do
        let(:topic) { teacher_topic }

        before do
          user_session(teacher)
          stub_rcs_config
        end

        context "graded" do
          let(:topic) { assignment_topic }

          it "allows editing the assignment group", priority: "1" do
            assign_group_2 = course.assignment_groups.create!(name: "Group 2")

            get url
            click_option("#assignment_group_id", assign_group_2.name)

            expect_new_page_load { f(".form-actions button[type=submit]").click }
            expect(topic.reload.assignment.assignment_group_id).to eq assign_group_2.id
          end

          it "allows editing the grading type", priority: "1" do
            get url
            click_option("#assignment_grading_type", "Letter Grade")

            expect_new_page_load { f(".form-actions button[type=submit]").click }
            expect(topic.reload.assignment.grading_type).to eq "letter_grade"
          end

          it "allows editing the group category", priority: "1" do
            group_cat = course.group_categories.create!(name: "Groupies")
            get url

            f("#has_group_category").click
            click_option("#assignment_group_category_id", group_cat.name)

            expect_new_page_load { f(".form-actions button[type=submit]").click }
            expect(topic.reload.group_category_id).to eq group_cat.id
          end

          it "allows editing the peer review", priority: "1" do
            get url

            f("#assignment_peer_reviews").click

            expect_new_page_load { f(".form-actions button[type=submit]").click }
            expect(topic.reload.assignment.peer_reviews).to be true
          end

          it "allows editing the due dates", priority: "1" do
            differentiated_modules_off
            get url
            wait_for_tiny(f("textarea[name=message]"))

            due_at = 3.days.from_now
            unlock_at = 2.days.from_now
            lock_at = 4.days.from_now

            # set due_at, lock_at, unlock_at
            replace_content(f(".date_field[data-date-type='due_at']"), format_date_for_view(due_at), tab_out: true)
            replace_content(f(".date_field[data-date-type='unlock_at']"), format_date_for_view(unlock_at), tab_out: true)
            replace_content(f(".date_field[data-date-type='lock_at']"), format_date_for_view(lock_at), tab_out: true)
            wait_for_ajaximations

            expect_new_page_load { f(".form-actions button[type=submit]").click }

            a = DiscussionTopic.last.assignment
            expect(a.due_at.to_date).to eq due_at.to_date
            expect(a.unlock_at.to_date).to eq unlock_at.to_date
            expect(a.lock_at.to_date).to eq lock_at.to_date
          end

          it "adds an attachment to a graded topic", priority: "1" do
            get url
            wait_for_tiny(f("textarea[name=message]"))

            add_attachment_and_validate do
              # should correctly save changes to the assignment
              set_value f("#discussion_topic_assignment_points_possible"), "123"
            end
            assignment.reload
            expect(assignment.points_possible).to eq 123
          end

          it "returns focus to add attachment when removed" do
            get url
            add_attachment_and_validate
            get url
            f(".removeAttachment").click
            wait_for_ajaximations
            check_element_has_focus(f("input[name=attachment]"))
          end

          it "warns user when leaving page unsaved", priority: "1" do
            skip_if_safari(:alert)
            title = "new title"
            get url
            wait_for_tiny(f("textarea[name=message]"))

            replace_content(f("input[name=title]"), title)
            fln("Home").click

            expect(alert_present?).to be_truthy

            driver.switch_to.alert.dismiss
          end

          context "with archived grading schemes enabled" do
            before do
              Account.site_admin.enable_feature!(:grading_scheme_updates)
              Account.site_admin.enable_feature!(:archived_grading_schemes)
              @course = course
              @account = @course.account
              @active_grading_standard = @course.grading_standards.create!(title: "Active Grading Scheme", data: { "A" => 0.9, "F" => 0 }, scaling_factor: 1.0, points_based: false, workflow_state: "active")
              @archived_grading_standard = @course.grading_standards.create!(title: "Archived Grading Scheme", data: { "A" => 0.9, "F" => 0 }, scaling_factor: 1.0, points_based: false, workflow_state: "archived")
              @account_grading_standard = @account.grading_standards.create!(title: "Account Grading Scheme", data: { "A" => 0.9, "F" => 0 }, scaling_factor: 1.0, points_based: false, workflow_state: "active")
              discussion_assignment_options = {
                name: "assignment",
                points_possible: 10,
                grading_type: "letter_grade",
                assignment_group: course.assignment_groups.create!(name: "assignment group"),
                only_visible_to_overrides: true,
              }

              discussion_assignment_peer_review_options = {
                peer_reviews: true,
                automatic_peer_reviews: true,
                peer_reviews_due_at: 1.day.ago,
                peer_review_count: 2,
              }

              discussion_assignment_options = discussion_assignment_options.merge(discussion_assignment_peer_review_options)

              @graded_discussion = create_graded_discussion(course, discussion_assignment_options)

              course_override_due_date = 5.days.from_now
              course_section = course.course_sections.create!(name: "section alpha")
              @graded_discussion.assignment.assignment_overrides.create!(set_type: "CourseSection", set_id: course_section.id, due_at: course_override_due_date)
              @assignment = @graded_discussion.assignment
            end

            it "shows archived grading scheme if it is the course default twice, once to follow course default scheme and once to choose that scheme to use" do
              @course.update!(grading_standard_id: @archived_grading_standard.id)
              @course.reload
              get "/courses/#{@course.id}/discussion_topics/#{@graded_discussion.id}/edit"
              expect(f("[data-testid='grading-schemes-selector-dropdown']").attribute("title")).to eq(@archived_grading_standard.title + " (course default)")
              f("[data-testid='grading-schemes-selector-dropdown']").click
              expect(f("[data-testid='grading-schemes-selector-option-#{@course.grading_standard.id}']")).to include_text(@course.grading_standard.title)
            end

            it "shows archived grading scheme if it is the current assignment grading standard" do
              @assignment.update!(grading_standard_id: @archived_grading_standard.id)
              @assignment.reload
              get "/courses/#{@course.id}/discussion_topics/#{@graded_discussion.id}/edit"
              wait_for_ajaximations
              expect(f("[data-testid='grading-schemes-selector-dropdown']").attribute("title")).to eq(@archived_grading_standard.title)
            end

            it "removes grading schemes from dropdown after archiving them but still shows them upon reopening the modal" do
              get "/courses/#{@course.id}/discussion_topics/#{@graded_discussion.id}/edit"
              wait_for_ajaximations
              f("[data-testid='grading-schemes-selector-dropdown']").click
              expect(f("[data-testid='grading-schemes-selector-option-#{@active_grading_standard.id}']")).to be_present
              f("[data-testid='manage-all-grading-schemes-button']").click
              wait_for_ajaximations
              f("[data-testid='grading-scheme-#{@active_grading_standard.id}-archive-button']").click
              wait_for_ajaximations
              f("[data-testid='manage-all-grading-schemes-close-button']").click
              wait_for_ajaximations
              f("[data-testid='grading-schemes-selector-dropdown']").click
              expect(f("[data-testid='grading-schemes-selector-dropdown-form']")).not_to contain_css("[data-testid='grading-schemes-selector-option-#{@active_grading_standard.id}']")
              f("[data-testid='manage-all-grading-schemes-button']").click
              wait_for_ajaximations
              expect(f("[data-testid='grading-scheme-row-#{@active_grading_standard.id}']").text).to be_present
            end

            it "shows all archived schemes in the manage grading schemes modal" do
              archived_gs1 = @course.grading_standards.create!(title: "Archived Grading Scheme 1", data: { "A" => 0.9, "F" => 0 }, scaling_factor: 1.0, points_based: false, workflow_state: "archived")
              archived_gs2 = @course.grading_standards.create!(title: "Archived Grading Scheme 2", data: { "A" => 0.9, "F" => 0 }, scaling_factor: 1.0, points_based: false, workflow_state: "archived")
              archived_gs3 = @course.grading_standards.create!(title: "Archived Grading Scheme 3", data: { "A" => 0.9, "F" => 0 }, scaling_factor: 1.0, points_based: false, workflow_state: "archived")
              get "/courses/#{@course.id}/discussion_topics/#{@graded_discussion.id}/edit"
              wait_for_ajaximations
              f("[data-testid='manage-all-grading-schemes-button']").click
              wait_for_ajaximations
              expect(f("[data-testid='grading-scheme-#{archived_gs1.id}-name']")).to include_text(archived_gs1.title)
              expect(f("[data-testid='grading-scheme-#{archived_gs2.id}-name']")).to include_text(archived_gs2.title)
              expect(f("[data-testid='grading-scheme-#{archived_gs3.id}-name']")).to include_text(archived_gs3.title)
            end

            it "will still show the assignment grading scheme if you archive it on the edit page in the management modal and persist on reload" do
              @assignment.update!(grading_standard_id: @active_grading_standard.id)
              @assignment.reload
              get "/courses/#{@course.id}/discussion_topics/#{@graded_discussion.id}/edit"
              wait_for_ajaximations
              expect(f("[data-testid='grading-schemes-selector-dropdown']").attribute("title")).to eq(@active_grading_standard.title)
              f("[data-testid='manage-all-grading-schemes-button']").click
              wait_for_ajaximations
              f("[data-testid='grading-scheme-#{@active_grading_standard.id}-archive-button']").click
              wait_for_ajaximations
              f("[data-testid='manage-all-grading-schemes-close-button']").click
              wait_for_ajaximations
              expect(f("[data-testid='grading-schemes-selector-dropdown']").attribute("title")).to eq(@active_grading_standard.title)
              get "/courses/#{@course.id}/assignments/#{@assignment.id}/edit"
              wait_for_ajaximations
              expect(f("[data-testid='grading-schemes-selector-dropdown']").attribute("title")).to eq(@active_grading_standard.title)
            end

            it "creates a discussion topic with selected grading scheme/standard" do
              grading_standard = @course.grading_standards.create!(title: "Win/Lose", data: [["Winner", 0.94], ["Loser", 0]])
              get "/courses/#{@course.id}/assignments/#{@assignment.id}/edit"
              wait_for_ajaximations
              f("[data-testid='grading-schemes-selector-dropdown']").click
              f("[data-testid='grading-schemes-selector-option-#{grading_standard.id}']").click

              f(".form-actions button[type=submit]").click
              fj(".ui-button-text:contains('Continue')").click
              a = DiscussionTopic.last.assignment
              expect(a.grading_standard_id).to eq grading_standard.id
            end
          end
        end

        context "with a group attached" do
          let(:graded_topic) { assignment_topic }

          before do
            @gc = GroupCategory.create(name: "Sharks", context: @course)
            @student = student_in_course(course: @course, active_all: true).user
            group = @course.groups.create!(group_category: @gc)
            group.users << @student
          end

          it "group discussions with entries should lock and display the group name", priority: "1" do
            topic.group_category = @gc
            topic.save!
            topic.child_topics[0].reply_from({ user: @student, text: "I feel pretty" })
            @gc.destroy
            get url

            expect(f("#assignment_group_category_id")).to be_disabled
            expect(get_value("#assignment_group_category_id")).to eq topic.group_category.id.to_s
          end

          it "prompts for creating a new group category if original group is deleted with no submissions", priority: "1" do
            topic.group_category = @gc
            topic.save!
            @gc.destroy
            get url
            wait_for_ajaximations
            expect(f("#assignment_group_category_id")).not_to be_displayed
          end

          context "graded" do
            let(:topic) { assignment_topic }

            it "locks and display the group name", priority: "1" do
              topic.group_category = @gc
              topic.save!
              topic.reply_from({ user: @student, text: "I feel pretty" })
              @gc.destroy
              get url

              expect(f("#assignment_group_category_id")).to be_disabled
              expect(get_value("#assignment_group_category_id")).to eq topic.group_category.id.to_s
            end
          end
        end

        it "saves and display all changes", priority: "2" do
          course.require_assignment_group

          confirm(:off)
          toggle(:on)
          confirm(:on)
        end

        it "preserves query parameters in the URL when you CANCEL", :ignore_js_errors do
          get "/courses/#{course.id}/discussion_topics/#{topic.id}/edit?embed=true"
          force_click("button:contains('Cancel')")
          wait_for_ajaximations
          expect(driver.current_url).not_to include("edit")
          expect(driver.current_url).to include("?embed=true")
        end

        it "shows correct date when saving" do
          Timecop.freeze do
            topic.lock_at = 5.days.ago
            topic.save!
            teacher.time_zone = "Hawaii"
            teacher.save!
            get url
            f(".form-actions button[type=submit]").click
            get url
            expect(topic.reload.lock_at).to eq 5.days.ago.beginning_of_minute
          end
        end

        it "toggles checkboxes when clicking their labels", priority: "1" do
          get url

          expect(is_checked("input[type=checkbox][name=threaded]")).not_to be_truthy
          force_click_native("input#threaded")
          expect(is_checked("input[type=checkbox][name=threaded]")).to be_truthy
        end

        context "locking" do
          it "sets as active when removing existing delayed_post_at and lock_at dates", priority: "1" do
            topic.delayed_post_at = 10.days.ago
            topic.lock_at         = 5.days.ago
            topic.locked          = true
            topic.save!

            get url
            wait_for_tiny(f("textarea[name=message]"))

            expect(f('input[type=text][name="delayed_post_at"]')).to be_displayed

            f('input[type=text][name="delayed_post_at"]').clear
            f('input[type=text][name="lock_at"]').clear

            expect_new_page_load { f(".form-actions button[type=submit]").click }

            topic.reload
            expect(topic.delayed_post_at).to be_nil
            expect(topic.lock_at).to be_nil
            expect(topic.active?).to be_truthy
            expect(topic.locked?).to be_falsey
          end

          it "is locked when delayed_post_at and lock_at are in past", priority: "2" do
            topic.delayed_post_at = nil
            topic.lock_at         = nil
            topic.workflow_state  = "active"
            topic.save!

            get url
            wait_for_tiny(f("textarea[name=message]"))

            delayed_post_at = 10.days.ago
            lock_at = 5.days.ago

            replace_content(f('input[type=text][name="delayed_post_at"]'), format_date_for_view(delayed_post_at), tab_out: true)
            replace_content(f('input[type=text][name="lock_at"]'), format_date_for_view(lock_at), tab_out: true)

            expect_new_page_load { f(".form-actions button[type=submit]").click }
            wait_for_ajaximations

            topic.reload
            expect(topic.delayed_post_at.to_date).to eq delayed_post_at.to_date
            expect(topic.lock_at.to_date).to eq lock_at.to_date
            expect(topic.locked?).to be_truthy
          end

          it "sets workflow to active when delayed_post_at in past and lock_at in future", priority: "2" do
            topic.delayed_post_at = 5.days.from_now
            topic.lock_at         = 10.days.from_now
            topic.workflow_state  = "active"
            topic.locked          = false
            topic.save!

            get url
            wait_for_tiny(f("textarea[name=message]"))

            delayed_post_at = 5.days.ago

            replace_content(f('input[type=text][name="delayed_post_at"]'), format_date_for_view(delayed_post_at), tab_out: true)

            expect_new_page_load { f(".form-actions button[type=submit]").click }
            wait_for_ajaximations

            topic.reload
            expect(topic.delayed_post_at.to_date).to eq delayed_post_at.to_date
            expect(topic.active?).to be_truthy
            expect(topic.locked?).to be_falsey
          end
        end

        context "usage rights" do
          before do
            course.root_account.enable_feature!(:usage_rights_discussion_topics)
            course.update!(usage_rights_required: true)
          end

          it "validates that usage rights are set" do
            get url
            _filename, fullpath, _data = get_file("testfile5.zip")
            f("input[name=attachment]").send_keys(fullpath)
            type_in_tiny("textarea[name=message]", "file attachment discussion")
            f("#edit_discussion_form_buttons .btn-primary[type=submit]").click
            wait_for_ajaximations
            error_box = f("div[role='alert'] .error_text")
            expect(error_box.text).to eq "You must set usage rights"
          end

          it "sets usage rights on file attachment" do
            get url
            _filename, fullpath, _data = get_file("testfile1.txt")
            f("input[name=attachment]").send_keys(fullpath)
            f("#usage_rights_control button").click
            click_option(".UsageRightsSelectBox__container select", "own_copyright", :value)
            f(".UsageRightsDialog__Footer-Actions button[type='submit']").click
            expect_new_page_load { f(".form-actions button[type=submit]").click }
            expect(topic.reload.attachment.usage_rights).not_to be_nil
          end

          it "displays usage rights on file attachment" do
            usage_rights = @course.usage_rights.create!(
              legal_copyright: "(C) 2012 Initrode",
              use_justification: "own_copyright"
            )
            file = @course.attachments.create!(
              display_name: "hey.txt",
              uploaded_data: default_uploaded_data,
              usage_rights:
            )
            file.usage_rights
            topic.attachment = file
            topic.save!

            get url
            expect(element_exists?("#usage_rights_control i.icon-files-copyright")).to be(true)
          end
        end

        context "in paced course" do
          let(:topic) { assignment_topic }

          before do
            course.enable_course_paces = true
            course.save!
            context_module = course.context_modules.create! name: "M"
            assignment_topic.context_module_tags.create! context_module:, context: @course, tag_type: "context_module"
          end

          it "shows the course pacing notice on a graded discussion" do
            get url
            expect(Discussion.course_pacing_notice).to be_displayed
          end

          it "does not show the course pacing notice on a graded discussion when feature off in account" do
            course.account.disable_feature!(:course_paces)

            get url
            expect(element_exists?(Discussion.course_pacing_notice_selector)).to be_falsey
          end
        end

        context "anonymous topic" do
          let(:topic) { course.discussion_topics.create!(user: teacher, title: "anonymous topic title", message: "anonymous topic message", anonymous_state: "full_anonymity") }

          before do
            Account.site_admin.enable_feature! :react_discussions_post
            @student = student_in_course(course: @course, active_all: true).user
          end

          it "able to save" do
            get url

            expect_new_page_load { f(".form-actions button[type=submit]").click }
            expect(fj("span:contains('anonymous topic title')")).to be_present
          end

          it "able to save anon, not graded, quick added from assignments", :ignore_js_errors do
            get "/courses/#{course.id}/assignments"

            f(".add_assignment").click
            click_option(f('[name="submission_types"]'), "Discussion")
            f(".create_assignment_dialog input[type=text]").send_keys("anon disc from assignment")
            f(".more_options").click

            f("input[type=radio][value=partial_anonymity]").click
            f("input#use_for_grading").click
            expect_new_page_load { f("button.save_and_publish").click }
          end

          it "allow to change the anonymity if there is no reply" do
            get url

            expect(f("input[value='full_anonymity']").selected?).to be_truthy

            force_click_native("input[value='partial_anonymity']")
            expect_new_page_load { f(".form-actions button[type=submit]").click }
          end

          it "should not allow to change the anonymity when there are replys" do
            topic.reply_from({ user: @student, text: "I feel pretty" })
            get url

            expect(ff("input[name='anonymous_state'][disabled]").count).to eq 3
          end
        end
      end
    end

    context "when :discussion_create feature flag is ON", :ignore_js_errors do
      before do
        Account.site_admin.enable_feature!(:discussion_create)
        Account.site_admin.enable_feature!(:react_discussions_post)
        user_session(teacher)
      end

      context "ungraded" do
        before do
          attachment_model
          # TODO: Update to cover: graded, group discussions, file attachment, any other options later implemented
          all_discussion_options_enabled = {
            title: "value for title",
            message: "value for message",
            is_anonymous_author: false,
            anonymous_state: "full_anonymity",
            todo_date: "Thu, 12 Oct 2023 15:59:59.000000000 UTC +00:00",
            allow_rating: true,
            only_graders_can_rate: true,
            podcast_enabled: true,
            podcast_has_student_posts: true,
            require_initial_post: true,
            discussion_type: "side_comment",
            delayed_post_at: "Tue, 10 Oct 2023 16:00:00.000000000 UTC +00:00",
            lock_at: "Wed, 11 Nov 2023 15:59:59.999999000 UTC +00:00",
            is_section_specific: false,
            attachment: @attachment
          }

          @topic_all_options = course.discussion_topics.create!(all_discussion_options_enabled)
          @topic_no_options = course.discussion_topics.create!(title: "no options enabled - topic", message: "test")
        end

        it "displays all selected options correctly" do
          get "/courses/#{course.id}/discussion_topics/#{@topic_all_options.id}/edit"

          expect(f("input[value='full_anonymity']").selected?).to be_truthy
          expect(f("input[value='full_anonymity']").attribute("disabled")).to be_nil

          expect(f("input[value='must-respond-before-viewing-replies']").selected?).to be_truthy
          expect(f("input[value='enable-podcast-feed']").selected?).to be_truthy
          expect(f("input[value='include-student-replies-in-podcast-feed']").selected?).to be_truthy
          expect(f("input[value='allow-liking']").selected?).to be_truthy
          expect(f("input[value='only-graders-can-like']").selected?).to be_truthy
          expect(f("input[value='add-to-student-to-do']").selected?).to be_truthy

          # Just checking for a value. Formatting and TZ differences between front-end and back-end
          # makes an exact comparison too fragile.
          unless Account.site_admin.feature_enabled?(:selective_release_ui_api)
            expect(ff("input[placeholder='Select Date']")[0].attribute("value")).to be_truthy
            expect(ff("input[placeholder='Select Date']")[1].attribute("value")).to be_truthy
          end
        end

        it "does not display the grading and groups not supported in anonymous discussions message in the edit page" do
          get "/courses/#{course.id}/discussion_topics/#{@topic_all_options.id}/edit"

          expect(f("input[value='full_anonymity']").selected?).to be_truthy
          expect(f("input[value='full_anonymity']").attribute("disabled")).to be_nil
          expect(f("body")).not_to contain_jqcss("[data-testid=groups_grading_not_allowed]")
        end

        it "displays all unselected options correctly" do
          get "/courses/#{course.id}/discussion_topics/#{@topic_no_options.id}/edit"

          expect(f("input[value='full_anonymity']").selected?).to be_falsey
          expect(f("input[value='full_anonymity']").attribute("disabled")).to be_nil

          # There are less checks here because certain options are only visible if their parent input is selected
          expect(f("input[value='must-respond-before-viewing-replies']").selected?).to be_falsey
          expect(f("input[value='enable-podcast-feed']").selected?).to be_falsey
          expect(f("input[value='allow-liking']").selected?).to be_falsey
          expect(f("input[value='add-to-student-to-do']").selected?).to be_falsey

          # Just checking for a value. Formatting and TZ differences between front-end and back-end
          # makes an exact comparison too fragile.
          unless Account.site_admin.feature_enabled?(:selective_release_ui_api)
            expect(ff("input[placeholder='Select Date']")[0].attribute("value")).to eq("")
            expect(ff("input[placeholder='Select Date']")[1].attribute("value")).to eq("")
          end
        end

        context "usage rights" do
          before do
            course.root_account.enable_feature!(:usage_rights_discussion_topics)
            course.update!(usage_rights_required: true)

            usage_rights = @course.usage_rights.create! use_justification: "creative_commons", legal_copyright: "(C) 2014 XYZ Corp", license: "cc_by_nd"
            @attachment.usage_rights = usage_rights
            @attachment.save!
          end

          it "displays correct usage rights" do
            get "/courses/#{course.id}/discussion_topics/#{@topic_all_options.id}/edit"

            expect(f("button[data-testid='usage-rights-icon']")).to be_truthy
            f("button[data-testid='usage-rights-icon']").find_element(css: "svg")
            # Verify that the correct icon appears
            expect(f("button[data-testid='usage-rights-icon']").find_element(css: "svg").attribute("name")).to eq "IconFilesCreativeCommons"

            f("button[data-testid='usage-rights-icon']").click

            expect(f("input[data-testid='usage-select']").attribute("value")).to eq "The material is licensed under Creative Commons"
            expect(f("input[data-testid='cc-license-select']").attribute("value")).to eq "CC Attribution No Derivatives"
            expect(f("input[data-testid='legal-copyright']").attribute("value")).to eq "(C) 2014 XYZ Corp"
          end
        end

        it "saves all changes correctly" do
          get "/courses/#{course.id}/discussion_topics/#{@topic_all_options.id}/edit"

          replace_content(f("input[placeholder='Topic Title']"), "new title", { tab_out: true })

          clear_tiny(f("#discussion-topic-message-body"), "discussion-topic-message-body_ifr")
          type_in_tiny("#discussion-topic-message-body", "new message")

          driver.action.move_to(f("span[data-testid='removable-item']")).perform
          f("[data-testid='remove-button']").click
          _, fullpath, _data = get_file("testfile5.zip")
          f("[data-testid='attachment-input']").send_keys(fullpath)

          unless Account.site_admin.feature_enabled?(:selective_release_ui_api)
            f("button[title='Remove All Sections']").click
            f("input[data-testid='section-select']").click
            fj("li:contains('value for name')").click
          end

          # we can change anonymity on edit, if there is no reply
          expect(ffj("fieldset:contains('Anonymous Discussion') input[type=radio]").count).to eq 3

          force_click_native("input[value='must-respond-before-viewing-replies']")

          force_click_native("input[value='enable-podcast-feed']")
          expect(f("body")).not_to contain_jqcss("input[value='include-student-replies-in-podcast-feed']")

          force_click_native("input[value='allow-liking']")
          expect(f("body")).not_to contain_jqcss("input[value='only-graders-can-like']")

          force_click_native("input[value='add-to-student-to-do']")

          fj("button:contains('Save')").click

          @topic_all_options.reload
          expect(@topic_all_options.title).to eq "new title"
          expect(@topic_all_options.message).to include "new message"
          expect(@topic_all_options.attachment_id).to eq Attachment.last.id
          unless Account.site_admin.feature_enabled?(:selective_release_ui_api)
            expect(@topic_all_options.is_section_specific).to be_truthy
          end
          expect(@topic_all_options.require_initial_post).to be_falsey
          expect(@topic_all_options.podcast_enabled).to be_falsey
          expect(@topic_all_options.allow_rating).to be_falsey
          expect(@topic_all_options.only_graders_can_rate).to be_falsey
          expect(@topic_all_options.todo_date).to be_nil
        end

        # ignore js errors in unrelated discussion show page
        it "preserves URL query parameters on CANCEL", :ignore_js_errors do
          get "/courses/#{course.id}/discussion_topics/#{@topic_all_options.id}/edit?embed=true"
          fj("button:contains('Cancel')").click
          wait_for_ajaximations
          expect(driver.current_url).not_to include("edit")
          expect(driver.current_url).to include("?embed=true")
        end

        # Assign to Tray in discussions edit page
        context "with selective_release_backend and selective_release_ui_api enabled" do
<<<<<<< HEAD
=======
          before :once do
            Account.site_admin.disable_feature!(:selective_release_edit_page)
          end

>>>>>>> 37d6122c
          it "does not show the assign to UI when the user does not have permission even if user can access edit page" do
            # i.e., they have moderate_forum permission but not admin or unrestricted student enrollment
            RoleOverride.create!(context: @course.account, permission: "moderate_forum", role: student_role, enabled: true)
            student_in_course(active_all: true)
            user_session(@student)
            get "/courses/#{course.id}/discussion_topics/#{@topic_no_options.id}/edit"
            expect(element_exists?(Discussion.assign_to_button_selector)).to be_truthy

            enrollment = @course.enrollments.find_by(user: @student)
            enrollment.update!(limit_privileges_to_course_section: true)
            get "/courses/#{course.id}/discussion_topics/#{@topic_no_options.id}/edit"
            expect(element_exists?(Discussion.assign_to_button_selector)).to be_falsey
          end

          it "does not display 'Assign To' section for an ungraded group discussion" do
            group = course.groups.create!(name: "group")
            group_ungraded = course.discussion_topics.create!(title: "no options enabled - topic", group_category: group.group_category)
            get "/courses/#{course.id}/discussion_topics/#{group_ungraded.id}/edit"
            expect(Discussion.select_date_input_exists?).to be_truthy
            expect(element_exists?(Discussion.assign_to_button_selector)).to be_falsey
          end

          it "does not display 'Post To' section and Available From/Until inputs" do
            get "/courses/#{course.id}/discussion_topics/#{@topic_no_options.id}/edit"
            expect(Discussion.select_date_input_exists?).to be_falsey
            expect(Discussion.section_selection_input_exists?).to be_falsey
          end

          it "updates overrides using 'Assign To' tray", :ignore_js_errors do
            student1 = course.enroll_student(User.create!, enrollment_state: "active").user
            available_from = 5.days.ago
            available_until = 5.days.from_now

            get "/courses/#{course.id}/discussion_topics/#{@topic_no_options.id}/edit"

            Discussion.click_assign_to_button
            wait_for_assign_to_tray_spinner
            keep_trying_until { expect(item_tray_exists?).to be_truthy }

            click_add_assign_to_card
            expect(element_exists?(due_date_input_selector)).to be_falsey
            select_module_item_assignee(1, student1.name)
            update_available_date(1, format_date_for_view(available_from, "%-m/%-d/%Y"), true)
            update_available_time(1, "8:00 AM", true)
            update_until_date(1, format_date_for_view(available_until, "%-m/%-d/%Y"), true)
            update_until_time(1, "9:00 PM", true)

            click_save_button("Apply")
            keep_trying_until { expect(element_exists?(module_item_edit_tray_selector)).to be_falsey }

            Discussion.save_button.click
            wait_for_ajaximations

            @topic_no_options.reload
            new_override = @topic_no_options.active_assignment_overrides.last
            expect(new_override.set_type).to eq("ADHOC")
            expect(new_override.set_id).to be_nil
            expect(new_override.set.map(&:id)).to match_array([student1.id])
          end

          it "shows pending changes when overrides have been added", :ignore_js_errors, custom_timeout: 45 do
            student1 = course.enroll_student(User.create!, enrollment_state: "active").user
            available_from = 5.days.ago
            available_until = 5.days.from_now

            get "/courses/#{course.id}/discussion_topics/#{@topic_no_options.id}/edit"

            Discussion.click_assign_to_button
            wait_for_assign_to_tray_spinner
            keep_trying_until { expect(item_tray_exists?).to be_truthy }

            click_add_assign_to_card
            select_module_item_assignee(1, student1.name)
            update_available_date(1, format_date_for_view(available_from, "%-m/%-d/%Y"), true)
            update_available_time(1, "8:00 AM", true)
            update_until_date(1, format_date_for_view(available_until, "%-m/%-d/%Y"), true)
            update_until_time(1, "9:00 PM", true)

            click_save_button("Apply")
            keep_trying_until { expect(element_exists?(module_item_edit_tray_selector)).to be_falsey }

            expect(Discussion.pending_changes_pill_exists?).to be_truthy
          end

          it "shows no pending changes when override tray cancelled", :ignore_js_errors do
            student1 = course.enroll_student(User.create!, enrollment_state: "active").user
            available_from = 5.days.ago
            available_until = 5.days.from_now

            get "/courses/#{course.id}/discussion_topics/#{@topic_no_options.id}/edit"

            Discussion.click_assign_to_button
            wait_for_assign_to_tray_spinner
            keep_trying_until { expect(item_tray_exists?).to be_truthy }

            click_add_assign_to_card
            select_module_item_assignee(1, student1.name)
            update_available_date(1, format_date_for_view(available_from, "%-m/%-d/%Y"), true)
            update_available_time(1, "8:00 AM", true)
            update_until_date(1, format_date_for_view(available_until, "%-m/%-d/%Y"), true)
            update_until_time(1, "9:00 PM", true)

            click_cancel_button
            keep_trying_until { expect(element_exists?(module_item_edit_tray_selector)).to be_falsey }

            expect(Discussion.pending_changes_pill_exists?).to be_falsey
          end

          it "transitions from ungraded to graded and overrides are ok", :ignore_js_errors do
            discussion_topic = DiscussionHelpers.create_discussion_topic(
              course,
              teacher,
              "Teacher Discussion 1 Title",
              "Teacher Discussion 1 message",
              nil
            )
            student1 = course.enroll_student(User.create!, enrollment_state: "active").user
            available_from = 5.days.ago
            available_until = 5.days.from_now

            discussion_topic.assignment_overrides.create!(set_type: "ADHOC",
                                                          unlock_at: available_from,
                                                          lock_at: available_until)

            discussion_topic.assignment_overrides.last.assignment_override_students.create!(user: student1)

            get "/courses/#{course.id}/discussion_topics/#{discussion_topic.id}/edit"

            expect(is_checked(Discussion.graded_checkbox)).to be_falsey

            Discussion.click_graded_checkbox
            Discussion.save_button.click
            wait_for_ajaximations

            get "/courses/#{course.id}/discussion_topics/#{discussion_topic.id}/edit"

            Discussion.click_assign_to_button
            wait_for_assign_to_tray_spinner
            keep_trying_until { expect(item_tray_exists?).to be_truthy }

            expect(assign_to_due_date(1).attribute("value")).to eq("")
            expect(assign_to_due_time(1).attribute("value")).to eq("")
            expect(assign_to_available_from_date(1).attribute("value")).to eq(format_date_for_view(available_from, "%b %-e, %Y"))
            expect(assign_to_available_from_time(1).attribute("value")).to eq(available_from.strftime("%-l:%M %p"))
            expect(assign_to_until_date(1).attribute("value")).to eq(format_date_for_view(available_until, "%b %-e, %Y"))
            expect(assign_to_until_time(1).attribute("value")).to eq(available_until.strftime("%-l:%M %p"))
          end

          it "transitions from graded to ungraded and overrides are ok", :ignore_js_errors do
            discussion_assignment_options = {
              name: "assignment",
              points_possible: 10,
            }
            discussion_topic = create_graded_discussion(course, discussion_assignment_options)

            student1 = course.enroll_student(User.create!, enrollment_state: "active").user

            due_at = 3.days.from_now
            available_from = 5.days.ago
            available_until = 5.days.from_now

            @discussion_assignment.assignment_overrides.create!(set_type: "ADHOC",
                                                                due_at:,
                                                                unlock_at: available_from,
                                                                lock_at: available_until)

            @discussion_assignment.assignment_overrides.last.assignment_override_students.create!(user: student1)

            get "/courses/#{course.id}/discussion_topics/#{discussion_topic.id}/edit"

            expect(is_checked(Discussion.graded_checkbox)).to be_truthy

            Discussion.click_graded_checkbox
            Discussion.save_button.click
            wait_for_ajaximations

            get "/courses/#{course.id}/discussion_topics/#{discussion_topic.id}/edit"

            Discussion.click_assign_to_button
            wait_for_assign_to_tray_spinner
            keep_trying_until { expect(item_tray_exists?).to be_truthy }

            expect(assign_to_date_and_time[1].text).not_to include("Due Date")
            expect(assign_to_available_from_date(1, true).attribute("value")).to eq(format_date_for_view(available_from, "%b %-e, %Y"))
            expect(assign_to_available_from_time(1, true).attribute("value")).to eq(available_from.strftime("%-l:%M %p"))
            expect(assign_to_until_date(1, true).attribute("value")).to eq(format_date_for_view(available_until, "%b %-e, %Y"))
            expect(assign_to_until_time(1, true).attribute("value")).to eq(available_until.strftime("%-l:%M %p"))
          end

          it "does not recover a deleted card when adding an assignee", :ignore_js_errors do
            # Bug fix of LX-1619
            student1 = course.enroll_student(User.create!, enrollment_state: "active").user

            get "/courses/#{course.id}/discussion_topics/#{@topic_all_options.id}/edit"

            Discussion.click_assign_to_button
            wait_for_assign_to_tray_spinner
            keep_trying_until { expect(item_tray_exists?).to be_truthy }

            click_add_assign_to_card
            click_delete_assign_to_card(0)
            select_module_item_assignee(0, student1.name)

            expect(selected_assignee_options.count).to be(1)
          end
        end

        context "selective release assignment embedded in discussions edit page" do
          before :once do
            Account.site_admin.enable_feature!(:selective_release_edit_page)
          end

          it "allows edit with group category", :ignore_js_errors do
            group_cat = course.group_categories.create!(name: "Groupies")
            get "/courses/#{course.id}/discussion_topics/#{teacher_topic.id}/edit"

            Discussion.click_group_discussion_checkbox
            Discussion.click_group_category_select
            Discussion.click_group_category_option(group_cat.name)
            Discussion.save_button.click
            wait_for_ajaximations

            expect(driver.current_url).not_to end_with("/courses/#{course.id}/discussion_topics/#{teacher_topic.id}/edit")
          end

          it "allows edit with group category and graded", :ignore_js_errors do
            group_cat = course.group_categories.create!(name: "Groupies")
            get "/courses/#{course.id}/discussion_topics/#{teacher_topic.id}/edit"

            Discussion.click_graded_checkbox
            Discussion.click_group_discussion_checkbox
            Discussion.click_group_category_select
            Discussion.click_group_category_option(group_cat.name)
            Discussion.save_button.click
            wait_for_ajaximations

            expect(driver.current_url).not_to end_with("/courses/#{course.id}/discussion_topics/#{teacher_topic.id}/edit")
          end

          it "does not show the assign to UI when the user does not have permission even if user can access edit page" do
            # i.e., they have moderate_forum permission but not admin or unrestricted student enrollment
            RoleOverride.create!(context: @course.account, permission: "moderate_forum", role: student_role, enabled: true)
            student_in_course(active_all: true)
            user_session(@student)
            get "/courses/#{course.id}/discussion_topics/#{@topic_no_options.id}/edit"

            expect(element_exists?(Discussion.assign_to_section_selector)).to be_truthy

            enrollment = @course.enrollments.find_by(user: @student)
            enrollment.update!(limit_privileges_to_course_section: true)
            get "/courses/#{course.id}/discussion_topics/#{@topic_no_options.id}/edit"

            expect(element_exists?(Discussion.assign_to_section_selector)).to be_falsey
          end

          it "does not display 'Assign To' section for an ungraded group discussion" do
            group = course.groups.create!(name: "group")
            group_ungraded = course.discussion_topics.create!(title: "no options enabled - topic", group_category: group.group_category)
            get "/courses/#{course.id}/discussion_topics/#{group_ungraded.id}/edit"
            expect(Discussion.select_date_input_exists?).to be_truthy
            expect(element_exists?(Discussion.assign_to_section_selector)).to be_falsey
          end

          it "does not display 'Post To' section and Available From/Until inputs" do
            get "/courses/#{course.id}/discussion_topics/#{@topic_no_options.id}/edit"
            expect(Discussion.select_date_input_exists?).to be_falsey
            expect(Discussion.section_selection_input_exists?).to be_falsey
          end

          it "updates overrides using 'Assign To' tray", :ignore_js_errors do
            student1 = course.enroll_student(User.create!, enrollment_state: "active").user
            available_from = 5.days.ago
            available_until = 5.days.from_now

            get "/courses/#{course.id}/discussion_topics/#{@topic_no_options.id}/edit"

            click_add_assign_to_card
            expect(element_exists?(due_date_input_selector)).to be_falsey
            select_module_item_assignee(1, student1.name)
            update_available_date(1, format_date_for_view(available_from, "%-m/%-d/%Y"), true)
            update_available_time(1, "8:00 AM", true)
            update_until_date(1, format_date_for_view(available_until, "%-m/%-d/%Y"), true)
            update_until_time(1, "9:00 PM", true)

            Discussion.save_button.click
            wait_for_ajaximations

            @topic_no_options.reload
            new_override = @topic_no_options.active_assignment_overrides.last
            expect(new_override.set_type).to eq("ADHOC")
            expect(new_override.set_id).to be_nil
            expect(new_override.set.map(&:id)).to match_array([student1.id])
          end

          it "transitions from ungraded to graded and overrides are ok", :ignore_js_errors do
            discussion_topic = DiscussionHelpers.create_discussion_topic(
              course,
              teacher,
              "Teacher Discussion 1 Title",
              "Teacher Discussion 1 message",
              nil
            )
            student1 = course.enroll_student(User.create!, enrollment_state: "active").user
            available_from = 5.days.ago
            available_until = 5.days.from_now

            discussion_topic.assignment_overrides.create!(set_type: "ADHOC",
                                                          unlock_at: available_from,
                                                          lock_at: available_until)

            discussion_topic.assignment_overrides.last.assignment_override_students.create!(user: student1)

            get "/courses/#{course.id}/discussion_topics/#{discussion_topic.id}/edit"

            expect(is_checked(Discussion.graded_checkbox)).to be_falsey

            Discussion.click_graded_checkbox
            Discussion.save_button.click
            wait_for_ajaximations

            get "/courses/#{course.id}/discussion_topics/#{discussion_topic.id}/edit"

            expect(assign_to_due_date(1).attribute("value")).to eq("")
            expect(assign_to_due_time(1).attribute("value")).to eq("")
            expect(assign_to_available_from_date(1).attribute("value")).to eq(format_date_for_view(available_from, "%b %-e, %Y"))
            expect(assign_to_available_from_time(1).attribute("value")).to eq(available_from.strftime("%-l:%M %p"))
            expect(assign_to_until_date(1).attribute("value")).to eq(format_date_for_view(available_until, "%b %-e, %Y"))
            expect(assign_to_until_time(1).attribute("value")).to eq(available_until.strftime("%-l:%M %p"))
          end

          it "transitions from graded to ungraded and overrides are ok", :ignore_js_errors do
            discussion_assignment_options = {
              name: "assignment",
              points_possible: 10,
            }
            discussion_topic = create_graded_discussion(course, discussion_assignment_options)

            student1 = course.enroll_student(User.create!, enrollment_state: "active").user

            due_at = 3.days.from_now
            available_from = 5.days.ago
            available_until = 5.days.from_now

            @discussion_assignment.assignment_overrides.create!(set_type: "ADHOC",
                                                                due_at:,
                                                                unlock_at: available_from,
                                                                lock_at: available_until)

            @discussion_assignment.assignment_overrides.last.assignment_override_students.create!(user: student1)

            get "/courses/#{course.id}/discussion_topics/#{discussion_topic.id}/edit"

            expect(is_checked(Discussion.graded_checkbox)).to be_truthy

            Discussion.click_graded_checkbox
            Discussion.save_button.click
            wait_for_ajaximations

            get "/courses/#{course.id}/discussion_topics/#{discussion_topic.id}/edit"

            expect(assign_to_date_and_time[1].text).not_to include("Due Date")
            expect(assign_to_available_from_date(1, true).attribute("value")).to eq(format_date_for_view(available_from, "%b %-e, %Y"))
            expect(assign_to_available_from_time(1, true).attribute("value")).to eq(available_from.strftime("%-l:%M %p"))
            expect(assign_to_until_date(1, true).attribute("value")).to eq(format_date_for_view(available_until, "%b %-e, %Y"))
            expect(assign_to_until_time(1, true).attribute("value")).to eq(available_until.strftime("%-l:%M %p"))
          end

          it "does not recover a deleted card when adding an assignee", :ignore_js_errors do
            # Bug fix of LX-1619
            student1 = course.enroll_student(User.create!, enrollment_state: "active").user

            get "/courses/#{course.id}/discussion_topics/#{@topic_all_options.id}/edit"

            click_add_assign_to_card
            click_delete_assign_to_card(0)
            select_module_item_assignee(0, student1.name)

            expect(selected_assignee_options.count).to be(1)
          end
        end
      end

      context "ungraded group" do
        it "displays the selected group category correctly" do
          group_category = course.group_categories.create!(name: "group category 1")

          discussion_with_group_category = {
            title: "value for title",
            message: "value for message",
            group_category_id: group_category.id,
          }

          group_topic = course.discussion_topics.create!(discussion_with_group_category)
          group_topic.update!(group_category_id: group_category.id)

          get "/courses/#{course.id}/discussion_topics/#{group_topic.id}/edit"

          expect(f("input[value='group-discussion']").selected?).to be_truthy
          expect(f("input[placeholder='Select a group category']").attribute("title")).to eq group_category.name
        end
      end

      context "announcement" do
        before do
          # TODO: Update to cover: file attachments and any other options later implemented
          all_announcement_options = {
            title: "value for title",
            message: "value for message",
            delayed_post_at: "Thu, 16 Nov 2023 17:00:00.000000000 UTC +00:00",
            podcast_enabled: true,
            podcast_has_student_posts: true,
            require_initial_post: true,
            discussion_type: "side_comment",
            allow_rating: true,
            only_graders_can_rate: true,
            locked: false,
          }

          @announcement_all_options = course.announcements.create!(all_announcement_options)
          # In this case, locked: true displays itself as an unchecked "allow participants to comment" option
          @announcement_no_options = course.announcements.create!({ title: "no options", message: "nothing else", locked: true })
        end

        it "displays all selected options correctly" do
          get "/courses/#{course.id}/discussion_topics/#{@announcement_all_options.id}/edit"

          expect(f("input[value='enable-participants-commenting']").selected?).to be_truthy
          expect(f("input[value='allow-liking']").selected?).to be_truthy
          expect(f("input[value='only-graders-can-like']").selected?).to be_truthy
          expect(f("input[value='enable-podcast-feed']").selected?).to be_truthy
          expect(f("input[value='include-student-replies-in-podcast-feed']").selected?).to be_truthy

          # Just checking for a value. Formatting and TZ differences between front-end and back-end
          # makes an exact comparison too fragile.
          expect(ff("input[placeholder='Select Date']")[0].attribute("value")).to be_truthy
        end

        it "displays all unselected options correctly" do
          get "/courses/#{course.id}/discussion_topics/#{@announcement_no_options.id}/edit"

          expect(f("input[value='enable-participants-commenting']").selected?).to be_falsey
          expect(f("input[value='allow-liking']").selected?).to be_falsey
          expect(f("input[value='enable-podcast-feed']").selected?).to be_falsey
        end
      end

      context "graded" do
        it "displays graded assignment options correctly when initially opening edit page with archived grading schemes disabled" do
          Account.site_admin.disable_feature!(:archived_grading_schemes)
          grading_standard = course.grading_standards.create!(title: "Win/Lose", data: [["Winner", 0.94], ["Loser", 0]])

          # Create a grading standard and make sure it is selected
          discussion_assignment_options = {
            name: "assignment",
            points_possible: 10,
            grading_type: "letter_grade",
            assignment_group: course.assignment_groups.create!(name: "assignment group"),
            grading_standard_id: grading_standard.id,
            only_visible_to_overrides: true,
          }

          discussion_assignment_peer_review_options = {
            peer_reviews: true,
            automatic_peer_reviews: true,
            peer_reviews_due_at: 1.day.ago,
            peer_review_count: 2,
          }

          discussion_assignment_options = discussion_assignment_options.merge(discussion_assignment_peer_review_options)

          graded_discussion = create_graded_discussion(course, discussion_assignment_options)

          course_override_due_date = 5.days.from_now
          course_section = course.course_sections.create!(name: "section alpha")
          graded_discussion.assignment.assignment_overrides.create!(set_type: "CourseSection", set_id: course_section.id, due_at: course_override_due_date)

          get "/courses/#{course.id}/discussion_topics/#{graded_discussion.id}/edit"
          # Grading scheme sub menu is selected
          expect(fj("span:contains('#{grading_standard.title}')").present?).to be_truthy
          expect(fj("span:contains('Manage All Grading Schemes')").present?).to be_truthy
          # Graded checkbox
          expect(is_checked(f("input[data-testid='graded-checkbox']"))).to be_truthy
          # Points possible
          expect(f("input[data-testid='points-possible-input']").attribute("value")).to eq "10"
          # Grading type
          expect(f("input[data-testid='display-grade-input']").attribute("value")).to eq "Letter Grade"
          # Assignment Group
          expect(f("input[data-testid='assignment-group-input']").attribute("value")).to eq "assignment group"
          # Peer review checkboxes
          expect(is_checked(f("input[data-testid='peer_review_manual']"))).to be_falsey
          expect(is_checked(f("input[data-testid='peer_review_off']"))).to be_falsey
          expect(is_checked(f("input[data-testid='peer_review_auto']"))).to be_truthy
          # peer review count
          expect(f("input[data-testid='peer-review-count-input']").attribute("value")).to eq "2"

          # Peer review date
          # Just checking for a value. Formatting and TZ differences between front-end and back-end
          # makes an exact comparison too fragile.
          expect(ff("input[placeholder='Select Date']")[0].attribute("value")).not_to be_empty

          if Account.site_admin.feature_enabled?(:selective_release_ui_api)
            unless Account.site_admin.feature_enabled?(:selective_release_edit_page)
              expect(Discussion.assign_to_button).to be_displayed
              Discussion.assign_to_button.click
            end
            expect(assign_to_in_tray("Remove #{course_section.name}")[0]).to be_displayed
          else
            expect(f("span[data-testid='assign-to-select-span']").present?).to be_truthy
            expect(fj("span:contains('#{course_section.name}')").present?).to be_truthy

            # Verify that the only_visible_to_overrides field is being respected
            expect(f("body")).not_to contain_jqcss("span:contains('Everyone')")

            # Just checking for a value. Formatting and TZ differences between front-end and back-end
            # makes an exact comparison too fragile.
            expect(f("input[placeholder='Select Assignment Due Date']").attribute("value")).not_to be_empty
          end
        end

        it "allows settings a graded discussion to an ungraded discussion" do
          graded_discussion = create_graded_discussion(course)
          get "/courses/#{course.id}/discussion_topics/#{graded_discussion.id}/edit"

          # Uncheck the "graded" checkbox
          force_click_native('input[type=checkbox][value="graded"]')
          fj("button:contains('Save')").click

          expect(DiscussionTopic.last.assignment).to be_nil
        end

        it "sets the mark important dates checkbox for discussion edit when differentiated modules ff is off" do
          feature_setup

          graded_discussion = create_graded_discussion(course)

          course_override_due_date = 5.days.from_now
          course_section = course.course_sections.create!(name: "section alpha")
          graded_discussion.assignment.assignment_overrides.create!(set_type: "CourseSection", set_id: course_section.id, due_at: course_override_due_date)

          get "/courses/#{course.id}/discussion_topics/#{graded_discussion.id}/edit"

          expect(mark_important_dates).to be_displayed
          scroll_to_element(mark_important_dates)
          click_mark_important_dates

          Discussion.save_button.click
          wait_for_ajaximations

          assignment = Assignment.last

          expect(assignment.important_dates).to be(true)
        end

        context "with archived grading schemes enabled" do
          before do
            Account.site_admin.enable_feature!(:grading_scheme_updates)
            Account.site_admin.enable_feature!(:archived_grading_schemes)
            @course = course
            @account = @course.account
            @active_grading_standard = @course.grading_standards.create!(title: "Active Grading Scheme", data: { "A" => 0.9, "F" => 0 }, scaling_factor: 1.0, points_based: false, workflow_state: "active")
            @archived_grading_standard = @course.grading_standards.create!(title: "Archived Grading Scheme", data: { "A" => 0.9, "F" => 0 }, scaling_factor: 1.0, points_based: false, workflow_state: "archived")
            @account_grading_standard = @account.grading_standards.create!(title: "Account Grading Scheme", data: { "A" => 0.9, "F" => 0 }, scaling_factor: 1.0, points_based: false, workflow_state: "active")
            discussion_assignment_options = {
              name: "assignment",
              points_possible: 10,
              grading_type: "letter_grade",
              assignment_group: course.assignment_groups.create!(name: "assignment group"),
              only_visible_to_overrides: true,
            }

            @graded_discussion = create_graded_discussion(course, discussion_assignment_options)
            @assignment = @graded_discussion.assignment
          end

          it "shows archived grading scheme if it is the course default twice, once to follow course default scheme and once to choose that scheme to use" do
            @course.update!(grading_standard_id: @archived_grading_standard.id)
            @course.reload
            get "/courses/#{@course.id}/discussion_topics/#{@graded_discussion.id}/edit"
            wait_for_ajaximations
            expect(f("[data-testid='grading-schemes-selector-dropdown']").attribute("title")).to eq(@archived_grading_standard.title + " (course default)")
            f("[data-testid='grading-schemes-selector-dropdown']").click
            expect(f("[data-testid='grading-schemes-selector-option-#{@course.grading_standard.id}']")).to include_text(@course.grading_standard.title)
          end

          it "shows archived grading scheme if it is the current assignment grading standard" do
            @assignment.update!(grading_standard_id: @archived_grading_standard.id)
            @assignment.reload
            get "/courses/#{@course.id}/discussion_topics/#{@graded_discussion.id}/edit"
            wait_for_ajaximations
            expect(f("[data-testid='grading-schemes-selector-dropdown']").attribute("title")).to eq(@archived_grading_standard.title)
          end

          it "removes grading schemes from dropdown after archiving them but still shows them upon reopening the modal" do
            get "/courses/#{@course.id}/discussion_topics/#{@graded_discussion.id}/edit"
            wait_for_ajaximations
            f("[data-testid='grading-schemes-selector-dropdown']").click
            expect(f("[data-testid='grading-schemes-selector-option-#{@active_grading_standard.id}']")).to be_present
            f("[data-testid='manage-all-grading-schemes-button']").click
            wait_for_ajaximations
            f("[data-testid='grading-scheme-#{@active_grading_standard.id}-archive-button']").click
            wait_for_ajaximations
            f("[data-testid='manage-all-grading-schemes-close-button']").click
            wait_for_ajaximations
            f("[data-testid='grading-schemes-selector-dropdown']").click
            expect(f("[data-testid='grading-schemes-selector-dropdown-form']")).not_to contain_css("[data-testid='grading-schemes-selector-option-#{@active_grading_standard.id}']")
            f("[data-testid='manage-all-grading-schemes-button']").click
            wait_for_ajaximations
            expect(f("[data-testid='grading-scheme-row-#{@active_grading_standard.id}']").text).to be_present
          end

          it "shows all archived schemes in the manage grading schemes modal" do
            archived_gs1 = @course.grading_standards.create!(title: "Archived Grading Scheme 1", data: { "A" => 0.9, "F" => 0 }, scaling_factor: 1.0, points_based: false, workflow_state: "archived")
            archived_gs2 = @course.grading_standards.create!(title: "Archived Grading Scheme 2", data: { "A" => 0.9, "F" => 0 }, scaling_factor: 1.0, points_based: false, workflow_state: "archived")
            archived_gs3 = @course.grading_standards.create!(title: "Archived Grading Scheme 3", data: { "A" => 0.9, "F" => 0 }, scaling_factor: 1.0, points_based: false, workflow_state: "archived")
            get "/courses/#{@course.id}/discussion_topics/#{@graded_discussion.id}/edit"
            wait_for_ajaximations
            f("[data-testid='manage-all-grading-schemes-button']").click
            wait_for_ajaximations
            expect(f("[data-testid='grading-scheme-#{archived_gs1.id}-name']")).to include_text(archived_gs1.title)
            expect(f("[data-testid='grading-scheme-#{archived_gs2.id}-name']")).to include_text(archived_gs2.title)
            expect(f("[data-testid='grading-scheme-#{archived_gs3.id}-name']")).to include_text(archived_gs3.title)
          end

          it "will still show the assignment grading scheme if you archive it on the edit page in the management modal and persist on reload" do
            @assignment.update!(grading_standard_id: @active_grading_standard.id)
            @assignment.reload
            get "/courses/#{@course.id}/discussion_topics/#{@graded_discussion.id}/edit"
            wait_for_ajaximations
            expect(f("[data-testid='grading-schemes-selector-dropdown']").attribute("title")).to eq(@active_grading_standard.title)
            f("[data-testid='manage-all-grading-schemes-button']").click
            wait_for_ajaximations
            f("[data-testid='grading-scheme-#{@active_grading_standard.id}-archive-button']").click
            wait_for_ajaximations
            f("[data-testid='manage-all-grading-schemes-close-button']").click
            wait_for_ajaximations
            expect(f("[data-testid='grading-schemes-selector-dropdown']").attribute("title")).to eq(@active_grading_standard.title)
            get "/courses/#{@course.id}/assignments/#{@assignment.id}/edit"
            wait_for_ajaximations
            expect(f("[data-testid='grading-schemes-selector-dropdown']").attribute("title")).to eq(@active_grading_standard.title)
          end

          it "creates a discussion topic with selected grading scheme/standard" do
            grading_standard = @course.grading_standards.create!(title: "Win/Lose", data: [["Winner", 0.94], ["Loser", 0]])
            get "/courses/#{@course.id}/discussion_topics/#{@graded_discussion.id}/edit"
            wait_for_ajaximations
            f("[data-testid='grading-schemes-selector-dropdown']").click
            f("[data-testid='grading-schemes-selector-option-#{grading_standard.id}']").click
            f("[data-testid='save-button']").click
            wait_for_ajaximations
            expect_new_page_load { f("[data-testid='continue-button']").click }
            a = DiscussionTopic.last.assignment
            expect(a.grading_standard_id).to eq grading_standard.id
          end
        end

        it "allows editing the assignment group for the graded discussion" do
          assign_group_2 = course.assignment_groups.create!(name: "Group 2")
          get "/courses/#{course.id}/discussion_topics/#{assignment_topic.id}/edit"
          force_click_native("input[title='assignment group']")
          wait_for(method: nil, timeout: 3) { fj("li:contains('Group 2')").present? }
          fj("li:contains('Group 2')").click
          fj("button:contains('Save')").click
          expect(assignment.reload.assignment_group_id).to eq assign_group_2.id
        end

        it "allows editing the points possible, grading type, group category, and peer review for the graded discussion" do
          pp_string = "80"
          group_cat = course.group_categories.create!(name: "another group set")
          get "/courses/#{course.id}/discussion_topics/#{assignment_topic.id}/edit"

          # change points possible from 10 to 80. selenium's clear method does not completely remove the previous value
          # so we use backspace instead
          pp_string.each_char { f("input[data-testid='points-possible-input']").send_keys(:backspace) }
          f("input[data-testid='points-possible-input']").send_keys(pp_string)

          force_click_native("input[value='Points']")
          fj("li:contains('Letter Grade')").click

          force_click_native("input[data-testid='peer_review_manual']")

          force_click_native("input[data-testid='group-discussion-checkbox']")
          force_click_native("input[placeholder='Select a group category']")
          fj("li:contains('#{group_cat.name}')").click

          fj("button:contains('Save')").click
          updated_assignment = assignment.reload
          expect(updated_assignment.points_possible).to eq 80
          expect(updated_assignment.grading_type).to eq "letter_grade"
          expect(updated_assignment.peer_reviews).to be true
          expect(updated_assignment.automatic_peer_reviews).to be false
          expect(updated_assignment.peer_reviews_assign_at).to be_nil
          expect(assignment.effective_group_category_id).to eq group_cat.id
        end

        it "adds an attachment to a graded discussion" do
          get "/courses/#{course.id}/discussion_topics/#{assignment_topic.id}/edit"
          _filename, fullpath, _data = get_file("testfile5.zip")
          f("input[data-testid='attachment-input']").send_keys(fullpath)
          fj("button:contains('Save')").click
          expect(assignment_topic.reload.attachment_id).to eq Attachment.last.id
        end

        context "selective release with assign to tray", :ignore_js_errors do
<<<<<<< HEAD
=======
          before :once do
            Account.site_admin.disable_feature!(:selective_release_edit_page)
          end

>>>>>>> 37d6122c
          before do
            @student1 = student_in_course(course:, active_all: true).user
            @student2 = student_in_course(course:, active_all: true).user
            @course_section = course.course_sections.create!(name: "section alpha")
            @course_section_2 = course.course_sections.create!(name: "section Beta")
          end

          it "displays Everyone correctly", custom_timeout: 30 do
            graded_discussion = create_graded_discussion(course)

            due_date = "Sat, 06 Apr 2024 00:00:00.000000000 UTC +00:00"
            unlock_at = "Fri, 05 Apr 2024 00:00:00.000000000 UTC +00:00"
            lock_at = "Sun, 07 Apr 2024 00:00:00.000000000 UTC +00:00"
            graded_discussion.assignment.update!(due_at: due_date, unlock_at:, lock_at:)

            # Open page and assignTo tray
            get "/courses/#{course.id}/discussion_topics/#{graded_discussion.id}/edit"
            Discussion.assign_to_button.click

            # Expect check card and override count/content
            expect(module_item_assign_to_card.count).to eq 1
            expect(selected_assignee_options.count).to eq 1
            expect(selected_assignee_options.first.find("span").text).to eq "Everyone"

            # Find the date inputs, extract their values, combine date and time values, and parse into DateTime objects
            displayed_override_dates = all_displayed_assign_to_date_and_time

            # Check that the due dates are correctly displayed
            expect(displayed_override_dates.include?(DateTime.parse(due_date))).to be_truthy
            expect(displayed_override_dates.include?(DateTime.parse(unlock_at))).to be_truthy
            expect(displayed_override_dates.include?(DateTime.parse(lock_at))).to be_truthy
          end

          it "displays everyone and section and student overrides correctly", custom_timeout: 30 do
            graded_discussion = create_graded_discussion(course)

            # Create overrides
            # Card 1 = ["Everyone else"], Set by: only_visible_to_overrides: false

            # Card 2
            graded_discussion.assignment.assignment_overrides.create!(set_type: "CourseSection", set_id: @course_section.id)

            # Card 3
            graded_discussion.assignment.assignment_overrides.create!(set_type: "CourseSection", set_id: @course_section_2.id)

            # Card 4
            graded_discussion.assignment.assignment_overrides.create!(set_type: "ADHOC")
            graded_discussion.assignment.assignment_overrides.last.assignment_override_students.create!(user: @student1)
            graded_discussion.assignment.assignment_overrides.last.assignment_override_students.create!(user: @student2)

            # Open edit page and AssignTo Tray
            get "/courses/#{course.id}/discussion_topics/#{graded_discussion.id}/edit"
            Discussion.assign_to_button.click

            # Check that displayed cards and overrides are correct
            expect(module_item_assign_to_card.count).to eq 4

            displayed_overrides = module_item_assign_to_card.map do |card|
              card.find_all(assignee_selected_option_selector).map(&:text)
            end

            expected_overrides = generate_expected_overrides(graded_discussion.assignment)
            expect(displayed_overrides).to match_array(expected_overrides)
          end

          it "displays visible to overrides only correctly", custom_timeout: 30 do
            # The main difference in this test is that only_visible_to_overrides is true
            discussion_assignment_options = {
              only_visible_to_overrides: true,
            }
            graded_discussion = create_graded_discussion(course, discussion_assignment_options)

            # Create overrides
            # Card 1
            graded_discussion.assignment.assignment_overrides.create!(set_type: "CourseSection", set_id: @course_section.id)
            # Card 2
            graded_discussion.assignment.assignment_overrides.create!(set_type: "CourseSection", set_id: @course_section_2.id)
            # Card 3
            graded_discussion.assignment.assignment_overrides.create!(set_type: "ADHOC")
            graded_discussion.assignment.assignment_overrides.last.assignment_override_students.create!(user: @student1)
            graded_discussion.assignment.assignment_overrides.last.assignment_override_students.create!(user: @student2)

            # Open edit page and AssignTo Tray
            get "/courses/#{course.id}/discussion_topics/#{graded_discussion.id}/edit"
            Discussion.assign_to_button.click

            # Check that displayed cards and overrides are correct
            expect(module_item_assign_to_card.count).to eq 3

            displayed_overrides = module_item_assign_to_card.map do |card|
              card.find_all(assignee_selected_option_selector).map(&:text)
            end

            expected_overrides = generate_expected_overrides(graded_discussion.assignment)
            expect(displayed_overrides).to match_array(expected_overrides)
          end

          it "allows adding overrides" do
            graded_discussion = create_graded_discussion(course)

            due_date = "Sat, 06 Apr 2024 00:00:00.000000000 UTC +00:00"
            unlock_at = "Fri, 05 Apr 2024 00:00:00.000000000 UTC +00:00"
            lock_at = "Sun, 07 Apr 2024 00:00:00.000000000 UTC +00:00"
            graded_discussion.assignment.update!(due_at: due_date, unlock_at:, lock_at:)
            course.reload
            # Open page and assignTo tray
            get "/courses/#{course.id}/discussion_topics/#{graded_discussion.id}/edit"
            Discussion.assign_to_button.click
            wait_for_assign_to_tray_spinner

            keep_trying_until { expect(item_tray_exists?).to be_truthy }

            click_add_assign_to_card
            select_module_item_assignee(1, @student1.name)

            click_save_button("Apply")

            keep_trying_until { expect(element_exists?(module_item_edit_tray_selector)).to be_falsey }
            expect(AssignmentCreateEditPage.pending_changes_pill_exists?).to be_truthy

            Discussion.save_button.click
            wait_for_ajaximations

            assignment = Assignment.last

            expect(assignment.assignment_overrides.active.count).to eq 1
          end

          it "allows removing overrides" do
            graded_discussion = create_graded_discussion(course)

            due_date = "Sat, 06 Apr 2024 00:00:00.000000000 UTC +00:00"
            unlock_at = "Fri, 05 Apr 2024 00:00:00.000000000 UTC +00:00"
            lock_at = "Sun, 07 Apr 2024 00:00:00.000000000 UTC +00:00"
            graded_discussion.assignment.update!(due_at: due_date, unlock_at:, lock_at:)

            # Create section override
            course_section = course.course_sections.create!(name: "section alpha")
            graded_discussion.assignment.assignment_overrides.create!(set_type: "CourseSection", set_id: course_section.id)

            course.reload
            # Open page and assignTo tray
            get "/courses/#{course.id}/discussion_topics/#{graded_discussion.id}/edit"
            Discussion.assign_to_button.click
            wait_for_assign_to_tray_spinner

            keep_trying_until { expect(item_tray_exists?).to be_truthy }

            # Remove the section override
            click_delete_assign_to_card(1)
            click_save_button("Apply")

            keep_trying_until { expect(element_exists?(module_item_edit_tray_selector)).to be_falsey }
            expect(AssignmentCreateEditPage.pending_changes_pill_exists?).to be_truthy

            Discussion.save_button.click
            wait_for_ajaximations

            assignment = Assignment.last
            assignment.reload
            expect(assignment.assignment_overrides.active.count).to eq 0
            expect(assignment.only_visible_to_overrides).to be_falsey
          end

          it "displays module overrides correctly" do
            graded_discussion = create_graded_discussion(course)
            module1 = course.context_modules.create!(name: "Module 1")
            graded_discussion.context_module_tags.create! context_module: module1, context: course, tag_type: "context_module"

            override = module1.assignment_overrides.create!
            override.assignment_override_students.create!(user: @student1)

            # Open page and assignTo tray
            get "/courses/#{course.id}/discussion_topics/#{graded_discussion.id}/edit"
            Discussion.assign_to_button.click
            wait_for_assign_to_tray_spinner

            # Verify that Everyone tag does not appear
            expect(module_item_assign_to_card.count).to eq 1
            expect(module_item_assign_to_card[0].find_all(assignee_selected_option_selector).map(&:text)).to eq ["User"]
            expect(inherited_from.last.text).to eq("Inherited from #{module1.name}")

            # Update the inherited card due date, should remove inherited
            update_due_date(0, "12/31/2022")
            update_due_time(0, "5:00 PM")
            click_save_button("Apply")

            Discussion.assign_to_button.click
            expect(f("body")).not_to contain_jqcss(inherited_from_selector)
            click_save_button("Apply")

            Discussion.save_button.click
            Discussion.section_warning_continue_button.click
            wait_for_ajaximations

            # Expect the module override to be overridden and not appear
            get "/courses/#{course.id}/discussion_topics/#{graded_discussion.id}/edit"
            Discussion.assign_to_button.click

            expect(module_item_assign_to_card.count).to eq 1
            expect(f("body")).not_to contain_jqcss(inherited_from_selector)
          end

          it "displays module and course overrides correctly" do
            graded_discussion = create_graded_discussion(course)
            module1 = course.context_modules.create!(name: "Module 1")
            graded_discussion.context_module_tags.create! context_module: module1, context: course, tag_type: "context_module"

            override = module1.assignment_overrides.create!
            override.assignment_override_students.create!(user: @student1)
            graded_discussion.assignment.assignment_overrides.create!(set: course, due_at: 1.day.from_now)

            # Open page and assignTo tray
            get "/courses/#{course.id}/discussion_topics/#{graded_discussion.id}/edit"
            Discussion.assign_to_button.click
            wait_for_assign_to_tray_spinner

            # Verify that Everyone tag does not appear
            expect(module_item_assign_to_card.count).to eq 2
            expect(module_item_assign_to_card[0].find_all(assignee_selected_option_selector).map(&:text)).to eq ["Everyone else"]
            expect(module_item_assign_to_card[1].find_all(assignee_selected_option_selector).map(&:text)).to eq ["User"]
            expect(inherited_from.last.text).to eq("Inherited from #{module1.name}")
          end

          it "creates a course override if everyone is added with a module override" do
            graded_discussion = create_graded_discussion(course)
            module1 = course.context_modules.create!(name: "Module 1")
            graded_discussion.context_module_tags.create! context_module: module1, context: course, tag_type: "context_module"

            override = module1.assignment_overrides.create!
            override.assignment_override_students.create!(user: @student1)

            # Open page and assignTo tray
            get "/courses/#{course.id}/discussion_topics/#{graded_discussion.id}/edit"
            Discussion.assign_to_button.click
            wait_for_assign_to_tray_spinner

            # Verify the module override is shown
            expect(module_item_assign_to_card.count).to eq 1
            expect(module_item_assign_to_card[0].find_all(assignee_selected_option_selector).map(&:text)).to eq ["User"]
            expect(inherited_from.last.text).to eq("Inherited from #{module1.name}")

            click_add_assign_to_card
            select_module_item_assignee(1, "Everyone else")

            click_save_button("Apply")

            # Save the discussion without changing the inherited module override
            Discussion.save_button.click
            Discussion.section_warning_continue_button.click
            wait_for_ajaximations

            assignment = graded_discussion.assignment
            assignment.reload
            # Expect the existing override to be the module override
            expect(assignment.assignment_overrides.active.count).to eq 1
            expect(assignment.all_assignment_overrides.active.count).to eq 2
            expect(assignment.assignment_overrides.first.set_type).to eq "Course"
            expect(assignment.only_visible_to_overrides).to be_truthy
          end

          it "does not display module override if an unassigned override exists" do
            graded_discussion = create_graded_discussion(course)
            module1 = course.context_modules.create!(name: "Module 1")
            graded_discussion.context_module_tags.create! context_module: module1, context: course, tag_type: "context_module"

            override = module1.assignment_overrides.create!
            override.assignment_override_students.create!(user: @student1)

            unassigned_override = graded_discussion.assignment.assignment_overrides.create!
            unassigned_override.assignment_override_students.create!(user: @student1)
            unassigned_override.update(unassign_item: true)

            assigned_override = graded_discussion.assignment.assignment_overrides.create!
            assigned_override.assignment_override_students.create!(user: @student2)

            # Open page and assignTo tray
            get "/courses/#{course.id}/discussion_topics/#{graded_discussion.id}/edit"
            Discussion.assign_to_button.click
            wait_for_assign_to_tray_spinner

            # Verify the module override is not shown
            expect(module_item_assign_to_card.count).to eq 1
            expect(module_item_assign_to_card[0].find_all(assignee_selected_option_selector).map(&:text)).to eq ["User"]
            expect(module_item_assign_to_card[0]).not_to contain_css(inherited_from_selector)
          end

          it "does not create an override if the modules override is not updated" do
            graded_discussion = create_graded_discussion(course)
            module1 = course.context_modules.create!(name: "Module 1")
            graded_discussion.context_module_tags.create! context_module: module1, context: course, tag_type: "context_module"

            override = module1.assignment_overrides.create!
            override.assignment_override_students.create!(user: @student1)

            # Open page and assignTo tray
            get "/courses/#{course.id}/discussion_topics/#{graded_discussion.id}/edit"
            Discussion.assign_to_button.click
            wait_for_assign_to_tray_spinner

            # Verify the module override is shown
            expect(module_item_assign_to_card.count).to eq 1
            expect(module_item_assign_to_card[0].find_all(assignee_selected_option_selector).map(&:text)).to eq ["User"]
            expect(inherited_from.last.text).to eq("Inherited from #{module1.name}")
            click_save_button("Apply")

            # Save the discussion without changing the inherited module override
            Discussion.save_button.click
            Discussion.section_warning_continue_button.click
            wait_for_ajaximations

            assignment = graded_discussion.assignment
            assignment.reload
            # Expect the existing override to be the module override
            expect(assignment.assignment_overrides.active.count).to eq 0
            expect(assignment.all_assignment_overrides.active.count).to eq 1
            expect(assignment.all_assignment_overrides.first.context_module_id).to eq module1.id
            expect(assignment.only_visible_to_overrides).to be_falsey
          end

          it "displays highighted cards correctly" do
            graded_discussion = create_graded_discussion(course)
            get "/courses/#{course.id}/discussion_topics/#{graded_discussion.id}/edit"
            Discussion.assign_to_button.click
            wait_for_assign_to_tray_spinner

            # Expect there to be no highlighted cards
            expect(module_item_assign_to_card.count).to eq 1
            expect(f("body")).not_to contain_jqcss(highlighted_card_selector)
            click_save_button("Apply")

            # Expect that if no changes were made, that the apply button doens't highlight old cards
            Discussion.assign_to_button.click
            wait_for_assign_to_tray_spinner
            expect(module_item_assign_to_card.count).to eq 1
            expect(f("body")).not_to contain_jqcss(highlighted_card_selector)

            # Expect highlighted card after making a change
            update_due_date(0, "12/31/2022")
            click_save_button("Apply")
            Discussion.assign_to_button.click
            wait_for_assign_to_tray_spinner
            expect(highlighted_item_assign_to_card.count).to eq 1
          end

          it "cancels correctly" do
            graded_discussion = create_graded_discussion(course)

            # Open page and assignTo tray
            get "/courses/#{course.id}/discussion_topics/#{graded_discussion.id}/edit"
            Discussion.assign_to_button.click
            wait_for_assign_to_tray_spinner

            # Create a new card, don't apply it
            click_add_assign_to_card
            select_module_item_assignee(1, @student1.name)
            expect(module_item_assign_to_card.count).to eq 2
            cancel_button.click

            # Reopen, expect new card to not be there
            Discussion.assign_to_button.click
            expect(module_item_assign_to_card.count).to eq 1

            # Add a new card, apply it
            click_add_assign_to_card
            select_module_item_assignee(1, @student1.name)
            click_save_button("Apply")
            expect(AssignmentCreateEditPage.pending_changes_pill_exists?).to be_truthy

            # Expect both cards to be there
            Discussion.assign_to_button.click
            expect(module_item_assign_to_card.count).to eq 2
          end

          it "sets the mark important dates checkbox for discussion edit" do
            feature_setup

            graded_discussion = create_graded_discussion(course)

            get "/courses/#{course.id}/discussion_topics/#{graded_discussion.id}/edit"

            Discussion.assign_to_button.click
            wait_for_assign_to_tray_spinner

            keep_trying_until { expect(item_tray_exists?).to be_truthy }

            formatted_date = format_date_for_view(2.days.from_now(Time.zone.now), "%m/%d/%Y")
            update_due_date(0, formatted_date)
            update_due_time(0, "5:00 PM")

            click_save_button("Apply")

            expect(mark_important_dates).to be_displayed
            scroll_to_element(mark_important_dates)
            click_mark_important_dates

            Discussion.save_button.click
            wait_for_ajaximations

            assignment = Assignment.last

            expect(assignment.important_dates).to be(true)
          end

          it "does not show the assign to UI when the user does not have permission even if user can access edit page" do
            # i.e., they have moderate_forum permission but not manage_assignments_edit
            discussion = create_graded_discussion(course)
            get "/courses/#{course.id}/discussion_topics/#{discussion.id}/edit"
            expect(element_exists?(Discussion.assign_to_button_selector)).to be_truthy

            RoleOverride.create!(context: @course.account, permission: "manage_assignments_edit", role: teacher_role, enabled: false)
            get "/courses/#{course.id}/discussion_topics/#{discussion.id}/edit"
            expect(element_exists?(Discussion.assign_to_button_selector)).to be_falsey
          end

          it "does not recover a deleted card when adding an assignee", :ignore_js_errors do
            # Bug fix of LX-1619
            discussion = create_graded_discussion(course)
            get "/courses/#{course.id}/discussion_topics/#{discussion.id}/edit"

            Discussion.click_assign_to_button
            wait_for_assign_to_tray_spinner
            keep_trying_until { expect(item_tray_exists?).to be_truthy }

            click_add_assign_to_card
            click_delete_assign_to_card(0)
            select_module_item_assignee(0, @course_section_2.name)

            expect(selected_assignee_options.count).to be(1)
          end

          context "checkpoints" do
            it "shows reply to topic input on graded discussion with sub assignments" do
              Account.site_admin.enable_feature!(:discussion_checkpoints)
              @course.root_account.enable_feature!(:discussion_checkpoints)
              assignment = @course.assignments.create!(
                name: "Assignment",
                submission_types: ["online_text_entry"],
                points_possible: 20
              )
              assignment.update!(has_sub_assignments: true)
              assignment.sub_assignments.create!(context: assignment.context, sub_assignment_tag: CheckpointLabels::REPLY_TO_TOPIC, points_possible: 10, due_at: 3.days.from_now)
              assignment.sub_assignments.create!(context: assignment.context, sub_assignment_tag: CheckpointLabels::REPLY_TO_ENTRY, points_possible: 10, due_at: 5.days.from_now)
              graded_discussion = @course.discussion_topics.create!(
                title: "Graded Discussion",
                discussion_type: "threaded",
                posted_at: "2017-07-09 16:32:34",
                user: @teacher,
                assignment:,
                reply_to_entry_required_count: 1
              )

              # Open page and assignTo tray
              get "/courses/#{@course.id}/discussion_topics/#{graded_discussion.id}/edit"
              Discussion.assign_to_button.click

              wait_for_assign_to_tray_spinner
              expect(module_item_assign_to_card.last).to contain_css(reply_to_topic_due_date_input_selector)
            end

            it "shows required replies input on graded discussion with sub assignments" do
              Account.site_admin.enable_feature!(:discussion_checkpoints)
              @course.root_account.enable_feature!(:discussion_checkpoints)
              @student1 = student_in_course(course:, active_all: true).user
              @student2 = student_in_course(course:, active_all: true).user
              @course_section = course.course_sections.create!(name: "section alpha")
              @course_section_2 = course.course_sections.create!(name: "section Beta")

              # Open page and assignTo tray
              get "/courses/#{@course.id}/discussion_topics/new"
              title = "Graded Discussion Topic with letter grade type"
              message = "replying to topic"

              f("input[placeholder='Topic Title']").send_keys title
              type_in_tiny("textarea", message)

              force_click_native('input[type=checkbox][value="graded"]')
              force_click_native('input[type=checkbox][value="checkpoints"]')

              Discussion.assign_to_button.click
              click_add_assign_to_card
              click_delete_assign_to_card(0)
              select_module_item_assignee(0, @course_section_2.name)

              reply_to_topic_date = 3.days.from_now(Time.zone.now).to_date + 17.hours
              reply_to_topic_date_formatted = format_date_for_view(reply_to_topic_date, "%m/%d/%Y")
              update_reply_to_topic_date(0, reply_to_topic_date_formatted)
              update_reply_to_topic_time(0, "5:00 PM")

              # required replies
              required_replies_date = 4.days.from_now(Time.zone.now).to_date + 17.hours
              required_replies_date_formatted = format_date_for_view(required_replies_date, "%m/%d/%Y")
              update_required_replies_date(0, required_replies_date_formatted)
              update_required_replies_time(0, "5:00 PM")

              # available from
              available_from_date = 2.days.from_now(Time.zone.now).to_date + 17.hours
              available_from_date_formatted = format_date_for_view(available_from_date, "%m/%d/%Y")
              update_available_date(0, available_from_date_formatted, true, false)
              update_available_time(0, "5:00 PM", true, false)

              # available until
              until_date = 5.days.from_now(Time.zone.now).to_date + 17.hours
              until_date_formatted = format_date_for_view(until_date, "%m/%d/%Y")
              update_until_date(0, until_date_formatted, true, false)
              update_until_time(0, "5:00 PM", true, false)

              click_save_button("Apply")

              wait_for_assign_to_tray_spinner
              fj("button:contains('Save')").click
              Discussion.section_warning_continue_button.click
              wait_for_ajaximations

              graded_discussion = DiscussionTopic.last
              sub_assignments = graded_discussion.assignment.sub_assignments
              sub_assignment1 = sub_assignments.find_by(sub_assignment_tag: CheckpointLabels::REPLY_TO_TOPIC)
              sub_assignment2 = sub_assignments.find_by(sub_assignment_tag: CheckpointLabels::REPLY_TO_ENTRY)

              expect(graded_discussion.assignment.sub_assignments.count).to eq(2)
              expect(format_date_for_view(sub_assignment1.assignment_overrides.active.first.due_at, "%m/%d/%Y")).to eq(reply_to_topic_date_formatted)
              expect(format_date_for_view(sub_assignment2.assignment_overrides.active.first.due_at, "%m/%d/%Y")).to eq(required_replies_date_formatted)

              # renders update
              get "/courses/#{@course.id}/discussion_topics/#{graded_discussion.id}/edit"
              Discussion.assign_to_button.click

              displayed_override_dates = all_displayed_assign_to_date_and_time
              # Check that the due dates are correctly displayed
              expect(displayed_override_dates.include?(reply_to_topic_date)).to be_truthy
              expect(displayed_override_dates.include?(required_replies_date)).to be_truthy
              expect(displayed_override_dates.include?(available_from_date)).to be_truthy
              expect(displayed_override_dates.include?(until_date)).to be_truthy

              # updates dates and saves
              reply_to_topic_date = 4.days.from_now(Time.zone.now).to_date + 17.hours
              reply_to_topic_date_formatted = format_date_for_view(reply_to_topic_date, "%m/%d/%Y")
              update_reply_to_topic_date(0, reply_to_topic_date_formatted)
              update_reply_to_topic_time(0, "5:00 PM")

              # required replies
              required_replies_date = 5.days.from_now(Time.zone.now).to_date + 17.hours
              required_replies_date_formatted = format_date_for_view(required_replies_date, "%m/%d/%Y")
              update_required_replies_date(0, required_replies_date_formatted)
              update_required_replies_time(0, "5:00 PM")

              # available from
              available_from_date = 3.days.from_now(Time.zone.now).to_date + 17.hours
              available_from_date_formatted = format_date_for_view(available_from_date, "%m/%d/%Y")
              update_available_date(0, available_from_date_formatted, true, false)
              update_available_time(0, "5:00 PM", true, false)

              # available until
              until_date = 6.days.from_now(Time.zone.now).to_date + 17.hours
              until_date_formatted = format_date_for_view(until_date, "%m/%d/%Y")
              update_until_date(0, until_date_formatted, true, false)
              update_until_time(0, "5:00 PM", true, false)

              click_save_button("Apply")

              wait_for_assign_to_tray_spinner
              fj("button:contains('Save')").click
              Discussion.section_warning_continue_button.click
              wait_for_ajaximations

              graded_discussion.reload
              sub_assignments = graded_discussion.assignment.sub_assignments
              sub_assignment1 = sub_assignments.find_by(sub_assignment_tag: CheckpointLabels::REPLY_TO_TOPIC)
              sub_assignment2 = sub_assignments.find_by(sub_assignment_tag: CheckpointLabels::REPLY_TO_ENTRY)

              expect(graded_discussion.assignment.sub_assignments.count).to eq(2)
              expect(format_date_for_view(sub_assignment1.assignment_overrides.active.first.due_at, "%m/%d/%Y")).to eq(reply_to_topic_date_formatted)
              expect(format_date_for_view(sub_assignment2.assignment_overrides.active.first.due_at, "%m/%d/%Y")).to eq(required_replies_date_formatted)
            end

            it "displays an error when the availability date is after the due date" do
              Account.site_admin.enable_feature!(:discussion_checkpoints)
              @course.root_account.enable_feature!(:discussion_checkpoints)
              assignment = @course.assignments.create!(
                name: "Assignment",
                submission_types: ["online_text_entry"],
                points_possible: 20
              )
              assignment.update!(has_sub_assignments: true)
              assignment.sub_assignments.create!(context: assignment.context, sub_assignment_tag: CheckpointLabels::REPLY_TO_TOPIC, points_possible: 10, due_at: 3.days.from_now)
              assignment.sub_assignments.create!(context: assignment.context, sub_assignment_tag: CheckpointLabels::REPLY_TO_ENTRY, points_possible: 10, due_at: 5.days.from_now)
              graded_discussion = @course.discussion_topics.create!(
                title: "Graded Discussion",
                discussion_type: "threaded",
                posted_at: "2017-07-09 16:32:34",
                user: @teacher,
                assignment:,
                reply_to_entry_required_count: 1
              )

              # Open page and assignTo tray
              get "/courses/#{@course.id}/discussion_topics/#{graded_discussion.id}/edit"
              Discussion.assign_to_button.click

              reply_to_topic_date_formatted = format_date_for_view(1.day.from_now(Time.zone.now).to_date, "%m/%d/%Y")
              update_reply_to_topic_date(0, reply_to_topic_date_formatted)
              update_reply_to_topic_time(0, "5:00 PM")

              # available from
              available_from_date_formatted = format_date_for_view(2.days.from_now(Time.zone.now).to_date, "%m/%d/%Y")
              update_available_date(0, available_from_date_formatted, true, false)
              update_available_time(0, "5:00 PM", true, false)
              expect(assign_to_date_and_time[2].text).to include("Unlock date cannot be after reply to topic due date")

              # correct reply to topic
              reply_to_topic_date_formatted = format_date_for_view(3.days.from_now(Time.zone.now).to_date, "%m/%d/%Y")
              update_reply_to_topic_date(0, reply_to_topic_date_formatted)
              update_reply_to_topic_time(0, "5:00 PM")

              # required replies
              required_replies_date_formatted = format_date_for_view(1.day.from_now(Time.zone.now).to_date, "%m/%d/%Y")
              update_required_replies_date(0, required_replies_date_formatted)
              update_required_replies_time(0, "5:00 PM")
              expect(assign_to_date_and_time[2].text).to include("Unlock date cannot be after required replies due date")

              # available until
              until_date = 5.days.from_now(Time.zone.now).to_date + 17.hours
              until_date_formatted = format_date_for_view(until_date, "%m/%d/%Y")
              update_until_date(0, until_date_formatted, true, false)
              update_until_time(0, "5:00 PM", true, false)

              reply_to_topic_date_formatted = format_date_for_view(6.days.from_now(Time.zone.now).to_date, "%m/%d/%Y")
              update_reply_to_topic_date(0, reply_to_topic_date_formatted)
              update_reply_to_topic_time(0, "5:00 PM")
              expect(assign_to_date_and_time[3].text).to include("Lock date cannot be before reply to topic due date")

              # correct reply to topic
              reply_to_topic_date_formatted = format_date_for_view(3.days.from_now(Time.zone.now).to_date, "%m/%d/%Y")
              update_reply_to_topic_date(0, reply_to_topic_date_formatted)
              update_reply_to_topic_time(0, "5:00 PM")

              # required replies
              required_replies_date_formatted = format_date_for_view(6.days.from_now(Time.zone.now).to_date, "%m/%d/%Y")
              update_required_replies_date(0, required_replies_date_formatted)
              update_required_replies_time(0, "5:00 PM")
              expect(assign_to_date_and_time[3].text).to include("Lock date cannot be before required replies due date")
            end
          end

          context "post to sis" do
            before do
              course.account.set_feature_flag! "post_grades", "on"
              course.account.set_feature_flag! :new_sis_integrations, "on"
              course.account.settings[:sis_syncing] = { value: true, locked: false }
              course.account.settings[:sis_require_assignment_due_date] = { value: true }
              course.account.save!
            end

            it "blocks when enabled", :ignore_js_errors do
              graded_discussion = create_graded_discussion(course)
              get "/courses/#{course.id}/discussion_topics/#{graded_discussion.id}/edit"
              Discussion.click_sync_to_sis_checkbox
              Discussion.save_button.click
              wait_for_ajaximations

              expect(driver.current_url).to include("edit")
              expect_instui_flash_message("Please set a due date or change your selection for the “Sync to SIS” option.")

              Discussion.click_assign_to_button

              wait_for_assign_to_tray_spinner
              keep_trying_until { expect(item_tray_exists?).to be_truthy }

              expect(assign_to_date_and_time[0].text).to include("Please add a due date")

              update_due_date(0, format_date_for_view(Time.zone.now, "%-m/%-d/%Y"))
              update_due_time(0, "11:59 PM")
              click_save_button("Apply")
              keep_trying_until { expect(element_exists?(module_item_edit_tray_selector)).to be_falsey }

              expect_new_page_load { Discussion.save_button.click }
              expect(driver.current_url).not_to include("edit")
              expect(graded_discussion.reload.assignment.post_to_sis).to be_truthy
              get "/courses/#{course.id}/discussion_topics/#{graded_discussion.id}/edit"
              expect(is_checked(Discussion.sync_to_sis_checkbox_selector)).to be_truthy
            end

            it "does not block when disabled" do
              graded_discussion = create_graded_discussion(course)
              get "/courses/#{course.id}/discussion_topics/#{graded_discussion.id}/edit"

              expect_new_page_load { Discussion.save_button.click }
              expect(driver.current_url).not_to include("edit")
              expect(graded_discussion.reload.assignment.post_to_sis).to be_falsey

              get "/courses/#{course.id}/discussion_topics/#{graded_discussion.id}/edit"
              expect(is_checked(Discussion.sync_to_sis_checkbox_selector)).to be_falsey
            end

            it "validates due date when user checks/unchecks the box", :ignore_js_errors do
              graded_discussion = create_graded_discussion(course)
              get "/courses/#{course.id}/discussion_topics/#{graded_discussion.id}/edit"

              Discussion.click_assign_to_button
              wait_for_assign_to_tray_spinner
              keep_trying_until { expect(item_tray_exists?).to be_truthy }

              expect(assign_to_date_and_time[0].text).not_to include("Please add a due date")

              click_cancel_button
              keep_trying_until { expect(element_exists?(module_item_edit_tray_selector)).to be_falsey }

              Discussion.click_sync_to_sis_checkbox
              Discussion.click_assign_to_button
              wait_for_assign_to_tray_spinner
              keep_trying_until { expect(item_tray_exists?).to be_truthy }

              expect(assign_to_date_and_time[0].text).to include("Please add a due date")

              update_due_date(0, format_date_for_view(Time.zone.now, "%-m/%-d/%Y"))
              update_due_time(0, "11:59 PM")
              click_save_button("Apply")
              keep_trying_until { expect(element_exists?(module_item_edit_tray_selector)).to be_falsey }

              expect_new_page_load { Discussion.save_button.click }
              expect(driver.current_url).not_to include("edit")
              expect(graded_discussion.reload.assignment.post_to_sis).to be_truthy
            end
          end
        end

        context "selective release with embedded assign to cards", :ignore_js_errors do
          before :once do
            Account.site_admin.enable_feature!(:selective_release_edit_page)
          end

          before do
            @student1 = student_in_course(course:, active_all: true).user
            @student2 = student_in_course(course:, active_all: true).user
            @course_section = course.course_sections.create!(name: "section alpha")
            @course_section_2 = course.course_sections.create!(name: "section Beta")
          end

          it "displays Everyone correctly", custom_timeout: 30 do
            graded_discussion = create_graded_discussion(course)

            due_date = "Sat, 06 Apr 2024 00:00:00.000000000 UTC +00:00"
            unlock_at = "Fri, 05 Apr 2024 00:00:00.000000000 UTC +00:00"
            lock_at = "Sun, 07 Apr 2024 00:00:00.000000000 UTC +00:00"
            graded_discussion.assignment.update!(due_at: due_date, unlock_at:, lock_at:)

            # Open page and assignTo tray
            get "/courses/#{course.id}/discussion_topics/#{graded_discussion.id}/edit"

            # Expect check card and override count/content
            expect(module_item_assign_to_card.count).to eq 1
            expect(selected_assignee_options.count).to eq 1
            expect(selected_assignee_options.first.find("span").text).to eq "Everyone"

            # Find the date inputs, extract their values, combine date and time values, and parse into DateTime objects
            displayed_override_dates = all_displayed_assign_to_date_and_time

            # Check that the due dates are correctly displayed
            expect(displayed_override_dates.include?(DateTime.parse(due_date))).to be_truthy
            expect(displayed_override_dates.include?(DateTime.parse(unlock_at))).to be_truthy
            expect(displayed_override_dates.include?(DateTime.parse(lock_at))).to be_truthy
          end

          it "displays everyone and section and student overrides correctly", custom_timeout: 30 do
            graded_discussion = create_graded_discussion(course)

            # Create overrides
            # Card 1 = ["Everyone else"], Set by: only_visible_to_overrides: false

            # Card 2
            graded_discussion.assignment.assignment_overrides.create!(set_type: "CourseSection", set_id: @course_section.id)

            # Card 3
            graded_discussion.assignment.assignment_overrides.create!(set_type: "CourseSection", set_id: @course_section_2.id)

            # Card 4
            graded_discussion.assignment.assignment_overrides.create!(set_type: "ADHOC")
            graded_discussion.assignment.assignment_overrides.last.assignment_override_students.create!(user: @student1)
            graded_discussion.assignment.assignment_overrides.last.assignment_override_students.create!(user: @student2)

            # Open edit page and AssignTo Tray
            get "/courses/#{course.id}/discussion_topics/#{graded_discussion.id}/edit"

            # Check that displayed cards and overrides are correct
            expect(module_item_assign_to_card.count).to eq 4

            displayed_overrides = module_item_assign_to_card.map do |card|
              card.find_all(assignee_selected_option_selector).map(&:text)
            end

            expected_overrides = generate_expected_overrides(graded_discussion.assignment)
            expect(displayed_overrides).to match_array(expected_overrides)
          end

          it "displays visible to overrides only correctly", custom_timeout: 30 do
            # The main difference in this test is that only_visible_to_overrides is true
            discussion_assignment_options = {
              only_visible_to_overrides: true,
            }
            graded_discussion = create_graded_discussion(course, discussion_assignment_options)

            # Create overrides
            # Card 1
            graded_discussion.assignment.assignment_overrides.create!(set_type: "CourseSection", set_id: @course_section.id)
            # Card 2
            graded_discussion.assignment.assignment_overrides.create!(set_type: "CourseSection", set_id: @course_section_2.id)
            # Card 3
            graded_discussion.assignment.assignment_overrides.create!(set_type: "ADHOC")
            graded_discussion.assignment.assignment_overrides.last.assignment_override_students.create!(user: @student1)
            graded_discussion.assignment.assignment_overrides.last.assignment_override_students.create!(user: @student2)

            # Open edit page and AssignTo Tray
            get "/courses/#{course.id}/discussion_topics/#{graded_discussion.id}/edit"

            # Check that displayed cards and overrides are correct
            expect(module_item_assign_to_card.count).to eq 3

            displayed_overrides = module_item_assign_to_card.map do |card|
              card.find_all(assignee_selected_option_selector).map(&:text)
            end

            expected_overrides = generate_expected_overrides(graded_discussion.assignment)
            expect(displayed_overrides).to match_array(expected_overrides)
          end

          it "allows adding overrides" do
            graded_discussion = create_graded_discussion(course)

            due_date = "Sat, 06 Apr 2024 00:00:00.000000000 UTC +00:00"
            unlock_at = "Fri, 05 Apr 2024 00:00:00.000000000 UTC +00:00"
            lock_at = "Sun, 07 Apr 2024 00:00:00.000000000 UTC +00:00"
            graded_discussion.assignment.update!(due_at: due_date, unlock_at:, lock_at:)
            course.reload
            # Open page and assignTo tray
            get "/courses/#{course.id}/discussion_topics/#{graded_discussion.id}/edit"

            click_add_assign_to_card
            select_module_item_assignee(1, @student1.name)

            Discussion.save_button.click
            wait_for_ajaximations

            assignment = Assignment.last

            expect(assignment.assignment_overrides.active.count).to eq 1
          end

          it "allows removing overrides" do
            graded_discussion = create_graded_discussion(course)

            due_date = "Sat, 06 Apr 2024 00:00:00.000000000 UTC +00:00"
            unlock_at = "Fri, 05 Apr 2024 00:00:00.000000000 UTC +00:00"
            lock_at = "Sun, 07 Apr 2024 00:00:00.000000000 UTC +00:00"
            graded_discussion.assignment.update!(due_at: due_date, unlock_at:, lock_at:)

            # Create section override
            course_section = course.course_sections.create!(name: "section alpha")
            graded_discussion.assignment.assignment_overrides.create!(set_type: "CourseSection", set_id: course_section.id)

            course.reload
            # Open page and assignTo tray
            get "/courses/#{course.id}/discussion_topics/#{graded_discussion.id}/edit"

            # Remove the section override
            click_delete_assign_to_card(1)

            Discussion.save_button.click
            wait_for_ajaximations

            assignment = Assignment.last
            assignment.reload
            expect(assignment.assignment_overrides.active.count).to eq 0
            expect(assignment.only_visible_to_overrides).to be_falsey
          end

          it "displays module overrides correctly" do
            graded_discussion = create_graded_discussion(course)
            module1 = course.context_modules.create!(name: "Module 1")
            graded_discussion.context_module_tags.create! context_module: module1, context: course, tag_type: "context_module"

            override = module1.assignment_overrides.create!
            override.assignment_override_students.create!(user: @student1)

            # Open page and assignTo tray
            get "/courses/#{course.id}/discussion_topics/#{graded_discussion.id}/edit"

            # Verify that Everyone tag does not appear
            expect(module_item_assign_to_card.count).to eq 1
            expect(module_item_assign_to_card[0].find_all(assignee_selected_option_selector).map(&:text)).to eq ["User"]
            expect(inherited_from.last.text).to eq("Inherited from #{module1.name}")

            # Update the inherited card due date, should remove inherited
            update_due_date(0, "12/31/2022")
            update_due_time(0, "5:00 PM")

            expect(f("body")).not_to contain_jqcss(inherited_from_selector)

            Discussion.save_button.click
            Discussion.section_warning_continue_button.click
            wait_for_ajaximations

            # Expect the module override to be overridden and not appear
            get "/courses/#{course.id}/discussion_topics/#{graded_discussion.id}/edit"

            expect(module_item_assign_to_card.count).to eq 1
            expect(f("body")).not_to contain_jqcss(inherited_from_selector)
          end

          it "displays module and course overrides correctly" do
            graded_discussion = create_graded_discussion(course)
            module1 = course.context_modules.create!(name: "Module 1")
            graded_discussion.context_module_tags.create! context_module: module1, context: course, tag_type: "context_module"

            override = module1.assignment_overrides.create!
            override.assignment_override_students.create!(user: @student1)
            graded_discussion.assignment.assignment_overrides.create!(set: course, due_at: 1.day.from_now)

            # Open page and assignTo tray
            get "/courses/#{course.id}/discussion_topics/#{graded_discussion.id}/edit"

            # Verify that Everyone tag does not appear
            expect(module_item_assign_to_card.count).to eq 2
            expect(module_item_assign_to_card[0].find_all(assignee_selected_option_selector).map(&:text)).to eq ["Everyone else"]
            expect(module_item_assign_to_card[1].find_all(assignee_selected_option_selector).map(&:text)).to eq ["User"]
            expect(inherited_from.last.text).to eq("Inherited from #{module1.name}")
          end

          it "creates a course override if everyone is added with a module override" do
            graded_discussion = create_graded_discussion(course)
            module1 = course.context_modules.create!(name: "Module 1")
            graded_discussion.context_module_tags.create! context_module: module1, context: course, tag_type: "context_module"

            override = module1.assignment_overrides.create!
            override.assignment_override_students.create!(user: @student1)

            # Open page and assignTo tray
            get "/courses/#{course.id}/discussion_topics/#{graded_discussion.id}/edit"

            # Verify the module override is shown
            expect(module_item_assign_to_card.count).to eq 1
            expect(module_item_assign_to_card[0].find_all(assignee_selected_option_selector).map(&:text)).to eq ["User"]
            expect(inherited_from.last.text).to eq("Inherited from #{module1.name}")

            click_add_assign_to_card
            select_module_item_assignee(1, "Everyone else")

            # Save the discussion without changing the inherited module override
            Discussion.save_button.click
            Discussion.section_warning_continue_button.click
            wait_for_ajaximations

            assignment = graded_discussion.assignment
            assignment.reload
            # Expect the existing override to be the module override
            expect(assignment.assignment_overrides.active.count).to eq 1
            expect(assignment.all_assignment_overrides.active.count).to eq 2
            expect(assignment.assignment_overrides.first.set_type).to eq "Course"
            expect(assignment.only_visible_to_overrides).to be_truthy
          end

          it "does not display module override if an unassigned override exists" do
            graded_discussion = create_graded_discussion(course)
            module1 = course.context_modules.create!(name: "Module 1")
            graded_discussion.context_module_tags.create! context_module: module1, context: course, tag_type: "context_module"

            override = module1.assignment_overrides.create!
            override.assignment_override_students.create!(user: @student1)

            unassigned_override = graded_discussion.assignment.assignment_overrides.create!
            unassigned_override.assignment_override_students.create!(user: @student1)
            unassigned_override.update(unassign_item: true)

            assigned_override = graded_discussion.assignment.assignment_overrides.create!
            assigned_override.assignment_override_students.create!(user: @student2)

            # Open page and assignTo tray
            get "/courses/#{course.id}/discussion_topics/#{graded_discussion.id}/edit"

            # Verify the module override is not shown
            expect(module_item_assign_to_card.count).to eq 1
            expect(module_item_assign_to_card[0].find_all(assignee_selected_option_selector).map(&:text)).to eq ["User"]
            expect(module_item_assign_to_card[0]).not_to contain_css(inherited_from_selector)
          end

          it "displays highighted cards correctly" do
            graded_discussion = create_graded_discussion(course)
            get "/courses/#{course.id}/discussion_topics/#{graded_discussion.id}/edit"

            # Expect there to be no highlighted cards
            expect(module_item_assign_to_card.count).to eq 1
            expect(f("body")).not_to contain_jqcss(highlighted_card_selector)

            # Expect highlighted card after making a change
            update_due_date(0, "12/31/2022")

            expect(highlighted_item_assign_to_card.count).to eq 1
          end

          it "sets the mark important dates checkbox for discussion edit" do
            skip("Mark Important Dates not working on discussion edit yet")
            feature_setup

            graded_discussion = create_graded_discussion(course)

            get "/courses/#{course.id}/discussion_topics/#{graded_discussion.id}/edit"

            formatted_date = format_date_for_view(2.days.from_now(Time.zone.now), "%m/%d/%Y")
            update_due_date(0, formatted_date)
            update_due_time(0, "5:00 PM")

            expect(mark_important_dates).to be_displayed
            scroll_to_element(mark_important_dates)
            click_mark_important_dates

            Discussion.save_button.click
            wait_for_ajaximations

            assignment = Assignment.last

            expect(assignment.important_dates).to be(true)
          end

          it "does not show the assign to UI when the user does not have permission even if user can access edit page" do
            # i.e., they have moderate_forum permission but not manage_assignments_edit
            discussion = create_graded_discussion(course)
            get "/courses/#{course.id}/discussion_topics/#{discussion.id}/edit"
            expect(element_exists?(Discussion.assign_to_section_selector)).to be_truthy

            RoleOverride.create!(context: @course.account, permission: "manage_assignments_edit", role: teacher_role, enabled: false)
            get "/courses/#{course.id}/discussion_topics/#{discussion.id}/edit"
            expect(element_exists?(Discussion.assign_to_section_selector)).to be_falsey
          end

          it "does not recover a deleted card when adding an assignee", :ignore_js_errors do
            # Bug fix of LX-1619
            discussion = create_graded_discussion(course)
            get "/courses/#{course.id}/discussion_topics/#{discussion.id}/edit"

            click_add_assign_to_card
            click_delete_assign_to_card(0)
            select_module_item_assignee(0, @course_section_2.name)

            expect(selected_assignee_options.count).to be(1)
          end

          context "checkpoints" do
            it "shows reply to topic input on graded discussion with sub assignments" do
              Account.site_admin.enable_feature!(:discussion_checkpoints)
              @course.root_account.enable_feature!(:discussion_checkpoints)
              assignment = @course.assignments.create!(
                name: "Assignment",
                submission_types: ["online_text_entry"],
                points_possible: 20
              )
              assignment.update!(has_sub_assignments: true)
              assignment.sub_assignments.create!(context: assignment.context, sub_assignment_tag: CheckpointLabels::REPLY_TO_TOPIC, points_possible: 10, due_at: 3.days.from_now)
              assignment.sub_assignments.create!(context: assignment.context, sub_assignment_tag: CheckpointLabels::REPLY_TO_ENTRY, points_possible: 10, due_at: 5.days.from_now)
              graded_discussion = @course.discussion_topics.create!(
                title: "Graded Discussion",
                discussion_type: "threaded",
                posted_at: "2017-07-09 16:32:34",
                user: @teacher,
                assignment:,
                reply_to_entry_required_count: 1
              )

              # Open page and assignTo tray
              get "/courses/#{@course.id}/discussion_topics/#{graded_discussion.id}/edit"

              expect(module_item_assign_to_card.last).to contain_css(reply_to_topic_due_date_input_selector)
            end

            it "shows required replies input on graded discussion with sub assignments" do
              Account.site_admin.enable_feature!(:discussion_checkpoints)
              @course.root_account.enable_feature!(:discussion_checkpoints)
              @student1 = student_in_course(course:, active_all: true).user
              @student2 = student_in_course(course:, active_all: true).user
              @course_section = course.course_sections.create!(name: "section alpha")
              @course_section_2 = course.course_sections.create!(name: "section Beta")

              # Open page and assignTo tray
              get "/courses/#{@course.id}/discussion_topics/new"
              title = "Graded Discussion Topic with letter grade type"
              message = "replying to topic"

              f("input[placeholder='Topic Title']").send_keys title
              type_in_tiny("textarea", message)

              force_click_native('input[type=checkbox][value="graded"]')
              force_click_native('input[type=checkbox][value="checkpoints"]')

              click_add_assign_to_card
              click_delete_assign_to_card(0)
              select_module_item_assignee(0, @course_section_2.name)

              reply_to_topic_date = 3.days.from_now(Time.zone.now).to_date + 17.hours
              reply_to_topic_date_formatted = format_date_for_view(reply_to_topic_date, "%m/%d/%Y")
              update_reply_to_topic_date(0, reply_to_topic_date_formatted)
              update_reply_to_topic_time(0, "5:00 PM")

              # required replies
              required_replies_date = 4.days.from_now(Time.zone.now).to_date + 17.hours
              required_replies_date_formatted = format_date_for_view(required_replies_date, "%m/%d/%Y")
              update_required_replies_date(0, required_replies_date_formatted)
              update_required_replies_time(0, "5:00 PM")

              # available from
              available_from_date = 2.days.from_now(Time.zone.now).to_date + 17.hours
              available_from_date_formatted = format_date_for_view(available_from_date, "%m/%d/%Y")
              update_available_date(0, available_from_date_formatted, true, false)
              update_available_time(0, "5:00 PM", true, false)

              # available until
              until_date = 5.days.from_now(Time.zone.now).to_date + 17.hours
              until_date_formatted = format_date_for_view(until_date, "%m/%d/%Y")
              update_until_date(0, until_date_formatted, true, false)
              update_until_time(0, "5:00 PM", true, false)

              fj("button:contains('Save')").click
              Discussion.section_warning_continue_button.click
              wait_for_ajaximations

              graded_discussion = DiscussionTopic.last
              sub_assignments = graded_discussion.assignment.sub_assignments
              sub_assignment1 = sub_assignments.find_by(sub_assignment_tag: CheckpointLabels::REPLY_TO_TOPIC)
              sub_assignment2 = sub_assignments.find_by(sub_assignment_tag: CheckpointLabels::REPLY_TO_ENTRY)

              expect(graded_discussion.assignment.sub_assignments.count).to eq(2)
              expect(format_date_for_view(sub_assignment1.assignment_overrides.active.first.due_at, "%m/%d/%Y")).to eq(reply_to_topic_date_formatted)
              expect(format_date_for_view(sub_assignment2.assignment_overrides.active.first.due_at, "%m/%d/%Y")).to eq(required_replies_date_formatted)

              # renders update
              get "/courses/#{@course.id}/discussion_topics/#{graded_discussion.id}/edit"

              displayed_override_dates = all_displayed_assign_to_date_and_time
              # Check that the due dates are correctly displayed
              expect(displayed_override_dates.include?(reply_to_topic_date)).to be_truthy
              expect(displayed_override_dates.include?(required_replies_date)).to be_truthy
              expect(displayed_override_dates.include?(available_from_date)).to be_truthy
              expect(displayed_override_dates.include?(until_date)).to be_truthy

              # updates dates and saves
              reply_to_topic_date = 4.days.from_now(Time.zone.now).to_date + 17.hours
              reply_to_topic_date_formatted = format_date_for_view(reply_to_topic_date, "%m/%d/%Y")
              update_reply_to_topic_date(0, reply_to_topic_date_formatted)
              update_reply_to_topic_time(0, "5:00 PM")

              # required replies
              required_replies_date = 5.days.from_now(Time.zone.now).to_date + 17.hours
              required_replies_date_formatted = format_date_for_view(required_replies_date, "%m/%d/%Y")
              update_required_replies_date(0, required_replies_date_formatted)
              update_required_replies_time(0, "5:00 PM")

              # available from
              available_from_date = 3.days.from_now(Time.zone.now).to_date + 17.hours
              available_from_date_formatted = format_date_for_view(available_from_date, "%m/%d/%Y")
              update_available_date(0, available_from_date_formatted, true, false)
              update_available_time(0, "5:00 PM", true, false)

              # available until
              until_date = 6.days.from_now(Time.zone.now).to_date + 17.hours
              until_date_formatted = format_date_for_view(until_date, "%m/%d/%Y")
              update_until_date(0, until_date_formatted, true, false)
              update_until_time(0, "5:00 PM", true, false)

              fj("button:contains('Save')").click
              Discussion.section_warning_continue_button.click
              wait_for_ajaximations

              graded_discussion.reload
              sub_assignments = graded_discussion.assignment.sub_assignments
              sub_assignment1 = sub_assignments.find_by(sub_assignment_tag: CheckpointLabels::REPLY_TO_TOPIC)
              sub_assignment2 = sub_assignments.find_by(sub_assignment_tag: CheckpointLabels::REPLY_TO_ENTRY)

              expect(graded_discussion.assignment.sub_assignments.count).to eq(2)
              expect(format_date_for_view(sub_assignment1.assignment_overrides.active.first.due_at, "%m/%d/%Y")).to eq(reply_to_topic_date_formatted)
              expect(format_date_for_view(sub_assignment2.assignment_overrides.active.first.due_at, "%m/%d/%Y")).to eq(required_replies_date_formatted)
            end

            it "displays an error when the availability date is after the due date" do
              skip("Need validations to work for this one to pass")
              Account.site_admin.enable_feature!(:discussion_checkpoints)
              @course.root_account.enable_feature!(:discussion_checkpoints)
              assignment = @course.assignments.create!(
                name: "Assignment",
                submission_types: ["online_text_entry"],
                points_possible: 20
              )
              assignment.update!(has_sub_assignments: true)
              assignment.sub_assignments.create!(context: assignment.context, sub_assignment_tag: CheckpointLabels::REPLY_TO_TOPIC, points_possible: 10, due_at: 3.days.from_now)
              assignment.sub_assignments.create!(context: assignment.context, sub_assignment_tag: CheckpointLabels::REPLY_TO_ENTRY, points_possible: 10, due_at: 5.days.from_now)
              graded_discussion = @course.discussion_topics.create!(
                title: "Graded Discussion",
                discussion_type: "threaded",
                posted_at: "2017-07-09 16:32:34",
                user: @teacher,
                assignment:,
                reply_to_entry_required_count: 1
              )

              # Open page and assignTo tray
              get "/courses/#{@course.id}/discussion_topics/#{graded_discussion.id}/edit"

              reply_to_topic_date_formatted = format_date_for_view(1.day.from_now(Time.zone.now).to_date, "%m/%d/%Y")
              update_reply_to_topic_date(0, reply_to_topic_date_formatted)
              update_reply_to_topic_time(0, "5:00 PM")

              # available from
              available_from_date_formatted = format_date_for_view(2.days.from_now(Time.zone.now).to_date, "%m/%d/%Y")
              update_available_date(0, available_from_date_formatted, true, false)
              update_available_time(0, "5:00 PM", true, false)
              expect(assign_to_date_and_time[2].text).to include("Unlock date cannot be after reply to topic due date")

              # correct reply to topic
              reply_to_topic_date_formatted = format_date_for_view(3.days.from_now(Time.zone.now).to_date, "%m/%d/%Y")
              update_reply_to_topic_date(0, reply_to_topic_date_formatted)
              update_reply_to_topic_time(0, "5:00 PM")

              # required replies
              required_replies_date_formatted = format_date_for_view(1.day.from_now(Time.zone.now).to_date, "%m/%d/%Y")
              update_required_replies_date(0, required_replies_date_formatted)
              update_required_replies_time(0, "5:00 PM")
              expect(assign_to_date_and_time[2].text).to include("Unlock date cannot be after required replies due date")

              # available until
              until_date = 5.days.from_now(Time.zone.now).to_date + 17.hours
              until_date_formatted = format_date_for_view(until_date, "%m/%d/%Y")
              update_until_date(0, until_date_formatted, true, false)
              update_until_time(0, "5:00 PM", true, false)

              reply_to_topic_date_formatted = format_date_for_view(6.days.from_now(Time.zone.now).to_date, "%m/%d/%Y")
              update_reply_to_topic_date(0, reply_to_topic_date_formatted)
              update_reply_to_topic_time(0, "5:00 PM")
              expect(assign_to_date_and_time[3].text).to include("Lock date cannot be before reply to topic due date")

              # correct reply to topic
              reply_to_topic_date_formatted = format_date_for_view(3.days.from_now(Time.zone.now).to_date, "%m/%d/%Y")
              update_reply_to_topic_date(0, reply_to_topic_date_formatted)
              update_reply_to_topic_time(0, "5:00 PM")

              # required replies
              required_replies_date_formatted = format_date_for_view(6.days.from_now(Time.zone.now).to_date, "%m/%d/%Y")
              update_required_replies_date(0, required_replies_date_formatted)
              update_required_replies_time(0, "5:00 PM")
              expect(assign_to_date_and_time[3].text).to include("Lock date cannot be before required replies due date")
            end
          end

          context "post to sis" do
            before do
              course.account.set_feature_flag! "post_grades", "on"
              course.account.set_feature_flag! :new_sis_integrations, "on"
              course.account.settings[:sis_syncing] = { value: true, locked: false }
              course.account.settings[:sis_require_assignment_due_date] = { value: true }
              course.account.save!
            end

            it "blocks when enabled", :ignore_js_errors do
              graded_discussion = create_graded_discussion(course)
              get "/courses/#{course.id}/discussion_topics/#{graded_discussion.id}/edit"
              Discussion.click_sync_to_sis_checkbox
              Discussion.save_button.click
              wait_for_ajaximations

              expect(driver.current_url).to include("edit")
              expect_instui_flash_message("Please set a due date or change your selection for the “Sync to SIS” option.")

              expect(assign_to_date_and_time[0].text).to include("Please add a due date")

              update_due_date(0, format_date_for_view(Time.zone.now, "%-m/%-d/%Y"))
              update_due_time(0, "11:59 PM")

              expect_new_page_load { Discussion.save_button.click }
              expect(driver.current_url).not_to include("edit")
              expect(graded_discussion.reload.assignment.post_to_sis).to be_truthy
              get "/courses/#{course.id}/discussion_topics/#{graded_discussion.id}/edit"
              expect(is_checked(Discussion.sync_to_sis_checkbox_selector)).to be_truthy
            end

            it "does not block when disabled" do
              graded_discussion = create_graded_discussion(course)
              get "/courses/#{course.id}/discussion_topics/#{graded_discussion.id}/edit"

              expect_new_page_load { Discussion.save_button.click }
              expect(driver.current_url).not_to include("edit")
              expect(graded_discussion.reload.assignment.post_to_sis).to be_falsey

              get "/courses/#{course.id}/discussion_topics/#{graded_discussion.id}/edit"
              expect(is_checked(Discussion.sync_to_sis_checkbox_selector)).to be_falsey
            end

            it "validates due date when user checks/unchecks the box", :ignore_js_errors do
              graded_discussion = create_graded_discussion(course)
              get "/courses/#{course.id}/discussion_topics/#{graded_discussion.id}/edit"

              Discussion.click_sync_to_sis_checkbox

              Discussion.save_button.click

              expect(assign_to_date_and_time[0].text).to include("Please add a due date")

              update_due_date(0, format_date_for_view(Time.zone.now, "%-m/%-d/%Y"))
              update_due_time(0, "11:59 PM")

              expect_new_page_load { Discussion.save_button.click }
              expect(driver.current_url).not_to include("edit")
              expect(graded_discussion.reload.assignment.post_to_sis).to be_truthy
            end
          end
        end

        context "checkpoints" do
          before do
            course.root_account.enable_feature!(:discussion_checkpoints)
            @checkpointed_discussion = DiscussionTopic.create_graded_topic!(course:, title: "checkpointed discussion")
            Checkpoints::DiscussionCheckpointCreatorService.call(
              discussion_topic: @checkpointed_discussion,
              checkpoint_label: CheckpointLabels::REPLY_TO_TOPIC,
              dates: [{ type: "everyone", due_at: 2.days.from_now }],
              points_possible: 6
            )
            Checkpoints::DiscussionCheckpointCreatorService.call(
              discussion_topic: @checkpointed_discussion,
              checkpoint_label: CheckpointLabels::REPLY_TO_ENTRY,
              dates: [{ type: "everyone", due_at: 2.days.from_now }],
              points_possible: 7,
              replies_required: 5
            )
          end

          it "displays checkpoint settings values correctly when there are existing checkpoints" do
            get "/courses/#{course.id}/discussion_topics/#{@checkpointed_discussion.id}/edit"
            expect(f("input[data-testid='points-possible-input-reply-to-topic']").attribute("value")).to eq "6"
            expect(f("input[data-testid='points-possible-input-reply-to-entry']").attribute("value")).to eq "7"
            expect(f("input[data-testid='reply-to-entry-required-count']").attribute("value")).to eq "5"
          end

          it "allows for a discussion with checkpoints to be updated" do
            get "/courses/#{course.id}/discussion_topics/#{@checkpointed_discussion.id}/edit"

            f("input[data-testid='points-possible-input-reply-to-topic']").send_keys :backspace
            f("input[data-testid='points-possible-input-reply-to-topic']").send_keys "5"
            f("input[data-testid='reply-to-entry-required-count']").send_keys :backspace
            f("input[data-testid='reply-to-entry-required-count']").send_keys "6"
            f("input[data-testid='points-possible-input-reply-to-entry']").send_keys :backspace
            f("input[data-testid='points-possible-input-reply-to-entry']").send_keys "7"
            fj("button:contains('Save')").click

            expect(DiscussionTopic.last.reply_to_entry_required_count).to eq 6

            assignment = Assignment.last

            sub_assignments = SubAssignment.where(parent_assignment_id: assignment.id)
            sub_assignment1 = sub_assignments.find_by(sub_assignment_tag: CheckpointLabels::REPLY_TO_TOPIC)
            sub_assignment2 = sub_assignments.find_by(sub_assignment_tag: CheckpointLabels::REPLY_TO_ENTRY)

            expect(sub_assignment1.points_possible).to eq 5
            expect(sub_assignment2.points_possible).to eq 7
          end

          it "deletes checkpoints if the checkpoint checkbox is unselected on an existing discussion with checkpoints" do
            assignment = Assignment.last
            expect(assignment.sub_assignments.count).to eq 2

            get "/courses/#{course.id}/discussion_topics/#{@checkpointed_discussion.id}/edit"

            force_click_native('input[type=checkbox][value="checkpoints"]')
            fj("button:contains('Save')").click

            expect(DiscussionTopic.last.reply_to_entry_required_count).to eq 0
            expect(assignment.sub_assignments.count).to eq 0
            expect(Assignment.last.has_sub_assignments).to be(false)
          end

          it "can edit a non-checkpointed discussion into a checkpointed discussion" do
            graded_discussion = create_graded_discussion(course)

            get "/courses/#{course.id}/discussion_topics/#{graded_discussion.id}/edit"

            force_click_native('input[type=checkbox][value="checkpoints"]')

            f("input[data-testid='points-possible-input-reply-to-topic']").send_keys :backspace
            f("input[data-testid='points-possible-input-reply-to-topic']").send_keys "5"
            f("input[data-testid='reply-to-entry-required-count']").send_keys :backspace
            f("input[data-testid='reply-to-entry-required-count']").send_keys "6"
            f("input[data-testid='points-possible-input-reply-to-entry']").send_keys :backspace
            f("input[data-testid='points-possible-input-reply-to-entry']").send_keys "7"

            fj("button:contains('Save')").click

            assignment = Assignment.last

            expect(assignment.has_sub_assignments?).to be true
            expect(DiscussionTopic.last.reply_to_entry_required_count).to eq 6

            sub_assignments = SubAssignment.where(parent_assignment_id: assignment.id)
            sub_assignment1 = sub_assignments.find_by(sub_assignment_tag: CheckpointLabels::REPLY_TO_TOPIC)
            sub_assignment2 = sub_assignments.find_by(sub_assignment_tag: CheckpointLabels::REPLY_TO_ENTRY)

            expect(sub_assignment1.points_possible).to eq 5
            expect(sub_assignment2.points_possible).to eq 7
          end

          it "deletes checkpoints if the graded checkbox is unselected on an exisitng discussion with checkpoints" do
            assignment = Assignment.last
            expect(assignment.sub_assignments.count).to eq 2

            get "/courses/#{course.id}/discussion_topics/#{@checkpointed_discussion.id}/edit"

            # Uncheck the "graded" checkbox
            force_click_native('input[type=checkbox][value="graded"]')
            fj("button:contains('Save')").click

            # Expect the assignment an the checkpoints to no longer exist
            expect(DiscussionTopic.last.reply_to_entry_required_count).to eq 0
            expect(assignment.sub_assignments.count).to eq 0
            expect(Assignment.last.has_sub_assignments).to be(false)
            expect(DiscussionTopic.last.assignment).to be_nil
          end
        end

        context "mastery paths aka cyoe ake conditional release" do
          def create_assignment(course, title, points_possible = 10)
            course.assignments.create!(
              title: "#{title} #{SecureRandom.alphanumeric(10)}",
              description: "General Assignment",
              points_possible:,
              submission_types: "online_text_entry",
              workflow_state: "published"
            )
          end

          def create_discussion(course, creator, workflow_state = "published")
            discussion_assignment = create_assignment(@course, "Discussion Assignment", 10)
            course.discussion_topics.create!(
              user: creator,
              title: "Discussion Topic #{SecureRandom.alphanumeric(10)}",
              message: "Discussion topic message",
              assignment: discussion_assignment,
              workflow_state:
            )
          end

          it "loads connected mastery paths immediately is requested in url" do
            course_with_teacher_logged_in
            @course.conditional_release = true
            @course.save!

            @trigger_assignment = create_assignment(@course, "Mastery Path Main Assignment", 10)
            @set1_assmt1 = create_assignment(@course, "Set 1 Assessment 1", 10)
            @set2_assmt1 = create_assignment(@course, "Set 2 Assessment 1", 10)
            @set2_assmt2 = create_assignment(@course, "Set 2 Assessment 2", 10)
            @set3a_assmt = create_assignment(@course, "Set 3a Assessment", 10)
            @set3b_assmt = create_assignment(@course, "Set 3b Assessment", 10)

            graded_discussion = create_discussion(@course, @teacher)

            course_module = @course.context_modules.create!(name: "Mastery Path Module")
            course_module.add_item(id: @trigger_assignment.id, type: "assignment")
            course_module.add_item(id: @set1_assmt1.id, type: "assignment")
            course_module.add_item(id: graded_discussion.id, type: "discussion_topic")
            course_module.add_item(id: @set2_assmt1.id, type: "assignment")
            course_module.add_item(id: @set2_assmt2.id, type: "assignment")
            course_module.add_item(id: @set3a_assmt.id, type: "assignment")
            course_module.add_item(id: @set3b_assmt.id, type: "assignment")

            ranges = [
              ConditionalRelease::ScoringRange.new(lower_bound: 0.7, upper_bound: 1.0, assignment_sets: [
                                                     ConditionalRelease::AssignmentSet.new(assignment_set_associations: [
                                                                                             ConditionalRelease::AssignmentSetAssociation.new(assignment_id: @set1_assmt1.id),
                                                                                             ConditionalRelease::AssignmentSetAssociation.new(assignment_id: graded_discussion.assignment_id)
                                                                                           ])
                                                   ]),
              ConditionalRelease::ScoringRange.new(lower_bound: 0.4, upper_bound: 0.7, assignment_sets: [
                                                     ConditionalRelease::AssignmentSet.new(assignment_set_associations: [
                                                                                             ConditionalRelease::AssignmentSetAssociation.new(assignment_id: @set2_assmt1.id),
                                                                                             ConditionalRelease::AssignmentSetAssociation.new(assignment_id: @set2_assmt2.id)
                                                                                           ])
                                                   ]),
              ConditionalRelease::ScoringRange.new(lower_bound: 0, upper_bound: 0.4, assignment_sets: [
                                                     ConditionalRelease::AssignmentSet.new(
                                                       assignment_set_associations: [ConditionalRelease::AssignmentSetAssociation.new(
                                                         assignment_id: @set3a_assmt.id
                                                       )]
                                                     ),
                                                     ConditionalRelease::AssignmentSet.new(
                                                       assignment_set_associations: [ConditionalRelease::AssignmentSetAssociation.new(
                                                         assignment_id: @set3b_assmt.id
                                                       )]
                                                     )
                                                   ])
            ]
            @rule = @course.conditional_release_rules.create!(trigger_assignment: @trigger_assignment, scoring_ranges: ranges)

            mp_discussion = @course.discussion_topics.create!(assignment: @trigger_assignment, title: "graded discussion")

            get "/courses/#{@course.id}/discussion_topics/#{mp_discussion.id}/edit#mastery-paths-editor"
            fj("div[role='tab']:contains('Mastery Paths')").click

            ui_ranges = ff("div.cr-scoring-range")
            expect(ui_ranges[0].text).to include @set1_assmt1.title
            expect(ui_ranges[0].text).to include graded_discussion.title

            expect(ui_ranges[1].text).to include @set2_assmt1.title
            expect(ui_ranges[1].text).to include @set2_assmt2.title

            expect(ui_ranges[2].text).to include @set3a_assmt.title
            expect(ui_ranges[2].text).to include @set3b_assmt.title
          end
        end
      end
    end
  end
end<|MERGE_RESOLUTION|>--- conflicted
+++ resolved
@@ -749,13 +749,10 @@
 
         # Assign to Tray in discussions edit page
         context "with selective_release_backend and selective_release_ui_api enabled" do
-<<<<<<< HEAD
-=======
           before :once do
             Account.site_admin.disable_feature!(:selective_release_edit_page)
           end
 
->>>>>>> 37d6122c
           it "does not show the assign to UI when the user does not have permission even if user can access edit page" do
             # i.e., they have moderate_forum permission but not admin or unrestricted student enrollment
             RoleOverride.create!(context: @course.account, permission: "moderate_forum", role: student_role, enabled: true)
@@ -1459,13 +1456,10 @@
         end
 
         context "selective release with assign to tray", :ignore_js_errors do
-<<<<<<< HEAD
-=======
           before :once do
             Account.site_admin.disable_feature!(:selective_release_edit_page)
           end
 
->>>>>>> 37d6122c
           before do
             @student1 = student_in_course(course:, active_all: true).user
             @student2 = student_in_course(course:, active_all: true).user
