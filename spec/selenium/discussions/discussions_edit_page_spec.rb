--- conflicted
+++ resolved
@@ -489,8 +489,6 @@
             expect(f("input[data-testid='legal-copyright']").attribute("value")).to eq "(C) 2014 XYZ Corp"
           end
         end
-<<<<<<< HEAD
-=======
 
         it "saves all changes correctly" do
           get "/courses/#{course.id}/discussion_topics/#{@topic_all_options.id}/edit"
@@ -535,7 +533,6 @@
           expect(@topic_all_options.only_graders_can_rate).to be_falsey
           expect(@topic_all_options.todo_date).to be_nil
         end
->>>>>>> bc086b28
       end
 
       context "ungraded group" do
@@ -608,13 +605,6 @@
 
       context "graded" do
         it "displays graded assignment options correctly when initially opening edit page" do
-<<<<<<< HEAD
-          discussion_assignment_options = {
-            name: "assignment",
-            points_possible: 10,
-            grading_type: "percent",
-            assignment_group: course.assignment_groups.create!(name: "assignment group"),
-=======
           grading_standard = course.grading_standards.create!(title: "Win/Lose", data: [["Winner", 0.94], ["Loser", 0]])
 
           # Create a grading standard and make sure it is selected
@@ -624,7 +614,6 @@
             grading_type: "letter_grade",
             assignment_group: course.assignment_groups.create!(name: "assignment group"),
             grading_standard_id: grading_standard.id,
->>>>>>> bc086b28
           }
 
           discussion_assignment_peer_review_options = {
@@ -645,12 +634,6 @@
             assignment: discussion_assignment,
           }
 
-<<<<<<< HEAD
-          graded_discussion = course.discussion_topics.create!(all_graded_discussion_options)
-
-          get "/courses/#{course.id}/discussion_topics/#{graded_discussion.id}/edit"
-
-=======
           discussion_due_date = 5.days.from_now
 
           course_section = course.course_sections.create!(name: "section alpha")
@@ -661,17 +644,12 @@
           # Grading scheme sub menu is selected
           expect(fj("span:contains('#{grading_standard.title}')").present?).to be_truthy
           expect(fj("span:contains('Manage All Grading Schemes')").present?).to be_truthy
->>>>>>> bc086b28
           # Graded checkbox
           expect(is_checked(f("input[data-testid='graded-checkbox']"))).to be_truthy
           # Points possible
           expect(f("input[data-testid='points-possible-input']").attribute("value")).to eq "10"
           # Grading type
-<<<<<<< HEAD
-          expect(f("input[data-testid='display-grade-input']").attribute("value")).to eq "Percentage"
-=======
           expect(f("input[data-testid='display-grade-input']").attribute("value")).to eq "Letter Grade"
->>>>>>> bc086b28
           # Assignment Group
           expect(f("input[data-testid='assignment-group-input']").attribute("value")).to eq "assignment group"
           # Peer review checkboxes
@@ -686,13 +664,9 @@
           # makes an exact comparison too fragile.
           expect(ff("input[placeholder='Select Date']")[0].attribute("value")).not_to be_empty
 
-<<<<<<< HEAD
-          # Add additional tests for overrides and due dates when completed
-=======
           expect(f("span[data-testid='assign-to-select-span']").present?).to be_truthy
           expect(fj("span:contains('#{course_section.name}')").present?).to be_truthy
           expect(f("input[placeholder='Select Assignment Due Date']").attribute("value")).to eq format_date_for_view(discussion_due_date, :long)
->>>>>>> bc086b28
         end
 
         it "allows editing the assignment group for the graded discussion" do
