--- conflicted
+++ resolved
@@ -2459,10 +2459,6 @@
           end
 
           it "sets the mark important dates checkbox for discussion edit" do
-<<<<<<< HEAD
-            skip("Mark Important Dates not working on discussion edit yet")
-=======
->>>>>>> 40f900be
             feature_setup
 
             graded_discussion = create_graded_discussion(course)
