require 'rubygems'
require_relative '../common'

describe "add_people" do
  include_context "in-process server selenium tests"
  let(:enrollee_count){0}

  before(:once) do
    # in the people table, the kyle menu can be off the screen
    # and uninteractable if the window is too small
    driver.manage.window.maximize
  end

  context "as a teacher" do
    before(:each) do
      course_with_teacher_logged_in
      4.times.with_index { |i| add_section("Section #{i}") }
      user_with_pseudonym(:name => "Foo Foo", :active_user => true, :username => "foo", :account => @account)
      user_with_pseudonym(:name => "Foo Bar", :active_user => true, :username => "bar", :account => @account)

    end

    # this is one giant test because it has to walk through the panels of a
    # modal dialog, and "it" tests throw an exception if they don't include
    # a get(url) call, which would break the flow of the test.
    it "should add a couple users" do
      get "/courses/#{@course.id}/users"

      # get the number of people in the class when we start, so we know
      # how many should be there when we've added some more
      enrollee_count = ff("tbody.collectionViewItems tr").length

      # open the add people modal dialog
      f('a#addUsers').click
      expect(f(".addpeople")).to be_displayed

      # can't click the 'login id' radio button directly, since it's covered
      # with inst-ui prettiness and selenium won't allow it.
      # Click on it's label instead
      f("[for='peoplesearch_radio_unique_id']").click

      # search for some logins
      replace_content(f(".addpeople__peoplesearch textarea"), "foo,bar,baz")

      # click next button
      f("#addpeople_next").click

      # the validation issues panel is displayed
      expect(f(".addpeople__peoplevalidationissues")).to be_displayed

      # there should be 1 row in the missing table (baz)
      expect(ff('.addpeople__peoplevalidationissues tbody tr')).to have_size(1)

      # click the next button
      f("#addpeople_next").click

      # there should be 2 rows in the ready to add table (foo, bar)
      expect(ff('.addpeople__peoplereadylist tbody tr')).to have_size(2)

      # force next button into view, then click it
      f("#addpeople_next").click

      # the modal dialog should close
      expect(f("body")).not_to contain_css(".addpeople")

      # there should be 2 more people in this course
      expect(ff("tbody.collectionViewItems tr")).to have_size(enrollee_count + 2)
    end

    it "should tell our user when not adding any users to the course" do
        get "/courses/#{@course.id}/users"

        # open the dialog
        f('a#addUsers').click
        expect(f(".addpeople")).to be_displayed

        # search for some gibberish
        replace_content(f(".addpeople__peoplesearch textarea"), "jibberish@example.com")

        # click next button
        f("#addpeople_next").click

        # the validation issues panel is displayed
        expect(f(".addpeople__peoplevalidationissues")).to be_displayed

        # click the next button
        f("#addpeople_next").click

        # the people ready panel is displayed
        people_ready_panel = f('.addpeople__peoplereadylist')
        expect(people_ready_panel).to be_displayed

        # no table
        expect(f('body')).not_to contain_css('.addpeople__peoplereadylist table')

        # the message_user_path
        msg = fj(".addpeople__peoplereadylist:contains('No users were selected to add to the course')")
        expect(msg).to be_displayed
    end

    it "should include only manageable roles" do
      @course.account.role_overrides.create! :role => Role.get_built_in_role('TeacherEnrollment'),
                                             :permission => :manage_students,
                                             :enabled => false
      get "/courses/#{@course.id}/users"
      f('#addUsers').click
      expect(ff('#peoplesearch_select_role option').map(&:text)).not_to include 'Student'
    end

    # CNVS-34781
    it "should have a working checkbox after cancelling and reopening" do
      get "/courses/#{@course.id}/users"

      # open the dialog
      f('a#addUsers').click
      expect(f(".addpeople")).to be_displayed

      # check the checkbox
      f('label[for="limit_privileges_to_course_section"]').click
      expect(f('#limit_privileges_to_course_section')).to be_selected

      # cancel the dialog
      f('#addpeople_cancel').click
      expect(f("body")).not_to contain_css(".addpeople")

      # reopen the dialog
      f('a#addUsers').click
      expect(f(".addpeople")).to be_displayed

      # check the checkbox again
      f('label[for="limit_privileges_to_course_section"]').click
      expect(f('#limit_privileges_to_course_section')).to be_selected

    end

  end

  context('as an admin') do
    before(:each) do
      course_with_admin_logged_in
    end

    # CNVS-35149
    it "should include select all for missing users" do
      get "/courses/#{@course.id}/users"

      # open the add people modal dialog
      f('a#addUsers').click
      expect(f(".addpeople")).to be_displayed

      # search for some emails
      replace_content(f(".addpeople__peoplesearch textarea"),
                      'Z User <zuser@example.com>, yuser@example.com, "User, X" <xuser@example.com>')

      # click next button
      f("#addpeople_next").click

      # the validation issues panel is displayed
      expect(f(".peoplevalidationissues__missing")).to be_displayed

      # click the select all checkbox
      f('label[for="missing_users_select_all"]').click

      # all the checkboxes are checket
      ff(".peoplevalidationissues__missing input[type='checkbox']").each do |checkbox|
        expect(checkbox.attribute('checked')).to eq("true")
      end

      # uncheck the first name
      f(".peoplevalidationissues__missing tbody label").click

      # select all should be unchecked
      expect(f("#missing_users_select_all").attribute('checked')).to eq(nil)

      # re-check the first name
      f(".peoplevalidationissues__missing tbody label").click

      # select all is checked
      expect(f("#missing_users_select_all").attribute('checked')).to eq("true")

      # uncheck all
      f('label[for="missing_users_select_all"]').click

      # none of the name checkboxes are checked
      ff(".peoplevalidationissues__missing input[type='checkbox']").each do |checkbox|
        expect(checkbox.attribute('checked')).to eq(nil)
      end
    end

    it "should include invite users without names" do
      get "/courses/#{@course.id}/users"

      # open the add people modal dialog
      f('a#addUsers').click
      expect(f(".addpeople")).to be_displayed

      # search for some emails
      replace_content(f(".addpeople__peoplesearch textarea"),
                      'Z User <zuser@example.com>, yuser@example.com, "User, X" <xuser@example.com>')

      # click next button
      f("#addpeople_next").click

      # the validation issues panel is displayed
      expect(f(".peoplevalidationissues__missing")).to be_displayed

      # click the select all checkbox
      f('label[for="missing_users_select_all"]').click

      # all the name textboxes should be displayed
      expect(ff('.peoplevalidationissues__missing tbody input[type="text"][name="name"]')).to have_size(3)

      # the Next button is enabled, click it
      f("#addpeople_next").click

      expect(f(".addpeople__peoplereadylist")).to be_displayed

      names = ff(".addpeople__peoplereadylist tbody tr td:first-child")
      expect(names).to have_size(3)

      # Z and X have names, y has email copied to name
      expect(names[0].text).to eq("Z User")
      expect(names[1].text).to eq("yuser@example.com")
      expect(names[2].text).to eq("User, X")
    end
<<<<<<< HEAD
=======

    it "should manage focus" do
      get "/courses/#{@course.id}/users"

      # open the add people modal dialog
      f('a#addUsers').click
      expect(f(".addpeople")).to be_displayed

      # search for some emails
      replace_content(f(".addpeople__peoplesearch textarea"),
                      'Z User <zuser@example.com>, yuser@example.com, "User, X" <xuser@example.com>')

      # click next button
      f("#addpeople_next").click

      # focus is moved to the top
      check_element_has_focus f(".addpeople")

      # click the back button
      f("#addpeople_back").click

      # focus is moved to the top
      check_element_has_focus f(".addpeople")
    end
>>>>>>> 695c806d
  end
end<|MERGE_RESOLUTION|>--- conflicted
+++ resolved
@@ -223,8 +223,6 @@
       expect(names[1].text).to eq("yuser@example.com")
       expect(names[2].text).to eq("User, X")
     end
-<<<<<<< HEAD
-=======
 
     it "should manage focus" do
       get "/courses/#{@course.id}/users"
@@ -249,6 +247,5 @@
       # focus is moved to the top
       check_element_has_focus f(".addpeople")
     end
->>>>>>> 695c806d
   end
 end