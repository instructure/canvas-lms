--- conflicted
+++ resolved
@@ -117,11 +117,7 @@
 
       # check the checkbox
       f('label[for="limit_privileges_to_course_section"]').click
-<<<<<<< HEAD
-      expect(f('#limit_privileges_to_course_section').selected?)
-=======
       expect(f('#limit_privileges_to_course_section')).to be_selected
->>>>>>> e1007716
 
       # cancel the dialog
       f('#addpeople_cancel').click
@@ -133,11 +129,7 @@
 
       # check the checkbox again
       f('label[for="limit_privileges_to_course_section"]').click
-<<<<<<< HEAD
-      expect(f('#limit_privileges_to_course_section').selected?)
-=======
       expect(f('#limit_privileges_to_course_section')).to be_selected
->>>>>>> e1007716
 
     end
 
