# frozen_string_literal: true

#
# Copyright (C) 2015 - present Instructure, Inc.
#
# This file is part of Canvas.
#
# Canvas is free software: you can redistribute it and/or modify it under
# the terms of the GNU Affero General Public License as published by the Free
# Software Foundation, version 3 of the License.
#
# Canvas is distributed in the hope that it will be useful, but WITHOUT ANY
# WARRANTY; without even the implied warranty of MERCHANTABILITY or FITNESS FOR
# A PARTICULAR PURPOSE. See the GNU Affero General Public License for more
# details.
#
# You should have received a copy of the GNU Affero General Public License along
# with this program. If not, see <http://www.gnu.org/licenses/>.

require_relative "../../helpers/gradebook_common"
require_relative "./gradebook_student_common"
require_relative "../setup/gradebook_setup"
require_relative "../pages/student_grades_page"

describe "Student Gradebook" do
  include_context "in-process server selenium tests"
  include GradebookCommon
  include GradebookSetup

  let(:assignments) do
    assignments = []
    (1..3).each do |i|
      assignment = @course.assignments.create!(
        title: "Assignment #{i}",
        points_possible: 20
      )
      assignments.push assignment
    end
    assignments
  end

  grades = [
    5,
    10,
    15,
    19,
    15,
    10,
    4,
    6,
    17
  ]

  shared_examples "Student Gradebook View" do |role|
    it "for #{(role == "observer") ? "an Observer" : "a Student"}", priority: "1" do
      course_with_student_logged_in({ course_name: "Course A" })
      course1 = @course
      student = @user
      @teacher = User.create!

      course_with_user "StudentEnrollment", { user: student, course_name: "Course B", active_all: true }
      course2 = @course
      course_with_user "StudentEnrollment", { user: student, course_name: "Course C", active_all: true }
      course3 = @course

      gi = 0
      [course1, course2, course3].each do |course|
        course.enroll_teacher(@teacher)
        assignments = []

        (1..3).each do |i|
          assignment = course.assignments.create!(
            title: "Assignment #{i}",
            points_possible: 20
          )
          assignment.grade_student(student, grade: grades[gi], grader: @teacher)
          assignments.push assignment
          gi += 1
        end
      end

      scores = []
      if role == "observer"
        observer = user_factory(name: "Observer", active_all: true, active_state: "active")
        [course1, course2, course3].each do |course|
          enrollment = ObserverEnrollment.new(user: observer,
                                              course:,
                                              workflow_state: "active")

          enrollment.associated_user_id = student
          enrollment.save!
        end
        user_session(observer)
      end

      get "/courses/#{@course.id}/grades/#{student.id}"
      # we used to loop through [course1, course2, course3] and
      # do this next bit for each one, but it caused the test
      # to exceed jenkins' selenium 15sec time limit
      click_option("#course_select_menu", course2.name)
      expect_new_page_load { f("#apply_select_menus").click }
      details = ff('[id^="submission_"].assignment_graded .grade')
      details.each { |detail| scores.push detail.text[/\d+/].to_i }

      expect(scores).to eq grades[3..5]
    end
  end

  it "shows assignment details", priority: "1" do
    init_course_with_students 3
    user_session(@teacher)

    means = []
    [0, 3, 6].each do |i|
      # the format below ensures that 18.0 is displayed as 18.
      mean = format("%g" % (("%.2f" % (grades[i, 3].sum.to_f / 3))))
      means.push mean
    end

    expectations = [
      { high: "15", low: "5", mean: means[0] },
      { high: "19", low: "10", mean: means[1] },
      { high: "17", low: "4", mean: means[2] }
    ]

    grades.each_with_index do |grade, index|
      assignments[index / 3].grade_student @students[index % 3], grade:, grader: @teacher
    end

    get "/courses/#{@course.id}/grades/#{@students[0].id}"
    f("#show_all_details_button").click
    details = ff('[id^="score_details"] td')

    expectations.each_with_index do |expectation, index|
      i = index * 4 # each detail row has 4 items, we only want the first 3
      expect(details[i]).to include_text "Mean: #{expectation[:mean]}"
      expect(details[i + 1]).to include_text "High: #{expectation[:high]}"
      expect(details[i + 2]).to include_text "Low: #{expectation[:low]}"
    end

    f("#show_all_details_button").click
    details = ff('[id^="grade_info"]')
    details.each do |detail|
      expect(detail.css_value("display")).to eq "none"
    end
  end

  context "Student Grades" do
    it_behaves_like "Student Gradebook View", "observer"
    it_behaves_like "Student Gradebook View"
  end

  it "calculates percentage only based on graded assignments when course is not using a grading standard", priority: "1" do
    init_course_with_students
    user_session(@teacher)

    assignments[0].grade_student @students[0], grade: 20, grader: @teacher
    assignments[1].grade_student @students[0], grade: 20, grader: @teacher

    get "/courses/#{@course.id}/grades/#{@students[0].id}"
    expect(f(".final_grade").text).to eq "Total\n100%\n40.00 / 40.00"

    f("#only_consider_graded_assignments_wrapper").click
    expect(f(".final_grade").text).to eq "Total\n66.67%\n40.00 / 60.00"
  end

  it "shows both percentage and letter-grade when course uses grading standards" do
    init_course_with_students
    @course.update_attribute :grading_standard_id, 0
    @course.save!

    assignments[0].grade_student @students[0], grade: 20, grader: @teacher
    assignments[1].grade_student @students[0], grade: 20, grader: @teacher

    user_session(@teacher)

    get "/courses/#{@course.id}/grades/#{@students[0].id}"
    expect(f(".final_grade").text).to eq "Total\n100%\n40.00 / 40.00"
    expect(f("#final_letter_grade_text").text).to eq "A"

    f("#only_consider_graded_assignments_wrapper").click
    expect(f(".final_grade").text).to eq "Total\n66.67%\n40.00 / 60.00"
    expect(f("#final_letter_grade_text").text).to eq "D"
<<<<<<< HEAD
  end

  it "coerces total to letter-grade when user is quantitative data restricted" do
    # truthy feature flag
    Account.default.enable_feature! :restrict_quantitative_data

    # truthy setting
    Account.default.settings[:restrict_quantitative_data] = { value: true, locked: true }
    Account.default.save!

    # truthy permission(since enabled is being "not"ed)
    Account.default.role_overrides.create!(role: student_role, enabled: false, permission: "restrict_quantitative_data")
    Account.default.reload

    init_course_with_students
    user_session(@teacher)

    assignments[0].grade_student @students[0], grade: 20, grader: @teacher
    assignments[1].grade_student @students[0], grade: 20, grader: @teacher

    get "/courses/#{@course.id}/grades/#{@students[0].id}"
    expect(f(".final_grade").text).to eq("Total: A")
=======
>>>>>>> a9d918a9
  end

  it "follows grade dropping rules", priority: "1" do
    add_teacher_and_student
    @group = @course.assignment_groups.create!(name: "Group1", rules: "drop_lowest:1")

    a1 = @course.assignments.create!(points_possible: 20, title: "Assignment 1", assignment_group: @group)
    a2 = @course.assignments.create!(points_possible: 20, title: "Assignment 2", assignment_group: @group)
    a3 = @course.assignments.create!(points_possible: 40, title: "Assignment 3", assignment_group: @group)

    a1.grade_student(@student, grade: 15, grader: @teacher)
    a2.grade_student(@student, grade: 10, grader: @teacher)
    a3.grade_student(@student, grade: 19, grader: @teacher)

    user_session(@teacher)
    StudentGradesPage.visit_as_teacher(@course, @student)
    expect(StudentGradesPage.assignment_row(a3)).to have_class "dropped"

    user_session(@student)
    StudentGradesPage.visit_as_student(@course)
    expect(StudentGradesPage.assignment_row(a3)).to have_class "dropped"
  end

  context "Comments" do
    # create a course, publish and enroll teacher and student
    let_once(:test_course) { course_factory }
    let_once(:teacher) { user_factory(active_all: true) }
    let_once(:student) { user_factory(active_all: true) }
    let_once(:published_course) do
      test_course.workflow_state = "available"
      test_course.save!
      test_course
    end
    let_once(:enroll_teacher_and_students) do
      published_course.enroll_teacher(teacher).accept!
      published_course.enroll_student(student, enrollment_state: "active")
    end
    # create an assignment and submit as a student
    let_once(:assignment) do
      published_course.assignments.create!(
        title: "Assignment Yay",
        grading_type: "points",
        points_possible: 10,
        submission_types: "online_upload"
      )
    end
    let_once(:file_attachment) { attachment_model(content_type: "application/pdf", context: student) }
    let_once(:student_submission) do
      assignment.submit_homework(
        student,
        submission_type: "online_upload",
        attachments: [file_attachment]
      )
    end
    # leave a comment as a teacher
    let_once(:teacher_comment) { student_submission.submission_comments.create!(comment: "good job") }

    it "displays comments from a teacher on student grades page", priority: "1" do
      user_session(student)
      get "/courses/#{published_course.id}/grades"

      StudentGradesPage.toggle_comment_module
      unless f(".score_details_table").displayed?
        # 1st click seems to fail on chrome 1 out of 5 times so adding a second click
        StudentGradesPage.toggle_comment_module
      end
      expect(fj(".score_details_table span:first")).to include_text("good job")
    end

    it "does not display comments from a teacher on student grades page if assignment is muted", priority: "1" do
      assignment.ensure_post_policy(post_manually: true)
      user_session(student)

      get "/courses/#{published_course.id}/grades"
      expect(f("#comments_thread_#{assignment.id}")).not_to include_text("good job")
    end

    it "displays comments from a teacher on assignment show page if assignment is muted", priority: "1" do
      user_session(student)

      get "/courses/#{published_course.id}/assignments/#{assignment.id}"
      expect(fj(".comments.module .comment:first")).to include_text("good job")
    end

    it "does not display comments from a teacher on assignment show page if assignment is muted", priority: "1" do
      assignment.ensure_post_policy(post_manually: true)
      user_session(student)

      get "/courses/#{published_course.id}/assignments/#{assignment.id}"
      expect(fj(".comments.module p")).to include_text("You may not see all comments right now because the assignment is currently being graded.")
    end
  end

  describe "Arrange By dropdown" do
    before :once do
      course_with_student(name: "Student", active_all: true)

      # create multiple assignments in different modules and assignment groups
      group0 = @course.assignment_groups.create!(name: "Physics Group")
      group1 = @course.assignment_groups.create!(name: "Chem Group")

      @assignment0 = @course.assignments.create!(
        name: "Physics Alpha Assign",
        due_at: Time.now.utc + 3.days,
        assignment_group: group0
      )

      @quiz = @course.quizzes.create!(
        title: "Chem Alpha Quiz",
        due_at: Time.now.utc + 5.days,
        assignment_group_id: group1.id
      )
      @quiz.publish!

      assignment = @course.assignments.create!(
        due_at: Time.now.utc + 5.days,
        assignment_group: group0
      )

      @discussion = @course.discussion_topics.create!(
        assignment:,
        title: "Physics Beta Discussion"
      )

      @assignment1 = @course.assignments.create!(
        name: "Chem Beta Assign",
        due_at: Time.now.utc + 6.days,
        assignment_group: group1
      )

      module0 = ContextModule.create!(name: "Beta Mod", context: @course)
      module1 = ContextModule.create!(name: "Alpha Mod", context: @course)

      module0.content_tags.create!(context: @course, content: @quiz, tag_type: "context_module")
      module0.content_tags.create!(context: @course, content: @assignment0, tag_type: "context_module")
      module1.content_tags.create!(context: @course, content: @assignment1, tag_type: "context_module")
      module1.content_tags.create!(context: @course, content: @discussion, tag_type: "context_module")
    end

    context "as a student" do
      it_behaves_like "Arrange By dropdown", :student
    end

    context "as a teacher" do
      it_behaves_like "Arrange By dropdown", :teacher
    end

    context "as an admin" do
      it_behaves_like "Arrange By dropdown", :admin
    end

    context "as a ta" do
      it_behaves_like "Arrange By dropdown", :ta
    end
  end
end<|MERGE_RESOLUTION|>--- conflicted
+++ resolved
@@ -181,31 +181,6 @@
     f("#only_consider_graded_assignments_wrapper").click
     expect(f(".final_grade").text).to eq "Total\n66.67%\n40.00 / 60.00"
     expect(f("#final_letter_grade_text").text).to eq "D"
-<<<<<<< HEAD
-  end
-
-  it "coerces total to letter-grade when user is quantitative data restricted" do
-    # truthy feature flag
-    Account.default.enable_feature! :restrict_quantitative_data
-
-    # truthy setting
-    Account.default.settings[:restrict_quantitative_data] = { value: true, locked: true }
-    Account.default.save!
-
-    # truthy permission(since enabled is being "not"ed)
-    Account.default.role_overrides.create!(role: student_role, enabled: false, permission: "restrict_quantitative_data")
-    Account.default.reload
-
-    init_course_with_students
-    user_session(@teacher)
-
-    assignments[0].grade_student @students[0], grade: 20, grader: @teacher
-    assignments[1].grade_student @students[0], grade: 20, grader: @teacher
-
-    get "/courses/#{@course.id}/grades/#{@students[0].id}"
-    expect(f(".final_grade").text).to eq("Total: A")
-=======
->>>>>>> a9d918a9
   end
 
   it "follows grade dropping rules", priority: "1" do
