--- conflicted
+++ resolved
@@ -39,57 +39,6 @@
         a.grade_student(@students[1], grade: (8 - index).to_s, grader: @admin)
       end
       @observed_courses[0].assignments.create!(title: "DO NOT GRADE", points_possible: 20)
-<<<<<<< HEAD
-    end
-
-    it "allows observer to see grade totals with and without ungraded assignments" do
-      user_session @observer
-      get "/courses/#{@observed_courses.first.id}/grades/"
-      expect(f(".student_assignment.final_grade").text).to eq "Total\n100%\n10.00 / 10.00"
-      expect(f("tr.group_total").text).to eq "Assignments\n100%\n10.00 / 10.00"
-      expect(f("tr#submission_final-grade").text).to eq "Total\n100%\n10.00 / 10.00"
-
-      f("#only_consider_graded_assignments_wrapper").click
-      expect(f(".student_assignment.final_grade").text).to eq "Total\n33.33%\n10.00 / 30.00"
-      expect(f("tr.group_total").text).to eq "Assignments\n33.33%\n10.00 / 30.00"
-      expect(f("tr#submission_final-grade").text).to eq "Total\n33.33%\n10.00 / 30.00"
-    end
-
-    it "can change the student filter" do
-      user_session @observer
-      get "/courses/#{@observed_courses.first.id}/grades/"
-      f("#student_select_menu").click
-      fj("li:contains('Student 1')").click
-      fj("button:contains('Apply')").click
-      wait_for_ajaximations
-      expect(f(".student_assignment.final_grade").text).to eq "Total\n80%\n8.00 / 10.00"
-      expect(f("tr.group_total").text).to eq "Assignments\n80%\n8.00 / 10.00"
-      expect(f("tr#submission_final-grade").text).to eq "Total\n80%\n8.00 / 10.00"
-    end
-
-    it "can change the course filter" do
-      user_session @observer
-      get "/courses/#{@observed_courses.first.id}/grades/"
-      f("#course_select_menu").click
-      fj("li:contains('OC1')").click
-      fj("button:contains('Apply')").click
-      wait_for_ajaximations
-      expect(f(".student_assignment.final_grade").text).to eq "Total\n90%\n9.00 / 10.00"
-      expect(f("tr.group_total").text).to eq "Assignments\n90%\n9.00 / 10.00"
-      expect(f("tr#submission_final-grade").text).to eq "Total\n90%\n9.00 / 10.00"
-    end
-
-    it "respect selected user when changing course filter" do
-      user_session @observer
-      get "/courses/#{@observed_courses.first.id}/grades/#{@students[1].id}"
-      f("#course_select_menu").click
-      fj("li:contains('OC1')").click
-      fj("button:contains('Apply')").click
-      wait_for_ajaximations
-      expect(f(".student_assignment.final_grade").text).to eq "Total\n70%\n7.00 / 10.00"
-      expect(f("tr.group_total").text).to eq "Assignments\n70%\n7.00 / 10.00"
-      expect(f("tr#submission_final-grade").text).to eq "Total\n70%\n7.00 / 10.00"
-=======
     end
 
     context "when user is not quantitative data restricted" do
@@ -183,7 +132,6 @@
       #   # verify assignment group total and course final total is the equivalent of 70%
       #   # upon selecting the next course
       # end
->>>>>>> aa91a358
     end
   end
 end