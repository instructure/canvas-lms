--- conflicted
+++ resolved
@@ -38,24 +38,6 @@
         course_with_student({ active_course: true, active_enrollment: true })
         @teacher = User.create!
         @course.enroll_teacher(@teacher)
-<<<<<<< HEAD
-        assignment = @course.assignments.build(points_possible: 20)
-        assignment.publish
-        assignment.grade_student(@student, grade: 10, grader: @teacher)
-        assignment.assignment_group.update(group_weight: 1)
-        @course.show_total_grade_as_points = true
-        @course.save!
-      end
-
-      before do
-        user_session(@student)
-        StudentGradesPage.visit_as_student(@course)
-      end
-
-      it 'displays total and "out of" point values' do
-        expect(StudentGradesPage.final_grade).to include_text("10")
-        expect(StudentGradesPage.final_points_possible).to include_text("10.00 / 20.00")
-=======
         @assignment = @course.assignments.build(points_possible: 20)
         @assignment.publish
         @assignment.grade_student(@student, grade: 10, grader: @teacher)
@@ -122,7 +104,6 @@
         expect(f(".student_assignment.final_grade").text).to eq "Total\n90%\n9.00 / 10.00"
         expect(f("tr.group_total").text).to eq "Assignments\n90%\n9.00 / 10.00"
         expect(f("tr#submission_final-grade").text).to eq "Total\n90%\n9.00 / 10.00"
->>>>>>> aa91a358
       end
     end
 
@@ -132,7 +113,6 @@
         course_with_teacher({ user: @user, active_course: true, active_enrollment: true })
         student_in_course
       end
-<<<<<<< HEAD
 
       context "with one past and one current period" do
         past_period_name = "Past Grading Period"
@@ -155,30 +135,6 @@
           @course.assignments.create!(due_at: 3.weeks.ago, title: past_assignment_name)
           @course.assignments.create!(due_at: 1.week.from_now, title: current_assignment_name)
 
-=======
-
-      context "with one past and one current period" do
-        past_period_name = "Past Grading Period"
-        current_period_name = "Current Grading Period"
-        past_assignment_name = "Past Assignment"
-        current_assignment_name = "Current Assignment"
-
-        before do
-          # create term
-          term = @course.root_account.enrollment_terms.create!
-          @course.update(enrollment_term: term)
-
-          # create group and periods
-          group = backend_group_helper.create_for_account(@course.root_account)
-          term.update_attribute(:grading_period_group_id, group)
-          backend_period_helper.create_with_weeks_for_group(group, 4, 2, past_period_name)
-          backend_period_helper.create_with_weeks_for_group(group, 1, -3, current_period_name)
-
-          # create assignments
-          @course.assignments.create!(due_at: 3.weeks.ago, title: past_assignment_name)
-          @course.assignments.create!(due_at: 1.week.from_now, title: current_assignment_name)
-
->>>>>>> aa91a358
           # go to student grades page
           user_session(@teacher)
           StudentGradesPage.visit_as_teacher(@course, @student)
@@ -195,25 +151,6 @@
   end
 
   context "when student is quantitative data restricted" do
-<<<<<<< HEAD
-    before :once do
-      # truthy feature flag
-      Account.default.enable_feature! :restrict_quantitative_data
-
-      # truthy setting
-      Account.default.settings[:restrict_quantitative_data] = { value: true, locked: true }
-      Account.default.save!
-
-      # truthy permission(since enabled is being "not"ed)
-      Account.default.role_overrides.create!(role: student_role, enabled: false, permission: "restrict_quantitative_data")
-      Account.default.reload
-    end
-
-    it "does not show quantitative data" do
-      course_with_teacher(name: "Dedicated Teacher", active_course: true, active_user: true)
-      course_with_student(course: @course, name: "Hardworking Student", active_all: true)
-
-=======
     before do
       course_with_teacher(name: "Dedicated Teacher", active_course: true, active_user: true)
       course_with_student(course: @course, name: "Hardworking Student", active_all: true)
@@ -229,12 +166,10 @@
     end
 
     it "does not show quantitative data" do
->>>>>>> aa91a358
       future_period_name = "Future Grading Period"
       current_period_name = "Current Grading Period"
       future_assignment_name = "Future Assignment"
       current_assignment_name = "Current Assignment"
-<<<<<<< HEAD
 
       # create term
       term = @course.root_account.enrollment_terms.create!
@@ -245,8 +180,8 @@
       group.update(display_totals_for_all_grading_periods: true)
       group.save!
       term.update_attribute(:grading_period_group_id, group)
-      backend_period_helper.create_with_weeks_for_group(group, -8, -12, future_period_name)
-      backend_period_helper.create_with_weeks_for_group(group, 1, -3, current_period_name)
+      future_period = backend_period_helper.create_with_weeks_for_group(group, -8, -12, future_period_name)
+      current_period = backend_period_helper.create_with_weeks_for_group(group, 1, -3, current_period_name)
 
       # create assignments
       future_assignment = @course.assignments.create!(due_at: 10.weeks.from_now, title: future_assignment_name, grading_type: "points", points_possible: 10)
@@ -289,66 +224,6 @@
 
       expect(fj(future_assignment_selector).text).to include "GRADED\nA\nYour grade has been updated"
       expect(fj(current_assignment_selector).text).to include "GRADED\nB-\nYour grade has been updated"
-    end
-
-    it "displays N/A in the total sidebar when no asignments have been graded" do
-      course_with_teacher(name: "Dedicated Teacher", active_course: true, active_user: true)
-      course_with_student(course: @course, name: "Hardworking Student", active_all: true)
-=======
-
-      # create term
-      term = @course.root_account.enrollment_terms.create!
-      @course.update(enrollment_term: term)
-
-      # create group and periods
-      group = backend_group_helper.create_for_account(@course.root_account)
-      group.update(display_totals_for_all_grading_periods: true)
-      group.save!
-      term.update_attribute(:grading_period_group_id, group)
-      future_period = backend_period_helper.create_with_weeks_for_group(group, -8, -12, future_period_name)
-      current_period = backend_period_helper.create_with_weeks_for_group(group, 1, -3, current_period_name)
-
-      # create assignments
-      future_assignment = @course.assignments.create!(due_at: 10.weeks.from_now, title: future_assignment_name, grading_type: "points", points_possible: 10)
-      current_assignment = @course.assignments.create!(due_at: 1.week.from_now, title: current_assignment_name, grading_type: "points", points_possible: 10)
-
-      future_assignment.grade_student(@student, grade: "10", grader: @teacher)
-      current_assignment.grade_student(@student, grade: "8", grader: @teacher)
-
-      user_session(@student)
-      StudentGradesPage.visit_as_student(@course)
-      ffj("tr:contains('Assignments')")
-
-      current_assignment_selector = "tr:contains('#{current_assignment_name}')"
-      future_assignment_selector = "tr:contains('#{future_assignment_name}')"
-
-      # the all the grades and grading period selected is based on current period
-      expect(f("#grading_period_select_menu").attribute(:value)).to eq current_period_name
-      expect(f("div.final_grade").text).to eq "Total: B-"
-      expect(fj(current_assignment_selector).text).to include "GRADED\nB-\nYour grade has been updated"
-      expect(f("tr[data-testid='agtotal-Assignments']").text).to eq "Assignments B-"
-      expect(f("tr[data-testid='total_row']").text).to eq "Total B-"
-      expect(f("body")).not_to contain_jqcss(future_assignment_selector)
-
-      # switch to future grading period and check that everything is based on the future period
-      f("#grading_period_select_menu").click
-      fj("li:contains('#{future_period_name}')").click
-      fj("button:contains('Apply')").click
-      wait_for_ajaximations
-      expect(f("div.final_grade").text).to eq "Total: A"
-      expect(fj(future_assignment_selector).text).to include "GRADED\nA\nYour grade has been updated"
-      expect(f("tr[data-testid='agtotal-Assignments']").text).to eq "Assignments A"
-      expect(f("tr[data-testid='total_row']").text).to eq "Total A"
-      expect(f("body")).not_to contain_jqcss(current_assignment_selector)
-
-      # switch to all grading periods and verify everything is based on all periods
-      f("#grading_period_select_menu").click
-      fj("li:contains('All Grading Periods')").click
-      fj("button:contains('Apply')").click
-      wait_for_ajaximations
-
-      expect(fj(future_assignment_selector).text).to include "GRADED\nA\nYour grade has been updated"
-      expect(fj(current_assignment_selector).text).to include "GRADED\nB-\nYour grade has been updated"
 
       # Make sure the grading period totals show because display_totals_for_all_grading_periods is true
       expect(fj("tr[data-testid='gradingPeriod-#{future_period.id}']").text).to eq "Future Grading Period A"
@@ -374,7 +249,6 @@
       course_with_student(course: @course, name: "Hardworking Student", active_all: true)
       @course.restrict_quantitative_data = true
       @course.save!
->>>>>>> aa91a358
       @course.assignments.create!(due_at: 1.week.from_now, title: "Current Assignment", grading_type: "points", points_possible: 10)
       user_session(@student)
       get "/courses/#{@course.id}/grades/#{@student.id}"
