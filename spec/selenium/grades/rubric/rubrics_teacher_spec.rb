# frozen_string_literal: true

#
# Copyright (C) 2012 - present Instructure, Inc.
#
# This file is part of Canvas.
#
# Canvas is free software: you can redistribute it and/or modify it under
# the terms of the GNU Affero General Public License as published by the Free
# Software Foundation, version 3 of the License.
#
# Canvas is distributed in the hope that it will be useful, but WITHOUT ANY
# WARRANTY; without even the implied warranty of MERCHANTABILITY or FITNESS FOR
# A PARTICULAR PURPOSE. See the GNU Affero General Public License for more
# details.
#
# You should have received a copy of the GNU Affero General Public License along
# with this program. If not, see <http://www.gnu.org/licenses/>.

require_relative "../../helpers/rubrics_common"

describe "teacher shared rubric specs" do
  include_context "in-process server selenium tests"
  include RubricsCommon

  let(:rubric_url) { "/courses/#{@course.id}/rubrics" }
  let(:who_to_login) { "teacher" }

  before do
    course_with_teacher_logged_in
<<<<<<< HEAD
    @course.account.disable_feature!(:enhanced_rubrics)
=======
    @course.disable_feature!(:enhanced_rubrics)
>>>>>>> 72fa6639
  end

  it "deletes a rubric" do
    should_delete_a_rubric
  end

  it "edits a rubric" do
    should_edit_a_rubric
  end

  it "allows fractional points" do
    should_allow_fractional_points
  end

  it "rounds to 2 decimal places" do
    should_round_to_2_decimal_places
  end

  it "rounds to an integer when splitting" do
    should_round_to_an_integer_when_splitting
  end
end

describe "course rubrics" do
  include_context "in-process server selenium tests"
  include RubricsCommon

  context "as a teacher" do
    before do
      course_with_teacher_logged_in
<<<<<<< HEAD
      @course.account.disable_feature!(:enhanced_rubrics)
=======
      @course.disable_feature!(:enhanced_rubrics)
>>>>>>> 72fa6639
    end

    it "ignores outcome rubric lines when calculating total" do
      outcome_with_rubric
      @assignment = @course.assignments.create(name: "assignment with rubric")
      @association = @rubric.associate_with(@assignment, @course, use_for_grading: true, purpose: "grading")
      @rubric.data[0][:ignore_for_scoring] = "1"
      @rubric.points_possible = 5
      @rubric.save!

      get "/courses/#{@course.id}/rubrics/#{@rubric.id}"
      expect(f(".rubric_total")).to include_text "5"

      f("#rubric-action-buttons .edit_rubric_link").click
      criterion_points = fj(".criterion_points:visible")
      replace_content(criterion_points, "10")
      criterion_points.send_keys(:return)
      submit_form("#edit_rubric_form")
      wait_for_ajaximations
      expect(fj(".rubric_total")).to include_text "10"

      # check again after reload
      refresh_page
      expect(fj(".rubric_total")).to include_text "10" # avoid selenium caching
    end

    it "calculates ratings based on initial rating values" do
      assignment_with_editable_rubric(10)
      get "/courses/#{@course.id}/rubrics/#{@rubric.id}"

      f("#rubric-action-buttons .edit_rubric_link").click
      replace_content(fj(".criterion_points:visible"), "50")
      fj(".criterion_points:visible").send_keys(:return)
      expect(ff(".points").map(&:text).reject!(&:empty?)).to eq %w[50 15 0]

      replace_content(fj(".criterion_points:visible"), "25")
      fj(".criterion_points:visible").send_keys(:return)
      expect(ff(".points").map(&:text).reject!(&:empty?)).to eq ["25", "7.5", "0"]

      replace_content(fj(".criterion_points:visible"), "10")
      fj(".criterion_points:visible").send_keys(:return)
      submit_form("#edit_rubric_form")
      expect(ff(".points").map(&:text).reject!(&:empty?)).to eq %w[10 3 0]
    end

    it "does not show an error when adjusting from 0 points" do
      assignment_with_editable_rubric(0)
      get "/courses/#{@course.id}/rubrics/#{@rubric.id}"
      f("#rubric-action-buttons .edit_rubric_link").click
      replace_content(fj(".criterion_points:visible"), "10")
      fj(".criterion_points:visible").send_keys(:return)
      submit_form("#edit_rubric_form")
      expect(ff(".points").map(&:text).reject!(&:empty?)).to eq %w[10 5 0]
    end

    it "does not display the edit form more than once" do
      rubric_association_model(user: @user, context: @course, purpose: "grading")

      get "/courses/#{@course.id}/rubrics/#{@rubric.id}"

      2.times { f("#rubric-action-buttons .edit_rubric_link").click }
      expect(ff(".rubric .ic-Action-header").length).to eq 1
    end

    it "imports a rubric outcome row" do
      rubric_association_model(user: @user, context: @course, purpose: "grading")
      outcome_model(context: @course)

      get "/courses/#{@course.id}/rubrics/#{@rubric.id}"
      wait_for_ajaximations
      import_outcome

      expect(f("tr.learning_outcome_criterion .criterion_description .description").text).to eq @outcome.title
      expect(ff("tr.learning_outcome_criterion td.rating .description").map(&:text)).to eq @outcome.data[:rubric_criterion][:ratings].pluck(:description)
      expect(ff("tr.learning_outcome_criterion td.rating .points").map(&:text)).to eq(@outcome.data[:rubric_criterion][:ratings].map { |c| round_if_whole(c[:points]).to_s })
      # important to check this both before and after submit, thanks to the super janky
      # way edit_rubric.js and the .erb template work
      expect(f("tr.learning_outcome_criterion .outcome_sr_content")).to have_attribute("aria-hidden", "false")
      submit_form("#edit_rubric_form")
      wait_for_ajaximations
      rubric = Rubric.order(:id).last
      expect(f("tr.learning_outcome_criterion .outcome_sr_content")).to have_attribute("aria-hidden", "false")
      expect(rubric.data.first[:ratings].pluck(:description)).to eq @outcome.data[:rubric_criterion][:ratings].pluck(:description)
      expect(rubric.data.first[:ratings].pluck(:points)).to eq @outcome.data[:rubric_criterion][:ratings].pluck(:points)
    end

    it "does not allow editing a criterion row linked to an outcome" do
      rubric_association_model(user: @user, context: @course, purpose: "grading")
      outcome_model(context: @course)
      rubric = Rubric.last

      get "/courses/#{@course.id}/rubrics/#{@rubric.id}"
      wait_for_ajaximations
      import_outcome

      f("#rubric-action-buttons .edit_rubric_link").click
      wait_for_ajaximations

      links = ffj("#rubric_#{rubric.id}.editing .ratings:first .edit_rating_link")
      expect(links.any?(&:displayed?)).to be_falsey

      # pts should not be editable
      expect(f("tr.learning_outcome_criterion .points_form .editing").displayed?).to be_falsey
      expect(f("tr.learning_outcome_criterion .points_form .displaying").displayed?).to be_truthy
    end

    it "does not show 'use for grading' as an option" do
      course_with_teacher_logged_in
      get "/courses/#{@course.id}/rubrics"
      f(".add_rubric_link").click
      expect(fj(".rubric_grading:hidden")).not_to be_nil
    end

    it "displays integer and float ratings" do
      assignment_with_editable_rubric(2)
      get "/courses/#{@course.id}/rubrics/#{@rubric.id}"

      expect(ff(".points").map(&:text).reject!(&:empty?)).to eq ["2", "0.6", "0"]
      expect(ff(".display_criterion_points").map(&:text).reject!(&:empty?)).to eq ["2"]
      expect(f("#rubrics span .rubric_total").text).to eq "2"
    end

    context "with the account_level_mastery_scales FF enabled" do
      before do
        @course.account.enable_feature!(:account_level_mastery_scales)
      end

      it "uses the account outcome proficiency for mastery scales if one exists" do
        proficiency = outcome_proficiency_model(@course.account)
        rubric_association_model(user: @user, context: @course, purpose: "grading")
        outcome_model(context: @course)

        get "/courses/#{@course.id}/rubrics/#{@rubric.id}"
        wait_for_ajaximations
        import_outcome
        points = proficiency.outcome_proficiency_ratings.map { |rating| round_if_whole(rating.points).to_s }
        expect(ff("tr.learning_outcome_criterion td.rating .points").map(&:text)).to eq points
      end

      it "defaults to the the default account proficiency if no outcome proficiecy exists" do
        rubric_association_model(user: @user, context: @course, purpose: "grading")
        outcome_model(context: @course)

        get "/courses/#{@course.id}/rubrics/#{@rubric.id}"
        wait_for_ajaximations
        import_outcome
        points = OutcomeProficiency.find_or_create_default!(@course.account).outcome_proficiency_ratings.map do |rating|
          round_if_whole(rating.points).to_s
        end
        expect(ff("tr.learning_outcome_criterion td.rating .points").map(&:text)).to eq points
      end

      it "rubrics are updated after mastery scales are modified" do
        current_proficiency = OutcomeProficiency.find_or_create_default!(@course.account)
        rubric_association_model(user: @user, context: @course, purpose: "grading")
        outcome_model(context: @course)

        get "/courses/#{@course.id}/rubrics/#{@rubric.id}"
        wait_for_ajaximations
        import_outcome
        current_points = current_proficiency.outcome_proficiency_ratings.map { |rating| rating.points.to_f }
        # checks if they are equal after adding outcome
        expect(ff("tr.learning_outcome_criterion td.rating .points").map { |e| e.text.to_f }).to eq current_points
        submit_form("#edit_rubric_form")
        wait_for_ajaximations
        # check if they are equal after submission
        expect(ff("tr.learning_outcome_criterion td.rating .points").map { |e| e.text.to_f }).to eq current_points

        # Update proficiency's first rating with new point value of 30
        ratings_hash_map = current_proficiency.ratings_hash
        ratings_hash_map[0][:points] = 30.0
        current_proficiency.replace_ratings(ratings_hash_map)
        current_proficiency.save!

        refresh_page
        wait_for_ajaximations
        updated_points = current_proficiency.outcome_proficiency_ratings.map { |rating| rating.points.to_f }
        # checks if they are equal after update
        expect(ff("tr.learning_outcome_criterion td.rating .points").map { |e| e.text.to_f }).to eq updated_points
      end
    end
  end

  it "displays free-form comments to the student" do
    assignment_model
    rubric_model(context: @course, free_form_criterion_comments: true)
    course_with_student(course: @course, active_all: true)
    @course.offer!
    @association = @rubric.associate_with(@assignment, @course, purpose: "grading", use_for_grading: true)
    comment = "Hi, please see www.example.com"
    @assessment = @association.assess({
                                        user: @student,
                                        assessor: @teacher,
                                        artifact: @assignment.find_or_create_submission(@student),
                                        assessment: {
                                          assessment_type: "grading",
                                          criterion_crit1: {
                                            points: nil,
                                            comments: comment,
                                          }
                                        }
                                      })
    user_logged_in(user: @student)

    get "/courses/#{@course.id}/grades"
    f(".toggle_rubric_assessments_link").click
    expect(f(".rubric-freeform")).to include_text comment
    expect(f(".rubric-freeform a")).to have_attribute("href", "http://www.example.com/")

    get "/courses/#{@course.id}/assignments/#{@assignment.id}/submissions/#{@student.id}"
    f(".assess_submission_link").click
    expect(f(".rubric-freeform")).to include_text comment
    expect(f(".rubric-freeform a")).to have_attribute("href", "http://www.example.com/")
  end

  it "highlights a criterion level if score is 0" do
    assignment_model
    rubric_model(context: @course)
    course_with_student(course: @course, active_all: true)
    @course.offer!
    @association = @rubric.associate_with(@assignment, @course, purpose: "grading", use_for_grading: true)
    @assessment = @association.assess({
                                        user: @student,
                                        assessor: @teacher,
                                        artifact: @assignment.find_or_create_submission(@student),
                                        assessment: {
                                          assessment_type: "grading",
                                          criterion_crit1: {
                                            points: 0
                                          }
                                        }
                                      })
    user_logged_in(user: @student)

    get "/courses/#{@course.id}/assignments/#{@assignment.id}/submissions/#{@student.id}"
    f(".assess_submission_link").click
    wait_for_ajaximations
    expect(ff('tr[data-testid="rubric-criterion"]:nth-of-type(1) .rating-tier').third).to have_class("selected")
  end

  it "does not highlight a criterion level if score is nil" do
    assignment_model
    rubric_model(context: @course)
    course_with_student(course: @course, active_all: true)
    @course.offer!
    @association = @rubric.associate_with(@assignment, @course, purpose: "grading", use_for_grading: true)
    @assessment = @association.assess({
                                        user: @student,
                                        assessor: @teacher,
                                        artifact: @assignment.find_or_create_submission(@student),
                                        assessment: {
                                          assessment_type: "grading",
                                          criterion_crit1: {
                                            points: nil
                                          }
                                        }
                                      })
    user_logged_in(user: @student)

    get "/courses/#{@course.id}/assignments/#{@assignment.id}/submissions/#{@student.id}"
    f(".assess_submission_link").click
    wait_for_ajaximations
    ff('tr[data-testid="rubric-criterion"]:nth-of-type(1) .rating-tier').each do |criterion|
      expect(criterion).not_to have_class("selected")
    end
  end
end<|MERGE_RESOLUTION|>--- conflicted
+++ resolved
@@ -28,11 +28,7 @@
 
   before do
     course_with_teacher_logged_in
-<<<<<<< HEAD
-    @course.account.disable_feature!(:enhanced_rubrics)
-=======
     @course.disable_feature!(:enhanced_rubrics)
->>>>>>> 72fa6639
   end
 
   it "deletes a rubric" do
@@ -63,11 +59,7 @@
   context "as a teacher" do
     before do
       course_with_teacher_logged_in
-<<<<<<< HEAD
-      @course.account.disable_feature!(:enhanced_rubrics)
-=======
       @course.disable_feature!(:enhanced_rubrics)
->>>>>>> 72fa6639
     end
 
     it "ignores outcome rubric lines when calculating total" do
