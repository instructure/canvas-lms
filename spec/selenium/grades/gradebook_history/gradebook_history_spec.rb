# frozen_string_literal: true

#
# Copyright (C) 2017 - present Instructure, Inc.
#
# This file is part of Canvas.
#
# Canvas is free software: you can redistribute it and/or modify it under
# the terms of the GNU Affero General Public License as published by the Free
# Software Foundation, version 3 of the License.
#
# Canvas is distributed in the hope that it will be useful, but WITHOUT ANY
# WARRANTY; without even the implied warranty of MERCHANTABILITY or FITNESS FOR
# A PARTICULAR PURPOSE. See the GNU Affero General Public License for more
# details.
#
# You should have received a copy of the GNU Affero General Public License along
# with this program. If not, see <http://www.gnu.org/licenses/>.

require_relative '../pages/gradebook_history_page'
require_relative '../setup/gb_history_search_setup'

describe "Gradebook History Page" do
  include_context "in-process server selenium tests"
  include GradebookHistorySetup
  include CustomScreenActions

  before(:once) do
    gb_history_setup(2)
  end

  before do
    user_session(@teacher)
    GradeBookHistory.visit(@course)
    wait_for_ajaximations
  end

  context "shows the results table for a valid search" do
<<<<<<< HEAD
    it "with student name input and typeahead selection", test_id: %w(3308073 3308054), priority: "1" do
=======
    it "with student name input and typeahead selection", priority: "1" do
>>>>>>> 0c292493
      student_name = @course.students.first.name
      GradeBookHistory.search_with_student_name(
        student_name[0...3], student_name
      )
      expect(GradeBookHistory.check_table_for_student_name(student_name)).to be true
    end

<<<<<<< HEAD
    it "with grader name input and typeahead selection", test_id: %w(3308073 3308054), priority: "1" do
=======
    it "with grader name input and typeahead selection", priority: "1" do
>>>>>>> 0c292493
      GradeBookHistory.search_with_grader_name(
        @teacher.email
      )
      expect(GradeBookHistory.check_table_for_grader_name(@teacher.email)).to be true
    end

<<<<<<< HEAD
    it "with all assignment name and typeahead selection", test_id: %w(3308073 3308054), priority: "1" do
=======
    it "with all assignment name and typeahead selection", priority: "1" do
>>>>>>> 0c292493
      GradeBookHistory.search_with_assignment_name(
        @assignment_past_due_day.title
      )
      expect(GradeBookHistory.check_table_for_assignment_name(@assignment_past_due_day.title)).to be true
    end

    it "and the current grade column has the same grade as related grade history rows", test_id: 3308871, priority: "1" do
      expect(GradeBookHistory.check_current_col_for_history('assignment two')).to be true
    end
  end
end<|MERGE_RESOLUTION|>--- conflicted
+++ resolved
@@ -36,11 +36,7 @@
   end
 
   context "shows the results table for a valid search" do
-<<<<<<< HEAD
-    it "with student name input and typeahead selection", test_id: %w(3308073 3308054), priority: "1" do
-=======
     it "with student name input and typeahead selection", priority: "1" do
->>>>>>> 0c292493
       student_name = @course.students.first.name
       GradeBookHistory.search_with_student_name(
         student_name[0...3], student_name
@@ -48,29 +44,21 @@
       expect(GradeBookHistory.check_table_for_student_name(student_name)).to be true
     end
 
-<<<<<<< HEAD
-    it "with grader name input and typeahead selection", test_id: %w(3308073 3308054), priority: "1" do
-=======
     it "with grader name input and typeahead selection", priority: "1" do
->>>>>>> 0c292493
       GradeBookHistory.search_with_grader_name(
         @teacher.email
       )
       expect(GradeBookHistory.check_table_for_grader_name(@teacher.email)).to be true
     end
 
-<<<<<<< HEAD
-    it "with all assignment name and typeahead selection", test_id: %w(3308073 3308054), priority: "1" do
-=======
     it "with all assignment name and typeahead selection", priority: "1" do
->>>>>>> 0c292493
       GradeBookHistory.search_with_assignment_name(
         @assignment_past_due_day.title
       )
       expect(GradeBookHistory.check_table_for_assignment_name(@assignment_past_due_day.title)).to be true
     end
 
-    it "and the current grade column has the same grade as related grade history rows", test_id: 3308871, priority: "1" do
+    it "and the current grade column has the same grade as related grade history rows", priority: "1" do
       expect(GradeBookHistory.check_current_col_for_history('assignment two')).to be true
     end
   end
