--- conflicted
+++ resolved
@@ -17,10 +17,10 @@
 # You should have received a copy of the GNU Affero General Public License along
 # with this program. If not, see <http://www.gnu.org/licenses/>.
 
-require_relative '../pages/gradebook_individual_view_page'
-require_relative '../../helpers/gradebook_common'
+require_relative "../pages/gradebook_individual_view_page"
+require_relative "../../helpers/gradebook_common"
 
-describe 'Late Policies:' do
+describe "Late Policies:" do
   include_context "in-process server selenium tests"
   include GradebookCommon
 
@@ -41,16 +41,13 @@
       GradebookIndividualViewPage.visit(@course.id)
     end
 
-    it 'missing submission has missing pill' do
+    it "missing submission has missing pill" do
       GradebookIndividualViewPage.select_assignment(@a2)
       GradebookIndividualViewPage.select_student(@course.students.first)
 
-      expect(GradebookIndividualViewPage.status_pill('missing')).to be_displayed
+      expect(GradebookIndividualViewPage.status_pill("missing")).to be_displayed
     end
 
-<<<<<<< HEAD
-    it 'late submission has late pill' do
-=======
     context "remove_missing_status_when_graded enabled" do
       before do
         Account.site_admin.enable_feature!(:remove_missing_status_when_graded)
@@ -66,11 +63,10 @@
     end
 
     it "late submission has late pill" do
->>>>>>> f302562f
       GradebookIndividualViewPage.select_assignment(@a1)
       GradebookIndividualViewPage.select_student(@course.students.first)
 
-      expect(GradebookIndividualViewPage.status_pill('late')).to be_displayed
+      expect(GradebookIndividualViewPage.status_pill("late")).to be_displayed
     end
 
     it "late submission has late penalty" do
