--- conflicted
+++ resolved
@@ -17,10 +17,10 @@
 # You should have received a copy of the GNU Affero General Public License along
 # with this program. If not, see <http://www.gnu.org/licenses/>.
 
-require_relative '../../helpers/gradebook_common'
-require_relative '../pages/student_grades_page'
+require_relative "../../helpers/gradebook_common"
+require_relative "../pages/student_grades_page"
 
-describe 'Late Policy statuses:' do
+describe "Late Policy statuses:" do
   include_context "in-process server selenium tests"
   include_context "late_policy_course_setup"
   include GradebookCommon
@@ -40,14 +40,10 @@
       StudentGradesPage.visit_as_teacher(@course, @course.students.first)
     end
 
-    it 'missing submission has missing pill' do
-      expect(StudentGradesPage.status_pill(@a2.id, 'missing')).to be_displayed
+    it "missing submission has missing pill" do
+      expect(StudentGradesPage.status_pill(@a2.id, "missing")).to be_displayed
     end
 
-<<<<<<< HEAD
-    it 'late submission has late pill' do
-      expect(StudentGradesPage.status_pill(@a1.id, 'late')).to be_displayed
-=======
     context "remove_missing_status_when_graded enabled" do
       before do
         Account.site_admin.enable_feature!(:remove_missing_status_when_graded)
@@ -61,10 +57,9 @@
 
     it "late submission has late pill" do
       expect(StudentGradesPage.status_pill(@a1.id, "late")).to be_displayed
->>>>>>> f302562f
     end
 
-    it 'late submission has late penalty' do
+    it "late submission has late penalty" do
       StudentGradesPage.show_details_button.click
       late_penalty_value = "-" + @course.students.first.submissions.find_by(assignment_id: @a1.id).points_deducted.to_s
 
@@ -72,7 +67,7 @@
       expect(StudentGradesPage.submission_late_penalty_text(@a1.id).to_f.to_s).to eq late_penalty_value
     end
 
-    it 'late submission has final grade' do
+    it "late submission has final grade" do
       StudentGradesPage.show_details_button.click
       final_grade_value = @course.students.first.submissions.find_by(assignment_id: @a1.id).published_grade
 
