--- conflicted
+++ resolved
@@ -42,25 +42,25 @@
       Gradebook.visit(@course)
     end
 
-    it 'missing submission has missing-radiobutton selected', priority: "1", test_id: 3337205 do
+    it 'missing submission has missing-radiobutton selected', priority: "1" do
       Gradebook::Cells.open_tray(@course.students.first, @a2)
 
       expect(Gradebook::GradeDetailTray.is_radio_button_selected('missing')).to be true
     end
 
-    it 'on-time submission has none-radiobutton selected', priority: "1", test_id: 3337203 do
+    it 'on-time submission has none-radiobutton selected', priority: "1" do
       Gradebook::Cells.open_tray(@course.students.first, @a3)
 
       expect(Gradebook::GradeDetailTray.is_radio_button_selected('none')).to be true
     end
 
-    it 'excused submission has excused-radiobutton selected', priority: "1", test_id: 3337204 do
+    it 'excused submission has excused-radiobutton selected', priority: "1" do
       Gradebook::Cells.open_tray(@course.students.first, @a4)
 
       expect(Gradebook::GradeDetailTray.is_radio_button_selected('excused')).to be true
     end
 
-    it 'updates status when excused-option is selected', priority: "1", test_id: 3337207 do
+    it 'updates status when excused-option is selected', priority: "1" do
       Gradebook::Cells.open_tray(@course.students.first, @a2)
       Gradebook::GradeDetailTray.change_status_to('Excused')
 
@@ -69,7 +69,7 @@
       expect(excuse_status).to be true
     end
 
-    it 'updates status when none-option is selected', priority: "2", test_id: 3337208 do
+    it 'updates status when none-option is selected', priority: "2" do
       Gradebook::Cells.open_tray(@course.students.first, @a2)
       Gradebook::GradeDetailTray.change_status_to('None')
 
@@ -78,7 +78,7 @@
       expect(late_policy_status).to eq 'none'
     end
 
-    it 'grade input is saved', priority: "1", test_id: 3369723 do
+    it 'grade input is saved', priority: "1" do
       Gradebook::Cells.open_tray(@course.students.second, @a3)
       Gradebook::GradeDetailTray.edit_grade(7)
 
@@ -93,31 +93,31 @@
       Gradebook::Cells.open_tray(@course.students.first, @a1)
     end
 
-    it 'late submission has late-radiobutton selected', test_id: 3337206, priority: '1' do
+    it 'late submission has late-radiobutton selected', priority: '1' do
       expect(Gradebook::GradeDetailTray.is_radio_button_selected('late')).to be true
     end
 
-    it 'late submission has late-by days/hours', test_id: 3337209, priority: '1' do
+    it 'late submission has late-by days/hours', priority: '1' do
       late_by_days_value = (@course.students.first.submissions.find_by(assignment_id: @a1.id)
         .seconds_late / 86400.to_f).round(2)
 
       expect(Gradebook::GradeDetailTray.fetch_late_by_value.to_f).to eq late_by_days_value
     end
 
-    it 'late submission has late penalty', test_id: 3337210, priority: '1' do
+    it 'late submission has late penalty', priority: '1' do
       late_penalty_value = "-" + @course.students.first.submissions.find_by(assignment_id: @a1.id).points_deducted.to_s
 
       # the data from rails and data from ui are not in the same format
       expect(Gradebook::GradeDetailTray.late_penalty_text.to_f.to_s).to eq late_penalty_value
     end
 
-    it 'late submission has final grade', test_id: 3415931, priority: '2' do
+    it 'late submission has final grade', priority: '2' do
       final_grade_value = @course.students.first.submissions.find_by(assignment_id: @a1.id).published_grade
 
       expect(Gradebook::GradeDetailTray.final_grade_text).to eq final_grade_value
     end
 
-    it 'updates score when late_by value changes', test_id: 3337212, priority: '1' do
+    it 'updates score when late_by value changes', priority: '1' do
       Gradebook::GradeDetailTray.edit_late_by_input(3)
       final_grade_value = @course.students.first.submissions.find_by(assignment_id: @a1.id).published_grade
       expect(final_grade_value).to eq "60"
@@ -136,37 +136,32 @@
         Gradebook.visit(@course)
       end
 
-      it 'speedgrader link navigates to speedgrader page', test_id: 3337215, priority: '1' do
+      it 'speedgrader link navigates to speedgrader page', priority: '1' do
         Gradebook::Cells.open_tray(@course.students[0], @a1)
         Gradebook::GradeDetailTray.speedgrader_link.click
 
         expect(driver.current_url).to include "courses/#{@course.id}/gradebook/speed_grader?assignment_id=#{@a1.id}"
       end
 
-      it 'clicking assignment name navigates to assignment page', test_id: 3337214, priority: '2' do
+      it 'clicking assignment name navigates to assignment page', priority: '2' do
         Gradebook::Cells.open_tray(@course.students.first, @a1)
         Gradebook::GradeDetailTray.assignment_link(@a1.name).click
 
         expect(driver.current_url).to include "courses/#{@course.id}/assignments/#{@a1.id}"
       end
 
-      it 'assignment right arrow loads the next assignment in the tray', test_id: 3337216, priority: '1' do
+      it 'assignment right arrow loads the next assignment in the tray', priority: '1' do
         Gradebook::Cells.open_tray(@course.students.first, @a1)
         button = Gradebook::GradeDetailTray.next_assignment_button
-<<<<<<< HEAD
-        keep_trying_until { button.click; true } # have to wait for InstUI animations
-
-=======
         # have to wait for InstUI animations
 keep_trying_until do
           button.click
           true
         end
->>>>>>> 2bda9f78
         expect(Gradebook::GradeDetailTray.assignment_link(@a2.name)).to be_displayed
       end
 
-      it 'assignment left arrow loads the previous assignment in the tray', test_id: 3337217, priority: '1' do
+      it 'assignment left arrow loads the previous assignment in the tray', priority: '1' do
         Gradebook::Cells.open_tray(@course.students.first, @a2)
         button = Gradebook::GradeDetailTray.previous_assignment_button
         # have to wait for InstUI animations
@@ -178,59 +173,50 @@
         expect(Gradebook::GradeDetailTray.assignment_link(@a1.name)).to be_displayed
       end
 
-      it 'left arrow button is not present when leftmost assignment is selected', test_id: 3337219, priority: '2' do
+      it 'left arrow button is not present when leftmost assignment is selected', priority: '2' do
         Gradebook::Cells.open_tray(@course.students.first, @a1)
 
         expect(Gradebook::GradeDetailTray.submission_tray_full_content)
           .not_to contain_css('#assignment-carousel .left-arrow-button-container button')
       end
 
-      it 'right arrow button is not present when rightmost assignment is selected', test_id: 3337218, priority: '2' do
+      it 'right arrow button is not present when rightmost assignment is selected', priority: '2' do
         Gradebook::Cells.open_tray(@course.students.first, @a4)
 
         expect(Gradebook::GradeDetailTray.submission_tray_full_content)
           .not_to contain_css('#assignment-carousel .right-arrow-button-container button')
       end
 
-      it 'student right arrow navigates to next student', test_id: 3337223, priority: '1' do
+      it 'student right arrow navigates to next student', priority: '1' do
         Gradebook::Cells.open_tray(@course.students.first, @a1)
         button = Gradebook::GradeDetailTray.next_student_button
-<<<<<<< HEAD
-        keep_trying_until { button.click; true } # have to wait for instUI Tray animation
-=======
         # have to wait for instUI Tray animation
 keep_trying_until do
           button.click
           true
         end
->>>>>>> 2bda9f78
         expect(Gradebook::GradeDetailTray.student_link(@course.students.second.name)).to be_displayed
       end
 
-      it 'student left arrow navigates to previous student', test_id: 3337224, priority: '1' do
+      it 'student left arrow navigates to previous student', priority: '1' do
         Gradebook::Cells.open_tray(@course.students.second, @a1)
         button = Gradebook::GradeDetailTray.previous_student_button
-<<<<<<< HEAD
-        keep_trying_until { button.click; true } # have to wait for instUI Tray animation
-
-=======
         # have to wait for instUI Tray animation
 keep_trying_until do
           button.click
           true
         end
->>>>>>> 2bda9f78
         expect(Gradebook::GradeDetailTray.student_link(@course.students.first.name)).to be_displayed
       end
 
-      it 'first student does not have left arrow', test_id: 3337226, priority: '1' do
+      it 'first student does not have left arrow', priority: '1' do
         Gradebook::Cells.open_tray(@course.students.first, @a1)
 
         expect(Gradebook::GradeDetailTray.submission_tray_full_content)
           .not_to contain_css(Gradebook::GradeDetailTray.navigate_to_previous_student_selector)
       end
 
-      it 'student name link navigates to student grades page', test_id: 3355448, priority: '2' do
+      it 'student name link navigates to student grades page', priority: '2' do
         Gradebook::Cells.open_tray(@course.students.first, @a1)
         Gradebook::GradeDetailTray.student_link(@course.students.first.name).click
 
@@ -254,19 +240,14 @@
         Gradebook.visit(@course)
       end
 
-      it 'clicking the left arrow loads the previous assignment in the tray', test_id: 3337220, priority: '2' do
+      it 'clicking the left arrow loads the previous assignment in the tray', priority: '2' do
         Gradebook::Cells.open_tray(@course.students.first, @a4)
         button = Gradebook::GradeDetailTray.previous_assignment_button
-<<<<<<< HEAD
-        keep_trying_until { button.click; true } # have to wait for instUI Tray animation
-
-=======
         # have to wait for instUI Tray animation
 keep_trying_until do
           button.click
           true
         end
->>>>>>> 2bda9f78
         expect(Gradebook::GradeDetailTray.assignment_link(@a3.name)).to be_displayed
       end
     end
@@ -285,14 +266,14 @@
       Gradebook.visit(@course)
     end
 
-    it "add a comment", test_id: 3339965, priority: '1' do
+    it "add a comment", priority: '1' do
       Gradebook::Cells.open_tray(@course.students.first, @a1)
       Gradebook::GradeDetailTray.add_new_comment(comment_2)
 
       expect(Gradebook::GradeDetailTray.comment(comment_2)).to be_displayed
     end
 
-    it "delete a comment", test_id: 3339966, priority: '1' do
+    it "delete a comment", priority: '1' do
       skip_if_safari(:alert)
       Gradebook::Cells.open_tray(@course.students.first, @a1)
       Gradebook::GradeDetailTray.delete_comment(comment_1)
