--- conflicted
+++ resolved
@@ -42,7 +42,7 @@
     clear_local_storage
   end
 
-  it "updates a graded quiz and have the points carry over to the quiz attempts page", priority: "1", test_id: 220310 do
+  it "updates a graded quiz and have the points carry over to the quiz attempts page", priority: "1" do
     points = 50
     q = factory_with_protected_attributes(@course.quizzes, title: "new quiz", points_possible: points, quiz_type: 'assignment', workflow_state: 'available')
     q.save!
@@ -58,14 +58,14 @@
     expect(f('#after_fudge_points_total')).to include_text points.to_s
   end
 
-  it "validates initial grade totals are correct", priority: "1", test_id: 220311 do
+  it "validates initial grade totals are correct", priority: "1" do
     Gradebook.visit(@course)
 
     expect(final_score_for_row(0)).to eq @student_1_total_ignoring_ungraded
     expect(final_score_for_row(1)).to eq @student_2_total_ignoring_ungraded
   end
 
-  it "changes grades and validate course total is correct", :xbrowser, priority: "1", test_id: 220312 do
+  it "changes grades and validate course total is correct", :xbrowser, priority: "1" do
     expected_edited_total = "33.33%"
     Gradebook.visit(@course)
 
@@ -81,22 +81,22 @@
     expect(final_score_for_row(1)).to eq expected_edited_total
   end
 
-  it "allows setting a letter grade on a no-points assignment", priority: "1", test_id: 220313 do
+  it "allows setting a letter grade on a no-points assignment", priority: "1" do
     assignment_model(course: @course, grading_type: 'letter_grade', points_possible: nil, title: 'no-points')
     Gradebook.visit(@course)
 
     edit_grade('#gradebook_grid .container_1 .slick-row:nth-child(1) .b4', 'A-')
 
     expect(f('#gradebook_grid .container_1 .slick-row:nth-child(1) .b4')).to include_text('A-')
-    expect(@assignment.submissions.where('grade is not null').count).to eq 1
-
-    sub = @assignment.submissions.where('grade is not null').first
+    expect(@assignment.submissions.where.not(grade: nil).count).to eq 1
+
+    sub = @assignment.submissions.where.not(grade: nil).first
 
     expect(sub.grade).to eq 'A-'
     expect(sub.score).to eq 0.0
   end
 
-  it "does not update default grades for users not in this section", priority: "1", test_id: 220314 do
+  it "does not update default grades for users not in this section", priority: "1" do
     # create new user and section
 
     Gradebook.visit(@course)
@@ -119,7 +119,7 @@
     expect(first_cell).to have_class('editable')
   end
 
-  it "'tabs' forward out of the grid when focused on the options menu", priority: "1", test_id: 3455461 do
+  it "'tabs' forward out of the grid when focused on the options menu", priority: "1" do
     Gradebook.visit(@course)
 
     first_cell = Gradebook::Cells.grading_cell(@student_1, @second_assignment)
@@ -133,7 +133,7 @@
     expect(next_cell).not_to have_class('editable')
   end
 
-  it "'shift-tab' within the grid navigates backward out of the grid", priority: "1", test_id: 3455462 do
+  it "'shift-tab' within the grid navigates backward out of the grid", priority: "1" do
     Gradebook.visit(@course)
 
     second_cell = Gradebook::Cells.grading_cell(@student_1, @second_assignment)
@@ -145,7 +145,7 @@
     expect(first_cell).not_to have_class('editable')
   end
 
-  it "'tab' into the grid activates the first header cell by default", priority: "1", test_id: 3455459 do
+  it "'tab' into the grid activates the first header cell by default", priority: "1" do
     Gradebook.visit(@course)
 
     # Select the search field (the closest element we can "click" that won't
@@ -158,7 +158,7 @@
     expect(first_header_cell).to contain_css(':focus')
   end
 
-  it "'tab' into the grid re-activates the previously-active cell if set", priority: "1", test_id: 3455460 do
+  it "'tab' into the grid re-activates the previously-active cell if set", priority: "1" do
     Gradebook.visit(@course)
 
     selected_cell = Gradebook::Cells.grading_cell(@student_1, @second_assignment)
@@ -171,7 +171,7 @@
     expect(selected_cell).to have_class('editable')
   end
 
-  it "displays dropped grades correctly after editing a grade", priority: "1", test_id: 220316 do
+  it "displays dropped grades correctly after editing a grade", priority: "1" do
     @course.assignment_groups.first.update!(rules: 'drop_lowest:1')
     Gradebook.visit(@course)
 
@@ -188,7 +188,7 @@
     expect(Gradebook::Cells.grading_cell(@student_1, @third_assignment)).to contain_css('.dropped')
   end
 
-  it "updates a grade when clicking outside of slickgrid", priority: "1", test_id: 220319 do
+  it "updates a grade when clicking outside of slickgrid", priority: "1" do
     Gradebook.visit(@course)
 
     first_cell = Gradebook::Cells.grading_cell(@student_1, @second_assignment)
@@ -199,7 +199,7 @@
     expect(f("body")).not_to contain_css('.gradebook_cell_editable')
   end
 
-  it "validates curving grades option", priority: "1", test_id: 220320 do
+  it "validates curving grades option", priority: "1" do
     skip_if_chrome('issue with set_value')
     skip_if_safari(:alert)
     curved_grade_text = "8"
@@ -214,7 +214,7 @@
     expect(find_slick_cells(1, f('#gradebook_grid .container_1'))[0]).to include_text curved_grade_text
   end
 
-  it "assigns zeroes to unsubmitted assignments during curving", priority: "1", test_id: 220321 do
+  it "assigns zeroes to unsubmitted assignments during curving", priority: "1" do
     skip_if_safari(:alert)
     @first_assignment.grade_student(@student_2, grade: '', grader: @teacher)
     Gradebook.visit(@course)
@@ -227,7 +227,7 @@
     expect(find_slick_cells(1, f('#gradebook_grid .container_1'))[0]).to include_text '0'
   end
 
-  it "does not factor non graded assignments into group total", priority: "1", test_id: 220323 do
+  it "does not factor non graded assignments into group total", priority: "1" do
     expected_totals = [@student_1_total_ignoring_ungraded, @student_2_total_ignoring_ungraded]
     ungraded_submission = @ungraded_assignment.submit_homework(@student_1, body: 'student 1 submission ungraded assignment')
     @ungraded_assignment.grade_student(@student_1, grade: 20, grader: @teacher)
@@ -239,7 +239,7 @@
     end
   end
 
-  it "validates setting default grade for an assignment", priority: "1", test_id: 220383 do
+  it "validates setting default grade for an assignment", priority: "1" do
     expected_grade = "45"
     Gradebook.visit(@course)
     Gradebook.click_assignment_header_menu(@third_assignment.id)
@@ -262,7 +262,7 @@
       Gradebook.visit(@course)
     end
 
-    it 'indicates an error without posting the grade', priority: "1", test_id: 3455458 do
+    it 'indicates an error without posting the grade', priority: "1" do
       Gradebook::Cells.edit_grade(@students[0], @assignment, 'invalid')
       current_cell = Gradebook::Cells.grading_cell(@students[0], @assignment)
       expect(current_cell).to contain_css(".Grid__GradeCell__InvalidGrade")
@@ -293,18 +293,14 @@
       Gradebook.visit(@course)
     end
 
-    it "is not allowed until grades are posted", priority: "1", test_id: 3503489 do
+    it "is not allowed until grades are posted", priority: "1" do
       Gradebook::Cells.grading_cell(@student_1, @moderated_assignment).click
       grid_cell = Gradebook::Cells.grid_assignment_row_cell(@student_1, @moderated_assignment)
       class_attribute_fetched = grid_cell.attribute("class")
       expect(class_attribute_fetched).to include "Grid__ReadOnlyCell"
     end
 
-<<<<<<< HEAD
-    it "is allowed if grades are posted ", priority: "1" do # test_id: 3503489
-=======
     it "is allowed if grades are posted", priority: "1" do
->>>>>>> 0c292493
       @moderated_assignment.update!(grades_published_at: Time.zone.now)
       @moderated_assignment.unmute!
       refresh_page
