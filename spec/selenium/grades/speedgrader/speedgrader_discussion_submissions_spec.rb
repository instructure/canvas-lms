--- conflicted
+++ resolved
@@ -324,65 +324,6 @@
         @custom_status = CustomGradeStatus.create!(name: "Custom Status", color: "#000000", root_account_id: @course.root_account_id, created_by: @teacher)
       end
 
-<<<<<<< HEAD
-      it "displays the SpeedGraderNavigator" do
-        Speedgrader.visit(@course.id, @assignment.id)
-
-        in_frame("speedgrader_iframe") do
-          in_frame("discussion_preview_iframe") do
-            wait_for_ajaximations
-
-            # These should be uncommented out when the implementation is done in the closing
-            # Patchset for VICE-3920
-            # expect(f("[data-testid='previous-in-speedgrader']")).not_to be_displayed
-            # expect(f("[data-testid='next-in-speedgrader']")).not_to be_displayed
-            expect(f("[data-testid='jump-to-speedgrader-navigation']")).not_to be_displayed
-
-            driver.execute_script("document.querySelector('[data-testid=\"jump-to-speedgrader-navigation\"]').focus()")
-            wait_for_ajaximations
-
-            # These should be uncommented out when the implementation is done in the closing
-            # Patchset for VICE-3920
-            # expect(f("[data-testid='previous-in-speedgrader']")).to be_displayed
-            # expect(f("[data-testid='next-in-speedgrader']")).to be_displayed
-            expect(f("[data-testid='jump-to-speedgrader-navigation']")).to be_displayed
-          end
-        end
-      end
-
-      it "can focus on speedgrader previous student button" do
-        Speedgrader.visit(@course.id, @assignment.id)
-
-        in_frame("speedgrader_iframe") do
-          in_frame("discussion_preview_iframe") do
-            wait_for_ajaximations
-
-            driver.execute_script("document.querySelector('[data-testid=\"jump-to-speedgrader-navigation\"]').focus()")
-            wait_for_ajaximations
-
-            expect(f("[data-testid='jump-to-speedgrader-navigation']")).to be_displayed
-
-            f("[data-testid='jump-to-speedgrader-navigation']").click
-          end
-        end
-
-        check_element_has_focus f("#prev-student-button")
-      end
-
-      it "opens the student context card when clicking on the student name" do
-        Speedgrader.visit(@course.id, @assignment.id)
-
-        in_frame("speedgrader_iframe") do
-          in_frame("discussion_preview_iframe") do
-            wait_for_ajaximations
-            f("[data-testid='author_name']").click
-            expect(f(".StudentContextTray-Header")).to be_present
-          end
-        end
-      end
-
-=======
->>>>>>> 09faeb4f
       it "displays whole discussion with hidden student names" do
         Speedgrader.visit(@course.id, @assignment.id)
 
@@ -404,8 +345,6 @@
       end
 
       it "changes grade and status and persist it correctly" do
-<<<<<<< HEAD
-=======
         @course.create_late_policy(
           missing_submission_deduction_enabled: true,
           missing_submission_deduction: 25.0,
@@ -416,7 +355,6 @@
           late_submission_minimum_percent: 50.0
         )
 
->>>>>>> 09faeb4f
         # Loads Speedgrader for a student
         get "/courses/#{@course.id}/gradebook/speed_grader?assignment_id=#{@checkpointed_discussion.assignment.id}&student_id=#{@student.id}"
         wait_for_ajaximations
@@ -427,12 +365,9 @@
         reply_to_topic_grade_input.send_keys("2")
         reply_to_topic_grade_input.send_keys(:tab)
         wait_for_ajaximations
-<<<<<<< HEAD
-=======
         # this is the screenreader alert that gets announced when the grade is saved
         # using be_truthy since the alert is not visible
         expect(fj("div:contains('Current Total Updated: 2')")).to be_truthy
->>>>>>> 09faeb4f
 
         reply_to_topic_assignment = @checkpointed_discussion.assignment.sub_assignments.find_by(sub_assignment_tag: "reply_to_topic")
         reply_to_topic_submission = reply_to_topic_assignment.submissions.find_by(user: @student)
@@ -445,10 +380,7 @@
         reply_to_entry_grade_input.send_keys("5")
         reply_to_entry_grade_input.send_keys(:tab)
         wait_for_ajaximations
-<<<<<<< HEAD
-=======
         expect(fj("div:contains('Current Total Updated: 7')")).to be_truthy
->>>>>>> 09faeb4f
 
         reply_to_entry_assignment = @checkpointed_discussion.assignment.sub_assignments.find_by(sub_assignment_tag: "reply_to_entry")
         reply_to_entry_submission = reply_to_entry_assignment.submissions.find_by(user: @student)
@@ -467,10 +399,7 @@
         time_late_input.send_keys("2")
         time_late_input.send_keys(:tab)
         wait_for_ajaximations
-<<<<<<< HEAD
-=======
         expect(fj("div:contains('Current Total Updated: 6.5')")).to be_truthy
->>>>>>> 09faeb4f
 
         reply_to_topic_submission.reload
         expect(reply_to_topic_submission.late).to be true
@@ -510,11 +439,7 @@
         expect(reply_to_entry_select).to have_value "Custom Status"
       end
 
-<<<<<<< HEAD
-      it "does not displays the no submission message if student has a partial submission" do
-=======
       it "does not display the no submission message if student has a partial submission" do
->>>>>>> 09faeb4f
         DiscussionEntry.create!(
           message: "1st level reply",
           discussion_topic_id: @checkpointed_discussion.discussion_topic_id,
@@ -534,8 +459,6 @@
         expect(f("#this_student_does_not_have_a_submission")).to be_displayed
       end
 
-<<<<<<< HEAD
-=======
       context "discussions navigation" do
         it "does not display if student has no submission" do
           get "/courses/#{@course.id}/gradebook/speed_grader?assignment_id=#{@checkpointed_discussion.assignment.id}&student_id=#{@student.id}"
@@ -560,7 +483,6 @@
         end
       end
 
->>>>>>> 09faeb4f
       it "displays the root topic for group discussion if groups have no users" do
         entry_text = "first student message"
         root_topic = group_discussion_assignment
