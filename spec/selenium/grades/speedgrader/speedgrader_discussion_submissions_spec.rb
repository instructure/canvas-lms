# frozen_string_literal: true

#
# Copyright (C) 2015 - present Instructure, Inc.
#
# This file is part of Canvas.
#
# Canvas is free software: you can redistribute it and/or modify it under
# the terms of the GNU Affero General Public License as published by the Free
# Software Foundation, version 3 of the License.
#
# Canvas is distributed in the hope that it will be useful, but WITHOUT ANY
# WARRANTY; without even the implied warranty of MERCHANTABILITY or FITNESS FOR
# A PARTICULAR PURPOSE. See the GNU Affero General Public License for more
# details.
#
# You should have received a copy of the GNU Affero General Public License along
# with this program. If not, see <http://www.gnu.org/licenses/>.

require_relative "../../common"
require_relative "../pages/speedgrader_page"

describe "SpeedGrader - discussion submissions" do
  include_context "in-process server selenium tests"

  before do
    course_with_teacher_logged_in
    outcome_with_rubric
    @assignment = @course.assignments.create(
      name: "some topic",
      points_possible: 10,
      submission_types: "discussion_topic",
      description: "a little bit of content"
    )
    @student = user_with_pseudonym(
      name: "first student",
      active_user: true,
      username: "student@example.com",
      password: "qwertyuiop"
    )
    @course.enroll_user(@student, "StudentEnrollment", enrollment_state: "active")
    # create and enroll second student
    @student_2 = user_with_pseudonym(
      name: "second student",
      active_user: true,
      username: "student2@example.com",
      password: "qwertyuiop"
    )
    @course.enroll_user(@student_2, "StudentEnrollment", enrollment_state: "active")

    # create discussion entries
    @first_message = "first student message"
    @second_message = "second student message"
    @discussion_topic = DiscussionTopic.find_by(assignment_id: @assignment.id)
    entry = @discussion_topic.discussion_entries
                             .create!(user: @student, message: @first_message)
    entry.update_topic
    entry.context_module_action
    @attachment_thing = attachment_model(context: @student_2, filename: "horse.doc", content_type: "application/msword")
    entry_2 = @discussion_topic.discussion_entries
                               .create!(user: @student_2, message: @second_message, attachment: @attachment_thing)
    entry_2.update_topic
    entry_2.context_module_action
  end

  it "displays discussion entries for only one student", priority: "1" do
    Speedgrader.visit(@course.id, @assignment.id)

    # check for correct submissions in SpeedGrader iframe
    in_frame "speedgrader_iframe", "#discussion_view_link" do
      expect(f("#main")).to include_text(@first_message)
      expect(f("#main")).not_to include_text(@second_message)
    end
    f("#next-student-button").click
    wait_for_ajax_requests
    in_frame "speedgrader_iframe", "#discussion_view_link" do
      expect(f("#main")).not_to include_text(@first_message)
      expect(f("#main")).to include_text(@second_message)
      url = f("#main div.attachment_data a")["href"]
      expect(url).to include "/files/#{@attachment_thing.id}/download?verifier=#{@attachment_thing.uuid}"
      expect(url).not_to include "/courses/#{@course}"
    end
  end

  it "displays all entries for group discussion submission" do
    entry_text = "first student message in group1"
    root_topic = group_discussion_assignment
    @group1.add_user(@student, "accepted")

    root_topic.child_topic_for(@student).discussion_entries.create!(user: @student, message: entry_text)
    Speedgrader.visit(@course.id, root_topic.assignment.id)

    in_frame "speedgrader_iframe", "#discussion_view_link" do
      expect(f("#main")).to include_text("The submissions for this assignment are posts in the assignment's discussion for this group. Below are the discussion posts for")
      expect(f("#main")).to include_text(entry_text)
    end
  end

  context "discussion_checkpoints" do
    before do
      Account.site_admin.enable_feature!(:react_discussions_post)
      @course.root_account.enable_feature!(:discussion_checkpoints)
    end

    it "displays whole discussion" do
      Speedgrader.visit(@course.id, @assignment.id)
      in_frame("speedgrader_iframe") do
        in_frame("discussion_preview_iframe") do
          wait_for_ajaximations
          expect(f("div[data-testid='isHighlighted']").text).to include(@student.name)
          expect(f(".discussions-search-filter")).to be_displayed
        end
      end
    end

    it "displays whole discussion for group discussion submission" do
      entry_text = "first student message in group1"
      root_topic = group_discussion_assignment
      @group1.add_user(@student, "accepted")

      root_topic.child_topic_for(@student).discussion_entries.create!(user: @student, message: entry_text)
      Speedgrader.visit(@course.id, root_topic.assignment.id)

      in_frame("speedgrader_iframe") do
        in_frame("discussion_preview_iframe") do
          wait_for_ajaximations
          expect(f("div[data-testid='isHighlighted']").text).to include(@student.name)
          expect(f(".discussions-search-filter")).to be_displayed
        end
      end
    end

    it "displays the SpeedGraderNavigator" do
      Speedgrader.visit(@course.id, @assignment.id)

      in_frame("speedgrader_iframe") do
        in_frame("discussion_preview_iframe") do
          wait_for_ajaximations

          # These should be uncommented out when the implementation is done in the closing
          # Patchset for VICE-3920
          # expect(f("[data-testid='previous-in-speedgrader']")).not_to be_displayed
          # expect(f("[data-testid='next-in-speedgrader']")).not_to be_displayed
          expect(f("[data-testid='jump-to-speedgrader-navigation']")).not_to be_displayed

          # rubocop:disable Specs/NoExecuteScript
          driver.execute_script("document.querySelector('[data-testid=\"jump-to-speedgrader-navigation\"]').focus()")
          # rubocop:enable Specs/NoExecuteScript
          wait_for_ajaximations

          # These should be uncommented out when the implementation is done in the closing
          # Patchset for VICE-3920
          # expect(f("[data-testid='previous-in-speedgrader']")).to be_displayed
          # expect(f("[data-testid='next-in-speedgrader']")).to be_displayed
          expect(f("[data-testid='jump-to-speedgrader-navigation']")).to be_displayed
        end
      end
    end

    it "can focus on speedgrader previous student button" do
      Speedgrader.visit(@course.id, @assignment.id)

      in_frame("speedgrader_iframe") do
        in_frame("discussion_preview_iframe") do
          wait_for_ajaximations
          # rubocop:disable Specs/NoExecuteScript
          driver.execute_script("document.querySelector('[data-testid=\"jump-to-speedgrader-navigation\"]').focus()")
          # rubocop:enable Specs/NoExecuteScript
          wait_for_ajaximations

          expect(f("[data-testid='jump-to-speedgrader-navigation']")).to be_displayed

          f("[data-testid='jump-to-speedgrader-navigation']").click
        end
      end

      check_element_has_focus f("#prev-student-button")
    end

    it "opens the student context card when clicking on the student name" do
      Speedgrader.visit(@course.id, @assignment.id)

      in_frame("speedgrader_iframe") do
        in_frame("discussion_preview_iframe") do
          wait_for_ajaximations
          f("[data-testid='author_name']").click
          expect(f(".StudentContextTray-Header")).to be_present
        end
      end
    end

    it "focuses on the entry_id defined in the speegrader url (splitscreen)" do
      entry_3 = @discussion_topic.discussion_entries.create!(user: @student, message: "third student message", parent_id: @discussion_topic.discussion_entries.first.id)
      @teacher.preferences[:discussions_splitscreen_view] = true
      @teacher.save!
      Speedgrader.visit(@course.id, @assignment.id, entry_id: entry_3.id)

      in_frame("speedgrader_iframe") do
        in_frame("discussion_preview_iframe") do
          wait_for_ajaximations
          expect(f("span.discussions-split-screen-view-content div.highlight-discussion").text).to include entry_3.message
        end
      end
    end

    it "focuses on the entry_id defined in the speegrader url (inline)" do
      entry_3 = @discussion_topic.discussion_entries.create!(user: @student, message: "third student message", parent_id: @discussion_topic.discussion_entries.first.id)
      @teacher.preferences[:discussions_splitscreen_view] = false
      @teacher.save!
      Speedgrader.visit(@course.id, @assignment.id, entry_id: entry_3.id)

      in_frame("speedgrader_iframe") do
        in_frame("discussion_preview_iframe") do
          wait_for_ajaximations
          expect(f("div[data-testid='discussion-root-entry-container'] div.highlight-discussion").text).to include entry_3.message
        end
      end
    end
<<<<<<< HEAD

    context "with checkpoint submissions" do
      before do
        Account.site_admin.enable_feature!(:react_discussions_post)
        @course.root_account.enable_feature!(:discussion_checkpoints)
=======

    context "with checkpoint submissions" do
      before do
        Account.site_admin.enable_feature!(:react_discussions_post)
        @course.root_account.enable_feature!(:discussion_checkpoints)

        @checkpointed_discussion = DiscussionTopic.create_graded_topic!(course: @course, title: "checkpointed discussion")
        @replies_required = 3

        @reply_to_topic_checkpoint = Checkpoints::DiscussionCheckpointCreatorService.call(
          discussion_topic: @checkpointed_discussion,
          checkpoint_label: CheckpointLabels::REPLY_TO_TOPIC,
          dates: [{ type: "everyone", due_at: 2.days.from_now }],
          points_possible: 3
        )
        @reply_to_entry_checkpint = Checkpoints::DiscussionCheckpointCreatorService.call(
          discussion_topic: @checkpointed_discussion,
          checkpoint_label: CheckpointLabels::REPLY_TO_ENTRY,
          dates: [{ type: "everyone", due_at: 3.days.from_now }],
          points_possible: 9,
          replies_required: @replies_required
        )

        @custom_status = CustomGradeStatus.create!(name: "Custom Status", color: "#000000", root_account_id: @course.root_account_id, created_by: @teacher)
      end

      describe "grading resubmissions" do
        before do
          root_entry = @checkpointed_discussion.discussion_entries.create!(user: @student, message: "reply to topic")
          child_entries = Array.new(@replies_required) do |i|
            @checkpointed_discussion.discussion_entries.create!(user: @student, message: "reply to entry #{i}", parent_entry: root_entry)
          end
          @reply_to_topic_checkpoint.grade_student(@student, grade: 5, grader: @teacher)
          @reply_to_entry_checkpint.grade_student(@student, grade: 7, grader: @teacher)
          root_entry.destroy
          child_entries.each(&:destroy)
          resubmitted_rtt = @checkpointed_discussion.discussion_entries.create!(user: @student, message: "reply to topic resubmitted")
          @replies_required.times { |i| @checkpointed_discussion.discussion_entries.create!(user: @student, message: "reply to entry #{i}", parent_entry: resubmitted_rtt) }
        end

        it "displays the use same grade link for the previous submission" do
          # Loads Speedgrader for a student
          get "/courses/#{@course.id}/gradebook/speed_grader?assignment_id=#{@checkpointed_discussion.assignment.id}&student_id=#{@student.id}"
          wait_for_ajaximations

          use_same_grade_links = ff("[data-testid='use-same-grade-link']")
          expect(use_same_grade_links.count).to eq(2)
        end

        it "links are removed when the grade is set" do
          # Loads Speedgrader for a student
          get "/courses/#{@course.id}/gradebook/speed_grader?assignment_id=#{@checkpointed_discussion.assignment.id}&student_id=#{@student.id}"
          wait_for_ajaximations

          use_same_grade_links = ff("[data-testid='use-same-grade-link']")
          expect(use_same_grade_links.count).to eq(2)

          # Sets the grade as the previous submission grade from the reply_to_topic checkpoint
          reply_to_topic_use_same_grade_link = use_same_grade_links[0]
          reply_to_entry_use_same_grade_link = use_same_grade_links[1]

          reply_to_topic_use_same_grade_link.click
          wait_for_ajaximations

          # The use same grade link disappears after the grade is set
          expect(ff("[data-testid='use-same-grade-link']").count).to eq(1)

          # Sets the grade as the previous submission grade from the reply_to_entry checkpoint
          reply_to_entry_use_same_grade_link.click
          wait_for_ajaximations

          # The use same grade link disappears after the grade is set
          expect(f("body")).to_not contain_jqcss("[data-testid='use-same-grade-link']")
        end

        it "changes grade and status and persist it correctly" do
          # Loads Speedgrader for a student
          get "/courses/#{@course.id}/gradebook/speed_grader?assignment_id=#{@checkpointed_discussion.assignment.id}&student_id=#{@student.id}"
          wait_for_ajaximations

          use_same_grade_links = ff("[data-testid='use-same-grade-link']")
          expect(use_same_grade_links.count).to eq(2)

          # Sets the grade as the previous submission grade from the reply_to_topic checkpoint
          reply_to_topic_use_same_grade_link = use_same_grade_links[0]
          reply_to_entry_use_same_grade_link = use_same_grade_links[1]

          reply_to_topic_use_same_grade_link.click
          wait_for_ajaximations
>>>>>>> f00ce2da

          reply_to_topic_assignment = @checkpointed_discussion.assignment.sub_assignments.find_by(sub_assignment_tag: CheckpointLabels::REPLY_TO_TOPIC)
          reply_to_topic_submission = reply_to_topic_assignment.submissions.find_by(user: @student)

          expect(reply_to_topic_submission.grade).to eq("5")
          expect(reply_to_topic_submission.grade_matches_current_submission).to be true

          # Sets the grade as the previous submission grade from the reply_to_entry checkpoint
          reply_to_entry_use_same_grade_link.click
          wait_for_ajaximations

<<<<<<< HEAD
=======
          reply_to_entry_assignment = @checkpointed_discussion.assignment.sub_assignments.find_by(sub_assignment_tag: CheckpointLabels::REPLY_TO_ENTRY)
          reply_to_entry_submission = reply_to_entry_assignment.submissions.find_by(user: @student)

          expect(reply_to_entry_submission.grade).to eq("7")
          expect(reply_to_entry_submission.grade_matches_current_submission).to be true

          # reload speedgrader to check that grades persist and are correct
          get "/courses/#{@course.id}/gradebook/speed_grader?assignment_id=#{@checkpointed_discussion.assignment.id}&student_id=#{@student.id}"
          wait_for_ajaximations

          # should not contain use same grade links
          expect(f("body")).to_not contain_jqcss("[data-testid='use-same-grade-link']")

          reply_to_topic_grade_input = ff("[data-testid='grade-input']")[0]
          expect(reply_to_topic_grade_input).to have_value "5"

          reply_to_entry_grade_input = ff("[data-testid='grade-input']")[1]
          expect(reply_to_entry_grade_input).to have_value "7"
        end

        it "changes grade using grade input and persists correctly" do
          # Loads Speedgrader for a student
          get "/courses/#{@course.id}/gradebook/speed_grader?assignment_id=#{@checkpointed_discussion.assignment.id}&student_id=#{@student.id}"
          wait_for_ajaximations

          use_same_grade_links = ff("[data-testid='use-same-grade-link']")
          expect(use_same_grade_links.count).to eq(2)

          # Sets the grade using the grade input instead of use same grade link
          reply_to_topic_grade_input = ff("[data-testid='grade-input']")[0]
          reply_to_topic_grade_input.send_keys(:backspace)
          reply_to_topic_grade_input.send_keys("2")
          reply_to_topic_grade_input.send_keys(:tab)
          wait_for_ajaximations

          reply_to_topic_assignment = @checkpointed_discussion.assignment.sub_assignments.find_by(sub_assignment_tag: CheckpointLabels::REPLY_TO_TOPIC)
          reply_to_topic_submission = reply_to_topic_assignment.submissions.find_by(user: @student)

          # Sets resubmission grade to 2 and replay to topic use same grade link is no longer present
          expect(reply_to_topic_submission.grade).to eq("2")
          expect(reply_to_topic_submission.grade_matches_current_submission).to be true
          expect(ff("[data-testid='use-same-grade-link']").count).to eq(1)

          # Sets the grade as the previous submission grade from the reply_to_entry checkpoint
          reply_to_entry_grade_input = ff("[data-testid='grade-input']")[1]
          reply_to_entry_grade_input.send_keys(:backspace)
          reply_to_entry_grade_input.send_keys("5")
          reply_to_entry_grade_input.send_keys(:tab)
          wait_for_ajaximations

          reply_to_entry_assignment = @checkpointed_discussion.assignment.sub_assignments.find_by(sub_assignment_tag: CheckpointLabels::REPLY_TO_ENTRY)
          reply_to_entry_submission = reply_to_entry_assignment.submissions.find_by(user: @student)

          # Sets resubmission grade to 5 and replay to topic use same grade link is no longer present
          expect(reply_to_entry_submission.grade).to eq("5")
          expect(reply_to_entry_submission.grade_matches_current_submission).to be true
          expect(f("body")).to_not contain_jqcss("[data-testid='use-same-grade-link']")

          # reload speedgrader to check that grades persist and are correct
          get "/courses/#{@course.id}/gradebook/speed_grader?assignment_id=#{@checkpointed_discussion.assignment.id}&student_id=#{@student.id}"
          wait_for_ajaximations

          # should not contain use same grade links
          expect(f("body")).to_not contain_jqcss("[data-testid='use-same-grade-link']")

          reply_to_topic_grade_input = ff("[data-testid='grade-input']")[0]
          expect(reply_to_topic_grade_input).to have_value "2"

          reply_to_entry_grade_input = ff("[data-testid='grade-input']")[1]
          expect(reply_to_entry_grade_input).to have_value "5"
        end
      end

>>>>>>> f00ce2da
      it "changes grade and status and persist it correctly" do
        @course.create_late_policy(
          missing_submission_deduction_enabled: true,
          missing_submission_deduction: 25.0,
          late_submission_deduction_enabled: true,
          late_submission_deduction: 10.0,
          late_submission_interval: "day",
          late_submission_minimum_percent_enabled: true,
          late_submission_minimum_percent: 50.0
        )

        # Loads Speedgrader for a student
        get "/courses/#{@course.id}/gradebook/speed_grader?assignment_id=#{@checkpointed_discussion.assignment.id}&student_id=#{@student.id}"
        wait_for_ajaximations

        # Sets the grade for the reply_to_topic checkpoint

        reply_to_topic_grade_input = ff("[data-testid='grade-input']")[0]
        reply_to_topic_grade_input.send_keys("2")
        reply_to_topic_grade_input.send_keys(:tab)
        wait_for_ajaximations
        # this is the screenreader alert that gets announced when the grade is saved
        # using be_truthy since the alert is not visible
        expect(fj("div:contains('Current Total Updated: 2')")).to be_truthy

        reply_to_topic_assignment = @checkpointed_discussion.assignment.sub_assignments.find_by(sub_assignment_tag: "reply_to_topic")
        reply_to_topic_submission = reply_to_topic_assignment.submissions.find_by(user: @student)

        expect(reply_to_topic_submission.score).to eq(2.0)

        # Sets the grade for the reply_to_entry checkpoint

        reply_to_entry_grade_input = ff("[data-testid='grade-input']")[1]
        reply_to_entry_grade_input.send_keys("5")
        reply_to_entry_grade_input.send_keys(:tab)
        wait_for_ajaximations
        expect(fj("div:contains('Current Total Updated: 7')")).to be_truthy

        reply_to_entry_assignment = @checkpointed_discussion.assignment.sub_assignments.find_by(sub_assignment_tag: "reply_to_entry")
        reply_to_entry_submission = reply_to_entry_assignment.submissions.find_by(user: @student)

        expect(reply_to_entry_submission.score).to eq(5)

        # Change the status of the reply_to_topic checkpoint to late and set the time late to 2 days

        reply_to_topic_select = f("[data-testid='reply_to_topic-checkpoint-status-select']")

        reply_to_topic_select.click
        fj("span[role='option']:contains('Late')").click
        wait_for_ajaximations

        time_late_input = f("[data-testid='reply_to_topic-checkpoint-time-late-input']")
        time_late_input.send_keys("2")
        time_late_input.send_keys(:tab)
        wait_for_ajaximations
        expect(fj("div:contains('Current Total Updated: 6.5')")).to be_truthy

        reply_to_topic_submission.reload
        expect(reply_to_topic_submission.late).to be true
        expect(reply_to_topic_submission.late_policy_status).to eq("late")
        expect(reply_to_topic_submission.seconds_late_override).to eq(2 * 24 * 3600)

        # Change the status of the reply_to_entry checkpoint to "Custom Status"

        reply_to_entry_select = f("[data-testid='reply_to_entry-checkpoint-status-select']")

        reply_to_entry_select.click
        fj("span[role='option']:contains('Custom Status')").click
        wait_for_ajaximations

        reply_to_entry_submission.reload

        expect(reply_to_entry_submission.custom_grade_status_id).to be @custom_status.id

        # Reload the page to make sure the grades, statuses and time late are persisted

        get "/courses/#{@course.id}/gradebook/speed_grader?assignment_id=#{@checkpointed_discussion.assignment.id}&student_id=#{@student.id}"
        wait_for_ajaximations

        reply_to_topic_grade_input = ff("[data-testid='grade-input']")[0]
        expect(reply_to_topic_grade_input).to have_value "2"

        reply_to_entry_grade_input = ff("[data-testid='grade-input']")[1]
        expect(reply_to_entry_grade_input).to have_value "5"

        reply_to_topic_select = f("[data-testid='reply_to_topic-checkpoint-status-select']")
        expect(reply_to_topic_select).to have_value "Late"

        time_late_input = f("[data-testid='reply_to_topic-checkpoint-time-late-input']")
        expect(time_late_input).to have_value "2"

        reply_to_entry_select = f("[data-testid='reply_to_entry-checkpoint-status-select']")
        expect(reply_to_entry_select).to have_value "Custom Status"
      end

<<<<<<< HEAD
=======
      context "out of range values" do
        it "displays This student was just awarded negative points with negative values" do
          get "/courses/#{@course.id}/gradebook/speed_grader?assignment_id=#{@checkpointed_discussion.assignment.id}&student_id=#{@student.id}"
          wait_for_ajaximations

          # Sets the grade for the reply_to_topic checkpoint
          reply_to_topic_grade_input = ff("[data-testid='grade-input']")[0]
          reply_to_topic_grade_input.send_keys("-2")
          reply_to_topic_grade_input.send_keys(:tab)
          wait_for_ajaximations
          expect(fj("span:contains('This student was just awarded negative points.')")).to be_present

          # Sets the grade for the reply_to_entry checkpoint
          reply_to_entry_grade_input = ff("[data-testid='grade-input']")[1]
          reply_to_entry_grade_input.send_keys("-5")
          reply_to_entry_grade_input.send_keys(:tab)
          wait_for_ajaximations
          expect(fj("span:contains('This student was just awarded negative points.')")).to be_present
        end

        it "displays This student was just awarded an unusually high grade with high values" do
          get "/courses/#{@course.id}/gradebook/speed_grader?assignment_id=#{@checkpointed_discussion.assignment.id}&student_id=#{@student.id}"
          wait_for_ajaximations

          # 1.5 is used as a threshold to define when a score is unusually high
          # See OutlierScoreHelper.ts

          # Sets the grade for the reply_to_topic checkpoint
          reply_to_topic_grade_input = ff("[data-testid='grade-input']")[0]
          reply_to_topic_grade = @checkpointed_discussion.reply_to_topic_checkpoint.points_possible * 1.5
          reply_to_topic_grade_input.send_keys(reply_to_topic_grade)
          reply_to_topic_grade_input.send_keys(:tab)
          wait_for_ajaximations
          expect(fj("span:contains('This student was just awarded an unusually high grade.')")).to be_present

          # Sets the grade for the reply_to_entry checkpoint
          reply_to_entry_grade_input = ff("[data-testid='grade-input']")[1]
          reply_to_entry_grade = @checkpointed_discussion.reply_to_entry_checkpoint.points_possible * 1.5
          reply_to_entry_grade_input.send_keys(reply_to_entry_grade)
          reply_to_entry_grade_input.send_keys(:tab)
          wait_for_ajaximations
          expect(fj("span:contains('This student was just awarded an unusually high grade.')")).to be_present
        end
      end

>>>>>>> f00ce2da
      it "displays the no submission message only if student has a partial submission (reply_to_topic)" do
        de = DiscussionEntry.create!(
          message: "1st level reply",
          discussion_topic_id: @checkpointed_discussion.discussion_topic_id,
          user_id: @student.id
        )

        get "/courses/#{@course.id}/gradebook/speed_grader?assignment_id=#{@checkpointed_discussion.assignment.id}&student_id=#{@student.id}"
        in_frame("speedgrader_iframe") do
          in_frame("discussion_preview_iframe") do
            wait_for_ajaximations
            expect(f("div[data-testid='discussion-root-entry-container']").text).to include(de.message)
          end
        end
        expect(f("#this_student_does_not_have_a_submission")).to_not be_displayed

        de.destroy

        get "/courses/#{@course.id}/gradebook/speed_grader?assignment_id=#{@checkpointed_discussion.assignment.id}&student_id=#{@student.id}"
        wait_for_ajaximations
        expect(f("#this_student_does_not_have_a_submission")).to be_displayed
      end

      it "displays the no submission message only if student has a partial submission (reply_to_entry)" do
        teacher_de = DiscussionEntry.create!(
          message: "1st level reply",
          discussion_topic_id: @checkpointed_discussion.discussion_topic_id,
          user_id: @teacher.id
        )
<<<<<<< HEAD

        student_des = Array.new(3) do |i|
          DiscussionEntry.create!(
            message: "#{i + 1} reply",
            discussion_topic_id: @checkpointed_discussion.discussion_topic_id,
            user_id: @student.id,
            parent_id: teacher_de.id
          )
        end

=======

        student_des = Array.new(3) do |i|
          DiscussionEntry.create!(
            message: "#{i + 1} reply",
            discussion_topic_id: @checkpointed_discussion.discussion_topic_id,
            user_id: @student.id,
            parent_id: teacher_de.id
          )
        end

>>>>>>> f00ce2da
        get "/courses/#{@course.id}/gradebook/speed_grader?assignment_id=#{@checkpointed_discussion.assignment.id}&student_id=#{@student.id}"
        in_frame("speedgrader_iframe") do
          in_frame("discussion_preview_iframe") do
            wait_for_ajaximations
            expect(f("div[data-testid='discussion-root-entry-container']").text).to include(teacher_de.message)
          end
        end
        expect(f("#this_student_does_not_have_a_submission")).to_not be_displayed

        student_des.each(&:destroy)

        get "/courses/#{@course.id}/gradebook/speed_grader?assignment_id=#{@checkpointed_discussion.assignment.id}&student_id=#{@student.id}"
        wait_for_ajaximations
        expect(f("#this_student_does_not_have_a_submission")).to be_displayed
      end

      it "displays the no submission message if student has no submission" do
        get "/courses/#{@course.id}/gradebook/speed_grader?assignment_id=#{@checkpointed_discussion.assignment.id}&student_id=#{@student.id}"
        wait_for_ajaximations

        expect(f("#this_student_does_not_have_a_submission")).to be_displayed
      end

      context "discussions navigation" do
        it "does not display if student has no submission" do
          get "/courses/#{@course.id}/gradebook/speed_grader?assignment_id=#{@checkpointed_discussion.assignment.id}&student_id=#{@student.id}"
          wait_for_ajaximations

          expect(f("body")).to_not contain_jqcss("button[data-testid='discussions-previous-reply-button']")
          expect(f("body")).to_not contain_jqcss("button[data-testid='discussions-next-reply-button']")
        end

        it "does not display if not discussion assignment" do
          non_discussion_assignment = @course.assignments.create!(points_possible: 10, submission_types: "online_text_entry")
          non_discussion_assignment.submit_homework(@student, body: "hi")

          expect(non_discussion_assignment.submission_types).to_not eq("discussion_topic")
          get "/courses/#{@course.id}/gradebook/speed_grader?assignment_id=#{non_discussion_assignment.id}&student_id=#{@student.id}"
          wait_for_ajaximations

          expect(f("body")).to_not contain_jqcss("button[data-testid='discussions-previous-reply-button']")
          expect(f("body")).to_not contain_jqcss("button[data-testid='discussions-next-reply-button']")
        end

        it "does display if student has submission" do
          DiscussionEntry.create!(
            message: "1st level reply",
            discussion_topic_id: @checkpointed_discussion.discussion_topic_id,
            user_id: @student.id
          )

          get "/courses/#{@course.id}/gradebook/speed_grader?assignment_id=#{@checkpointed_discussion.assignment.id}&student_id=#{@student.id}"
          wait_for_ajaximations

          expect(f("button[data-testid='discussions-previous-reply-button']")).to be_displayed
          expect(f("button[data-testid='discussions-next-reply-button']")).to be_displayed
        end
      end

      it "displays the root topic for group discussion if groups have no users" do
        entry_text = "first student message"
        root_topic = group_discussion_assignment
        root_topic.discussion_entries.create!(user: @student, message: entry_text)
        Speedgrader.visit(@course.id, root_topic.assignment.id)

        Speedgrader.click_settings_link
        Speedgrader.click_options_link
        Speedgrader.select_hide_student_names
        expect_new_page_load { fj(".ui-dialog-buttonset .ui-button:visible:last").click }

        in_frame("speedgrader_iframe") do
          in_frame("discussion_preview_iframe") do
            wait_for_ajaximations
            expect(f("div[data-testid='discussion-root-entry-container']").text).to include(@student.name)
            expect(f("div[data-testid='discussion-root-entry-container']").text).to include(entry_text)
            expect(f("body")).not_to contain_jqcss(".discussions-search-filter")
          end
        end
      end
    end
  end

  context "when student names hidden" do
    it "hides the name of student on discussion iframe", priority: "2" do
      Speedgrader.visit(@course.id, @assignment.id)

      Speedgrader.click_settings_link
      Speedgrader.click_options_link
      Speedgrader.select_hide_student_names
      expect_new_page_load { fj(".ui-dialog-buttonset .ui-button:visible:last").click }

      # check for correct submissions in SpeedGrader iframe
      in_frame "speedgrader_iframe", "#discussion_view_link" do
        expect(f("#main")).to include_text("This Student")
      end
    end

    it "hides student names and shows name of grading teacher" \
       "entries on both discussion links",
       priority: "2" do
      teacher = @course.teachers.first
      teacher_message = "why did the taco cross the road?"

      teacher_entry = @discussion_topic.discussion_entries
                                       .create!(user: teacher, message: teacher_message)
      teacher_entry.update_topic
      teacher_entry.context_module_action

      Speedgrader.visit(@course.id, @assignment.id)

      Speedgrader.click_settings_link
      Speedgrader.click_options_link
      Speedgrader.select_hide_student_names
      expect_new_page_load { fj(".ui-dialog-buttonset .ui-button:visible:last").click }

      # check for correct submissions in SpeedGrader iframe
      in_frame "speedgrader_iframe", "#discussion_view_link" do
        f("#discussion_view_link").click
        wait_for_ajaximations
        authors = ff("h2.discussion-title span")
        expect(authors).to have_size(3)
        author_text = authors.map(&:text).join("\n")
        expect(author_text).to include("This Student")
        expect(author_text).to include("Discussion Participant")
        expect(author_text).to include(teacher.name)
      end
    end

    it "hides avatars on entries on both discussion links", priority: "2" do
      Speedgrader.visit(@course.id, @assignment.id)

      Speedgrader.click_settings_link
      Speedgrader.click_options_link
      Speedgrader.select_hide_student_names
      expect_new_page_load { fj(".ui-dialog-buttonset .ui-button:visible:last").click }

      # check for correct submissions in SpeedGrader iframe
      in_frame "speedgrader_iframe", "#discussion_view_link" do
        f("#discussion_view_link").click
        expect(f("body")).not_to contain_css(".avatar")
      end

      Speedgrader.visit(@course.id, @assignment.id)

      in_frame "speedgrader_iframe", "#discussion_view_link" do
        f(".header_title a").click
        expect(f("body")).not_to contain_css(".avatar")
      end
    end

    it "displays all entries for group discussion submission" do
      entry_text = "first student message in group1"
      root_topic = group_discussion_assignment
      @group1.add_user(@student, "accepted")

      root_topic.child_topic_for(@student).discussion_entries.create!(user: @student, message: entry_text)
      Speedgrader.visit(@course.id, root_topic.assignment.id)

      in_frame "speedgrader_iframe", "#discussion_view_link" do
        expect(f("#main")).to include_text("The submissions for this assignment are posts in the assignment's discussion for this group. Below are the discussion posts for")
        expect(f("#main")).to include_text(entry_text)
      end
    end

    context "discussion_checkpoints with hide student names" do
      before do
        Account.site_admin.enable_feature!(:react_discussions_post)
        @course.root_account.enable_feature!(:discussion_checkpoints)

        @checkpointed_discussion = DiscussionTopic.create_graded_topic!(course: @course, title: "checkpointed discussion")

        Checkpoints::DiscussionCheckpointCreatorService.call(
          discussion_topic: @checkpointed_discussion,
          checkpoint_label: CheckpointLabels::REPLY_TO_TOPIC,
          dates: [{ type: "everyone", due_at: 2.days.from_now }],
          points_possible: 3
        )
        Checkpoints::DiscussionCheckpointCreatorService.call(
          discussion_topic: @checkpointed_discussion,
          checkpoint_label: CheckpointLabels::REPLY_TO_ENTRY,
          dates: [{ type: "everyone", due_at: 3.days.from_now }],
          points_possible: 9,
          replies_required: 3
        )
      end

      it "displays whole discussion with hidden student names" do
        Speedgrader.visit(@course.id, @assignment.id)

        Speedgrader.click_settings_link
        Speedgrader.click_options_link
        Speedgrader.select_hide_student_names
        expect_new_page_load { fj(".ui-dialog-buttonset .ui-button:visible:last").click }

        in_frame("speedgrader_iframe") do
          in_frame("discussion_preview_iframe") do
            wait_for_ajaximations
            # this verifies full discussion is displayed, and highlight is set to the first
            # student's entry
            expect(f("div[data-testid='isHighlighted']").text).to include("This Student")
            expect(fj("span:contains('Discussion Participant')")).to be_displayed
            expect(f("body")).not_to contain_css(".discussions-search-filter")
          end
        end
      end

      it "displays the root topic for group discussion if groups have no users" do
        entry_text = "first student message"
        root_topic = group_discussion_assignment
        root_topic.discussion_entries.create!(user: @student, message: entry_text)
        Speedgrader.visit(@course.id, root_topic.assignment.id)

        Speedgrader.click_settings_link
        Speedgrader.click_options_link
        Speedgrader.select_hide_student_names
        expect_new_page_load { fj(".ui-dialog-buttonset .ui-button:visible:last").click }

        in_frame("speedgrader_iframe") do
          in_frame("discussion_preview_iframe") do
            wait_for_ajaximations
            expect(f("div[data-testid='discussion-root-entry-container']").text).to include("This Student")
            expect(f("div[data-testid='discussion-root-entry-container']").text).to include(entry_text)
            expect(f("body")).not_to contain_jqcss(".discussions-search-filter")
          end
        end
      end
    end
  end
end<|MERGE_RESOLUTION|>--- conflicted
+++ resolved
@@ -216,13 +216,6 @@
         end
       end
     end
-<<<<<<< HEAD
-
-    context "with checkpoint submissions" do
-      before do
-        Account.site_admin.enable_feature!(:react_discussions_post)
-        @course.root_account.enable_feature!(:discussion_checkpoints)
-=======
 
     context "with checkpoint submissions" do
       before do
@@ -312,7 +305,6 @@
 
           reply_to_topic_use_same_grade_link.click
           wait_for_ajaximations
->>>>>>> f00ce2da
 
           reply_to_topic_assignment = @checkpointed_discussion.assignment.sub_assignments.find_by(sub_assignment_tag: CheckpointLabels::REPLY_TO_TOPIC)
           reply_to_topic_submission = reply_to_topic_assignment.submissions.find_by(user: @student)
@@ -324,8 +316,6 @@
           reply_to_entry_use_same_grade_link.click
           wait_for_ajaximations
 
-<<<<<<< HEAD
-=======
           reply_to_entry_assignment = @checkpointed_discussion.assignment.sub_assignments.find_by(sub_assignment_tag: CheckpointLabels::REPLY_TO_ENTRY)
           reply_to_entry_submission = reply_to_entry_assignment.submissions.find_by(user: @student)
 
@@ -399,7 +389,6 @@
         end
       end
 
->>>>>>> f00ce2da
       it "changes grade and status and persist it correctly" do
         @course.create_late_policy(
           missing_submission_deduction_enabled: true,
@@ -495,8 +484,6 @@
         expect(reply_to_entry_select).to have_value "Custom Status"
       end
 
-<<<<<<< HEAD
-=======
       context "out of range values" do
         it "displays This student was just awarded negative points with negative values" do
           get "/courses/#{@course.id}/gradebook/speed_grader?assignment_id=#{@checkpointed_discussion.assignment.id}&student_id=#{@student.id}"
@@ -542,7 +529,6 @@
         end
       end
 
->>>>>>> f00ce2da
       it "displays the no submission message only if student has a partial submission (reply_to_topic)" do
         de = DiscussionEntry.create!(
           message: "1st level reply",
@@ -572,7 +558,6 @@
           discussion_topic_id: @checkpointed_discussion.discussion_topic_id,
           user_id: @teacher.id
         )
-<<<<<<< HEAD
 
         student_des = Array.new(3) do |i|
           DiscussionEntry.create!(
@@ -583,18 +568,6 @@
           )
         end
 
-=======
-
-        student_des = Array.new(3) do |i|
-          DiscussionEntry.create!(
-            message: "#{i + 1} reply",
-            discussion_topic_id: @checkpointed_discussion.discussion_topic_id,
-            user_id: @student.id,
-            parent_id: teacher_de.id
-          )
-        end
-
->>>>>>> f00ce2da
         get "/courses/#{@course.id}/gradebook/speed_grader?assignment_id=#{@checkpointed_discussion.assignment.id}&student_id=#{@student.id}"
         in_frame("speedgrader_iframe") do
           in_frame("discussion_preview_iframe") do
