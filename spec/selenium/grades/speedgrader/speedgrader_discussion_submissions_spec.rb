# frozen_string_literal: true

#
# Copyright (C) 2015 - present Instructure, Inc.
#
# This file is part of Canvas.
#
# Canvas is free software: you can redistribute it and/or modify it under
# the terms of the GNU Affero General Public License as published by the Free
# Software Foundation, version 3 of the License.
#
# Canvas is distributed in the hope that it will be useful, but WITHOUT ANY
# WARRANTY; without even the implied warranty of MERCHANTABILITY or FITNESS FOR
# A PARTICULAR PURPOSE. See the GNU Affero General Public License for more
# details.
#
# You should have received a copy of the GNU Affero General Public License along
# with this program. If not, see <http://www.gnu.org/licenses/>.

require_relative "../../common"
require_relative "../pages/speedgrader_page"

describe "SpeedGrader - discussion submissions" do
  include_context "in-process server selenium tests"

  before do
    course_with_teacher_logged_in
    outcome_with_rubric
    @assignment = @course.assignments.create(
      name: "some topic",
      points_possible: 10,
      submission_types: "discussion_topic",
      description: "a little bit of content"
    )
    @student = user_with_pseudonym(
      name: "first student",
      active_user: true,
      username: "student@example.com",
      password: "qwertyuiop"
    )
    @course.enroll_user(@student, "StudentEnrollment", enrollment_state: "active")
    # create and enroll second student
    @student_2 = user_with_pseudonym(
      name: "second student",
      active_user: true,
      username: "student2@example.com",
      password: "qwertyuiop"
    )
    @course.enroll_user(@student_2, "StudentEnrollment", enrollment_state: "active")

    # create discussion entries
    @first_message = "first student message"
    @second_message = "second student message"
    @discussion_topic = DiscussionTopic.find_by(assignment_id: @assignment.id)
    entry = @discussion_topic.discussion_entries
                             .create!(user: @student, message: @first_message)
    entry.update_topic
    entry.context_module_action
    @attachment_thing = attachment_model(context: @student_2, filename: "horse.doc", content_type: "application/msword")
    entry_2 = @discussion_topic.discussion_entries
                               .create!(user: @student_2, message: @second_message, attachment: @attachment_thing)
    entry_2.update_topic
    entry_2.context_module_action
  end

  it "displays discussion entries for only one student", priority: "1" do
    Speedgrader.visit(@course.id, @assignment.id)

    # check for correct submissions in SpeedGrader iframe
    in_frame "speedgrader_iframe", "#discussion_view_link" do
      expect(f("#main")).to include_text(@first_message)
      expect(f("#main")).not_to include_text(@second_message)
    end
    f("#next-student-button").click
    wait_for_ajax_requests
    in_frame "speedgrader_iframe", "#discussion_view_link" do
      expect(f("#main")).not_to include_text(@first_message)
      expect(f("#main")).to include_text(@second_message)
      url = f("#main div.attachment_data a")["href"]
      expect(url).to include "/files/#{@attachment_thing.id}/download?verifier=#{@attachment_thing.uuid}"
      expect(url).not_to include "/courses/#{@course}"
    end
  end

  it "displays all entries for group discussion submission" do
    entry_text = "first student message in group1"
    root_topic = group_discussion_assignment
    @group1.add_user(@student, "accepted")

    root_topic.child_topic_for(@student).discussion_entries.create!(user: @student, message: entry_text)
    Speedgrader.visit(@course.id, root_topic.assignment.id)

    in_frame "speedgrader_iframe", "#discussion_view_link" do
      expect(f("#main")).to include_text("The submissions for this assignment are posts in the assignment's discussion for this group. Below are the discussion posts for")
      expect(f("#main")).to include_text(entry_text)
    end
  end

  context "discussion_checkpoints" do
    before do
      Account.site_admin.enable_feature!(:react_discussions_post)
      @course.root_account.enable_feature!(:discussion_checkpoints)
    end

    it "displays whole discussion" do
      Speedgrader.visit(@course.id, @assignment.id)
      in_frame("speedgrader_iframe") do
        in_frame("discussion_preview_iframe") do
          wait_for_ajaximations
          expect(f("div[data-testid='isHighlighted']").text).to include(@student.name)
          expect(f(".discussions-search-filter")).to be_displayed
        end
      end
    end

    it "displays whole discussion for group discussion submission" do
      entry_text = "first student message in group1"
      root_topic = group_discussion_assignment
      @group1.add_user(@student, "accepted")

      root_topic.child_topic_for(@student).discussion_entries.create!(user: @student, message: entry_text)
      Speedgrader.visit(@course.id, root_topic.assignment.id)

      in_frame("speedgrader_iframe") do
        in_frame("discussion_preview_iframe") do
          wait_for_ajaximations
          expect(f("div[data-testid='isHighlighted']").text).to include(@student.name)
          expect(f(".discussions-search-filter")).to be_displayed
        end
      end
    end
<<<<<<< HEAD

    it "displays the SpeedGraderNavigator" do
      Speedgrader.visit(@course.id, @assignment.id)

      in_frame("speedgrader_iframe") do
        in_frame("discussion_preview_iframe") do
          wait_for_ajaximations

          # These should be uncommented out when the implementation is done in the closing
          # Patchset for VICE-3920
          # expect(f("[data-testid='previous-in-speedgrader']")).not_to be_displayed
          # expect(f("[data-testid='next-in-speedgrader']")).not_to be_displayed
          expect(f("[data-testid='jump-to-speedgrader-navigation']")).not_to be_displayed

          # rubocop:disable Specs/NoExecuteScript
          driver.execute_script("document.querySelector('[data-testid=\"jump-to-speedgrader-navigation\"]').focus()")
          # rubocop:enable Specs/NoExecuteScript
          wait_for_ajaximations

          # These should be uncommented out when the implementation is done in the closing
          # Patchset for VICE-3920
          # expect(f("[data-testid='previous-in-speedgrader']")).to be_displayed
          # expect(f("[data-testid='next-in-speedgrader']")).to be_displayed
          expect(f("[data-testid='jump-to-speedgrader-navigation']")).to be_displayed
        end
      end
    end

    it "can focus on speedgrader previous student button" do
      Speedgrader.visit(@course.id, @assignment.id)

      in_frame("speedgrader_iframe") do
        in_frame("discussion_preview_iframe") do
          wait_for_ajaximations
          # rubocop:disable Specs/NoExecuteScript
          driver.execute_script("document.querySelector('[data-testid=\"jump-to-speedgrader-navigation\"]').focus()")
          # rubocop:enable Specs/NoExecuteScript
          wait_for_ajaximations

          expect(f("[data-testid='jump-to-speedgrader-navigation']")).to be_displayed

          f("[data-testid='jump-to-speedgrader-navigation']").click
        end
      end

      check_element_has_focus f("#prev-student-button")
    end

    it "opens the student context card when clicking on the student name" do
      Speedgrader.visit(@course.id, @assignment.id)

      in_frame("speedgrader_iframe") do
        in_frame("discussion_preview_iframe") do
          wait_for_ajaximations
          f("[data-testid='author_name']").click
          expect(f(".StudentContextTray-Header")).to be_present
        end
      end
    end

    it "focuses on the entry_id defined in the speegrader url (splitscreen)" do
      entry_3 = @discussion_topic.discussion_entries.create!(user: @student, message: "third student message", parent_id: @discussion_topic.discussion_entries.first.id)
      @teacher.preferences[:discussions_splitscreen_view] = true
      @teacher.save!
      Speedgrader.visit(@course.id, @assignment.id, entry_id: entry_3.id)

      in_frame("speedgrader_iframe") do
        in_frame("discussion_preview_iframe") do
          wait_for_ajaximations
          expect(f("span.discussions-split-screen-view-content div.highlight-discussion").text).to include entry_3.message
        end
      end
    end

    it "focuses on the entry_id defined in the speegrader url (inline)" do
      entry_3 = @discussion_topic.discussion_entries.create!(user: @student, message: "third student message", parent_id: @discussion_topic.discussion_entries.first.id)
      @teacher.preferences[:discussions_splitscreen_view] = false
      @teacher.save!
      Speedgrader.visit(@course.id, @assignment.id, entry_id: entry_3.id)

      in_frame("speedgrader_iframe") do
        in_frame("discussion_preview_iframe") do
          wait_for_ajaximations
          expect(f("div[data-testid='discussion-root-entry-container'] div.highlight-discussion").text).to include entry_3.message
        end
      end
    end
  end
=======
>>>>>>> 0656bcb7

    it "displays the SpeedGraderNavigator" do
      Speedgrader.visit(@course.id, @assignment.id)

      in_frame("speedgrader_iframe") do
        in_frame("discussion_preview_iframe") do
          wait_for_ajaximations

          # These should be uncommented out when the implementation is done in the closing
          # Patchset for VICE-3920
          # expect(f("[data-testid='previous-in-speedgrader']")).not_to be_displayed
          # expect(f("[data-testid='next-in-speedgrader']")).not_to be_displayed
          expect(f("[data-testid='jump-to-speedgrader-navigation']")).not_to be_displayed

          # rubocop:disable Specs/NoExecuteScript
          driver.execute_script("document.querySelector('[data-testid=\"jump-to-speedgrader-navigation\"]').focus()")
          # rubocop:enable Specs/NoExecuteScript
          wait_for_ajaximations

          # These should be uncommented out when the implementation is done in the closing
          # Patchset for VICE-3920
          # expect(f("[data-testid='previous-in-speedgrader']")).to be_displayed
          # expect(f("[data-testid='next-in-speedgrader']")).to be_displayed
          expect(f("[data-testid='jump-to-speedgrader-navigation']")).to be_displayed
        end
      end
    end

    it "can focus on speedgrader previous student button" do
      Speedgrader.visit(@course.id, @assignment.id)

      in_frame("speedgrader_iframe") do
        in_frame("discussion_preview_iframe") do
          wait_for_ajaximations
          # rubocop:disable Specs/NoExecuteScript
          driver.execute_script("document.querySelector('[data-testid=\"jump-to-speedgrader-navigation\"]').focus()")
          # rubocop:enable Specs/NoExecuteScript
          wait_for_ajaximations

          expect(f("[data-testid='jump-to-speedgrader-navigation']")).to be_displayed

          f("[data-testid='jump-to-speedgrader-navigation']").click
        end
      end

      check_element_has_focus f("#prev-student-button")
    end

    it "opens the student context card when clicking on the student name" do
      Speedgrader.visit(@course.id, @assignment.id)

      in_frame("speedgrader_iframe") do
        in_frame("discussion_preview_iframe") do
          wait_for_ajaximations
          f("[data-testid='author_name']").click
          expect(f(".StudentContextTray-Header")).to be_present
        end
      end
    end

    it "focuses on the entry_id defined in the speegrader url (splitscreen)" do
      entry_3 = @discussion_topic.discussion_entries.create!(user: @student, message: "third student message", parent_id: @discussion_topic.discussion_entries.first.id)
      @teacher.preferences[:discussions_splitscreen_view] = true
      @teacher.save!
      Speedgrader.visit(@course.id, @assignment.id, entry_id: entry_3.id)

      in_frame("speedgrader_iframe") do
        in_frame("discussion_preview_iframe") do
          wait_for_ajaximations
          expect(f("span.discussions-split-screen-view-content div.highlight-discussion").text).to include entry_3.message
        end
      end
    end

    it "focuses on the entry_id defined in the speegrader url (inline)" do
      entry_3 = @discussion_topic.discussion_entries.create!(user: @student, message: "third student message", parent_id: @discussion_topic.discussion_entries.first.id)
      @teacher.preferences[:discussions_splitscreen_view] = false
      @teacher.save!
      Speedgrader.visit(@course.id, @assignment.id, entry_id: entry_3.id)

      in_frame("speedgrader_iframe") do
        in_frame("discussion_preview_iframe") do
          wait_for_ajaximations
          expect(f("div[data-testid='discussion-root-entry-container'] div.highlight-discussion").text).to include entry_3.message
        end
      end
    end

    context "with checkpoint submissions" do
      before do
        Account.site_admin.enable_feature!(:react_discussions_post)
        @course.root_account.enable_feature!(:discussion_checkpoints)

        @checkpointed_discussion = DiscussionTopic.create_graded_topic!(course: @course, title: "checkpointed discussion")

        Checkpoints::DiscussionCheckpointCreatorService.call(
          discussion_topic: @checkpointed_discussion,
          checkpoint_label: CheckpointLabels::REPLY_TO_TOPIC,
          dates: [{ type: "everyone", due_at: 2.days.from_now }],
          points_possible: 3
        )
        Checkpoints::DiscussionCheckpointCreatorService.call(
          discussion_topic: @checkpointed_discussion,
          checkpoint_label: CheckpointLabels::REPLY_TO_ENTRY,
          dates: [{ type: "everyone", due_at: 3.days.from_now }],
          points_possible: 9,
          replies_required: 3
        )

        @custom_status = CustomGradeStatus.create!(name: "Custom Status", color: "#000000", root_account_id: @course.root_account_id, created_by: @teacher)
      end

<<<<<<< HEAD
      it "displays whole discussion with hidden student names" do
        Speedgrader.visit(@course.id, @assignment.id)

        Speedgrader.click_settings_link
        Speedgrader.click_options_link
        Speedgrader.select_hide_student_names
        expect_new_page_load { fj(".ui-dialog-buttonset .ui-button:visible:last").click }

        in_frame("speedgrader_iframe") do
          in_frame("discussion_preview_iframe") do
            wait_for_ajaximations
            # this verifies full discussion is displayed, and highlight is set to the first
            # student's entry
            expect(f("div[data-testid='isHighlighted']").text).to include("This Student")
            expect(fj("span:contains('Discussion Participant')")).to be_displayed
            expect(f("body")).not_to contain_css(".discussions-search-filter")
          end
        end
      end

=======
>>>>>>> 0656bcb7
      it "changes grade and status and persist it correctly" do
        @course.create_late_policy(
          missing_submission_deduction_enabled: true,
          missing_submission_deduction: 25.0,
          late_submission_deduction_enabled: true,
          late_submission_deduction: 10.0,
          late_submission_interval: "day",
          late_submission_minimum_percent_enabled: true,
          late_submission_minimum_percent: 50.0
        )

        # Loads Speedgrader for a student
        get "/courses/#{@course.id}/gradebook/speed_grader?assignment_id=#{@checkpointed_discussion.assignment.id}&student_id=#{@student.id}"
        wait_for_ajaximations

        # Sets the grade for the reply_to_topic checkpoint

        reply_to_topic_grade_input = ff("[data-testid='grade-input']")[0]
        reply_to_topic_grade_input.send_keys("2")
        reply_to_topic_grade_input.send_keys(:tab)
        wait_for_ajaximations
        # this is the screenreader alert that gets announced when the grade is saved
        # using be_truthy since the alert is not visible
        expect(fj("div:contains('Current Total Updated: 2')")).to be_truthy

        reply_to_topic_assignment = @checkpointed_discussion.assignment.sub_assignments.find_by(sub_assignment_tag: "reply_to_topic")
        reply_to_topic_submission = reply_to_topic_assignment.submissions.find_by(user: @student)

        expect(reply_to_topic_submission.score).to eq 2

        # Sets the grade for the reply_to_entry checkpoint

        reply_to_entry_grade_input = ff("[data-testid='grade-input']")[1]
        reply_to_entry_grade_input.send_keys("5")
        reply_to_entry_grade_input.send_keys(:tab)
        wait_for_ajaximations
        expect(fj("div:contains('Current Total Updated: 7')")).to be_truthy

        reply_to_entry_assignment = @checkpointed_discussion.assignment.sub_assignments.find_by(sub_assignment_tag: "reply_to_entry")
        reply_to_entry_submission = reply_to_entry_assignment.submissions.find_by(user: @student)

        expect(reply_to_entry_submission.score).to eq 5

        # Change the status of the reply_to_topic checkpoint to late and set the time late to 2 days

        reply_to_topic_select = f("[data-testid='reply_to_topic-checkpoint-status-select']")

        reply_to_topic_select.click
        fj("span[role='option']:contains('Late')").click
        wait_for_ajaximations

        time_late_input = f("[data-testid='reply_to_topic-checkpoint-time-late-input']")
        time_late_input.send_keys("2")
        time_late_input.send_keys(:tab)
        wait_for_ajaximations
        expect(fj("div:contains('Current Total Updated: 6.5')")).to be_truthy

        reply_to_topic_submission.reload
        expect(reply_to_topic_submission.late).to be true
        expect(reply_to_topic_submission.late_policy_status).to eq "late"
        expect(reply_to_topic_submission.seconds_late_override).to eq 2 * 24 * 3600

        # Change the status of the reply_to_entry checkpoint to "Custom Status"

        reply_to_entry_select = f("[data-testid='reply_to_entry-checkpoint-status-select']")

        reply_to_entry_select.click
        fj("span[role='option']:contains('Custom Status')").click
        wait_for_ajaximations

        reply_to_entry_submission.reload

        expect(reply_to_entry_submission.custom_grade_status_id).to eq @custom_status.id

        # Reload the page to make sure the grades, statuses and time late are persisted

        get "/courses/#{@course.id}/gradebook/speed_grader?assignment_id=#{@checkpointed_discussion.assignment.id}&student_id=#{@student.id}"
        wait_for_ajaximations

        reply_to_topic_grade_input = ff("[data-testid='grade-input']")[0]
        expect(reply_to_topic_grade_input).to have_value "2"

        reply_to_entry_grade_input = ff("[data-testid='grade-input']")[1]
        expect(reply_to_entry_grade_input).to have_value "5"

        reply_to_topic_select = f("[data-testid='reply_to_topic-checkpoint-status-select']")
        expect(reply_to_topic_select).to have_value "Late"

        time_late_input = f("[data-testid='reply_to_topic-checkpoint-time-late-input']")
        expect(time_late_input).to have_value "2"

        reply_to_entry_select = f("[data-testid='reply_to_entry-checkpoint-status-select']")
        expect(reply_to_entry_select).to have_value "Custom Status"
      end

<<<<<<< HEAD
      it "does not display the no submission message if student has a partial submission" do
        DiscussionEntry.create!(
=======
      it "displays the no submission message only if student has a partial submission (reply_to_topic)" do
        de = DiscussionEntry.create!(
>>>>>>> 0656bcb7
          message: "1st level reply",
          discussion_topic_id: @checkpointed_discussion.discussion_topic_id,
          user_id: @student.id
        )

        get "/courses/#{@course.id}/gradebook/speed_grader?assignment_id=#{@checkpointed_discussion.assignment.id}&student_id=#{@student.id}"
        in_frame("speedgrader_iframe") do
          in_frame("discussion_preview_iframe") do
            wait_for_ajaximations
            expect(f("div[data-testid='discussion-root-entry-container']").text).to include(de.message)
          end
        end
        expect(f("#this_student_does_not_have_a_submission")).to_not be_displayed

        de.destroy

        get "/courses/#{@course.id}/gradebook/speed_grader?assignment_id=#{@checkpointed_discussion.assignment.id}&student_id=#{@student.id}"
        wait_for_ajaximations
        expect(f("#this_student_does_not_have_a_submission")).to be_displayed
      end

      it "displays the no submission message only if student has a partial submission (reply_to_entry)" do
        teacher_de = DiscussionEntry.create!(
          message: "1st level reply",
          discussion_topic_id: @checkpointed_discussion.discussion_topic_id,
          user_id: @teacher.id
        )

        student_des = Array.new(3) do |i|
          DiscussionEntry.create!(
            message: "#{i + 1} reply",
            discussion_topic_id: @checkpointed_discussion.discussion_topic_id,
            user_id: @student.id,
            parent_id: teacher_de.id
          )
        end

        get "/courses/#{@course.id}/gradebook/speed_grader?assignment_id=#{@checkpointed_discussion.assignment.id}&student_id=#{@student.id}"
        in_frame("speedgrader_iframe") do
          in_frame("discussion_preview_iframe") do
            wait_for_ajaximations
            expect(f("div[data-testid='discussion-root-entry-container']").text).to include(teacher_de.message)
          end
        end
        expect(f("#this_student_does_not_have_a_submission")).to_not be_displayed

        student_des.each(&:destroy)

        get "/courses/#{@course.id}/gradebook/speed_grader?assignment_id=#{@checkpointed_discussion.assignment.id}&student_id=#{@student.id}"
        wait_for_ajaximations
        expect(f("#this_student_does_not_have_a_submission")).to be_displayed
      end

      it "displays the no submission message if student has no submission" do
        get "/courses/#{@course.id}/gradebook/speed_grader?assignment_id=#{@checkpointed_discussion.assignment.id}&student_id=#{@student.id}"
        wait_for_ajaximations

        expect(f("#this_student_does_not_have_a_submission")).to be_displayed
      end

      context "discussions navigation" do
        it "does not display if student has no submission" do
          get "/courses/#{@course.id}/gradebook/speed_grader?assignment_id=#{@checkpointed_discussion.assignment.id}&student_id=#{@student.id}"
          wait_for_ajaximations

          expect(f("body")).to_not contain_jqcss("button[data-testid='discussions-previous-reply-button']")
          expect(f("body")).to_not contain_jqcss("button[data-testid='discussions-next-reply-button']")
        end

        it "does display if student has submission" do
          DiscussionEntry.create!(
            message: "1st level reply",
            discussion_topic_id: @checkpointed_discussion.discussion_topic_id,
            user_id: @student.id
          )

          get "/courses/#{@course.id}/gradebook/speed_grader?assignment_id=#{@checkpointed_discussion.assignment.id}&student_id=#{@student.id}"
          wait_for_ajaximations

          expect(f("button[data-testid='discussions-previous-reply-button']")).to be_displayed
          expect(f("button[data-testid='discussions-next-reply-button']")).to be_displayed
        end
      end

<<<<<<< HEAD
=======
      it "displays the root topic for group discussion if groups have no users" do
        entry_text = "first student message"
        root_topic = group_discussion_assignment
        root_topic.discussion_entries.create!(user: @student, message: entry_text)
        Speedgrader.visit(@course.id, root_topic.assignment.id)

        Speedgrader.click_settings_link
        Speedgrader.click_options_link
        Speedgrader.select_hide_student_names
        expect_new_page_load { fj(".ui-dialog-buttonset .ui-button:visible:last").click }

        in_frame("speedgrader_iframe") do
          in_frame("discussion_preview_iframe") do
            wait_for_ajaximations
            expect(f("div[data-testid='discussion-root-entry-container']").text).to include(@student.name)
            expect(f("div[data-testid='discussion-root-entry-container']").text).to include(entry_text)
            expect(f("body")).not_to contain_jqcss(".discussions-search-filter")
          end
        end
      end
    end
  end

  context "when student names hidden" do
    it "hides the name of student on discussion iframe", priority: "2" do
      Speedgrader.visit(@course.id, @assignment.id)

      Speedgrader.click_settings_link
      Speedgrader.click_options_link
      Speedgrader.select_hide_student_names
      expect_new_page_load { fj(".ui-dialog-buttonset .ui-button:visible:last").click }

      # check for correct submissions in SpeedGrader iframe
      in_frame "speedgrader_iframe", "#discussion_view_link" do
        expect(f("#main")).to include_text("This Student")
      end
    end

    it "hides student names and shows name of grading teacher" \
       "entries on both discussion links",
       priority: "2" do
      teacher = @course.teachers.first
      teacher_message = "why did the taco cross the road?"

      teacher_entry = @discussion_topic.discussion_entries
                                       .create!(user: teacher, message: teacher_message)
      teacher_entry.update_topic
      teacher_entry.context_module_action

      Speedgrader.visit(@course.id, @assignment.id)

      Speedgrader.click_settings_link
      Speedgrader.click_options_link
      Speedgrader.select_hide_student_names
      expect_new_page_load { fj(".ui-dialog-buttonset .ui-button:visible:last").click }

      # check for correct submissions in SpeedGrader iframe
      in_frame "speedgrader_iframe", "#discussion_view_link" do
        f("#discussion_view_link").click
        wait_for_ajaximations
        authors = ff("h2.discussion-title span")
        expect(authors).to have_size(3)
        author_text = authors.map(&:text).join("\n")
        expect(author_text).to include("This Student")
        expect(author_text).to include("Discussion Participant")
        expect(author_text).to include(teacher.name)
      end
    end

    it "hides avatars on entries on both discussion links", priority: "2" do
      Speedgrader.visit(@course.id, @assignment.id)

      Speedgrader.click_settings_link
      Speedgrader.click_options_link
      Speedgrader.select_hide_student_names
      expect_new_page_load { fj(".ui-dialog-buttonset .ui-button:visible:last").click }

      # check for correct submissions in SpeedGrader iframe
      in_frame "speedgrader_iframe", "#discussion_view_link" do
        f("#discussion_view_link").click
        expect(f("body")).not_to contain_css(".avatar")
      end

      Speedgrader.visit(@course.id, @assignment.id)

      in_frame "speedgrader_iframe", "#discussion_view_link" do
        f(".header_title a").click
        expect(f("body")).not_to contain_css(".avatar")
      end
    end

    it "displays all entries for group discussion submission" do
      entry_text = "first student message in group1"
      root_topic = group_discussion_assignment
      @group1.add_user(@student, "accepted")

      root_topic.child_topic_for(@student).discussion_entries.create!(user: @student, message: entry_text)
      Speedgrader.visit(@course.id, root_topic.assignment.id)

      in_frame "speedgrader_iframe", "#discussion_view_link" do
        expect(f("#main")).to include_text("The submissions for this assignment are posts in the assignment's discussion for this group. Below are the discussion posts for")
        expect(f("#main")).to include_text(entry_text)
      end
    end

    context "discussion_checkpoints with hide student names" do
      before do
        Account.site_admin.enable_feature!(:react_discussions_post)
        @course.root_account.enable_feature!(:discussion_checkpoints)

        @checkpointed_discussion = DiscussionTopic.create_graded_topic!(course: @course, title: "checkpointed discussion")

        Checkpoints::DiscussionCheckpointCreatorService.call(
          discussion_topic: @checkpointed_discussion,
          checkpoint_label: CheckpointLabels::REPLY_TO_TOPIC,
          dates: [{ type: "everyone", due_at: 2.days.from_now }],
          points_possible: 3
        )
        Checkpoints::DiscussionCheckpointCreatorService.call(
          discussion_topic: @checkpointed_discussion,
          checkpoint_label: CheckpointLabels::REPLY_TO_ENTRY,
          dates: [{ type: "everyone", due_at: 3.days.from_now }],
          points_possible: 9,
          replies_required: 3
        )
      end

      it "displays whole discussion with hidden student names" do
        Speedgrader.visit(@course.id, @assignment.id)

        Speedgrader.click_settings_link
        Speedgrader.click_options_link
        Speedgrader.select_hide_student_names
        expect_new_page_load { fj(".ui-dialog-buttonset .ui-button:visible:last").click }

        in_frame("speedgrader_iframe") do
          in_frame("discussion_preview_iframe") do
            wait_for_ajaximations
            # this verifies full discussion is displayed, and highlight is set to the first
            # student's entry
            expect(f("div[data-testid='isHighlighted']").text).to include("This Student")
            expect(fj("span:contains('Discussion Participant')")).to be_displayed
            expect(f("body")).not_to contain_css(".discussions-search-filter")
          end
        end
      end

>>>>>>> 0656bcb7
      it "displays the root topic for group discussion if groups have no users" do
        entry_text = "first student message"
        root_topic = group_discussion_assignment
        root_topic.discussion_entries.create!(user: @student, message: entry_text)
        Speedgrader.visit(@course.id, root_topic.assignment.id)

        Speedgrader.click_settings_link
        Speedgrader.click_options_link
        Speedgrader.select_hide_student_names
        expect_new_page_load { fj(".ui-dialog-buttonset .ui-button:visible:last").click }

        in_frame("speedgrader_iframe") do
          in_frame("discussion_preview_iframe") do
            wait_for_ajaximations
            expect(f("div[data-testid='discussion-root-entry-container']").text).to include("This Student")
            expect(f("div[data-testid='discussion-root-entry-container']").text).to include(entry_text)
            expect(f("body")).not_to contain_jqcss(".discussions-search-filter")
          end
        end
      end
    end
  end
end<|MERGE_RESOLUTION|>--- conflicted
+++ resolved
@@ -129,97 +129,6 @@
         end
       end
     end
-<<<<<<< HEAD
-
-    it "displays the SpeedGraderNavigator" do
-      Speedgrader.visit(@course.id, @assignment.id)
-
-      in_frame("speedgrader_iframe") do
-        in_frame("discussion_preview_iframe") do
-          wait_for_ajaximations
-
-          # These should be uncommented out when the implementation is done in the closing
-          # Patchset for VICE-3920
-          # expect(f("[data-testid='previous-in-speedgrader']")).not_to be_displayed
-          # expect(f("[data-testid='next-in-speedgrader']")).not_to be_displayed
-          expect(f("[data-testid='jump-to-speedgrader-navigation']")).not_to be_displayed
-
-          # rubocop:disable Specs/NoExecuteScript
-          driver.execute_script("document.querySelector('[data-testid=\"jump-to-speedgrader-navigation\"]').focus()")
-          # rubocop:enable Specs/NoExecuteScript
-          wait_for_ajaximations
-
-          # These should be uncommented out when the implementation is done in the closing
-          # Patchset for VICE-3920
-          # expect(f("[data-testid='previous-in-speedgrader']")).to be_displayed
-          # expect(f("[data-testid='next-in-speedgrader']")).to be_displayed
-          expect(f("[data-testid='jump-to-speedgrader-navigation']")).to be_displayed
-        end
-      end
-    end
-
-    it "can focus on speedgrader previous student button" do
-      Speedgrader.visit(@course.id, @assignment.id)
-
-      in_frame("speedgrader_iframe") do
-        in_frame("discussion_preview_iframe") do
-          wait_for_ajaximations
-          # rubocop:disable Specs/NoExecuteScript
-          driver.execute_script("document.querySelector('[data-testid=\"jump-to-speedgrader-navigation\"]').focus()")
-          # rubocop:enable Specs/NoExecuteScript
-          wait_for_ajaximations
-
-          expect(f("[data-testid='jump-to-speedgrader-navigation']")).to be_displayed
-
-          f("[data-testid='jump-to-speedgrader-navigation']").click
-        end
-      end
-
-      check_element_has_focus f("#prev-student-button")
-    end
-
-    it "opens the student context card when clicking on the student name" do
-      Speedgrader.visit(@course.id, @assignment.id)
-
-      in_frame("speedgrader_iframe") do
-        in_frame("discussion_preview_iframe") do
-          wait_for_ajaximations
-          f("[data-testid='author_name']").click
-          expect(f(".StudentContextTray-Header")).to be_present
-        end
-      end
-    end
-
-    it "focuses on the entry_id defined in the speegrader url (splitscreen)" do
-      entry_3 = @discussion_topic.discussion_entries.create!(user: @student, message: "third student message", parent_id: @discussion_topic.discussion_entries.first.id)
-      @teacher.preferences[:discussions_splitscreen_view] = true
-      @teacher.save!
-      Speedgrader.visit(@course.id, @assignment.id, entry_id: entry_3.id)
-
-      in_frame("speedgrader_iframe") do
-        in_frame("discussion_preview_iframe") do
-          wait_for_ajaximations
-          expect(f("span.discussions-split-screen-view-content div.highlight-discussion").text).to include entry_3.message
-        end
-      end
-    end
-
-    it "focuses on the entry_id defined in the speegrader url (inline)" do
-      entry_3 = @discussion_topic.discussion_entries.create!(user: @student, message: "third student message", parent_id: @discussion_topic.discussion_entries.first.id)
-      @teacher.preferences[:discussions_splitscreen_view] = false
-      @teacher.save!
-      Speedgrader.visit(@course.id, @assignment.id, entry_id: entry_3.id)
-
-      in_frame("speedgrader_iframe") do
-        in_frame("discussion_preview_iframe") do
-          wait_for_ajaximations
-          expect(f("div[data-testid='discussion-root-entry-container'] div.highlight-discussion").text).to include entry_3.message
-        end
-      end
-    end
-  end
-=======
->>>>>>> 0656bcb7
 
     it "displays the SpeedGraderNavigator" do
       Speedgrader.visit(@course.id, @assignment.id)
@@ -332,7 +241,314 @@
         @custom_status = CustomGradeStatus.create!(name: "Custom Status", color: "#000000", root_account_id: @course.root_account_id, created_by: @teacher)
       end
 
-<<<<<<< HEAD
+      it "changes grade and status and persist it correctly" do
+        @course.create_late_policy(
+          missing_submission_deduction_enabled: true,
+          missing_submission_deduction: 25.0,
+          late_submission_deduction_enabled: true,
+          late_submission_deduction: 10.0,
+          late_submission_interval: "day",
+          late_submission_minimum_percent_enabled: true,
+          late_submission_minimum_percent: 50.0
+        )
+
+        # Loads Speedgrader for a student
+        get "/courses/#{@course.id}/gradebook/speed_grader?assignment_id=#{@checkpointed_discussion.assignment.id}&student_id=#{@student.id}"
+        wait_for_ajaximations
+
+        # Sets the grade for the reply_to_topic checkpoint
+
+        reply_to_topic_grade_input = ff("[data-testid='grade-input']")[0]
+        reply_to_topic_grade_input.send_keys("2")
+        reply_to_topic_grade_input.send_keys(:tab)
+        wait_for_ajaximations
+        # this is the screenreader alert that gets announced when the grade is saved
+        # using be_truthy since the alert is not visible
+        expect(fj("div:contains('Current Total Updated: 2')")).to be_truthy
+
+        reply_to_topic_assignment = @checkpointed_discussion.assignment.sub_assignments.find_by(sub_assignment_tag: "reply_to_topic")
+        reply_to_topic_submission = reply_to_topic_assignment.submissions.find_by(user: @student)
+
+        expect(reply_to_topic_submission.score).to eq 2
+
+        # Sets the grade for the reply_to_entry checkpoint
+
+        reply_to_entry_grade_input = ff("[data-testid='grade-input']")[1]
+        reply_to_entry_grade_input.send_keys("5")
+        reply_to_entry_grade_input.send_keys(:tab)
+        wait_for_ajaximations
+        expect(fj("div:contains('Current Total Updated: 7')")).to be_truthy
+
+        reply_to_entry_assignment = @checkpointed_discussion.assignment.sub_assignments.find_by(sub_assignment_tag: "reply_to_entry")
+        reply_to_entry_submission = reply_to_entry_assignment.submissions.find_by(user: @student)
+
+        expect(reply_to_entry_submission.score).to eq 5
+
+        # Change the status of the reply_to_topic checkpoint to late and set the time late to 2 days
+
+        reply_to_topic_select = f("[data-testid='reply_to_topic-checkpoint-status-select']")
+
+        reply_to_topic_select.click
+        fj("span[role='option']:contains('Late')").click
+        wait_for_ajaximations
+
+        time_late_input = f("[data-testid='reply_to_topic-checkpoint-time-late-input']")
+        time_late_input.send_keys("2")
+        time_late_input.send_keys(:tab)
+        wait_for_ajaximations
+        expect(fj("div:contains('Current Total Updated: 6.5')")).to be_truthy
+
+        reply_to_topic_submission.reload
+        expect(reply_to_topic_submission.late).to be true
+        expect(reply_to_topic_submission.late_policy_status).to eq "late"
+        expect(reply_to_topic_submission.seconds_late_override).to eq 2 * 24 * 3600
+
+        # Change the status of the reply_to_entry checkpoint to "Custom Status"
+
+        reply_to_entry_select = f("[data-testid='reply_to_entry-checkpoint-status-select']")
+
+        reply_to_entry_select.click
+        fj("span[role='option']:contains('Custom Status')").click
+        wait_for_ajaximations
+
+        reply_to_entry_submission.reload
+
+        expect(reply_to_entry_submission.custom_grade_status_id).to eq @custom_status.id
+
+        # Reload the page to make sure the grades, statuses and time late are persisted
+
+        get "/courses/#{@course.id}/gradebook/speed_grader?assignment_id=#{@checkpointed_discussion.assignment.id}&student_id=#{@student.id}"
+        wait_for_ajaximations
+
+        reply_to_topic_grade_input = ff("[data-testid='grade-input']")[0]
+        expect(reply_to_topic_grade_input).to have_value "2"
+
+        reply_to_entry_grade_input = ff("[data-testid='grade-input']")[1]
+        expect(reply_to_entry_grade_input).to have_value "5"
+
+        reply_to_topic_select = f("[data-testid='reply_to_topic-checkpoint-status-select']")
+        expect(reply_to_topic_select).to have_value "Late"
+
+        time_late_input = f("[data-testid='reply_to_topic-checkpoint-time-late-input']")
+        expect(time_late_input).to have_value "2"
+
+        reply_to_entry_select = f("[data-testid='reply_to_entry-checkpoint-status-select']")
+        expect(reply_to_entry_select).to have_value "Custom Status"
+      end
+
+      it "displays the no submission message only if student has a partial submission (reply_to_topic)" do
+        de = DiscussionEntry.create!(
+          message: "1st level reply",
+          discussion_topic_id: @checkpointed_discussion.discussion_topic_id,
+          user_id: @student.id
+        )
+
+        get "/courses/#{@course.id}/gradebook/speed_grader?assignment_id=#{@checkpointed_discussion.assignment.id}&student_id=#{@student.id}"
+        in_frame("speedgrader_iframe") do
+          in_frame("discussion_preview_iframe") do
+            wait_for_ajaximations
+            expect(f("div[data-testid='discussion-root-entry-container']").text).to include(de.message)
+          end
+        end
+        expect(f("#this_student_does_not_have_a_submission")).to_not be_displayed
+
+        de.destroy
+
+        get "/courses/#{@course.id}/gradebook/speed_grader?assignment_id=#{@checkpointed_discussion.assignment.id}&student_id=#{@student.id}"
+        wait_for_ajaximations
+        expect(f("#this_student_does_not_have_a_submission")).to be_displayed
+      end
+
+      it "displays the no submission message only if student has a partial submission (reply_to_entry)" do
+        teacher_de = DiscussionEntry.create!(
+          message: "1st level reply",
+          discussion_topic_id: @checkpointed_discussion.discussion_topic_id,
+          user_id: @teacher.id
+        )
+
+        student_des = Array.new(3) do |i|
+          DiscussionEntry.create!(
+            message: "#{i + 1} reply",
+            discussion_topic_id: @checkpointed_discussion.discussion_topic_id,
+            user_id: @student.id,
+            parent_id: teacher_de.id
+          )
+        end
+
+        get "/courses/#{@course.id}/gradebook/speed_grader?assignment_id=#{@checkpointed_discussion.assignment.id}&student_id=#{@student.id}"
+        in_frame("speedgrader_iframe") do
+          in_frame("discussion_preview_iframe") do
+            wait_for_ajaximations
+            expect(f("div[data-testid='discussion-root-entry-container']").text).to include(teacher_de.message)
+          end
+        end
+        expect(f("#this_student_does_not_have_a_submission")).to_not be_displayed
+
+        student_des.each(&:destroy)
+
+        get "/courses/#{@course.id}/gradebook/speed_grader?assignment_id=#{@checkpointed_discussion.assignment.id}&student_id=#{@student.id}"
+        wait_for_ajaximations
+        expect(f("#this_student_does_not_have_a_submission")).to be_displayed
+      end
+
+      it "displays the no submission message if student has no submission" do
+        get "/courses/#{@course.id}/gradebook/speed_grader?assignment_id=#{@checkpointed_discussion.assignment.id}&student_id=#{@student.id}"
+        wait_for_ajaximations
+
+        expect(f("#this_student_does_not_have_a_submission")).to be_displayed
+      end
+
+      context "discussions navigation" do
+        it "does not display if student has no submission" do
+          get "/courses/#{@course.id}/gradebook/speed_grader?assignment_id=#{@checkpointed_discussion.assignment.id}&student_id=#{@student.id}"
+          wait_for_ajaximations
+
+          expect(f("body")).to_not contain_jqcss("button[data-testid='discussions-previous-reply-button']")
+          expect(f("body")).to_not contain_jqcss("button[data-testid='discussions-next-reply-button']")
+        end
+
+        it "does display if student has submission" do
+          DiscussionEntry.create!(
+            message: "1st level reply",
+            discussion_topic_id: @checkpointed_discussion.discussion_topic_id,
+            user_id: @student.id
+          )
+
+          get "/courses/#{@course.id}/gradebook/speed_grader?assignment_id=#{@checkpointed_discussion.assignment.id}&student_id=#{@student.id}"
+          wait_for_ajaximations
+
+          expect(f("button[data-testid='discussions-previous-reply-button']")).to be_displayed
+          expect(f("button[data-testid='discussions-next-reply-button']")).to be_displayed
+        end
+      end
+
+      it "displays the root topic for group discussion if groups have no users" do
+        entry_text = "first student message"
+        root_topic = group_discussion_assignment
+        root_topic.discussion_entries.create!(user: @student, message: entry_text)
+        Speedgrader.visit(@course.id, root_topic.assignment.id)
+
+        Speedgrader.click_settings_link
+        Speedgrader.click_options_link
+        Speedgrader.select_hide_student_names
+        expect_new_page_load { fj(".ui-dialog-buttonset .ui-button:visible:last").click }
+
+        in_frame("speedgrader_iframe") do
+          in_frame("discussion_preview_iframe") do
+            wait_for_ajaximations
+            expect(f("div[data-testid='discussion-root-entry-container']").text).to include(@student.name)
+            expect(f("div[data-testid='discussion-root-entry-container']").text).to include(entry_text)
+            expect(f("body")).not_to contain_jqcss(".discussions-search-filter")
+          end
+        end
+      end
+    end
+  end
+
+  context "when student names hidden" do
+    it "hides the name of student on discussion iframe", priority: "2" do
+      Speedgrader.visit(@course.id, @assignment.id)
+
+      Speedgrader.click_settings_link
+      Speedgrader.click_options_link
+      Speedgrader.select_hide_student_names
+      expect_new_page_load { fj(".ui-dialog-buttonset .ui-button:visible:last").click }
+
+      # check for correct submissions in SpeedGrader iframe
+      in_frame "speedgrader_iframe", "#discussion_view_link" do
+        expect(f("#main")).to include_text("This Student")
+      end
+    end
+
+    it "hides student names and shows name of grading teacher" \
+       "entries on both discussion links",
+       priority: "2" do
+      teacher = @course.teachers.first
+      teacher_message = "why did the taco cross the road?"
+
+      teacher_entry = @discussion_topic.discussion_entries
+                                       .create!(user: teacher, message: teacher_message)
+      teacher_entry.update_topic
+      teacher_entry.context_module_action
+
+      Speedgrader.visit(@course.id, @assignment.id)
+
+      Speedgrader.click_settings_link
+      Speedgrader.click_options_link
+      Speedgrader.select_hide_student_names
+      expect_new_page_load { fj(".ui-dialog-buttonset .ui-button:visible:last").click }
+
+      # check for correct submissions in SpeedGrader iframe
+      in_frame "speedgrader_iframe", "#discussion_view_link" do
+        f("#discussion_view_link").click
+        wait_for_ajaximations
+        authors = ff("h2.discussion-title span")
+        expect(authors).to have_size(3)
+        author_text = authors.map(&:text).join("\n")
+        expect(author_text).to include("This Student")
+        expect(author_text).to include("Discussion Participant")
+        expect(author_text).to include(teacher.name)
+      end
+    end
+
+    it "hides avatars on entries on both discussion links", priority: "2" do
+      Speedgrader.visit(@course.id, @assignment.id)
+
+      Speedgrader.click_settings_link
+      Speedgrader.click_options_link
+      Speedgrader.select_hide_student_names
+      expect_new_page_load { fj(".ui-dialog-buttonset .ui-button:visible:last").click }
+
+      # check for correct submissions in SpeedGrader iframe
+      in_frame "speedgrader_iframe", "#discussion_view_link" do
+        f("#discussion_view_link").click
+        expect(f("body")).not_to contain_css(".avatar")
+      end
+
+      Speedgrader.visit(@course.id, @assignment.id)
+
+      in_frame "speedgrader_iframe", "#discussion_view_link" do
+        f(".header_title a").click
+        expect(f("body")).not_to contain_css(".avatar")
+      end
+    end
+
+    it "displays all entries for group discussion submission" do
+      entry_text = "first student message in group1"
+      root_topic = group_discussion_assignment
+      @group1.add_user(@student, "accepted")
+
+      root_topic.child_topic_for(@student).discussion_entries.create!(user: @student, message: entry_text)
+      Speedgrader.visit(@course.id, root_topic.assignment.id)
+
+      in_frame "speedgrader_iframe", "#discussion_view_link" do
+        expect(f("#main")).to include_text("The submissions for this assignment are posts in the assignment's discussion for this group. Below are the discussion posts for")
+        expect(f("#main")).to include_text(entry_text)
+      end
+    end
+
+    context "discussion_checkpoints with hide student names" do
+      before do
+        Account.site_admin.enable_feature!(:react_discussions_post)
+        @course.root_account.enable_feature!(:discussion_checkpoints)
+
+        @checkpointed_discussion = DiscussionTopic.create_graded_topic!(course: @course, title: "checkpointed discussion")
+
+        Checkpoints::DiscussionCheckpointCreatorService.call(
+          discussion_topic: @checkpointed_discussion,
+          checkpoint_label: CheckpointLabels::REPLY_TO_TOPIC,
+          dates: [{ type: "everyone", due_at: 2.days.from_now }],
+          points_possible: 3
+        )
+        Checkpoints::DiscussionCheckpointCreatorService.call(
+          discussion_topic: @checkpointed_discussion,
+          checkpoint_label: CheckpointLabels::REPLY_TO_ENTRY,
+          dates: [{ type: "everyone", due_at: 3.days.from_now }],
+          points_possible: 9,
+          replies_required: 3
+        )
+      end
+
       it "displays whole discussion with hidden student names" do
         Speedgrader.visit(@course.id, @assignment.id)
 
@@ -353,344 +569,6 @@
         end
       end
 
-=======
->>>>>>> 0656bcb7
-      it "changes grade and status and persist it correctly" do
-        @course.create_late_policy(
-          missing_submission_deduction_enabled: true,
-          missing_submission_deduction: 25.0,
-          late_submission_deduction_enabled: true,
-          late_submission_deduction: 10.0,
-          late_submission_interval: "day",
-          late_submission_minimum_percent_enabled: true,
-          late_submission_minimum_percent: 50.0
-        )
-
-        # Loads Speedgrader for a student
-        get "/courses/#{@course.id}/gradebook/speed_grader?assignment_id=#{@checkpointed_discussion.assignment.id}&student_id=#{@student.id}"
-        wait_for_ajaximations
-
-        # Sets the grade for the reply_to_topic checkpoint
-
-        reply_to_topic_grade_input = ff("[data-testid='grade-input']")[0]
-        reply_to_topic_grade_input.send_keys("2")
-        reply_to_topic_grade_input.send_keys(:tab)
-        wait_for_ajaximations
-        # this is the screenreader alert that gets announced when the grade is saved
-        # using be_truthy since the alert is not visible
-        expect(fj("div:contains('Current Total Updated: 2')")).to be_truthy
-
-        reply_to_topic_assignment = @checkpointed_discussion.assignment.sub_assignments.find_by(sub_assignment_tag: "reply_to_topic")
-        reply_to_topic_submission = reply_to_topic_assignment.submissions.find_by(user: @student)
-
-        expect(reply_to_topic_submission.score).to eq 2
-
-        # Sets the grade for the reply_to_entry checkpoint
-
-        reply_to_entry_grade_input = ff("[data-testid='grade-input']")[1]
-        reply_to_entry_grade_input.send_keys("5")
-        reply_to_entry_grade_input.send_keys(:tab)
-        wait_for_ajaximations
-        expect(fj("div:contains('Current Total Updated: 7')")).to be_truthy
-
-        reply_to_entry_assignment = @checkpointed_discussion.assignment.sub_assignments.find_by(sub_assignment_tag: "reply_to_entry")
-        reply_to_entry_submission = reply_to_entry_assignment.submissions.find_by(user: @student)
-
-        expect(reply_to_entry_submission.score).to eq 5
-
-        # Change the status of the reply_to_topic checkpoint to late and set the time late to 2 days
-
-        reply_to_topic_select = f("[data-testid='reply_to_topic-checkpoint-status-select']")
-
-        reply_to_topic_select.click
-        fj("span[role='option']:contains('Late')").click
-        wait_for_ajaximations
-
-        time_late_input = f("[data-testid='reply_to_topic-checkpoint-time-late-input']")
-        time_late_input.send_keys("2")
-        time_late_input.send_keys(:tab)
-        wait_for_ajaximations
-        expect(fj("div:contains('Current Total Updated: 6.5')")).to be_truthy
-
-        reply_to_topic_submission.reload
-        expect(reply_to_topic_submission.late).to be true
-        expect(reply_to_topic_submission.late_policy_status).to eq "late"
-        expect(reply_to_topic_submission.seconds_late_override).to eq 2 * 24 * 3600
-
-        # Change the status of the reply_to_entry checkpoint to "Custom Status"
-
-        reply_to_entry_select = f("[data-testid='reply_to_entry-checkpoint-status-select']")
-
-        reply_to_entry_select.click
-        fj("span[role='option']:contains('Custom Status')").click
-        wait_for_ajaximations
-
-        reply_to_entry_submission.reload
-
-        expect(reply_to_entry_submission.custom_grade_status_id).to eq @custom_status.id
-
-        # Reload the page to make sure the grades, statuses and time late are persisted
-
-        get "/courses/#{@course.id}/gradebook/speed_grader?assignment_id=#{@checkpointed_discussion.assignment.id}&student_id=#{@student.id}"
-        wait_for_ajaximations
-
-        reply_to_topic_grade_input = ff("[data-testid='grade-input']")[0]
-        expect(reply_to_topic_grade_input).to have_value "2"
-
-        reply_to_entry_grade_input = ff("[data-testid='grade-input']")[1]
-        expect(reply_to_entry_grade_input).to have_value "5"
-
-        reply_to_topic_select = f("[data-testid='reply_to_topic-checkpoint-status-select']")
-        expect(reply_to_topic_select).to have_value "Late"
-
-        time_late_input = f("[data-testid='reply_to_topic-checkpoint-time-late-input']")
-        expect(time_late_input).to have_value "2"
-
-        reply_to_entry_select = f("[data-testid='reply_to_entry-checkpoint-status-select']")
-        expect(reply_to_entry_select).to have_value "Custom Status"
-      end
-
-<<<<<<< HEAD
-      it "does not display the no submission message if student has a partial submission" do
-        DiscussionEntry.create!(
-=======
-      it "displays the no submission message only if student has a partial submission (reply_to_topic)" do
-        de = DiscussionEntry.create!(
->>>>>>> 0656bcb7
-          message: "1st level reply",
-          discussion_topic_id: @checkpointed_discussion.discussion_topic_id,
-          user_id: @student.id
-        )
-
-        get "/courses/#{@course.id}/gradebook/speed_grader?assignment_id=#{@checkpointed_discussion.assignment.id}&student_id=#{@student.id}"
-        in_frame("speedgrader_iframe") do
-          in_frame("discussion_preview_iframe") do
-            wait_for_ajaximations
-            expect(f("div[data-testid='discussion-root-entry-container']").text).to include(de.message)
-          end
-        end
-        expect(f("#this_student_does_not_have_a_submission")).to_not be_displayed
-
-        de.destroy
-
-        get "/courses/#{@course.id}/gradebook/speed_grader?assignment_id=#{@checkpointed_discussion.assignment.id}&student_id=#{@student.id}"
-        wait_for_ajaximations
-        expect(f("#this_student_does_not_have_a_submission")).to be_displayed
-      end
-
-      it "displays the no submission message only if student has a partial submission (reply_to_entry)" do
-        teacher_de = DiscussionEntry.create!(
-          message: "1st level reply",
-          discussion_topic_id: @checkpointed_discussion.discussion_topic_id,
-          user_id: @teacher.id
-        )
-
-        student_des = Array.new(3) do |i|
-          DiscussionEntry.create!(
-            message: "#{i + 1} reply",
-            discussion_topic_id: @checkpointed_discussion.discussion_topic_id,
-            user_id: @student.id,
-            parent_id: teacher_de.id
-          )
-        end
-
-        get "/courses/#{@course.id}/gradebook/speed_grader?assignment_id=#{@checkpointed_discussion.assignment.id}&student_id=#{@student.id}"
-        in_frame("speedgrader_iframe") do
-          in_frame("discussion_preview_iframe") do
-            wait_for_ajaximations
-            expect(f("div[data-testid='discussion-root-entry-container']").text).to include(teacher_de.message)
-          end
-        end
-        expect(f("#this_student_does_not_have_a_submission")).to_not be_displayed
-
-        student_des.each(&:destroy)
-
-        get "/courses/#{@course.id}/gradebook/speed_grader?assignment_id=#{@checkpointed_discussion.assignment.id}&student_id=#{@student.id}"
-        wait_for_ajaximations
-        expect(f("#this_student_does_not_have_a_submission")).to be_displayed
-      end
-
-      it "displays the no submission message if student has no submission" do
-        get "/courses/#{@course.id}/gradebook/speed_grader?assignment_id=#{@checkpointed_discussion.assignment.id}&student_id=#{@student.id}"
-        wait_for_ajaximations
-
-        expect(f("#this_student_does_not_have_a_submission")).to be_displayed
-      end
-
-      context "discussions navigation" do
-        it "does not display if student has no submission" do
-          get "/courses/#{@course.id}/gradebook/speed_grader?assignment_id=#{@checkpointed_discussion.assignment.id}&student_id=#{@student.id}"
-          wait_for_ajaximations
-
-          expect(f("body")).to_not contain_jqcss("button[data-testid='discussions-previous-reply-button']")
-          expect(f("body")).to_not contain_jqcss("button[data-testid='discussions-next-reply-button']")
-        end
-
-        it "does display if student has submission" do
-          DiscussionEntry.create!(
-            message: "1st level reply",
-            discussion_topic_id: @checkpointed_discussion.discussion_topic_id,
-            user_id: @student.id
-          )
-
-          get "/courses/#{@course.id}/gradebook/speed_grader?assignment_id=#{@checkpointed_discussion.assignment.id}&student_id=#{@student.id}"
-          wait_for_ajaximations
-
-          expect(f("button[data-testid='discussions-previous-reply-button']")).to be_displayed
-          expect(f("button[data-testid='discussions-next-reply-button']")).to be_displayed
-        end
-      end
-
-<<<<<<< HEAD
-=======
-      it "displays the root topic for group discussion if groups have no users" do
-        entry_text = "first student message"
-        root_topic = group_discussion_assignment
-        root_topic.discussion_entries.create!(user: @student, message: entry_text)
-        Speedgrader.visit(@course.id, root_topic.assignment.id)
-
-        Speedgrader.click_settings_link
-        Speedgrader.click_options_link
-        Speedgrader.select_hide_student_names
-        expect_new_page_load { fj(".ui-dialog-buttonset .ui-button:visible:last").click }
-
-        in_frame("speedgrader_iframe") do
-          in_frame("discussion_preview_iframe") do
-            wait_for_ajaximations
-            expect(f("div[data-testid='discussion-root-entry-container']").text).to include(@student.name)
-            expect(f("div[data-testid='discussion-root-entry-container']").text).to include(entry_text)
-            expect(f("body")).not_to contain_jqcss(".discussions-search-filter")
-          end
-        end
-      end
-    end
-  end
-
-  context "when student names hidden" do
-    it "hides the name of student on discussion iframe", priority: "2" do
-      Speedgrader.visit(@course.id, @assignment.id)
-
-      Speedgrader.click_settings_link
-      Speedgrader.click_options_link
-      Speedgrader.select_hide_student_names
-      expect_new_page_load { fj(".ui-dialog-buttonset .ui-button:visible:last").click }
-
-      # check for correct submissions in SpeedGrader iframe
-      in_frame "speedgrader_iframe", "#discussion_view_link" do
-        expect(f("#main")).to include_text("This Student")
-      end
-    end
-
-    it "hides student names and shows name of grading teacher" \
-       "entries on both discussion links",
-       priority: "2" do
-      teacher = @course.teachers.first
-      teacher_message = "why did the taco cross the road?"
-
-      teacher_entry = @discussion_topic.discussion_entries
-                                       .create!(user: teacher, message: teacher_message)
-      teacher_entry.update_topic
-      teacher_entry.context_module_action
-
-      Speedgrader.visit(@course.id, @assignment.id)
-
-      Speedgrader.click_settings_link
-      Speedgrader.click_options_link
-      Speedgrader.select_hide_student_names
-      expect_new_page_load { fj(".ui-dialog-buttonset .ui-button:visible:last").click }
-
-      # check for correct submissions in SpeedGrader iframe
-      in_frame "speedgrader_iframe", "#discussion_view_link" do
-        f("#discussion_view_link").click
-        wait_for_ajaximations
-        authors = ff("h2.discussion-title span")
-        expect(authors).to have_size(3)
-        author_text = authors.map(&:text).join("\n")
-        expect(author_text).to include("This Student")
-        expect(author_text).to include("Discussion Participant")
-        expect(author_text).to include(teacher.name)
-      end
-    end
-
-    it "hides avatars on entries on both discussion links", priority: "2" do
-      Speedgrader.visit(@course.id, @assignment.id)
-
-      Speedgrader.click_settings_link
-      Speedgrader.click_options_link
-      Speedgrader.select_hide_student_names
-      expect_new_page_load { fj(".ui-dialog-buttonset .ui-button:visible:last").click }
-
-      # check for correct submissions in SpeedGrader iframe
-      in_frame "speedgrader_iframe", "#discussion_view_link" do
-        f("#discussion_view_link").click
-        expect(f("body")).not_to contain_css(".avatar")
-      end
-
-      Speedgrader.visit(@course.id, @assignment.id)
-
-      in_frame "speedgrader_iframe", "#discussion_view_link" do
-        f(".header_title a").click
-        expect(f("body")).not_to contain_css(".avatar")
-      end
-    end
-
-    it "displays all entries for group discussion submission" do
-      entry_text = "first student message in group1"
-      root_topic = group_discussion_assignment
-      @group1.add_user(@student, "accepted")
-
-      root_topic.child_topic_for(@student).discussion_entries.create!(user: @student, message: entry_text)
-      Speedgrader.visit(@course.id, root_topic.assignment.id)
-
-      in_frame "speedgrader_iframe", "#discussion_view_link" do
-        expect(f("#main")).to include_text("The submissions for this assignment are posts in the assignment's discussion for this group. Below are the discussion posts for")
-        expect(f("#main")).to include_text(entry_text)
-      end
-    end
-
-    context "discussion_checkpoints with hide student names" do
-      before do
-        Account.site_admin.enable_feature!(:react_discussions_post)
-        @course.root_account.enable_feature!(:discussion_checkpoints)
-
-        @checkpointed_discussion = DiscussionTopic.create_graded_topic!(course: @course, title: "checkpointed discussion")
-
-        Checkpoints::DiscussionCheckpointCreatorService.call(
-          discussion_topic: @checkpointed_discussion,
-          checkpoint_label: CheckpointLabels::REPLY_TO_TOPIC,
-          dates: [{ type: "everyone", due_at: 2.days.from_now }],
-          points_possible: 3
-        )
-        Checkpoints::DiscussionCheckpointCreatorService.call(
-          discussion_topic: @checkpointed_discussion,
-          checkpoint_label: CheckpointLabels::REPLY_TO_ENTRY,
-          dates: [{ type: "everyone", due_at: 3.days.from_now }],
-          points_possible: 9,
-          replies_required: 3
-        )
-      end
-
-      it "displays whole discussion with hidden student names" do
-        Speedgrader.visit(@course.id, @assignment.id)
-
-        Speedgrader.click_settings_link
-        Speedgrader.click_options_link
-        Speedgrader.select_hide_student_names
-        expect_new_page_load { fj(".ui-dialog-buttonset .ui-button:visible:last").click }
-
-        in_frame("speedgrader_iframe") do
-          in_frame("discussion_preview_iframe") do
-            wait_for_ajaximations
-            # this verifies full discussion is displayed, and highlight is set to the first
-            # student's entry
-            expect(f("div[data-testid='isHighlighted']").text).to include("This Student")
-            expect(fj("span:contains('Discussion Participant')")).to be_displayed
-            expect(f("body")).not_to contain_css(".discussions-search-filter")
-          end
-        end
-      end
-
->>>>>>> 0656bcb7
       it "displays the root topic for group discussion if groups have no users" do
         entry_text = "first student message"
         root_topic = group_discussion_assignment
