# frozen_string_literal: true

#
# Copyright (C) 2011 - present Instructure, Inc.
#
# This file is part of Canvas.
#
# Canvas is free software: you can redistribute it and/or modify it under
# the terms of the GNU Affero General Public License as published by the Free
# Software Foundation, version 3 of the License.
#
# Canvas is distributed in the hope that it will be useful, but WITHOUT ANY
# WARRANTY; without even the implied warranty of MERCHANTABILITY or FITNESS FOR
# A PARTICULAR PURPOSE. See the GNU Affero General Public License for more
# details.
#
# You should have received a copy of the GNU Affero General Public License along
# with this program. If not, see <http://www.gnu.org/licenses/>.

require_relative "../../common"
require_relative "../../helpers/speed_grader_common"
require_relative "../../helpers/gradebook_common"
require_relative "../../helpers/quizzes_common"
require_relative "../../helpers/groups_common"
require_relative "../pages/speedgrader_page"

describe "speed grader" do
  include_context "in-process server selenium tests"
  include QuizzesCommon
  include GradebookCommon
  include SpeedGraderCommon
  include GroupsCommon

  before do
    stub_kaltura
    course_with_teacher_logged_in
    @assignment = @course.assignments.create(name: "assignment with rubric", points_possible: 10)
  end

  context "as a course limited ta" do
    before do
      @taenrollment = course_with_ta(course: @course, active_all: true)
      @taenrollment.limit_privileges_to_course_section = true
      @taenrollment.save!
      user_logged_in(user: @ta, username: "imata@example.com")

      @section = @course.course_sections.create!
      student_in_course(active_all: true)
      @student1 = @student
      student_in_course(active_all: true)
      @student2 = @student
      @enrollment.course_section = @section
      @enrollment.save

      @assignment.submission_types = "online_upload"
      @assignment.save!

      @submission1 = @assignment.submit_homework(@student1, submission_type: "online_text_entry", body: "hi")
      @submission2 = @assignment.submit_homework(@student2, submission_type: "online_text_entry", body: "there")
    end

    it "lists the correct number of students", priority: "2" do
      get "/courses/#{@course.id}/gradebook/speed_grader?assignment_id=#{@assignment.id}"

      expect(f("#x_of_x_students_frd")).to include_text("1/1")
      expect(ff("#students_selectmenu-menu li")).to have_size 1
    end
  end

  context "alerts" do
    it "alerts the teacher before leaving the page if comments are not saved", priority: "1" do
      student_in_course(active_user: true).user
      get "/courses/#{@course.id}/gradebook/speed_grader?assignment_id=#{@assignment.id}"
      comment_textarea = f("#speed_grader_comment_textarea")
      replace_content(comment_textarea, "oh no i forgot to save this comment!")
      # navigate away
      driver.navigate.refresh
      alert_shown = alert_present?
      dismiss_alert
      expect(alert_shown).to eq(true)
    end
  end

  context "url submissions" do
    before do
      @assignment.update! submission_types: "online_url",
                          title: "url submission"
      student_in_course
      @assignment.submit_homework(@student, submission_type: "online_url", workflow_state: "submitted", url: "http://www.instructure.com")
    end

    it "properly shows and hides student name when name hidden toggled", priority: "2" do
      get "/courses/#{@course.id}/gradebook/speed_grader?assignment_id=#{@assignment.id}"

      in_frame "speedgrader_iframe", ".is-inside-submission-frame" do
        expect(f(".not_external")).to include_text("instructure")
        expect(f(".open_in_a_new_tab")).to include_text("View")
      end
    end
  end

  it "does not show students in other sections if visibility is limited", priority: "1" do
    @enrollment.update_attribute(:limit_privileges_to_course_section, true)
    student_submission
    student_submission(username: "otherstudent@example.com", section: @course.course_sections.create(name: "another section"))
    get "/courses/#{@course.id}/gradebook/speed_grader?assignment_id=#{@assignment.id}"

    expect(ff("#students_selectmenu option")).to have_size 1 # just the one student
    expect(ff("#section-menu ul li")).to have_size 1 # "Show all sections"
    expect(f("#students_selectmenu")).not_to contain_css("#section-menu") # doesn't get inserted into the menu
  end

  it "displays inactive students" do
    @teacher.preferences = { gradebook_settings: { @course.id => { "show_inactive_enrollments" => "true" } } }
    @teacher.save

    student_submission(username: "inactivestudent@example.com")
    en = @student.student_enrollments.first
    en.deactivate

    get "/courses/#{@course.id}/gradebook/speed_grader?assignment_id=#{@assignment.id}"

    expect(ff("#students_selectmenu option")).to have_size 1 # just the one student
    expect(f("#enrollment_inactive_notice")).to include_text "Notice: Inactive Student"
  end

  it "can grade and comment inactive students" do
    @teacher.preferences = { gradebook_settings: { @course.id => { "show_inactive_enrollments" => "true" } } }
    @teacher.save

    student_submission(username: "inactivestudent@example.com")
    en = @student.student_enrollments.first
    en.deactivate

    get "/courses/#{@course.id}/gradebook/speed_grader?assignment_id=#{@assignment.id}"

    replace_content f("#grading-box-extended"), "5", tab_out: true
    expect { @submission.reload.score }.to become 5

    f("#speed_grader_comment_textarea").send_keys("srsly")
    f('#add_a_comment button[type="submit"]').click
    expect { @submission.submission_comments.where(comment: "srsly").any? }.to become(true)
    # doesn't get inserted into the menu
    expect(f("#students_selectmenu")).not_to contain_css("#section-menu")
  end

  it "can grade and comment active students", :xbrowser do
    student_submission(username: "activestudent@example.com")

    get "/courses/#{@course.id}/gradebook/speed_grader?assignment_id=#{@assignment.id}"

    replace_content f("#grading-box-extended"), "5", tab_out: true
    expect { @submission.reload.score }.to become 5

    f("#speed_grader_comment_textarea").send_keys("srsly")
    f('#add_a_comment button[type="submit"]').click
    expect { @submission.submission_comments.where(comment: "srsly").any? }.to become(true)
  end

  it "displays concluded students" do
    @teacher.preferences = { gradebook_settings: { @course.id => { "show_concluded_enrollments" => "true" } } }
    @teacher.save

    student_submission(username: "inactivestudent@example.com")
    en = @student.student_enrollments.first
    en.conclude

    get "/courses/#{@course.id}/gradebook/speed_grader?assignment_id=#{@assignment.id}"

    expect(ff("#students_selectmenu option")).to have_size 1 # just the one student
    expect(f("#enrollment_concluded_notice")).to include_text "Notice: Concluded Student"
  end

  context "when student names are hidden" do
    before do
      student_in_course(active_all: true, name: "student b")
      @student1 = @student
      student_in_course(active_all: true, name: "student a")
      @student2 = @student
      student_in_course(active_all: true, name: "student c")
      @student3 = @student

      @assignment.submission_types = "online_text_entry"
      @assignment.save!
    end

    it "sorts by submission date when eg_sort_by is submitted_at" do
      now = Time.zone.now.change(usec: 0)
      Timecop.freeze(3.minutes.ago(now)) do
        @submission1 = @assignment.submit_homework(@student1, submission_type: "online_text_entry", body: "student one")
      end
      Timecop.freeze(2.minutes.ago(now)) do
        @submission2 = @assignment.submit_homework(@student3, submission_type: "online_text_entry", body: "student three")
      end
      Timecop.freeze(1.minute.ago(now)) do
        @submission3 = @assignment.submit_homework(@student2, submission_type: "online_text_entry", body: "student two")
      end

      get "/courses/#{@course.id}/gradebook/speed_grader?assignment_id=#{@assignment.id}"

      Speedgrader.click_settings_link
      Speedgrader.click_options_link
      click_option("#eg_sort_by", "submitted_at", :value)
      Speedgrader.select_hide_student_names

      expect_new_page_load do
        Speedgrader.submit_settings_form
      end

      list_items = ff("#students_selectmenu option").map { |i| i["value"] }
      expect(list_items).to contain_exactly(@student1.id.to_s, @student3.id.to_s, @student2.id.to_s)
    end

    it "sorts by submission status when eg_sort_by is submission_status" do
<<<<<<< HEAD
      skip "update => update! made this spec fail EVAL-2502"
=======
>>>>>>> a46ad03e
      @submission1 = @assignment.submit_homework(@student1, submission_type: "online_text_entry", body: "student one")
      @submission2 = @assignment.submit_homework(@student2, submission_type: "online_text_entry", body: "student three")
      @assignment.grade_student(@student2, grade: "90", grader: @teacher)

      get "/courses/#{@course.id}/gradebook/speed_grader?assignment_id=#{@assignment.id}"

      Speedgrader.click_settings_link
      Speedgrader.click_options_link
      click_option("#eg_sort_by", "submission_status", :value)
      Speedgrader.select_hide_student_names

      expect_new_page_load do
        Speedgrader.submit_settings_form
      end

      list_items = ff("#students_selectmenu option").map { |i| i["value"] }

      expect(list_items).to contain_exactly(@student2.id.to_s, @student1.id.to_s, @student3.id.to_s)
    end
  end

  context "multiple enrollments" do
    before do
      student_in_course(active_all: true)
      @course_section = @course.course_sections.create!(name: "<h1>Other Section</h1>")
      @enrollment = @course.enroll_student(@student,
                                           enrollment_state: "active",
                                           section: @course_section,
                                           allow_multiple_enrollments: true)
    end

    it "does not duplicate students", priority: "1" do
      get "/courses/#{@course.id}/gradebook/speed_grader?assignment_id=#{@assignment.id}"

      expect(ff("#students_selectmenu > option")).to have_size 1
    end

    it "filters by section properly", priority: "1" do
      get "/courses/#{@course.id}/gradebook/speed_grader?assignment_id=#{@assignment.id}"

      sections = @course.course_sections
      section_options_text = f("#section-menu ul")[:textContent] # hidden
      expect(section_options_text).to include(@course_section.name)
      Speedgrader.visit_section(Speedgrader.section_with_id(sections[0].id))
      expect(ff("#students_selectmenu > option")).to have_size 1
      Speedgrader.visit_section(Speedgrader.section_with_id(sections[1].id))
      expect(ff("#students_selectmenu > option")).to have_size 1
    end
  end

  it "shows the first ungraded student with a submission", priority: "1" do
    s1, s2, s3 = n_students_in_course(3, course: @course)
    s1.update_attribute :name, "A"
    s2.update_attribute :name, "B"
    s3.update_attribute :name, "C"

    @assignment.grade_student s1, score: 10, grader: @teacher
    @assignment.find_or_create_submission(s2).tap do |submission|
      submission.student_entered_score = 5
    end.save!
    @assignment.submit_homework(s3, body: "Homework!?")

    get "/courses/#{@course.id}/gradebook/speed_grader?assignment_id=#{@assignment.id}"
    wait_for_ajaximations

    expect(fj("#students_selectmenu option[value=#{s3.id}]")[:selected]).to be_truthy
  end

  it "allows the user to change sorting and hide student names", priority: "1" do
    student_submission(name: "student@example.com")

    get "/courses/#{@course.id}/gradebook/speed_grader?assignment_id=#{@assignment.id}"

    # sort by submission date
    Speedgrader.click_settings_link
    Speedgrader.click_options_link
    f('select#eg_sort_by option[value="submitted_at"]').click
    expect_new_page_load { fj(".ui-dialog-buttonset .ui-button:visible:last").click }
    expect(f("#combo_box_container .ui-selectmenu .ui-selectmenu-item-header")).to include_text @student.name

    # hide student names
    Speedgrader.click_settings_link
    Speedgrader.click_options_link
    f("#hide_student_names").click
    expect_new_page_load { fj(".ui-dialog-buttonset .ui-button:visible:last").click }
    expect(f("#combo_box_container .ui-selectmenu .ui-selectmenu-item-header")).to include_text "Student 1"

    # make sure it works a second time too
    Speedgrader.click_settings_link
    Speedgrader.click_options_link
    f('select#eg_sort_by option[value="alphabetically"]').click
    expect_new_page_load { fj(".ui-dialog-buttonset .ui-button:visible:last").click }
    expect(f("#combo_box_container .ui-selectmenu .ui-selectmenu-item-header")).to include_text "Student 1"

    # unselect the hide option
    Speedgrader.click_settings_link
    Speedgrader.click_options_link
    f("#hide_student_names").click
    expect_new_page_load { fj(".ui-dialog-buttonset .ui-button:visible:last").click }
    expect(f("#combo_box_container .ui-selectmenu .ui-selectmenu-item-header")).to include_text @student.name
  end

  context "student dropdown" do
    before do
      @section0 = @course.course_sections.create!(name: "Section0")
      @section1 = @course.course_sections.create!(name: "Section1")

      @student0 = User.create!(name: "Test Student 0")
      @student1 = User.create!(name: "Test Student 1")
      @course.enroll_student(@student0, section: @section0)
      @course.enroll_student(@student1, section: @section1)

      get "/courses/#{@course.id}/gradebook/speed_grader?assignment_id=#{@assignment.id}"
    end

    it "show all sections menu item is present", priority: "2" do
      f("#students_selectmenu-button").click
      hover(f("#section-menu-link"))
      expect(f("#section-menu .ui-menu")).to include_text("Show All Sections")
    end

    it "lists all course sections", priority: "2" do
      f("#students_selectmenu-button").click
      hover(f("#section-menu-link"))
      expect(f("#section-menu .ui-menu")).to include_text(@section0.name)
      expect(f("#section-menu .ui-menu")).to include_text(@section1.name)
    end
  end

  it "includes the student view student for grading", priority: "1" do
    @course.student_view_student
    get "/courses/#{@course.id}/gradebook/speed_grader?assignment_id=#{@assignment.id}"

    expect(ff("#students_selectmenu option")).to have_size 1
  end

  it "marks the checkbox of students for graded assignments", priority: "1" do
    student_submission

    get "/courses/#{@course.id}/gradebook/speed_grader?assignment_id=#{@assignment.id}"

    expect(f("#students_selectmenu-button")).to have_class("not_graded")

    f("#grade_container input[type=text]").click
    set_value(f("#grade_container input[type=text]"), 1)
    f(".ui-selectmenu-icon").click
    expect(f("#students_selectmenu-button")).to have_class("graded")
  end

  context "Pass / Fail assignments" do
    it "displays correct options in the speedgrader dropdown", priority: "1" do
      course_with_teacher_logged_in
      course_with_student(course: @course, active_all: true)

      @assignment = @course.assignments.build
      @assignment.grading_type = "pass_fail"
      @assignment.publish

      get "/courses/#{@course.id}/gradebook/speed_grader?assignment_id=#{@assignment.id}"
      select_box_values = ff("#grading-box-extended option").map(&:text)
      expect(select_box_values).to eql(["---", "Complete", "Incomplete", "Excused"])
    end
  end

  context "quizzes" do
    before(:once) do
      init_course_with_students
    end

    let_once(:quiz) { seed_quiz_with_submission }

    it "lets you enter in a float for a quiz question point value", priority: "1" do
      user_session(@teacher)
      get "/courses/#{@course.id}/gradebook/speed_grader?assignment_id=#{quiz.assignment_id}"
      # In the left panel modify the grade to 0.5
      in_frame "speedgrader_iframe", ".quizzes-speedgrader" do
        points_input = ff("#questions .user_points input.question_input")
        driver.execute_script("$('#questions .user_points input.question_input').focus()")
        replace_content(points_input[0], "2")
        driver.execute_script("$('#questions .user_points input.question_input')[0].blur()")
        replace_content(points_input[1], ".5")
        driver.execute_script("$('#questions .user_points input.question_input')[1].blur()")
        replace_content(points_input[2], "1")
        driver.execute_script("$('#questions .user_points input.question_input')[2].blur()")
        f('.update_scores button[type="submit"]').click
        wait_for_ajaximations
      end
      # Switch to the right panel
      # Verify that the grade is .5
      wait_for_ajaximations
      expect { f("#grading-box-extended")["value"] }.to become("3.5")
      expect(f("#students_selectmenu-button")).to_not have_class("not_graded")
      expect(f("#students_selectmenu-button")).to have_class("graded")
    end
  end

  context "Crocodocable Submissions" do
    # set up course and users
    let(:test_course) { @course }
    let(:student)     { user_factory(active_all: true) }
    let!(:crocodoc_plugin) { PluginSetting.create! name: "crocodoc", settings: { api_key: "abc123" } }
    let!(:enroll_student) do
      test_course.enroll_user(student, "StudentEnrollment", enrollment_state: "active")
    end
    # create an assignment with online_upload type submission
    let!(:assignment) { test_course.assignments.create!(title: "Assignment A", submission_types: "online_text_entry,online_upload") }
    # submit to the assignment as a student twice, one with file and other with text
    let!(:file_attachment) { attachment_model(content_type: "application/pdf", context: student) }
    let!(:submit_with_attachment) do
      assignment.submit_homework(
        student,
        submission_type: "online_upload",
        attachments: [file_attachment]
      )
    end

    it "displays a flash warning banner when viewed in Firefox", priority: "2" do
      skip_if_chrome("This test applies to Firefox")
      skip_if_ie("This test applies to Firefox")
      # sometimes google docs is slow to load, which causes the flash
      # message to go away before `get` finishes. we're not testing
      # google docs here anyway, so ¯\_(ツ)_/¯
      Account.default.disable_service(:google_docs_previews)
      Account.default.save
      get "/courses/#{test_course.id}/gradebook/speed_grader?assignment_id=#{assignment.id}"
      assert_flash_notice_message "Warning: Crocodoc has limitations when used in Firefox. Comments will not always be saved."
    end
  end
end<|MERGE_RESOLUTION|>--- conflicted
+++ resolved
@@ -212,10 +212,6 @@
     end
 
     it "sorts by submission status when eg_sort_by is submission_status" do
-<<<<<<< HEAD
-      skip "update => update! made this spec fail EVAL-2502"
-=======
->>>>>>> a46ad03e
       @submission1 = @assignment.submit_homework(@student1, submission_type: "online_text_entry", body: "student one")
       @submission2 = @assignment.submit_homework(@student2, submission_type: "online_text_entry", body: "student three")
       @assignment.grade_student(@student2, grade: "90", grader: @teacher)
