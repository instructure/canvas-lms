# frozen_string_literal: true

#
# Copyright (C) 2016 - present Instructure, Inc.
#
# This file is part of Canvas.
#
# Canvas is free software: you can redistribute it and/or modify it under
# the terms of the GNU Affero General Public License as published by the Free
# Software Foundation, version 3 of the License.
#
# Canvas is distributed in the hope that it will be useful, but WITHOUT ANY
# WARRANTY; without even the implied warranty of MERCHANTABILITY or FITNESS FOR
# A PARTICULAR PURPOSE. See the GNU Affero General Public License for more
# details.
#
# You should have received a copy of the GNU Affero General Public License along
# with this program. If not, see <http://www.gnu.org/licenses/>.

require_relative "../../common"
require_relative "../../helpers/assignments_common"
require_relative "../pages/speedgrader_page"

describe "speed grader" do
  include_context "in-process server selenium tests"
  include AssignmentsCommon

  before(:once) do
    @teacher1 = course_with_teacher(name: 'Dedicated Teacher1', active_user: true, active_enrollment: true, active_course: true).user
    @teacher2 = course_with_teacher(course: @course, name: 'Dedicated Teacher2', active_user: true, active_enrollment: true, active_course: true).user

    @student1 = student_in_course(name: 'Hardworking Student1', active_user: true).user
    @student2 = student_in_course(name: 'Hardworking Student2', active_user: true).user

    @assignment = @course.assignments.create(name: 'assignment with rubric', points_possible: 10)
    submission_model(user: @student1, assignment: @assignment, body: "first student submission text")
  end

  before do
    user_session(@teacher1)
  end

  context "alerts" do
    it "alerts the teacher before leaving the page if comments are not saved", priority: "1", test_id: 283736 do
      student_in_course(active_user: true).user
      Speedgrader.visit(@course.id, @assignment.id)
      replace_content(Speedgrader.new_comment_text_area, "oh no i forgot to save this comment!")
      # navigate away
      driver.navigate.refresh
      alert_shown = alert_present?
      dismiss_alert
      expect(alert_shown).to eq(true)
    end
  end

  context 'manually submitted comments' do
    context 'using media' do
      before do
        stub_kaltura
      end

      it "has options for audio and video recording", priority: "1", test_id: 283754 do
        Speedgrader.visit(@course.id, @assignment.id)

        # check media comment
        Speedgrader.media_comment_button.click
        expect(Speedgrader.media_audio_record_option).to be_displayed
        expect(Speedgrader.media_video_record_option).to be_displayed
      end
    end

    it "has option for adding attachments" do
      Speedgrader.visit(@course.id, @assignment.id)

      # check for file upload comment
      Speedgrader.attachment_button.click

      expect(Speedgrader.attachment_input).to be_displayed
      Speedgrader.attachment_input_close_button.click
      expect(f("#comment_attachments")).not_to contain_css("input")
    end

    it "creates a comment on assignment", priority: "1", test_id: 283754 do
      Speedgrader.visit(@course.id, @assignment.id)

      # add comment
      Speedgrader.add_comment_and_submit('grader comment')
      expect(Speedgrader.comments.first).to be_displayed
      expect(Speedgrader.comments.first).to include_text('grader comment')
      expect(Speedgrader.new_comment_text_area.text).to be_empty
    end

    it 'displays attachments', test_id: 3058055, priority: "1" do
      _filename, fullpath, _data = get_file("amazing_file.txt")
      Speedgrader.visit(@course.id, @assignment.id)
      Speedgrader.add_comment_attachment(fullpath)
      Speedgrader.add_comment_and_submit("commenting")

      expect(Speedgrader.attachment_link).to include_text("amazing_file")
      expect(Speedgrader.attachment_link).to be_displayed
    end

    it "shows comment post time", priority: "1", test_id: 283755 do
      Speedgrader.visit(@course.id, @assignment.id)

      # add comment
      Speedgrader.add_comment_and_submit('grader comment')
      @submission.reload
      @comment = @submission.submission_comments.first

      # immediately from javascript
      extend TextHelper
      expected_posted_at = datetime_string(@comment.created_at).gsub(/\s+/, ' ')
      expect(Speedgrader.fetch_comment_posted_at_by_index(0)).to include_text(expected_posted_at)
      # after refresh
      refresh_page
      expect(Speedgrader.fetch_comment_posted_at_by_index(0)).to include_text(expected_posted_at)
    end

    it "properly shows avatar images only if avatars are enabled on the account", priority: "1", test_id: 283756 do
      # enable avatars
      @account = Account.default
      @account.enable_service(:avatars)
      @account.save!

      Speedgrader.visit(@course.id, @assignment.id)

      # make sure avatar shows up for current student
      expect(Speedgrader.avatar).not_to have_attribute('src', 'blank.png')

      # add comment
      Speedgrader.add_comment_and_submit('grader comment')
      # make sure avatar shows up for user comment
      expect(Speedgrader.avatar_comment).to have_attribute('style', "display: inline\;")
    end

    context 'Hide Student names checked' do
      after do
        Speedgrader.uncheck_hide_student_name
      end

      it "hides student names and avatar images", priority: "1", test_id: 283757 do
        # enable avatars
        @account = Account.default
        @account.enable_service(:avatars)
        @account.save!
        @submission.add_comment(comment: "ohai teacher")

        Speedgrader.visit(@course.id, @assignment.id)

        Speedgrader.check_hide_student_name

        expect(Speedgrader.avatar).not_to be_displayed
        expect(Speedgrader.selected_student.text).to match(/Student (1|2)/)

        expect(Speedgrader.comments.first).to include_text('ohai')
        expect(Speedgrader.avatar_comment).not_to be_displayed
        expect(Speedgrader.comment_citation.first).to include_text('Student')

        # add teacher comment
        Speedgrader.add_comment_and_submit('grader comment')
        expect(Speedgrader.comments).to have_size(2)

        # make sure name and avatar show up for teacher comment
        expect(ffj("#comments > .comment .avatar:visible")).to have_size(1)
        expect(Speedgrader.comment_citation.second).to include_text(@teacher1.name)
      end
    end

    context 'with inactive students' do
      after do
        # Reactive student to not poison other tests
        @en.reactivate
      end

      it "creates comments", test_id: 1407014, priority: "1" do
        @teacher1.preferences = { gradebook_settings: { @course.id => { 'show_inactive_enrollments' => 'true' } } }
        @teacher1.save

        @en = @student1.student_enrollments.first
        @en.deactivate

        Speedgrader.visit(@course.id, @assignment.id)
        Speedgrader.select_student(@student1)

        Speedgrader.add_comment_and_submit('srsly')
        expect(Speedgrader.comments).to have_size 1
        expect(Speedgrader.comments.first).to include_text 'srsly'
      end
    end

    describe 'deleting a comment' do
      before(:once) do
        submissions = @assignment.find_or_create_submissions([@student1, @student2])

        submissions.each do |s|
          s.add_comment(author: @teacher1, comment: 'Just a comment by teacher1')
          s.add_comment(author: @teacher2, comment: 'Just a comment by teacher2')
        end
      end

      before do
        Speedgrader.visit(@course.id, @assignment.id)
      end

      it 'decreases the number of published comments' do
        expect do
          Speedgrader.delete_comment[0].click
          accept_alert
          wait_for_ajaximations
        end.to change {
          SubmissionComment.published.count
        }.by(-1)
      end

      it 'removes the deleted comment from the list of comments' do
        Speedgrader.delete_comment[0].click
        accept_alert
        wait_for_ajaximations

        Speedgrader.click_next_student_btn
        Speedgrader.click_next_or_prev_student :previous
        expect(Speedgrader.comments).to have_size(1)
      end
    end
  end

  describe 'auto-saved draft comments' do
    before(:once) do
      submissions = @assignment.find_or_create_submissions([@student1, @student2])

      submissions.each do |s|
        s.add_comment(author: @teacher1, comment: 'Just a comment by teacher1', draft_comment: true)
        s.add_comment(author: @teacher2, comment: 'Just a comment by teacher2', draft_comment: true)
      end
    end

    before do
      Speedgrader.visit(@course.id, @assignment.id)
      Speedgrader.new_comment_text_area.send_keys 'Testing Draft Comments'
    end

    describe 'saving a draft comment' do
<<<<<<< HEAD
      it 'when going to the next student', test_id: 1407005, priority: "1" do
        expect {
=======
      it 'when going to the next student', priority: "1" do
        expect do
>>>>>>> 2bda9f78
          Speedgrader.click_next_student_btn
          wait_for_ajaximations
        end.to change {
          SubmissionComment.draft.count
        }.by(1)
      end

<<<<<<< HEAD
      it 'when going to the previous student', test_id: 1407006, priority: "1" do
        expect {
=======
      it 'when going to the previous student', priority: "1" do
        expect do
>>>>>>> 2bda9f78
          Speedgrader.click_next_or_prev_student :previous
          wait_for_ajaximations
        end.to change {
          SubmissionComment.draft.count
        }.by(1)
      end

<<<<<<< HEAD
      it 'when choosing a student from the dropdown', test_id: 1407007, priority: "1" do
        expect {
=======
      it 'when choosing a student from the dropdown', priority: "1" do
        expect do
>>>>>>> 2bda9f78
          Speedgrader.select_student @student2
          wait_for_ajaximations
        end.to change {
          SubmissionComment.draft.count
        }.by(1)
      end

<<<<<<< HEAD
      it 'when going back to the assignment', test_id: 1407008, priority: "1" do
        expect {
=======
      it 'when going back to the assignment', priority: "1" do
        expect do
>>>>>>> 2bda9f78
          Speedgrader.assignment_link.click
          dismiss_alert
          wait_for_ajaximations
        end.to change {
          SubmissionComment.draft.count
        }.by(1)
      end
    end

    describe 'notice on auto-saving a draft comment' do
      it 'is displayed', test_id: 1407009, priority: "1" do
        Speedgrader.click_next_student_btn

        expect(Speedgrader.comment_saved_alert).to be_displayed
      end

      it 'can be dismissed', test_id: 1407010, priority: "1" do
        Speedgrader.click_next_student_btn
        wait_for_ajaximations

        Speedgrader.close_saved_comment_alert
        expect(Speedgrader.comment_saved_alert).not_to be_displayed
      end
    end

    describe 'draft comment display' do
      after do
        Speedgrader.clear_new_comment
      end

      it 'has an asterisk prepended to the comment', test_id: 1407011, priority: "1" do
        expect(Speedgrader.draft_comment_markers.size).to eq(Speedgrader.draft_comments.size)
      end

      it 'has a link to publish a comment for the teacher who is logged in', test_id: 1407012, priority: "1" do
        comment_elements = Speedgrader.draft_comments
        comment_elements_by_author = {}

        comment_elements.each do |ce|
          match_data = /\b(?<teacher>teacher\d+)/.match(ce.find('.comment').text)

          next unless match_data

          comment_elements_by_author[match_data[:teacher].to_sym] = {
            publish_link: ce.find('button.submit_comment_button'),
          }
        end

        expect(comment_elements_by_author[:teacher1][:publish_link]).to be_displayed
        expect(comment_elements_by_author[:teacher2][:publish_link]).not_to be_displayed
      end
    end

    describe 'publishing a draft comment' do
      before do
        Speedgrader.clear_new_comment
      end

      it 'increases the number of published comments', test_id: 1407013, priority: "1" do
        skip_if_safari(:alert)

        expect do
          Speedgrader.publish_draft_link.click
          accept_alert
          wait_for_ajaximations
        end.to change {
          SubmissionComment.published.count
        }.by(1)
      end

      it 'replaces the draft comment in the list of comments with a published comment' do
        comment_count = Speedgrader.comments.size
        draft_comment_count = Speedgrader.draft_comments.size

        Speedgrader.publish_draft_link.click
        accept_alert
        wait_for_ajaximations

        Speedgrader.click_next_student_btn
        Speedgrader.click_next_or_prev_student :previous

        expect(Speedgrader.comments).to have_size(comment_count)
        expect(Speedgrader.draft_comments).to have_size(draft_comment_count - 1)
      end
    end

    describe 'deleting a draft comment' do
      before do
        Speedgrader.clear_new_comment
      end

      it 'decreases the number of draft comments' do
        expect do
          Speedgrader.draft_comment_delete_button.first.click
          accept_alert
          wait_for_ajaximations
        end.to change {
          SubmissionComment.draft.count
        }.by(-1)
      end

      it 'removes the deleted comment from the list of comments' do
        Speedgrader.draft_comment_delete_button.first.click
        accept_alert
        wait_for_ajaximations

        Speedgrader.click_next_student_btn
        Speedgrader.click_next_or_prev_student :previous
        expect(Speedgrader.comment_delete_buttons).to have_size(1)
      end
    end
  end

  context 'comments per attempt' do
    before(:once) do
      @course.enable_feature!(:assignments_2_student)
      @assignment = @course.assignments.create(name: 'a2 assignment', points_possible: 10, submission_types: 'online_url')
      @submission1 = @assignment.submit_homework(@student, body: 'Attempt 1', submitted_at: 2.hours.ago)
      @submission2 = @assignment.submit_homework(@student, body: 'Attempt 2', submitted_at: 1.hour.ago)
      @comment0 = @submission1.add_comment(author: @teacher1, comment: 'comment0', attempt: 0)
      @comment1 = @submission1.add_comment(author: @teacher1, comment: 'comment1', attempt: 1)
      @comment2 = @submission2.add_comment(author: @teacher1, comment: 'comment2', attempt: 2)
    end

    before do
      Speedgrader.visit(@course.id, @assignment.id)
    end

    it 'shows comments based on the group' do
      expect(Speedgrader.comments.length).to eq 1
      expect(Speedgrader.comments.first).to include_text('comment2')
    end

    it 'switches displayed comments when selecting a new submission history' do
      Speedgrader.click_submissions_to_view
      Speedgrader.select_option_submission_to_view('0')
      expect(Speedgrader.comments.length).to eq 2
      expect(Speedgrader.comments.first).to include_text('comment0')
      expect(Speedgrader.comments.second).to include_text('comment1')
    end

    it 'displays a new comment for whatever attempt is currently being displayed' do
      Speedgrader.click_submissions_to_view
      Speedgrader.select_option_submission_to_view('0')
      Speedgrader.add_comment_and_submit('grader comment')
      wait_for_ajaximations
      expect(Speedgrader.comments.length).to eq 3
      expect(Speedgrader.comments.first).to include_text('comment0')
      expect(Speedgrader.comments.second).to include_text('comment1')
      expect(Speedgrader.comments.third).to include_text('grader comment')
      expect(Speedgrader.new_comment_text_area.text).to be_empty
    end

    it 'lets you switch displayed comments after submitting a new comment' do
      Speedgrader.add_comment_and_submit('grader comment')
      Speedgrader.click_submissions_to_view
      Speedgrader.select_option_submission_to_view('0')

      Speedgrader.comments.with_stale_element_protection do |comments|
        expect(comments.length).to eq 2
        expect(comments.first).to include_text('comment0')
        expect(comments.second).to include_text('comment1')
      end
    end
  end

  context 'group assignment comments' do
    before(:once) do
      @assignment = create_assignment_for_group('online_url', true)
      @student_1 = @students.first
      @student_2 = @students.second
      add_user_to_group(@student_2, @testgroup[0])

      @group_comment_1 = "group comment from student 1"
      @assignment.submit_homework(@student_1, submission_type: "online_url", url: "http://instructure.com",
                                              comment: @group_comment_1, group_comment: true)

      @private_comment_1 = "private comment from student 1"
      @assignment.submit_homework(@student_1, comment: @private_comment_1)

      @group_comment_2 = "group comment from student 2"
      @assignment.submit_homework(@student_2, comment: @group_comment_2, group_comment: true)

      @private_comment_2 = "private comment from student 2"
      @assignment.submit_homework(@student_2, comment: @private_comment_2)
    end

    before do
      Speedgrader.visit(@course.id, @assignment.id)
    end

    it 'does not allow non-group comments to be seen by group', priority: "1", test_id: 728596 do
      Speedgrader.select_student(@student_1)
      expect(Speedgrader.comment_list).to include(@private_comment_1)
      expect(Speedgrader.comment_list).not_to include(@private_comment_2)
      Speedgrader.select_student(@student_2)
      expect(Speedgrader.comment_list).not_to include(@private_comment_1)
      expect(Speedgrader.comment_list).to include(@private_comment_2)
    end

    it 'allows group-comments to be seen by whole group', priority: "1", test_id: 728611 do
      Speedgrader.select_student(@student_1)
      expect(Speedgrader.comment_list).to include(@group_comment_1)
      expect(Speedgrader.comment_list).to include(@group_comment_2)
      Speedgrader.select_student(@student_2)
      expect(Speedgrader.comment_list).to include(@group_comment_1)
      expect(Speedgrader.comment_list).to include(@group_comment_2)
    end
  end
end<|MERGE_RESOLUTION|>--- conflicted
+++ resolved
@@ -41,7 +41,7 @@
   end
 
   context "alerts" do
-    it "alerts the teacher before leaving the page if comments are not saved", priority: "1", test_id: 283736 do
+    it "alerts the teacher before leaving the page if comments are not saved", priority: "1" do
       student_in_course(active_user: true).user
       Speedgrader.visit(@course.id, @assignment.id)
       replace_content(Speedgrader.new_comment_text_area, "oh no i forgot to save this comment!")
@@ -59,7 +59,7 @@
         stub_kaltura
       end
 
-      it "has options for audio and video recording", priority: "1", test_id: 283754 do
+      it "has options for audio and video recording", priority: "1" do
         Speedgrader.visit(@course.id, @assignment.id)
 
         # check media comment
@@ -80,7 +80,7 @@
       expect(f("#comment_attachments")).not_to contain_css("input")
     end
 
-    it "creates a comment on assignment", priority: "1", test_id: 283754 do
+    it "creates a comment on assignment", priority: "1" do
       Speedgrader.visit(@course.id, @assignment.id)
 
       # add comment
@@ -90,7 +90,7 @@
       expect(Speedgrader.new_comment_text_area.text).to be_empty
     end
 
-    it 'displays attachments', test_id: 3058055, priority: "1" do
+    it 'displays attachments', priority: "1" do
       _filename, fullpath, _data = get_file("amazing_file.txt")
       Speedgrader.visit(@course.id, @assignment.id)
       Speedgrader.add_comment_attachment(fullpath)
@@ -100,7 +100,7 @@
       expect(Speedgrader.attachment_link).to be_displayed
     end
 
-    it "shows comment post time", priority: "1", test_id: 283755 do
+    it "shows comment post time", priority: "1" do
       Speedgrader.visit(@course.id, @assignment.id)
 
       # add comment
@@ -117,7 +117,7 @@
       expect(Speedgrader.fetch_comment_posted_at_by_index(0)).to include_text(expected_posted_at)
     end
 
-    it "properly shows avatar images only if avatars are enabled on the account", priority: "1", test_id: 283756 do
+    it "properly shows avatar images only if avatars are enabled on the account", priority: "1" do
       # enable avatars
       @account = Account.default
       @account.enable_service(:avatars)
@@ -139,7 +139,7 @@
         Speedgrader.uncheck_hide_student_name
       end
 
-      it "hides student names and avatar images", priority: "1", test_id: 283757 do
+      it "hides student names and avatar images", priority: "1" do
         # enable avatars
         @account = Account.default
         @account.enable_service(:avatars)
@@ -173,7 +173,7 @@
         @en.reactivate
       end
 
-      it "creates comments", test_id: 1407014, priority: "1" do
+      it "creates comments", priority: "1" do
         @teacher1.preferences = { gradebook_settings: { @course.id => { 'show_inactive_enrollments' => 'true' } } }
         @teacher1.save
 
@@ -241,13 +241,8 @@
     end
 
     describe 'saving a draft comment' do
-<<<<<<< HEAD
-      it 'when going to the next student', test_id: 1407005, priority: "1" do
-        expect {
-=======
       it 'when going to the next student', priority: "1" do
         expect do
->>>>>>> 2bda9f78
           Speedgrader.click_next_student_btn
           wait_for_ajaximations
         end.to change {
@@ -255,13 +250,8 @@
         }.by(1)
       end
 
-<<<<<<< HEAD
-      it 'when going to the previous student', test_id: 1407006, priority: "1" do
-        expect {
-=======
       it 'when going to the previous student', priority: "1" do
         expect do
->>>>>>> 2bda9f78
           Speedgrader.click_next_or_prev_student :previous
           wait_for_ajaximations
         end.to change {
@@ -269,13 +259,8 @@
         }.by(1)
       end
 
-<<<<<<< HEAD
-      it 'when choosing a student from the dropdown', test_id: 1407007, priority: "1" do
-        expect {
-=======
       it 'when choosing a student from the dropdown', priority: "1" do
         expect do
->>>>>>> 2bda9f78
           Speedgrader.select_student @student2
           wait_for_ajaximations
         end.to change {
@@ -283,13 +268,8 @@
         }.by(1)
       end
 
-<<<<<<< HEAD
-      it 'when going back to the assignment', test_id: 1407008, priority: "1" do
-        expect {
-=======
       it 'when going back to the assignment', priority: "1" do
         expect do
->>>>>>> 2bda9f78
           Speedgrader.assignment_link.click
           dismiss_alert
           wait_for_ajaximations
@@ -300,13 +280,13 @@
     end
 
     describe 'notice on auto-saving a draft comment' do
-      it 'is displayed', test_id: 1407009, priority: "1" do
+      it 'is displayed', priority: "1" do
         Speedgrader.click_next_student_btn
 
         expect(Speedgrader.comment_saved_alert).to be_displayed
       end
 
-      it 'can be dismissed', test_id: 1407010, priority: "1" do
+      it 'can be dismissed', priority: "1" do
         Speedgrader.click_next_student_btn
         wait_for_ajaximations
 
@@ -320,11 +300,11 @@
         Speedgrader.clear_new_comment
       end
 
-      it 'has an asterisk prepended to the comment', test_id: 1407011, priority: "1" do
+      it 'has an asterisk prepended to the comment', priority: "1" do
         expect(Speedgrader.draft_comment_markers.size).to eq(Speedgrader.draft_comments.size)
       end
 
-      it 'has a link to publish a comment for the teacher who is logged in', test_id: 1407012, priority: "1" do
+      it 'has a link to publish a comment for the teacher who is logged in', priority: "1" do
         comment_elements = Speedgrader.draft_comments
         comment_elements_by_author = {}
 
@@ -348,7 +328,7 @@
         Speedgrader.clear_new_comment
       end
 
-      it 'increases the number of published comments', test_id: 1407013, priority: "1" do
+      it 'increases the number of published comments', priority: "1" do
         skip_if_safari(:alert)
 
         expect do
@@ -481,7 +461,7 @@
       Speedgrader.visit(@course.id, @assignment.id)
     end
 
-    it 'does not allow non-group comments to be seen by group', priority: "1", test_id: 728596 do
+    it 'does not allow non-group comments to be seen by group', priority: "1" do
       Speedgrader.select_student(@student_1)
       expect(Speedgrader.comment_list).to include(@private_comment_1)
       expect(Speedgrader.comment_list).not_to include(@private_comment_2)
@@ -490,7 +470,7 @@
       expect(Speedgrader.comment_list).to include(@private_comment_2)
     end
 
-    it 'allows group-comments to be seen by whole group', priority: "1", test_id: 728611 do
+    it 'allows group-comments to be seen by whole group', priority: "1" do
       Speedgrader.select_student(@student_1)
       expect(Speedgrader.comment_list).to include(@group_comment_1)
       expect(Speedgrader.comment_list).to include(@group_comment_2)
