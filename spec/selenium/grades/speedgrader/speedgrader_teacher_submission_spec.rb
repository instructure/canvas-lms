# frozen_string_literal: true

#
# Copyright (C) 2012 - present Instructure, Inc.
#
# This file is part of Canvas.
#
# Canvas is free software: you can redistribute it and/or modify it under
# the terms of the GNU Affero General Public License as published by the Free
# Software Foundation, version 3 of the License.
#
# Canvas is distributed in the hope that it will be useful, but WITHOUT ANY
# WARRANTY; without even the implied warranty of MERCHANTABILITY or FITNESS FOR
# A PARTICULAR PURPOSE. See the GNU Affero General Public License for more
# details.
#
# You should have received a copy of the GNU Affero General Public License along
# with this program. If not, see <http://www.gnu.org/licenses/>.

require_relative '../../helpers/speed_grader_common'

describe "speed grader submissions" do
  include_context "in-process server selenium tests"
  include SpeedGraderCommon

  before do
    stub_kaltura

    course_with_teacher_logged_in
    outcome_with_rubric
    @assignment = @course.assignments.create(name: 'assignment with rubric', points_possible: 10)
    @association = @rubric.associate_with(@assignment, @course, purpose: 'grading')
  end

  context "as a teacher" do
<<<<<<< HEAD
    it "displays submission of first student and then second student", priority: "1", test_id: 283276 do
=======
    let(:student_3) { @course.enroll_student(unenrolled_user, enrollment_state: :active) }
    let(:unenrolled_user) { create_users(1, return_type: :record)[0] }

    it "displays submission of first student and then second student", priority: "1" do
>>>>>>> 0c292493
      student_submission

      # create initial data for second student
      @student_2 = User.create!(name: 'student 2')
      @student_2.register
      @student_2.pseudonyms.create!(unique_id: 'student2@example.com', password: 'qwertyuiop', password_confirmation: 'qwertyuiop')
      @course.enroll_user(@student_2, "StudentEnrollment", enrollment_state: 'active')
      @submission_2 = @assignment.submit_homework(@student_2, body: 'second student submission text')

      get "/courses/#{@course.id}/gradebook/speed_grader?assignment_id=#{@assignment.id}&student_id=#{@submission.student.id}"

      # check for assignment title
      expect(f('#assignment_url')).to include_text(@assignment.title)

      # check for assignment text in speed grader iframe
      check_first_student = -> do
        expect(f('#combo_box_container .ui-selectmenu-item-header')).to include_text(@student.name)
        in_frame 'speedgrader_iframe', '.is-inside-submission-frame' do
          expect(f('#main')).to include_text(@submission.body)
        end
      end

      check_second_student = -> do
        expect(f('#combo_box_container .ui-selectmenu-item-header')).to include_text(@student_2.name)
        in_frame 'speedgrader_iframe', '.is-inside-submission-frame' do
          expect(f('#main')).to include_text(@submission_2.body)
        end
      end

      if f('#combo_box_container .ui-selectmenu-item-header').text.include?(@student_2.name)
        check_second_student.call
        f('#gradebook_header .next').click
        wait_for_ajax_requests
        check_first_student.call
      else
        check_first_student.call
        f('#gradebook_header .next').click
        wait_for_ajax_requests
        check_second_student.call
      end
    end

    it "does not error if there are no submissions", priority: "2", test_id: 283277 do
      student_in_course
      get "/courses/#{@course.id}/gradebook/speed_grader?assignment_id=#{@assignment.id}"
      wait_for_ajax_requests
      expect(driver.execute_script("return INST.errorCount")).to eq 0
    end

    it "has a submission_history after a submitting a comment", priority: "1", test_id: 283278 do
      # a student without a submission
      @student_2 = User.create!(name: 'student 2')
      @student_2.register
      @student_2.pseudonyms.create!(unique_id: 'student2@example.com', password: 'qwertyuiop', password_confirmation: 'qwertyuiop')
      @course.enroll_user(@student_2, "StudentEnrollment", enrollment_state: 'active')

      get "/courses/#{@course.id}/gradebook/speed_grader?assignment_id=#{@assignment.id}"
      wait_for_ajax_requests

      # add comment
      f('#add_a_comment textarea').send_keys('grader comment')
      submit_form('#add_a_comment')
      expect(f('#comments > .comment')).to be_displayed
    end

    it "displays submission late notice message", priority: "1", test_id: 283279 do
      @assignment.due_at = Time.zone.now - 2.days
      @assignment.save!
      student_submission

      get "/courses/#{@course.id}/gradebook/speed_grader?assignment_id=#{@assignment.id}"

      expect(f('#submission_details')).to contain_css('.submission-late-pill')
    end

    it "does not display a late message if an assignment has been overridden", priority: "1", test_id: 283280 do
      @assignment.update_attribute(:due_at, Time.now - 2.days)
      override = @assignment.assignment_overrides.build
      override.due_at = Time.now + 2.days
      override.due_at_overridden = true
      override.set = @course.course_sections.first
      override.save!
      student_submission

      get "/courses/#{@course.id}/gradebook/speed_grader?assignment_id=#{@assignment.id}"

      expect(f('#submission_details')).not_to contain_css('.submission-late-pill')
    end

    it "displays no submission message if student does not make a submission", priority: "1", test_id: 283499 do
      @student = user_with_pseudonym(active_user: true, username: 'student@example.com', password: 'qwertyuiop')
      @course.enroll_user(@student, "StudentEnrollment", enrollment_state: 'active')

      get "/courses/#{@course.id}/gradebook/speed_grader?assignment_id=#{@assignment.id}"

      expect(f('#this_student_does_not_have_a_submission')).to be_displayed
    end

<<<<<<< HEAD
    let(:unenrolled_user) { create_users(1, return_type: :record)[0] }

    let(:student_3) { @course.enroll_student(unenrolled_user, enrollment_state: :active) }

    it "handles versions correctly", priority: "2", test_id: 283500 do
=======
    it "handles versions correctly", priority: "2" do
>>>>>>> 0c292493
      submission1 = student_submission(username: "student1@example.com", body: 'first student, first version')
      submission2 = student_submission(username: "student2@example.com", body: 'second student')
      student_3

      update_submission(submission1, 'first student, second version')
      get "/courses/#{@course.id}/gradebook/speed_grader?assignment_id=#{@assignment.id}"
      wait_for_ajaximations

      # The first user should have multiple submissions. We want to make sure we go through the first student
      # because the original bug was caused by a user with multiple versions putting data on the page that
      # was carried through to other students, ones with only 1 version.
      expect(f('#submission_to_view').find_elements(:css, 'option').length).to eq 2

      in_frame 'speedgrader_iframe', '.is-inside-submission-frame' do
        expect(f('#content')).to include_text('first student, second version')
      end

      click_option('#submission_to_view', '0', :value)
      wait_for_ajaximations

      in_frame 'speedgrader_iframe', '.is-inside-submission-frame' do
        wait_for_ajaximations
        expect(f('#content')).to include_text('first student, first version')
      end

      f('#gradebook_header .next').click
      wait_for_ajaximations

      # The second user just has one, and grading the user shouldn't trigger a page error.
      # (In the original bug, it would trigger a change on the select box for choosing submission versions,
      # which had another student's data in it, so it would try to load a version that didn't exist.)
      expect(f("#content")).not_to contain_css('#submission_to_view')
      f('#grade_container').find_element(:css, 'input').send_keys("5\n")
      wait_for_ajaximations

      in_frame 'speedgrader_iframe', '.is-inside-submission-frame' do
        expect(f('#content')).to include_text('second student')
      end

      expect(submission2.reload.score).to eq 5

      f('#gradebook_header .next').click
      wait_for_ajaximations

      expect(f('#this_student_does_not_have_a_submission')).to be_displayed
    end

    it "can start on a specific submission attempt" do
      submission1 = student_submission(username: "student1@example.com", body: 'first student, first version')
      submission2 = student_submission(username: "student2@example.com", body: 'second student, first version')

      update_submission(submission1, 'first student, second version')
      update_submission(submission2, 'second student, second version')

      get "/courses/#{@course.id}/gradebook/speed_grader?assignment_id=#{@assignment.id}&student_id=#{submission1.user.id}&attempt=1"
      wait_for_ajaximations

      in_frame 'speedgrader_iframe', '.is-inside-submission-frame' do
        wait_for_ajaximations
        expect(f('#content')).to include_text('first student, first version')
      end
      expect(f('#submission_not_newest_notice')).to be_displayed

      f(%Q{#students_selectmenu option[value="#{submission2.user.id}"]}).click

      in_frame 'speedgrader_iframe', '.is-inside-submission-frame' do
        wait_for_ajaximations
        expect(f('#content')).to include_text('second student, second version')
      end
      expect(f('#submission_not_newest_notice')).not_to be_displayed
    end

    it "leaves the full rubric open when switching submissions", priority: "1", test_id: 283501 do
      student_submission(username: "student1@example.com")
      student_submission(username: "student2@example.com")
      get "/courses/#{@course.id}/gradebook/speed_grader?assignment_id=#{@assignment.id}"

      expect(f('.toggle_full_rubric')).to be_displayed
      f('.toggle_full_rubric').click
      wait_for_ajaximations
      rubric = f('#rubric_full')
      expect(rubric).to be_displayed
      ff(".rating-description").select { |elt| elt.displayed? && elt.text == "Rockin'" }[0].click
      ff(".rating-description").select { |elt| elt.displayed? && elt.text == "Amazing" }[0].click
      expect(f("span[data-selenium='rubric_total']")).to include_text('8')
      f('#rubric_full .save_rubric_button').click
      wait_for_ajaximations
      f('.toggle_full_rubric').click
      wait_for_ajaximations

      expect(ff('td[data-testid="criterion-points"] input').first).to have_value('3')
      expect(ff('td[data-testid="criterion-points"] input').second).to have_value('5')
      f('#gradebook_header .next').click
      wait_for_ajaximations

      expect(f('#rubric_full')).to be_displayed
      expect(ffj('td[data-testid="criterion-points"] input:visible').first).to have_attribute("value", "")
      expect(ffj('td[data-testid="criterion-points"] input:visible').second).to have_attribute("value", "")

      f('#gradebook_header .prev').click
      wait_for_ajaximations

      expect(f('#rubric_full')).to be_displayed
      expect(ffj('td[data-testid="criterion-points"] input:visible').first).to have_attribute("value", "3")
      expect(ffj('td[data-testid="criterion-points"] input:visible').second).to have_attribute("value", "5")
    end

    it "should highlight submitted assignments and not non-submitted assignments for students", priority: "1"

    it "displays image submission in browser", priority: "1", test_id: 283503 do
      filename, fullpath, _data = get_file("graded.png")
      create_and_enroll_students(1)
      @assignment.submission_types = 'online_upload'
      @assignment.save!

      add_attachment_student_assignment(filename, @students[0], fullpath)

      get "/courses/#{@course.id}/gradebook/speed_grader?assignment_id=#{@assignment.id}"
      image_element = f('#iframe_holder img')
      if Attachment.local_storage?
        expect(image_element.attribute('src')).to include('download')
      else
        expect(image_element.attribute('src')).to include('amazonaws')
      end

      download_link = f('#submission_files_list .submission-file-download')
      expect(download_link).to be_displayed
      expect(download_link['href']).to include "/courses/#{@course.id}/assignments/#{@assignment.id}/submissions/#{@students[0].id}?download=#{@students[0].attachments.last.id}"

      delete_link = f('#submission_files_list .submission-file-delete')
      expect(delete_link).not_to be_displayed
    end

    it "deletes an attachment" do
      filename, fullpath, _data = get_file("graded.png")
      student_in_course(:user => user_with_pseudonym)
      @assignment.submission_types = 'online_upload'
      @assignment.save!
      add_attachment_student_assignment(filename, @student, fullpath)

      user_session(account_admin_user)
      get "/courses/#{@course.id}/gradebook/speed_grader?assignment_id=#{@assignment.id}"
      delete_link = f('#submission_files_list .submission-file-delete')
      expect(delete_link).to be_displayed
      delete_link.click
      driver.switch_to.alert.accept
      wait_for_ajax_requests
      expect(@student.attachments.last.filename).to eq 'file_removed.pdf'
    end

    it "displays word count for text submission" do
      Account.site_admin.enable_feature!(:word_count_in_speed_grader)
      student_submission

      get "/courses/#{@course.id}/gradebook/speed_grader?assignment_id=#{@assignment.id}&student_id=#{@submission.student.id}"

      # check for word count
      expect(f('#submission_word_count')).to include_text(@submission.word_count.to_s)
    end

    context "turnitin" do
      before do
        @assignment.turnitin_enabled = true
        @assignment.save!
      end

      it "displays a pending icon if submission status is pending", priority: "1", test_id: 283504 do
        student_submission
        set_turnitin_asset(@submission, { status: 'pending' })

        get "/courses/#{@course.id}/gradebook/speed_grader?assignment_id=#{@assignment.id}"
        wait_for_ajaximations

        turnitin_icon = f('#grade_container .submission_pending')
        expect(turnitin_icon).not_to be_nil
        turnitin_icon.click
        wait_for_ajaximations
        expect(f('#grade_container .turnitin_info')).not_to be_nil
      end

      it "displays a score if submission has a similarity score", priority: "1", test_id: 283505 do
        student_submission
        set_turnitin_asset(@submission, { similarity_score: 96, state: 'failure', status: 'scored' })

        get "/courses/#{@course.id}/gradebook/speed_grader?assignment_id=#{@assignment.id}"
        wait_for_ajaximations

        expect(f('#grade_container .turnitin_similarity_score')).to include_text "96%"
      end

      it "displays an error icon if submission status is error", priority: "2", test_id: 283506 do
        student_submission
        set_turnitin_asset(@submission, { status: 'error' })

        get "/courses/#{@course.id}/gradebook/speed_grader?assignment_id=#{@assignment.id}"
        wait_for_ajaximations

        turnitin_icon = f('#grade_container .submission_error')
        expect(turnitin_icon).not_to be_nil
        turnitin_icon.click
        wait_for_ajaximations
        expect(f('#grade_container .turnitin_info')).not_to be_nil
        expect(f('#grade_container .turnitin_resubmit_button')).not_to be_nil
      end

      it "shows turnitin score for attached files", priority: "1", test_id: 283507 do
        @user = user_with_pseudonym({ active_user: true, username: 'student@example.com', password: 'qwertyuiop' })
        attachment1 = @user.attachments.new filename: "homework1.doc"
        attachment1.content_type = "application/msword"
        attachment1.size = 10_093
        attachment1.save!
        attachment2 = @user.attachments.new filename: "homework2.doc"
        attachment2.content_type = "application/msword"
        attachment2.size = 10_093
        attachment2.save!

        create_enrollments @course, [@user]
        student_submission({ user: @user, submission_type: 'online_upload', attachments: [attachment1, attachment2], course: @course })
        set_turnitin_asset(attachment1, { similarity_score: 96, state: 'failure', status: 'scored' })
        set_turnitin_asset(attachment2, { status: 'pending' })

        get "/courses/#{@course.id}/gradebook/speed_grader?assignment_id=#{@assignment.id}"
        wait_for_ajaximations

        expect(ff('#submission_files_list .turnitin_similarity_score').map(&:text).join).to match(/96%/)
        expect(f('#submission_files_list .submission_pending')).not_to be_nil
      end

      it "successfully schedules resubmit when button is clicked", priority: "1", test_id: 283508 do
        account = @assignment.context.account
        account.update(turnitin_account_id: 'test_account',
                       turnitin_shared_secret: 'skeret',
                       settings: account.settings.merge(enable_turnitin: true))

        student_submission
        set_turnitin_asset(@submission, { status: 'error' })

        get "/courses/#{@course.id}/gradebook/speed_grader?assignment_id=#{@assignment.id}"
        wait_for_ajaximations

        f('#grade_container .submission_error').click
        wait_for_ajaximations
        expect_new_page_load { f('#grade_container .turnitin_resubmit_button').click }
        wait_for_ajaximations
        expect(Delayed::Job.find_by_tag('Submission#submit_to_turnitin')).not_to be_nil
        expect(f('#grade_container .submission_pending')).not_to be_nil
      end
    end

    context "LTI Plagiarism Platform" do
      before do
        @assignment.save!
      end

      it "displays a pending icon if submission status is pending", priority: "1" do
        student_submission
        @submission.originality_reports.create!(workflow_state: 'pending')

        get "/courses/#{@course.id}/gradebook/speed_grader?assignment_id=#{@assignment.id}"
        wait_for_ajaximations

        turnitin_icon = f('#grade_container .submission_pending')
        expect(turnitin_icon).not_to be_nil
        turnitin_icon.click
        wait_for_ajaximations
        expect(f('#grade_container .turnitin_info')).not_to be_nil
      end

      it "displays a score if submission has an originality report", priority: "1" do
        student_submission
        @submission.originality_reports.create!(originality_score: 96)

        get "/courses/#{@course.id}/gradebook/speed_grader?assignment_id=#{@assignment.id}"
        wait_for_ajaximations

        expect(f('#grade_container .turnitin_similarity_score')).to include_text "96%"
      end

      it "displays an error icon if submission status is error", priority: "2" do
        student_submission
        @submission.originality_reports.create!(workflow_state: 'error')

        @submission.assignment.turnitin_enabled = true
        @submission.assignment.save!

        get "/courses/#{@course.id}/gradebook/speed_grader?assignment_id=#{@assignment.id}"
        wait_for_ajaximations

        turnitin_icon = f('#grade_container .submission_error')
        expect(turnitin_icon).not_to be_nil
        turnitin_icon.click
        wait_for_ajaximations
        expect(f('#grade_container .turnitin_info')).not_to be_nil
        expect(f('#grade_container .turnitin_resubmit_button')).not_to be_nil
      end

      context 'when group is present' do
        let(:submission_one) { student_submission }
        let!(:group) do
          group = submission_one.assignment.course.groups.create!(name: 'group one')
          group.add_user(submission_one.user)
          submission_one.update!(group: group)
          group
        end

        it "displays a score if submission has an originality report", priority: "1" do
          report = submission_one.originality_reports.create!(originality_score: 96)
          report.copy_to_group_submissions!

          get "/courses/#{@course.id}/gradebook/speed_grader?assignment_id=#{@assignment.id}"
          wait_for_ajaximations

          expect(f('#grade_container .turnitin_similarity_score')).to include_text "96%"
        end
      end
    end
  end
end<|MERGE_RESOLUTION|>--- conflicted
+++ resolved
@@ -33,14 +33,10 @@
   end
 
   context "as a teacher" do
-<<<<<<< HEAD
-    it "displays submission of first student and then second student", priority: "1", test_id: 283276 do
-=======
     let(:student_3) { @course.enroll_student(unenrolled_user, enrollment_state: :active) }
     let(:unenrolled_user) { create_users(1, return_type: :record)[0] }
 
     it "displays submission of first student and then second student", priority: "1" do
->>>>>>> 0c292493
       student_submission
 
       # create initial data for second student
@@ -56,14 +52,14 @@
       expect(f('#assignment_url')).to include_text(@assignment.title)
 
       # check for assignment text in speed grader iframe
-      check_first_student = -> do
+      check_first_student = lambda do
         expect(f('#combo_box_container .ui-selectmenu-item-header')).to include_text(@student.name)
         in_frame 'speedgrader_iframe', '.is-inside-submission-frame' do
           expect(f('#main')).to include_text(@submission.body)
         end
       end
 
-      check_second_student = -> do
+      check_second_student = lambda do
         expect(f('#combo_box_container .ui-selectmenu-item-header')).to include_text(@student_2.name)
         in_frame 'speedgrader_iframe', '.is-inside-submission-frame' do
           expect(f('#main')).to include_text(@submission_2.body)
@@ -83,14 +79,14 @@
       end
     end
 
-    it "does not error if there are no submissions", priority: "2", test_id: 283277 do
+    it "does not error if there are no submissions", priority: "2" do
       student_in_course
       get "/courses/#{@course.id}/gradebook/speed_grader?assignment_id=#{@assignment.id}"
       wait_for_ajax_requests
       expect(driver.execute_script("return INST.errorCount")).to eq 0
     end
 
-    it "has a submission_history after a submitting a comment", priority: "1", test_id: 283278 do
+    it "has a submission_history after a submitting a comment", priority: "1" do
       # a student without a submission
       @student_2 = User.create!(name: 'student 2')
       @student_2.register
@@ -106,7 +102,7 @@
       expect(f('#comments > .comment')).to be_displayed
     end
 
-    it "displays submission late notice message", priority: "1", test_id: 283279 do
+    it "displays submission late notice message", priority: "1" do
       @assignment.due_at = Time.zone.now - 2.days
       @assignment.save!
       student_submission
@@ -116,7 +112,7 @@
       expect(f('#submission_details')).to contain_css('.submission-late-pill')
     end
 
-    it "does not display a late message if an assignment has been overridden", priority: "1", test_id: 283280 do
+    it "does not display a late message if an assignment has been overridden", priority: "1" do
       @assignment.update_attribute(:due_at, Time.now - 2.days)
       override = @assignment.assignment_overrides.build
       override.due_at = Time.now + 2.days
@@ -130,7 +126,7 @@
       expect(f('#submission_details')).not_to contain_css('.submission-late-pill')
     end
 
-    it "displays no submission message if student does not make a submission", priority: "1", test_id: 283499 do
+    it "displays no submission message if student does not make a submission", priority: "1" do
       @student = user_with_pseudonym(active_user: true, username: 'student@example.com', password: 'qwertyuiop')
       @course.enroll_user(@student, "StudentEnrollment", enrollment_state: 'active')
 
@@ -139,15 +135,7 @@
       expect(f('#this_student_does_not_have_a_submission')).to be_displayed
     end
 
-<<<<<<< HEAD
-    let(:unenrolled_user) { create_users(1, return_type: :record)[0] }
-
-    let(:student_3) { @course.enroll_student(unenrolled_user, enrollment_state: :active) }
-
-    it "handles versions correctly", priority: "2", test_id: 283500 do
-=======
     it "handles versions correctly", priority: "2" do
->>>>>>> 0c292493
       submission1 = student_submission(username: "student1@example.com", body: 'first student, first version')
       submission2 = student_submission(username: "student2@example.com", body: 'second student')
       student_3
@@ -211,7 +199,7 @@
       end
       expect(f('#submission_not_newest_notice')).to be_displayed
 
-      f(%Q{#students_selectmenu option[value="#{submission2.user.id}"]}).click
+      f(%(#students_selectmenu option[value="#{submission2.user.id}"])).click
 
       in_frame 'speedgrader_iframe', '.is-inside-submission-frame' do
         wait_for_ajaximations
@@ -220,7 +208,7 @@
       expect(f('#submission_not_newest_notice')).not_to be_displayed
     end
 
-    it "leaves the full rubric open when switching submissions", priority: "1", test_id: 283501 do
+    it "leaves the full rubric open when switching submissions", priority: "1" do
       student_submission(username: "student1@example.com")
       student_submission(username: "student2@example.com")
       get "/courses/#{@course.id}/gradebook/speed_grader?assignment_id=#{@assignment.id}"
@@ -230,8 +218,8 @@
       wait_for_ajaximations
       rubric = f('#rubric_full')
       expect(rubric).to be_displayed
-      ff(".rating-description").select { |elt| elt.displayed? && elt.text == "Rockin'" }[0].click
-      ff(".rating-description").select { |elt| elt.displayed? && elt.text == "Amazing" }[0].click
+      ff(".rating-description").find { |elt| elt.displayed? && elt.text == "Rockin'" }.click
+      ff(".rating-description").find { |elt| elt.displayed? && elt.text == "Amazing" }.click
       expect(f("span[data-selenium='rubric_total']")).to include_text('8')
       f('#rubric_full .save_rubric_button').click
       wait_for_ajaximations
@@ -257,7 +245,7 @@
 
     it "should highlight submitted assignments and not non-submitted assignments for students", priority: "1"
 
-    it "displays image submission in browser", priority: "1", test_id: 283503 do
+    it "displays image submission in browser", priority: "1" do
       filename, fullpath, _data = get_file("graded.png")
       create_and_enroll_students(1)
       @assignment.submission_types = 'online_upload'
@@ -314,7 +302,7 @@
         @assignment.save!
       end
 
-      it "displays a pending icon if submission status is pending", priority: "1", test_id: 283504 do
+      it "displays a pending icon if submission status is pending", priority: "1" do
         student_submission
         set_turnitin_asset(@submission, { status: 'pending' })
 
@@ -328,7 +316,7 @@
         expect(f('#grade_container .turnitin_info')).not_to be_nil
       end
 
-      it "displays a score if submission has a similarity score", priority: "1", test_id: 283505 do
+      it "displays a score if submission has a similarity score", priority: "1" do
         student_submission
         set_turnitin_asset(@submission, { similarity_score: 96, state: 'failure', status: 'scored' })
 
@@ -338,7 +326,7 @@
         expect(f('#grade_container .turnitin_similarity_score')).to include_text "96%"
       end
 
-      it "displays an error icon if submission status is error", priority: "2", test_id: 283506 do
+      it "displays an error icon if submission status is error", priority: "2" do
         student_submission
         set_turnitin_asset(@submission, { status: 'error' })
 
@@ -353,7 +341,7 @@
         expect(f('#grade_container .turnitin_resubmit_button')).not_to be_nil
       end
 
-      it "shows turnitin score for attached files", priority: "1", test_id: 283507 do
+      it "shows turnitin score for attached files", priority: "1" do
         @user = user_with_pseudonym({ active_user: true, username: 'student@example.com', password: 'qwertyuiop' })
         attachment1 = @user.attachments.new filename: "homework1.doc"
         attachment1.content_type = "application/msword"
@@ -376,7 +364,7 @@
         expect(f('#submission_files_list .submission_pending')).not_to be_nil
       end
 
-      it "successfully schedules resubmit when button is clicked", priority: "1", test_id: 283508 do
+      it "successfully schedules resubmit when button is clicked", priority: "1" do
         account = @assignment.context.account
         account.update(turnitin_account_id: 'test_account',
                        turnitin_shared_secret: 'skeret',
@@ -392,7 +380,7 @@
         wait_for_ajaximations
         expect_new_page_load { f('#grade_container .turnitin_resubmit_button').click }
         wait_for_ajaximations
-        expect(Delayed::Job.find_by_tag('Submission#submit_to_turnitin')).not_to be_nil
+        expect(Delayed::Job.find_by(tag: 'Submission#submit_to_turnitin')).not_to be_nil
         expect(f('#grade_container .submission_pending')).not_to be_nil
       end
     end
