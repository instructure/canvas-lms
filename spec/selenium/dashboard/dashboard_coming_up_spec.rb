--- conflicted
+++ resolved
@@ -27,7 +27,7 @@
       course_with_teacher_logged_in(:active_all => true)
     end
 
-    it "displays calendar events in the coming up list", priority: "1", test_id: 216392 do
+    it "displays calendar events in the coming up list", priority: "1" do
       calendar_event_model({
                              :title => "super fun party",
                              :description => 'celebrating stuff',
@@ -38,13 +38,8 @@
       expect(f('.events_list .event a')).to include_text(@event.title)
     end
 
-<<<<<<< HEAD
-    it "puts locked graded discussions / quizzes in the coming up list only", priority: "1", test_id: 216393 do
-      check_list_text = ->(list_element, text, should_have_text = true) do
-=======
     it "puts locked graded discussions / quizzes in the coming up list only", priority: "1" do
       check_list_text = lambda do |list_element, text, should_have_text = true|
->>>>>>> 2bda9f78
         if should_have_text
           expect(list_element).to include_text(text)
         else
@@ -72,7 +67,7 @@
       2.times { |i| check_list_text.call(coming_up_list, names[i]) }
     end
 
-    it "displays assignment in coming up list", priority: "1", test_id: 216394 do
+    it "displays assignment in coming up list", priority: "1" do
       due_date = Time.now.utc + 2.days
       @assignment = assignment_model({ :due_at => due_date, :course => @course })
       get "/"
@@ -82,7 +77,7 @@
       expect(event).to include_text(@course.short_name)
     end
 
-    it "displays quiz submissions with essay questions with points in coming up list", priority: "1", test_id: 216395 do
+    it "displays quiz submissions with essay questions with points in coming up list", priority: "1" do
       quiz_with_graded_submission([:question_data => { :id => 31,
                                                        :name => "Quiz Essay Question 1",
                                                        :question_type => 'essay_question',
