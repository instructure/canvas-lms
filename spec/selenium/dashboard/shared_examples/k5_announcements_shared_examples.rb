--- conflicted
+++ resolved
@@ -41,11 +41,6 @@
     keep_trying_for_attempt_times(attempts: 5, sleep_interval: 0.5) do
       expect(no_recent_announcements).to be_displayed
     end
-<<<<<<< HEAD
-
-    click_previous_announcement_button(0)
-=======
->>>>>>> 8ae2c262
 
     keep_trying_for_attempt_times(attempts: 5, sleep_interval: 0.5) do
       click_previous_announcement_button(0)
