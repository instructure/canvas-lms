--- conflicted
+++ resolved
@@ -61,11 +61,7 @@
       get "/courses/#{@course.id}"
       element = f('.NewUserTutorialTray')
       expect(element).to include_text("Home")
-<<<<<<< HEAD
-      expect(element).to include_text("Course landing page")
-=======
       expect(element).to include_text("Welcome your students")
->>>>>>> aad13753
       expect(element).to include_text("The Course Home Page is the first page students see")
       expect(element).to include_text("The Home Page can display the course participation activity stream")
     end
