--- conflicted
+++ resolved
@@ -75,11 +75,6 @@
       validate_pill("Submitted")
     end
 
-<<<<<<< HEAD
-    it "shows points possible for assignments only when restrict_quantitative_data? is falsy for user" do
-      @assignment.points_possible = 150
-      @assignment.save!
-=======
     it "shows points possible for graded items only when restrict_quantitative_data? is falsy for user" do
       @assignment.points_possible = 150
       @assignment.save!
@@ -106,7 +101,6 @@
       my_quiz.workflow_state = "available"
       my_quiz.save!
 
->>>>>>> a9d918a9
       # truthy feature flag
       Account.default.enable_feature! :restrict_quantitative_data
 
@@ -115,24 +109,16 @@
       Account.default.save!
 
       go_to_list_view
-<<<<<<< HEAD
-      expect(fj(".PlannerItem-styles__score:contains('150')")).to be_present
-=======
       expect(fj("div.planner-item:contains('#{@assignment.name}') .PlannerItem-styles__score").text).to eq "150 PTS"
       expect(fj("div.planner-item:contains('#{gd.title}') .PlannerItem-styles__score").text).to eq "150 PTS"
       expect(fj("div.planner-item:contains('#{my_quiz.title}') .PlannerItem-styles__score").text).to eq "1 PTS"
->>>>>>> a9d918a9
 
       # now truthy setting
       Account.default.settings[:restrict_quantitative_data] = { value: true, locked: true }
       Account.default.save!
 
       go_to_list_view
-<<<<<<< HEAD
-      expect(f("body")).not_to contain_jqcss(".PlannerItem-styles__score:contains('150')")
-=======
       expect(f("body")).not_to contain_jqcss(".PlannerItem-styles__score")
->>>>>>> a9d918a9
     end
 
     it "shows new grades tag for assignments that are graded", priority: "1" do
