--- conflicted
+++ resolved
@@ -635,15 +635,8 @@
       # truthy setting
       Account.default.settings[:restrict_quantitative_data] = { value: true, locked: true }
       Account.default.save!
-<<<<<<< HEAD
-
-      # truthy permission(since enabled is being "not"ed)
-      Account.default.role_overrides.create!(role: student_role, enabled: false, permission: "restrict_quantitative_data")
-      Account.default.reload
-=======
       @course2.restrict_quantitative_data = true
       @course2.save!
->>>>>>> aa91a358
 
       user_session(@student1)
       go_to_list_view
