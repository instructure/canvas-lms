# frozen_string_literal: true

#
# Copyright (C) 2021 - present Instructure, Inc.
#
# This file is part of Canvas.
#
# Canvas is free software: you can redistribute it and/or modify it under
# the terms of the GNU Affero General Public License as published by the Free
# Software Foundation, version 3 of the License.
#
# Canvas is distributed in the hope that it will be useful, but WITHOUT ANY
# WARRANTY; without even the implied warranty of MERCHANTABILITY or FITNESS FOR
# A PARTICULAR PURPOSE. See the GNU Affero General Public License for more
# details.
#
# You should have received a copy of the GNU Affero General Public License along
# with this program. If not, see <http://www.gnu.org/licenses/>.

require_relative "../../common"
require_relative "../pages/k5_dashboard_page"
require_relative "../pages/k5_dashboard_common_page"
require_relative "../pages/k5_grades_tab_page"
require_relative "../pages/k5_resource_tab_page"
require_relative "../../../helpers/k5_common"
require_relative "../../grades/setup/gradebook_setup"
require_relative "../pages/k5_important_dates_section_page"
require_relative "../shared_examples/k5_important_dates_shared_examples"
require_relative "../shared_examples/k5_announcements_shared_examples"

describe "student k5 dashboard" do
  include_context "in-process server selenium tests"
  include K5DashboardPageObject
  include K5DashboardCommonPageObject
  include K5GradesTabPageObject
  include K5ResourceTabPageObject
  include K5Common
  include GradebookSetup
  include K5ImportantDatesSectionPageObject

  before :once do
    student_setup
  end

  before do
    user_session @student
  end

  context "homeroom dashboard standard" do
    it "provides the homeroom dashboard tabs on dashboard" do
      get "/"

      expect(welcome_title).to be_present
      expect(homeroom_tab).to be_displayed
      expect(schedule_tab).to be_displayed
      expect(grades_tab).to be_displayed
      expect(resources_tab).to be_displayed
    end

    it "dashboard tabs are sticky when scrolling down on homeroom view" do
      create_courses(10, enroll_user: @student, return_type: :record)

      get "/"
      wait_for_ajaximations

      driver.execute_script("window.scrollTo(0, document.body.scrollHeight)")
      wait_for_ajaximations

      expect(welcome_title).to be_present
      expect(homeroom_tab).to be_displayed
    end
  end

  context "homeroom section" do
    it "shows no announcement creation button when there are no announcements" do
      get "/"

      expect(announcement_button_exists?).to be_falsey
    end

    it_behaves_like "k5 homeroom announcements"

    it_behaves_like "k5 homeroom announcements with multiple homerooms", :student
  end

  context "dashboard cards" do
    it "shows 1 assignment due today" do
      create_dated_assignment(@subject_course, "assignment three", Time.zone.today, 10)

      get "/"

      expect(subject_items_due(@subject_course_title)).to include_text("1 due today")
    end

    it "navigates to the planner for subject when due today is clicked", custom_timeout: 30 do
      create_dated_assignment(@subject_course, "assignment three", Time.zone.today, 10)

      get "/"

      expect(element_value_for_attr(subject_items_due(@subject_course_title), "href")).to include("/courses/#{@subject_course.id}?focusTarget=today#schedule")

      click_duetoday_subject_item(@subject_course_title)
      expect(driver.current_url).to include("/courses/#{@subject_course.id}#schedule")
    end

    it "shows 1 assignment missing today" do
      create_dated_assignment(@subject_course, "assignment three", 3.days.ago, 10)

      get "/"

      expect(subject_items_missing(@subject_course_title)).to include_text("1 missing")
    end

    it "navigates to the planner for subject when assignment missing clicked" do
      create_dated_assignment(@subject_course, "assignment three", 3.days.ago, 10)

      get "/"

      expect(subject_items_missing(@subject_course_title).attribute("href")).to include("/courses/#{@subject_course.id}?focusTarget=missing-items#schedule")

      click_missing_subject_item(@subject_course_title)
      expect(driver.current_url).to include("/courses/#{@subject_course.id}#schedule")
    end

    it "shows subject course on dashboard" do
      get "/"

      expect(element_exists?(course_card_selector(@course_name))).to be(false)
      expect(element_exists?(course_card_selector(@subject_course_title))).to be(true)
    end

    it "shows latest announcement on subject course card" do
      new_announcement(@subject_course, "K5 Let's do this", "So happy to see all of you.")
      announcement2 = new_announcement(@subject_course, "K5 Latest", "Let's get to work!")

      get "/"

      expect(course_card_announcement(announcement2.title)).to be_displayed
    end

    it "navigates to subject when subject card title is clicked" do
      get "/"

      subject_href = element_value_for_attr(subject_title_link(@subject_course_title), "href")
      navigate_to_subject(@subject_course_title)
      wait_for_ajaximations

      expect(driver.current_url).to eq(subject_href)
    end

    it "shows no assignments due today" do
      create_dated_assignment(@subject_course, "assignment three", 1.week.from_now(Time.zone.now), 10)

      get "/"

      expect(nothing_due(@subject_course_title)).to be_displayed
    end
  end

  context "schedule tab" do
    it "dashboard tabs are sticky when scrolling down on planner view" do
      5.times do
        create_dated_assignment(@subject_course, "old assignment", 1.week.from_now(Time.zone.now), 10)
      end

      get "/"
      select_schedule_tab
      wait_for_ajaximations

      driver.execute_script("window.scrollTo(0, document.body.scrollHeight)")
      wait_for_ajaximations

      expect(welcome_title).to be_present
      expect(homeroom_tab).to be_displayed
    end
  end

  context "homeroom dashboard student grades panel" do
    let(:math_subject_grade) { "75" }

    let(:assignment) { create_and_submit_assignment(@subject_course, "Assignment 1", "new assignment", 100) }
    let(:assignment_two) { create_and_submit_assignment(@subject_course, "Assignment 2", "new assignment 2", 100) }

    it "shows the grades panel with two courses" do
      subject_title2 = "Social Studies"
      course_with_student(active_all: true, user: @student, course_name: subject_title2)

      get "/#grades"

      expect(subject_grades_title(@subject_course_title)).to be_displayed
      expect(subject_grades_title(subject_title2)).to be_displayed
    end

    it "shows the grades in default percentage format" do
      assignment.grade_student(@student, grader: @homeroom_teacher, score: math_subject_grade, points_deducted: 0)

      get "/#grades"

      expect(subject_grade(math_subject_grade + "%")).to be_displayed
    end

    it "shows the grades with a different grading scheme" do
      grading_standard = create_grading_standard(@subject_course)
      @subject_course.update!(grading_standard_enabled: true, grading_standard_id: grading_standard.id)

      assignment.grade_student(@student, grader: @homeroom_teacher, score: math_subject_grade, points_deducted: 0)

      scheme_subject_grade = "You got this"
      get "/#grades"

      expect(subject_grade(scheme_subject_grade)).to be_displayed
    end

    it "shows the grades for a different grading period" do
      @course = @subject_course
      create_grading_periods("Fall Term")
      associate_course_to_term("Fall Term")
      assignment.update!(due_at: 1.week.ago)
      assignment.grade_student(@student, grader: @homeroom_teacher, score: "90", points_deducted: 0)
      assignment_two.update!(due_at: Time.zone.now)
      assignment_two.grade_student(@student, grader: @homeroom_teacher, score: "70", points_deducted: 0)

      get "/#grades"

      click_option(grading_period_dropdown_selector, "GP Ended")
      expect(subject_grade("90%")).to be_displayed
      click_option(grading_period_dropdown_selector, "GP Current")
      expect(subject_grade("70%")).to be_displayed
<<<<<<< HEAD
    end

    it "shows two dashes and empty progress bar if no grades are available for a course" do
      skip "FOO-3525 (10/6/2023)"
      get "/#grades"

      expect(subject_grade("--")).to be_displayed
      expect(grade_progress_bar("0")).to be_displayed
    end

    it "show the progress bar with the appropriate progress" do
      skip "FOO-3525 (10/6/2023)"
      assignment.grade_student(@student, grader: @homeroom_teacher, score: math_subject_grade, points_deducted: 0)

      get "/#grades"

      expect(grade_progress_bar(math_subject_grade)).to be_displayed
=======
>>>>>>> 70ef2fec
    end
  end

  context "homeroom dashboard resource panel" do
    it "shows the resource panel staff contacts" do
      course_with_ta(
        course: @homeroom_course,
        active_enrollment: 1
      )

      @ta.email = "ta_person@example.com"
      @ta.save!

      get "/"

      select_resources_tab

      expect(staff_heading(@teacher_name)).to be_displayed
      expect(instructor_role("Teacher")).to be_displayed

      expect(staff_heading(@ta.name)).to be_displayed
      expect(instructor_role("Teaching Assistant")).to be_displayed
    end

    it "shows the bio for a contact if the profiles are enabled" do
      @homeroom_course.account.settings[:enable_profiles] = true
      @homeroom_course.account.save!

      user_profile = @homeroom_teacher.profile

      bio = "teacher profile bio"
      title = "teacher profile title"

      user_profile.bio = bio
      user_profile.title = title
      user_profile.save!

      get "/#resources"

      expect(instructor_bio(bio)).to be_displayed
    end

    it "allows student to send message to teacher", custom_timeout: 30 do
      get "/#resources"

      click_message_button

      expect(message_modal_displayed?(@homeroom_teacher.name)).to be_truthy

      expect(is_send_available?).to be_falsey

      replace_content(subject_input, "need help")
      replace_content(message_input, "hey teach, I really need help with these fractions.")

      expect(is_send_available?).to be_truthy

      click_send_button

      wait_for_ajaximations

      expect(is_modal_gone?(@homeroom_teacher.name)).to be_truthy
      expect(Conversation.count).to eq(1)
    end

    it "allows student to cancel message to teacher" do
      get "/#resources"

      click_message_button

      expect(is_cancel_available?).to be_truthy

      replace_content(subject_input, "need help")
      replace_content(message_input, "hey teach, I really need help with these fractions.")

      click_cancel_button

      wait_for_ajaximations

      expect(is_modal_gone?(@homeroom_teacher.name)).to be_truthy
      expect(Conversation.count).to eq(0)
    end

    it "shows the Important Info for the main resources tab" do
      important_info_text = "Show me what you can do"
      create_important_info_content(@homeroom_course, important_info_text)

      get "/#resources"
      expect(important_info_content).to include_text(important_info_text)
    end

    it "shows the Important Info multiple homerooms for the main resources tab" do
      important_info_text1 = "Show me what you can do"
      important_info_text2 = "More homeroom info"
      create_important_info_content(@homeroom_course, important_info_text1)

      course_with_student(active_all: true, user: @student, course_name: "Second Homeroom")
      second_homeroom_course = Course.last
      second_homeroom_course.update!(homeroom_course: true)
      create_important_info_content(second_homeroom_course, important_info_text2)

      get "/#resources"

      expect(important_info_text_list[0]).to eq(important_info_text1)
      expect(important_info_text_list[1]).to eq(important_info_text2)
    end
  end

  context "homeroom dashboard resource panel LTI resources" do
    let(:lti_resource_name) { "Commons" }

    before :once do
      create_lti_resource(lti_resource_name)
    end

    it "shows the LTI resources for account and course on resources page" do
      get "/#resources"

      expect(k5_app_buttons[0].text).to eq lti_resource_name
    end

    it "shows course modal to choose which LTI resource context when button clicked", :ignore_js_errors do
      second_course_title = "Second Course"
      course_with_student(
        active_course: 1,
        active_enrollment: 1,
        course_name: second_course_title,
        user: @student
      )
      get "/#resources"

      click_k5_button(0)

      expect(course_selection_modal).to be_displayed
      expect(course_list.count).to eq(2)
    end
  end
end<|MERGE_RESOLUTION|>--- conflicted
+++ resolved
@@ -226,26 +226,6 @@
       expect(subject_grade("90%")).to be_displayed
       click_option(grading_period_dropdown_selector, "GP Current")
       expect(subject_grade("70%")).to be_displayed
-<<<<<<< HEAD
-    end
-
-    it "shows two dashes and empty progress bar if no grades are available for a course" do
-      skip "FOO-3525 (10/6/2023)"
-      get "/#grades"
-
-      expect(subject_grade("--")).to be_displayed
-      expect(grade_progress_bar("0")).to be_displayed
-    end
-
-    it "show the progress bar with the appropriate progress" do
-      skip "FOO-3525 (10/6/2023)"
-      assignment.grade_student(@student, grader: @homeroom_teacher, score: math_subject_grade, points_deducted: 0)
-
-      get "/#grades"
-
-      expect(grade_progress_bar(math_subject_grade)).to be_displayed
-=======
->>>>>>> 70ef2fec
     end
   end
 
