# frozen_string_literal: true

#
# Copyright (C) 2014 - present Instructure, Inc.
#
# This file is part of Canvas.
#
# Canvas is free software: you can redistribute it and/or modify it under
# the terms of the GNU Affero General Public License as published by the Free
# Software Foundation, version 3 of the License.
#
# Canvas is distributed in the hope that it will be useful, but WITHOUT ANY
# WARRANTY; without even the implied warranty of MERCHANTABILITY or FITNESS FOR
# A PARTICULAR PURPOSE. See the GNU Affero General Public License for more
# details.
#
# You should have received a copy of the GNU Affero General Public License along
# with this program. If not, see <http://www.gnu.org/licenses/>.

require_relative "../common"
require_relative "../helpers/notifications_common"
require_relative "../assignments/page_objects/assignment_create_edit_page"
require_relative "../helpers/items_assign_to_tray"

describe "dashboard" do
  include NotificationsCommon
  include ItemsAssignToTray

  include_context "in-process server selenium tests"

  context "as a teacher" do
    before do
      course_with_teacher_logged_in(active_cc: true)
    end

    it "validates the functionality of soft concluded courses on courses page", priority: "1" do
      term = EnrollmentTerm.new(name: "Super Term", start_at: 1.month.ago, end_at: 1.week.ago)
      term.root_account_id = @course.root_account_id
      term.save!
      c1 = @course
      c1.name = "a_soft_concluded_course"
      c1.update!(enrollment_term: term)
      c1.reload

      get "/courses"
      expect(fj("#past_enrollments_table a[href='/courses/#{@course.id}']")).to include_text(c1.name)
    end

    it "displays assignment to grade in to do list for a teacher", priority: "1" do
      assignment = assignment_model({ submission_types: "online_text_entry", course: @course })
      student = user_with_pseudonym(active_user: true, username: "student@example.com", password: "qwertyuiop")
      @course.enroll_user(student, "StudentEnrollment", enrollment_state: "active")
      assignment.reload
      assignment.submit_homework(student, { submission_type: "online_text_entry", body: "ABC" })
      assignment.reload
      enable_cache do
        get "/"

        # verify assignment is in to do list
        expect(f(".to-do-list > li")).to include_text("Grade " + assignment.title)
      end
    end

    context "render both to do lists" do
      before do
        @assignment = assignment_model({ submission_types: "online_text_entry", course: @course })
        student = user_with_pseudonym(active_user: true, username: "student@example.com", password: "qwertyuiop")
        @course.enroll_user(student, "StudentEnrollment", enrollment_state: "active")
        @assignment.reload
        @assignment.submit_homework(student, { submission_type: "online_text_entry", body: "ABC" })
        @assignment.reload
        @course.enroll_user(@teacher, "StudentEnrollment", enrollment_state: "active")
      end

      it "displays teacher to do list if user has both enrollments when the feature is disabled", priority: "1" do
        get "/"

        expect(f(".todo-list-header")).to include_text("To Do")
        expect(f(".to-do-list > li")).to include_text("Grade " + @assignment.title)
      end

      it "displays student and teacher to do lists if user has both enrollments when the feature is enabled", priority: "1" do
        Account.site_admin.enable_feature!(:render_both_to_do_lists)
        get "/"

        todo_headers = ff(".todo-list-header")
        expect(todo_headers[0]).to include_text("Student To Do")
        expect(todo_headers[1]).to include_text("Teacher To Do")
      end
    end

    it "is able to ignore an assignment until the next submission", priority: "1" do
      assignment = assignment_model({ submission_types: "online_text_entry", course: @course })
      student = user_with_pseudonym(active_user: true, username: "student@example.com", password: "qwertyuiop")
      student2 = user_with_pseudonym(active_user: true, username: "student2@example.com", password: "qwertyuiop")
      @course.enroll_user(student, "StudentEnrollment", enrollment_state: "active")
      @course.enroll_user(student2, "StudentEnrollment", enrollment_state: "active")
      assignment.reload
      assignment.submit_homework(student, { submission_type: "online_text_entry", body: "ABC" })
      assignment.reload
      enable_cache do
        get "/"

        ignore_link = f(".to-do-list .disable_item_link")
        expect(ignore_link["title"]).to include("Ignore until new submission")
        ignore_link.click
        wait_for_ajaximations
        expect(f("#content")).not_to contain_css(".to-do-list > li")

        get "/"

        expect(f("#content")).not_to contain_css(".to-do-list")
      end

      assignment.reload
      assignment.submit_homework(student2, { submission_type: "online_text_entry", body: "ABC" })
      assignment.reload
      enable_cache do
        get "/"

        expect(f(".to-do-list > li")).to include_text("Grade " + assignment.title)
      end
    end

    context "stream items" do
      before :once do
        setup_notification(@teacher, name: "Assignment Created")
      end

      it "shows an assignment stream item under Recent Activity in dashboard", priority: "1" do
        assignment_model({ submission_types: ["online_text_entry"], course: @course })
        get "/"
        f("#DashboardOptionsMenu_Container button").click
        fj('span[role="menuitemradio"]:contains("Recent Activity")').click
        find(".toggle-details").click
        expect(fj('.fake-link:contains("Unnamed")')).to be_present
      end

      # EVAL-3711 Remove this test when instui_nav feature flag is removed
      it "does not show an unpublished assignment under recent activity under dashboard", :ignore_js_errors do
        # manually creating assignment as assignment created through backend are published by default
        get "/courses/#{@course.id}/assignments"
        wait_for_ajaximations

        # create assignment
        f(".new_assignment").click
        wait_for_ajaximations
        f("#assignment_name").send_keys("unpublished assignment")
        f("input[type=checkbox][id=assignment_text_entry]").click

<<<<<<< HEAD
        if Account.site_admin.feature_enabled?(:selective_release_ui_api)
          formatted_date = format_date_for_view(1.day.from_now(Time.zone.now), "%m/%d/%Y")
          update_due_date(0, formatted_date)
        else
          f(".datePickerDateField[data-date-type='due_at']").send_keys(1.day.from_now)
        end
=======
        formatted_date = format_date_for_view(1.day.from_now(Time.zone.now), "%m/%d/%Y")
        update_due_date(0, formatted_date)
>>>>>>> 0539a086

        expect_new_page_load { f(".btn-primary[type=submit]").click }
        wait_for_ajaximations

        get "/"
        f("#DashboardOptionsMenu_Container button").click
        fj('span[role="menuitemradio"]:contains("Recent Activity")').click
        expect(f(".no_recent_messages")).to be_truthy
      end

      it "does not show an unpublished assignment under recent activity under dashboard with the instui nav feature flag on", :ignore_js_errors do
        @course.root_account.enable_feature!(:instui_nav)
        # manually creating assignment as assignment created through backend are published by default
        get "/courses/#{@course.id}/assignments"
        wait_for_ajaximations

        # create assignment
        f("[data-testid='new_assignment_button']").click
        wait_for_ajaximations
        f("#assignment_name").send_keys("unpublished assignment")
        f("input[type=checkbox][id=assignment_text_entry]").click

<<<<<<< HEAD
        if Account.site_admin.feature_enabled?(:selective_release_ui_api)
          formatted_date = format_date_for_view(1.day.from_now(Time.zone.now), "%m/%d/%Y")
          update_due_date(0, formatted_date)
        else
          f(".datePickerDateField[data-date-type='due_at']").send_keys(1.day.from_now)
        end
=======
        formatted_date = format_date_for_view(1.day.from_now(Time.zone.now), "%m/%d/%Y")
        update_due_date(0, formatted_date)
>>>>>>> 0539a086

        expect_new_page_load { f(".btn-primary[type=submit]").click }
        wait_for_ajaximations

        get "/"
        f("#DashboardOptionsMenu_Container button").click
        fj('span[role="menuitemradio"]:contains("Recent Activity")').click
        expect(f(".no_recent_messages")).to be_truthy
      end
    end

    context "moderation to do" do
      before do
        @teacher = @user
        @student = student_in_course(course: @course, active_all: true).user
        @assignment = @course.assignments.create!(
          title: "some assignment",
          submission_types: ["online_text_entry"],
          moderated_grading: true,
          grader_count: 2,
          final_grader: @teacher
        )
        @assignment.submit_homework(@student, body: "submission")
      end

      it "shows assignments needing moderation" do
        enable_cache do
          Timecop.freeze(1.minute.from_now) do
            get "/"
            expect(f(".to-do-list")).to_not include_text("Moderate #{@assignment.title}")
          end

          Timecop.freeze(2.minutes.from_now) do
            # create a provisional grade
            @assignment.grade_student(@student, grade: "1", grader: @teacher, provisional: true)

            run_jobs # touching admins is done in a delayed job

            get "/"
            expect(f(".to-do-list")).to include_text("Moderate #{@assignment.title}")
          end

          Timecop.freeze(3.minutes.from_now) do
            @assignment.update_attribute(:grades_published_at, Time.now.utc)
            @teacher.clear_cache_key(:todo_list) # would be done by the publishing endpoint

            get "/"
            expect(f(".to-do-list")).to_not include_text("Moderate #{@assignment.title}")
          end
        end
      end

      it "is able to ignore assignments needing moderation until next provisional grade change" do
        @assignment.grade_student(@student, grade: "1", grader: @teacher, provisional: true)
        pg = @assignment.provisional_grades.first

        enable_cache do
          get "/"

          ff(".to-do-list .disable_item_link").each do |link|
            expect(link["title"]).to include("Ignore until new mark")
            link.click
            wait_for_ajaximations
          end

          expect(f("#content")).not_to contain_css(".to-do-list > li")

          get "/"

          expect(f("#content")).not_to contain_css(".to-do-list")
        end

        pg.save! # reload

        enable_cache do
          get "/"
          expect(f(".to-do-list")).to include_text("Moderate #{@assignment.title}")
        end
      end
    end

    describe "Todo Ignore Options Focus Management" do
      before do
        assignment = assignment_model({ submission_types: "online_text_entry", course: @course })
        @student = user_with_pseudonym(active_user: true, username: "student@example.com", password: "qwertyuiop")
        @course.enroll_user(@student, "StudentEnrollment", enrollment_state: "active")
        assignment.submit_homework(@student, { submission_type: "online_text_entry", body: "ABC" })
      end

      def all_todo_links
        ff(".to-do-list .disable_item_link")
      end

      it "focuses on the previous ignore link after ignoring a todo item", custom_timeout: 25, priority: "1" do
        skip("LS-3421 -- multiple attempts not working here either")
        assignment2 = assignment_model({ submission_types: "online_text_entry", course: @course })
        assignment2.submit_homework(@student, { submission_type: "online_text_entry", body: "Number2" })
        enable_cache do
          get "/"

          all_todo_links.last.click
          wait_for_ajaximations

          max_attempts = 5
          num_attempts = 1

          until all_todo_links.count == 1 || num_attempts == max_attempts
            puts "Getting all todo links count attempt #{num_attempts}"
            all_todo_links.last.click
            wait_for_ajaximations

            num_attempts += 1
          end

          expect(all_todo_links.count).to eq(1)
          check_element_has_focus(all_todo_links.first)
        end
      end

      it "focuses on the 'To Do' header if there are no other todo items", custom_timeout: 25, priority: "1" do
        skip("LS-3421 flaky -- won't update on page properly")
        enable_cache do
          get "/"

          f(".to-do-list .disable_item_link").click
          wait_for_animations

          max_attempts = 5
          num_attempts = 1

          until element_exists?(".to-do-list .disable_item_link") == false || num_attempts == max_attempts
            puts "Getting all todo links count attempt #{num_attempts}"
            f(".to-do-list .disable_item_link").click
            wait_for_animations
            num_attempts += 1
          end

          check_element_has_focus(f(".todo-list-header"))
        end
      end
    end

    it "does not display assignment to grade in to do list for a designer", priority: "1" do
      course_with_designer_logged_in(active_all: true)
      assignment = assignment_model({ submission_types: "online_text_entry", course: @course })
      student = user_with_pseudonym(active_user: true, username: "student@example.com", password: "qwertyuiop")
      @course.enroll_user(student, "StudentEnrollment", enrollment_state: "active")
      assignment.reload
      assignment.submit_homework(student, { submission_type: "online_text_entry", body: "ABC" })
      assignment.reload
      enable_cache do
        get "/"

        expect(f("#content")).not_to contain_css(".to-do-list")
      end
    end

    it "shows submitted essay quizzes in the todo list", priority: "1" do
      quiz_title = "new quiz"
      student_in_course(active_all: true)
      q = @course.quizzes.create!(title: quiz_title)
      q.quiz_questions.create!(question_data: { id: 31, name: "Quiz Essay Question 1", question_type: "essay_question", question_text: "qq1", points_possible: 10 })
      q.generate_quiz_data
      q.workflow_state = "available"
      q.save
      q.reload
      qs = q.generate_submission(@user)
      qs.mark_completed
      qs.submission_data = { "question_31" => "<p>abeawebawebae</p>", "question_text" => "qq1" }
      Quizzes::SubmissionGrader.new(qs).grade_submission
      get "/"

      todo_list = f(".to-do-list")
      expect(todo_list).not_to be_nil
      expect(todo_list).to include_text(quiz_title)
    end

    context "todo link" do
      before do
        assignment = assignment_model({ submission_types: "online_text_entry", course: @course })
        student = user_with_pseudonym(active_user: true, username: "student@example.com", password: "qwertyuiop")
        @course.enroll_user(student, "StudentEnrollment", enrollment_state: "active")
        assignment.reload
        assignment.submit_homework(student, { submission_type: "online_text_entry", body: "ABC" })
        assignment.reload
      end

      it "opens in a new tab if open_todos_in_new_tab is enabled" do
        @teacher.enable_feature!(:open_todos_in_new_tab)
        enable_cache do
          get "/"
          link = f(".to-do-list > li > a")
          expect(link.attribute("target")).to eq("_blank")
        end
      end

      it "opens in same tab if open_todos_in_new_tab is disabled" do
        @teacher.disable_feature!(:open_todos_in_new_tab)
        enable_cache do
          get "/"
          link = f(".to-do-list > li > a")
          expect(link.attribute("target")).to be_empty
        end
      end
    end

    context "course menu customization" do
      it "always has a link to the courses page (with customizations)", priority: "1" do
        course_with_teacher({ user: @user, active_course: true, active_enrollment: true })

        get "/"

        f("#global_nav_courses_link").click
        expect(fj('[aria-label="Courses tray"] a:contains("All Courses")')).to be_present
      end
    end
  end

  context "as a teacher in an unpublished course" do
    before do
      course_with_teacher_logged_in(active_course: false)
    end

    it "does not show an unpublished assignment for an unpublished course", priority: "2" do
      name = "venkman"
      due_date = Time.zone.now.utc + 2.days
      assignment = @course.assignments.create(name:,
                                              submission_types: "online",
                                              due_at: due_date,
                                              lock_at: 1.week.from_now,
                                              unlock_at: due_date)

      get "/"
      expect(f(".coming_up")).to include_text(name)

      assignment.unpublish
      get "/"
      expect(f(".coming_up")).not_to include_text(name)
    end
  end
end<|MERGE_RESOLUTION|>--- conflicted
+++ resolved
@@ -148,17 +148,8 @@
         f("#assignment_name").send_keys("unpublished assignment")
         f("input[type=checkbox][id=assignment_text_entry]").click
 
-<<<<<<< HEAD
-        if Account.site_admin.feature_enabled?(:selective_release_ui_api)
-          formatted_date = format_date_for_view(1.day.from_now(Time.zone.now), "%m/%d/%Y")
-          update_due_date(0, formatted_date)
-        else
-          f(".datePickerDateField[data-date-type='due_at']").send_keys(1.day.from_now)
-        end
-=======
         formatted_date = format_date_for_view(1.day.from_now(Time.zone.now), "%m/%d/%Y")
         update_due_date(0, formatted_date)
->>>>>>> 0539a086
 
         expect_new_page_load { f(".btn-primary[type=submit]").click }
         wait_for_ajaximations
@@ -181,17 +172,8 @@
         f("#assignment_name").send_keys("unpublished assignment")
         f("input[type=checkbox][id=assignment_text_entry]").click
 
-<<<<<<< HEAD
-        if Account.site_admin.feature_enabled?(:selective_release_ui_api)
-          formatted_date = format_date_for_view(1.day.from_now(Time.zone.now), "%m/%d/%Y")
-          update_due_date(0, formatted_date)
-        else
-          f(".datePickerDateField[data-date-type='due_at']").send_keys(1.day.from_now)
-        end
-=======
         formatted_date = format_date_for_view(1.day.from_now(Time.zone.now), "%m/%d/%Y")
         update_due_date(0, formatted_date)
->>>>>>> 0539a086
 
         expect_new_page_load { f(".btn-primary[type=submit]").click }
         wait_for_ajaximations
