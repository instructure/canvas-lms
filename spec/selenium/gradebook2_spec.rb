--- conflicted
+++ resolved
@@ -971,11 +971,7 @@
         expect(f('iframe.post-grades-frame')).to be_displayed
       end
 
-<<<<<<< HEAD
-      it "should hide post grades lti button when section selected" do
-=======
       it "should hide post grades lti button when section selected", priority: "1", test_id: 248027 do
->>>>>>> caf5d634
         create_post_grades_tool
 
         get "/courses/#{@course.id}/gradebook2"
@@ -989,11 +985,7 @@
         expect(f('button.external-tools-dialog')).not_to be_displayed
       end
 
-<<<<<<< HEAD
-      it "should show as drop down menu when multiple tools are installed" do
-=======
       it "should show as drop down menu when multiple tools are installed", priority: "1", test_id: 244920 do
->>>>>>> caf5d634
         (0...10).each do |i|
           create_post_grades_tool(name: "test tool #{i}")
         end
@@ -1008,11 +1000,7 @@
         expect(f('iframe.post-grades-frame')).to be_displayed
       end
 
-<<<<<<< HEAD
-      it "should hide post grades lti dropdown when section selected" do
-=======
       it "should hide post grades lti dropdown when section selected", priority: "1", test_id: 248027 do
->>>>>>> caf5d634
         (0...10).each do |i|
           create_post_grades_tool(name: "test tool #{i}")
         end
@@ -1028,11 +1016,7 @@
         expect(f('button#post_grades')).not_to be_displayed
       end
 
-<<<<<<< HEAD
-      it "should show as drop down menu with an ellipsis when too many tools are installed" do
-=======
       it "should show as drop down menu with an ellipsis when too many tools are installed", priority: "1", test_id: 244961 do
->>>>>>> caf5d634
         (0...11).each do |i|
           create_post_grades_tool(name: "test tool #{i}")
         end
