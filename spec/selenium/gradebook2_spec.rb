--- conflicted
+++ resolved
@@ -605,8 +605,5 @@
       test_n_students @page_size * 2 + 1
     end
   end
-<<<<<<< HEAD
-=======
-
->>>>>>> fe8419f2
+
 end