--- conflicted
+++ resolved
@@ -75,7 +75,6 @@
         let!(:assignment_without_due_at) do
           @course.assignments.create! title: "No Due Date"
         end
-<<<<<<< HEAD
 
         it "admins should be able to edit", priority: "1", test_id: 210014 do
           get "/courses/#{@course.id}/gradebook2"
@@ -84,16 +83,6 @@
           expect(uneditable_cells).to_not be_present
         end
 
-=======
-
-        it "admins should be able to edit", priority: "1", test_id: 210014 do
-          get "/courses/#{@course.id}/gradebook2"
-
-          expect(gradebook_header).to include_text("No Due Date")
-          expect(uneditable_cells).to_not be_present
-        end
-
->>>>>>> 996023a7
         it "teachers should be able to edit", priority: "1", test_id: 210015 do
           sign_in_as_a_teacher
 
