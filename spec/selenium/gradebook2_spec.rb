require File.expand_path(File.dirname(__FILE__) + '/helpers/gradebook2_common')

describe "gradebook2" do
  it_should_behave_like "gradebook2 selenium tests"

  before (:each) do
    data_setup
  end

  it "should not show 'not-graded' assignments" do
    get "/courses/#{@course.id}/gradebook2"
    wait_for_ajaximations

    f('.slick-header-columns').should_not include_text(@ungraded_assignment.title)
  end

  def filter_student(text)
    f('.gradebook_filter input').send_keys text
  end

  def get_visible_students
    ff('.student-name')
  end

  it 'should filter students' do
    get "/courses/#{@course.id}/gradebook2"
    wait_for_ajaximations
    get_visible_students.length.should == @all_students.size
    filter_student 'student 1'
    sleep 1 # InputFilter has a delay
    visible_students = get_visible_students
    visible_students.length.should == 1
    visible_students[0].text.should == 'student 1'
  end

  it "should link to a student's grades page" do
    get "/courses/#{@course.id}/gradebook2"
    wait_for_ajaximations
    els = ff('.student-name')
    links = els.map { |e| URI.parse(e.find_element(:css, 'a').attribute('href')).path }
    expected_links = @all_students.map { |s| "/courses/#{@course.id}/grades/#{s.id}" }
    links.should == expected_links
  end

  it "should not show 'not-graded' assignments" do
    f('#gradebook_grid .slick-header').should_not include_text(@ungraded_assignment.title)
  end

  it "should notify user that no updates are made if default grade assignment doesn't change anything" do
    get "/courses/#{@course.id}/gradebook2"

    ##
    # borrowed this code from set_default_grade method. not calling it directly because
    # we need to assert the content of the alert box.
    open_assignment_options(0)
    f('[data-action="setDefaultGrade"]').click
    dialog = fj('.ui-dialog:visible')
    f('.grading_value').send_keys(5)
    submit_dialog(dialog, '.ui-button')
    keep_trying_until do
      driver.switch_to.alert.should_not be_nil
      driver.switch_to.alert.text.should == 'None to Update'
      driver.switch_to.alert.dismiss
      true
    end
    driver.switch_to.default_content
  end

  it "should validate correct number of students showing up in gradebook" do
    get "/courses/#{@course.id}/gradebook2"
    wait_for_ajaximations

    ff('.student-name').count.should == @course.students.count
  end

  it "should not show concluded enrollments in active courses by default" do
    @student_1.enrollments.find_by_course_id(@course.id).conclude

    @course.students.count.should == @all_students.size - 1
    @course.all_students.count.should == @all_students.size

    get "/courses/#{@course.id}/gradebook2"
    wait_for_ajaximations

    ff('.student-name').count.should == @course.students.count

    # select the option and we'll now show concluded
    expect_new_page_load { open_gradebook_settings(driver.find_element(:css, 'label[for="show_concluded_enrollments"]')) }
    wait_for_ajaximations

    driver.find_elements(:css, '.student-name').count.should == @course.all_students.count
  end

  it "should show concluded enrollments in concluded courses by default" do
    @course.complete!

    @course.students.count.should == 0
    @course.all_students.count.should == @all_students.size

    get "/courses/#{@course.id}/gradebook2"
    wait_for_ajaximations
    driver.find_elements(:css, '.student-name').count.should == @course.all_students.count

    # the checkbox should fire an alert rather than changing to not showing concluded
    expect_fired_alert { open_gradebook_settings(driver.find_element(:css, 'label[for="show_concluded_enrollments"]')) }
    driver.find_elements(:css, '.student-name').count.should == @course.all_students.count
  end

  it "should show students sorted by their sortable_name" do
    get "/courses/#{@course.id}/gradebook2"
    wait_for_ajaximations

    dom_names = ff('.student-name').map(&:text)
    dom_names.should == @all_students.map(&:name)
  end

  it "should not show student avatars until they are enabled" do
    get "/courses/#{@course.id}/gradebook2"
    wait_for_ajaximations

    ff('.student-name').length.should == @all_students.size
    ff('.avatar img').length.should == 0

    @account = Account.default
    @account.enable_service(:avatars)
    @account.save!
    @account.service_enabled?(:avatars).should be_true
    get "/courses/#{@course.id}/gradebook2"
    wait_for_ajaximations

    ff('.student-name').length.should == @all_students.size
    ff('.avatar img').length.should == @all_students.size
  end


  it "should allow showing only a certain section" do
    get "/courses/#{@course.id}/gradebook2"
    wait_for_ajaximations
    # grade the first assignment
    edit_grade(f('#gradebook_grid [row="0"] .l0'), 0)
    edit_grade(f('#gradebook_grid [row="1"] .l0'), 1)

    button = f('#section_to_show')
    button.should include_text "All Sections"
    switch_to_section(@other_section)
    button.should include_text @other_section.name
    validate_cell_text(f('#gradebook_grid [row="0"] .l0'), '1')

    # verify that it remembers the section to show across page loads
    get "/courses/#{@course.id}/gradebook2"
    wait_for_ajaximations
    button = f('#section_to_show')
    button.should include_text @other_section.name
    validate_cell_text(f('#gradebook_grid [row="0"] .l0'), '1')

    # now verify that you can set it back
    switch_to_section()
    button.should include_text "All Sections"
    # validate all grades (i.e. submissions) were loaded
    validate_cell_text(f('#gradebook_grid [row="0"] .l0'), '0')
    validate_cell_text(f('#gradebook_grid [row="1"] .l0'), '1')
  end


  it "should handle muting/unmuting correctly" do
    get "/courses/#{@course.id}/gradebook2"
    wait_for_ajaximations

    toggle_muting(@second_assignment)
    fj(".slick-header-column[id*='assignment_#{@second_assignment.id}'] .muted").should be_displayed
    @second_assignment.reload.should be_muted

    # reload the page and make sure it remembered the setting
    get "/courses/#{@course.id}/gradebook2"
    wait_for_ajaximations
    fj(".slick-header-column[id*='assignment_#{@second_assignment.id}'] .muted").should be_displayed

    # make sure you can un-mute
    toggle_muting(@second_assignment)
    fj(".slick-header-column[id*='assignment_#{@second_assignment.id}'] .muted").should be_nil
    @second_assignment.reload.should_not be_muted
  end

  context "concluded course" do
    before do
      @course.complete!

      get "/courses/#{@course.id}/gradebook2"
      wait_for_ajaximations
    end

    it "should not allow editing grades" do
      cell = driver.find_element(:css, '#gradebook_grid [row="0"] .l0')
      cell.text.should == '10'
      cell.click
      ff('.grade', cell).should be_blank
    end

    it "should hide mutable actions from the menu" do
      open_gradebook_settings do |menu|
        ff("a.gradebook_upload_link", menu).should be_blank
        ff("a.set_group_weights", menu).should be_blank
      end
    end
  end

  it "should validate that gradebook settings is displayed when button is clicked" do
    get "/courses/#{@course.id}/gradebook2"
    wait_for_ajaximations

    open_gradebook_settings
  end

  it "should validate posting a comment to a graded assignment" do
    comment_text = "This is a new comment!"

    get "/courses/#{@course.id}/gradebook2"
    wait_for_ajaximations

    dialog = open_comment_dialog
    set_value(dialog.find_element(:id, "add_a_comment"), comment_text)
    f("form.submission_details_add_comment_form.clearfix > button.button").click
    wait_for_ajaximations

    #make sure it is still there if you reload the page
    refresh_page
    wait_for_ajaximations

    comment = open_comment_dialog.find_element(:css, '.comment')
    comment.should include_text(comment_text)
  end

  it "should let you post a group comment to a group assignment" do
    group_assignment = @course.assignments.create!({
                                                       :title => 'group assignment',
                                                       :due_at => (Time.now + 1.week),
                                                       :points_possible => ASSIGNMENT_3_POINTS,
                                                       :submission_types => 'online_text_entry',
                                                       :assignment_group => @group,
                                                       :group_category => GroupCategory.create!(:name => "groups", :context => @course),
                                                       :grade_group_students_individually => true
                                                   })
    project_group = group_assignment.group_category.groups.create!(:name => 'g1', :context => @course)
    project_group.users << @student_1
    project_group.users << @student_2

    comment_text = "This is a new group comment!"

    get "/courses/#{@course.id}/gradebook2"
    wait_for_ajaximations

    dialog = open_comment_dialog(3)
    set_value(dialog.find_element(:id, "add_a_comment"), comment_text)
    dialog.find_element(:id, "group_comment").click
    f("form.submission_details_add_comment_form.clearfix > button.button").click
    wait_for_ajaximations

    #make sure it's on the other student's submission
    comment = open_comment_dialog(3, 1).find_element(:css, '.comment')
    comment.should include_text(comment_text)
  end

  it "should validate assignment details" do
    submissions_count = @second_assignment.submissions.count.to_s + ' submissions'

    get "/courses/#{@course.id}/gradebook2"
    wait_for_ajaximations

    open_assignment_options(1)
    f('[data-action="showAssignmentDetails"]').click
    wait_for_ajaximations
    details_dialog = f('#assignment-details-dialog')
    details_dialog.should be_displayed
    table_rows = ff('#assignment-details-dialog-stats-table tr')
    table_rows[3].find_element(:css, 'td').text.should == submissions_count
  end

  it "should not throw an error when setting the default grade when concluded enrollments exist" do
    pending("bug 7413 - Error assigning default grade for all students when one student's enrollment has been concluded.") do
      conclude_and_unconclude_course
      3.times { student_in_course }

      get "/courses/#{@course.id}/gradebook2"
      wait_for_ajaximations

      #TODO - when show concluded enrollments fix goes in we probably have to add that code right here
      #for the test to work correctly

      set_default_grade(2, 5)
      grade_grid = f('#gradebook_grid')
      @course.student_enrollments.each_with_index do |e, n|
        next if e.completed?
        find_slick_cells(n, grade_grid)[2].text.should == 5
      end
    end
  end

  it "should give a quiz submission 30 extra seconds before making it late" do
    submission = Submission.last
    assignment = submission.assignment
    assignment.update_attribute(:due_at, Time.now)
    submission.update_attribute(:submitted_at, assignment.due_at + 30.seconds)
    submission.update_attribute(:submission_type, 'online_quiz')

    get "/courses/#{@course.id}/gradebook2"
    wait_for_ajaximations
    ff('.late').count.should == 0
  end

  describe "message students who" do
    it "should send messages" do
      message_text = "This is a message"

      get "/courses/#{@course.id}/gradebook2"
      wait_for_ajaximations

      open_assignment_options(2)
      f('[data-action="messageStudentsWho"]').click
      expect {
        message_form = f('#message_assignment_recipients')
        message_form.find_element(:css, '#body').send_keys(message_text)
        submit_form(message_form)
        wait_for_ajax_requests
      }.to change(ConversationMessage, :count).by_at_least(2)
    end

<<<<<<< HEAD
=======
    it "should only send messages to students who have not submitted and have not been graded" do
      # student 1 submitted but not graded yet
      @third_submission = @third_assignment.submit_homework(@student_1, :body => ' student 1 submission assignment 4')
      @third_submission.save!

      # student 2 graded without submission (turned in paper by hand)
      @third_assignment.grade_student(@student_2, :grade => 42)

      # student 3 has neither submitted nor been graded

      message_text = "This is a message"
      get "/courses/#{@course.id}/gradebook2"
      wait_for_ajaximations
      open_assignment_options(2)
      f('[data-action="messageStudentsWho"]').click
      expect {
        message_form = f('#message_assignment_recipients')
        click_option('#message_assignment_recipients .message_types', "Haven't submitted yet")
        message_form.find_element(:css, '#body').send_keys(message_text)
        submit_form(message_form)
        wait_for_ajax_requests
      }.to change {ConversationMessage.count(:conversation_id)}.by(1)
    end

>>>>>>> 4a491cc4
    it "should send messages when 'Scored more than' X points" do
      message_text = "This is a message"
      get "/courses/#{@course.id}/gradebook2"
      wait_for_ajaximations

      open_assignment_options(1)
      f('[data-action="messageStudentsWho"]').click
      expect {
        message_form = f('#message_assignment_recipients')
        click_option('#message_assignment_recipients .message_types', 'Scored more than')
        message_form.find_element(:css, '.cutoff_score').send_keys('3')  # both assignments have score of 5
        message_form.find_element(:css, '#body').send_keys(message_text)
        submit_form(message_form)
        wait_for_ajax_requests
      }.to change(ConversationMessage, :count).by_at_least(2)
    end

    it "should have a 'Haven't been graded' option" do
      # student 2 has submitted assignment 3, but it hasn't been graded
      submission = @third_assignment.submit_homework(@student_2, :body => 'student 2 submission assignment 3')
      submission.save!

      get "/courses/#{@course.id}/gradebook2"
      wait_for_ajaximations
      # set grade for first student, 3rd assignment
      edit_grade(f('#gradebook_grid [row="0"] .l2'), 0)
      open_assignment_options(2)

      # expect dialog to show 1 more student with the "Haven't been graded" option
      f('[data-action="messageStudentsWho"]').click
      visible_students = ffj('.student_list li:visible')
      visible_students.size.should == 1
      visible_students[0].text.strip.should == STUDENT_NAME_3
      click_option('#message_assignment_recipients .message_types', "Haven't been graded")
      visible_students = ffj('.student_list li:visible')
      visible_students.size.should == 2
      visible_students[0].text.strip.should == STUDENT_NAME_2
      visible_students[1].text.strip.should == STUDENT_NAME_3
    end
  end


  it "should handle multiple enrollments correctly" do
    @course.enroll_student(@student_1, :section => @other_section, :allow_multiple_enrollments => true)

    get "/courses/#{@course.id}/gradebook2"
    wait_for_ajaximations

    meta_cells = find_slick_cells(0, f('.grid-canvas'))
    meta_cells[0].should include_text @course.default_section.display_name
    meta_cells[0].should include_text @other_section.display_name

    switch_to_section(@course.default_section)
    meta_cells = find_slick_cells(0, f('.grid-canvas'))
    meta_cells[0].should include_text STUDENT_NAME_1

    switch_to_section(@other_section)
    meta_cells = find_slick_cells(0, f('.grid-canvas'))
    meta_cells[0].should include_text STUDENT_NAME_1
  end

  it "should display for users with only :view_all_grades permissions" do
    user_logged_in
    RoleOverride.create!(:enrollment_type => 'CustomAdmin',
                         :permission => 'view_all_grades',
                         :context => Account.default,
                         :enabled => true)
    AccountUser.create!(:user => @user,
                        :account => Account.default,
                        :membership_type => 'CustomAdmin')

    get "/courses/#{@course.id}/gradebook2"
    wait_for_ajaximations
    ff('.ui-state-error').count.should == 0
  end

  it "should display for users with only :manage_grades permissions" do
    user_logged_in
    RoleOverride.create!(:enrollment_type => 'CustomAdmin',
                         :permission => 'manage_grades',
                         :context => Account.default,
                         :enabled => true)
    AccountUser.create!(:user => @user,
                        :account => Account.default,
                        :membership_type => 'CustomAdmin')

    get "/courses/#{@course.id}/gradebook2"
    wait_for_ajaximations
    ff('.ui-state-error').count.should == 0
  end

  it "should include student view student for grading" do
    @fake_student = @course.student_view_student
    @fake_submission = @first_assignment.submit_homework(@fake_student, :body => 'fake student submission')

    get "/courses/#{@course.id}/gradebook2"
    wait_for_ajaximations

    ff('.student-name').map(&:text).join(" ").should match @fake_student.name
  end

  it "should not include non-graded group assignment in group total" do
    graded_assignment = @course.assignments.create!({
                                                        :title => 'group assignment 1',
                                                        :due_at => (Time.now + 1.week),
                                                        :points_possible => 10,
                                                        :submission_types => 'online_text_entry',
                                                        :assignment_group => @group,
                                                        :group_category => GroupCategory.create!(:name => 'groups', :context => @course),
                                                        :grade_group_students_individually => true
                                                    })
    group_assignment = @course.assignments.create!({
                                                       :title => 'group assignment 2',
                                                       :due_at => (Time.now + 1.week),
                                                       :points_possible => 0,
                                                       :submission_types => 'not_graded',
                                                       :assignment_group => @group,
                                                       :group_category => GroupCategory.create!(:name => 'groups', :context => @course),
                                                       :grade_group_students_individually => true
                                                   })
    project_group = group_assignment.group_category.groups.create!(:name => 'g1', :context => @course)
    project_group.users << @student_1
    #project_group.users << @student_2
    graded_assignment.submissions.create(:user => @student)
    graded_assignment.grade_student @student_1, :grade => 10 # 10 points possible
    group_assignment.submissions.create(:user => @student)
    group_assignment.grade_student @student_1, :grade => 2 # 0 points possible

    get "/courses/#{@course.id}/gradebook2"
    wait_for_ajaximations
    f('#gradebook_grid [row="0"] .assignment-group-cell .percentage').should include_text('100%') # otherwise 108%
    f('#gradebook_grid [row="0"] .total-cell .percentage').should include_text('100%') # otherwise 108%
  end

  it "should hide and show student names" do

    def toggle_hiding_students
      keep_trying_until do
        f('#gradebook_settings').click
        student_toggle = f('.student_names_toggle')
        student_toggle.should be_displayed
        student_toggle.click
        true
      end
    end

    get "/courses/#{@course.id}/gradebook2"
    wait_for_ajaximations

    toggle_hiding_students
    fj('.student-name:visible').should be_nil
    ffj('.student-placeholder:visible').length.should be > 0

    toggle_hiding_students
    ffj('.student-name:visible').length.should be > 0
    fj('.student-placeholder:visible').should be_nil
  end

  context "turnitin" do
    it "should show turnitin data" do
      s1 = @first_assignment.submit_homework(@student_1, :submission_type => 'online_text_entry', :body => 'asdf')
      s1.update_attribute :turnitin_data, {"submission_#{s1.id}" => {:similarity_score => 0.0, :web_overlap => 0.0, :publication_overlap => 0.0, :student_overlap => 0.0, :state => 'none'}}
      a = attachment_model(:context => @student_2, :content_type => 'text/plain')
      s2 = @first_assignment.submit_homework(@student_2, :submission_type => 'online_upload', :attachments => [a])
      s2.update_attribute :turnitin_data, {"attachment_#{a.id}" => {:similarity_score => 1.0, :web_overlap => 5.0, :publication_overlap => 0.0, :student_overlap => 0.0, :state => 'acceptable'}}

      get "/courses/#{@course.id}/gradebook2"
      wait_for_ajaximations
      icons = ffj('.gradebook-cell-turnitin')
      icons.size.should == 2

      # make sure it appears in each submission dialog
      icons.each do |icon|
        cell = icon.find_element(:xpath, '..')
        driver.action.move_to(cell).perform
        cell.find_element(:css, "a").click
        wait_for_ajaximations
        fj('.turnitin_similarity_score:visible').should be_present
        fj('.ui-icon-closethick:visible').click
      end
    end
  end

end<|MERGE_RESOLUTION|>--- conflicted
+++ resolved
@@ -324,8 +324,6 @@
       }.to change(ConversationMessage, :count).by_at_least(2)
     end
 
-<<<<<<< HEAD
-=======
     it "should only send messages to students who have not submitted and have not been graded" do
       # student 1 submitted but not graded yet
       @third_submission = @third_assignment.submit_homework(@student_1, :body => ' student 1 submission assignment 4')
@@ -350,7 +348,6 @@
       }.to change {ConversationMessage.count(:conversation_id)}.by(1)
     end
 
->>>>>>> 4a491cc4
     it "should send messages when 'Scored more than' X points" do
       message_text = "This is a message"
       get "/courses/#{@course.id}/gradebook2"
