# frozen_string_literal: true

#
# Copyright (C) 2019 - present Instructure, Inc.
#
# This file is part of Canvas.
#
# Canvas is free software: you can redistribute it and/or modify it under
# the terms of the GNU Affero General Public License as published by the Free
# Software Foundation, version 3 of the License.
#
# Canvas is distributed in the hope that it will be useful, but WITHOUT ANY
# WARRANTY; without even the implied warranty of MERCHANTABILITY or FITNESS FOR
# A PARTICULAR PURPOSE. See the GNU Affero General Public License for more
# details.
#
# You should have received a copy of the GNU Affero General Public License along
# with this program. If not, see <http://www.gnu.org/licenses/>.

require_relative "../../common"

module ModulesIndexPage
  #------------------------------ Selectors -----------------------------

  def all_collapsed_modules_selector
    ".context_module.collapsed_module:not(#context_module_blank)"
  end

  def all_expanded_modules_selector
    ".context_module:not(.collapsed_module):not(#context_module_blank)"
  end

  def expand_collapse_all_button_selector
    "#expand_collapse_all"
  end

  def collapse_module_link_selector(module_id)
    ".collapse_module_link[aria-controls='context_module_content_#{module_id}']"
  end

  def context_module_selector(module_id)
    "#context_module_#{module_id}"
  end

  def delete_card_button_selector
    "[data-testid = 'delete-card-button']"
  end

  def expand_module_link_selector(module_id)
    ".expand_module_link[aria-controls='context_module_content_#{module_id}']"
  end

  def manage_module_item_assign_to_selector(module_item_id)
    "#context_module_item_#{module_item_id} .module-item-assign-to-link"
  end

  def module_item_copy_to_selector(module_item_id)
    "#context_module_item_#{module_item_id} .module_item_copy_to"
  end

  def module_item_copy_to_tray_selector
    "[role='dialog'][aria-label='Copy To...']"
  end

  def manage_module_item_indent_selector(module_item_id)
    "#context_module_item_#{module_item_id} .indent_item_link"
  end

  def module_create_button_selector
    "//button[.//*[contains(text(), 'Create a new Module')]]"
  end

  def module_content_selector(module_id)
    "#context_module_content_#{module_id}"
  end

  def module_items_selector(module_id)
    "#context_module_content_#{module_id} .context_module_item"
  end

  def module_item_selector(module_item_id)
    "#context_module_item_#{module_item_id}"
  end

  def module_item_duplicate_selector(module_item_id)
    "#context_module_item_#{module_item_id} .duplicate_item_link"
  end

  def module_item_move_selector(module_item_id)
    "#context_module_item_#{module_item_id} .move_module_item_link"
  end

  def module_item_send_to_selector(module_item_id)
    "#context_module_item_#{module_item_id} .module_item_send_to"
  end

  def module_item_move_tray_selector
    "[role='dialog'][aria-label='Move Module Item']"
  end

<<<<<<< HEAD
=======
  def module_item_page_button_selector(module_id, button_text)
    "//*[@id = 'context_module_#{module_id}']//button[.//*[contains(text(), '#{button_text}')]]"
  end

>>>>>>> 2bd5305a
  def new_module_link_selector
    ".add_module_link"
  end

  def no_context_modules_message_selector
    "#no_context_modules_message"
  end

  def pagination_selector(module_id)
    "[data-testid='module-#{module_id}-pagination']"
  end

  def pill_message_selector(module_id)
    "#context_module_#{module_id} .requirements_message li"
  end

  def require_sequential_progress_selector(module_id)
    "#context_module_#{module_id} .module_header_items .require_sequential_progress"
  end

  def send_to_dialog_selector
    "[role='dialog'][aria-label='Send To...']"
  end

  def unlock_details_selector(module_id)
    "#context_module_content_#{module_id} .unlock_details"
  end

  def module_publish_button_selector(module_id)
    "#context_module_#{module_id} div.module-publish-icon button"
  end

  def publish_module_and_items_option_selector
    "button:contains('Publish module and all items')"
  end

  def unpublish_module_and_items_option_selector
    "button:contains('Unpublish module and all items')"
  end

  def published_module_icon_selector(module_id)
    "#context_module_#{module_id} .module_header_items svg[name='IconPublish']"
  end

  def unpublished_module_icon_selector(module_id)
    "#context_module_#{module_id} .module_header_items svg[name='IconUnpublished']"
  end

  def all_modules_selector
    "#context_modules .context_module:not(#context_module_blank)"
  end

  def duplicate_module_button_selector(context_module)
    "#context_module_#{context_module.id} a.duplicate_module_link"
  end

  def module_index_menu_tool_link_selector(tool_text)
    "[role=menuitem]:contains('#{tool_text}')"
  end

  def view_assign_to_link_selector
    ".view_assign_link"
  end

  def show_all_or_less_button_selector
    ".show-all-or-less-button"
  end

  def show_all_button_selector
    ".show-all-or-less-button.show-all"
  end

  def show_less_button_selector
    ".show-all-or-less-button.show-less"
  end

  #------------------------------ Elements ------------------------------
<<<<<<< HEAD
=======

>>>>>>> 2bd5305a
  def expand_collapse_all_button
    f(expand_collapse_all_button_selector)
  end

  def collapse_module_link(module_id)
    f(collapse_module_link_selector(module_id))
  end

  def context_module(module_id)
    f(context_module_selector(module_id))
  end

  def all_context_modules
    ff(".context_module:not(#context_module_blank)")
  end

  def collapsed_module(module_id)
    f("#context_module_#{module_id}.collapsed_module")
  end

  def all_collapsed_modules
    ff(all_collapsed_modules_selector)
  rescue
    []
  end

  def all_expanded_modules
    ff(all_expanded_modules_selector)
  rescue
    []
  end

  def delete_card_button
    ff(delete_card_button_selector)
  end

  def expand_module_link(module_id)
    f(expand_module_link_selector(module_id))
  end

  def manage_module_item_assign_to(module_item_id)
    f(manage_module_item_assign_to_selector(module_item_id))
  end

  def manage_module_item_indent(module_item_id)
    f(manage_module_item_indent_selector(module_item_id))
  end

  def modules_index_settings_button
    fj("[role=button]:contains('Modules Settings')")
  end

  def module_index_menu_tool_link(tool_text)
    fj(module_index_menu_tool_link_selector(tool_text))
  end

  def module_item_copy_to(module_item_id)
    f(module_item_copy_to_selector(module_item_id))
  end

  def module_create_button
    fxpath(module_create_button_selector)
  end

  def module_content(module_id)
    f(module_content_selector(module_id))
  end

  def module_item(module_item_id)
    f(module_item_selector(module_item_id))
  end

<<<<<<< HEAD
=======
  def module_item_page_button(module_id, button_text)
    fxpath(module_item_page_button_selector(module_id, button_text))
  end

>>>>>>> 2bd5305a
  def module_item_duplicate(module_item_id)
    f(module_item_duplicate_selector(module_item_id))
  end

  def module_item_move(module_item_id)
    f(module_item_move_selector(module_item_id))
  end

  def module_item_move_tray
    f(module_item_move_tray_selector)
  end

<<<<<<< HEAD
=======
  def module_item_name_selector(course_id, module_number)
    "//a[@title='#{course_id}:#{module_number}']"
  end

>>>>>>> 2bd5305a
  def module_item_send_to(module_item_id)
    f(module_item_send_to_selector(module_item_id))
  end

  def module_row(module_id)
    f("#context_module_#{module_id}")
  end

  def module_settings_menu(module_id)
    module_row(module_id).find_element(:css, "ul[role='menu']")
  end

  def module_index_settings_menu
    f(".module_index_tools ul[role=menu]")
  end

  def new_module_link
    f(new_module_link_selector)
  end

  def no_context_modules_message
    f(no_context_modules_message_selector)
  end

  def pagination(module_id)
    f(pagination_selector(module_id))
  end

  def pill_message(module_id)
    f(pill_message_selector(module_id))
  end

  def require_sequential_progress(module_id)
    f(require_sequential_progress_selector(module_id))
  end

  def tool_dialog
    f("div[role='dialog']")
  end

  def tool_dialog_header
    f("div[role='dialog'] h2")
  end

  def tool_dialog_iframe
    f(".tool_launch")
  end

  def view_assign
    ff(".view_assign")
  end

  def manage_module_button(context_module)
    f("#context_module_#{context_module.id} .module_header_items button[aria-label='Manage #{context_module.name}']")
  end

  def manage_module_item_button(module_item)
    f("#context_module_item_#{module_item.id} .al-trigger")
  end

  def add_module_item_button(context_module)
    f("#context_module_#{context_module.id} .add_module_item_link")
  end

  def duplicate_module_button(context_module)
    f(duplicate_module_button_selector(context_module))
  end

  def unlock_details(module_id)
    f(unlock_details_selector(module_id))
  end

  def module_publish_button(module_id)
    f(module_publish_button_selector(module_id))
  end

  def publish_module_and_items_option
    fj(publish_module_and_items_option_selector)
  end

  def unpublish_module_and_items_option
    fj(unpublish_module_and_items_option_selector)
  end

  def published_module_icon(module_id)
    f(published_module_icon_selector(module_id))
  end

  def unpublished_module_icon(module_id)
    f(unpublished_module_icon_selector(module_id))
  end

  def all_modules
    ff(all_modules_selector)
  end

  def show_all_button
    f(show_all_button_selector)
  end

  def show_less_button
    f(show_less_button_selector)
  end

  #------------------------------ Actions ------------------------------
  def visit_modules_index_page(course_id)
    get "/courses/#{course_id}/modules"
  end

  def add_new_module_item(context_module, type, name)
    add_module_item_button(context_module).click
    f("#add_module_item_select").click
    f("#add_module_item_select option[value=\"#{type}\"]").click
    f("##{type}s_select option[value=\"new\"]").click
    replace_content(f("##{type}s_select input.item_title"), name)
    fj(".add_item_button:visible").click
    wait_for_ajax_requests
  end

  def big_course_setup
<<<<<<< HEAD
    course_modules = create_modules(3)
    course_assignments = create_assignments([@course.id], 30)

    9.times do |i|
      course_modules[0].add_item({ type: "Assignment", id: course_assignments[i + 21] }, nil, position: i + 1)
=======
    course_modules = create_modules(3, true)
    course_assignments = create_assignments([@course.id], 70)

    51.times do |i|
      course_modules[0].add_item({ type: "Assignment", id: course_assignments[i] }, nil, position: i + 1)
>>>>>>> 2bd5305a
      course_modules[0].save!
    end

    10.times do |i|
<<<<<<< HEAD
      course_modules[1].add_item({ type: "Assignment", id: course_assignments[i] }, nil, position: i + 1)
      course_modules[1].save!
    end

    11.times do |i|
      course_modules[2].add_item({ type: "Assignment", id: course_assignments[i + 10] }, nil, position: i + 1)
=======
      course_modules[1].add_item({ type: "Assignment", id: course_assignments[i + 51] }, nil, position: i + 1)
      course_modules[1].save!
    end

    9.times do |i|
      course_modules[2].add_item({ type: "Assignment", id: course_assignments[i + 61] }, nil, position: i + 1)
>>>>>>> 2bd5305a
      course_modules[2].save!
    end

    course_modules
  end

  def click_delete_card_button(button_number)
    delete_card_button[button_number].click
  end

  def click_manage_module_item_assign_to(module_item)
    manage_module_item_assign_to(module_item.id).click
  end

<<<<<<< HEAD
=======
  def click_module_item_page_button(module_id, button_text)
    module_item_page_button(module_id, button_text).click
  end

>>>>>>> 2bd5305a
  def click_module_item_copy_to(module_item)
    module_item_copy_to(module_item.id).click
  end

  def click_module_item_duplicate(module_item)
    module_item_duplicate(module_item.id).click
  end

  def click_module_item_move(module_item)
    module_item_move(module_item.id).click
  end

  def click_module_item_send_to(module_item)
    module_item_send_to(module_item.id).click
  end

  def click_manage_module_item_indent(module_item)
    manage_module_item_indent(module_item.id).click
  end

  def click_module_create_button
    module_create_button.click
  end

  def click_new_module_link
    new_module_link.click
  end

  def copy_to_tray_exists?
    element_exists?(module_item_copy_to_tray_selector)
  end

  def pagination_exists?(module_id)
    element_exists?(pagination_selector(module_id))
  end

  def module_content_style(module_id)
    element_value_for_attr(module_content(module_id), "style")
  end

<<<<<<< HEAD
=======
  def module_item_exists?(course_id, module_item_id)
    element_exists?(module_item_name_selector(course_id, module_item_id), true)
  end

>>>>>>> 2bd5305a
  def move_tray_exists?
    element_exists?(module_item_move_tray_selector)
  end

  def send_to_dialog_exists?
    element_exists?(send_to_dialog_selector)
  end

  def retrieve_assignment_content_tag(content_module, assignment)
    ContentTag.where(context_module_id: content_module.id, content_type: "Assignment", content_id: assignment.id)
  end

  # method to scroll to the top of the modules page, especially for the canvas for elementary pages that
  # have a collapsing head that hides content.
  def scroll_to_the_top_of_modules_page
    where_to_scroll = element_exists?("#student-view-btn") ? "#student-view-btn" : "#easy_student_view"
    scroll_to(f(where_to_scroll))
    wait_for_ajaximations
  end

  def scroll_to_module(module_name)
    scroll_to(f("[aria-label='Manage #{module_name}']"))
  end

  def publish_module_and_items(module_id)
    module_publish_button(module_id).click
    publish_module_and_items_option.click
    wait_for_ajax_requests
  end

  def unpublish_module_and_items(module_id)
    module_publish_button(module_id).click
    unpublish_module_and_items_option.click
    wait_for_ajax_requests
  end

  def click_on_edit_item_link(tag_id)
    f("#context_module_item_#{tag_id} .al-trigger").click
    fj(".edit_item_link:visible").click
  end

  def click_on_duplicate_item_link(tag_id)
    f("#context_module_item_#{tag_id} .al-trigger").click
    fj(".duplicate_item_link:visible").click
  end

  def check_estimated_duration_in_editor(exists, visible)
    expect(element_exists?(".ui-dialog")).to be_truthy
    if exists
      expect(element_exists?("#estimated_duration_edit")).to be_truthy
      if visible
        expect(f("#estimated_duration_edit")).to be_displayed
      else
        expect(f("#estimated_duration_edit")).not_to be_displayed
      end
    else
      expect(element_exists?("#estimated_duration_edit")).to be_falsey
    end
  end

  def close_editor_dialog
    fj(".ui-dialog-titlebar-close:visible").click
  end

  def save_edit_item_form
    form = f("#edit_item_form")
    form.submit
    wait_for_ajaximations
  end
end<|MERGE_RESOLUTION|>--- conflicted
+++ resolved
@@ -98,13 +98,10 @@
     "[role='dialog'][aria-label='Move Module Item']"
   end
 
-<<<<<<< HEAD
-=======
   def module_item_page_button_selector(module_id, button_text)
     "//*[@id = 'context_module_#{module_id}']//button[.//*[contains(text(), '#{button_text}')]]"
   end
 
->>>>>>> 2bd5305a
   def new_module_link_selector
     ".add_module_link"
   end
@@ -182,10 +179,7 @@
   end
 
   #------------------------------ Elements ------------------------------
-<<<<<<< HEAD
-=======
-
->>>>>>> 2bd5305a
+
   def expand_collapse_all_button
     f(expand_collapse_all_button_selector)
   end
@@ -258,13 +252,10 @@
     f(module_item_selector(module_item_id))
   end
 
-<<<<<<< HEAD
-=======
   def module_item_page_button(module_id, button_text)
     fxpath(module_item_page_button_selector(module_id, button_text))
   end
 
->>>>>>> 2bd5305a
   def module_item_duplicate(module_item_id)
     f(module_item_duplicate_selector(module_item_id))
   end
@@ -277,13 +268,10 @@
     f(module_item_move_tray_selector)
   end
 
-<<<<<<< HEAD
-=======
   def module_item_name_selector(course_id, module_number)
     "//a[@title='#{course_id}:#{module_number}']"
   end
 
->>>>>>> 2bd5305a
   def module_item_send_to(module_item_id)
     f(module_item_send_to_selector(module_item_id))
   end
@@ -404,38 +392,21 @@
   end
 
   def big_course_setup
-<<<<<<< HEAD
-    course_modules = create_modules(3)
-    course_assignments = create_assignments([@course.id], 30)
-
-    9.times do |i|
-      course_modules[0].add_item({ type: "Assignment", id: course_assignments[i + 21] }, nil, position: i + 1)
-=======
     course_modules = create_modules(3, true)
     course_assignments = create_assignments([@course.id], 70)
 
     51.times do |i|
       course_modules[0].add_item({ type: "Assignment", id: course_assignments[i] }, nil, position: i + 1)
->>>>>>> 2bd5305a
       course_modules[0].save!
     end
 
     10.times do |i|
-<<<<<<< HEAD
-      course_modules[1].add_item({ type: "Assignment", id: course_assignments[i] }, nil, position: i + 1)
-      course_modules[1].save!
-    end
-
-    11.times do |i|
-      course_modules[2].add_item({ type: "Assignment", id: course_assignments[i + 10] }, nil, position: i + 1)
-=======
       course_modules[1].add_item({ type: "Assignment", id: course_assignments[i + 51] }, nil, position: i + 1)
       course_modules[1].save!
     end
 
     9.times do |i|
       course_modules[2].add_item({ type: "Assignment", id: course_assignments[i + 61] }, nil, position: i + 1)
->>>>>>> 2bd5305a
       course_modules[2].save!
     end
 
@@ -450,13 +421,10 @@
     manage_module_item_assign_to(module_item.id).click
   end
 
-<<<<<<< HEAD
-=======
   def click_module_item_page_button(module_id, button_text)
     module_item_page_button(module_id, button_text).click
   end
 
->>>>>>> 2bd5305a
   def click_module_item_copy_to(module_item)
     module_item_copy_to(module_item.id).click
   end
@@ -497,13 +465,10 @@
     element_value_for_attr(module_content(module_id), "style")
   end
 
-<<<<<<< HEAD
-=======
   def module_item_exists?(course_id, module_item_id)
     element_exists?(module_item_name_selector(course_id, module_item_id), true)
   end
 
->>>>>>> 2bd5305a
   def move_tray_exists?
     element_exists?(module_item_move_tray_selector)
   end
