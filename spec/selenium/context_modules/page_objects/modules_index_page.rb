# frozen_string_literal: true

#
# Copyright (C) 2019 - present Instructure, Inc.
#
# This file is part of Canvas.
#
# Canvas is free software: you can redistribute it and/or modify it under
# the terms of the GNU Affero General Public License as published by the Free
# Software Foundation, version 3 of the License.
#
# Canvas is distributed in the hope that it will be useful, but WITHOUT ANY
# WARRANTY; without even the implied warranty of MERCHANTABILITY or FITNESS FOR
# A PARTICULAR PURPOSE. See the GNU Affero General Public License for more
# details.
#
# You should have received a copy of the GNU Affero General Public License along
# with this program. If not, see <http://www.gnu.org/licenses/>.

require_relative "../../common"

module ModulesIndexPage
  #------------------------------ Selectors -----------------------------
  def context_module_selector(module_id)
    "#context_module_#{module_id}"
  end

  def manage_module_item_assign_to_selector(module_item_id)
    "#context_module_item_#{module_item_id} .module-item-assign-to-link"
  end

  def module_create_button_selector
    "//button[.//*[contains(text(), 'Create a new Module')]]"
  end

  def module_item_selector(module_item_id)
    "#context_module_item_#{module_item_id}"
  end

  def new_module_link_selector
    ".add_module_link"
  end

  def pill_message_selector(module_id)
    "#context_module_#{module_id} .requirements_message li"
  end

  def require_sequential_progress_selector(module_id)
    "#context_module_#{module_id} .module_header_items .require_sequential_progress"
  end

  def unlock_details_selector(module_id)
    "#context_module_content_#{module_id} .unlock_details"
<<<<<<< HEAD
=======
  end

  def module_publish_button_selector(module_id)
    "#context_module_#{module_id} div.module-publish-icon button"
  end

  def publish_module_and_items_option_selector
    "button:contains('Publish module and all items')"
  end

  def unpublish_module_and_items_option_selector
    "button:contains('Unpublish module and all items')"
  end

  def published_module_icon_selector(module_id)
    "#context_module_#{module_id} .module_header_items svg[name='IconPublish']"
  end

  def unpublished_module_icon_selector(module_id)
    "#context_module_#{module_id} .module_header_items svg[name='IconUnpublished']"
>>>>>>> 0d1b4c3f
  end

  #------------------------------ Elements ------------------------------
  def context_module(module_id)
    f(context_module_selector(module_id))
  end

  def manage_module_item_assign_to(module_item_id)
    f(manage_module_item_assign_to_selector(module_item_id))
  end

  def modules_index_settings_button
    fj("[role=button]:contains('Modules Settings')")
  end

  def module_index_menu_tool_link(tool_text)
    fj("[role=menuitem]:contains('#{tool_text}')")
  end

  def module_create_button
    fxpath(module_create_button_selector)
  end

  def module_item(module_item_id)
    f(module_item_selector(module_item_id))
  end

  def module_row(module_id)
    f("#context_module_#{module_id}")
  end

  def module_settings_menu(module_id)
    module_row(module_id).find_element(:css, "ul[role='menu']")
  end

  def module_index_settings_menu
    f(".module_index_tools ul[role=menu]")
  end

  def new_module_link
    f(new_module_link_selector)
  end

  def pill_message(module_id)
    f(pill_message_selector(module_id))
  end

  def require_sequential_progress(module_id)
    f(require_sequential_progress_selector(module_id))
  end

  def tool_dialog
    f("div[role='dialog']")
  end

  def tool_dialog_header
    f("div[role='dialog'] h2")
  end

  def tool_dialog_iframe
    tool_dialog.find_element(:css, "iframe")
  end

  def view_assign
    ff(".view_assign")
  end

  def manage_module_button(context_module)
    f("#context_module_#{context_module.id} .module_header_items button[aria-label='Manage #{context_module.name}']")
  end

  def manage_module_item_button(module_item)
    f("#context_module_item_#{module_item.id} .al-trigger")
  end

  def add_module_item_button(context_module)
    f("#context_module_#{context_module.id} .add_module_item_link")
  end

  def unlock_details(module_id)
    f(unlock_details_selector(module_id))
  end

  def module_publish_button(module_id)
    f(module_publish_button_selector(module_id))
  end

  def publish_module_and_items_option
    fj(publish_module_and_items_option_selector)
  end

  def unpublish_module_and_items_option
    fj(unpublish_module_and_items_option_selector)
  end

  def published_module_icon(module_id)
    f(published_module_icon_selector(module_id))
  end

  def unpublished_module_icon(module_id)
    f(unpublished_module_icon_selector(module_id))
  end

  #------------------------------ Actions ------------------------------
  def visit_modules_index_page(course_id)
    get "/courses/#{course_id}/modules"
  end

  def add_new_module_item(context_module, type, name)
    add_module_item_button(context_module).click
    f("#add_module_item_select").click
    f("#add_module_item_select option[value=\"#{type}\"]").click
    f("##{type}s_select option[value=\"new\"]").click
    replace_content(f("##{type}s_select input.item_title"), name)
    fj(".add_item_button:visible").click
    wait_for_ajax_requests
  end

  def click_manage_module_item_assign_to(module_item)
    manage_module_item_assign_to(module_item.id).click
  end

  def click_module_create_button
    module_create_button.click
  end

  def click_new_module_link
    new_module_link.click
  end

  def retrieve_assignment_content_tag(content_module, assignment)
    ContentTag.where(context_module_id: content_module.id, content_type: "Assignment", content_id: assignment.id)
  end

  # method to scroll to the top of the modules page, especially for the canvas for elementary pages that
  # have a collapsing head that hides content.
  def scroll_to_the_top_of_modules_page
    where_to_scroll = element_exists?("#student-view-btn") ? "#student-view-btn" : "#easy_student_view"
    scroll_to(f(where_to_scroll))
    wait_for_ajaximations
  end

  def scroll_to_module(module_name)
    scroll_to(f("[aria-label='Manage #{module_name}']"))
  end

  def publish_module_and_items(module_id)
    module_publish_button(module_id).click
    publish_module_and_items_option.click
    wait_for_ajax_requests
  end

  def unpublish_module_and_items(module_id)
    module_publish_button(module_id).click
    unpublish_module_and_items_option.click
    wait_for_ajax_requests
  end
end<|MERGE_RESOLUTION|>--- conflicted
+++ resolved
@@ -51,8 +51,6 @@
 
   def unlock_details_selector(module_id)
     "#context_module_content_#{module_id} .unlock_details"
-<<<<<<< HEAD
-=======
   end
 
   def module_publish_button_selector(module_id)
@@ -73,7 +71,6 @@
 
   def unpublished_module_icon_selector(module_id)
     "#context_module_#{module_id} .module_header_items svg[name='IconUnpublished']"
->>>>>>> 0d1b4c3f
   end
 
   #------------------------------ Elements ------------------------------
