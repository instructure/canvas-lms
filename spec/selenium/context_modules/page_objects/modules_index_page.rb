# frozen_string_literal: true

#
# Copyright (C) 2019 - present Instructure, Inc.
#
# This file is part of Canvas.
#
# Canvas is free software: you can redistribute it and/or modify it under
# the terms of the GNU Affero General Public License as published by the Free
# Software Foundation, version 3 of the License.
#
# Canvas is distributed in the hope that it will be useful, but WITHOUT ANY
# WARRANTY; without even the implied warranty of MERCHANTABILITY or FITNESS FOR
# A PARTICULAR PURPOSE. See the GNU Affero General Public License for more
# details.
#
# You should have received a copy of the GNU Affero General Public License along
# with this program. If not, see <http://www.gnu.org/licenses/>.

require_relative "../../common"

module ModulesIndexPage
  #------------------------------ Selectors -----------------------------
  def context_module_selector(module_id)
    "#context_module_#{module_id}"
  end

  def manage_module_item_assign_to_selector
    ".module-item-assign-to-link"
  end

<<<<<<< HEAD
=======
  def module_create_button_selector
    "//button[.//*[contains(text(), 'Create a new Module')]]"
  end

>>>>>>> d94f01da
  def module_item_selector(module_item_id)
    "#context_module_item_#{module_item_id}"
  end

  def new_module_link_selector
    ".add_module_link"
  end

  def pill_message_selector(module_id)
    "#context_module_#{module_id} .requirements_message li"
  end

  def require_sequential_progress_selector(module_id)
    "#context_module_#{module_id} .module_header_items .require_sequential_progress"
  end

  def unlock_details_selector(module_id)
    "context_module_content_#{module_id} .unlock_details"
  end

  #------------------------------ Elements ------------------------------
  def context_module(module_id)
    f(context_module_selector(module_id))
  end

  def manage_module_item_assign_to
    f(manage_module_item_assign_to_selector)
  end

  def modules_index_settings_button
    fj("[role=button]:contains('Modules Settings')")
  end

  def module_index_menu_tool_link(tool_text)
    fj("[role=menuitem]:contains('#{tool_text}')")
  end

  def module_create_button
    fxpath(module_create_button_selector)
  end

  def module_item(module_item_id)
    f(module_item_selector(module_item_id))
  end

  def module_row(module_id)
    f("#context_module_#{module_id}")
  end

  def module_settings_menu(module_id)
    module_row(module_id).find_element(:css, "ul[role='menu']")
  end

  def module_index_settings_menu
    f(".module_index_tools ul[role=menu]")
  end

  def new_module_link
    f(new_module_link_selector)
  end

  def pill_message(module_id)
    f(pill_message_selector(module_id))
  end

  def require_sequential_progress(module_id)
    f(require_sequential_progress_selector(module_id))
  end

  def tool_dialog
    f("div[role='dialog']")
  end

  def tool_dialog_header
    f("div[role='dialog'] h2")
  end

  def tool_dialog_iframe
    tool_dialog.find_element(:css, "iframe")
  end

  def view_assign
    ff(".view_assign")
  end

  def manage_module_button(context_module)
    f("#context_module_#{context_module.id} .module_header_items button[aria-label='Manage #{context_module.name}']")
  end

  def manage_module_item_button(module_item)
    f("#context_module_item_#{module_item.id} .al-trigger")
  end

  def add_module_item_button(context_module)
    f("#context_module_#{context_module.id} .add_module_item_link")
  end

  def unlock_details(module_id)
    f(unlock_details_selector(module_id))
  end

  #------------------------------ Actions ------------------------------
  def visit_modules_index_page(course_id)
    get "/courses/#{course_id}/modules"
  end

  def add_new_module_item(context_module, type, name)
    add_module_item_button(context_module).click
    f("#add_module_item_select").click
    f("#add_module_item_select option[value=\"#{type}\"]").click
    f("##{type}s_select option[value=\"new\"]").click
    replace_content(f("##{type}s_select input.item_title"), name)
    fj(".add_item_button:visible").click
    wait_for_ajax_requests
  end

  def click_manage_module_item_assign_to
    manage_module_item_assign_to.click
  end

<<<<<<< HEAD
=======
  def click_module_create_button
    module_create_button.click
  end

  def click_new_module_link
    new_module_link.click
  end

>>>>>>> d94f01da
  def retrieve_assignment_content_tag(content_module, assignment)
    ContentTag.where(context_module_id: content_module.id, content_type: "Assignment", content_id: assignment.id)
  end

  # method to scroll to the top of the modules page, especially for the canvas for elementary pages that
  # have a collapsing head that hides content.
  def scroll_to_the_top_of_modules_page
    where_to_scroll = element_exists?("#student-view-btn") ? "#student-view-btn" : "#easy_student_view"
    scroll_to(f(where_to_scroll))
    wait_for_ajaximations
  end

  def scroll_to_module(module_name)
    scroll_to(f("[aria-label='Manage #{module_name}']"))
  end
end<|MERGE_RESOLUTION|>--- conflicted
+++ resolved
@@ -29,13 +29,10 @@
     ".module-item-assign-to-link"
   end
 
-<<<<<<< HEAD
-=======
   def module_create_button_selector
     "//button[.//*[contains(text(), 'Create a new Module')]]"
   end
 
->>>>>>> d94f01da
   def module_item_selector(module_item_id)
     "#context_module_item_#{module_item_id}"
   end
@@ -156,8 +153,6 @@
     manage_module_item_assign_to.click
   end
 
-<<<<<<< HEAD
-=======
   def click_module_create_button
     module_create_button.click
   end
@@ -166,7 +161,6 @@
     new_module_link.click
   end
 
->>>>>>> d94f01da
   def retrieve_assignment_content_tag(content_module, assignment)
     ContentTag.where(context_module_id: content_module.id, content_type: "Assignment", content_id: assignment.id)
   end
