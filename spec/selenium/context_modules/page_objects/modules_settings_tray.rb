--- conflicted
+++ resolved
@@ -22,15 +22,11 @@
 module ModulesSettingsTray
   #------------------------------ Selectors -----------------------------
   def add_prerequisites_button_selector
-<<<<<<< HEAD
-    "//*[@data-testid = 'settings-panel']//button[contains(text(),'Add Prerequisite')]"
-=======
     "//*[@data-testid = 'settings-panel']//button[.//*[.='Prerequisite']]"
   end
 
   def add_requirement_button_selector
     "//*[@data-testid = 'settings-panel']//button[.//*[.='Requirement']]"
->>>>>>> a5918370
   end
 
   def assign_to_panel_selector
@@ -57,8 +53,6 @@
     "[data-testid='clear_selection_button']"
   end
 
-<<<<<<< HEAD
-=======
   def complete_all_radio_click_selector
     "//label[../input[@data-testid = 'complete-all-radio']]"
   end
@@ -75,7 +69,6 @@
     "[data-testid = 'complete-one-radio']"
   end
 
->>>>>>> a5918370
   def custom_access_radio_checked_selector
     "[data-testid = 'custom-option']"
   end
@@ -92,8 +85,6 @@
     "//label[../input[@data-testid = 'everyone-option']]"
   end
 
-<<<<<<< HEAD
-=======
   def lock_until_checkbox_selector
     "//label[../input[@data-testid='lock-until-checkbox']]"
   end
@@ -102,7 +93,6 @@
     "[data-testid='module-requirement-card']"
   end
 
->>>>>>> a5918370
   def module_settings_tray_selector
     "[aria-label='Edit Module Settings']"
   end
@@ -119,8 +109,6 @@
     "//button[contains(text(), 'Remove Prerequisite')]"
   end
 
-<<<<<<< HEAD
-=======
   def remove_requirement_button_selector
     "//button[.//*[.='Remove Requirement']]"
   end
@@ -137,7 +125,6 @@
     "//label[../input[@data-testid='sequential-progress-checkbox']]"
   end
 
->>>>>>> a5918370
   def settings_panel_selector
     "[data-testid='settings-panel']"
   end
@@ -164,13 +151,10 @@
     fxpath(add_prerequisites_button_selector)
   end
 
-<<<<<<< HEAD
-=======
   def add_requirement_button
     fxpath(add_requirement_button_selector)
   end
 
->>>>>>> a5918370
   def assign_to_panel
     f(assign_to_panel_selector)
   end
@@ -195,8 +179,6 @@
     f(clear_all_selector)
   end
 
-<<<<<<< HEAD
-=======
   def complete_all_radio_checked
     f(complete_all_radio_checked_selector)
   end
@@ -213,7 +195,6 @@
     fxpath(complete_one_radio_click_selector)
   end
 
->>>>>>> a5918370
   def custom_access_radio_checked
     f(custom_access_radio_checked_selector)
   end
@@ -230,8 +211,6 @@
     fxpath(everyone_radio_click_selector)
   end
 
-<<<<<<< HEAD
-=======
   def lock_until_checkbox
     fxpath(lock_until_checkbox_selector)
   end
@@ -240,7 +219,6 @@
     ff(module_requirement_card_selector)
   end
 
->>>>>>> a5918370
   def module_settings_tray
     f(module_settings_tray_selector)
   end
@@ -257,8 +235,6 @@
     fxpath(remove_prerequisite_button_selector)
   end
 
-<<<<<<< HEAD
-=======
   def remove_requirement_button
     ffxpath(remove_requirement_button_selector)
   end
@@ -275,7 +251,6 @@
     fxpath(sequential_order_checkbox_selector)
   end
 
->>>>>>> a5918370
   def settings_panel
     f(settings_panel_selector)
   end
@@ -306,13 +281,10 @@
     add_prerequisites_button.click
   end
 
-<<<<<<< HEAD
-=======
   def click_add_requirement_button
     add_requirement_button.click
   end
 
->>>>>>> a5918370
   def click_assign_to_tab
     assign_to_tab.click
   end
@@ -321,8 +293,6 @@
     clear_all.click
   end
 
-<<<<<<< HEAD
-=======
   def click_complete_all_radio
     complete_all_radio_click.click
   end
@@ -331,7 +301,6 @@
     complete_one_radio_click.click
   end
 
->>>>>>> a5918370
   def click_custom_access_radio
     custom_access_radio_click.click
   end
@@ -340,19 +309,14 @@
     everyone_radio_click.click
   end
 
-<<<<<<< HEAD
-=======
   def click_lock_until_checkbox
     lock_until_checkbox.click
   end
 
->>>>>>> a5918370
   def click_remove_prerequisite_button
     remove_prerequisite_button.click
   end
 
-<<<<<<< HEAD
-=======
   def click_remove_requirement_button(item_number)
     remove_requirement_button[item_number].click
   end
@@ -361,7 +325,6 @@
     sequential_order_checkbox.click
   end
 
->>>>>>> a5918370
   def click_settings_tab
     settings_tab.click
   end
@@ -386,8 +349,6 @@
     click_option(prerequisites_dropdown[item_number], option)
   end
 
-<<<<<<< HEAD
-=======
   def select_requirement_item_option(item_number, option)
     click_option(requirement_item[item_number], option)
   end
@@ -396,7 +357,6 @@
     click_option(requirement_type[item_number], option)
   end
 
->>>>>>> a5918370
   def settings_tray_exists?
     element_exists?(module_settings_tray_selector)
   end
