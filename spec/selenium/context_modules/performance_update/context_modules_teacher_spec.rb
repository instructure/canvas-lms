# frozen_string_literal: true

#
# Copyright (C) 2011 - present Instructure, Inc.
#
# This file is part of Canvas.
#
# Canvas is free software: you can redistribute it and/or modify it under
# the terms of the GNU Affero General Public License as published by the Free
# Software Foundation, version 3 of the License.
#
# Canvas is distributed in the hope that it will be useful, but WITHOUT ANY
# WARRANTY; without even the implied warranty of MERCHANTABILITY or FITNESS FOR
# A PARTICULAR PURPOSE. See the GNU Affero General Public License for more
# details.
#
# You should have received a copy of the GNU Affero General Public License along
# with this program. If not, see <http://www.gnu.org/licenses/>.

##############################################################################
# This file is mostly a copy of ../context_modules_teacher_spec.rb, but with
# the tests run with module item lazy loading turned on to validate we are
# still rendering them correctly.
##############################################################################

require_relative "../../helpers/context_modules_common"
require_relative "../../helpers/public_courses_context"
require_relative "../page_objects/modules_index_page"
require_relative "../page_objects/modules_settings_tray"
require_relative "../../helpers/items_assign_to_tray"
require_relative "../../dashboard/pages/k5_dashboard_page"
require_relative "../../dashboard/pages/k5_dashboard_common_page"
require_relative "../../../helpers/k5_common"
require_relative "../shared_examples/context_modules_teacher_shared_examples"
require_relative "../shared_examples/modules_performance_shared_examples"

describe "context modules" do
  include_context "in-process server selenium tests"
  include ContextModulesCommon
  include ModulesIndexPage
  include ModulesSettingsTray
  include ItemsAssignToTray
  include K5Common
  include K5DashboardPageObject
  include K5DashboardCommonPageObject

  context "as a teacher", priority: "1" do
    before(:once) do
      course_with_teacher(active_all: true)

      @course.account.enable_feature!(:modules_perf)
      Setting.set("module_perf_threshold", -1)
      # have to add quiz and assignment to be able to add them to a new module
      @quiz = @course.assignments.create!(title: "quiz assignment", submission_types: "online_quiz")
      @assignment = @course.assignments.create!(title: "assignment 1", submission_types: "online_text_entry")
      @assignment2 = @course.assignments.create!(title: "assignment 2",
                                                 submission_types: "online_text_entry",
                                                 due_at: 2.days.from_now,
                                                 points_possible: 10)
      @assignment3 = @course.assignments.create!(title: "assignment 3", submission_types: "online_text_entry")

      @ag1 = @course.assignment_groups.create!(name: "Assignment Group 1")
      @ag2 = @course.assignment_groups.create!(name: "Assignment Group 2")
      @course.reload
    end

    before do
      user_session(@teacher)
    end

    it_behaves_like "context modules for teachers"

    context "when the module is empty" do
      before(:once) do
        @empty_module = @course.context_modules.create!(name: "empty module")
      end

      it "displays an empty module" do
        get "/courses/#{@course.id}/modules"
        expect(context_module(@empty_module.id)).to contain_css(module_file_drop_selector)
      end

      it "collapses and expands" do
        get "/courses/#{@course.id}/modules"
        collapse_module_link(@empty_module.id).click
        expect(f(module_file_drop_selector)).not_to be_displayed
        expand_module_link(@empty_module.id).click
        expect(f(module_file_drop_selector)).to be_displayed
      end

      it "collapses after duplication" do
        get "/courses/#{@course.id}/modules"
        duplicate_module(@empty_module)
        expect(f(module_file_drop_selector)).to be_displayed
        collapse_module_link(@empty_module.id).click
        expect(f(module_file_drop_selector)).not_to be_displayed
      end
    end

    context "when lazy loading fails" do
      it "displays an error message" do
        allow_any_instance_of(ContextModulesController).to receive(:items_html).and_raise(404)
        module_with_two_items
        expect(f(".context_module .content").text).to match("Items failed to load")
        retry_button = f('[data-testid="retry-items-failed-to-load"]')
        expect(retry_button).to be_displayed
        allow_any_instance_of(ContextModulesController).to receive(:items_html).and_call_original
        retry_button.click
        wait_for_ajax_requests
        expect(ff(".context_module .content .context_module_item")).to have_size(2)
      end
    end

    context "when module item actions are selected" do
      it "shows the module item assign to tray" do
        module_with_two_items
        module_item = ContentTag.last

        wait_for_ajaximations

        manage_module_item_button(module_item).click
        click_manage_module_item_assign_to(module_item)

        expect(item_tray_exists?).to be true
      end

      it "duplicates the module item" do
        module_with_two_items
        module_item = ContentTag.last

        manage_module_item_button(module_item).click
        click_module_item_duplicate(module_item)
        wait_for_ajaximations

        module_item = ContentTag.last
        expect(module_item.title).to eq("assignment 2 Copy")
      end

      it "bring up the module item move tray" do
        module_with_two_items
        module_item = ContentTag.last

        manage_module_item_button(module_item).click
        click_module_item_move(module_item)
        wait_for_ajaximations

        expect(move_tray_exists?).to be true
      end

      it "bring up the module item send to tray" do
        module_with_two_items
        module_item = ContentTag.last
        manage_module_item_button(module_item).click
        click_module_item_send_to(module_item)
        wait_for_ajaximations

        expect(send_to_dialog_exists?).to be true
      end

      it "bring up the module item copy to tray", :ignore_js_errors do
        module_with_two_items
        module_item = ContentTag.last

        manage_module_item_button(module_item).click
        click_module_item_copy_to(module_item)
        wait_for_ajaximations

        expect(copy_to_tray_exists?).to be true
      end
    end
  end

  context "as a teacher with many module items on the modules page" do
    before(:once) do
      course_with_teacher(active_all: true)

      @course.account.enable_feature!(:modules_perf)
      Setting.set("module_perf_threshold", -1)

      @module_list = big_course_setup
      @course.reload
    end

    before do
      user_session(@teacher)
    end

    it_behaves_like "module performance with module items", :context_modules
    it_behaves_like "module performance with module items", :course_homepage
  end

  context "as a canvas for elementary teacher with many module items", :ignore_js_errors do
    before(:once) do
      teacher_setup
      @subject_course.account.enable_feature!(:modules_perf)
      Setting.set("module_perf_threshold", -1)
      @course = @subject_course
      @module_list = big_course_setup
      @subject_course.reload
    end

    before do
      user_session(@teacher)
    end

    it_behaves_like "module performance with module items", :canvas_for_elementary
  end

<<<<<<< HEAD
=======
  context "as teacher with module items to add, update, show", :ignore_js_errors do
    before(:once) do
      course_with_teacher(active_all: true)

      @course.account.enable_feature!(:modules_perf)
      Setting.set("module_perf_threshold", -1)

      @module = @course.context_modules.create!(name: "module 1")
      11.times do |i|
        @module.add_item(type: "assignment", id: @course.assignments.create!(title: "assignment #{i}").id)
      end
      @course.reload
    end

    before do
      user_session(@teacher)
    end

    it_behaves_like "module show all or less", :context_modules
    it_behaves_like "module show all or less", :course_homepage

    it_behaves_like "add module items to list", :context_modules
    it_behaves_like "add module items to list", :course_homepage

    it_behaves_like "module moving items", :context_modules
    it_behaves_like "module moving items", :course_homepage
  end

>>>>>>> 1acb383e
  context "as a canvas for elementary teacher with module items to show", :ignore_js_errors do
    before(:once) do
      teacher_setup
      @subject_course.account.enable_feature!(:modules_perf)
      Setting.set("module_perf_threshold", -1)
      @course = @subject_course
      @module = @course.context_modules.create!(name: "module 1")
      11.times do |i|
        @module.add_item(type: "assignment", id: @course.assignments.create!(title: "assignment #{i}").id)
      end
      @subject_course.reload
    end

    before do
      user_session(@teacher)
    end

    it_behaves_like "module show all or less", :canvas_for_elementary
<<<<<<< HEAD
=======
    it_behaves_like "add module items to list", :canvas_for_elementary

    # C4E is very challenging with the modules page and scrolling to items
    # is proving to be very flakey, so leaving this out for now.
    # it_behaves_like "module moving items",:canvas_for_elementary
>>>>>>> 1acb383e
  end
end<|MERGE_RESOLUTION|>--- conflicted
+++ resolved
@@ -206,8 +206,6 @@
     it_behaves_like "module performance with module items", :canvas_for_elementary
   end
 
-<<<<<<< HEAD
-=======
   context "as teacher with module items to add, update, show", :ignore_js_errors do
     before(:once) do
       course_with_teacher(active_all: true)
@@ -236,7 +234,6 @@
     it_behaves_like "module moving items", :course_homepage
   end
 
->>>>>>> 1acb383e
   context "as a canvas for elementary teacher with module items to show", :ignore_js_errors do
     before(:once) do
       teacher_setup
@@ -255,13 +252,10 @@
     end
 
     it_behaves_like "module show all or less", :canvas_for_elementary
-<<<<<<< HEAD
-=======
     it_behaves_like "add module items to list", :canvas_for_elementary
 
     # C4E is very challenging with the modules page and scrolling to items
     # is proving to be very flakey, so leaving this out for now.
     # it_behaves_like "module moving items",:canvas_for_elementary
->>>>>>> 1acb383e
   end
 end