--- conflicted
+++ resolved
@@ -400,13 +400,10 @@
 
       context "differentiation tag rollback" do
         before do
-<<<<<<< HEAD
-=======
           # Enable Checkpoints for these tests
           @course.account.enable_feature!(:discussion_checkpoints)
           @course.account.save!
 
->>>>>>> 5493525b
           @diff_tag_module = @course.context_modules.create!(name: "Diff Tag Rollback", workflow_state: "active")
           @diff_tag_assignment = @course.assignments.create!(title: "Assignment")
           @diff_tag_quiz = @course.quizzes.create!(title: "Quiz").publish!
@@ -414,8 +411,6 @@
           @diff_tag_graded_discussion = DiscussionTopic.create_graded_topic!(course: @course, title: "Graded Discussion")
           @diff_tag_wiki = @course.wiki_pages.create!(title: "Wiki Page", body: "Wiki Body")
 
-<<<<<<< HEAD
-=======
           # Checkpointed discussion
           @diff_tag_checkpointed_discussion = DiscussionTopic.create_graded_topic!(course: @course, title: "Checkpointed Discussion")
           Checkpoints::DiscussionCheckpointCreatorService.call(
@@ -431,16 +426,12 @@
             points_possible: 10
           )
 
->>>>>>> 5493525b
           # Add everything to module
           @diff_tag_module.add_item type: "assignment", id: @diff_tag_assignment.id
           @diff_tag_module.add_item type: "quiz", id: @diff_tag_quiz.id
           @diff_tag_module.add_item type: "discussion_topic", id: @diff_tag_discussion.id
           @diff_tag_module.add_item type: "discussion_topic", id: @diff_tag_graded_discussion.id
-<<<<<<< HEAD
-=======
           @diff_tag_module.add_item type: "discussion_topic", id: @diff_tag_checkpointed_discussion.id
->>>>>>> 5493525b
           @diff_tag_module.add_item type: "wiki_page", id: @diff_tag_wiki.id
         end
 
@@ -580,8 +571,6 @@
           end
         end
 
-<<<<<<< HEAD
-=======
         context "Checkpointed Discussion" do
           it_behaves_like "Convertable in Assign To Tray" do
             let(:module_item) { ContentTag.find_by(context_id: @course.id, context_module_id: @diff_tag_module.id, content_type: "DiscussionTopic", content_id: @diff_tag_checkpointed_discussion.id) }
@@ -589,7 +578,6 @@
           end
         end
 
->>>>>>> 5493525b
         context "Wiki Page" do
           it_behaves_like "Convertable in Assign To Tray" do
             let(:module_item) { ContentTag.find_by(context_id: @course.id, context_module_id: @diff_tag_module.id, content_type: "WikiPage", content_id: @diff_tag_wiki.id) }
