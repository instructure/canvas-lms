# frozen_string_literal: true

#
# Copyright (C) 2023 - present Instructure, Inc.
#
# This file is part of Canvas.
#
# Canvas is free software: you can redistribute it and/or modify it under
# the terms of the GNU Affero General Public License as published by the Free
# Software Foundation, version 3 of the License.
#
# Canvas is distributed in the hope that it will be useful, but WITHOUT ANY
# WARRANTY; without even the implied warranty of MERCHANTABILITY or FITNESS FOR
# A PARTICULAR PURPOSE. See the GNU Affero General Public License for more
# details.
#
# You should have received a copy of the GNU Affero General Public License along
# with this program. If not, see <http://www.gnu.org/licenses/>.

require_relative "../../helpers/context_modules_common"
require_relative "../page_objects/modules_index_page"
require_relative "../page_objects/modules_settings_tray"
require_relative "../../helpers/items_assign_to_tray"
require_relative "../../dashboard/pages/k5_dashboard_page"
require_relative "../../dashboard/pages/k5_dashboard_common_page"
require_relative "../../../helpers/k5_common"
require_relative "../shared_examples/module_item_selective_release_assign_to_shared_examples"

describe "selective_release module item assign to tray" do
  include_context "in-process server selenium tests"
  include ContextModulesCommon
  include ModulesIndexPage
  include ModulesSettingsTray
  include ItemsAssignToTray
  include K5DashboardPageObject
  include K5DashboardCommonPageObject
  include K5Common

  before(:once) do
    differentiated_modules_on
    course_with_teacher(active_all: true)

    @course.enable_feature! :quizzes_next
    @course.context_external_tools.create!(
      name: "Quizzes.Next",
      consumer_key: "test_key",
      shared_secret: "test_secret",
      tool_id: "Quizzes 2",
      url: "http://example.com/launch"
    )
    @course.root_account.settings[:provision] = { "lti" => "lti url" }
    @course.root_account.save!
  end

  context "using assign to tray for newly created items" do
    before(:once) do
      @course.context_modules.create!(name: "module1")
    end

    before do
      user_session(@teacher)
    end

    it "shows the correct icon type and title a new assignment" do
      go_to_modules
      add_new_module_item_and_yield("#assignments_select", "Assignment", "[ Create Assignment ]", "New Assignment Title")
      module_item = ContentTag.last

      manage_module_item_button(module_item).click
      click_manage_module_item_assign_to(module_item)

      expect(item_tray_exists?).to be true
      expect(icon_type_exists?("Assignment")).to be true
      expect(item_type_text.text).to eq("Assignment")
    end

    it "shows the correct icon type and title for a classic quiz" do
      go_to_modules
      add_new_module_item_and_yield("#quizs_select", "Quiz", "[ Create Quiz ]", "A Classic Quiz") do
        f("label[for=classic_quizzes_radio]").click
      end
      module_item = ContentTag.last

      manage_module_item_button(module_item).click
      click_manage_module_item_assign_to(module_item)

      expect(item_tray_exists?).to be true
      expect(icon_type_exists?("Quiz")).to be true
      expect(item_type_text.text).to eq("Quiz")
    end

    it "shows the correct icon type and title for an NQ quiz" do
      go_to_modules
      add_new_module_item_and_yield("#quizs_select", "Quiz", "[ Create Quiz ]", "An NQ Quiz") do
        f("label[for=new_quizzes_radio]").click
      end
      module_item = ContentTag.last

      manage_module_item_button(module_item).click
      click_manage_module_item_assign_to(module_item)

      expect(item_tray_exists?).to be true
      expect(icon_type_exists?("Quiz")).to be true
      expect(item_type_text.text).to eq("Quiz")
    end

    it "shows the correct icon type and title for a classic quiz after indent" do
      go_to_modules
      add_new_module_item_and_yield("#quizs_select", "Quiz", "[ Create Quiz ]", "A Classic Quiz") do
        f("label[for=classic_quizzes_radio]").click
      end
      module_item = ContentTag.last

      manage_module_item_button(module_item).click
      click_manage_module_item_indent(module_item)
      manage_module_item_button(module_item).click
      click_manage_module_item_assign_to(module_item)

      expect(item_tray_exists?).to be true
      expect(icon_type_exists?("Quiz")).to be true
      expect(item_type_text.text).to eq("Quiz")
    end

    it "does not show tray when flag if off after item indent" do
      Account.site_admin.disable_feature! :differentiated_modules
      go_to_modules
      add_new_module_item_and_yield("#quizs_select", "Quiz", "[ Create Quiz ]", "A Classic Quiz") do
        f("label[for=classic_quizzes_radio]").click
      end
      module_item = ContentTag.last

      manage_module_item_button(module_item).click
      click_manage_module_item_indent(module_item)
      manage_module_item_button(module_item).click

      expect(element_exists?(manage_module_item_assign_to_selector(module_item.id))).to be_falsey
    end
  end

  context "assign to tray values" do
    before(:once) do
      module_setup
      @module_item1 = ContentTag.find_by(context_id: @course.id, context_module_id: @module.id, content_type: "Assignment", content_id: @assignment1.id)
      @module_item2 = ContentTag.find_by(context_id: @course.id, context_module_id: @module.id, content_type: "Assignment", content_id: @assignment2.id)
      @module.update!(workflow_state: "active")
      @student1 = student_in_course(course: @course, active_all: true, name: "Student 1").user
      @student2 = student_in_course(course: @course, active_all: true, name: "Student 2").user
    end

    before do
      user_session(@teacher)
    end

    it "shows tray and Everyone pill when accessing tray for an item that has no overrides" do
      go_to_modules

      manage_module_item_button(@module_item1).click
      click_manage_module_item_assign_to(@module_item1)

      expect(item_tray_exists?).to be true
      expect(module_item_assign_to_card[0]).to be_displayed
      expect(assign_to_in_tray("Remove Everyone")[0]).to be_displayed
    end

    it "shows points possible only when present" do
      @assignment1.update!(points_possible: 10)
      @assignment2.update!(points_possible: nil)
      go_to_modules

      manage_module_item_button(@module_item1).click
      click_manage_module_item_assign_to(@module_item1)
      expect(item_type_text.text).to include("10 pts")

      click_cancel_button
      manage_module_item_button(@module_item2).click
      click_manage_module_item_assign_to(@module_item2)
      expect(item_type_text.text).not_to include("pts")
    end

    it "changes pills when new card is added" do
      go_to_modules

      manage_module_item_button(@module_item1).click
      click_manage_module_item_assign_to(@module_item1)

      expect(item_tray_exists?).to be true

      click_add_assign_to_card
      expect(element_exists?(assign_to_in_tray_selector("Remove Everyone"))).to be_falsey
      expect(assign_to_in_tray("Remove Everyone else")[0]).to be_displayed
    end

    it "changes first card pill to Everyone when second card deleted" do
      go_to_modules

      manage_module_item_button(@module_item1).click
      click_manage_module_item_assign_to(@module_item1)

      click_add_assign_to_card
      expect(assign_to_in_tray("Remove Everyone else")[0]).to be_displayed
      click_delete_assign_to_card(1)
      expect(assign_to_in_tray("Remove Everyone")[0]).to be_displayed
    end

    it "first card pill changes to Everyone else when student added to first card" do
      go_to_modules

      manage_module_item_button(@module_item1).click
      click_manage_module_item_assign_to(@module_item1)

      select_module_item_assignee(0, @student1.name)

      expect(assign_to_in_tray("Remove Everyone else")[0]).to be_displayed
      expect(assign_to_in_tray("Remove #{@student1.name}")[0]).to be_displayed
    end

    it "second card selection does not contain student when student added to first card" do
      go_to_modules

      manage_module_item_button(@module_item1).click
      click_manage_module_item_assign_to(@module_item1)
      select_module_item_assignee(0, @student1.name)

      click_add_assign_to_card
      option_elements = INSTUI_Select_options(module_item_assignee[1])
      option_names = option_elements.map(&:text)
      expect(option_names).not_to include(@student1.name)
      expect(option_names).to include(@student2.name)
    end

    it "shows existing enrollments when accessing module item tray" do
      @module_item1.assignment.assignment_overrides.create!(set_type: "ADHOC")
      @module_item1.assignment.assignment_overrides.first.assignment_override_students.create!(user: @student1)

      go_to_modules

      manage_module_item_button(@module_item1).click
      click_manage_module_item_assign_to(@module_item1)

      expect(module_item_assign_to_card[0]).to be_displayed
      expect(module_item_assign_to_card[1]).to be_displayed

      expect(assign_to_in_tray("Remove Everyone else")[0]).to be_displayed
      expect(assign_to_in_tray("Remove #{@student1.name}")[0]).to be_displayed
    end

    it "allows for item assignment for newly-created module item" do
      go_to_modules

      add_new_module_item_and_yield("#assignments_select", "Assignment", "[ Create Assignment ]", "New Assignment Title")
      latest_module_item = ContentTag.last

      manage_module_item_button(latest_module_item).click
      click_manage_module_item_assign_to(latest_module_item)

      expect(item_tray_exists?).to be true
      expect(module_item_assign_to_card[0]).to be_displayed
      expect(assign_to_in_tray("Remove Everyone")[0]).to be_displayed

      select_module_item_assignee(0, @student1.name)
      expect(assign_to_in_tray("Remove #{@student1.name}")[0]).to be_displayed
    end

    it "can fill out due dates and times on card" do
      go_to_modules

      manage_module_item_button(@module_item1).click
      click_manage_module_item_assign_to(@module_item1)

      expect(item_tray_exists?).to be true

      update_due_date(0, "12/31/2022")
      update_due_time(0, "5:00 PM")
      update_available_date(0, "12/27/2022")
      update_available_time(0, "8:00 AM")
      update_until_date(0, "1/7/2023")
      update_until_time(0, "9:00 PM")

      expect(assign_to_due_date(0).attribute("value")).to eq("Dec 31, 2022")
      expect(assign_to_due_time(0).attribute("value")).to eq("5:00 PM")
      expect(assign_to_date_and_time[0].text).to include("Saturday, December 31, 2022 5:00 PM")
      expect(assign_to_date_and_time[1].text).to include("Tuesday, December 27, 2022 8:00 AM")
      expect(assign_to_date_and_time[2].text).to include("Saturday, January 7, 2023 9:00 PM")
    end

<<<<<<< HEAD
=======
    it "displays an error when due date is invalid" do
      go_to_modules

      manage_module_item_button(@module_item1).click
      click_manage_module_item_assign_to(@module_item1)
      update_due_date(0, "wrongdate")

      expect(assign_to_date_and_time[0].text).to include("Invalid date")
    end

    it "displays an error when the availability date is after the due date" do
      go_to_modules

      manage_module_item_button(@module_item1).click
      click_manage_module_item_assign_to(@module_item1)
      update_due_date(0, "12/31/2022")
      update_available_date(0, "1/1/2023")

      expect(assign_to_date_and_time[1].text).to include("Unlock date cannot be after due date")
    end

>>>>>>> 1bd50e80
    it "can remove a student from a card with two students" do
      @module_item1.assignment.assignment_overrides.create!(set_type: "ADHOC")
      @module_item1.assignment.assignment_overrides.first.assignment_override_students.create!(user: @student1)
      @module_item1.assignment.assignment_overrides.first.assignment_override_students.create!(user: @student2)

      go_to_modules

      manage_module_item_button(@module_item1).click
      click_manage_module_item_assign_to(@module_item1)

      assign_to_in_tray("Remove #{@student2.name}")[0].click
      expect(element_exists?(assign_to_in_tray_selector("Remove #{@student2.name}"))).to be_falsey
      expect(assign_to_in_tray("Remove #{@student1.name}")[0]).to be_displayed
    end
  end

  context "item assign to tray saves" do
    before(:once) do
      @course.enable_feature! :quizzes_next
      @course.context_external_tools.create!(
        name: "Quizzes.Next",
        consumer_key: "test_key",
        shared_secret: "test_secret",
        tool_id: "Quizzes 2",
        url: "http://example.com/launch"
      )
      @course.root_account.settings[:provision] = { "lti" => "lti url" }
      @course.root_account.save!

      module_setup
      @course.update!(default_view: "modules")
      @module_item1 = ContentTag.find_by(context_id: @course.id, context_module_id: @module.id, content_type: "Assignment", content_id: @assignment1.id)
      @module.update!(workflow_state: "active")
      @student1 = student_in_course(course: @course, active_all: true, name: "Student 1").user
      @student2 = student_in_course(course: @course, active_all: true, name: "Student 2").user
    end

    before do
      user_session(@teacher)
    end

    it_behaves_like "module item assign to tray", :context_modules
    it_behaves_like "module item assign to tray", :course_homepage
  end

  context "item assign to tray saves for canvas for elementary" do
    before(:once) do
      teacher_setup
      @subject_course.enable_feature! :quizzes_next
      @subject_course.context_external_tools.create!(
        name: "Quizzes.Next",
        consumer_key: "test_key",
        shared_secret: "test_secret",
        tool_id: "Quizzes 2",
        url: "http://example.com/launch"
      )
      @subject_course.root_account.settings[:provision] = { "lti" => "lti url" }
      @subject_course.root_account.save!

      module_setup(@subject_course)
      @module_item1 = ContentTag.find_by(context_id: @subject_course.id, context_module_id: @module.id, content_type: "Assignment", content_id: @assignment1.id)
      @module.update!(workflow_state: "active")
      @student1 = student_in_course(course: @subject_course, active_all: true, name: "Student 1").user
      @student2 = student_in_course(course: @subject_course, active_all: true, name: "Student 2").user
    end

    before do
      user_session(@teacher)
    end

    it_behaves_like "module item assign to tray", :canvas_for_elementary
  end
end<|MERGE_RESOLUTION|>--- conflicted
+++ resolved
@@ -283,8 +283,6 @@
       expect(assign_to_date_and_time[2].text).to include("Saturday, January 7, 2023 9:00 PM")
     end
 
-<<<<<<< HEAD
-=======
     it "displays an error when due date is invalid" do
       go_to_modules
 
@@ -306,7 +304,6 @@
       expect(assign_to_date_and_time[1].text).to include("Unlock date cannot be after due date")
     end
 
->>>>>>> 1bd50e80
     it "can remove a student from a card with two students" do
       @module_item1.assignment.assignment_overrides.create!(set_type: "ADHOC")
       @module_item1.assignment.assignment_overrides.first.assignment_override_students.create!(user: @student1)
