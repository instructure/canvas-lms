# frozen_string_literal: true

#
# Copyright (C) 2023 - present Instructure, Inc.
#
# This file is part of Canvas.
#
# Canvas is free software: you can redistribute it and/or modify it under
# the terms of the GNU Affero General Public License as published by the Free
# Software Foundation, version 3 of the License.
#
# Canvas is distributed in the hope that it will be useful, but WITHOUT ANY
# WARRANTY; without even the implied warranty of MERCHANTABILITY or FITNESS FOR
# A PARTICULAR PURPOSE. See the GNU Affero General Public License for more
# details.
#
# You should have received a copy of the GNU Affero General Public License along
# with this program. If not, see <http://www.gnu.org/licenses/>.

require_relative "../../helpers/context_modules_common"
require_relative "../page_objects/modules_index_page"
require_relative "../page_objects/modules_settings_tray"
require_relative "../../helpers/items_assign_to_tray"
require_relative "../../dashboard/pages/k5_dashboard_page"
require_relative "../../dashboard/pages/k5_dashboard_common_page"
require_relative "../../../helpers/k5_common"
require_relative "../shared_examples/module_item_selective_release_assign_to_shared_examples"

describe "selective_release module item assign to tray" do
  include_context "in-process server selenium tests"
  include ContextModulesCommon
  include ModulesIndexPage
  include ModulesSettingsTray
  include ItemsAssignToTray
  include K5DashboardPageObject
  include K5DashboardCommonPageObject
  include K5Common

  before(:once) do
    Account.site_admin.enable_feature! :differentiated_modules
    course_with_teacher(active_all: true)
<<<<<<< HEAD
=======

    @course.enable_feature! :quizzes_next
    @course.context_external_tools.create!(
      name: "Quizzes.Next",
      consumer_key: "test_key",
      shared_secret: "test_secret",
      tool_id: "Quizzes 2",
      url: "http://example.com/launch"
    )
    @course.root_account.settings[:provision] = { "lti" => "lti url" }
    @course.root_account.save!
>>>>>>> bc086b28
  end

  context "using assign to tray for newly created items" do
    before(:once) do
      @course.context_modules.create!(name: "module1")
    end

    before do
      user_session(@teacher)
    end

    it "shows the correct icon type and title a new assignment" do
      go_to_modules
      add_new_module_item_and_yield("#assignments_select", "Assignment", "[ Create Assignment ]", "New Assignment Title")
      module_item = ContentTag.last

      manage_module_item_button(module_item).click
      click_manage_module_item_assign_to(module_item)

      expect(item_tray_exists?).to be true
      expect(icon_type_exists?("Assignment")).to be true
      expect(item_type_text.text).to eq("Assignment")
    end

    it "shows the correct icon type and title for a classic quiz" do
      go_to_modules
      add_new_module_item_and_yield("#quizs_select", "Quiz", "[ Create Quiz ]", "A Classic Quiz") do
        f("label[for=classic_quizzes_radio]").click
      end
      module_item = ContentTag.last

      manage_module_item_button(module_item).click
      click_manage_module_item_assign_to(module_item)

      expect(item_tray_exists?).to be true
      expect(icon_type_exists?("Quiz")).to be true
      expect(item_type_text.text).to eq("Quiz")
    end

    it "shows the correct icon type and title for an NQ quiz" do
      go_to_modules
      add_new_module_item_and_yield("#quizs_select", "Quiz", "[ Create Quiz ]", "An NQ Quiz") do
        f("label[for=new_quizzes_radio]").click
      end
      module_item = ContentTag.last

      manage_module_item_button(module_item).click
      click_manage_module_item_assign_to(module_item)

      expect(item_tray_exists?).to be true
      expect(icon_type_exists?("Quiz")).to be true
      expect(item_type_text.text).to eq("Quiz")
    end
  end

  context "assign to tray values" do
    before(:once) do
      module_setup
      @module_item1 = ContentTag.find_by(context_id: @course.id, context_module_id: @module.id, content_type: "Assignment", content_id: @assignment1.id)
      @module.update!(workflow_state: "active")
      @student1 = student_in_course(course: @course, active_all: true, name: "Student 1").user
      @student2 = student_in_course(course: @course, active_all: true, name: "Student 2").user
    end

    before do
      user_session(@teacher)
    end

    it "shows tray and Everyone pill when accessing tray for an item that has no overrides" do
      go_to_modules

      manage_module_item_button(@module_item1).click
      click_manage_module_item_assign_to(@module_item1)

      expect(item_tray_exists?).to be true
      expect(module_item_assign_to_card[0]).to be_displayed
      expect(assign_to_in_tray("Remove Everyone")[0]).to be_displayed
    end

    it "changes pills when new card is added" do
      go_to_modules

      manage_module_item_button(@module_item1).click
      click_manage_module_item_assign_to(@module_item1)

      expect(item_tray_exists?).to be true

      click_add_assign_to_card
      expect(element_exists?(assign_to_in_tray_selector("Remove Everyone"))).to be_falsey
      expect(assign_to_in_tray("Remove Everyone else")[0]).to be_displayed
    end

    it "changes first card pill to Everyone when second card deleted" do
      go_to_modules

      manage_module_item_button(@module_item1).click
      click_manage_module_item_assign_to(@module_item1)

      click_add_assign_to_card
      expect(assign_to_in_tray("Remove Everyone else")[0]).to be_displayed
      click_delete_assign_to_card(1)
      expect(assign_to_in_tray("Remove Everyone")[0]).to be_displayed
    end

    it "first card pill stays Everyone when student added to first card" do
      go_to_modules

      manage_module_item_button(@module_item1).click
      click_manage_module_item_assign_to(@module_item1)

      select_module_item_assignee(0, @student1.name)

      expect(assign_to_in_tray("Remove Everyone")[0]).to be_displayed
      expect(assign_to_in_tray("Remove #{@student1.name}")[0]).to be_displayed
    end

    it "second card selection does not contain student when student added to first card" do
      go_to_modules

      manage_module_item_button(@module_item1).click
      click_manage_module_item_assign_to(@module_item1)
      select_module_item_assignee(0, @student1.name)

      click_add_assign_to_card
      option_elements = INSTUI_Select_options(module_item_assignee[1])
      option_names = option_elements.map(&:text)
      expect(option_names).not_to include(@student1.name)
      expect(option_names).to include(@student2.name)
    end

    it "shows existing enrollments when accessing module item tray" do
      @module_item1.assignment.assignment_overrides.create!(set_type: "ADHOC")
      @module_item1.assignment.assignment_overrides.first.assignment_override_students.create!(user: @student1)

      go_to_modules

      manage_module_item_button(@module_item1).click
      click_manage_module_item_assign_to(@module_item1)

      expect(module_item_assign_to_card[0]).to be_displayed
      expect(module_item_assign_to_card[1]).to be_displayed

      expect(assign_to_in_tray("Remove Everyone else")[0]).to be_displayed
      expect(assign_to_in_tray("Remove #{@student1.name}")[0]).to be_displayed
    end

    it "allows for item assignment for newly-created module item" do
      go_to_modules

      add_new_module_item_and_yield("#assignments_select", "Assignment", "[ Create Assignment ]", "New Assignment Title")
      latest_module_item = ContentTag.last

      manage_module_item_button(latest_module_item).click
      click_manage_module_item_assign_to(latest_module_item)

      expect(item_tray_exists?).to be true
      expect(module_item_assign_to_card[0]).to be_displayed
      expect(assign_to_in_tray("Remove Everyone")[0]).to be_displayed

      select_module_item_assignee(0, @student1.name)
      expect(assign_to_in_tray("Remove #{@student1.name}")[0]).to be_displayed
    end

    it "can fill out due dates and times on card" do
      go_to_modules

      manage_module_item_button(@module_item1).click
      click_manage_module_item_assign_to(@module_item1)

      expect(item_tray_exists?).to be true

      update_due_date(0, "12/31/2022")
      update_due_time(0, "5:00 PM")
      update_available_date(0, "12/27/2022")
      update_available_time(0, "8:00 AM")
      update_until_date(0, "1/7/2023")
      update_until_time(0, "9:00 PM")

      expect(assign_to_due_date(0).attribute("value")).to eq("Dec 31, 2022")
      expect(assign_to_due_time(0).attribute("value")).to eq("5:00 PM")
      expect(assign_to_date_and_time[0].text).to include("Saturday, December 31, 2022 5:00 PM")
      expect(assign_to_date_and_time[1].text).to include("Tuesday, December 27, 2022 8:00 AM")
      expect(assign_to_date_and_time[2].text).to include("Saturday, January 7, 2023 9:00 PM")
    end
<<<<<<< HEAD
=======

    it "can remove a student from a card with two students" do
      @module_item1.assignment.assignment_overrides.create!(set_type: "ADHOC")
      @module_item1.assignment.assignment_overrides.first.assignment_override_students.create!(user: @student1)
      @module_item1.assignment.assignment_overrides.first.assignment_override_students.create!(user: @student2)

      go_to_modules

      manage_module_item_button(@module_item1).click
      click_manage_module_item_assign_to(@module_item1)

      assign_to_in_tray("Remove #{@student2.name}")[0].click
      expect(element_exists?(assign_to_in_tray_selector("Remove #{@student2.name}"))).to be_falsey
      expect(assign_to_in_tray("Remove #{@student1.name}")[0]).to be_displayed
    end
  end

  context "item assign to tray saves" do
    before(:once) do
      @course.enable_feature! :quizzes_next
      @course.context_external_tools.create!(
        name: "Quizzes.Next",
        consumer_key: "test_key",
        shared_secret: "test_secret",
        tool_id: "Quizzes 2",
        url: "http://example.com/launch"
      )
      @course.root_account.settings[:provision] = { "lti" => "lti url" }
      @course.root_account.save!

      module_setup
      @course.update!(default_view: "modules")
      @module_item1 = ContentTag.find_by(context_id: @course.id, context_module_id: @module.id, content_type: "Assignment", content_id: @assignment1.id)
      @module.update!(workflow_state: "active")
      @student1 = student_in_course(course: @course, active_all: true, name: "Student 1").user
      @student2 = student_in_course(course: @course, active_all: true, name: "Student 2").user
    end

    before do
      user_session(@teacher)
    end

    it_behaves_like "module item assign to tray", :context_modules
    it_behaves_like "module item assign to tray", :course_homepage
  end

  context "item assign to tray saves for canvas for elementary" do
    before(:once) do
      teacher_setup
      @subject_course.enable_feature! :quizzes_next
      @subject_course.context_external_tools.create!(
        name: "Quizzes.Next",
        consumer_key: "test_key",
        shared_secret: "test_secret",
        tool_id: "Quizzes 2",
        url: "http://example.com/launch"
      )
      @subject_course.root_account.settings[:provision] = { "lti" => "lti url" }
      @subject_course.root_account.save!

      module_setup(@subject_course)
      @module_item1 = ContentTag.find_by(context_id: @subject_course.id, context_module_id: @module.id, content_type: "Assignment", content_id: @assignment1.id)
      @module.update!(workflow_state: "active")
      @student1 = student_in_course(course: @subject_course, active_all: true, name: "Student 1").user
      @student2 = student_in_course(course: @subject_course, active_all: true, name: "Student 2").user
    end

    before do
      user_session(@teacher)
    end

    it_behaves_like "module item assign to tray", :canvas_for_elementary
>>>>>>> bc086b28
  end
end<|MERGE_RESOLUTION|>--- conflicted
+++ resolved
@@ -39,8 +39,6 @@
   before(:once) do
     Account.site_admin.enable_feature! :differentiated_modules
     course_with_teacher(active_all: true)
-<<<<<<< HEAD
-=======
 
     @course.enable_feature! :quizzes_next
     @course.context_external_tools.create!(
@@ -52,7 +50,6 @@
     )
     @course.root_account.settings[:provision] = { "lti" => "lti url" }
     @course.root_account.save!
->>>>>>> bc086b28
   end
 
   context "using assign to tray for newly created items" do
@@ -237,8 +234,6 @@
       expect(assign_to_date_and_time[1].text).to include("Tuesday, December 27, 2022 8:00 AM")
       expect(assign_to_date_and_time[2].text).to include("Saturday, January 7, 2023 9:00 PM")
     end
-<<<<<<< HEAD
-=======
 
     it "can remove a student from a card with two students" do
       @module_item1.assignment.assignment_overrides.create!(set_type: "ADHOC")
@@ -311,6 +306,5 @@
     end
 
     it_behaves_like "module item assign to tray", :canvas_for_elementary
->>>>>>> bc086b28
   end
 end