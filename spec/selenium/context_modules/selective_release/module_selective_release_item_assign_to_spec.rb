--- conflicted
+++ resolved
@@ -39,8 +39,6 @@
   before(:once) do
     Account.site_admin.enable_feature! :differentiated_modules
     course_with_teacher(active_all: true)
-<<<<<<< HEAD
-=======
 
     @course.enable_feature! :quizzes_next
     @course.context_external_tools.create!(
@@ -52,7 +50,6 @@
     )
     @course.root_account.settings[:provision] = { "lti" => "lti url" }
     @course.root_account.save!
->>>>>>> cdbe51e4
   end
 
   context "using assign to tray for newly created items" do
@@ -101,8 +98,6 @@
 
       manage_module_item_button(module_item).click
       click_manage_module_item_assign_to(module_item)
-<<<<<<< HEAD
-=======
 
       expect(item_tray_exists?).to be true
       expect(icon_type_exists?("Quiz")).to be true
@@ -120,7 +115,6 @@
       click_manage_module_item_indent(module_item)
       manage_module_item_button(module_item).click
       click_manage_module_item_assign_to(module_item)
->>>>>>> cdbe51e4
 
       expect(item_tray_exists?).to be true
       expect(icon_type_exists?("Quiz")).to be true
@@ -345,135 +339,4 @@
 
     it_behaves_like "module item assign to tray", :canvas_for_elementary
   end
-
-  context "assign to tray values" do
-    before(:once) do
-      module_setup
-      @module_item1 = ContentTag.find_by(context_id: @course.id, context_module_id: @module.id, content_type: "Assignment", content_id: @assignment1.id)
-      @module.update!(workflow_state: "active")
-      @student1 = student_in_course(course: @course, active_all: true, name: "Student 1").user
-      @student2 = student_in_course(course: @course, active_all: true, name: "Student 2").user
-    end
-
-    before do
-      user_session(@teacher)
-    end
-
-    it "shows tray and Everyone pill when accessing tray for an item that has no overrides" do
-      go_to_modules
-
-      manage_module_item_button(@module_item1).click
-      click_manage_module_item_assign_to(@module_item1)
-
-      expect(item_tray_exists?).to be true
-      expect(module_item_assign_to_card[0]).to be_displayed
-      expect(assign_to_in_tray("Remove Everyone")[0]).to be_displayed
-    end
-
-    it "changes pills when new card is added" do
-      go_to_modules
-
-      manage_module_item_button(@module_item1).click
-      click_manage_module_item_assign_to(@module_item1)
-
-      expect(item_tray_exists?).to be true
-
-      click_add_assign_to_card
-      expect(element_exists?(assign_to_in_tray_selector("Remove Everyone"))).to be_falsey
-      expect(assign_to_in_tray("Remove Everyone else")[0]).to be_displayed
-    end
-
-    it "changes first card pill to Everyone when second card deleted" do
-      go_to_modules
-
-      manage_module_item_button(@module_item1).click
-      click_manage_module_item_assign_to(@module_item1)
-
-      click_add_assign_to_card
-      expect(assign_to_in_tray("Remove Everyone else")[0]).to be_displayed
-      click_delete_assign_to_card(1)
-      expect(assign_to_in_tray("Remove Everyone")[0]).to be_displayed
-    end
-
-    it "first card pill stays Everyone when student added to first card" do
-      go_to_modules
-
-      manage_module_item_button(@module_item1).click
-      click_manage_module_item_assign_to(@module_item1)
-
-      select_module_item_assignee(0, @student1.name)
-
-      expect(assign_to_in_tray("Remove Everyone")[0]).to be_displayed
-      expect(assign_to_in_tray("Remove #{@student1.name}")[0]).to be_displayed
-    end
-
-    it "second card selection does not contain student when student added to first card" do
-      go_to_modules
-
-      manage_module_item_button(@module_item1).click
-      click_manage_module_item_assign_to(@module_item1)
-      select_module_item_assignee(0, @student1.name)
-
-      click_add_assign_to_card
-      option_elements = INSTUI_Select_options(module_item_assignee[1])
-      option_names = option_elements.map(&:text)
-      expect(option_names).not_to include(@student1.name)
-      expect(option_names).to include(@student2.name)
-    end
-
-    it "shows existing enrollments when accessing module item tray" do
-      @module_item1.assignment.assignment_overrides.create!(set_type: "ADHOC")
-      @module_item1.assignment.assignment_overrides.first.assignment_override_students.create!(user: @student1)
-
-      go_to_modules
-
-      manage_module_item_button(@module_item1).click
-      click_manage_module_item_assign_to(@module_item1)
-
-      expect(module_item_assign_to_card[0]).to be_displayed
-      expect(module_item_assign_to_card[1]).to be_displayed
-
-      expect(assign_to_in_tray("Remove Everyone else")[0]).to be_displayed
-      expect(assign_to_in_tray("Remove #{@student1.name}")[0]).to be_displayed
-    end
-
-    it "allows for item assignment for newly-created module item" do
-      go_to_modules
-
-      add_new_module_item_and_yield("#assignments_select", "Assignment", "[ Create Assignment ]", "New Assignment Title")
-      latest_module_item = ContentTag.last
-
-      manage_module_item_button(latest_module_item).click
-      click_manage_module_item_assign_to(latest_module_item)
-
-      expect(item_tray_exists?).to be true
-      expect(module_item_assign_to_card[0]).to be_displayed
-      expect(assign_to_in_tray("Remove Everyone")[0]).to be_displayed
-
-      select_module_item_assignee(0, @student1.name)
-      expect(assign_to_in_tray("Remove #{@student1.name}")[0]).to be_displayed
-    end
-
-    it "can fill out due dates and times on card" do
-      go_to_modules
-
-      manage_module_item_button(@module_item1).click
-      click_manage_module_item_assign_to(@module_item1)
-
-      expect(item_tray_exists?).to be true
-
-      update_due_date(0, "12/31/2022")
-      update_due_time(0, "5:00 PM")
-      update_available_date(0, "12/27/2022")
-      update_available_time(0, "8:00 AM")
-      update_until_date(0, "1/7/2023")
-      update_until_time(0, "9:00 PM")
-
-      expect(assign_to_due_date(0).attribute("value")).to eq("Dec 31, 2022")
-      expect(assign_to_due_time(0).attribute("value")).to eq("5:00 PM")
-      expect(assign_to_date_and_time[0].text).to include("Saturday, December 31, 2022 5:00 PM")
-      expect(assign_to_date_and_time[1].text).to include("Tuesday, December 27, 2022 8:00 AM")
-      expect(assign_to_date_and_time[2].text).to include("Saturday, January 7, 2023 9:00 PM")
-    end
-  end
 end