# frozen_string_literal: true

#
# Copyright (C) 2021 - present Instructure, Inc.
#
# This file is part of Canvas.
#
# Canvas is free software: you can redistribute it and/or modify it under
# the terms of the GNU Affero General Public License as published by the Free
# Software Foundation, version 3 of the License.
#
# Canvas is distributed in the hope that it will be useful, but WITHOUT ANY
# WARRANTY; without even the implied warranty of MERCHANTABILITY or FITNESS FOR
# A PARTICULAR PURPOSE. See the GNU Affero General Public License for more
# details.
#
# You should have received a copy of the GNU Affero General Public License along
# with this program. If not, see <http://www.gnu.org/licenses/>.

require_relative "../helpers/context_modules_common"
require_relative "../helpers/public_courses_context"
require_relative "page_objects/modules_index_page"
require_relative "page_objects/modules_settings_tray"

describe "context modules" do
  include_context "in-process server selenium tests"
  include ContextModulesCommon
  include ModulesIndexPage
  include ModulesSettingsTray

  context "as a teacher", priority: "1" do
    before(:once) do
      course_with_teacher(active_all: true)
      # have to add quiz and assignment to be able to add them to a new module
      @quiz = @course.assignments.create!(title: "quiz assignment", submission_types: "online_quiz")
      @assignment = @course.assignments.create!(title: "assignment 1", submission_types: "online_text_entry")
      @assignment2 = @course.assignments.create!(title: "assignment 2",
                                                 submission_types: "online_text_entry",
                                                 due_at: 2.days.from_now,
                                                 points_possible: 10)
      @assignment3 = @course.assignments.create!(title: "assignment 3", submission_types: "online_text_entry")

      @ag1 = @course.assignment_groups.create!(name: "Assignment Group 1")
      @ag2 = @course.assignment_groups.create!(name: "Assignment Group 2")
      @course.reload
    end

    before do
      user_session(@teacher)
    end

<<<<<<< HEAD
    it "does not have a prerequisites section when editing the first module" do
      modules = create_modules(2)
      get "/courses/#{@course.id}/modules"

      mod0 = f("#context_module_#{modules[0].id}")
      f(".ig-header-admin .al-trigger", mod0).click
      f(".edit_module_link", mod0).click
      edit_form = f("#add_context_module_form")
      expect(f(".prerequisites_entry", edit_form)).not_to be_displayed
      submit_form(edit_form)
      mod1 = f("#context_module_#{modules[1].id}")
      f(".ig-header-admin .al-trigger", mod1).click
      f(".edit_module_link", mod1).click
      edit_form = f("#add_context_module_form")
      expect(f(".prerequisites_entry", edit_form)).to be_displayed
    end

    it "saves the requirement count chosen in the Edit Module form" do
      add_existing_module_item("AssignmentModule", @assignment)

      get "/courses/#{@course.id}/modules"

      @course.reload

      expect(fj(".requirements_message").text).to be_blank

      # add completion criterion
      f(".ig-header-admin .al-trigger").click
      wait_for_ajaximations
      f(".edit_module_link").click
      wait_for_ajaximations
      edit_form = f("#add_context_module_form")
      expect(edit_form).to be_displayed
      f(".add_completion_criterion_link", edit_form).click

      # Select other radio button
      move_to_click("label[for=context_module_requirement_count_1]")

      submit_form(edit_form)

      # Test that pill now says Complete One Item right after change and one reload
      expect(f(".pill li").text).to eq "Complete One Item"
      get "/courses/#{@course.id}/modules"
      expect(f(".pill li").text).to eq "Complete One Item"
    end

    it "validates module lock date picker format", priority: "2" do
      unlock_date = format_time_for_view(Time.zone.today + 2.days)
      @course.context_modules.create!(name: "name", unlock_at: unlock_date)
      get "/courses/#{@course.id}/modules"
      f(".ig-header-admin .al-trigger").click
      f(".edit_module_link").click
      edit_form = f("#add_context_module_form")
      unlock_date_in_dialog = edit_form.find_element(:id, "context_module_unlock_at")
      expect(format_time_for_view(unlock_date_in_dialog.attribute("value"))).to eq unlock_date
    end

    context "edit dialog" do
      before :once do
        Account.site_admin.disable_feature! :selective_release_ui_api
        @mod = create_modules(2, true)
        @mod[0].add_item({ id: @assignment.id, type: "assignment" })
        @mod[0].add_item({ id: @assignment2.id, type: "assignment" })
      end

      before do
        get "/courses/#{@course.id}/modules"
      end

      it "shows all items are completed radio button", priority: "1" do
        f("#context_module_#{@mod[0].id} .ig-header-admin .al-trigger").click
        hover_and_click("#context_module_#{@mod[0].id} .edit_module_link")
        f(".add-item .add_completion_criterion_link").click
        expect(f(".ic-Radio")).to contain_css("input[type=radio][id = context_module_requirement_count_]")
        expect(f(".ic-Radio .ic-Label").text).to eq("Students must complete all of these requirements")
      end

      it "shows complete one of these items radio button", priority: "1" do
        f("#context_module_#{@mod[0].id} .ig-header-admin .al-trigger").click
        hover_and_click("#context_module_#{@mod[0].id} .edit_module_link")
        f(".add-item .add_completion_criterion_link").click
        expect(ff(".ic-Radio")[1]).to contain_css("input[type=radio][id = context_module_requirement_count_1]")
        expect(ff(".ic-Radio .ic-Label")[1].text).to eq("Students must complete one of these requirements")
      end

      it "does not show the radio buttons for module with no items", priority: "1" do
        f("#context_module_#{@mod[1].id} .ig-header-admin .al-trigger").click
        hover_and_click("#context_module_#{@mod[1].id} .edit_module_link")
        expect(f(".ic-Radio .ic-Label").text).not_to include("Students must complete all of these requirements")
        expect(f(".ic-Radio .ic-Label").text).not_to include("Students must complete one of these requirements")
        expect(f(".completion_entry .no_items_message").text).to eq("No items in module")
      end
    end

    it "still displays due date and points possible after indent change" do
      add_existing_module_item("AssignmentModule", @assignment2)
      tag = ContentTag.last

      get "/courses/#{@course.id}/modules"

      def due_date_assertion(tag)
        wait_for_dom_ready
        module_item = f("#context_module_item_#{tag.id}")
        expect(module_item.find_element(:css, ".due_date_display").text).not_to be_blank
      end

      def points_possible_assertion(tag)
        wait_for_dom_ready
        module_item = f("#context_module_item_#{tag.id}")
        expect(module_item.find_element(:css, ".points_possible_display")).to include_text "10"
      end

      due_date_assertion(tag)
      points_possible_assertion(tag)

      # change indent with arrows
      f("#context_module_item_#{tag.id} .al-trigger").click
      f(".indent_item_link").click

      due_date_assertion(tag)
      points_possible_assertion(tag)

      # change indent from edit form
      f("#context_module_item_#{tag.id} .al-trigger").click
      f(".edit_item_link").click

      click_option("#content_tag_indent_select", "Don't Indent")
      form = f("#edit_item_form")
      form.submit

      due_date_assertion(tag)
      points_possible_assertion(tag)
    end

    it "groups quizzes and new quizzes together in dropdown" do
      Account.site_admin.disable_feature! :selective_release_ui_api
      module_setup
      @course.context_external_tools.create!(
        tool_id: ContextExternalTool::QUIZ_LTI,
        name: "New Quizzes",
        consumer_key: "1",
        shared_secret: "1",
        domain: "quizzes.example.com"
      )
      new_quiz_assignment = @course.assignments.create!(title: "new quizzes assignment")
      new_quiz_assignment.quiz_lti!
      new_quiz_assignment.save!
      @module.add_item(type: "assignment", id: new_quiz_assignment.id)

      get "/courses/#{@course.id}/modules"
      f(".ig-header-admin .al-trigger").click
      wait_for_ajaximations
      f(".edit_module_link").click
      wait_for_ajaximations
      f(".add_completion_criterion_link").click
      fj(".assignment_picker:visible").click
      quizzes_group = fj(".assignment_picker:visible optgroup[label='Quizzes']")
      expect(quizzes_group).to include_text("quiz assignment")
      expect(quizzes_group).to include_text("new quizzes assignment")
    end

    context "specific tests without differentiated modules" do
      before :once do
        Account.site_admin.disable_feature! :selective_release_ui_api
      end

      it "shows the added prerequisites when editing a module" do
        add_modules_and_set_prerequisites
        get "/courses/#{@course.id}/modules"
        move_to_click("#context_module_#{@module3.id}")
        f("#context_module_#{@module3.id} .ig-header-admin .al-trigger").click
        f("#context_module_#{@module3.id} .edit_module_link").click
        add_form = f("#add_context_module_form")
        expect(add_form).to be_displayed
        prereq_select = f(".criterion select")
        option = first_selected_option(prereq_select)
        expect(option.text).to eq @module1.name.to_s
        expect(ff(".prerequisites_list .criteria_list .delete_criterion_link").map { |link| link.attribute("aria-label") })
          .to eq(["Delete prerequisite First module", "Delete prerequisite Second module"])
      end

      it "updates the name of edited prerequisite modules" do
        add_modules_and_set_prerequisites
        go_to_modules
        move_to_click("#context_module_#{@module1.id}")
        f("#context_module_#{@module1.id} .ig-header-admin .al-trigger").click
        f("#context_module_#{@module1.id} .edit_module_link").click
        add_form = f("#add_context_module_form")
        expect(add_form).to be_displayed
        replace_content(f("#context_module_name"), "FRIST!!")
        f("#add_context_module_form .submit_button").click
        wait_for_ajaximations
        expect(f("#context_module_#{@module3.id} .prerequisites_message").text).to include "FRIST!!, Second module"
      end

      it "prompts relock when adding an unlock_at date" do
        lock_until = format_date_for_view(Time.zone.today + 2.days)
        @course.context_modules.create!(name: "name")
        get "/courses/#{@course.id}/modules"

        f(".ig-header-admin .al-trigger").click
        f(".edit_module_link").click
        expect(f("#add_context_module_form")).to be_displayed
        edit_form = f("#add_context_module_form")
        lock_check_click
        wait_for_ajaximations
        unlock_date = edit_form.find_element(:id, "context_module_unlock_at")
        unlock_date.send_keys(lock_until)
        submit_form(edit_form)
        expect(edit_form).not_to be_displayed
        test_relock
      end

      it "only displays out-of on an assignment min score restriction when the assignment has a total" do
        ag = @course.assignment_groups.create!
        a1 = ag.assignments.create!(context: @course)
        a1.points_possible = 10
        a1.save
        a2 = ag.assignments.create!(context: @course)
        m = @course.context_modules.create!

        make_content_tag = lambda do |assignment|
          ct = ContentTag.new
          ct.content_id = assignment.id
          ct.content_type = "Assignment"
          ct.context_id = @course.id
          ct.context_type = "Course"
          ct.title = "Assignment #{assignment.id}"
          ct.tag_type = "context_module"
          ct.context_module_id = m.id
          ct.context_code = "course_#{@course.id}"
          ct.save!
          ct
        end
        content_tag_1 = make_content_tag.call a1
        content_tag_2 = make_content_tag.call a2

        go_to_modules
        f(".ig-header-admin  .al-trigger").click
        hover_and_click("#context_modules .edit_module_link")
        wait_for_animations
        expect(f("#add_context_module_form")).to be_displayed
        f(".add_completion_criterion_link").click
        wait_for_animations
        fj(".assignment_picker:visible option[value='#{content_tag_1.id}']").click
        fj('.assignment_requirement_picker:visible option[value="min_score"]').click
        expect(f("body")).to contain_jqcss(".points_possible_parent:visible")

        fj(".assignment_picker:visible option[value='#{content_tag_2.id}']").click
        fj('.assignment_requirement_picker:visible option[value="min_score"]').click
        expect(f("body")).not_to contain_jqcss(".points_possible_parent:visible")
      end

      it "adds and remove completion criteria" do
        add_existing_module_item("AssignmentModule", @assignment)
        go_to_modules
        @course.reload
        smodule = @course.context_modules.first
        # add completion criterion
        f(".ig-header-admin .al-trigger").click
        f(".edit_module_link").click
        wait_for_ajaximations
        edit_form = f("#add_context_module_form")
        expect(edit_form).to be_displayed
        f(".add_completion_criterion_link", edit_form).click
        wait_for_ajaximations
        check_element_has_focus f("#add_context_module_form .assignment_picker")
        # be_disabled
        expect(f("#add_context_module_form .assignment_requirement_picker option[value=must_contribute]")).to be_disabled
        click_option("#add_context_module_form .assignment_picker", @assignment.title, :text)
        click_option("#add_context_module_form .assignment_requirement_picker", "must_submit", :value)
        expect(f(".criteria_list .delete_criterion_link").attribute("aria-label")).to eq "Delete requirement assignment 1 (submit the assignment)"
        submit_form(edit_form)
        expect(edit_form).not_to be_displayed
        # should show relock warning since we're adding a completion requirement to an active module
        test_relock

        # verify it was added
        smodule.reload
        expect(smodule).not_to be_nil
        expect(smodule.completion_requirements).not_to be_empty
        expect(smodule.completion_requirements[0][:type]).to eq "must_submit"

        # delete the criterion, then cancel the form
        f(".ig-header-admin .al-trigger").click
        wait_for_ajaximations
        f(".edit_module_link").click
        wait_for_ajaximations
        edit_form = f("#add_context_module_form")
        expect(edit_form).to be_displayed
        f(".completion_entry .delete_criterion_link", edit_form).click
        ff(".cancel_button", dialog_for(edit_form)).last.click

        # now delete the criterion frd
        # (if the previous step did even though it shouldn't have, this will error)
        f(".ig-header-admin .al-trigger").click
        f(".edit_module_link").click
        edit_form = f("#add_context_module_form")
        expect(edit_form).to be_displayed
        f(".completion_entry .delete_criterion_link", edit_form).click
        wait_for_ajaximations
        submit_form(edit_form)
        wait_for_ajax_requests

        # verify it's gone
        @course.reload
        expect(@course.context_modules.first.completion_requirements).to eq []

        # and also make sure the form remembers that it's gone (#8329)
        f(".ig-header-admin .al-trigger").click
        f(".edit_module_link").click
        edit_form = f("#add_context_module_form")
        expect(edit_form).to be_displayed
        expect(f(".completion_entry")).not_to contain_jqcss(".delete_criterion_link:visible")
      end
    end

    context "specific tests with differentiated modules" do
      before :once do
        Account.site_admin.enable_feature!(:selective_release_ui_api)
      end

=======
    context "with differentiated modules" do
>>>>>>> 0539a086
      it "shows the added prerequisites when editing a module with enabled differentiated modules" do
        add_modules_and_set_prerequisites
        go_to_modules
        move_to_click("#context_module_#{@module3.id}")
        manage_module_button(@module3).click
        module_index_menu_tool_link("Edit").click

        expect(prerequisites_dropdown.map { |item| item.attribute("value") })
          .to eq(["First module", "Second module"])
      end

      it "updates the name of edited prerequisite modules with enabled differentiated modules" do
        add_modules_and_set_prerequisites
        go_to_modules
        scroll_to_module(@module1.name)
        manage_module_button(@module1).click
        module_index_menu_tool_link("Edit").click
        update_module_name("FIRST!!")
        click_settings_tray_update_module_button
        expect(f("#context_module_#{@module3.id} .prerequisites_message").text).to include "FIRST!!, Second module"
      end

      it "prompts relock when adding an unlock_at date with differentiated modules" do
        lock_until = format_date_for_view(Time.zone.today + 2.days)
        module1 = @course.context_modules.create!(name: "name")
        go_to_modules
        manage_module_button(module1).click
        module_index_menu_tool_link("Edit").click
        click_lock_until_checkbox
        update_lock_until_date(lock_until)
        click_settings_tray_update_module_button
        expect(element_exists?("#relock_modules_dialog")).to be_truthy
        ignore_relock
      end

      it "only displays out-of on an assignment min score restriction when the assignment has a total with differentiated modules enabled" do
        ag = @course.assignment_groups.create!
        a1 = ag.assignments.create!(context: @course)
        a1.points_possible = 10
        a1.save
        a2 = ag.assignments.create!(context: @course)
        m = @course.context_modules.create!

        make_content_tag = lambda do |assignment|
          ct = ContentTag.new
          ct.content_id = assignment.id
          ct.content_type = "Assignment"
          ct.context_id = @course.id
          ct.context_type = "Course"
          ct.title = "Assignment #{assignment.id}"
          ct.tag_type = "context_module"
          ct.context_module_id = m.id
          ct.context_code = "course_#{@course.id}"
          ct.save!
          ct
        end
        content_tag_1 = make_content_tag.call a1
        content_tag_2 = make_content_tag.call a2

        go_to_modules

        manage_module_button(m).click
        module_index_menu_tool_link("Edit").click

        click_add_requirement_button

        select_requirement_item_option(0, content_tag_1.title)
        select_requirement_type_option(0, "Score at least")
        expect(element_exists?(number_input_selector(0))).to be_truthy

        select_requirement_item_option(0, content_tag_2.title)
        select_requirement_type_option(0, "Score at least")
        expect(element_exists?(number_input_selector(0))).to be_falsey
      end

      it "adds and remove completion criteria with differentiated modules" do
        add_existing_module_item("AssignmentModule", @assignment)
        go_to_modules

        @course.reload
        smodule = @course.context_modules.first

        # add completion criterion
        manage_module_button(smodule).click
        module_index_menu_tool_link("Edit").click

        click_add_requirement_button

        select_requirement_item_option(0, @assignment.title)
        select_requirement_type_option(0, "Submit the assignment")
        click_settings_tray_update_module_button
        expect(settings_tray_exists?).to be_falsey

        # there will be a form for relock eventually
        ignore_relock

        # verify it was added
        smodule.reload
        expect(smodule).not_to be_nil
        expect(smodule.completion_requirements).not_to be_empty
        expect(smodule.completion_requirements[0][:type]).to eq "must_submit"

        # delete the criterion, then cancel the form
        manage_module_button(smodule).click
        module_index_menu_tool_link("Edit").click

        click_remove_requirement_button(0)
        click_settings_tray_cancel_button

        # now delete the criterion frd
        # (if the previous step did even though it shouldn't have, this will error)
        manage_module_button(smodule).click
        module_index_menu_tool_link("Edit").click

        click_remove_requirement_button(0)
        click_settings_tray_update_module_button

        # verify it's gone
        smodule.reload
        expect(smodule.reload.completion_requirements).to eq []

        # and also make sure the form remembers that it's gone
        manage_module_button(smodule).click
        module_index_menu_tool_link("Edit").click
        expect(element_exists?(remove_requirement_button_selector, true)).to be_falsey
      end
    end
  end
end<|MERGE_RESOLUTION|>--- conflicted
+++ resolved
@@ -49,332 +49,7 @@
       user_session(@teacher)
     end
 
-<<<<<<< HEAD
-    it "does not have a prerequisites section when editing the first module" do
-      modules = create_modules(2)
-      get "/courses/#{@course.id}/modules"
-
-      mod0 = f("#context_module_#{modules[0].id}")
-      f(".ig-header-admin .al-trigger", mod0).click
-      f(".edit_module_link", mod0).click
-      edit_form = f("#add_context_module_form")
-      expect(f(".prerequisites_entry", edit_form)).not_to be_displayed
-      submit_form(edit_form)
-      mod1 = f("#context_module_#{modules[1].id}")
-      f(".ig-header-admin .al-trigger", mod1).click
-      f(".edit_module_link", mod1).click
-      edit_form = f("#add_context_module_form")
-      expect(f(".prerequisites_entry", edit_form)).to be_displayed
-    end
-
-    it "saves the requirement count chosen in the Edit Module form" do
-      add_existing_module_item("AssignmentModule", @assignment)
-
-      get "/courses/#{@course.id}/modules"
-
-      @course.reload
-
-      expect(fj(".requirements_message").text).to be_blank
-
-      # add completion criterion
-      f(".ig-header-admin .al-trigger").click
-      wait_for_ajaximations
-      f(".edit_module_link").click
-      wait_for_ajaximations
-      edit_form = f("#add_context_module_form")
-      expect(edit_form).to be_displayed
-      f(".add_completion_criterion_link", edit_form).click
-
-      # Select other radio button
-      move_to_click("label[for=context_module_requirement_count_1]")
-
-      submit_form(edit_form)
-
-      # Test that pill now says Complete One Item right after change and one reload
-      expect(f(".pill li").text).to eq "Complete One Item"
-      get "/courses/#{@course.id}/modules"
-      expect(f(".pill li").text).to eq "Complete One Item"
-    end
-
-    it "validates module lock date picker format", priority: "2" do
-      unlock_date = format_time_for_view(Time.zone.today + 2.days)
-      @course.context_modules.create!(name: "name", unlock_at: unlock_date)
-      get "/courses/#{@course.id}/modules"
-      f(".ig-header-admin .al-trigger").click
-      f(".edit_module_link").click
-      edit_form = f("#add_context_module_form")
-      unlock_date_in_dialog = edit_form.find_element(:id, "context_module_unlock_at")
-      expect(format_time_for_view(unlock_date_in_dialog.attribute("value"))).to eq unlock_date
-    end
-
-    context "edit dialog" do
-      before :once do
-        Account.site_admin.disable_feature! :selective_release_ui_api
-        @mod = create_modules(2, true)
-        @mod[0].add_item({ id: @assignment.id, type: "assignment" })
-        @mod[0].add_item({ id: @assignment2.id, type: "assignment" })
-      end
-
-      before do
-        get "/courses/#{@course.id}/modules"
-      end
-
-      it "shows all items are completed radio button", priority: "1" do
-        f("#context_module_#{@mod[0].id} .ig-header-admin .al-trigger").click
-        hover_and_click("#context_module_#{@mod[0].id} .edit_module_link")
-        f(".add-item .add_completion_criterion_link").click
-        expect(f(".ic-Radio")).to contain_css("input[type=radio][id = context_module_requirement_count_]")
-        expect(f(".ic-Radio .ic-Label").text).to eq("Students must complete all of these requirements")
-      end
-
-      it "shows complete one of these items radio button", priority: "1" do
-        f("#context_module_#{@mod[0].id} .ig-header-admin .al-trigger").click
-        hover_and_click("#context_module_#{@mod[0].id} .edit_module_link")
-        f(".add-item .add_completion_criterion_link").click
-        expect(ff(".ic-Radio")[1]).to contain_css("input[type=radio][id = context_module_requirement_count_1]")
-        expect(ff(".ic-Radio .ic-Label")[1].text).to eq("Students must complete one of these requirements")
-      end
-
-      it "does not show the radio buttons for module with no items", priority: "1" do
-        f("#context_module_#{@mod[1].id} .ig-header-admin .al-trigger").click
-        hover_and_click("#context_module_#{@mod[1].id} .edit_module_link")
-        expect(f(".ic-Radio .ic-Label").text).not_to include("Students must complete all of these requirements")
-        expect(f(".ic-Radio .ic-Label").text).not_to include("Students must complete one of these requirements")
-        expect(f(".completion_entry .no_items_message").text).to eq("No items in module")
-      end
-    end
-
-    it "still displays due date and points possible after indent change" do
-      add_existing_module_item("AssignmentModule", @assignment2)
-      tag = ContentTag.last
-
-      get "/courses/#{@course.id}/modules"
-
-      def due_date_assertion(tag)
-        wait_for_dom_ready
-        module_item = f("#context_module_item_#{tag.id}")
-        expect(module_item.find_element(:css, ".due_date_display").text).not_to be_blank
-      end
-
-      def points_possible_assertion(tag)
-        wait_for_dom_ready
-        module_item = f("#context_module_item_#{tag.id}")
-        expect(module_item.find_element(:css, ".points_possible_display")).to include_text "10"
-      end
-
-      due_date_assertion(tag)
-      points_possible_assertion(tag)
-
-      # change indent with arrows
-      f("#context_module_item_#{tag.id} .al-trigger").click
-      f(".indent_item_link").click
-
-      due_date_assertion(tag)
-      points_possible_assertion(tag)
-
-      # change indent from edit form
-      f("#context_module_item_#{tag.id} .al-trigger").click
-      f(".edit_item_link").click
-
-      click_option("#content_tag_indent_select", "Don't Indent")
-      form = f("#edit_item_form")
-      form.submit
-
-      due_date_assertion(tag)
-      points_possible_assertion(tag)
-    end
-
-    it "groups quizzes and new quizzes together in dropdown" do
-      Account.site_admin.disable_feature! :selective_release_ui_api
-      module_setup
-      @course.context_external_tools.create!(
-        tool_id: ContextExternalTool::QUIZ_LTI,
-        name: "New Quizzes",
-        consumer_key: "1",
-        shared_secret: "1",
-        domain: "quizzes.example.com"
-      )
-      new_quiz_assignment = @course.assignments.create!(title: "new quizzes assignment")
-      new_quiz_assignment.quiz_lti!
-      new_quiz_assignment.save!
-      @module.add_item(type: "assignment", id: new_quiz_assignment.id)
-
-      get "/courses/#{@course.id}/modules"
-      f(".ig-header-admin .al-trigger").click
-      wait_for_ajaximations
-      f(".edit_module_link").click
-      wait_for_ajaximations
-      f(".add_completion_criterion_link").click
-      fj(".assignment_picker:visible").click
-      quizzes_group = fj(".assignment_picker:visible optgroup[label='Quizzes']")
-      expect(quizzes_group).to include_text("quiz assignment")
-      expect(quizzes_group).to include_text("new quizzes assignment")
-    end
-
-    context "specific tests without differentiated modules" do
-      before :once do
-        Account.site_admin.disable_feature! :selective_release_ui_api
-      end
-
-      it "shows the added prerequisites when editing a module" do
-        add_modules_and_set_prerequisites
-        get "/courses/#{@course.id}/modules"
-        move_to_click("#context_module_#{@module3.id}")
-        f("#context_module_#{@module3.id} .ig-header-admin .al-trigger").click
-        f("#context_module_#{@module3.id} .edit_module_link").click
-        add_form = f("#add_context_module_form")
-        expect(add_form).to be_displayed
-        prereq_select = f(".criterion select")
-        option = first_selected_option(prereq_select)
-        expect(option.text).to eq @module1.name.to_s
-        expect(ff(".prerequisites_list .criteria_list .delete_criterion_link").map { |link| link.attribute("aria-label") })
-          .to eq(["Delete prerequisite First module", "Delete prerequisite Second module"])
-      end
-
-      it "updates the name of edited prerequisite modules" do
-        add_modules_and_set_prerequisites
-        go_to_modules
-        move_to_click("#context_module_#{@module1.id}")
-        f("#context_module_#{@module1.id} .ig-header-admin .al-trigger").click
-        f("#context_module_#{@module1.id} .edit_module_link").click
-        add_form = f("#add_context_module_form")
-        expect(add_form).to be_displayed
-        replace_content(f("#context_module_name"), "FRIST!!")
-        f("#add_context_module_form .submit_button").click
-        wait_for_ajaximations
-        expect(f("#context_module_#{@module3.id} .prerequisites_message").text).to include "FRIST!!, Second module"
-      end
-
-      it "prompts relock when adding an unlock_at date" do
-        lock_until = format_date_for_view(Time.zone.today + 2.days)
-        @course.context_modules.create!(name: "name")
-        get "/courses/#{@course.id}/modules"
-
-        f(".ig-header-admin .al-trigger").click
-        f(".edit_module_link").click
-        expect(f("#add_context_module_form")).to be_displayed
-        edit_form = f("#add_context_module_form")
-        lock_check_click
-        wait_for_ajaximations
-        unlock_date = edit_form.find_element(:id, "context_module_unlock_at")
-        unlock_date.send_keys(lock_until)
-        submit_form(edit_form)
-        expect(edit_form).not_to be_displayed
-        test_relock
-      end
-
-      it "only displays out-of on an assignment min score restriction when the assignment has a total" do
-        ag = @course.assignment_groups.create!
-        a1 = ag.assignments.create!(context: @course)
-        a1.points_possible = 10
-        a1.save
-        a2 = ag.assignments.create!(context: @course)
-        m = @course.context_modules.create!
-
-        make_content_tag = lambda do |assignment|
-          ct = ContentTag.new
-          ct.content_id = assignment.id
-          ct.content_type = "Assignment"
-          ct.context_id = @course.id
-          ct.context_type = "Course"
-          ct.title = "Assignment #{assignment.id}"
-          ct.tag_type = "context_module"
-          ct.context_module_id = m.id
-          ct.context_code = "course_#{@course.id}"
-          ct.save!
-          ct
-        end
-        content_tag_1 = make_content_tag.call a1
-        content_tag_2 = make_content_tag.call a2
-
-        go_to_modules
-        f(".ig-header-admin  .al-trigger").click
-        hover_and_click("#context_modules .edit_module_link")
-        wait_for_animations
-        expect(f("#add_context_module_form")).to be_displayed
-        f(".add_completion_criterion_link").click
-        wait_for_animations
-        fj(".assignment_picker:visible option[value='#{content_tag_1.id}']").click
-        fj('.assignment_requirement_picker:visible option[value="min_score"]').click
-        expect(f("body")).to contain_jqcss(".points_possible_parent:visible")
-
-        fj(".assignment_picker:visible option[value='#{content_tag_2.id}']").click
-        fj('.assignment_requirement_picker:visible option[value="min_score"]').click
-        expect(f("body")).not_to contain_jqcss(".points_possible_parent:visible")
-      end
-
-      it "adds and remove completion criteria" do
-        add_existing_module_item("AssignmentModule", @assignment)
-        go_to_modules
-        @course.reload
-        smodule = @course.context_modules.first
-        # add completion criterion
-        f(".ig-header-admin .al-trigger").click
-        f(".edit_module_link").click
-        wait_for_ajaximations
-        edit_form = f("#add_context_module_form")
-        expect(edit_form).to be_displayed
-        f(".add_completion_criterion_link", edit_form).click
-        wait_for_ajaximations
-        check_element_has_focus f("#add_context_module_form .assignment_picker")
-        # be_disabled
-        expect(f("#add_context_module_form .assignment_requirement_picker option[value=must_contribute]")).to be_disabled
-        click_option("#add_context_module_form .assignment_picker", @assignment.title, :text)
-        click_option("#add_context_module_form .assignment_requirement_picker", "must_submit", :value)
-        expect(f(".criteria_list .delete_criterion_link").attribute("aria-label")).to eq "Delete requirement assignment 1 (submit the assignment)"
-        submit_form(edit_form)
-        expect(edit_form).not_to be_displayed
-        # should show relock warning since we're adding a completion requirement to an active module
-        test_relock
-
-        # verify it was added
-        smodule.reload
-        expect(smodule).not_to be_nil
-        expect(smodule.completion_requirements).not_to be_empty
-        expect(smodule.completion_requirements[0][:type]).to eq "must_submit"
-
-        # delete the criterion, then cancel the form
-        f(".ig-header-admin .al-trigger").click
-        wait_for_ajaximations
-        f(".edit_module_link").click
-        wait_for_ajaximations
-        edit_form = f("#add_context_module_form")
-        expect(edit_form).to be_displayed
-        f(".completion_entry .delete_criterion_link", edit_form).click
-        ff(".cancel_button", dialog_for(edit_form)).last.click
-
-        # now delete the criterion frd
-        # (if the previous step did even though it shouldn't have, this will error)
-        f(".ig-header-admin .al-trigger").click
-        f(".edit_module_link").click
-        edit_form = f("#add_context_module_form")
-        expect(edit_form).to be_displayed
-        f(".completion_entry .delete_criterion_link", edit_form).click
-        wait_for_ajaximations
-        submit_form(edit_form)
-        wait_for_ajax_requests
-
-        # verify it's gone
-        @course.reload
-        expect(@course.context_modules.first.completion_requirements).to eq []
-
-        # and also make sure the form remembers that it's gone (#8329)
-        f(".ig-header-admin .al-trigger").click
-        f(".edit_module_link").click
-        edit_form = f("#add_context_module_form")
-        expect(edit_form).to be_displayed
-        expect(f(".completion_entry")).not_to contain_jqcss(".delete_criterion_link:visible")
-      end
-    end
-
-    context "specific tests with differentiated modules" do
-      before :once do
-        Account.site_admin.enable_feature!(:selective_release_ui_api)
-      end
-
-=======
     context "with differentiated modules" do
->>>>>>> 0539a086
       it "shows the added prerequisites when editing a module with enabled differentiated modules" do
         add_modules_and_set_prerequisites
         go_to_modules
