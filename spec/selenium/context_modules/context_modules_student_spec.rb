# frozen_string_literal: true

#
# Copyright (C) 2012 - present Instructure, Inc.
#
# This file is part of Canvas.
#
# Canvas is free software: you can redistribute it and/or modify it under
# the terms of the GNU Affero General Public License as published by the Free
# Software Foundation, version 3 of the License.
#
# Canvas is distributed in the hope that it will be useful, but WITHOUT ANY
# WARRANTY; without even the implied warranty of MERCHANTABILITY or FITNESS FOR
# A PARTICULAR PURPOSE. See the GNU Affero General Public License for more
# details.
#
# You should have received a copy of the GNU Affero General Public License along
# with this program. If not, see <http://www.gnu.org/licenses/>.

require_relative "../common"
require_relative "../helpers/context_modules_common"

describe "context modules" do
  include_context "in-process server selenium tests"
  include ContextModulesCommon

  before :once do
    @course = course_model.tap(&:offer!)
    @teacher = teacher_in_course(course: @course, name: "teacher", active_all: true).user
    @student = student_in_course(course: @course, name: "student", active_all: true).user
  end

  context "as a student, with multiple modules", priority: "1" do
    before :once do
      @locked_icon = "icon-lock"
      @completed_icon = "icon-check"
      @in_progress_icon = "icon-minimize"
      @open_item_icon = "icon-mark-as-read"
      @no_icon = "no-icon"

      # initial module setup
      @module_1 = create_context_module("Module One")
      @assignment_1 = @course.assignments.create!(title: "assignment 1")
      @tag_1 = @module_1.add_item({ id: @assignment_1.id, type: "assignment" })
      @module_1.completion_requirements = { @tag_1.id => { type: "must_view" } }

      @module_2 = create_context_module("Module Two")
      @assignment_2 = @course.assignments.create!(title: "assignment 2")
      @tag_2 = @module_2.add_item({ id: @assignment_2.id, type: "assignment" })
      @module_2.completion_requirements = { @tag_2.id => { type: "must_view" } }
      @module_2.prerequisites = "module_#{@module_1.id}"

      @module_3 = create_context_module("Module Three")
      @quiz_1 = @course.quizzes.create!(title: "some quiz")
      @quiz_1.publish!
      @tag_3 = @module_3.add_item({ id: @quiz_1.id, type: "quiz" })
      @module_3.completion_requirements = { @tag_3.id => { type: "must_view" } }
      @module_3.prerequisites = "module_#{@module_2.id}"

      @module_1.save!
      @module_2.save!
      @module_3.save!
    end

    before do
      user_session(@student)
    end

    it "validates that course modules show up correctly" do
      go_to_modules
      # shouldn't show the teacher's "show student progression" button
      expect(f("#content")).not_to contain_css(".module_progressions_link")

      context_modules = ff(".context_module")
      # initial check to make sure everything was setup correctly
      validate_context_module_status_icon(@module_1.id, @no_icon)
      validate_context_module_status_icon(@module_2.id, @locked_icon)
      validate_context_module_status_icon(@module_3.id, @locked_icon)

      expect(context_modules[1].find_element(:css, ".prerequisites_message")).to include_text(@module_1.name)
      expect(context_modules[2].find_element(:css, ".prerequisites_message")).to include_text(@module_2.name)
    end

    it "does not lock modules for observers" do
      @course.enroll_user(user_factory, "ObserverEnrollment", enrollment_state: "active", associated_user_id: @student.id)
      user_session(@user)

      go_to_modules

      # shouldn't show the teacher's "show student progression" button
      expect(f("#content")).not_to contain_css(".module_progressions_link")

      # initial check to make sure everything was setup correctly
      ff(".context_module .progression_container").each do |item|
        expect(item.text.strip).to be_blank
      end
      get "/courses/#{@course.id}/assignments/#{@assignment_2.id}"
      expect(f("#content")).not_to include_text("hasn't been unlocked yet")
    end

    it "shows overridden due dates for assignments" do
      override = assignment_override_model(assignment: @assignment_2)
      override.override_due_at(4.days.from_now)
      override.save!
      override_student = override.assignment_override_students.build
      override_student.user = @student
      override_student.save!

      go_to_modules
      context_modules = ff(".context_module")
      expect(context_modules[1].find_element(:css, ".due_date_display").text).not_to be_blank
    end

    it "moves a student through context modules in sequential order", priority: "2" do
      go_to_modules
      validate_context_module_status_icon(@module_1.id, @no_icon)
      validate_context_module_status_icon(@module_2.id, @locked_icon)

      # sequential normal validation
      navigate_to_module_item(0, @assignment_1.title)
      validate_context_module_status_icon(@module_1.id, @completed_icon)
      validate_context_module_status_icon(@module_2.id, @no_icon)
    end

    it "does not cache a changed module requirement" do
      other_assmt = @course.assignments.create!(title: "assignment")
      other_tag = @module_1.add_item({ id: other_assmt.id, type: "assignment" })
      @module_1.completion_requirements = { @tag_1.id => { type: "must_view" }, other_tag.id => { type: "must_view" } }
      @module_1.save!

      get "/courses/#{@course.id}/assignments/#{@assignment_1.id}"

      # fulfill the must_view
      go_to_modules
      validate_context_module_item_icon(@tag_1.id, @completed_icon)

      # change the req
      @module_1.completion_requirements = { @tag_1.id => { type: "must_submit" }, other_tag.id => { type: "must_view" } }
      @module_1.save!

      go_to_modules
      validate_context_module_item_icon(@tag_1.id, @open_item_icon)
    end

    it "shows progression in large_roster courses" do
      @course.large_roster = true
      @course.save!
      go_to_modules
      navigate_to_module_item(0, @assignment_1.title)
      validate_context_module_status_icon(@module_1.id, @completed_icon)
    end

    it "validates that a student can't get to a locked context module" do
      go_to_modules
      # sequential error validation
      get "/courses/#{@course.id}/assignments/#{@assignment_2.id}"
      expect(f("#content")).to include_text("hasn't been unlocked yet")
      expect(f("#module_prerequisites_list")).to be_displayed
    end

    it "validates that a student can't get to locked external items", priority: "1" do
      external_tool = @course.context_external_tools.create!(url: "http://example.com/ims/lti",
                                                             consumer_key: "asdf", shared_secret: "hjkl", name: "external tool")

      @module_2.reload
      tag_1 = @module_2.add_item(id: external_tool.id, type: "external_tool", url: external_tool.url)
      tag_2 = @module_2.add_item(type: "external_url", url: "http://example.com/lolcats",
                                 title: "pls view", indent: 1)

      tag_1.publish!
      tag_2.publish!

      get "/courses/#{@course.id}/modules/items/#{tag_1.id}"
      expect(f("#content")).to include_text("hasn't been unlocked yet")
      expect(f("#module_prerequisites_list")).to be_displayed

      get "/courses/#{@course.id}/modules/items/#{tag_2.id}"
      expect(f("#content")).to include_text("hasn't been unlocked yet")
      expect(f("#module_prerequisites_list")).to be_displayed
    end

    it "validates that a student can't get to an unpublished context module item" do
      @module_2.workflow_state = "unpublished"
      @module_2.save!

      get "/courses/#{@course.id}/assignments/#{@assignment_2.id}"
      expect(f("#content")).to include_text("is not available yet")
      expect(f("#content")).not_to contain_css("#module_prerequisites_list")
    end

    it "validates that a student can't see an unpublished context module item", priority: "1" do
      @assignment_2.workflow_state = "unpublished"
      @assignment_2.save!

      module1_unpublished_tag = @module_1.add_item({ id: @assignment_2.id, type: "assignment" })
      @module_1.completion_requirements = { @tag_1.id => { type: "must_view" }, module1_unpublished_tag.id => { type: "must_view" } }
      @module_1.save!
      expect(@module_1.completion_requirements.pluck(:id)).to include(@tag_1.id)
      expect(@module_1.completion_requirements.pluck(:id)).to include(module1_unpublished_tag.id) # unpublished requirements SHOULD remain

      module2_published_tag = @module_2.add_item({ id: @quiz_1.id, type: "quiz" })
      @module_2.save!

      go_to_modules

      context_modules = ff(".context_module")
      expect(context_modules[0].find_element(:css, ".context_module_items")).not_to include_text(@assignment_2.name)
      expect(context_modules[1].find_element(:css, ".context_module_items")).not_to include_text(@assignment_2.name)

      # Should go to the next module
      get "/courses/#{@course.id}/assignments/#{@assignment_1.id}"
      nxt = f(".module-sequence-footer-button--next a")
      expect(nxt).to have_attribute("href", "/courses/#{@course.id}/modules/items/#{module2_published_tag.id}")

      # Should redirect to the published item
      get "/courses/#{@course.id}/modules/#{@module_2.id}/items/first"
      expect(driver.current_url).to match %r{/courses/#{@course.id}/quizzes/#{@quiz_1.id}}
    end

    it "validates that a students cannot see unassigned differentiated assignments" do
      @assignment_2.only_visible_to_overrides = true
      @assignment_2.save!

      @student.enrollments.each(&:destroy)
      @overriden_section = @course.course_sections.create!(name: "test section")
      student_in_section(@overriden_section, user: @student)

      go_to_modules

      context_modules = ff(".context_module")
      expect(context_modules[0].find_element(:css, ".context_module_items")).not_to include_text(@assignment_2.name)
      expect(context_modules[1].find_element(:css, ".context_module_items")).not_to include_text(@assignment_2.name)

      # Should not redirect to the hidden assignment
      get "/courses/#{@course.id}/modules/#{@module_2.id}/items/first"
      expect(driver.current_url).not_to match %r{/courses/#{@course.id}/assignments/#{@assignment_2.id}}

      create_section_override_for_assignment(@assignment_2, { course_section: @overriden_section })

      # Should redirect to the now visible assignment
      get "/courses/#{@course.id}/modules/#{@module_2.id}/items/first"
      expect(driver.current_url).to match %r{/courses/#{@course.id}/assignments/#{@assignment_2.id}}
    end

    it "locks module until a given date", priority: "1" do
      mod_lock = @course.context_modules.create! name: "a_locked_mod", unlock_at: 1.day.from_now
      go_to_modules
      expect(fj("#context_module_content_#{mod_lock.id} .unlock_details")).to include_text "Will unlock"
    end

    it "does not show the description of a discussion locked by module", priority: "1" do
      module1 = @course.context_modules.create! name: "a_locked_mod", unlock_at: 1.day.from_now
      discussion = @course.discussion_topics.create!(title: "discussion", message: "discussion description")
      module1.add_item type: "discussion_topic", id: discussion.id
      get "/courses/#{@course.id}/discussion_topics/#{discussion.id}?module_item_id=#{ContentTag.last.id}"
      expect(f(".entry-content")).not_to contain_css(".discussion-section .message")
    end

    it "allows a student view student to progress through module content" do
      skip_if_chrome("breaks because of masquerade_bar")
      # course_with_teacher_logged_in(:course => @course, :active_all => true)
      user_session(@teacher)
      @fake_student = @course.student_view_student

      enter_student_view

      # sequential error validation
      get "/courses/#{@course.id}/assignments/#{@assignment_2.id}"
      expect(f("#content")).to include_text("hasn't been unlocked yet")
      expect(f("#module_prerequisites_list")).to be_displayed

      go_to_modules
      validate_context_module_status_icon(@module_1.id, @no_icon)
      validate_context_module_status_icon(@module_2.id, @locked_icon)

      # sequential normal validation
      navigate_to_module_item(0, @assignment_1.title)
      validate_context_module_status_icon(@module_1.id, @completed_icon)
      validate_context_module_status_icon(@module_2.id, @no_icon)
    end

    context "next and previous buttons", priority: "2" do
      before do
        user_session(@teacher)
      end

      before :once do
        module_setup
      end

      it "shows previous and next buttons for quizzes" do
        get "/courses/#{@course.id}/quizzes/#{@quiz.id}"
        verify_next_and_previous_buttons_display
      end

      it "shows previous and next buttons for assignments" do
        get "/courses/#{@course.id}/assignments/#{@assignment2.id}"
        verify_next_and_previous_buttons_display
      end

      it "shows previous and next buttons for wiki pages" do
        get "/courses/#{@course.id}/pages/#{@wiki.id}"
        verify_next_and_previous_buttons_display
      end

      it "shows previous and next buttons for discussions" do
        get "/courses/#{@course.id}/discussion_topics/#{@discussion.id}"
        verify_next_and_previous_buttons_display
      end

      it "shows previous and next buttons for external tools", custom_timeout: 25, priority: "2" do
        get_page_with_footer("/courses/#{@course.id}/modules/items/#{@external_tool_tag.id}")
        verify_next_and_previous_buttons_display
      end

      it "shows previous and next buttons for external urls", custom_timeout: 25 do
        get_page_with_footer("/courses/#{@course.id}/modules/items/#{@external_url_tag.id}")
        verify_next_and_previous_buttons_display
      end
    end

    describe "sequence footer" do
      it "shows the right nav when an item is in modules multiple times", custom_timeout: 30 do
        @assignment = @course.assignments.create!(title: "some assignment")
        @atag1 = @module_1.add_item(id: @assignment.id, type: "assignment")
        @after1 = @module_1.add_item(type: "external_url", title: "url1", url: "http://example.com/1")
        @after1.publish!
        @atag2 = @module_2.add_item(id: @assignment.id, type: "assignment")
        @after2 = @module_2.add_item(type: "external_url", title: "url2", url: "http://example.com/2")
        @after2.publish!

        get_page_with_footer("/courses/#{@course.id}/modules/items/#{@atag1.id}")

        prev = f(".module-sequence-footer-button--previous a")
        expect(prev).to have_attribute("href", "/courses/#{@course.id}/modules/items/#{@tag_1.id}")
        nxt = f(".module-sequence-footer-button--next a")
        expect(nxt).to have_attribute("href", "/courses/#{@course.id}/modules/items/#{@after1.id}")

        get_page_with_footer("/courses/#{@course.id}/modules/items/#{@atag2.id}")

        prev = f(".module-sequence-footer-button--previous a")
        expect(prev).to have_attribute("href", "/courses/#{@course.id}/modules/items/#{@tag_2.id}")
        nxt = f(".module-sequence-footer-button--next a")
        expect(nxt).to have_attribute("href", "/courses/#{@course.id}/modules/items/#{@after2.id}")

        # if the user didn't get here from a module link, we show no nav,
        # because we can't know which nav to show
        get "/courses/#{@course.id}/assignments/#{@assignment.id}"
        expect(f("#content")).not_to contain_css(".module-sequence-footer-button--previous")
        expect(f("#content")).not_to contain_css(".module-sequence-footer-button--next")
      end

<<<<<<< HEAD
      it "shows the nav when going straight to the item if there's only one tag" do
        skip("LS-3185 - footer not always showing up")
=======
      it "shows the nav when going straight to the item if there's only one tag", custom_timeout: 25 do
>>>>>>> 0ea2577d
        @assignment = @course.assignments.create!(title: "some assignment")
        @atag1 = @module_1.add_item(id: @assignment.id, type: "assignment")
        @after1 = @module_1.add_item(type: "external_url", title: "url1", url: "http://example.com/1")
        @after1.publish!

        get_page_with_footer("/courses/#{@course.id}/assignments/#{@assignment.id}")

        prev = f(".module-sequence-footer-button--previous a")
        expect(prev).to have_attribute("href", "/courses/#{@course.id}/modules/items/#{@tag_1.id}")
        nxt = f(".module-sequence-footer-button--next a")
        expect(nxt).to have_attribute("href", "/courses/#{@course.id}/modules/items/#{@after1.id}")
      end

      # TODO: reimplement per CNVS-29600, but make sure we're testing at the right level
      it "should show module navigation for group assignment discussions"
    end

    context "mark as done" do
      it "On the modules page: the user sees an incomplete module with a 'mark as done' requirement. The user clicks on the module item, marks it as done, and back on the modules page can now see that the module is completed" do
        mark_as_done_setup
        go_to_modules

        validate_context_module_status_icon(@mark_done_module.id, @no_icon)
        navigate_to_wikipage "The page"
        el = f "#mark-as-done-checkbox"
        expect(el).to_not be_nil
        expect(el).to_not be_selected
        el.click
        go_to_modules
        validate_context_module_status_icon(@mark_done_module.id, @completed_icon)
        expect(f("#context_module_item_#{@tag.id} .requirement-description .must_mark_done_requirement .fulfilled")).to be_displayed
        expect(f("#context_module_item_#{@tag.id} .requirement-description .must_mark_done_requirement .unfulfilled")).to_not be_displayed
      end

      it "still shows the mark done button when navigating directly" do
        mod = create_context_module("Mark Done Module")
        page = @course.wiki_pages.create!(title: "page", body: "hi")
        assmt = @course.assignments.create!(title: "assmt")

        tag1 = mod.add_item({ id: page.id, type: "wiki_page" })
        tag2 = mod.add_item({ id: assmt.id, type: "assignment" })
        mod.completion_requirements = { tag1.id => { type: "must_mark_done" }, tag2.id => { type: "must_mark_done" } }
        mod.save!

        get "/courses/#{@course.id}/pages/#{page.url}"
        el = f "#mark-as-done-checkbox"
        expect(el).to_not be_nil
        expect(el).to_not be_selected
        el.click
        wait_for_ajaximations

        get "/courses/#{@course.id}/assignments/#{assmt.id}"
        el = f "#mark-as-done-checkbox"
        expect(el).to_not be_nil
        expect(el).to_not be_selected
        el.click
        wait_for_ajaximations

        prog = mod.evaluate_for(@user)
        expect(prog).to be_completed
      end

      it "doesn't show the mark done button on locked pages" do
        mod = create_context_module("Mark Done Module")
        assmt = @course.assignments.create!(title: "assmt")
        page = @course.wiki_pages.create!(title: "page", body: "hi")

        tag1 = mod.add_item({ id: assmt.id, type: "assignment" })
        tag2 = mod.add_item({ id: page.id, type: "wiki_page" })

        mod.completion_requirements = { tag1.id => { type: "must_mark_done" }, tag2.id => { type: "must_mark_done" } }
        mod.require_sequential_progress = true
        mod.save!

        get "/courses/#{@course.id}/pages/#{page.url}"
        content = f("#content")
        expect(content).to contain_css(".lock_explanation")
        expect(content).to_not contain_css("#mark-as-done-checkbox")
      end
    end

    it "shows Mark as Done button for assignments with external tool submission", priority: "2" do
      allow(BasicLTI::Sourcedid).to receive(:encryption_secret) { "encryption-secret-5T14NjaTbcYjc4" }
      allow(BasicLTI::Sourcedid).to receive(:signing_secret) { "signing-secret-vp04BNqApwdwUYPUI" }
      tool = @course.context_external_tools.create!(name: "a",
                                                    url: "example.com",
                                                    consumer_key: "12345",
                                                    shared_secret: "secret")
      @assignment = @course.assignments.create!
      @assignment.tool_settings_tool = tool
      @assignment.submission_types = "external_tool"
      @assignment.external_tool_tag_attributes = { url: tool.url }
      @assignment.save!

      @mark_done_module = create_context_module("Mark Done Module")
      @tag = @mark_done_module.add_item({ id: @assignment.id, type: "assignment" })
      @mark_done_module.completion_requirements = { @tag.id => { type: "must_mark_done" } }
      @mark_done_module.save!

      get "/courses/#{@course.id}/assignments/#{@assignment.id}"
      expect(f("#content")).to contain_css("#mark-as-done-checkbox")
    end

    describe "module header icons" do
      it "shows a pill message that says 'Complete All Items'", priority: "1" do
        go_to_modules
        vaildate_correct_pill_message(@module_1.id, "Complete All Items")
      end

      it "shows a pill message that says 'Complete One Item'", priority: "1" do
        make_module_1_complete_one
        go_to_modules

        vaildate_correct_pill_message(@module_1.id, "Complete One Item")
      end

      it "shows a completed icon and unlocks next when module is complete for 'Complete All Items' requirement", priority: "1" do
        create_additional_assignment_for_module_1
        # navigate to module items to satisfy must_view_requirement
        get "/courses/#{@course.id}/assignments/#{@assignment_1.id}?module_item_id=#{@tag_1.id}"
        get "/courses/#{@course.id}/assignments/#{@assignment_4.id}?module_item_id=#{@tag_4.id}"
        go_to_modules
        validate_context_module_status_icon(@module_1.id, @completed_icon)
        validate_context_module_status_icon(@module_2.id, @no_icon)
      end

      it "shows a completed icon when module is complete for 'Complete One Item' requirement", priority: "1" do
        create_additional_assignment_for_module_1
        make_module_1_complete_one
        go_to_modules

        navigate_to_module_item(0, @assignment_1.title)
        vaildate_correct_pill_message(@module_1.id, "Complete One Item")
        validate_context_module_status_icon(@module_1.id, @completed_icon)
      end

      it "unlocks the next module when module is complete with 'Complete 1 requirement'", priority: "1" do
        create_additional_assignment_for_module_1
        make_module_1_complete_one
        go_to_modules
        navigate_to_module_item(0, @assignment_1.title)
        validate_context_module_status_icon(@module_2.id, @no_icon)
      end

      it "shows a locked icon when module is locked", priority: "1" do
        go_to_modules
        validate_context_module_status_icon(@module_2.id, @locked_icon)
      end

      it "shows a tooltip for locked icon when module is locked", priority: "1" do
        skip "flaky, LS-1297 (8/23/2020)"
        go_to_modules
        driver.action.move_to(f("#context_module_#{@module_2.id} .completion_status .icon-lock"), 0, 0).perform
        expect(fj(".ui-tooltip:visible")).to include_text("Locked")
      end

      it "shows a warning in-progress icon when module has been started", priority: "1" do
        create_additional_assignment_for_module_1
        go_to_modules

        navigate_to_module_item(0, @assignment_1.title)
        validate_context_module_status_icon(@module_1.id, @in_progress_icon)
      end

      it "does not show an icon when module has not been started", priority: "1" do
        go_to_modules
        validate_context_module_status_icon(@module_1.id, @no_icon)
      end
    end

    describe "module item icons" do
      it "shows a completed icon when module item is completed", priority: "1" do
        go_to_modules
        navigate_to_module_item(0, @assignment_1.title)
        validate_context_module_item_icon(@tag_1.id, @completed_icon)
      end

      it "shows an incomplete circle icon when module item is requirement but not complete", priority: "1" do
        go_to_modules
        validate_context_module_item_icon(@tag_1.id, @open_item_icon)
      end

      it "does not show an icon when module item is not a requirement", priority: "1" do
        add_non_requirement
        go_to_modules
        validate_context_module_item_icon(@tag_4.id, @no_icon)
      end

      it "shows incomplete for differentiated assignments" do
        @course.course_sections.create!
        assignment = @course.assignments.create!(title: "assignmentt")
        create_section_override_for_assignment(assignment)
        assignment.only_visible_to_overrides = true
        assignment.save!

        tag = @module_1.add_item({ id: assignment.id, type: "assignment" })
        @module_1.completion_requirements = { tag.id => { type: "min_score", min_score: 90 } }
        @module_1.require_sequential_progress = false
        @module_1.save!

        go_to_modules

        validate_context_module_item_icon(tag.id, @open_item_icon)
      end

      context "when adding min score assignment" do
        before :once do
          add_min_score_assignment
        end

        it "shows a warning icon when module item is a min score requirement that didn't meet score requirment", priority: "1" do
          grade_assignment(50)
          go_to_modules
          validate_context_module_item_icon(@tag_4.id, @in_progress_icon)
        end

        it "shows tool tip text when hovering over the warning icon for a min score requirement", priority: "1" do
          skip "flaky, LS-1297 (8/23/2020)"
          grade_assignment(50)
          go_to_modules
          driver.action.move_to(f(".ig-header-admin .completion_status .icon-minimize"), 0, 0).perform
          expect(fj(".ui-tooltip:visible")).to include_text("Started")
        end

        it "shows tooltip warning for a min score assignemnt", priority: "1" do
          skip "flaky, LS-1297 (8/23/2020)"
          grade_assignment(50)
          go_to_modules
          driver.action.move_to(f(".ig-row .module-item-status-icon .icon-minimize"), 0, 0).perform
          expect(fj(".ui-tooltip:visible")).to include_text("You scored a 50. Must score at least a 90.0.")
        end

        it "shows an info icon when module item is a min score requirement that has not yet been graded" do
          @assignment_4.submission_types = "online_text_entry"
          @assignment_4.save!
          @assignment_4.submit_homework(@user, body: "body")
          go_to_modules
          validate_context_module_item_icon(@tag_4.id, "icon-info")
        end

        it "shows a completed icon when module item is a min score requirement that met the score requirement" do
          grade_assignment(100)
          go_to_modules
          validate_context_module_item_icon(@tag_4.id, @completed_icon)
        end

        it "shows a warning icon when module item is past due and not submitted" do
          make_past_due
          go_to_modules
          validate_context_module_item_icon(@tag_4.id, @in_progress_icon)
        end

        it "shows a completed icon when module item is past due but submitted" do
          make_past_due
          grade_assignment(100)
          go_to_modules
          validate_context_module_item_icon(@tag_4.id, @completed_icon)
        end
      end
    end
  end

  context "module visibility as a student" do
    before :once do
      @module = @course.context_modules.create!(name: "module")
    end

    before do
      user_session(@student)
    end

    it "fetches locked module prerequisites" do
      @module.require_sequential_progress = true
      @assignment = @course.assignments.create!(title: "assignment")
      @assignment2 = @course.assignments.create!(title: "assignment2")

      @tag1 = @module.add_item id: @assignment.id, type: "assignment"
      @tag2 = @module.add_item id: @assignment2.id, type: "assignment"

      @module.completion_requirements = { @tag1.id => { type: "must_view" }, @tag2.id => { type: "must_view" } }
      @module.save!

      get "/courses/#{@course.id}/assignments/#{@assignment2.id}"

      wait_for_ajaximations
      expect(f("#module_prerequisites_list")).to be_displayed
      expect(f(".module_prerequisites_fallback")).to_not be_displayed
    end

    it "validates that a student can see published and not see unpublished context module", priority: "1" do
      @module_1 = @course.context_modules.create!(name: "module_1")
      @module_1.workflow_state = "unpublished"
      @module_1.save!
      go_to_modules
      # for a11y there is a hidden header now that gets read as part of the text hence the regex matching
      expect(f("#context_modules").text).to match(/module\s*module/)
      expect(f("#context_modules")).not_to include_text "module_1"
    end

    it "unlocks module after a given date", priority: "1" do
      @module.unlock_at = 1.day.ago
      @module.save!
      go_to_modules
      expect(fj("#context_module_content_#{@module.id} .unlock_details")).not_to include_text "Will unlock"
    end

    it "marks locked but visible assignments/quizzes/discussions as read" do
      # setting lock_at in the past will cause assignments/quizzes/discussions to still be visible
      # they just can't be submitted to anymore

      asmt = @course.assignments.create!(title: "assmt", lock_at: 1.day.ago)
      topic_asmt = @course.assignments.create!(title: "topic assmt", lock_at: 2.days.ago)

      topic = @course.discussion_topics.create!(title: "topic", assignment: topic_asmt)
      quiz = @course.quizzes.create!(title: "quiz", lock_at: 3.days.ago)
      quiz.publish!

      tag1 = @module.add_item({ id: asmt.id, type: "assignment" })
      tag2 = @module.add_item({ id: topic.id, type: "discussion_topic" })
      tag3 = @module.add_item({ id: quiz.id, type: "quiz" })

      @module.completion_requirements = { tag1.id => { type: "must_view" }, tag2.id => { type: "must_view" }, tag3.id => { type: "must_view" } }
      @module.save!

      get "/courses/#{@course.id}/assignments/#{asmt.id}"
      expect(f("#assignment_show")).to include_text("This assignment was locked")
      get "/courses/#{@course.id}/discussion_topics/#{topic.id}"
      expect(f("#discussion_topic")).to include_text("This topic was locked")
      get "/courses/#{@course.id}/quizzes/#{quiz.id}"
      expect(f(".lock_explanation")).to include_text("This quiz was locked")

      prog = @module.evaluate_for(@student)
      expect(prog).to be_completed
      expect(prog.requirements_met.count).to eq 3
    end

    it "does not show past due when due date changed for already submitted quizzes", priority: "2" do
      quiz = @course.quizzes.create!(title: "test quiz")
      quiz.publish!
      tag = @module.add_item({ type: "quiz", id: quiz.id })
      submission = quiz.generate_submission(@student)
      submission.workflow_state = "complete"
      submission.save!
      quiz.due_at = Time.zone.now - 2.days
      quiz.save!
      go_to_modules
      # validate that there is no warning icon for past due
      validate_context_module_item_icon(tag.id, "no-icon")
    end

    it "does not lock a page module item on first load" do
      page = @course.wiki_pages.create!(title: "some page", body: "some body")
      page.set_as_front_page!

      tag = @module.add_item({ id: page.id, type: "wiki_page" })
      @module.require_sequential_progress = true
      @module.completion_requirements = { tag.id => { type: "must_view" } }
      @module.save!

      get "/courses/#{@course.id}/pages/#{page.url}"

      expect(f(".user_content")).to include_text(page.body)
    end
  end
end<|MERGE_RESOLUTION|>--- conflicted
+++ resolved
@@ -350,12 +350,7 @@
         expect(f("#content")).not_to contain_css(".module-sequence-footer-button--next")
       end
 
-<<<<<<< HEAD
-      it "shows the nav when going straight to the item if there's only one tag" do
-        skip("LS-3185 - footer not always showing up")
-=======
       it "shows the nav when going straight to the item if there's only one tag", custom_timeout: 25 do
->>>>>>> 0ea2577d
         @assignment = @course.assignments.create!(title: "some assignment")
         @atag1 = @module_1.add_item(id: @assignment.id, type: "assignment")
         @after1 = @module_1.add_item(type: "external_url", title: "url1", url: "http://example.com/1")
