# frozen_string_literal: true

#
# Copyright (C) 2012 - present Instructure, Inc.
#
# This file is part of Canvas.
#
# Canvas is free software: you can redistribute it and/or modify it under
# the terms of the GNU Affero General Public License as published by the Free
# Software Foundation, version 3 of the License.
#
# Canvas is distributed in the hope that it will be useful, but WITHOUT ANY
# WARRANTY; without even the implied warranty of MERCHANTABILITY or FITNESS FOR
# A PARTICULAR PURPOSE. See the GNU Affero General Public License for more
# details.
#
# You should have received a copy of the GNU Affero General Public License along
# with this program. If not, see <http://www.gnu.org/licenses/>.

require_relative "../common"
require_relative "../helpers/context_modules_common"

describe "context modules" do
  include_context "in-process server selenium tests"
  include ContextModulesCommon

  before :once do
    @course = course_model.tap(&:offer!)
    @teacher = teacher_in_course(course: @course, name: "teacher", active_all: true).user
    @student = student_in_course(course: @course, name: "student", active_all: true).user
  end

  context "as a student, with multiple modules", priority: "1" do
    before :once do
      @locked_icon = "icon-lock"
      @completed_icon = "icon-check"
      @in_progress_icon = "icon-minimize"
      @open_item_icon = "icon-mark-as-read"
      @no_icon = "no-icon"

      # initial module setup
      @module_1 = create_context_module("Module One")
      @assignment_1 = @course.assignments.create!(title: "assignment 1")
      @tag_1 = @module_1.add_item({ id: @assignment_1.id, type: "assignment" })
      @module_1.completion_requirements = { @tag_1.id => { type: "must_view" } }

      @module_2 = create_context_module("Module Two")
      @assignment_2 = @course.assignments.create!(title: "assignment 2")
      @tag_2 = @module_2.add_item({ id: @assignment_2.id, type: "assignment" })
      @module_2.completion_requirements = { @tag_2.id => { type: "must_view" } }
      @module_2.prerequisites = "module_#{@module_1.id}"

      @module_3 = create_context_module("Module Three")
      @quiz_1 = @course.quizzes.create!(title: "some quiz")
      @quiz_1.publish!
      @tag_3 = @module_3.add_item({ id: @quiz_1.id, type: "quiz" })
      @module_3.completion_requirements = { @tag_3.id => { type: "must_view" } }
      @module_3.prerequisites = "module_#{@module_2.id}"

      @module_1.save!
      @module_2.save!
      @module_3.save!
    end

    before do
      user_session(@student)
    end

    it "validates that course modules show up correctly" do
      go_to_modules
      # shouldn't show the teacher's "show student progression" button
      expect(f("#content")).not_to contain_css(".module_progressions_link")

      context_modules = ff(".context_module")
      # initial check to make sure everything was setup correctly
      validate_context_module_status_icon(@module_1.id, @no_icon)
      validate_context_module_status_icon(@module_2.id, @locked_icon)
      validate_context_module_status_icon(@module_3.id, @locked_icon)

      expect(context_modules[1].find_element(:css, ".prerequisites_message")).to include_text(@module_1.name)
      expect(context_modules[2].find_element(:css, ".prerequisites_message")).to include_text(@module_2.name)
    end

    it "does not lock modules for observers" do
      @course.enroll_user(user_factory, "ObserverEnrollment", enrollment_state: "active", associated_user_id: @student.id)
      user_session(@user)

      go_to_modules

      # shouldn't show the teacher's "show student progression" button
      expect(f("#content")).not_to contain_css(".module_progressions_link")

      # initial check to make sure everything was setup correctly
      ff(".context_module .progression_container").each do |item|
        expect(item.text.strip).to be_blank
      end
      get "/courses/#{@course.id}/assignments/#{@assignment_2.id}"
      expect(f("#content")).not_to include_text("hasn't been unlocked yet")
    end

    it "shows overridden due dates for assignments" do
      override = assignment_override_model(assignment: @assignment_2)
      override.override_due_at(4.days.from_now)
      override.save!
      override_student = override.assignment_override_students.build
      override_student.user = @student
      override_student.save!

      go_to_modules
      context_modules = ff(".context_module")
      expect(context_modules[1].find_element(:css, ".due_date_display").text).not_to be_blank
    end

    it "moves a student through context modules in sequential order", priority: "2" do
      go_to_modules
      validate_context_module_status_icon(@module_1.id, @no_icon)
      validate_context_module_status_icon(@module_2.id, @locked_icon)

      # sequential normal validation
      navigate_to_module_item(0, @assignment_1.title)
      validate_context_module_status_icon(@module_1.id, @completed_icon)
      validate_context_module_status_icon(@module_2.id, @no_icon)
    end

    it "does not cache a changed module requirement" do
      other_assmt = @course.assignments.create!(title: "assignment")
      other_tag = @module_1.add_item({ id: other_assmt.id, type: "assignment" })
      @module_1.completion_requirements = { @tag_1.id => { type: "must_view" }, other_tag.id => { type: "must_view" } }
      @module_1.save!

      get "/courses/#{@course.id}/assignments/#{@assignment_1.id}"

      # fulfill the must_view
      go_to_modules
      validate_context_module_item_icon(@tag_1.id, @completed_icon)

      # change the req
      @module_1.completion_requirements = { @tag_1.id => { type: "must_submit" }, other_tag.id => { type: "must_view" } }
      @module_1.save!

      go_to_modules
      validate_context_module_item_icon(@tag_1.id, @open_item_icon)
    end

    it "shows progression in large_roster courses" do
      @course.large_roster = true
      @course.save!
      go_to_modules
      navigate_to_module_item(0, @assignment_1.title)
      validate_context_module_status_icon(@module_1.id, @completed_icon)
    end

    it "validates that a student can't get to a locked context module" do
      go_to_modules
      # sequential error validation
      get "/courses/#{@course.id}/assignments/#{@assignment_2.id}"
      expect(f("#content")).to include_text("hasn't been unlocked yet")
      expect(f("#module_prerequisites_list")).to be_displayed
    end

    it "validates that a student can't get to locked external items", priority: "1" do
      external_tool = @course.context_external_tools.create!(url: "http://example.com/ims/lti",
                                                             consumer_key: "asdf",
                                                             shared_secret: "hjkl",
                                                             name: "external tool")

      @module_2.reload
      tag_1 = @module_2.add_item(id: external_tool.id, type: "external_tool", url: external_tool.url)
      tag_2 = @module_2.add_item(type: "external_url",
                                 url: "http://example.com/lolcats",
                                 title: "pls view",
                                 indent: 1)

      tag_1.publish!
      tag_2.publish!

      get "/courses/#{@course.id}/modules/items/#{tag_1.id}"
      expect(f("#content")).to include_text("hasn't been unlocked yet")
      expect(f("#module_prerequisites_list")).to be_displayed

      get "/courses/#{@course.id}/modules/items/#{tag_2.id}"
      expect(f("#content")).to include_text("hasn't been unlocked yet")
      expect(f("#module_prerequisites_list")).to be_displayed
    end

    it "validates that a student can't get to an unpublished context module item" do
      @module_2.workflow_state = "unpublished"
      @module_2.save!

      get "/courses/#{@course.id}/assignments/#{@assignment_2.id}"
      expect(f("#content")).to include_text("is not available yet")
      expect(f("#content")).not_to contain_css("#module_prerequisites_list")
    end

    it "validates that a student can't see an unpublished context module item", priority: "1" do
      @assignment_2.workflow_state = "unpublished"
      @assignment_2.save!

      module1_unpublished_tag = @module_1.add_item({ id: @assignment_2.id, type: "assignment" })
      @module_1.completion_requirements = { @tag_1.id => { type: "must_view" }, module1_unpublished_tag.id => { type: "must_view" } }
      @module_1.save!
      expect(@module_1.completion_requirements.pluck(:id)).to include(@tag_1.id)
      expect(@module_1.completion_requirements.pluck(:id)).to include(module1_unpublished_tag.id) # unpublished requirements SHOULD remain

      module2_published_tag = @module_2.add_item({ id: @quiz_1.id, type: "quiz" })
      @module_2.save!

      go_to_modules

      context_modules = ff(".context_module")
      expect(context_modules[0].find_element(:css, ".context_module_items")).not_to include_text(@assignment_2.name)
      expect(context_modules[1].find_element(:css, ".context_module_items")).not_to include_text(@assignment_2.name)

      # Should go to the next module
      get "/courses/#{@course.id}/assignments/#{@assignment_1.id}"
      nxt = f(".module-sequence-footer-button--next a")
      expect(nxt).to have_attribute("href", "/courses/#{@course.id}/modules/items/#{module2_published_tag.id}")

      # Should redirect to the published item
      get "/courses/#{@course.id}/modules/#{@module_2.id}/items/first"
      expect(driver.current_url).to match %r{/courses/#{@course.id}/quizzes/#{@quiz_1.id}}
    end

    it "validates that a students cannot see unassigned differentiated assignments" do
      @assignment_2.only_visible_to_overrides = true
      @assignment_2.save!

      @student.enrollments.each(&:destroy)
      @overriden_section = @course.course_sections.create!(name: "test section")
      student_in_section(@overriden_section, user: @student)

      go_to_modules

      context_modules = ff(".context_module")
      expect(context_modules[0].find_element(:css, ".context_module_items")).not_to include_text(@assignment_2.name)
      expect(context_modules[1].find_element(:css, ".context_module_items")).not_to include_text(@assignment_2.name)

      # Should not redirect to the hidden assignment
      get "/courses/#{@course.id}/modules/#{@module_2.id}/items/first"
      expect(driver.current_url).not_to match %r{/courses/#{@course.id}/assignments/#{@assignment_2.id}}

      create_section_override_for_assignment(@assignment_2, { course_section: @overriden_section })

      # Should redirect to the now visible assignment
      get "/courses/#{@course.id}/modules/#{@module_2.id}/items/first"
      expect(driver.current_url).to match %r{/courses/#{@course.id}/assignments/#{@assignment_2.id}}
    end

    it "locks module until a given date", priority: "1" do
      mod_lock = @course.context_modules.create! name: "a_locked_mod", unlock_at: 1.day.from_now
      go_to_modules
      expect(fj("#context_module_content_#{mod_lock.id} .unlock_details")).to include_text "Will unlock"
    end

    it "does not show the description of a discussion locked by module", priority: "1" do
      module1 = @course.context_modules.create! name: "a_locked_mod", unlock_at: 1.day.from_now
      discussion = @course.discussion_topics.create!(title: "discussion", message: "discussion description")
      module1.add_item type: "discussion_topic", id: discussion.id
      get "/courses/#{@course.id}/discussion_topics/#{discussion.id}?module_item_id=#{ContentTag.last.id}"
      expect(f(".entry-content")).not_to contain_css(".discussion-section .message")
    end

    it "allows a student view student to progress through module content" do
      skip_if_chrome("breaks because of masquerade_bar")
      # course_with_teacher_logged_in(:course => @course, :active_all => true)
      user_session(@teacher)
      @fake_student = @course.student_view_student

      enter_student_view

      # sequential error validation
      get "/courses/#{@course.id}/assignments/#{@assignment_2.id}"
      expect(f("#content")).to include_text("hasn't been unlocked yet")
      expect(f("#module_prerequisites_list")).to be_displayed

      go_to_modules
      validate_context_module_status_icon(@module_1.id, @no_icon)
      validate_context_module_status_icon(@module_2.id, @locked_icon)

      # sequential normal validation
      navigate_to_module_item(0, @assignment_1.title)
      validate_context_module_status_icon(@module_1.id, @completed_icon)
      validate_context_module_status_icon(@module_2.id, @no_icon)
    end

    context "next and previous buttons", priority: "2" do
      before do
        user_session(@teacher)
      end

      before :once do
        module_setup
      end

      it "shows previous and next buttons for quizzes" do
        get "/courses/#{@course.id}/quizzes/#{@quiz.id}"
        verify_next_and_previous_buttons_display
      end

      it "shows previous and next buttons for assignments" do
        get "/courses/#{@course.id}/assignments/#{@assignment2.id}"
        verify_next_and_previous_buttons_display
      end

      it "shows previous and next buttons for wiki pages" do
        get "/courses/#{@course.id}/pages/#{@wiki.id}"
        verify_next_and_previous_buttons_display
      end

      it "shows previous and next buttons for discussions" do
        get "/courses/#{@course.id}/discussion_topics/#{@discussion.id}"
        verify_next_and_previous_buttons_display
      end

      it "shows previous and next buttons for external tools", custom_timeout: 25, priority: "2" do
        get_page_with_footer("/courses/#{@course.id}/modules/items/#{@external_tool_tag.id}")
        verify_next_and_previous_buttons_display
      end

      it "shows previous and next buttons for external urls", custom_timeout: 25 do
        get_page_with_footer("/courses/#{@course.id}/modules/items/#{@external_url_tag.id}")
        verify_next_and_previous_buttons_display
      end
    end

    describe "sequence footer" do
      it "shows the right nav when an item is in modules multiple times", custom_timeout: 30 do
        @assignment = @course.assignments.create!(title: "some assignment")
        @atag1 = @module_1.add_item(id: @assignment.id, type: "assignment")
        @after1 = @module_1.add_item(type: "external_url", title: "url1", url: "http://example.com/1")
        @after1.publish!
        @atag2 = @module_2.add_item(id: @assignment.id, type: "assignment")
        @after2 = @module_2.add_item(type: "external_url", title: "url2", url: "http://example.com/2")
        @after2.publish!

        get_page_with_footer("/courses/#{@course.id}/modules/items/#{@atag1.id}")

        prev = f(".module-sequence-footer-button--previous a")
        expect(prev).to have_attribute("href", "/courses/#{@course.id}/modules/items/#{@tag_1.id}")
        nxt = f(".module-sequence-footer-button--next a")
        expect(nxt).to have_attribute("href", "/courses/#{@course.id}/modules/items/#{@after1.id}")

        get_page_with_footer("/courses/#{@course.id}/modules/items/#{@atag2.id}")

        prev = f(".module-sequence-footer-button--previous a")
        expect(prev).to have_attribute("href", "/courses/#{@course.id}/modules/items/#{@tag_2.id}")
        nxt = f(".module-sequence-footer-button--next a")
        expect(nxt).to have_attribute("href", "/courses/#{@course.id}/modules/items/#{@after2.id}")

        # if the user didn't get here from a module link, we show no nav,
        # because we can't know which nav to show
        get "/courses/#{@course.id}/assignments/#{@assignment.id}"
        expect(f("#content")).not_to contain_css(".module-sequence-footer-button--previous")
        expect(f("#content")).not_to contain_css(".module-sequence-footer-button--next")
      end

      it "shows the nav when going straight to the item if there's only one tag", custom_timeout: 25 do
        @assignment = @course.assignments.create!(title: "some assignment")
        @atag1 = @module_1.add_item(id: @assignment.id, type: "assignment")
        @after1 = @module_1.add_item(type: "external_url", title: "url1", url: "http://example.com/1")
        @after1.publish!

        get_page_with_footer("/courses/#{@course.id}/assignments/#{@assignment.id}")

        prev = f(".module-sequence-footer-button--previous a")
        expect(prev).to have_attribute("href", "/courses/#{@course.id}/modules/items/#{@tag_1.id}")
        nxt = f(".module-sequence-footer-button--next a")
        expect(nxt).to have_attribute("href", "/courses/#{@course.id}/modules/items/#{@after1.id}")
      end

      # TODO: reimplement per CNVS-29600, but make sure we're testing at the right level
      it "should show module navigation for group assignment discussions"
    end

    context "mark as done" do
      it "On the modules page: the user sees an incomplete module with a 'mark as done' requirement. The user clicks on the module item, marks it as done, and back on the modules page can now see that the module is completed" do
        mark_as_done_setup
        go_to_modules

        validate_context_module_status_icon(@mark_done_module.id, @no_icon)
        navigate_to_wikipage "The page"
        el = f "#mark-as-done-checkbox"
        expect(el).to_not be_nil
        expect(el).to_not be_selected
        el.click
        go_to_modules
        validate_context_module_status_icon(@mark_done_module.id, @completed_icon)
        expect(f("#context_module_item_#{@tag.id} .requirement-description .must_mark_done_requirement .fulfilled")).to be_displayed
        expect(f("#context_module_item_#{@tag.id} .requirement-description .must_mark_done_requirement .unfulfilled")).to_not be_displayed
      end

      it "still shows the mark done button when navigating directly" do
        mod = create_context_module("Mark Done Module")
        page = @course.wiki_pages.create!(title: "page", body: "hi")
        assmt = @course.assignments.create!(title: "assmt")

        tag1 = mod.add_item({ id: page.id, type: "wiki_page" })
        tag2 = mod.add_item({ id: assmt.id, type: "assignment" })
        mod.completion_requirements = { tag1.id => { type: "must_mark_done" }, tag2.id => { type: "must_mark_done" } }
        mod.save!

        get "/courses/#{@course.id}/pages/#{page.url}"
        el = f "#mark-as-done-checkbox"
        expect(el).to_not be_nil
        expect(el).to_not be_selected
        el.click
        wait_for_ajaximations

        get "/courses/#{@course.id}/assignments/#{assmt.id}"
        el = f "#mark-as-done-checkbox"
        expect(el).to_not be_nil
        expect(el).to_not be_selected
        el.click
        wait_for_ajaximations

        prog = mod.evaluate_for(@user)
        expect(prog).to be_completed
      end

      it "doesn't show the mark done button on locked pages" do
        mod = create_context_module("Mark Done Module")
        assmt = @course.assignments.create!(title: "assmt")
        page = @course.wiki_pages.create!(title: "page", body: "hi")

        tag1 = mod.add_item({ id: assmt.id, type: "assignment" })
        tag2 = mod.add_item({ id: page.id, type: "wiki_page" })

        mod.completion_requirements = { tag1.id => { type: "must_mark_done" }, tag2.id => { type: "must_mark_done" } }
        mod.require_sequential_progress = true
        mod.save!

        get "/courses/#{@course.id}/pages/#{page.url}"
        content = f("#content")
        expect(content).to contain_css(".lock_explanation")
        expect(content).to_not contain_css("#mark-as-done-checkbox")
      end
    end

    it "shows Mark as Done button for assignments with external tool submission", priority: "2" do
      allow(BasicLTI::Sourcedid).to receive(:encryption_secret) { "encryption-secret-5T14NjaTbcYjc4" }
      allow(BasicLTI::Sourcedid).to receive(:signing_secret) { "signing-secret-vp04BNqApwdwUYPUI" }
      tool = @course.context_external_tools.create!(name: "a",
                                                    url: "example.com",
                                                    consumer_key: "12345",
                                                    shared_secret: "secret")
      @assignment = @course.assignments.create!
      @assignment.tool_settings_tool = tool
      @assignment.submission_types = "external_tool"
      @assignment.external_tool_tag_attributes = { url: tool.url }
      @assignment.save!

      @mark_done_module = create_context_module("Mark Done Module")
      @tag = @mark_done_module.add_item({ id: @assignment.id, type: "assignment" })
      @mark_done_module.completion_requirements = { @tag.id => { type: "must_mark_done" } }
      @mark_done_module.save!

      get "/courses/#{@course.id}/assignments/#{@assignment.id}"
      expect(f("#content")).to contain_css("#mark-as-done-checkbox")
    end

    describe "module header icons" do
      it "shows a pill message that says 'Complete All Items'", priority: "1" do
        go_to_modules
        validate_correct_pill_message(@module_1.id, "Complete All Items")
      end

      it "shows a pill message that says 'Complete One Item'", priority: "1" do
        make_module_1_complete_one
        go_to_modules

        validate_correct_pill_message(@module_1.id, "Complete One Item")
      end

      it "shows a completed icon and unlocks next when module is complete for 'Complete All Items' requirement", priority: "1" do
        create_additional_assignment_for_module_1
        # navigate to module items to satisfy must_view_requirement
        get "/courses/#{@course.id}/assignments/#{@assignment_1.id}?module_item_id=#{@tag_1.id}"
        get "/courses/#{@course.id}/assignments/#{@assignment_4.id}?module_item_id=#{@tag_4.id}"
        go_to_modules
        validate_context_module_status_icon(@module_1.id, @completed_icon)
        validate_context_module_status_icon(@module_2.id, @no_icon)
      end

      it "shows a completed icon when module is complete for 'Complete One Item' requirement", priority: "1" do
        create_additional_assignment_for_module_1
        make_module_1_complete_one
        go_to_modules

        navigate_to_module_item(0, @assignment_1.title)
        validate_correct_pill_message(@module_1.id, "Complete One Item")
        validate_context_module_status_icon(@module_1.id, @completed_icon)
      end

      it "unlocks the next module when module is complete with 'Complete 1 requirement'", priority: "1" do
        create_additional_assignment_for_module_1
        make_module_1_complete_one
        go_to_modules
        navigate_to_module_item(0, @assignment_1.title)
        validate_context_module_status_icon(@module_2.id, @no_icon)
      end

      it "shows a locked icon when module is locked", priority: "1" do
        go_to_modules
        validate_context_module_status_icon(@module_2.id, @locked_icon)
      end

      it "shows a tooltip for locked icon when module is locked", priority: "1" do
        skip "flaky, LS-1297 (8/23/2020)"
        go_to_modules
        driver.action.move_to(f("#context_module_#{@module_2.id} .completion_status .icon-lock"), 0, 0).perform
        expect(fj(".ui-tooltip:visible")).to include_text("Locked")
      end

      it "shows a warning in-progress icon when module has been started", priority: "1" do
        create_additional_assignment_for_module_1
        go_to_modules

        navigate_to_module_item(0, @assignment_1.title)
        validate_context_module_status_icon(@module_1.id, @in_progress_icon)
      end

      it "does not show an icon when module has not been started", priority: "1" do
        go_to_modules
        validate_context_module_status_icon(@module_1.id, @no_icon)
      end
    end

    describe "module item icons" do
      it "shows a completed icon when module item is completed", priority: "1" do
        go_to_modules
        navigate_to_module_item(0, @assignment_1.title)
        validate_context_module_item_icon(@tag_1.id, @completed_icon)
      end

      it "shows an incomplete circle icon when module item is requirement but not complete", priority: "1" do
        go_to_modules
        validate_context_module_item_icon(@tag_1.id, @open_item_icon)
      end

      it "does not show an icon when module item is not a requirement", priority: "1" do
        add_non_requirement
        go_to_modules
        validate_context_module_item_icon(@tag_4.id, @no_icon)
      end

      it "shows incomplete for differentiated assignments" do
        @course.course_sections.create!
        assignment = @course.assignments.create!(title: "assignmentt")
        create_section_override_for_assignment(assignment)
        assignment.only_visible_to_overrides = true
        assignment.save!

        tag = @module_1.add_item({ id: assignment.id, type: "assignment" })
        @module_1.completion_requirements = { tag.id => { type: "min_score", min_score: 90 } }
        @module_1.require_sequential_progress = false
        @module_1.save!

        go_to_modules

        validate_context_module_item_icon(tag.id, @open_item_icon)
      end

      context "when adding min score assignment" do
        before :once do
          add_min_score_assignment
        end

        it "shows a warning icon when module item is a min score requirement that didn't meet score requirment", priority: "1" do
          grade_assignment(50)
          go_to_modules
          validate_context_module_item_icon(@tag_4.id, @in_progress_icon)
        end

        it "shows tool tip text when hovering over the warning icon for a min score requirement", priority: "1" do
          skip "flaky, LS-1297 (8/23/2020)"
          grade_assignment(50)
          go_to_modules
          driver.action.move_to(f(".ig-header-admin .completion_status .icon-minimize"), 0, 0).perform
          expect(fj(".ui-tooltip:visible")).to include_text("Started")
        end

        it "shows tooltip warning for a min score assignemnt", priority: "1" do
          skip "flaky, LS-1297 (8/23/2020)"
          grade_assignment(50)
          go_to_modules
          driver.action.move_to(f(".ig-row .module-item-status-icon .icon-minimize"), 0, 0).perform
          expect(fj(".ui-tooltip:visible")).to include_text("You scored a 50. Must score at least a 90.0.")
        end

        it "shows an info icon when module item is a min score requirement that has not yet been graded" do
          @assignment_4.submission_types = "online_text_entry"
          @assignment_4.save!
          @assignment_4.submit_homework(@user, body: "body")
          go_to_modules
          validate_context_module_item_icon(@tag_4.id, "icon-info")
        end

        it "shows a completed icon when module item is a min score requirement that met the score requirement" do
          grade_assignment(100)
          go_to_modules
          validate_context_module_item_icon(@tag_4.id, @completed_icon)
        end

        it "shows a warning icon when module item is past due and not submitted" do
          make_past_due
          go_to_modules
          validate_context_module_item_icon(@tag_4.id, @in_progress_icon)
        end

        it "shows a completed icon when module item is past due but submitted" do
          make_past_due
          grade_assignment(100)
          go_to_modules
          validate_context_module_item_icon(@tag_4.id, @completed_icon)
        end
      end
    end
  end

  context "module visibility as a student" do
    before :once do
      @module = @course.context_modules.create!(name: "module")
    end

    before do
      user_session(@student)
    end

    it "fetches locked module prerequisites" do
      @module.require_sequential_progress = true
      @assignment = @course.assignments.create!(title: "assignment")
      @assignment2 = @course.assignments.create!(title: "assignment2")

      @tag1 = @module.add_item id: @assignment.id, type: "assignment"
      @tag2 = @module.add_item id: @assignment2.id, type: "assignment"

      @module.completion_requirements = { @tag1.id => { type: "must_view" }, @tag2.id => { type: "must_view" } }
      @module.save!

      get "/courses/#{@course.id}/assignments/#{@assignment2.id}"

      wait_for_ajaximations
      expect(f("#module_prerequisites_list")).to be_displayed
      expect(f(".module_prerequisites_fallback")).to_not be_displayed
    end

    it "validates that a student can see published and not see unpublished context module", priority: "1" do
      @module_1 = @course.context_modules.create!(name: "module_1")
      @module_1.workflow_state = "unpublished"
      @module_1.save!
      go_to_modules
      # for a11y there is a hidden header now that gets read as part of the text hence the regex matching
      expect(f("#context_modules").text).to match(/module\s*module/)
      expect(f("#context_modules")).not_to include_text "module_1"
    end

    it "unlocks module after a given date", priority: "1" do
      @module.unlock_at = 1.day.ago
      @module.save!
      go_to_modules
      expect(fj("#context_module_content_#{@module.id} .unlock_details")).not_to include_text "Will unlock"
    end

    it "marks locked but visible assignments/quizzes/discussions as read" do
      # setting lock_at in the past will cause assignments/quizzes/discussions to still be visible
      # they just can't be submitted to anymore

      asmt = @course.assignments.create!(title: "assmt", lock_at: 1.day.ago)
      topic_asmt = @course.assignments.create!(title: "topic assmt", lock_at: 2.days.ago)

      topic = @course.discussion_topics.create!(title: "topic", assignment: topic_asmt)
      quiz = @course.quizzes.create!(title: "quiz", lock_at: 3.days.ago)
      quiz.publish!

      tag1 = @module.add_item({ id: asmt.id, type: "assignment" })
      tag2 = @module.add_item({ id: topic.id, type: "discussion_topic" })
      tag3 = @module.add_item({ id: quiz.id, type: "quiz" })

      @module.completion_requirements = { tag1.id => { type: "must_view" }, tag2.id => { type: "must_view" }, tag3.id => { type: "must_view" } }
      @module.save!

      get "/courses/#{@course.id}/assignments/#{asmt.id}"
      expect(f("#assignment_show")).to include_text("This assignment was locked")
      get "/courses/#{@course.id}/discussion_topics/#{topic.id}"
      expect(f("#discussion_topic")).to include_text("This topic was locked")
      get "/courses/#{@course.id}/quizzes/#{quiz.id}"
      expect(f(".lock_explanation")).to include_text("This quiz was locked")

      prog = @module.evaluate_for(@student)
      expect(prog).to be_completed
      expect(prog.requirements_met.count).to eq 3
    end

    it "does not show past due when due date changed for already submitted quizzes", priority: "2" do
      quiz = @course.quizzes.create!(title: "test quiz")
      quiz.publish!
      tag = @module.add_item({ type: "quiz", id: quiz.id })
      submission = quiz.generate_submission(@student)
      submission.workflow_state = "complete"
      submission.save!
      quiz.due_at = 2.days.ago
      quiz.save!
      go_to_modules
      # validate that there is no warning icon for past due
      validate_context_module_item_icon(tag.id, "no-icon")
    end

    it "does not lock a page module item on first load" do
      page = @course.wiki_pages.create!(title: "some page", body: "some body")
      page.set_as_front_page!

      tag = @module.add_item({ id: page.id, type: "wiki_page" })
      @module.require_sequential_progress = true
      @module.completion_requirements = { tag.id => { type: "must_view" } }
      @module.save!

      get "/courses/#{@course.id}/pages/#{page.url}"

      expect(f(".user_content")).to include_text(page.body)
    end

<<<<<<< HEAD
    context "with selective_release_ui_api flag enabled" do
=======
    context "with selective release" do
>>>>>>> 72b96909
      before :once do
        @module1 = @course.context_modules.create!(name: "module 1")
        @module2 = @course.context_modules.create!(name: "module 2")
        @module3 = @course.context_modules.create!(name: "module 3")
      end

      it "shows only modules that a student is assigned" do
        @module2.assignment_overrides.create!
        @module3.assignment_overrides.create!(set: @course.default_section)

        go_to_modules
        expect(f("#context_modules")).to include_text "module 1"
        expect(f("#context_modules")).not_to include_text "module 2"
        expect(f("#context_modules")).to include_text "module 3"
      end
    end
  end

  context "discussion_checkpoints" do
    before :once do
      @course.root_account.enable_feature!(:discussion_checkpoints)
      modules = create_modules(1, true)

      @topic = DiscussionTopic.create_graded_topic!(course: @course, title: "checkpointed topic")
      @c1 = Checkpoints::DiscussionCheckpointCreatorService.call(
        discussion_topic: @topic,
        checkpoint_label: CheckpointLabels::REPLY_TO_TOPIC,
        dates: [{ type: "everyone", due_at: 5.years.ago }, { type: "override", set_type: "ADHOC", student_ids: [@student.id], due_at: 10.days.from_now }],
        points_possible: 5
      )
      @c2 = Checkpoints::DiscussionCheckpointCreatorService.call(
        discussion_topic: @topic,
        checkpoint_label: CheckpointLabels::REPLY_TO_ENTRY,
        dates: [{ type: "everyone", due_at: 5.years.ago }, { type: "override", set_type: "ADHOC", student_ids: [@student.id], due_at: 10.days.from_now }],
        points_possible: 5,
        replies_required: 2
      )
      modules[0].add_item({ id: @topic.id, type: "discussion_topic" })
    end

    it "shows checkpoints with a submitted icon only when student has submitted" do
      rtt = @topic.discussion_entries.create!(user: @student, message: "my reply to topic")
      2.times do |i|
        @topic.discussion_entries.create!(
          user: @student, message: "my reply to entry #{i}", parent_entry: rtt
        )
      end
      user_session(@student)
      go_to_modules
      checkpoints = ff("div[data-testid='checkpoint']")
      expect(checkpoints[0].text).to include("submitted")
      expect(checkpoints[1].text).to include("submitted")
    end

    it "shows checkpoints (with applicable override for student) as child items in checkpointed discussions" do
      user_session(@student)
      go_to_modules
      checkpoints = ff("div[data-testid='checkpoint']")
      expect(checkpoints[0].text).to include("Reply to Topic\n#{datetime_string(@c1.overridden_for(@student).due_at)}")
      expect(checkpoints[0].text).not_to include("submitted")
      expect(checkpoints[1].text).to include("Required Replies (#{@topic.reply_to_entry_required_count})\n#{datetime_string(@c2.overridden_for(@student).due_at)}")
      expect(checkpoints[1].text).not_to include("submitted")
    end

    it "shows checkpoints (with default due date only when applicable) as child items in checkpointed discussions" do
      Checkpoints::DiscussionCheckpointUpdaterService.call(
        discussion_topic: @topic,
        checkpoint_label: CheckpointLabels::REPLY_TO_TOPIC,
        dates: [{ type: "everyone", due_at: 5.years.ago }],
        points_possible: 6
      )

      Checkpoints::DiscussionCheckpointUpdaterService.call(
        discussion_topic: @topic,
        checkpoint_label: CheckpointLabels::REPLY_TO_ENTRY,
        dates: [{ type: "everyone", due_at: 5.years.ago }],
        points_possible: 6
      )

      user_session(@student)
      go_to_modules

      checkpoints = ff("div[data-testid='checkpoint']")
      expect(checkpoints[0].text).to include("Reply to Topic\n#{datetime_string(@c1.reload.due_at)}")
      expect(checkpoints[1].text).to include("Required Replies (#{@topic.reply_to_entry_required_count})\n#{datetime_string(@c2.reload.due_at)}")
    end

    it "shows checkpoints (with applicable due date override when there is nothing but overrides)" do
      Checkpoints::DiscussionCheckpointDeleterService.call(
        discussion_topic: @topic
      )

      @c1 = Checkpoints::DiscussionCheckpointCreatorService.call(
        discussion_topic: @topic,
        checkpoint_label: CheckpointLabels::REPLY_TO_TOPIC,
        dates: [{ type: "override", set_type: "ADHOC", student_ids: [@student.id], due_at: 10.days.from_now }],
        points_possible: 5
      )
      @c2 = Checkpoints::DiscussionCheckpointCreatorService.call(
        discussion_topic: @topic,
        checkpoint_label: CheckpointLabels::REPLY_TO_ENTRY,
        dates: [{ type: "override", set_type: "ADHOC", student_ids: [@student.id], due_at: 10.days.from_now }],
        points_possible: 5,
        replies_required: 2
      )

      # verify the setup is correct
      expect([@c1, @c2].none?(&:due_at)).to be_truthy

      user_session(@student)
      go_to_modules

      checkpoints = ff("div[data-testid='checkpoint']")
      expect(checkpoints[0].text).to include("Reply to Topic\n#{datetime_string(@c1.overridden_for(@student).due_at)}")
      expect(checkpoints[1].text).to include("Required Replies (#{@topic.reply_to_entry_required_count})\n#{datetime_string(@c2.overridden_for(@student).due_at)}")
    end

    it "shows checkpoints with proper due dates when an override is updated" do
      everyone_override = { type: "everyone", due_at: 5.years.ago }
      student_override = { type: "override", set_type: "ADHOC", student_ids: [@student.id], due_at: nil }
      reply_to_topic_new_due_date = 15.days.from_now
      reply_to_entry_new_due_date = 20.days.from_now
      Checkpoints::DiscussionCheckpointUpdaterService.call(
        discussion_topic: @topic,
        checkpoint_label: CheckpointLabels::REPLY_TO_TOPIC,
        dates: [everyone_override, student_override.merge({ due_at: reply_to_topic_new_due_date })],
        points_possible: 5
      )

      Checkpoints::DiscussionCheckpointUpdaterService.call(
        discussion_topic: @topic,
        checkpoint_label: CheckpointLabels::REPLY_TO_ENTRY,
        dates: [everyone_override, student_override.merge({ due_at: reply_to_entry_new_due_date })],
        points_possible: 5
      )

      user_session(@student)
      go_to_modules

      checkpoints = ff("div[data-testid='checkpoint']")
      expect(checkpoints[0].text).to include("Reply to Topic\n#{datetime_string(reply_to_topic_new_due_date)}")
      expect(checkpoints[1].text).to include("Required Replies (#{@topic.reply_to_entry_required_count})\n#{datetime_string(reply_to_entry_new_due_date)}")
    end
  end
end<|MERGE_RESOLUTION|>--- conflicted
+++ resolved
@@ -719,11 +719,7 @@
       expect(f(".user_content")).to include_text(page.body)
     end
 
-<<<<<<< HEAD
-    context "with selective_release_ui_api flag enabled" do
-=======
     context "with selective release" do
->>>>>>> 72b96909
       before :once do
         @module1 = @course.context_modules.create!(name: "module 1")
         @module2 = @course.context_modules.create!(name: "module 2")
