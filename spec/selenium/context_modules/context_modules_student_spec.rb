# frozen_string_literal: true

#
# Copyright (C) 2012 - present Instructure, Inc.
#
# This file is part of Canvas.
#
# Canvas is free software: you can redistribute it and/or modify it under
# the terms of the GNU Affero General Public License as published by the Free
# Software Foundation, version 3 of the License.
#
# Canvas is distributed in the hope that it will be useful, but WITHOUT ANY
# WARRANTY; without even the implied warranty of MERCHANTABILITY or FITNESS FOR
# A PARTICULAR PURPOSE. See the GNU Affero General Public License for more
# details.
#
# You should have received a copy of the GNU Affero General Public License along
# with this program. If not, see <http://www.gnu.org/licenses/>.

require_relative "../common"
require_relative "../helpers/context_modules_common"
require_relative "shared_examples/context_modules_student_shared_examples"

describe "context modules" do
  include_context "in-process server selenium tests"
  include ContextModulesCommon

  before :once do
    @course = course_model.tap(&:offer!)
    @teacher = teacher_in_course(course: @course, name: "teacher", active_all: true).user
    @student = student_in_course(course: @course, name: "student", active_all: true).user
  end

<<<<<<< HEAD
  context "as a student, with multiple modules", priority: "1" do
    before :once do
      @locked_icon = "icon-lock"
      @completed_icon = "icon-check"
      @in_progress_icon = "icon-minimize"
      @open_item_icon = "icon-mark-as-read"
      @no_icon = "no-icon"

      # initial module setup
      @module_1 = create_context_module("Module One")
      @assignment_1 = @course.assignments.create!(title: "assignment 1")
      @tag_1 = @module_1.add_item({ id: @assignment_1.id, type: "assignment" })
      @module_1.completion_requirements = { @tag_1.id => { type: "must_view" } }

      @module_2 = create_context_module("Module Two")
      @assignment_2 = @course.assignments.create!(title: "assignment 2")
      @tag_2 = @module_2.add_item({ id: @assignment_2.id, type: "assignment" })
      @module_2.completion_requirements = { @tag_2.id => { type: "must_view" } }
      @module_2.prerequisites = "module_#{@module_1.id}"

      @module_3 = create_context_module("Module Three")
      @quiz_1 = @course.quizzes.create!(title: "some quiz")
      @quiz_1.publish!
      @tag_3 = @module_3.add_item({ id: @quiz_1.id, type: "quiz" })
      @module_3.completion_requirements = { @tag_3.id => { type: "must_view" } }
      @module_3.prerequisites = "module_#{@module_2.id}"

      @module_1.save!
      @module_2.save!
      @module_3.save!
    end

    before do
      user_session(@student)
    end

    it "validates that course modules show up correctly" do
      go_to_modules
      # shouldn't show the teacher's "show student progression" button
      expect(f("#content")).not_to contain_css(".module_progressions_link")

      context_modules = ff(".context_module")
      # initial check to make sure everything was setup correctly
      validate_context_module_status_icon(@module_1.id, @no_icon)
      validate_context_module_status_icon(@module_2.id, @locked_icon)
      validate_context_module_status_icon(@module_3.id, @locked_icon)

      expect(context_modules[1].find_element(:css, ".prerequisites_message")).to include_text(@module_1.name)
      expect(context_modules[2].find_element(:css, ".prerequisites_message")).to include_text(@module_2.name)
    end

    it "does not render modules page rewrite" do
      user_session(@student)
      get "/courses/#{@course.id}/modules"
      expect(driver.execute_script("return document.querySelector('[data-testid=\"modules-rewrite-student-container\"]')")).to be_nil # rubocop:disable Specs/NoExecuteScript
    end

    it "does not lock modules for observers" do
      @course.enroll_user(user_factory, "ObserverEnrollment", enrollment_state: "active", associated_user_id: @student.id)
      user_session(@user)

      go_to_modules

      # shouldn't show the teacher's "show student progression" button
      expect(f("#content")).not_to contain_css(".module_progressions_link")

      # initial check to make sure everything was setup correctly
      ff(".context_module .progression_container").each do |item|
        expect(item.text.strip).to be_blank
      end
      get "/courses/#{@course.id}/assignments/#{@assignment_2.id}"
      expect(f("#content")).not_to include_text("hasn't been unlocked yet")
    end

    it "shows overridden due dates for assignments" do
      override = assignment_override_model(assignment: @assignment_2)
      override.override_due_at(4.days.from_now)
      override.save!
      override_student = override.assignment_override_students.build
      override_student.user = @student
      override_student.save!

      go_to_modules
      context_modules = ff(".context_module")
      expect(context_modules[1].find_element(:css, ".due_date_display").text).not_to be_blank
    end

    it "moves a student through context modules in sequential order", priority: "2" do
      go_to_modules
      validate_context_module_status_icon(@module_1.id, @no_icon)
      validate_context_module_status_icon(@module_2.id, @locked_icon)

      # sequential normal validation
      navigate_to_module_item(0, @assignment_1.title)
      validate_context_module_status_icon(@module_1.id, @completed_icon)
      validate_context_module_status_icon(@module_2.id, @no_icon)
    end

    it "does not cache a changed module requirement" do
      other_assmt = @course.assignments.create!(title: "assignment")
      other_tag = @module_1.add_item({ id: other_assmt.id, type: "assignment" })
      @module_1.completion_requirements = { @tag_1.id => { type: "must_view" }, other_tag.id => { type: "must_view" } }
      @module_1.save!

      get "/courses/#{@course.id}/assignments/#{@assignment_1.id}"

      # fulfill the must_view
      go_to_modules
      validate_context_module_item_icon(@tag_1.id, @completed_icon)

      # change the req
      @module_1.completion_requirements = { @tag_1.id => { type: "must_submit" }, other_tag.id => { type: "must_view" } }
      @module_1.save!

      go_to_modules
      validate_context_module_item_icon(@tag_1.id, @open_item_icon)
    end

    it "shows progression in large_roster courses" do
      @course.large_roster = true
      @course.save!
      go_to_modules
      navigate_to_module_item(0, @assignment_1.title)
      validate_context_module_status_icon(@module_1.id, @completed_icon)
    end

    it "validates that a student can't get to a locked context module" do
      go_to_modules
      # sequential error validation
      get "/courses/#{@course.id}/assignments/#{@assignment_2.id}"
      expect(f("#content")).to include_text("hasn't been unlocked yet")
      expect(f("#module_prerequisites_list")).to be_displayed
    end

    it "validates that a student can't get to locked external items", priority: "1" do
      external_tool = @course.context_external_tools.create!(url: "http://example.com/ims/lti",
                                                             consumer_key: "asdf",
                                                             shared_secret: "hjkl",
                                                             name: "external tool")

      @module_2.reload
      tag_1 = @module_2.add_item(id: external_tool.id, type: "external_tool", url: external_tool.url)
      tag_2 = @module_2.add_item(type: "external_url",
                                 url: "http://example.com/lolcats",
                                 title: "pls view",
                                 indent: 1)

      tag_1.publish!
      tag_2.publish!

      get "/courses/#{@course.id}/modules/items/#{tag_1.id}"
      expect(f("#content")).to include_text("hasn't been unlocked yet")
      expect(f("#module_prerequisites_list")).to be_displayed

      get "/courses/#{@course.id}/modules/items/#{tag_2.id}"
      expect(f("#content")).to include_text("hasn't been unlocked yet")
      expect(f("#module_prerequisites_list")).to be_displayed
    end

    it "validates that a student can't get to an unpublished context module item" do
      @module_2.workflow_state = "unpublished"
      @module_2.save!

      get "/courses/#{@course.id}/assignments/#{@assignment_2.id}"
      expect(f("#content")).to include_text("is not available yet")
      expect(f("#content")).not_to contain_css("#module_prerequisites_list")
    end

    it "validates that a student can't see an unpublished context module item", priority: "1" do
      @assignment_2.workflow_state = "unpublished"
      @assignment_2.save!

      module1_unpublished_tag = @module_1.add_item({ id: @assignment_2.id, type: "assignment" })
      @module_1.completion_requirements = { @tag_1.id => { type: "must_view" }, module1_unpublished_tag.id => { type: "must_view" } }
      @module_1.save!
      expect(@module_1.completion_requirements.pluck(:id)).to include(@tag_1.id)
      expect(@module_1.completion_requirements.pluck(:id)).to include(module1_unpublished_tag.id) # unpublished requirements SHOULD remain

      module2_published_tag = @module_2.add_item({ id: @quiz_1.id, type: "quiz" })
      @module_2.save!

      go_to_modules

      context_modules = ff(".context_module")
      expect(context_modules[0].find_element(:css, ".context_module_items")).not_to include_text(@assignment_2.name)
      expect(context_modules[1].find_element(:css, ".context_module_items")).not_to include_text(@assignment_2.name)

      # Should go to the next module
      get "/courses/#{@course.id}/assignments/#{@assignment_1.id}"
      nxt = f(".module-sequence-footer-button--next a")
      expect(nxt).to have_attribute("href", "/courses/#{@course.id}/modules/items/#{module2_published_tag.id}")

      # Should redirect to the published item
      get "/courses/#{@course.id}/modules/#{@module_2.id}/items/first"
      expect(driver.current_url).to match %r{/courses/#{@course.id}/quizzes/#{@quiz_1.id}}
    end

    it "validates that a students cannot see unassigned differentiated assignments" do
      @assignment_2.only_visible_to_overrides = true
      @assignment_2.save!

      @student.enrollments.each(&:destroy)
      @overriden_section = @course.course_sections.create!(name: "test section")
      student_in_section(@overriden_section, user: @student)

      go_to_modules

      context_modules = ff(".context_module")
      expect(context_modules[0].find_element(:css, ".context_module_items")).not_to include_text(@assignment_2.name)
      expect(context_modules[1].find_element(:css, ".context_module_items")).not_to include_text(@assignment_2.name)

      # Should not redirect to the hidden assignment
      get "/courses/#{@course.id}/modules/#{@module_2.id}/items/first"
      expect(driver.current_url).not_to match %r{/courses/#{@course.id}/assignments/#{@assignment_2.id}}

      create_section_override_for_assignment(@assignment_2, { course_section: @overriden_section })

      # Should redirect to the now visible assignment
      get "/courses/#{@course.id}/modules/#{@module_2.id}/items/first"
      expect(driver.current_url).to match %r{/courses/#{@course.id}/assignments/#{@assignment_2.id}}
    end

    it "locks module until a given date", priority: "1" do
      mod_lock = @course.context_modules.create! name: "a_locked_mod", unlock_at: 1.day.from_now
      go_to_modules
      expect(fj("#context_module_content_#{mod_lock.id} .unlock_details")).to include_text "Will unlock"
    end

    it "does not show the description of a discussion locked by module", priority: "1" do
      skip "Will be fixed in VICE-5209"
      module1 = @course.context_modules.create! name: "a_locked_mod", unlock_at: 1.day.from_now
      discussion = @course.discussion_topics.create!(title: "discussion", message: "discussion description")
      module1.add_item type: "discussion_topic", id: discussion.id
      get "/courses/#{@course.id}/discussion_topics/#{discussion.id}?module_item_id=#{ContentTag.last.id}"
      expect(f(".entry-content")).not_to contain_css(".discussion-section .message")
    end

    it "allows a student view student to progress through module content" do
      skip_if_chrome("breaks because of masquerade_bar")
      # course_with_teacher_logged_in(:course => @course, :active_all => true)
      user_session(@teacher)
      @fake_student = @course.student_view_student

      enter_student_view

      # sequential error validation
      get "/courses/#{@course.id}/assignments/#{@assignment_2.id}"
      expect(f("#content")).to include_text("hasn't been unlocked yet")
      expect(f("#module_prerequisites_list")).to be_displayed

      go_to_modules
      validate_context_module_status_icon(@module_1.id, @no_icon)
      validate_context_module_status_icon(@module_2.id, @locked_icon)

      # sequential normal validation
      navigate_to_module_item(0, @assignment_1.title)
      validate_context_module_status_icon(@module_1.id, @completed_icon)
      validate_context_module_status_icon(@module_2.id, @no_icon)
    end

    context "next and previous buttons", priority: "2" do
      before do
        user_session(@teacher)
      end

      before :once do
        module_setup
      end

      it "shows previous and next buttons for quizzes" do
        get "/courses/#{@course.id}/quizzes/#{@quiz.id}"
        verify_next_and_previous_buttons_display
      end

      it "shows previous and next buttons for assignments" do
        get "/courses/#{@course.id}/assignments/#{@assignment2.id}"
        verify_next_and_previous_buttons_display
      end

      it "shows previous and next buttons for wiki pages" do
        get "/courses/#{@course.id}/pages/#{@wiki.id}"
        verify_next_and_previous_buttons_display
      end

      it "shows previous and next buttons for discussions" do
        get "/courses/#{@course.id}/discussion_topics/#{@discussion.id}"
        verify_next_and_previous_buttons_display
      end

      it "shows previous and next buttons for external tools", custom_timeout: 25, priority: "2" do
        get_page_with_footer("/courses/#{@course.id}/modules/items/#{@external_tool_tag.id}")
        verify_next_and_previous_buttons_display
      end

      it "shows previous and next buttons for external urls", custom_timeout: 25 do
        get_page_with_footer("/courses/#{@course.id}/modules/items/#{@external_url_tag.id}")
        verify_next_and_previous_buttons_display
      end
    end

    context "shows previous and next buttons buttons on the discussion page in student view", priority: "2" do
      before do
        user_session(@teacher)
      end

      before :once do
        Account.site_admin.enable_feature!(:react_discussions_post)
        Account.site_admin.enable_feature!(:discussion_create)
      end

      before :once do
        @course = course_model.tap(&:offer!)
        @discussion1 = @course.discussion_topics.create!(title: "Test Discussion 1", message: "Discussion Content 1")
        @discussion2 = @course.discussion_topics.create!(title: "Test Discussion 2", message: "Discussion Content 2")
        @discussion3 = @course.discussion_topics.create!(title: "Test Discussion 3", message: "Discussion Content 3")
        @module = create_context_module("Test Module")
        @module.add_item(id: @discussion1.id, type: "discussion_topic")
        @module.add_item(id: @discussion2.id, type: "discussion_topic")
        @module.add_item(id: @discussion3.id, type: "discussion_topic")
        @module.save!
      end

      it "shows previous and next buttons for discussions" do
        enter_student_view
        get "/courses/#{@course.id}/discussion_topics/#{@discussion2.id}"
        expect(f(".module-sequence-footer-left")).to be_displayed
        expect(f(".module-sequence-footer-right")).to be_displayed
      end
    end

    describe "sequence footer" do
      it "shows the right nav when an item is in modules multiple times", custom_timeout: 30 do
        @assignment = @course.assignments.create!(title: "some assignment")
        @atag1 = @module_1.add_item(id: @assignment.id, type: "assignment")
        @after1 = @module_1.add_item(type: "external_url", title: "url1", url: "http://example.com/1")
        @after1.publish!
        @atag2 = @module_2.add_item(id: @assignment.id, type: "assignment")
        @after2 = @module_2.add_item(type: "external_url", title: "url2", url: "http://example.com/2")
        @after2.publish!

        get_page_with_footer("/courses/#{@course.id}/modules/items/#{@atag1.id}")

        prev = f(".module-sequence-footer-button--previous a")
        expect(prev).to have_attribute("href", "/courses/#{@course.id}/modules/items/#{@tag_1.id}")
        nxt = f(".module-sequence-footer-button--next a")
        expect(nxt).to have_attribute("href", "/courses/#{@course.id}/modules/items/#{@after1.id}")

        get_page_with_footer("/courses/#{@course.id}/modules/items/#{@atag2.id}")

        prev = f(".module-sequence-footer-button--previous a")
        expect(prev).to have_attribute("href", "/courses/#{@course.id}/modules/items/#{@tag_2.id}")
        nxt = f(".module-sequence-footer-button--next a")
        expect(nxt).to have_attribute("href", "/courses/#{@course.id}/modules/items/#{@after2.id}")

        # if the user didn't get here from a module link, we show no nav,
        # because we can't know which nav to show
        get "/courses/#{@course.id}/assignments/#{@assignment.id}"
        expect(f("#content")).not_to contain_css(".module-sequence-footer-button--previous")
        expect(f("#content")).not_to contain_css(".module-sequence-footer-button--next")
      end

      it "shows the nav when going straight to the item if there's only one tag", custom_timeout: 25 do
        @assignment = @course.assignments.create!(title: "some assignment")
        @atag1 = @module_1.add_item(id: @assignment.id, type: "assignment")
        @after1 = @module_1.add_item(type: "external_url", title: "url1", url: "http://example.com/1")
        @after1.publish!

        get_page_with_footer("/courses/#{@course.id}/assignments/#{@assignment.id}")

        prev = f(".module-sequence-footer-button--previous a")
        expect(prev).to have_attribute("href", "/courses/#{@course.id}/modules/items/#{@tag_1.id}")
        nxt = f(".module-sequence-footer-button--next a")
        expect(nxt).to have_attribute("href", "/courses/#{@course.id}/modules/items/#{@after1.id}")
      end

      # TODO: reimplement per CNVS-29600, but make sure we're testing at the right level
      it "should show module navigation for group assignment discussions"
    end

    context "mark as done" do
      it "On the modules page: the user sees an incomplete module with a 'mark as done' requirement. The user clicks on the module item, marks it as done, and back on the modules page can now see that the module is completed" do
        mark_as_done_setup
        go_to_modules

        validate_context_module_status_icon(@mark_done_module.id, @no_icon)
        navigate_to_wikipage "The page"
        el = f "#mark-as-done-checkbox"
        expect(el).to_not be_nil
        expect(el).to_not be_selected
        el.click
        go_to_modules
        validate_context_module_status_icon(@mark_done_module.id, @completed_icon)
        expect(f("#context_module_item_#{@tag.id} .requirement-description .must_mark_done_requirement .fulfilled")).to be_displayed
        expect(f("#context_module_item_#{@tag.id} .requirement-description .must_mark_done_requirement .unfulfilled")).to_not be_displayed
      end

      it "still shows the mark done button when navigating directly" do
        mod = create_context_module("Mark Done Module")
        page = @course.wiki_pages.create!(title: "page", body: "hi")
        assmt = @course.assignments.create!(title: "assmt")

        tag1 = mod.add_item({ id: page.id, type: "wiki_page" })
        tag2 = mod.add_item({ id: assmt.id, type: "assignment" })
        mod.completion_requirements = { tag1.id => { type: "must_mark_done" }, tag2.id => { type: "must_mark_done" } }
        mod.save!

        get "/courses/#{@course.id}/pages/#{page.url}"
        el = f "#mark-as-done-checkbox"
        expect(el).to_not be_nil
        expect(el).to_not be_selected
        el.click
        wait_for_ajaximations

        get "/courses/#{@course.id}/assignments/#{assmt.id}"
        el = f "#mark-as-done-checkbox"
        expect(el).to_not be_nil
        expect(el).to_not be_selected
        el.click
        wait_for_ajaximations

        prog = mod.evaluate_for(@user)
        expect(prog).to be_completed
      end

      it "doesn't show the mark done button on locked pages" do
        mod = create_context_module("Mark Done Module")
        assmt = @course.assignments.create!(title: "assmt")
        page = @course.wiki_pages.create!(title: "page", body: "hi")

        tag1 = mod.add_item({ id: assmt.id, type: "assignment" })
        tag2 = mod.add_item({ id: page.id, type: "wiki_page" })

        mod.completion_requirements = { tag1.id => { type: "must_mark_done" }, tag2.id => { type: "must_mark_done" } }
        mod.require_sequential_progress = true
        mod.save!

        get "/courses/#{@course.id}/pages/#{page.url}"
        content = f("#content")
        expect(content).to contain_css(".lock_explanation")
        expect(content).to_not contain_css("#mark-as-done-checkbox")
      end
    end

    it "shows Mark as Done button for assignments with external tool submission", priority: "2" do
      allow(BasicLTI::Sourcedid).to receive(:encryption_secret) { "encryption-secret-5T14NjaTbcYjc4" }
      allow(BasicLTI::Sourcedid).to receive(:signing_secret) { "signing-secret-vp04BNqApwdwUYPUI" }
      tool = @course.context_external_tools.create!(name: "a",
                                                    url: "example.com",
                                                    consumer_key: "12345",
                                                    shared_secret: "secret")
      @assignment = @course.assignments.create!
      @assignment.tool_settings_tool = tool
      @assignment.submission_types = "external_tool"
      @assignment.external_tool_tag_attributes = { url: tool.url }
      @assignment.save!

      @mark_done_module = create_context_module("Mark Done Module")
      @tag = @mark_done_module.add_item({ id: @assignment.id, type: "assignment" })
      @mark_done_module.completion_requirements = { @tag.id => { type: "must_mark_done" } }
      @mark_done_module.save!

      get "/courses/#{@course.id}/assignments/#{@assignment.id}"
      expect(f("#content")).to contain_css("#mark-as-done-checkbox")
    end

    describe "module header icons" do
      it "shows a pill message that says 'Complete All Items'", priority: "1" do
        go_to_modules
        validate_correct_pill_message(@module_1.id, "Complete All Items")
      end

      it "shows a pill message that says 'Complete One Item'", priority: "1" do
        make_module_1_complete_one
        go_to_modules

        validate_correct_pill_message(@module_1.id, "Complete One Item")
      end

      it "shows a completed icon and unlocks next when module is complete for 'Complete All Items' requirement", priority: "1" do
        create_additional_assignment_for_module_1
        # navigate to module items to satisfy must_view_requirement
        get "/courses/#{@course.id}/assignments/#{@assignment_1.id}?module_item_id=#{@tag_1.id}"
        get "/courses/#{@course.id}/assignments/#{@assignment_4.id}?module_item_id=#{@tag_4.id}"
        go_to_modules
        validate_context_module_status_icon(@module_1.id, @completed_icon)
        validate_context_module_status_icon(@module_2.id, @no_icon)
      end

      it "shows a completed icon when module is complete for 'Complete One Item' requirement", priority: "1" do
        create_additional_assignment_for_module_1
        make_module_1_complete_one
        go_to_modules

        navigate_to_module_item(0, @assignment_1.title)
        validate_correct_pill_message(@module_1.id, "Complete One Item")
        validate_context_module_status_icon(@module_1.id, @completed_icon)
      end

      it "unlocks the next module when module is complete with 'Complete 1 requirement'", priority: "1" do
        create_additional_assignment_for_module_1
        make_module_1_complete_one
        go_to_modules
        navigate_to_module_item(0, @assignment_1.title)
        validate_context_module_status_icon(@module_2.id, @no_icon)
      end

      it "shows a locked icon when module is locked", priority: "1" do
        go_to_modules
        validate_context_module_status_icon(@module_2.id, @locked_icon)
      end

      it "shows a tooltip for locked icon when module is locked", priority: "1" do
        skip "flaky, LS-1297 (8/23/2020)"
        go_to_modules
        driver.action.move_to(f("#context_module_#{@module_2.id} .completion_status .icon-lock"), 0, 0).perform
        expect(fj(".ui-tooltip:visible")).to include_text("Locked")
      end

      it "shows a warning in-progress icon when module has been started", priority: "1" do
        create_additional_assignment_for_module_1
        go_to_modules

        navigate_to_module_item(0, @assignment_1.title)
        validate_context_module_status_icon(@module_1.id, @in_progress_icon)
      end

      it "does not show an icon when module has not been started", priority: "1" do
        go_to_modules
        validate_context_module_status_icon(@module_1.id, @no_icon)
      end
    end

    describe "module item icons" do
      it "shows a completed icon when module item is completed", priority: "1" do
        go_to_modules
        navigate_to_module_item(0, @assignment_1.title)
        validate_context_module_item_icon(@tag_1.id, @completed_icon)
      end

      it "shows an incomplete circle icon when module item is requirement but not complete", priority: "1" do
        go_to_modules
        validate_context_module_item_icon(@tag_1.id, @open_item_icon)
      end

      it "does not show an icon when module item is not a requirement", priority: "1" do
        add_non_requirement
        go_to_modules
        validate_context_module_item_icon(@tag_4.id, @no_icon)
      end

      it "shows incomplete for differentiated assignments" do
        @course.course_sections.create!
        assignment = @course.assignments.create!(title: "assignmentt")
        create_section_override_for_assignment(assignment)
        assignment.only_visible_to_overrides = true
        assignment.save!

        tag = @module_1.add_item({ id: assignment.id, type: "assignment" })
        @module_1.completion_requirements = { tag.id => { type: "min_score", min_score: 90 } }
        @module_1.require_sequential_progress = false
        @module_1.save!

        go_to_modules

        validate_context_module_item_icon(tag.id, @open_item_icon)
      end

      context "when adding min score assignment" do
        before :once do
          add_min_score_assignment
        end

        it "shows a warning icon when module item is a min score requirement that didn't meet score requirment", priority: "1" do
          grade_assignment(50)
          go_to_modules
          validate_context_module_item_icon(@tag_4.id, @in_progress_icon)
        end

        it "shows tool tip text when hovering over the warning icon for a min score requirement", priority: "1" do
          skip "flaky, LS-1297 (8/23/2020)"
          grade_assignment(50)
          go_to_modules
          driver.action.move_to(f(".ig-header-admin .completion_status .icon-minimize"), 0, 0).perform
          expect(fj(".ui-tooltip:visible")).to include_text("Started")
        end

        it "shows tooltip warning for a min score assignemnt", priority: "1" do
          skip "flaky, LS-1297 (8/23/2020)"
          grade_assignment(50)
          go_to_modules
          driver.action.move_to(f(".ig-row .module-item-status-icon .icon-minimize"), 0, 0).perform
          expect(fj(".ui-tooltip:visible")).to include_text("You scored a 50. Must score at least a 90.0.")
        end

        it "shows an info icon when module item is a min score requirement that has not yet been graded" do
          @assignment_4.submission_types = "online_text_entry"
          @assignment_4.save!
          @assignment_4.submit_homework(@user, body: "body")
          go_to_modules
          validate_context_module_item_icon(@tag_4.id, "icon-info")
        end

        it "shows a completed icon when module item is a min score requirement that met the score requirement" do
          grade_assignment(100)
          go_to_modules
          validate_context_module_item_icon(@tag_4.id, @completed_icon)
        end

        it "shows a warning icon when module item is past due and not submitted" do
          make_past_due
          go_to_modules
          validate_context_module_item_icon(@tag_4.id, @in_progress_icon)
        end

        it "shows a completed icon when module item is past due but submitted" do
          make_past_due
          grade_assignment(100)
          go_to_modules
          validate_context_module_item_icon(@tag_4.id, @completed_icon)
        end
      end
    end
  end

  context "module visibility as a student" do
    before :once do
      @module = @course.context_modules.create!(name: "module")
    end

    before do
      user_session(@student)
    end

    it "fetches locked module prerequisites" do
      @module.require_sequential_progress = true
      @assignment = @course.assignments.create!(title: "assignment")
      @assignment2 = @course.assignments.create!(title: "assignment2")

      @tag1 = @module.add_item id: @assignment.id, type: "assignment"
      @tag2 = @module.add_item id: @assignment2.id, type: "assignment"

      @module.completion_requirements = { @tag1.id => { type: "must_view" }, @tag2.id => { type: "must_view" } }
      @module.save!

      get "/courses/#{@course.id}/assignments/#{@assignment2.id}"

      wait_for_ajaximations
      expect(f("#module_prerequisites_list")).to be_displayed
      expect(f(".module_prerequisites_fallback")).to_not be_displayed
    end

    it "validates that a student can see published and not see unpublished context module", priority: "1" do
      @module_1 = @course.context_modules.create!(name: "module_1")
      @module_1.workflow_state = "unpublished"
      @module_1.save!
      go_to_modules
      # for a11y there is a hidden header now that gets read as part of the text hence the regex matching
      expect(f("#context_modules").text).to match(/module\s*module/)
      expect(f("#context_modules")).not_to include_text "module_1"
    end

    it "unlocks module after a given date", priority: "1" do
      @module.unlock_at = 1.day.ago
      @module.save!
      go_to_modules
      expect(fj("#context_module_content_#{@module.id} .unlock_details")).not_to include_text "Will unlock"
    end

    it "marks locked but visible assignments/quizzes/discussions as read" do
      skip "Will be fixed in VICE-5209"
      # setting lock_at in the past will cause assignments/quizzes/discussions to still be visible
      # they just can't be submitted to anymore

      asmt = @course.assignments.create!(title: "assmt", lock_at: 1.day.ago)
      topic_asmt = @course.assignments.create!(title: "topic assmt", lock_at: 2.days.ago)

      topic = @course.discussion_topics.create!(title: "topic", assignment: topic_asmt)
      quiz = @course.quizzes.create!(title: "quiz", lock_at: 3.days.ago)
      quiz.publish!

      tag1 = @module.add_item({ id: asmt.id, type: "assignment" })
      tag2 = @module.add_item({ id: topic.id, type: "discussion_topic" })
      tag3 = @module.add_item({ id: quiz.id, type: "quiz" })

      @module.completion_requirements = { tag1.id => { type: "must_view" }, tag2.id => { type: "must_view" }, tag3.id => { type: "must_view" } }
      @module.save!

      get "/courses/#{@course.id}/assignments/#{asmt.id}"
      expect(f("#assignment_show")).to include_text("This assignment was locked")
      get "/courses/#{@course.id}/discussion_topics/#{topic.id}"
      expect(f("#discussion_topic")).to include_text("This topic was locked")
      get "/courses/#{@course.id}/quizzes/#{quiz.id}"
      expect(f(".lock_explanation")).to include_text("This quiz was locked")

      prog = @module.evaluate_for(@student)
      expect(prog).to be_completed
      expect(prog.requirements_met.count).to eq 3
    end

    it "does not show past due when due date changed for already submitted quizzes", priority: "2" do
      quiz = @course.quizzes.create!(title: "test quiz")
      quiz.publish!
      tag = @module.add_item({ type: "quiz", id: quiz.id })
      submission = quiz.generate_submission(@student)
      submission.workflow_state = "complete"
      submission.save!
      quiz.due_at = 2.days.ago
      quiz.save!
      go_to_modules
      # validate that there is no warning icon for past due
      validate_context_module_item_icon(tag.id, "no-icon")
    end

    it "does not lock a page module item on first load" do
      page = @course.wiki_pages.create!(title: "some page", body: "some body")
      page.set_as_front_page!

      tag = @module.add_item({ id: page.id, type: "wiki_page" })
      @module.require_sequential_progress = true
      @module.completion_requirements = { tag.id => { type: "must_view" } }
      @module.save!

      get "/courses/#{@course.id}/pages/#{page.url}"

      expect(f(".user_content")).to include_text(page.body)
    end

    context "with selective release" do
      before :once do
        @module1 = @course.context_modules.create!(name: "module 1")
        @module2 = @course.context_modules.create!(name: "module 2")
        @module3 = @course.context_modules.create!(name: "module 3")
      end

      it "shows only modules that a student is assigned" do
        @module2.assignment_overrides.create!
        @module3.assignment_overrides.create!(set: @course.default_section)

        go_to_modules
        expect(f("#context_modules")).to include_text "module 1"
        expect(f("#context_modules")).not_to include_text "module 2"
        expect(f("#context_modules")).to include_text "module 3"
      end
    end
  end

  context "discussion_checkpoints" do
    before :once do
      sub_account = Account.create!(name: "sub account", parent_account: Account.default)
      @course.update!(account: sub_account)
      @course.account.enable_feature!(:discussion_checkpoints)
      modules = create_modules(1, true)

      @topic = DiscussionTopic.create_graded_topic!(course: @course, title: "checkpointed topic")
      @c1 = Checkpoints::DiscussionCheckpointCreatorService.call(
        discussion_topic: @topic,
        checkpoint_label: CheckpointLabels::REPLY_TO_TOPIC,
        dates: [{ type: "everyone", due_at: 5.years.ago }, { type: "override", set_type: "ADHOC", student_ids: [@student.id], due_at: 10.days.from_now }],
        points_possible: 5
      )
      @c2 = Checkpoints::DiscussionCheckpointCreatorService.call(
        discussion_topic: @topic,
        checkpoint_label: CheckpointLabels::REPLY_TO_ENTRY,
        dates: [{ type: "everyone", due_at: 5.years.ago }, { type: "override", set_type: "ADHOC", student_ids: [@student.id], due_at: 10.days.from_now }],
        points_possible: 5,
        replies_required: 2
      )
      modules[0].add_item({ id: @topic.id, type: "discussion_topic" })
    end

    it "shows checkpoints with a submitted icon only when student has submitted" do
      rtt = @topic.discussion_entries.create!(user: @student, message: "my reply to topic")
      2.times do |i|
        @topic.discussion_entries.create!(
          user: @student, message: "my reply to entry #{i}", parent_entry: rtt
        )
      end
      user_session(@student)
      go_to_modules
      checkpoints = ff("div[data-testid='checkpoint']")
      expect(checkpoints[0].text).to include("submitted")
      expect(checkpoints[1].text).to include("submitted")
    end

    it "shows checkpoints (with applicable override for student) as child items in checkpointed discussions" do
      user_session(@student)
      go_to_modules
      checkpoints = ff("div[data-testid='checkpoint']")
      expect(checkpoints[0].text).to include("Reply to Topic\n#{datetime_string(@c1.overridden_for(@student).due_at)}")
      expect(checkpoints[0].text).not_to include("submitted")
      expect(checkpoints[1].text).to include("Required Replies (#{@topic.reply_to_entry_required_count})\n#{datetime_string(@c2.overridden_for(@student).due_at)}")
      expect(checkpoints[1].text).not_to include("submitted")
    end

    it "shows checkpoints (with default due date only when applicable) as child items in checkpointed discussions" do
      Checkpoints::DiscussionCheckpointUpdaterService.call(
        discussion_topic: @topic,
        checkpoint_label: CheckpointLabels::REPLY_TO_TOPIC,
        dates: [{ type: "everyone", due_at: 5.years.ago }],
        points_possible: 6
      )

      Checkpoints::DiscussionCheckpointUpdaterService.call(
        discussion_topic: @topic,
        checkpoint_label: CheckpointLabels::REPLY_TO_ENTRY,
        dates: [{ type: "everyone", due_at: 5.years.ago }],
        points_possible: 6
      )

      user_session(@student)
      go_to_modules

      checkpoints = ff("div[data-testid='checkpoint']")
      expect(checkpoints[0].text).to include("Reply to Topic\n#{datetime_string(@c1.reload.due_at)}")
      expect(checkpoints[1].text).to include("Required Replies (#{@topic.reply_to_entry_required_count})\n#{datetime_string(@c2.reload.due_at)}")
    end

    it "shows checkpoints (with applicable due date override when there is nothing but overrides)" do
      Checkpoints::DiscussionCheckpointDeleterService.call(
        discussion_topic: @topic
      )

      @c1 = Checkpoints::DiscussionCheckpointCreatorService.call(
        discussion_topic: @topic,
        checkpoint_label: CheckpointLabels::REPLY_TO_TOPIC,
        dates: [{ type: "override", set_type: "ADHOC", student_ids: [@student.id], due_at: 10.days.from_now }],
        points_possible: 5
      )
      @c2 = Checkpoints::DiscussionCheckpointCreatorService.call(
        discussion_topic: @topic,
        checkpoint_label: CheckpointLabels::REPLY_TO_ENTRY,
        dates: [{ type: "override", set_type: "ADHOC", student_ids: [@student.id], due_at: 10.days.from_now }],
        points_possible: 5,
        replies_required: 2
      )

      # verify the setup is correct
      expect([@c1, @c2].none?(&:due_at)).to be_truthy

      user_session(@student)
      go_to_modules

      checkpoints = ff("div[data-testid='checkpoint']")
      expect(checkpoints[0].text).to include("Reply to Topic\n#{datetime_string(@c1.overridden_for(@student).due_at)}")
      expect(checkpoints[1].text).to include("Required Replies (#{@topic.reply_to_entry_required_count})\n#{datetime_string(@c2.overridden_for(@student).due_at)}")
    end

    it "shows checkpoints with proper due dates when an override is updated" do
      everyone_override = { type: "everyone", due_at: 5.years.ago }
      student_override = { type: "override", set_type: "ADHOC", student_ids: [@student.id], due_at: nil }
      reply_to_topic_new_due_date = 15.days.from_now
      reply_to_entry_new_due_date = 20.days.from_now
      Checkpoints::DiscussionCheckpointUpdaterService.call(
        discussion_topic: @topic,
        checkpoint_label: CheckpointLabels::REPLY_TO_TOPIC,
        dates: [everyone_override, student_override.merge({ due_at: reply_to_topic_new_due_date })],
        points_possible: 5
      )

      Checkpoints::DiscussionCheckpointUpdaterService.call(
        discussion_topic: @topic,
        checkpoint_label: CheckpointLabels::REPLY_TO_ENTRY,
        dates: [everyone_override, student_override.merge({ due_at: reply_to_entry_new_due_date })],
        points_possible: 5
      )

      user_session(@student)
      go_to_modules

      checkpoints = ff("div[data-testid='checkpoint']")
      expect(checkpoints[0].text).to include("Reply to Topic\n#{datetime_string(reply_to_topic_new_due_date)}")
      expect(checkpoints[1].text).to include("Required Replies (#{@topic.reply_to_entry_required_count})\n#{datetime_string(reply_to_entry_new_due_date)}")
    end
  end

  context "with modules page rewrite feature flag enabled" do
    before do
      @course.root_account.enable_feature!(:modules_page_rewrite_student_view)
      module_1 = @course.context_modules.create!(name: "Module 1")
      assignment_1 = @course.assignments.create!(name: "Assignment 1")
      module_1.add_item({ id: assignment_1.id, type: "assignment" })
    end

    it "page renders" do
      user_session(@student)
      get "/courses/#{@course.id}/modules"
      expect(f("[data-testid='modules-rewrite-student-container']")).to be_present
    end
  end
=======
  it_behaves_like "context modules for students"
>>>>>>> f6e5b4e8
end<|MERGE_RESOLUTION|>--- conflicted
+++ resolved
@@ -31,897 +31,5 @@
     @student = student_in_course(course: @course, name: "student", active_all: true).user
   end
 
-<<<<<<< HEAD
-  context "as a student, with multiple modules", priority: "1" do
-    before :once do
-      @locked_icon = "icon-lock"
-      @completed_icon = "icon-check"
-      @in_progress_icon = "icon-minimize"
-      @open_item_icon = "icon-mark-as-read"
-      @no_icon = "no-icon"
-
-      # initial module setup
-      @module_1 = create_context_module("Module One")
-      @assignment_1 = @course.assignments.create!(title: "assignment 1")
-      @tag_1 = @module_1.add_item({ id: @assignment_1.id, type: "assignment" })
-      @module_1.completion_requirements = { @tag_1.id => { type: "must_view" } }
-
-      @module_2 = create_context_module("Module Two")
-      @assignment_2 = @course.assignments.create!(title: "assignment 2")
-      @tag_2 = @module_2.add_item({ id: @assignment_2.id, type: "assignment" })
-      @module_2.completion_requirements = { @tag_2.id => { type: "must_view" } }
-      @module_2.prerequisites = "module_#{@module_1.id}"
-
-      @module_3 = create_context_module("Module Three")
-      @quiz_1 = @course.quizzes.create!(title: "some quiz")
-      @quiz_1.publish!
-      @tag_3 = @module_3.add_item({ id: @quiz_1.id, type: "quiz" })
-      @module_3.completion_requirements = { @tag_3.id => { type: "must_view" } }
-      @module_3.prerequisites = "module_#{@module_2.id}"
-
-      @module_1.save!
-      @module_2.save!
-      @module_3.save!
-    end
-
-    before do
-      user_session(@student)
-    end
-
-    it "validates that course modules show up correctly" do
-      go_to_modules
-      # shouldn't show the teacher's "show student progression" button
-      expect(f("#content")).not_to contain_css(".module_progressions_link")
-
-      context_modules = ff(".context_module")
-      # initial check to make sure everything was setup correctly
-      validate_context_module_status_icon(@module_1.id, @no_icon)
-      validate_context_module_status_icon(@module_2.id, @locked_icon)
-      validate_context_module_status_icon(@module_3.id, @locked_icon)
-
-      expect(context_modules[1].find_element(:css, ".prerequisites_message")).to include_text(@module_1.name)
-      expect(context_modules[2].find_element(:css, ".prerequisites_message")).to include_text(@module_2.name)
-    end
-
-    it "does not render modules page rewrite" do
-      user_session(@student)
-      get "/courses/#{@course.id}/modules"
-      expect(driver.execute_script("return document.querySelector('[data-testid=\"modules-rewrite-student-container\"]')")).to be_nil # rubocop:disable Specs/NoExecuteScript
-    end
-
-    it "does not lock modules for observers" do
-      @course.enroll_user(user_factory, "ObserverEnrollment", enrollment_state: "active", associated_user_id: @student.id)
-      user_session(@user)
-
-      go_to_modules
-
-      # shouldn't show the teacher's "show student progression" button
-      expect(f("#content")).not_to contain_css(".module_progressions_link")
-
-      # initial check to make sure everything was setup correctly
-      ff(".context_module .progression_container").each do |item|
-        expect(item.text.strip).to be_blank
-      end
-      get "/courses/#{@course.id}/assignments/#{@assignment_2.id}"
-      expect(f("#content")).not_to include_text("hasn't been unlocked yet")
-    end
-
-    it "shows overridden due dates for assignments" do
-      override = assignment_override_model(assignment: @assignment_2)
-      override.override_due_at(4.days.from_now)
-      override.save!
-      override_student = override.assignment_override_students.build
-      override_student.user = @student
-      override_student.save!
-
-      go_to_modules
-      context_modules = ff(".context_module")
-      expect(context_modules[1].find_element(:css, ".due_date_display").text).not_to be_blank
-    end
-
-    it "moves a student through context modules in sequential order", priority: "2" do
-      go_to_modules
-      validate_context_module_status_icon(@module_1.id, @no_icon)
-      validate_context_module_status_icon(@module_2.id, @locked_icon)
-
-      # sequential normal validation
-      navigate_to_module_item(0, @assignment_1.title)
-      validate_context_module_status_icon(@module_1.id, @completed_icon)
-      validate_context_module_status_icon(@module_2.id, @no_icon)
-    end
-
-    it "does not cache a changed module requirement" do
-      other_assmt = @course.assignments.create!(title: "assignment")
-      other_tag = @module_1.add_item({ id: other_assmt.id, type: "assignment" })
-      @module_1.completion_requirements = { @tag_1.id => { type: "must_view" }, other_tag.id => { type: "must_view" } }
-      @module_1.save!
-
-      get "/courses/#{@course.id}/assignments/#{@assignment_1.id}"
-
-      # fulfill the must_view
-      go_to_modules
-      validate_context_module_item_icon(@tag_1.id, @completed_icon)
-
-      # change the req
-      @module_1.completion_requirements = { @tag_1.id => { type: "must_submit" }, other_tag.id => { type: "must_view" } }
-      @module_1.save!
-
-      go_to_modules
-      validate_context_module_item_icon(@tag_1.id, @open_item_icon)
-    end
-
-    it "shows progression in large_roster courses" do
-      @course.large_roster = true
-      @course.save!
-      go_to_modules
-      navigate_to_module_item(0, @assignment_1.title)
-      validate_context_module_status_icon(@module_1.id, @completed_icon)
-    end
-
-    it "validates that a student can't get to a locked context module" do
-      go_to_modules
-      # sequential error validation
-      get "/courses/#{@course.id}/assignments/#{@assignment_2.id}"
-      expect(f("#content")).to include_text("hasn't been unlocked yet")
-      expect(f("#module_prerequisites_list")).to be_displayed
-    end
-
-    it "validates that a student can't get to locked external items", priority: "1" do
-      external_tool = @course.context_external_tools.create!(url: "http://example.com/ims/lti",
-                                                             consumer_key: "asdf",
-                                                             shared_secret: "hjkl",
-                                                             name: "external tool")
-
-      @module_2.reload
-      tag_1 = @module_2.add_item(id: external_tool.id, type: "external_tool", url: external_tool.url)
-      tag_2 = @module_2.add_item(type: "external_url",
-                                 url: "http://example.com/lolcats",
-                                 title: "pls view",
-                                 indent: 1)
-
-      tag_1.publish!
-      tag_2.publish!
-
-      get "/courses/#{@course.id}/modules/items/#{tag_1.id}"
-      expect(f("#content")).to include_text("hasn't been unlocked yet")
-      expect(f("#module_prerequisites_list")).to be_displayed
-
-      get "/courses/#{@course.id}/modules/items/#{tag_2.id}"
-      expect(f("#content")).to include_text("hasn't been unlocked yet")
-      expect(f("#module_prerequisites_list")).to be_displayed
-    end
-
-    it "validates that a student can't get to an unpublished context module item" do
-      @module_2.workflow_state = "unpublished"
-      @module_2.save!
-
-      get "/courses/#{@course.id}/assignments/#{@assignment_2.id}"
-      expect(f("#content")).to include_text("is not available yet")
-      expect(f("#content")).not_to contain_css("#module_prerequisites_list")
-    end
-
-    it "validates that a student can't see an unpublished context module item", priority: "1" do
-      @assignment_2.workflow_state = "unpublished"
-      @assignment_2.save!
-
-      module1_unpublished_tag = @module_1.add_item({ id: @assignment_2.id, type: "assignment" })
-      @module_1.completion_requirements = { @tag_1.id => { type: "must_view" }, module1_unpublished_tag.id => { type: "must_view" } }
-      @module_1.save!
-      expect(@module_1.completion_requirements.pluck(:id)).to include(@tag_1.id)
-      expect(@module_1.completion_requirements.pluck(:id)).to include(module1_unpublished_tag.id) # unpublished requirements SHOULD remain
-
-      module2_published_tag = @module_2.add_item({ id: @quiz_1.id, type: "quiz" })
-      @module_2.save!
-
-      go_to_modules
-
-      context_modules = ff(".context_module")
-      expect(context_modules[0].find_element(:css, ".context_module_items")).not_to include_text(@assignment_2.name)
-      expect(context_modules[1].find_element(:css, ".context_module_items")).not_to include_text(@assignment_2.name)
-
-      # Should go to the next module
-      get "/courses/#{@course.id}/assignments/#{@assignment_1.id}"
-      nxt = f(".module-sequence-footer-button--next a")
-      expect(nxt).to have_attribute("href", "/courses/#{@course.id}/modules/items/#{module2_published_tag.id}")
-
-      # Should redirect to the published item
-      get "/courses/#{@course.id}/modules/#{@module_2.id}/items/first"
-      expect(driver.current_url).to match %r{/courses/#{@course.id}/quizzes/#{@quiz_1.id}}
-    end
-
-    it "validates that a students cannot see unassigned differentiated assignments" do
-      @assignment_2.only_visible_to_overrides = true
-      @assignment_2.save!
-
-      @student.enrollments.each(&:destroy)
-      @overriden_section = @course.course_sections.create!(name: "test section")
-      student_in_section(@overriden_section, user: @student)
-
-      go_to_modules
-
-      context_modules = ff(".context_module")
-      expect(context_modules[0].find_element(:css, ".context_module_items")).not_to include_text(@assignment_2.name)
-      expect(context_modules[1].find_element(:css, ".context_module_items")).not_to include_text(@assignment_2.name)
-
-      # Should not redirect to the hidden assignment
-      get "/courses/#{@course.id}/modules/#{@module_2.id}/items/first"
-      expect(driver.current_url).not_to match %r{/courses/#{@course.id}/assignments/#{@assignment_2.id}}
-
-      create_section_override_for_assignment(@assignment_2, { course_section: @overriden_section })
-
-      # Should redirect to the now visible assignment
-      get "/courses/#{@course.id}/modules/#{@module_2.id}/items/first"
-      expect(driver.current_url).to match %r{/courses/#{@course.id}/assignments/#{@assignment_2.id}}
-    end
-
-    it "locks module until a given date", priority: "1" do
-      mod_lock = @course.context_modules.create! name: "a_locked_mod", unlock_at: 1.day.from_now
-      go_to_modules
-      expect(fj("#context_module_content_#{mod_lock.id} .unlock_details")).to include_text "Will unlock"
-    end
-
-    it "does not show the description of a discussion locked by module", priority: "1" do
-      skip "Will be fixed in VICE-5209"
-      module1 = @course.context_modules.create! name: "a_locked_mod", unlock_at: 1.day.from_now
-      discussion = @course.discussion_topics.create!(title: "discussion", message: "discussion description")
-      module1.add_item type: "discussion_topic", id: discussion.id
-      get "/courses/#{@course.id}/discussion_topics/#{discussion.id}?module_item_id=#{ContentTag.last.id}"
-      expect(f(".entry-content")).not_to contain_css(".discussion-section .message")
-    end
-
-    it "allows a student view student to progress through module content" do
-      skip_if_chrome("breaks because of masquerade_bar")
-      # course_with_teacher_logged_in(:course => @course, :active_all => true)
-      user_session(@teacher)
-      @fake_student = @course.student_view_student
-
-      enter_student_view
-
-      # sequential error validation
-      get "/courses/#{@course.id}/assignments/#{@assignment_2.id}"
-      expect(f("#content")).to include_text("hasn't been unlocked yet")
-      expect(f("#module_prerequisites_list")).to be_displayed
-
-      go_to_modules
-      validate_context_module_status_icon(@module_1.id, @no_icon)
-      validate_context_module_status_icon(@module_2.id, @locked_icon)
-
-      # sequential normal validation
-      navigate_to_module_item(0, @assignment_1.title)
-      validate_context_module_status_icon(@module_1.id, @completed_icon)
-      validate_context_module_status_icon(@module_2.id, @no_icon)
-    end
-
-    context "next and previous buttons", priority: "2" do
-      before do
-        user_session(@teacher)
-      end
-
-      before :once do
-        module_setup
-      end
-
-      it "shows previous and next buttons for quizzes" do
-        get "/courses/#{@course.id}/quizzes/#{@quiz.id}"
-        verify_next_and_previous_buttons_display
-      end
-
-      it "shows previous and next buttons for assignments" do
-        get "/courses/#{@course.id}/assignments/#{@assignment2.id}"
-        verify_next_and_previous_buttons_display
-      end
-
-      it "shows previous and next buttons for wiki pages" do
-        get "/courses/#{@course.id}/pages/#{@wiki.id}"
-        verify_next_and_previous_buttons_display
-      end
-
-      it "shows previous and next buttons for discussions" do
-        get "/courses/#{@course.id}/discussion_topics/#{@discussion.id}"
-        verify_next_and_previous_buttons_display
-      end
-
-      it "shows previous and next buttons for external tools", custom_timeout: 25, priority: "2" do
-        get_page_with_footer("/courses/#{@course.id}/modules/items/#{@external_tool_tag.id}")
-        verify_next_and_previous_buttons_display
-      end
-
-      it "shows previous and next buttons for external urls", custom_timeout: 25 do
-        get_page_with_footer("/courses/#{@course.id}/modules/items/#{@external_url_tag.id}")
-        verify_next_and_previous_buttons_display
-      end
-    end
-
-    context "shows previous and next buttons buttons on the discussion page in student view", priority: "2" do
-      before do
-        user_session(@teacher)
-      end
-
-      before :once do
-        Account.site_admin.enable_feature!(:react_discussions_post)
-        Account.site_admin.enable_feature!(:discussion_create)
-      end
-
-      before :once do
-        @course = course_model.tap(&:offer!)
-        @discussion1 = @course.discussion_topics.create!(title: "Test Discussion 1", message: "Discussion Content 1")
-        @discussion2 = @course.discussion_topics.create!(title: "Test Discussion 2", message: "Discussion Content 2")
-        @discussion3 = @course.discussion_topics.create!(title: "Test Discussion 3", message: "Discussion Content 3")
-        @module = create_context_module("Test Module")
-        @module.add_item(id: @discussion1.id, type: "discussion_topic")
-        @module.add_item(id: @discussion2.id, type: "discussion_topic")
-        @module.add_item(id: @discussion3.id, type: "discussion_topic")
-        @module.save!
-      end
-
-      it "shows previous and next buttons for discussions" do
-        enter_student_view
-        get "/courses/#{@course.id}/discussion_topics/#{@discussion2.id}"
-        expect(f(".module-sequence-footer-left")).to be_displayed
-        expect(f(".module-sequence-footer-right")).to be_displayed
-      end
-    end
-
-    describe "sequence footer" do
-      it "shows the right nav when an item is in modules multiple times", custom_timeout: 30 do
-        @assignment = @course.assignments.create!(title: "some assignment")
-        @atag1 = @module_1.add_item(id: @assignment.id, type: "assignment")
-        @after1 = @module_1.add_item(type: "external_url", title: "url1", url: "http://example.com/1")
-        @after1.publish!
-        @atag2 = @module_2.add_item(id: @assignment.id, type: "assignment")
-        @after2 = @module_2.add_item(type: "external_url", title: "url2", url: "http://example.com/2")
-        @after2.publish!
-
-        get_page_with_footer("/courses/#{@course.id}/modules/items/#{@atag1.id}")
-
-        prev = f(".module-sequence-footer-button--previous a")
-        expect(prev).to have_attribute("href", "/courses/#{@course.id}/modules/items/#{@tag_1.id}")
-        nxt = f(".module-sequence-footer-button--next a")
-        expect(nxt).to have_attribute("href", "/courses/#{@course.id}/modules/items/#{@after1.id}")
-
-        get_page_with_footer("/courses/#{@course.id}/modules/items/#{@atag2.id}")
-
-        prev = f(".module-sequence-footer-button--previous a")
-        expect(prev).to have_attribute("href", "/courses/#{@course.id}/modules/items/#{@tag_2.id}")
-        nxt = f(".module-sequence-footer-button--next a")
-        expect(nxt).to have_attribute("href", "/courses/#{@course.id}/modules/items/#{@after2.id}")
-
-        # if the user didn't get here from a module link, we show no nav,
-        # because we can't know which nav to show
-        get "/courses/#{@course.id}/assignments/#{@assignment.id}"
-        expect(f("#content")).not_to contain_css(".module-sequence-footer-button--previous")
-        expect(f("#content")).not_to contain_css(".module-sequence-footer-button--next")
-      end
-
-      it "shows the nav when going straight to the item if there's only one tag", custom_timeout: 25 do
-        @assignment = @course.assignments.create!(title: "some assignment")
-        @atag1 = @module_1.add_item(id: @assignment.id, type: "assignment")
-        @after1 = @module_1.add_item(type: "external_url", title: "url1", url: "http://example.com/1")
-        @after1.publish!
-
-        get_page_with_footer("/courses/#{@course.id}/assignments/#{@assignment.id}")
-
-        prev = f(".module-sequence-footer-button--previous a")
-        expect(prev).to have_attribute("href", "/courses/#{@course.id}/modules/items/#{@tag_1.id}")
-        nxt = f(".module-sequence-footer-button--next a")
-        expect(nxt).to have_attribute("href", "/courses/#{@course.id}/modules/items/#{@after1.id}")
-      end
-
-      # TODO: reimplement per CNVS-29600, but make sure we're testing at the right level
-      it "should show module navigation for group assignment discussions"
-    end
-
-    context "mark as done" do
-      it "On the modules page: the user sees an incomplete module with a 'mark as done' requirement. The user clicks on the module item, marks it as done, and back on the modules page can now see that the module is completed" do
-        mark_as_done_setup
-        go_to_modules
-
-        validate_context_module_status_icon(@mark_done_module.id, @no_icon)
-        navigate_to_wikipage "The page"
-        el = f "#mark-as-done-checkbox"
-        expect(el).to_not be_nil
-        expect(el).to_not be_selected
-        el.click
-        go_to_modules
-        validate_context_module_status_icon(@mark_done_module.id, @completed_icon)
-        expect(f("#context_module_item_#{@tag.id} .requirement-description .must_mark_done_requirement .fulfilled")).to be_displayed
-        expect(f("#context_module_item_#{@tag.id} .requirement-description .must_mark_done_requirement .unfulfilled")).to_not be_displayed
-      end
-
-      it "still shows the mark done button when navigating directly" do
-        mod = create_context_module("Mark Done Module")
-        page = @course.wiki_pages.create!(title: "page", body: "hi")
-        assmt = @course.assignments.create!(title: "assmt")
-
-        tag1 = mod.add_item({ id: page.id, type: "wiki_page" })
-        tag2 = mod.add_item({ id: assmt.id, type: "assignment" })
-        mod.completion_requirements = { tag1.id => { type: "must_mark_done" }, tag2.id => { type: "must_mark_done" } }
-        mod.save!
-
-        get "/courses/#{@course.id}/pages/#{page.url}"
-        el = f "#mark-as-done-checkbox"
-        expect(el).to_not be_nil
-        expect(el).to_not be_selected
-        el.click
-        wait_for_ajaximations
-
-        get "/courses/#{@course.id}/assignments/#{assmt.id}"
-        el = f "#mark-as-done-checkbox"
-        expect(el).to_not be_nil
-        expect(el).to_not be_selected
-        el.click
-        wait_for_ajaximations
-
-        prog = mod.evaluate_for(@user)
-        expect(prog).to be_completed
-      end
-
-      it "doesn't show the mark done button on locked pages" do
-        mod = create_context_module("Mark Done Module")
-        assmt = @course.assignments.create!(title: "assmt")
-        page = @course.wiki_pages.create!(title: "page", body: "hi")
-
-        tag1 = mod.add_item({ id: assmt.id, type: "assignment" })
-        tag2 = mod.add_item({ id: page.id, type: "wiki_page" })
-
-        mod.completion_requirements = { tag1.id => { type: "must_mark_done" }, tag2.id => { type: "must_mark_done" } }
-        mod.require_sequential_progress = true
-        mod.save!
-
-        get "/courses/#{@course.id}/pages/#{page.url}"
-        content = f("#content")
-        expect(content).to contain_css(".lock_explanation")
-        expect(content).to_not contain_css("#mark-as-done-checkbox")
-      end
-    end
-
-    it "shows Mark as Done button for assignments with external tool submission", priority: "2" do
-      allow(BasicLTI::Sourcedid).to receive(:encryption_secret) { "encryption-secret-5T14NjaTbcYjc4" }
-      allow(BasicLTI::Sourcedid).to receive(:signing_secret) { "signing-secret-vp04BNqApwdwUYPUI" }
-      tool = @course.context_external_tools.create!(name: "a",
-                                                    url: "example.com",
-                                                    consumer_key: "12345",
-                                                    shared_secret: "secret")
-      @assignment = @course.assignments.create!
-      @assignment.tool_settings_tool = tool
-      @assignment.submission_types = "external_tool"
-      @assignment.external_tool_tag_attributes = { url: tool.url }
-      @assignment.save!
-
-      @mark_done_module = create_context_module("Mark Done Module")
-      @tag = @mark_done_module.add_item({ id: @assignment.id, type: "assignment" })
-      @mark_done_module.completion_requirements = { @tag.id => { type: "must_mark_done" } }
-      @mark_done_module.save!
-
-      get "/courses/#{@course.id}/assignments/#{@assignment.id}"
-      expect(f("#content")).to contain_css("#mark-as-done-checkbox")
-    end
-
-    describe "module header icons" do
-      it "shows a pill message that says 'Complete All Items'", priority: "1" do
-        go_to_modules
-        validate_correct_pill_message(@module_1.id, "Complete All Items")
-      end
-
-      it "shows a pill message that says 'Complete One Item'", priority: "1" do
-        make_module_1_complete_one
-        go_to_modules
-
-        validate_correct_pill_message(@module_1.id, "Complete One Item")
-      end
-
-      it "shows a completed icon and unlocks next when module is complete for 'Complete All Items' requirement", priority: "1" do
-        create_additional_assignment_for_module_1
-        # navigate to module items to satisfy must_view_requirement
-        get "/courses/#{@course.id}/assignments/#{@assignment_1.id}?module_item_id=#{@tag_1.id}"
-        get "/courses/#{@course.id}/assignments/#{@assignment_4.id}?module_item_id=#{@tag_4.id}"
-        go_to_modules
-        validate_context_module_status_icon(@module_1.id, @completed_icon)
-        validate_context_module_status_icon(@module_2.id, @no_icon)
-      end
-
-      it "shows a completed icon when module is complete for 'Complete One Item' requirement", priority: "1" do
-        create_additional_assignment_for_module_1
-        make_module_1_complete_one
-        go_to_modules
-
-        navigate_to_module_item(0, @assignment_1.title)
-        validate_correct_pill_message(@module_1.id, "Complete One Item")
-        validate_context_module_status_icon(@module_1.id, @completed_icon)
-      end
-
-      it "unlocks the next module when module is complete with 'Complete 1 requirement'", priority: "1" do
-        create_additional_assignment_for_module_1
-        make_module_1_complete_one
-        go_to_modules
-        navigate_to_module_item(0, @assignment_1.title)
-        validate_context_module_status_icon(@module_2.id, @no_icon)
-      end
-
-      it "shows a locked icon when module is locked", priority: "1" do
-        go_to_modules
-        validate_context_module_status_icon(@module_2.id, @locked_icon)
-      end
-
-      it "shows a tooltip for locked icon when module is locked", priority: "1" do
-        skip "flaky, LS-1297 (8/23/2020)"
-        go_to_modules
-        driver.action.move_to(f("#context_module_#{@module_2.id} .completion_status .icon-lock"), 0, 0).perform
-        expect(fj(".ui-tooltip:visible")).to include_text("Locked")
-      end
-
-      it "shows a warning in-progress icon when module has been started", priority: "1" do
-        create_additional_assignment_for_module_1
-        go_to_modules
-
-        navigate_to_module_item(0, @assignment_1.title)
-        validate_context_module_status_icon(@module_1.id, @in_progress_icon)
-      end
-
-      it "does not show an icon when module has not been started", priority: "1" do
-        go_to_modules
-        validate_context_module_status_icon(@module_1.id, @no_icon)
-      end
-    end
-
-    describe "module item icons" do
-      it "shows a completed icon when module item is completed", priority: "1" do
-        go_to_modules
-        navigate_to_module_item(0, @assignment_1.title)
-        validate_context_module_item_icon(@tag_1.id, @completed_icon)
-      end
-
-      it "shows an incomplete circle icon when module item is requirement but not complete", priority: "1" do
-        go_to_modules
-        validate_context_module_item_icon(@tag_1.id, @open_item_icon)
-      end
-
-      it "does not show an icon when module item is not a requirement", priority: "1" do
-        add_non_requirement
-        go_to_modules
-        validate_context_module_item_icon(@tag_4.id, @no_icon)
-      end
-
-      it "shows incomplete for differentiated assignments" do
-        @course.course_sections.create!
-        assignment = @course.assignments.create!(title: "assignmentt")
-        create_section_override_for_assignment(assignment)
-        assignment.only_visible_to_overrides = true
-        assignment.save!
-
-        tag = @module_1.add_item({ id: assignment.id, type: "assignment" })
-        @module_1.completion_requirements = { tag.id => { type: "min_score", min_score: 90 } }
-        @module_1.require_sequential_progress = false
-        @module_1.save!
-
-        go_to_modules
-
-        validate_context_module_item_icon(tag.id, @open_item_icon)
-      end
-
-      context "when adding min score assignment" do
-        before :once do
-          add_min_score_assignment
-        end
-
-        it "shows a warning icon when module item is a min score requirement that didn't meet score requirment", priority: "1" do
-          grade_assignment(50)
-          go_to_modules
-          validate_context_module_item_icon(@tag_4.id, @in_progress_icon)
-        end
-
-        it "shows tool tip text when hovering over the warning icon for a min score requirement", priority: "1" do
-          skip "flaky, LS-1297 (8/23/2020)"
-          grade_assignment(50)
-          go_to_modules
-          driver.action.move_to(f(".ig-header-admin .completion_status .icon-minimize"), 0, 0).perform
-          expect(fj(".ui-tooltip:visible")).to include_text("Started")
-        end
-
-        it "shows tooltip warning for a min score assignemnt", priority: "1" do
-          skip "flaky, LS-1297 (8/23/2020)"
-          grade_assignment(50)
-          go_to_modules
-          driver.action.move_to(f(".ig-row .module-item-status-icon .icon-minimize"), 0, 0).perform
-          expect(fj(".ui-tooltip:visible")).to include_text("You scored a 50. Must score at least a 90.0.")
-        end
-
-        it "shows an info icon when module item is a min score requirement that has not yet been graded" do
-          @assignment_4.submission_types = "online_text_entry"
-          @assignment_4.save!
-          @assignment_4.submit_homework(@user, body: "body")
-          go_to_modules
-          validate_context_module_item_icon(@tag_4.id, "icon-info")
-        end
-
-        it "shows a completed icon when module item is a min score requirement that met the score requirement" do
-          grade_assignment(100)
-          go_to_modules
-          validate_context_module_item_icon(@tag_4.id, @completed_icon)
-        end
-
-        it "shows a warning icon when module item is past due and not submitted" do
-          make_past_due
-          go_to_modules
-          validate_context_module_item_icon(@tag_4.id, @in_progress_icon)
-        end
-
-        it "shows a completed icon when module item is past due but submitted" do
-          make_past_due
-          grade_assignment(100)
-          go_to_modules
-          validate_context_module_item_icon(@tag_4.id, @completed_icon)
-        end
-      end
-    end
-  end
-
-  context "module visibility as a student" do
-    before :once do
-      @module = @course.context_modules.create!(name: "module")
-    end
-
-    before do
-      user_session(@student)
-    end
-
-    it "fetches locked module prerequisites" do
-      @module.require_sequential_progress = true
-      @assignment = @course.assignments.create!(title: "assignment")
-      @assignment2 = @course.assignments.create!(title: "assignment2")
-
-      @tag1 = @module.add_item id: @assignment.id, type: "assignment"
-      @tag2 = @module.add_item id: @assignment2.id, type: "assignment"
-
-      @module.completion_requirements = { @tag1.id => { type: "must_view" }, @tag2.id => { type: "must_view" } }
-      @module.save!
-
-      get "/courses/#{@course.id}/assignments/#{@assignment2.id}"
-
-      wait_for_ajaximations
-      expect(f("#module_prerequisites_list")).to be_displayed
-      expect(f(".module_prerequisites_fallback")).to_not be_displayed
-    end
-
-    it "validates that a student can see published and not see unpublished context module", priority: "1" do
-      @module_1 = @course.context_modules.create!(name: "module_1")
-      @module_1.workflow_state = "unpublished"
-      @module_1.save!
-      go_to_modules
-      # for a11y there is a hidden header now that gets read as part of the text hence the regex matching
-      expect(f("#context_modules").text).to match(/module\s*module/)
-      expect(f("#context_modules")).not_to include_text "module_1"
-    end
-
-    it "unlocks module after a given date", priority: "1" do
-      @module.unlock_at = 1.day.ago
-      @module.save!
-      go_to_modules
-      expect(fj("#context_module_content_#{@module.id} .unlock_details")).not_to include_text "Will unlock"
-    end
-
-    it "marks locked but visible assignments/quizzes/discussions as read" do
-      skip "Will be fixed in VICE-5209"
-      # setting lock_at in the past will cause assignments/quizzes/discussions to still be visible
-      # they just can't be submitted to anymore
-
-      asmt = @course.assignments.create!(title: "assmt", lock_at: 1.day.ago)
-      topic_asmt = @course.assignments.create!(title: "topic assmt", lock_at: 2.days.ago)
-
-      topic = @course.discussion_topics.create!(title: "topic", assignment: topic_asmt)
-      quiz = @course.quizzes.create!(title: "quiz", lock_at: 3.days.ago)
-      quiz.publish!
-
-      tag1 = @module.add_item({ id: asmt.id, type: "assignment" })
-      tag2 = @module.add_item({ id: topic.id, type: "discussion_topic" })
-      tag3 = @module.add_item({ id: quiz.id, type: "quiz" })
-
-      @module.completion_requirements = { tag1.id => { type: "must_view" }, tag2.id => { type: "must_view" }, tag3.id => { type: "must_view" } }
-      @module.save!
-
-      get "/courses/#{@course.id}/assignments/#{asmt.id}"
-      expect(f("#assignment_show")).to include_text("This assignment was locked")
-      get "/courses/#{@course.id}/discussion_topics/#{topic.id}"
-      expect(f("#discussion_topic")).to include_text("This topic was locked")
-      get "/courses/#{@course.id}/quizzes/#{quiz.id}"
-      expect(f(".lock_explanation")).to include_text("This quiz was locked")
-
-      prog = @module.evaluate_for(@student)
-      expect(prog).to be_completed
-      expect(prog.requirements_met.count).to eq 3
-    end
-
-    it "does not show past due when due date changed for already submitted quizzes", priority: "2" do
-      quiz = @course.quizzes.create!(title: "test quiz")
-      quiz.publish!
-      tag = @module.add_item({ type: "quiz", id: quiz.id })
-      submission = quiz.generate_submission(@student)
-      submission.workflow_state = "complete"
-      submission.save!
-      quiz.due_at = 2.days.ago
-      quiz.save!
-      go_to_modules
-      # validate that there is no warning icon for past due
-      validate_context_module_item_icon(tag.id, "no-icon")
-    end
-
-    it "does not lock a page module item on first load" do
-      page = @course.wiki_pages.create!(title: "some page", body: "some body")
-      page.set_as_front_page!
-
-      tag = @module.add_item({ id: page.id, type: "wiki_page" })
-      @module.require_sequential_progress = true
-      @module.completion_requirements = { tag.id => { type: "must_view" } }
-      @module.save!
-
-      get "/courses/#{@course.id}/pages/#{page.url}"
-
-      expect(f(".user_content")).to include_text(page.body)
-    end
-
-    context "with selective release" do
-      before :once do
-        @module1 = @course.context_modules.create!(name: "module 1")
-        @module2 = @course.context_modules.create!(name: "module 2")
-        @module3 = @course.context_modules.create!(name: "module 3")
-      end
-
-      it "shows only modules that a student is assigned" do
-        @module2.assignment_overrides.create!
-        @module3.assignment_overrides.create!(set: @course.default_section)
-
-        go_to_modules
-        expect(f("#context_modules")).to include_text "module 1"
-        expect(f("#context_modules")).not_to include_text "module 2"
-        expect(f("#context_modules")).to include_text "module 3"
-      end
-    end
-  end
-
-  context "discussion_checkpoints" do
-    before :once do
-      sub_account = Account.create!(name: "sub account", parent_account: Account.default)
-      @course.update!(account: sub_account)
-      @course.account.enable_feature!(:discussion_checkpoints)
-      modules = create_modules(1, true)
-
-      @topic = DiscussionTopic.create_graded_topic!(course: @course, title: "checkpointed topic")
-      @c1 = Checkpoints::DiscussionCheckpointCreatorService.call(
-        discussion_topic: @topic,
-        checkpoint_label: CheckpointLabels::REPLY_TO_TOPIC,
-        dates: [{ type: "everyone", due_at: 5.years.ago }, { type: "override", set_type: "ADHOC", student_ids: [@student.id], due_at: 10.days.from_now }],
-        points_possible: 5
-      )
-      @c2 = Checkpoints::DiscussionCheckpointCreatorService.call(
-        discussion_topic: @topic,
-        checkpoint_label: CheckpointLabels::REPLY_TO_ENTRY,
-        dates: [{ type: "everyone", due_at: 5.years.ago }, { type: "override", set_type: "ADHOC", student_ids: [@student.id], due_at: 10.days.from_now }],
-        points_possible: 5,
-        replies_required: 2
-      )
-      modules[0].add_item({ id: @topic.id, type: "discussion_topic" })
-    end
-
-    it "shows checkpoints with a submitted icon only when student has submitted" do
-      rtt = @topic.discussion_entries.create!(user: @student, message: "my reply to topic")
-      2.times do |i|
-        @topic.discussion_entries.create!(
-          user: @student, message: "my reply to entry #{i}", parent_entry: rtt
-        )
-      end
-      user_session(@student)
-      go_to_modules
-      checkpoints = ff("div[data-testid='checkpoint']")
-      expect(checkpoints[0].text).to include("submitted")
-      expect(checkpoints[1].text).to include("submitted")
-    end
-
-    it "shows checkpoints (with applicable override for student) as child items in checkpointed discussions" do
-      user_session(@student)
-      go_to_modules
-      checkpoints = ff("div[data-testid='checkpoint']")
-      expect(checkpoints[0].text).to include("Reply to Topic\n#{datetime_string(@c1.overridden_for(@student).due_at)}")
-      expect(checkpoints[0].text).not_to include("submitted")
-      expect(checkpoints[1].text).to include("Required Replies (#{@topic.reply_to_entry_required_count})\n#{datetime_string(@c2.overridden_for(@student).due_at)}")
-      expect(checkpoints[1].text).not_to include("submitted")
-    end
-
-    it "shows checkpoints (with default due date only when applicable) as child items in checkpointed discussions" do
-      Checkpoints::DiscussionCheckpointUpdaterService.call(
-        discussion_topic: @topic,
-        checkpoint_label: CheckpointLabels::REPLY_TO_TOPIC,
-        dates: [{ type: "everyone", due_at: 5.years.ago }],
-        points_possible: 6
-      )
-
-      Checkpoints::DiscussionCheckpointUpdaterService.call(
-        discussion_topic: @topic,
-        checkpoint_label: CheckpointLabels::REPLY_TO_ENTRY,
-        dates: [{ type: "everyone", due_at: 5.years.ago }],
-        points_possible: 6
-      )
-
-      user_session(@student)
-      go_to_modules
-
-      checkpoints = ff("div[data-testid='checkpoint']")
-      expect(checkpoints[0].text).to include("Reply to Topic\n#{datetime_string(@c1.reload.due_at)}")
-      expect(checkpoints[1].text).to include("Required Replies (#{@topic.reply_to_entry_required_count})\n#{datetime_string(@c2.reload.due_at)}")
-    end
-
-    it "shows checkpoints (with applicable due date override when there is nothing but overrides)" do
-      Checkpoints::DiscussionCheckpointDeleterService.call(
-        discussion_topic: @topic
-      )
-
-      @c1 = Checkpoints::DiscussionCheckpointCreatorService.call(
-        discussion_topic: @topic,
-        checkpoint_label: CheckpointLabels::REPLY_TO_TOPIC,
-        dates: [{ type: "override", set_type: "ADHOC", student_ids: [@student.id], due_at: 10.days.from_now }],
-        points_possible: 5
-      )
-      @c2 = Checkpoints::DiscussionCheckpointCreatorService.call(
-        discussion_topic: @topic,
-        checkpoint_label: CheckpointLabels::REPLY_TO_ENTRY,
-        dates: [{ type: "override", set_type: "ADHOC", student_ids: [@student.id], due_at: 10.days.from_now }],
-        points_possible: 5,
-        replies_required: 2
-      )
-
-      # verify the setup is correct
-      expect([@c1, @c2].none?(&:due_at)).to be_truthy
-
-      user_session(@student)
-      go_to_modules
-
-      checkpoints = ff("div[data-testid='checkpoint']")
-      expect(checkpoints[0].text).to include("Reply to Topic\n#{datetime_string(@c1.overridden_for(@student).due_at)}")
-      expect(checkpoints[1].text).to include("Required Replies (#{@topic.reply_to_entry_required_count})\n#{datetime_string(@c2.overridden_for(@student).due_at)}")
-    end
-
-    it "shows checkpoints with proper due dates when an override is updated" do
-      everyone_override = { type: "everyone", due_at: 5.years.ago }
-      student_override = { type: "override", set_type: "ADHOC", student_ids: [@student.id], due_at: nil }
-      reply_to_topic_new_due_date = 15.days.from_now
-      reply_to_entry_new_due_date = 20.days.from_now
-      Checkpoints::DiscussionCheckpointUpdaterService.call(
-        discussion_topic: @topic,
-        checkpoint_label: CheckpointLabels::REPLY_TO_TOPIC,
-        dates: [everyone_override, student_override.merge({ due_at: reply_to_topic_new_due_date })],
-        points_possible: 5
-      )
-
-      Checkpoints::DiscussionCheckpointUpdaterService.call(
-        discussion_topic: @topic,
-        checkpoint_label: CheckpointLabels::REPLY_TO_ENTRY,
-        dates: [everyone_override, student_override.merge({ due_at: reply_to_entry_new_due_date })],
-        points_possible: 5
-      )
-
-      user_session(@student)
-      go_to_modules
-
-      checkpoints = ff("div[data-testid='checkpoint']")
-      expect(checkpoints[0].text).to include("Reply to Topic\n#{datetime_string(reply_to_topic_new_due_date)}")
-      expect(checkpoints[1].text).to include("Required Replies (#{@topic.reply_to_entry_required_count})\n#{datetime_string(reply_to_entry_new_due_date)}")
-    end
-  end
-
-  context "with modules page rewrite feature flag enabled" do
-    before do
-      @course.root_account.enable_feature!(:modules_page_rewrite_student_view)
-      module_1 = @course.context_modules.create!(name: "Module 1")
-      assignment_1 = @course.assignments.create!(name: "Assignment 1")
-      module_1.add_item({ id: assignment_1.id, type: "assignment" })
-    end
-
-    it "page renders" do
-      user_session(@student)
-      get "/courses/#{@course.id}/modules"
-      expect(f("[data-testid='modules-rewrite-student-container']")).to be_present
-    end
-  end
-=======
   it_behaves_like "context modules for students"
->>>>>>> f6e5b4e8
 end