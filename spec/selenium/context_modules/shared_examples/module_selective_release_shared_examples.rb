--- conflicted
+++ resolved
@@ -387,10 +387,6 @@
 
   it "updates lock until date and time on edit module tray" do
     get @mod_url
-<<<<<<< HEAD
-
-=======
->>>>>>> 0d1b4c3f
     lock_until_date = format_date_for_view(Time.zone.today + 2.days)
     scroll_to_the_top_of_modules_page
     manage_module_button(@module).click
@@ -457,10 +453,7 @@
   end
 
   it "updates lock until date and time on add module tray" do
-<<<<<<< HEAD
-=======
     skip("LF-1120 - lock until on modules now doesn't show up")
->>>>>>> 0d1b4c3f
     get @mod_url
 
     lock_until_date = format_date_for_view(Time.zone.today + 2.days)
