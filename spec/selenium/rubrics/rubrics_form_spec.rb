--- conflicted
+++ resolved
@@ -101,11 +101,7 @@
     ]
     @outcome_rubric.save!
     RubricAssociation.create!(rubric: @outcome_rubric, context: @course, association_object: @course, purpose: "bookmark")
-<<<<<<< HEAD
-    @course.account.enable_feature!(:enhanced_rubrics)
-=======
     @course.enable_feature!(:enhanced_rubrics)
->>>>>>> 72fa6639
     get "/courses/#{@course.id}/rubrics"
   end
 
