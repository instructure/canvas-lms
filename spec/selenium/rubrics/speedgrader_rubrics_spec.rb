# frozen_string_literal: true

#
# Copyright (C) 2024 - present Instructure, Inc.
#
# This file is part of Canvas.
#
# Canvas is free software: you can redistribute it and/or modify it under
# the terms of the GNU Affero General Public License as published by the Free
# Software Foundation, version 3 of the License.
#
# Canvas is distributed in the hope that it will be useful, but WITHOUT ANY
# WARRANTY; without even the implied warranty of MERCHANTABILITY or FITNESS FOR
# A PARTICULAR PURPOSE. See the GNU Affero General Public License for more
# details.
#
# You should have received a copy of the GNU Affero General Public License along
# with this program. If not, see <http://www.gnu.org/licenses/>.

require_relative "../helpers/rubrics_common"
require_relative "../grades/pages/speedgrader_page"
require_relative "../rubrics/pages/rubrics_assessment_tray"

describe "Rubrics in speedgrader" do
  include_context "in-process server selenium tests"
  include RubricsCommon
  include SpeedGrader

  describe "with ratings" do
    before do
      course_with_teacher_logged_in
      student_in_course
      @assignment = @course.assignments.create!(name: "Assignment 1", points_possible: 30)
      @submission = @assignment.find_or_create_submission(@student)
<<<<<<< HEAD
      @course.account.enable_feature!(:enhanced_rubrics)
=======
      @course.enable_feature!(:enhanced_rubrics)
>>>>>>> 72fa6639
      @rubric = @course.rubrics.create!(title: "Rubric 1", user: @user, context: @course, data: largest_rubric_data, points_possible: 30)
      RubricAssociation.create!(rubric: @rubric, context: @course, association_object: @course, purpose: "bookmark")
      @rubric.associate_with(@assignment, @course, purpose: "grading")
      get "/courses/#{@course.id}/gradebook/speed_grader?assignment_id=#{@assignment.id}"
    end

    it "opens the rubric assessment container when the “View Rubric” button is clicked" do
      Speedgrader.view_rubric_button.click

      expect(RubricAssessmentTray.container).to be_displayed
    end

    it "allows assessing a submission in traditional view by selecting ratings and clicking submit assessment" do
      Speedgrader.view_rubric_button.click

      RubricAssessmentTray.traditional_grid_rating_button(@rubric.data[0][:id], 0).click
      RubricAssessmentTray.traditional_grid_rating_button(@rubric.data[1][:id], 1).click
      RubricAssessmentTray.traditional_grid_rating_button(@rubric.data[2][:id], 2).click
      RubricAssessmentTray.submit_rubric_assessment_button.click

      expect(Speedgrader.rating_tiers[0]).to include_text(@rubric.data[0][:ratings][0][:description])
      expect(Speedgrader.rating_tiers[0]).to include_text(@rubric.data[0][:ratings][0][:points].to_s)
      expect(Speedgrader.rating_tiers[1]).to include_text(@rubric.data[1][:ratings][1][:description])
      expect(Speedgrader.rating_tiers[1]).to include_text(@rubric.data[1][:ratings][1][:points].to_s)
      expect(Speedgrader.rating_tiers[2]).to include_text(@rubric.data[2][:ratings][2][:description])
      expect(Speedgrader.rating_tiers[2]).to include_text(@rubric.data[2][:ratings][2][:points].to_s)
      expect(Speedgrader.rubric_total_points).to include_text("17")
    end

    it "allows adding comments to each criterion rating in traditional view" do
      Speedgrader.view_rubric_button.click

      RubricAssessmentTray.traditional_grid_rating_button(@rubric.data[0][:id], 0).click
      RubricAssessmentTray.traditional_grid_rating_button(@rubric.data[1][:id], 1).click
      RubricAssessmentTray.traditional_grid_rating_button(@rubric.data[2][:id], 2).click

      RubricAssessmentTray.comment_text_area(@rubric.data[0][:id]).send_keys("Criterion 1 comment")
      RubricAssessmentTray.comment_text_area(@rubric.data[1][:id]).send_keys("Criterion 2 comment")
      RubricAssessmentTray.comment_text_area(@rubric.data[2][:id]).send_keys("Criterion 3 comment")
      RubricAssessmentTray.submit_rubric_assessment_button.click

      expect(Speedgrader.rating_tiers[0]).to include_text("Criterion 1 comment")
      expect(Speedgrader.rating_tiers[1]).to include_text("Criterion 2 comment")
      expect(Speedgrader.rating_tiers[2]).to include_text("Criterion 3 comment")
    end

    it "allows clearing out a comment with the clear button in traditional view" do
      Speedgrader.view_rubric_button.click

      RubricAssessmentTray.traditional_grid_rating_button(@rubric.data[0][:id], 0).click
      RubricAssessmentTray.comment_text_area(@rubric.data[0][:id]).send_keys("Criterion 1 comment")
      RubricAssessmentTray.clear_comment_button(@rubric.data[0][:id]).click
      RubricAssessmentTray.submit_rubric_assessment_button.click

      expect(Speedgrader.rating_tiers[0]).not_to include_text("Criterion 1 comment")
    end

    it "updates the instructor score as rating selections are made" do
      Speedgrader.view_rubric_button.click

      RubricAssessmentTray.traditional_grid_rating_button(@rubric.data[0][:id], 0).click
      expect(RubricAssessmentTray.rubric_assessment_instructor_score).to include_text("10 pts")
      RubricAssessmentTray.traditional_grid_rating_button(@rubric.data[1][:id], 1).click
      expect(RubricAssessmentTray.rubric_assessment_instructor_score).to include_text("17 pts")
      RubricAssessmentTray.traditional_grid_rating_button(@rubric.data[2][:id], 2).click
      expect(RubricAssessmentTray.rubric_assessment_instructor_score).to include_text("17 pts")
    end

    it "saves the ratings made in one view when switching to another" do
      Speedgrader.view_rubric_button.click

      RubricAssessmentTray.traditional_grid_rating_button(@rubric.data[0][:id], 0).click
      RubricAssessmentTray.traditional_grid_rating_button(@rubric.data[1][:id], 1).click
      RubricAssessmentTray.traditional_grid_rating_button(@rubric.data[2][:id], 2).click
      RubricAssessmentTray.rubric_assessment_view_mode_select.click
      RubricAssessmentTray.rubric_horizontal_view_option.click

      expect(RubricAssessmentTray.rating_details(@rubric.data[0][:ratings][0][:id])).to include_text(@rubric.data[0][:ratings][0][:description])
      expect(RubricAssessmentTray.rating_details(@rubric.data[1][:ratings][1][:id])).to include_text(@rubric.data[1][:ratings][1][:description])
      expect(RubricAssessmentTray.rating_details(@rubric.data[2][:ratings][2][:id])).to include_text(@rubric.data[2][:ratings][2][:description])
      expect(RubricAssessmentTray.modern_criterion_points_inputs(@rubric.data[0][:id]).attribute(:value)).to eq(@rubric.data[0][:ratings][0][:points].to_s)
      expect(RubricAssessmentTray.modern_criterion_points_inputs(@rubric.data[1][:id]).attribute(:value)).to eq(@rubric.data[1][:ratings][1][:points].to_s)
      expect(RubricAssessmentTray.modern_criterion_points_inputs(@rubric.data[2][:id]).attribute(:value)).to eq(@rubric.data[2][:ratings][2][:points].to_s)
    end

    it "allows assessing a submission in horizontal view by selecting ratings and clicking submit assessment" do
      Speedgrader.view_rubric_button.click

      RubricAssessmentTray.rubric_assessment_view_mode_select.click
      RubricAssessmentTray.rubric_horizontal_view_option.click
      RubricAssessmentTray.modern_rating_button(@rubric.data[0][:ratings][0][:id], 0).click
      RubricAssessmentTray.modern_rating_button(@rubric.data[1][:ratings][1][:id], 1).click
      RubricAssessmentTray.modern_rating_button(@rubric.data[2][:ratings][2][:id], 2).click
      RubricAssessmentTray.submit_rubric_assessment_button.click

      expect(Speedgrader.rating_tiers[0]).to include_text(@rubric.data[0][:ratings][0][:description])
      expect(Speedgrader.rating_tiers[0]).to include_text(@rubric.data[0][:ratings][0][:points].to_s)
      expect(Speedgrader.rating_tiers[1]).to include_text(@rubric.data[1][:ratings][1][:description])
      expect(Speedgrader.rating_tiers[1]).to include_text(@rubric.data[1][:ratings][1][:points].to_s)
      expect(Speedgrader.rating_tiers[2]).to include_text(@rubric.data[2][:ratings][2][:description])
      expect(Speedgrader.rating_tiers[2]).to include_text(@rubric.data[2][:ratings][2][:points].to_s)
      expect(Speedgrader.rubric_total_points).to include_text("17")
    end

    it "allows adding comments to each criterion rating in horizontal view" do
      Speedgrader.view_rubric_button.click

      RubricAssessmentTray.rubric_assessment_view_mode_select.click
      RubricAssessmentTray.rubric_horizontal_view_option.click

      RubricAssessmentTray.comment_text_area(@rubric.data[0][:id]).send_keys("Criterion 1 comment")
      RubricAssessmentTray.comment_text_area(@rubric.data[1][:id]).send_keys("Criterion 2 comment")
      RubricAssessmentTray.comment_text_area(@rubric.data[2][:id]).send_keys("Criterion 3 comment")
      RubricAssessmentTray.submit_rubric_assessment_button.click

      expect(Speedgrader.rating_tiers[0]).to include_text("Criterion 1 comment")
      expect(Speedgrader.rating_tiers[1]).to include_text("Criterion 2 comment")
      expect(Speedgrader.rating_tiers[2]).to include_text("Criterion 3 comment")
    end

    it "allows clearing out a comment with the clear button in horizontal view" do
      Speedgrader.view_rubric_button.click

      RubricAssessmentTray.rubric_assessment_view_mode_select.click
      RubricAssessmentTray.rubric_vertical_view_option.click
      RubricAssessmentTray.modern_rating_button(@rubric.data[0][:ratings][0][:id], 0).click
      RubricAssessmentTray.modern_rating_button(@rubric.data[1][:ratings][1][:id], 1).click
      RubricAssessmentTray.modern_rating_button(@rubric.data[2][:ratings][2][:id], 2).click
      RubricAssessmentTray.submit_rubric_assessment_button.click

      expect(Speedgrader.rating_tiers[0]).to include_text(@rubric.data[0][:ratings][0][:description])
      expect(Speedgrader.rating_tiers[0]).to include_text(@rubric.data[0][:ratings][0][:points].to_s)
      expect(Speedgrader.rating_tiers[1]).to include_text(@rubric.data[1][:ratings][1][:description])
      expect(Speedgrader.rating_tiers[1]).to include_text(@rubric.data[1][:ratings][1][:points].to_s)
      expect(Speedgrader.rating_tiers[2]).to include_text(@rubric.data[2][:ratings][2][:description])
      expect(Speedgrader.rating_tiers[2]).to include_text(@rubric.data[2][:ratings][2][:points].to_s)
      expect(Speedgrader.rubric_total_points).to include_text("17")
    end

    it "allows adding comments to each criterion rating in vertical view" do
      Speedgrader.view_rubric_button.click

      RubricAssessmentTray.rubric_assessment_view_mode_select.click
      RubricAssessmentTray.rubric_vertical_view_option.click

      RubricAssessmentTray.comment_text_area(@rubric.data[0][:id]).send_keys("Criterion 1 comment")
      RubricAssessmentTray.comment_text_area(@rubric.data[1][:id]).send_keys("Criterion 2 comment")
      RubricAssessmentTray.comment_text_area(@rubric.data[2][:id]).send_keys("Criterion 3 comment")
      RubricAssessmentTray.submit_rubric_assessment_button.click

      expect(Speedgrader.rating_tiers[0]).to include_text("Criterion 1 comment")
      expect(Speedgrader.rating_tiers[1]).to include_text("Criterion 2 comment")
      expect(Speedgrader.rating_tiers[2]).to include_text("Criterion 3 comment")
    end

    it "allows assessing the rubric by directly inputting a rating into the scoring text input in traditional view" do
      Speedgrader.view_rubric_button.click

      RubricAssessmentTray.criterion_score_input(@rubric.data[0][:id]).send_keys("10")
      RubricAssessmentTray.criterion_score_input(@rubric.data[1][:id]).send_keys("3")
      RubricAssessmentTray.criterion_score_input(@rubric.data[2][:id]).send_keys("1")
      RubricAssessmentTray.submit_rubric_assessment_button.click

      expect(Speedgrader.rating_tiers[0]).to include_text(@rubric.data[0][:ratings][0][:points].to_s)
      expect(Speedgrader.rating_tiers[1]).to include_text("3 / 10")
      expect(Speedgrader.rating_tiers[2]).to include_text("1 / 10")
      expect(Speedgrader.rubric_total_points).to include_text("14")
    end

    it "allows assessing the rubric by directly inputting a rating into the scoring text input in horizontal view" do
      Speedgrader.view_rubric_button.click

      RubricAssessmentTray.rubric_assessment_view_mode_select.click
      RubricAssessmentTray.rubric_horizontal_view_option.click

      RubricAssessmentTray.modern_view_points_inputs(@rubric.data[0][:id]).send_keys("10")
      RubricAssessmentTray.modern_view_points_inputs(@rubric.data[1][:id]).send_keys("3")
      RubricAssessmentTray.modern_view_points_inputs(@rubric.data[2][:id]).send_keys("1")
      RubricAssessmentTray.submit_rubric_assessment_button.click

      expect(Speedgrader.rating_tiers[0]).to include_text(@rubric.data[0][:ratings][0][:points].to_s)
      expect(Speedgrader.rating_tiers[1]).to include_text("3 / 10")
      expect(Speedgrader.rating_tiers[2]).to include_text("1 / 10")
      expect(Speedgrader.rubric_total_points).to include_text("14")
    end

    it "allows assessing the rubric by directly inputting a rating into the scoring text input in vertical view" do
      Speedgrader.view_rubric_button.click

      RubricAssessmentTray.rubric_assessment_view_mode_select.click
      RubricAssessmentTray.rubric_vertical_view_option.click

      RubricAssessmentTray.modern_view_points_inputs(@rubric.data[0][:id]).send_keys("10")
      RubricAssessmentTray.modern_view_points_inputs(@rubric.data[1][:id]).send_keys("3")
      RubricAssessmentTray.modern_view_points_inputs(@rubric.data[2][:id]).send_keys("1")
      RubricAssessmentTray.submit_rubric_assessment_button.click

      expect(Speedgrader.rating_tiers[0]).to include_text(@rubric.data[0][:ratings][0][:points].to_s)
      expect(Speedgrader.rating_tiers[1]).to include_text("3 / 10")
      expect(Speedgrader.rating_tiers[2]).to include_text("1 / 10")
      expect(Speedgrader.rubric_total_points).to include_text("14")
    end

    it "allows viewing the criterion longer descriptions by clicking “view longer description" do
      Speedgrader.view_rubric_button.click

      RubricAssessmentTray.traditional_grid_rating_button(@rubric.data[0][:id], 0).click
      RubricAssessmentTray.traditional_grid_rating_button(@rubric.data[1][:id], 1).click
      RubricAssessmentTray.traditional_grid_rating_button(@rubric.data[2][:id], 2).click
      RubricAssessmentTray.submit_rubric_assessment_button.click

      expect(Speedgrader.view_longer_description_link(0)).to be_displayed
      expect(Speedgrader.view_longer_description_link(1)).to be_displayed
      expect(Speedgrader.view_longer_description_link(2)).to be_displayed
    end
  end

  describe "with free form comments" do
    before do
      course_with_teacher_logged_in
      student_in_course
      @assignment = @course.assignments.create!(name: "Assignment 1", points_possible: 30)
      @submission = @assignment.find_or_create_submission(@student)
<<<<<<< HEAD
      @course.account.enable_feature!(:enhanced_rubrics)
=======
      @course.enable_feature!(:enhanced_rubrics)
>>>>>>> 72fa6639
      @rubric = @course.rubrics.create!(title: "Rubric 1", user: @user, context: @course, data: largest_rubric_data, points_possible: 30, free_form_criterion_comments: true)
      RubricAssociation.create!(rubric: @rubric, context: @course, association_object: @course, purpose: "bookmark")
      @rubric.associate_with(@assignment, @course, purpose: "grading")
      get "/courses/#{@course.id}/gradebook/speed_grader?assignment_id=#{@assignment.id}"
    end

    it "allows assessing a rubric with free form comments by commenting and manually assigning a score in traditional view" do
      Speedgrader.view_rubric_button.click

      RubricAssessmentTray.free_form_comment_area(@rubric.data[0][:id]).send_keys("Criterion 1 comment")
      RubricAssessmentTray.free_form_comment_area(@rubric.data[1][:id]).send_keys("Criterion 2 comment")
      RubricAssessmentTray.free_form_comment_area(@rubric.data[2][:id]).send_keys("Criterion 3 comment")
      RubricAssessmentTray.criterion_score_input(@rubric.data[0][:id]).send_keys("10")
      RubricAssessmentTray.criterion_score_input(@rubric.data[1][:id]).send_keys("3")
      RubricAssessmentTray.criterion_score_input(@rubric.data[2][:id]).send_keys("1")
      RubricAssessmentTray.submit_rubric_assessment_button.click

      expect(Speedgrader.free_form_comment_ratings[0]).to include_text("Criterion 1 comment")
      expect(Speedgrader.free_form_comment_ratings[1]).to include_text("Criterion 2 comment")
      expect(Speedgrader.free_form_comment_ratings[2]).to include_text("Criterion 3 comment")
      expect(Speedgrader.free_form_comment_ratings[0]).to include_text(@rubric.data[0][:ratings][0][:points].to_s)
      expect(Speedgrader.free_form_comment_ratings[1]).to include_text("3 / 10")
      expect(Speedgrader.free_form_comment_ratings[2]).to include_text("1 / 10")
      expect(Speedgrader.rubric_total_points).to include_text("14")
    end

    it "allows assessing a rubric with free form comments by commenting and manually assigning a score in horizontal view" do
      Speedgrader.view_rubric_button.click

      RubricAssessmentTray.rubric_assessment_view_mode_select.click
      RubricAssessmentTray.rubric_horizontal_view_option.click
      RubricAssessmentTray.free_form_comment_area(@rubric.data[0][:id]).send_keys("Criterion 1 comment")
      RubricAssessmentTray.free_form_comment_area(@rubric.data[1][:id]).send_keys("Criterion 2 comment")
      RubricAssessmentTray.free_form_comment_area(@rubric.data[2][:id]).send_keys("Criterion 3 comment")
      RubricAssessmentTray.modern_view_points_inputs(@rubric.data[0][:id]).send_keys("10")
      RubricAssessmentTray.modern_view_points_inputs(@rubric.data[1][:id]).send_keys("3")
      RubricAssessmentTray.modern_view_points_inputs(@rubric.data[2][:id]).send_keys("1")
      RubricAssessmentTray.submit_rubric_assessment_button.click

      expect(Speedgrader.free_form_comment_ratings[0]).to include_text("Criterion 1 comment")
      expect(Speedgrader.free_form_comment_ratings[1]).to include_text("Criterion 2 comment")
      expect(Speedgrader.free_form_comment_ratings[2]).to include_text("Criterion 3 comment")
      expect(Speedgrader.free_form_comment_ratings[0]).to include_text(@rubric.data[0][:ratings][0][:points].to_s)
      expect(Speedgrader.free_form_comment_ratings[1]).to include_text("3 / 10")
      expect(Speedgrader.free_form_comment_ratings[2]).to include_text("1 / 10")
      expect(Speedgrader.rubric_total_points).to include_text("14")
    end

    it "allows saving a comment to be used later on the same criterion when selecting the checkbox and submitting the assessment" do
      Speedgrader.view_rubric_button.click

      RubricAssessmentTray.criterion_score_input(@rubric.data[0][:id]).send_keys("10")
      RubricAssessmentTray.free_form_comment_area(@rubric.data[0][:id]).send_keys("Criterion 1 comment")

      expect(RubricAssessmentTray.save_comment_checkbox(@rubric.data[0][:id])).to be_displayed
    end
  end

  describe "hidden points" do
    before do
      course_with_teacher_logged_in
      student_in_course
      @assignment = @course.assignments.create!(name: "Assignment 1", points_possible: 30)
      @submission = @assignment.find_or_create_submission(@student)
<<<<<<< HEAD
      @course.account.enable_feature!(:enhanced_rubrics)
=======
      @course.enable_feature!(:enhanced_rubrics)
>>>>>>> 72fa6639
      @rubric = @course.rubrics.create!(title: "Rubric 1", user: @user, context: @course, data: largest_rubric_data, points_possible: 30)
      RubricAssociation.create!(rubric: @rubric, context: @course, association_object: @course, purpose: "grading")
      ra = @rubric.associate_with(@assignment, @course, purpose: "grading")
      ra.update!(hide_points: true)
      get "/courses/#{@course.id}/gradebook/speed_grader?assignment_id=#{@assignment.id}"
    end

    it "does not show point values when assessing a rubric with hide points enabled in traditional view" do
      Speedgrader.view_rubric_button.click

      expect(RubricAssessmentTray.traditional_grid_rating_button(@rubric.data[0][:id], 0)).not_to include_text(@rubric.data[0][:ratings][0][:points].to_s)
      expect(RubricAssessmentTray.traditional_grid_rating_button(@rubric.data[1][:id], 1)).not_to include_text(@rubric.data[1][:ratings][1][:points].to_s)
      expect(RubricAssessmentTray.traditional_grid_rating_button(@rubric.data[2][:id], 2)).not_to include_text(@rubric.data[2][:ratings][2][:points].to_s)
    end

    it "does not show point values in the rubric assessment view in the speedgrader tray after submitting an assessment" do
      Speedgrader.view_rubric_button.click

      RubricAssessmentTray.traditional_grid_rating_button(@rubric.data[0][:id], 0).click
      RubricAssessmentTray.traditional_grid_rating_button(@rubric.data[1][:id], 1).click
      RubricAssessmentTray.traditional_grid_rating_button(@rubric.data[2][:id], 2).click
      RubricAssessmentTray.submit_rubric_assessment_button.click

      expect(Speedgrader.rating_tiers[0]).not_to include_text(@rubric.data[0][:ratings][0][:points].to_s)
      expect(Speedgrader.rating_tiers[1]).not_to include_text(@rubric.data[1][:ratings][1][:points].to_s)
      expect(Speedgrader.rating_tiers[2]).not_to include_text(@rubric.data[2][:ratings][2][:points].to_s)
    end
  end

  describe "used for grading" do
    before do
      course_with_teacher_logged_in
      student_in_course
      @assignment = @course.assignments.create!(name: "Assignment 1", points_possible: 30)
      @submission = @assignment.find_or_create_submission(@student)
<<<<<<< HEAD
      @course.account.enable_feature!(:enhanced_rubrics)
=======
      @course.enable_feature!(:enhanced_rubrics)
>>>>>>> 72fa6639
      @rubric = @course.rubrics.create!(title: "Rubric 1", user: @user, context: @course, data: largest_rubric_data, points_possible: 30)
      RubricAssociation.create!(rubric: @rubric, context: @course, association_object: @course, purpose: "grading")
      @rubric.associate_with(@assignment, @course, purpose: "grading", use_for_grading: true)
      get "/courses/#{@course.id}/gradebook/speed_grader?assignment_id=#{@assignment.id}"
    end

    it "automatically fills in score in speedgrader when rubric is used for grading" do
      Speedgrader.view_rubric_button.click

      RubricAssessmentTray.traditional_grid_rating_button(@rubric.data[0][:id], 0).click
      RubricAssessmentTray.traditional_grid_rating_button(@rubric.data[1][:id], 1).click
      RubricAssessmentTray.traditional_grid_rating_button(@rubric.data[2][:id], 2).click
      RubricAssessmentTray.submit_rubric_assessment_button.click

      expect(Speedgrader.grade_value).to eq("17")
    end
  end

  describe "hide rubric total" do
    before do
      course_with_teacher_logged_in
      student_in_course
      @assignment = @course.assignments.create!(name: "Assignment 1", points_possible: 30)
      @submission = @assignment.find_or_create_submission(@student)
<<<<<<< HEAD
      @course.account.enable_feature!(:enhanced_rubrics)
=======
      @course.enable_feature!(:enhanced_rubrics)
>>>>>>> 72fa6639
      @rubric = @course.rubrics.create!(title: "Rubric 1", user: @user, context: @course, data: largest_rubric_data, points_possible: 30)
      RubricAssociation.create!(rubric: @rubric, context: @course, association_object: @course, purpose: "grading")
      ra = @rubric.associate_with(@assignment, @course, purpose: "grading")
      ra.update!(hide_score_total: true)
      get "/courses/#{@course.id}/gradebook/speed_grader?assignment_id=#{@assignment.id}"
    end

    it "omits the total score from assessment results when “Hide score total for assessment results” is enabled" do
      Speedgrader.view_rubric_button.click

      RubricAssessmentTray.traditional_grid_rating_button(@rubric.data[0][:id], 0).click
      RubricAssessmentTray.traditional_grid_rating_button(@rubric.data[1][:id], 1).click
      RubricAssessmentTray.traditional_grid_rating_button(@rubric.data[2][:id], 2).click
      RubricAssessmentTray.submit_rubric_assessment_button.click

      expect(Speedgrader.rubric_grid).not_to include_text("Total Points")
    end
  end
end<|MERGE_RESOLUTION|>--- conflicted
+++ resolved
@@ -32,11 +32,7 @@
       student_in_course
       @assignment = @course.assignments.create!(name: "Assignment 1", points_possible: 30)
       @submission = @assignment.find_or_create_submission(@student)
-<<<<<<< HEAD
-      @course.account.enable_feature!(:enhanced_rubrics)
-=======
       @course.enable_feature!(:enhanced_rubrics)
->>>>>>> 72fa6639
       @rubric = @course.rubrics.create!(title: "Rubric 1", user: @user, context: @course, data: largest_rubric_data, points_possible: 30)
       RubricAssociation.create!(rubric: @rubric, context: @course, association_object: @course, purpose: "bookmark")
       @rubric.associate_with(@assignment, @course, purpose: "grading")
@@ -260,11 +256,7 @@
       student_in_course
       @assignment = @course.assignments.create!(name: "Assignment 1", points_possible: 30)
       @submission = @assignment.find_or_create_submission(@student)
-<<<<<<< HEAD
-      @course.account.enable_feature!(:enhanced_rubrics)
-=======
       @course.enable_feature!(:enhanced_rubrics)
->>>>>>> 72fa6639
       @rubric = @course.rubrics.create!(title: "Rubric 1", user: @user, context: @course, data: largest_rubric_data, points_possible: 30, free_form_criterion_comments: true)
       RubricAssociation.create!(rubric: @rubric, context: @course, association_object: @course, purpose: "bookmark")
       @rubric.associate_with(@assignment, @course, purpose: "grading")
@@ -329,11 +321,7 @@
       student_in_course
       @assignment = @course.assignments.create!(name: "Assignment 1", points_possible: 30)
       @submission = @assignment.find_or_create_submission(@student)
-<<<<<<< HEAD
-      @course.account.enable_feature!(:enhanced_rubrics)
-=======
       @course.enable_feature!(:enhanced_rubrics)
->>>>>>> 72fa6639
       @rubric = @course.rubrics.create!(title: "Rubric 1", user: @user, context: @course, data: largest_rubric_data, points_possible: 30)
       RubricAssociation.create!(rubric: @rubric, context: @course, association_object: @course, purpose: "grading")
       ra = @rubric.associate_with(@assignment, @course, purpose: "grading")
@@ -369,11 +357,7 @@
       student_in_course
       @assignment = @course.assignments.create!(name: "Assignment 1", points_possible: 30)
       @submission = @assignment.find_or_create_submission(@student)
-<<<<<<< HEAD
-      @course.account.enable_feature!(:enhanced_rubrics)
-=======
       @course.enable_feature!(:enhanced_rubrics)
->>>>>>> 72fa6639
       @rubric = @course.rubrics.create!(title: "Rubric 1", user: @user, context: @course, data: largest_rubric_data, points_possible: 30)
       RubricAssociation.create!(rubric: @rubric, context: @course, association_object: @course, purpose: "grading")
       @rubric.associate_with(@assignment, @course, purpose: "grading", use_for_grading: true)
@@ -398,11 +382,7 @@
       student_in_course
       @assignment = @course.assignments.create!(name: "Assignment 1", points_possible: 30)
       @submission = @assignment.find_or_create_submission(@student)
-<<<<<<< HEAD
-      @course.account.enable_feature!(:enhanced_rubrics)
-=======
       @course.enable_feature!(:enhanced_rubrics)
->>>>>>> 72fa6639
       @rubric = @course.rubrics.create!(title: "Rubric 1", user: @user, context: @course, data: largest_rubric_data, points_possible: 30)
       RubricAssociation.create!(rubric: @rubric, context: @course, association_object: @course, purpose: "grading")
       ra = @rubric.associate_with(@assignment, @course, purpose: "grading")
