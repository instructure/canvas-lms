# frozen_string_literal: true

#
# Copyright (C) 2024 - present Instructure, Inc.
#
# This file is part of Canvas.
#
# Canvas is free software: you can redistribute it and/or modify it under
# the terms of the GNU Affero General Public License as published by the Free
# Software Foundation, version 3 of the License.
#
# Canvas is distributed in the hope that it will be useful, but WITHOUT ANY
# WARRANTY; without even the implied warranty of MERCHANTABILITY or FITNESS FOR
# A PARTICULAR PURPOSE. See the GNU Affero General Public License for more
# details.
#
# You should have received a copy of the GNU Affero General Public License along
# with this program. If not, see <http://www.gnu.org/licenses/>.

require_relative "../helpers/rubrics_common"
require_relative "pages/rubrics_index_page"
require_relative "pages/rubrics_form_page"

describe "Rubric index page" do
  include_context "in-process server selenium tests"
  include RubricsCommon

  before do
    course_with_teacher_logged_in
    @assignment = @course.assignments.create!(name: "Assignment 1", points_possible: 30)
<<<<<<< HEAD
    @course.account.enable_feature!(:enhanced_rubrics)
=======
    @course.enable_feature!(:enhanced_rubrics)
>>>>>>> 72fa6639
    @rubric1 = @course.rubrics.create!(title: "Rubric 1", user: @user, context: @course, data: larger_rubric_data, points_possible: 12)
    @rubric2 = @course.rubrics.create!(title: "Rubric 2", user: @user, context: @course, data: largest_rubric_data, points_possible: 30)
    @rubric3 = @course.rubrics.create!(title: "Rubric 3", user: @user, context: @course, data: smallest_rubric_data, points_possible: 10)
    RubricAssociation.create!(rubric: @rubric1, context: @course, association_object: @course, purpose: "bookmark")
    RubricAssociation.create!(rubric: @rubric2, context: @course, association_object: @course, purpose: "bookmark")
    RubricAssociation.create!(rubric: @rubric3, context: @course, association_object: @course, purpose: "bookmark")
    @rubric2.associate_with(@assignment, @course, purpose: "grading")
    @rubric3.update!(workflow_state: "archived")
    get "/courses/#{@course.id}/rubrics"
  end

  it "lists saved rubrics under the saved rubrics tab" do
    expect(RubricsIndex.saved_rubrics_panel).to include_text("Rubric 1")
    expect(RubricsIndex.saved_rubrics_panel).to include_text("Rubric 2")
  end

  it "lists archived rubrics under the archived rubrics tab" do
    RubricsIndex.archived_rubrics_tab.click

    expect(RubricsIndex.archived_rubrics_panel).to include_text("Rubric 3")
  end

  it "displays the total points associated with each rubric listed" do
    expect(RubricsIndex.rubric_total_points(0)).to include_text(@rubric1.points_possible.to_i.to_s)
    expect(RubricsIndex.rubric_total_points(1)).to include_text(@rubric2.points_possible.to_i.to_s)
  end

  it "displays the number of criteria associated with each rubric listed" do
    expect(RubricsIndex.rubric_criterion_count(0)).to include_text(@rubric1.data.length.to_s)
    expect(RubricsIndex.rubric_criterion_count(1)).to include_text(@rubric2.data.length.to_s)
  end

  it "displays the locations a rubric is used when clicking on the courses and assignments link" do
    expect(RubricsIndex.rubric_locations(0)).to include_text("-")
    expect(RubricsIndex.rubric_locations(1)).to include_text("courses and assignments")
    RubricsIndex.rubric_locations(1).click

    expect(RubricsIndex.used_location_modal).to include_text(@assignment.name)
    expect(RubricsIndex.used_location_modal).to include_text(@course.name)
  end

  it "allows sorting by rubric name ascending/descending" do
    RubricsIndex.rubric_name_header.click
    expect(RubricsIndex.rubric_title(0)).to include_text(@rubric1.title)
    expect(RubricsIndex.rubric_title(1)).to include_text(@rubric2.title)

    RubricsIndex.rubric_name_header.click
    expect(RubricsIndex.rubric_title(0)).to include_text(@rubric2.title)
    expect(RubricsIndex.rubric_title(1)).to include_text(@rubric1.title)
  end

  it "allows sorting by total points ascending/descending" do
    RubricsIndex.rubric_points_header.click
    expect(RubricsIndex.rubric_total_points(0)).to include_text(@rubric1.points_possible.to_i.to_s)
    expect(RubricsIndex.rubric_total_points(1)).to include_text(@rubric2.points_possible.to_i.to_s)

    RubricsIndex.rubric_points_header.click
    expect(RubricsIndex.rubric_total_points(0)).to include_text(@rubric2.points_possible.to_i.to_s)
    expect(RubricsIndex.rubric_total_points(1)).to include_text(@rubric1.points_possible.to_i.to_s)
  end

  it "allows sorting by criterion count ascending/descending" do
    RubricsIndex.rubric_criterion_header.click
    expect(RubricsIndex.rubric_criterion_count(0)).to include_text(@rubric1.data.length.to_s)
    expect(RubricsIndex.rubric_criterion_count(1)).to include_text(@rubric2.data.length.to_s)

    RubricsIndex.rubric_criterion_header.click
    expect(RubricsIndex.rubric_criterion_count(0)).to include_text(@rubric2.data.length.to_s)
    expect(RubricsIndex.rubric_criterion_count(1)).to include_text(@rubric1.data.length.to_s)
  end

  it "allows sorting by locations used ascending/descending" do
    RubricsIndex.rubric_locations_header.click
    expect(RubricsIndex.rubric_locations(0)).to include_text("courses and assignments")
    expect(RubricsIndex.rubric_locations(1)).to include_text("-")

    RubricsIndex.rubric_locations_header.click
    expect(RubricsIndex.rubric_locations(0)).to include_text("-")
    expect(RubricsIndex.rubric_locations(1)).to include_text("courses and assignments")
  end

  it "allows editing a rubric when clicking edit within the rubric popover" do
    RubricsIndex.rubric_popover(@rubric1.id).click
    RubricsIndex.edit_rubric_button.click
    RubricsForm.rubric_title_input.send_keys(" Edited")
    RubricsForm.save_rubric_button.click

    expect(RubricsIndex.flash_message).to include_text("Rubric saved successfully")
    expect(RubricsIndex.rubric_title(0)).to include_text("Rubric 1 Edited")
  end

  it "allows searching for rubrics by name" do
    RubricsIndex.rubric_search_input.send_keys("Rubric")
    expect(RubricsIndex.saved_rubrics_panel).to include_text("Rubric 1")
    expect(RubricsIndex.saved_rubrics_panel).to include_text("Rubric 2")

    RubricsIndex.rubric_search_input.send_keys(" 1")
    expect(RubricsIndex.saved_rubrics_panel).to include_text("Rubric 1")
    expect(RubricsIndex.saved_rubrics_panel).not_to include_text("Rubric 2")
  end

  it "allows creating a new rubric with a name and at least one criterion when clicking create new rubric button" do
    RubricsIndex.create_rubric_button.click
    RubricsForm.rubric_title_input.send_keys("New Rubric")
    RubricsForm.add_criterion_button.click
    RubricsForm.criterion_name_input.send_keys("Criterion 1")
    RubricsForm.save_criterion_button.click
    RubricsForm.save_rubric_button.click

    expect(RubricsIndex.flash_message).to include_text("Rubric saved successfully")
    expect(RubricsIndex.saved_rubrics_panel).to include_text("New Rubric")
  end

  it "allows rubrics to be archived when clicking archive within the rubric popover when in the saved tab" do
    RubricsIndex.rubric_popover(@rubric1.id).click
    RubricsIndex.archive_rubric_button.click
    expect(RubricsIndex.flash_message).to include_text("Rubric archived successfully")
    expect(RubricsIndex.saved_rubrics_panel).not_to include_text("Rubric 1")

    RubricsIndex.archived_rubrics_tab.click

    expect(RubricsIndex.archived_rubrics_panel).to include_text("Rubric 1")
  end

  it "allows rubrics to be unarchived when clicking unarchive within the rubric popover when in the archived tab" do
    RubricsIndex.archived_rubrics_tab.click
    RubricsIndex.rubric_popover(@rubric3.id).click
    RubricsIndex.unarchive_rubric_button.click
    expect(RubricsIndex.flash_message).to include_text("Rubric un-archived successfully")
    expect(RubricsIndex.archived_rubrics_panel).not_to include_text("Rubric 3")

    RubricsIndex.saved_rubrics_tab.click

    expect(RubricsIndex.saved_rubrics_panel).to include_text("Rubric 3")
  end

  it "allows rubrics to be deleted when clicking delete within the rubric popover" do
    RubricsIndex.rubric_popover(@rubric1.id).click
    RubricsIndex.delete_rubric_button.click
    RubricsIndex.delete_rubric_modal_button.click

    expect(RubricsIndex.flash_message).to include_text("Rubric deleted successfully")
    expect(RubricsIndex.saved_rubrics_panel).not_to include_text("Rubric 1")
  end

  it "disables the rubric delete button when the rubric is associated with an assignment" do
    RubricsIndex.rubric_popover(@rubric2.id).click

    expect(RubricsIndex.delete_rubric_button).to be_disabled
  end

  it "allows a rubric to be duplicated when clicking duplicate within the rubric popover" do
    RubricsIndex.rubric_popover(@rubric1.id).click
    RubricsIndex.duplicate_rubric_button.click
    RubricsIndex.duplicate_rubric_modal_button.click

    expect(RubricsIndex.flash_message).to include_text("Rubric duplicated successfully")
    expect(RubricsIndex.saved_rubrics_panel).to include_text("Rubric 1 Copy")
  end

  it "displays a preview of the rubric when clicking the rubric name" do
    RubricsIndex.rubric_title_preview_link(@rubric2.id).click

    expect(RubricsIndex.rubric_assessment_tray).to be_displayed
  end
end<|MERGE_RESOLUTION|>--- conflicted
+++ resolved
@@ -28,11 +28,7 @@
   before do
     course_with_teacher_logged_in
     @assignment = @course.assignments.create!(name: "Assignment 1", points_possible: 30)
-<<<<<<< HEAD
-    @course.account.enable_feature!(:enhanced_rubrics)
-=======
     @course.enable_feature!(:enhanced_rubrics)
->>>>>>> 72fa6639
     @rubric1 = @course.rubrics.create!(title: "Rubric 1", user: @user, context: @course, data: larger_rubric_data, points_possible: 12)
     @rubric2 = @course.rubrics.create!(title: "Rubric 2", user: @user, context: @course, data: largest_rubric_data, points_possible: 30)
     @rubric3 = @course.rubrics.create!(title: "Rubric 3", user: @user, context: @course, data: smallest_rubric_data, points_possible: 10)
