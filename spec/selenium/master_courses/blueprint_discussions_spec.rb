# frozen_string_literal: true

#
# Copyright (C) 2017 - present Instructure, Inc.
#
# This file is part of Canvas.
#
# Canvas is free software: you can redistribute it and/or modify it under
# the terms of the GNU Affero General Public License as published by the Free
# Software Foundation, version 3 of the License.
#
# Canvas is distributed in the hope that it will be useful, but WITHOUT ANY
# WARRANTY; without even the implied warranty of MERCHANTABILITY or FITNESS FOR
# A PARTICULAR PURPOSE. See the GNU Affero General Public License for more
# details.
#
# You should have received a copy of the GNU Affero General Public License along
# with this program. If not, see <http://www.gnu.org/licenses/>.

require_relative "../helpers/blueprint_common"

describe "blueprint courses discussions" do
  include_context "in-process server selenium tests"
  include BlueprintCourseCommon

  context "checkpointed discussion" do
    it "creates submissions in for associated assignment and sub-assignments" do
      @master = course_factory(active_all: true)
      @master_teacher = teacher_in_course(course: @master, active_all: true).user
      @template = MasterCourses::MasterTemplate.set_as_master_course(@master)
      @minion = @template.add_child_course!(course_factory(name: "Minion", active_all: true)).child_course
      @minion.enroll_teacher(@master_teacher).accept!
      student_in_course(course: @minion, active_all: true)

      @original_disc = DiscussionTopic.create_graded_topic!(course: @master, title: "From Original Checkpointed Discussion")
      Checkpoints::DiscussionCheckpointCreatorService.call(
        discussion_topic: @original_disc,
        checkpoint_label: CheckpointLabels::REPLY_TO_TOPIC,
        dates: [{ type: "everyone", due_at: 2.days.from_now }],
        points_possible: 5
      )

      Checkpoints::DiscussionCheckpointCreatorService.call(
        discussion_topic: @original_disc,
        checkpoint_label: CheckpointLabels::REPLY_TO_ENTRY,
        dates: [{ type: "everyone", due_at: 5.days.from_now }],
        points_possible: 15,
        replies_required: 3
      )
      run_master_course_migration(@master)
      @copy_disc = @minion.discussion_topics.last
      expect(@copy_disc.assignment.submissions.where(user_id: @student.id).length).to eq 1
      expect(@copy_disc.assignment.sub_assignment_submissions.where(user_id: @student.id).length).to eq 2

      # at this point, we are good, we just need to make sure speedgrader loads the student's submission
      user_session(@master_teacher)
      get "/courses/#{@minion.id}/gradebook/speed_grader?assignment_id=#{@copy_disc.assignment.id}"
      expect(f("#speed_grader_checkpoints_mount_point")).to be_present
    end
  end

  context "regular discussion" do
    before :once do
      @master = course_factory(active_all: true)
      @master_teacher = @teacher
      @template = MasterCourses::MasterTemplate.set_as_master_course(@master)
      @minion = @template.add_child_course!(course_factory(name: "Minion", active_all: true)).child_course
      @minion.enroll_teacher(@master_teacher).accept!

      # sets up the discussion that gets blueprinted
      @original_disc = @master.discussion_topics.create!(title: "Discussion time!")
      run_master_course_migration(@master)
      @copy_disc = @minion.discussion_topics.last
    end

    describe "as a blueprint's teacher" do
      before do
        user_session(@master_teacher)
      end

      it "locks down the associated course's discussion fields", priority: 2 do
<<<<<<< HEAD
=======
        skip "Will be fixed in VICE-5209"
>>>>>>> c345be2d
        change_blueprint_settings(@master, points: true, due_dates: true, availability_dates: true)
        get "/courses/#{@master.id}/discussion_topics/#{@original_disc.id}"
        f(".bpc-lock-toggle button").click
        expect(f(".bpc-lock-toggle__label")).to include_text("Locked")
        run_master_course_migration(@master)
        get "/courses/#{@minion.id}/discussion_topics/#{@copy_disc.id}/edit"
        expect(f("#discussion-details-tab")).to contain_css(".tox-tinymce .tox-editor-container")
        expect(f(".bpc-lock-toggle__label")).to include_text("Locked")
        expect(f("#delayed_post_at")).to have_attribute("readonly", "true")
        expect(f("#lock_at")).to have_attribute("readonly", "true")
      end
    end
  end
end<|MERGE_RESOLUTION|>--- conflicted
+++ resolved
@@ -79,10 +79,7 @@
       end
 
       it "locks down the associated course's discussion fields", priority: 2 do
-<<<<<<< HEAD
-=======
         skip "Will be fixed in VICE-5209"
->>>>>>> c345be2d
         change_blueprint_settings(@master, points: true, due_dates: true, availability_dates: true)
         get "/courses/#{@master.id}/discussion_topics/#{@original_disc.id}"
         f(".bpc-lock-toggle button").click
