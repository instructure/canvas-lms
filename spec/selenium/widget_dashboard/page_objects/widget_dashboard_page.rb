--- conflicted
+++ resolved
@@ -320,7 +320,6 @@
 
   def no_announcements_message
     f(no_announcements_message_selector)
-<<<<<<< HEAD
   end
 
   def no_instructors_message
@@ -352,111 +351,6 @@
   end
 
   #------------------------------ Actions -------------------------------
-
-  def dashboard_student_setup
-    @course1 = course_factory(active_all: true, course_name: "Course 1")
-    @course2 = course_factory(active_all: true, course_name: "Course 2")
-
-    @teacher1 = user_factory(active_all: true, name: "Nancy Smith")
-    @teacher2 = user_factory(active_all: true, name: "John Doe")
-    @student = user_factory(active_all: true, name: "Jane Brown")
-
-    @course1.enroll_teacher(@teacher1, enrollment_state: :active)
-    @course2.enroll_teacher(@teacher2, enrollment_state: :active)
-    @course1.enroll_student(@student, enrollment_state: :active)
-    @course2.enroll_student(@student, enrollment_state: :active)
-=======
->>>>>>> 10b1d53a
-  end
-
-  def no_instructors_message
-    f(no_instructors_message_selector)
-  end
-
-  def no_enrolled_courses_message
-    f(no_enrolled_courses_message_selector)
-  end
-
-  def enrollment_invitation
-    f(enrollment_invitation_selector)
-  end
-
-  def all_enrollment_invitations
-    ff(all_enrollment_invitations_selector)
-  end
-
-  def enrollment_invitation_accept_button
-    fj(enrollment_invitation_accept_button_selector)
-  end
-
-  def enrollment_invitation_decline_button
-    fj(enrollment_invitation_decline_button_selector)
-  end
-
-  def observed_student_dropdown
-    f(observed_student_dropdown_selector)
-  end
-
-<<<<<<< HEAD
-  def observed_student_setup
-    @student2 = user_factory(active_all: true, name: "student2")
-    @course1.enroll_student(@student2, enrollment_state: :active)
-    @course2.enroll_student(@student2, enrollment_state: :active)
-
-    @submitted_discussion.submit_homework(@student2, submission_type: "discussion_topic")
-    @graded_assignment.submit_homework(@student2, submission_type: "online_text_entry")
-    @graded_assignment.grade_student(@student2, grade: "10", grader: @teacher2)
-  end
-
-  def observer_setup
-    @observer = user_factory(name: "Observer", active_all: true)
-
-    @course1.enroll_user(@observer, "ObserverEnrollment", { allow_multiple_enrollments: true, associated_user_id: @student })
-    @course2.enroll_user(@observer, "ObserverEnrollment", { allow_multiple_enrollments: true, associated_user_id: @student2 })
-  end
-
-  def dashboard_pending_enrollment_setup
-    @course3 = course_factory(active_all: true, course_name: "Test Course")
-
-    @assignment_pending_course = @course3.assignments.create!(name: "Course 3: due_graded_discussion", points_possible: "10", due_at: 2.days.from_now, submission_types: "discussion_topic")
-    @course3.enroll_teacher(@teacher1, enrollment_state: :active)
-    @announcement_pending_course = @course3.announcements.create!(title: "Course 3 - Announcement", message: "Announcement message for pending enrollment course")
-  end
-
-  def dashboard_inactive_courses_setup
-    @student_w_inactive = user_factory(active_all: true, name: "Student-W Inactive-courses")
-
-    @past_course = course_factory(active_all: true, course_name: "Past Course")
-    @past_course.enroll_student(@student_w_inactive, enrollment_state: "active")
-    @past_course.update!(conclude_at: 1.week.ago, restrict_enrollments_to_course_dates: true)
-
-    @concluded_course = course_factory(active_all: true, course_name: "Concluded Course")
-    student_enroll1 = @concluded_course.enroll_student(@student_w_inactive, enrollment_state: "active")
-    student_enroll1.workflow_state = "completed"
-    student_enroll1.save!
-
-    @unpublished_course = course_factory(active_all: true, course_name: "Unpublished Course")
-    student_enroll2 = @unpublished_course.enroll_student(@student_w_inactive, enrollment_state: "active")
-    student_enroll2.workflow_state = "creation_pending"
-    student_enroll2.save!
-  end
-
-  def observer_w_inactive_courses_setup
-    @observer = user_factory(name: "Observer2", active_all: true)
-    @past_course.enroll_user(@observer, "ObserverEnrollment", enrollment_state: "active", associated_user_id: @student_w_inactive)
-    observer_enroll2 = @concluded_course.enroll_user(@observer, "ObserverEnrollment", enrollment_state: "active", associated_user_id: @student_w_inactive)
-    observer_enroll2.workflow_state = "completed"
-    observer_enroll2.save!
-
-    observer_enroll2 = @unpublished_course.enroll_user(@observer, "ObserverEnrollment", enrollment_state: "active", associated_user_id: @student_w_inactive)
-    observer_enroll2.workflow_state = "creation_pending"
-    observer_enroll2.save!
-    @course1.enroll_user(@observer, "ObserverEnrollment", { allow_multiple_enrollments: true, associated_user_id: @student })
-    @course1.enroll_user(@observer, "ObserverEnrollment", { allow_multiple_enrollments: true, associated_user_id: @student_w_inactive })
-  end
-=======
-  #------------------------------ Actions -------------------------------
->>>>>>> 10b1d53a
 
   def filter_announcements_list_by(status)
     announcement_filter.click
