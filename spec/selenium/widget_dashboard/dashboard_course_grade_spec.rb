# frozen_string_literal: true

#
# Copyright (C) 2025 - present Instructure, Inc.
#
# This file is part of Canvas.
#
# Canvas is free software: you can redistribute it and/or modify it under
# the terms of the GNU Affero General Public License as published by the Free
# Software Foundation, version 3 of the License.
#
# Canvas is distributed in the hope that it will be useful, but WITHOUT ANY
# WARRANTY; without even the implied warranty of MERCHANTABILITY or FITNESS FOR
# A PARTICULAR PURPOSE. See the GNU Affero General Public License for more
# details.
#
# You should have received a copy of the GNU Affero General Public License along
# with this program. If not, see <http://www.gnu.org/licenses/>.

require_relative "page_objects/widget_dashboard_page"
require_relative "../helpers/student_dashboard_common"

describe "student dashboard Course grade widget", :ignore_js_errors do
  include_context "in-process server selenium tests"
  include WidgetDashboardPage
  include StudentDashboardCommon

  before :once do
    dashboard_student_setup # Creates 2 courses and a student enrolled in both
    dashboard_course_assignment_setup # Add 11 assignments
    dashboard_course_submission_setup
    dashboard_course_grade_setup
    set_widget_dashboard_flag(feature_status: true)
  end

  before do
    user_session(@student)
  end

  context "course grade widget smoke tests" do
    it "undisplay and display individual grades with toggle" do
      go_to_dashboard

      expect(hide_single_grade_button(@course1.id)).to be_displayed
      expect(course_grade_text(@course1.id)).to be_displayed
      expect(course_grade_text(@course2.id)).to be_displayed
      hide_single_grade_button(@course1.id).click
      expect(show_single_grade_button(@course1.id)).to be_displayed
      expect(element_exists?(course_grade_text_selector(@course1.id))).to be_falsey
      expect(course_grade_text(@course2.id)).to be_displayed

      show_single_grade_button(@course1.id).click
      expect(hide_single_grade_button(@course1.id)).to be_displayed
      expect(course_grade_text(@course1.id)).to be_displayed
      expect(course_grade_text(@course2.id)).to be_displayed
    end

    it "undisplay and display all grades with toggle" do
      go_to_dashboard

      expect(hide_all_grades_checkbox).to be_displayed
      expect(course_grade_text(@course1.id)).to be_displayed
      expect(course_grade_text(@course2.id)).to be_displayed
      force_click_native(hide_all_grades_checkbox_selector)
      expect(show_all_grades_checkbox).to be_displayed
      expect(element_exists?(course_grade_text_selector(@course1.id))).to be_falsey
      expect(element_exists?(course_grade_text_selector(@course2.id))).to be_falsey

      force_click_native(show_all_grades_checkbox_selector)
      expect(hide_all_grades_checkbox).to be_displayed
      expect(course_grade_text(@course1.id)).to be_displayed
      expect(course_grade_text(@course2.id)).to be_displayed
    end

    it "navigates to the course gradebook when clicking view gradebook link" do
      go_to_dashboard

      expect(course_gradebook_link(@course1.id)).to be_displayed
      course_gradebook_link(@course1.id).click
      expect(driver.current_url).to include("/courses/#{@course1.id}/grades")
    end

<<<<<<< HEAD
=======
    it "navigates to the course when clicking go to course link" do
      go_to_dashboard

      expect(course_grades_go_to_course_link(@course1.id)).to be_displayed
      course_grades_go_to_course_link(@course1.id).click
      expect(driver.current_url).to include("/courses/#{@course1.id}")
    end

>>>>>>> 40dcc2b7
    it "displays last updated timestamp from course score" do
      # Get the enrollment and score and set it to 2 days ago
      enrollment = @student.enrollments.find_by(course: @course1)
      course_score = enrollment.find_score(course_score: true)
      course_score.update_columns(updated_at: 2.days.ago)
<<<<<<< HEAD

      go_to_dashboard

      # Check that last updated is displayed and capture initial value
      expect(course_last_updated(@course1.id)).to be_displayed
      initial_last_updated_text = course_last_updated(@course1.id).text

=======

      go_to_dashboard

      # Check that last updated is displayed and capture initial value
      expect(course_last_updated(@course1.id)).to be_displayed
      initial_last_updated_text = course_last_updated(@course1.id).text

>>>>>>> 40dcc2b7
      # Update the score to trigger a new updated_at timestamp (now)
      course_score.update!(current_score: 90.0)
      refresh_page

      # Verify the timestamp has changed
      updated_last_updated_text = course_last_updated(@course1.id).text
      expect(updated_last_updated_text).not_to eq(initial_last_updated_text)
      expect(updated_last_updated_text).not_to be_empty
    end

    it "does not display last updated timestamp when grade is N/A" do
      course_with_student(user: @student, active_all: true, course_name: "No Grades Course")
      ungraded_course = @course

      go_to_dashboard

      expect(course_grade_text(ungraded_course.id).text).to eq("N/A")
      expect(element_exists?(course_last_updated_selector(ungraded_course.id))).to be_falsey
    end
  end

  context "Course grade widget pagination" do
    before :once do
      pagination_course_setup # Creates 20 additional courses
    end

    it "displays all pagination link on initial load" do
      go_to_dashboard

      expect(all_course_grade_items.size).to eq(6)
      expect(widget_pagination_button("Course grades", "1")).to be_displayed
      expect(widget_pagination_button("Course grades", "4")).to be_displayed
      widget_pagination_button("Course grades", "4").click
      expect(all_course_grade_items.size).to eq(4)
      widget_pagination_button("Course grades", "1").click
      expect(all_course_grade_items.size).to eq(6)
    end

    it "maintains pagination when switching all grades toggle" do
      go_to_dashboard

      expect(hide_all_grades_checkbox).to be_displayed
      force_click_native(hide_all_grades_checkbox_selector)
      expect(show_all_grades_checkbox).to be_displayed
      expect(widget_pagination_button("Course grades", "1")).to be_displayed
      expect(widget_pagination_button("Course grades", "4")).to be_displayed
      widget_pagination_button("Course grades", "4").click
      expect(show_all_grades_checkbox).to be_displayed
      widget_pagination_button("Course grades", "1").click
      expect(show_all_grades_checkbox).to be_displayed
    end
  end
end<|MERGE_RESOLUTION|>--- conflicted
+++ resolved
@@ -80,8 +80,6 @@
       expect(driver.current_url).to include("/courses/#{@course1.id}/grades")
     end
 
-<<<<<<< HEAD
-=======
     it "navigates to the course when clicking go to course link" do
       go_to_dashboard
 
@@ -90,13 +88,11 @@
       expect(driver.current_url).to include("/courses/#{@course1.id}")
     end
 
->>>>>>> 40dcc2b7
     it "displays last updated timestamp from course score" do
       # Get the enrollment and score and set it to 2 days ago
       enrollment = @student.enrollments.find_by(course: @course1)
       course_score = enrollment.find_score(course_score: true)
       course_score.update_columns(updated_at: 2.days.ago)
-<<<<<<< HEAD
 
       go_to_dashboard
 
@@ -104,15 +100,6 @@
       expect(course_last_updated(@course1.id)).to be_displayed
       initial_last_updated_text = course_last_updated(@course1.id).text
 
-=======
-
-      go_to_dashboard
-
-      # Check that last updated is displayed and capture initial value
-      expect(course_last_updated(@course1.id)).to be_displayed
-      initial_last_updated_text = course_last_updated(@course1.id).text
-
->>>>>>> 40dcc2b7
       # Update the score to trigger a new updated_at timestamp (now)
       course_score.update!(current_score: 90.0)
       refresh_page
