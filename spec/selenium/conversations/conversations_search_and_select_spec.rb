--- conflicted
+++ resolved
@@ -114,8 +114,6 @@
         # change this to 3 when VICE-2801 is fixed
         expect(ff("[data-testid='conversation']").count).to eq 2
       end
-<<<<<<< HEAD
-=======
 
       it "unarchives multiple conversations using shift+click" do
         2.times do |i|
@@ -132,7 +130,6 @@
         wait_for_ajaximations
         expect(f("body")).not_to contain_jqcss "div[data-testid='conversation']"
       end
->>>>>>> 6b6248f4
     end
   end
 
