# frozen_string_literal: true

#
# Copyright (C) 2014 - present Instructure, Inc.
#
# This file is part of Canvas.
#
# Canvas is free software: you can redistribute it and/or modify it under
# the terms of the GNU Affero General Public License as published by the Free
# Software Foundation, version 3 of the License.
#
# Canvas is distributed in the hope that it will be useful, but WITHOUT ANY
# WARRANTY; without even the implied warranty of MERCHANTABILITY or FITNESS FOR
# A PARTICULAR PURPOSE. See the GNU Affero General Public License for more
# details.
#
# You should have received a copy of the GNU Affero General Public License along
# with this program. If not, see <http://www.gnu.org/licenses/>.

require_relative "../helpers/conversations_common"

describe "conversations new" do
  include_context "in-process server selenium tests"
  include ConversationsCommon

  before do
    conversation_setup
    @s1 = user_factory(name: "first student")
    @s2 = user_factory(name: "second student")
    @s3 = user_factory(name: "third student")
    [@s1, @s2, @s3].each { |s| @course.enroll_student(s).update_attribute(:workflow_state, "active") }
    cat = @course.group_categories.create(name: "the groups")
    @group = cat.groups.create(name: "the group", context: @course)
    @group.users = [@s1, @s2]
    @t2 =  user_factory(name: "second teacher", active_user: true)
    @course.enroll_teacher(@t2)
  end

  describe "message sending" do
    context "when react_inbox feature flag is off" do
      before do
        Account.default.set_feature_flag! :react_inbox, "off"
      end

      it "shows error messages when no recipient is entered", priority: "1" do
        get "/conversations"
        move_to_click(".icon-compose")
        click_send
        errors = ff(".error_text")
        expect(errors[2].text).to include("Invalid recipient name.")
        expect(errors[1].text).to include("Required field")
      end

      it "starts a group conversation when there is only one recipient", priority: "2" do
        conversations
        compose course: @course, to: [@s1], subject: "single recipient", body: "hallo!"
        c = @s1.conversations.last.conversation
        expect(c.subject).to eq("single recipient")
      end

      it "starts a group conversation when there is more than one recipient", priority: "2" do
        conversations
        compose course: @course, to: [@s1, @s2], subject: "multiple recipients", body: "hallo!"
        c = @s1.conversations.last.conversation
        expect(c.subject).to eq("multiple recipients")
        expect(c.conversation_participants.collect(&:user_id).sort).to eq([@teacher, @s1, @s2].collect(&:id).sort)
      end

      it "allows admins with read_roster permission to send a message without picking a context", priority: "1" do
        user = account_admin_user
        user_logged_in({ user: user })
        conversations
        compose to: [@s1], subject: "context-free", body: "hallo!"
        c = @s1.conversations.last.conversation
        expect(c.subject).to eq "context-free"
        expect(c.context).to eq Account.default
      end

      it "does not allow admins without read_roster permission to send a message without picking a context", priority: "1" do
        user = account_admin_user
        RoleOverride.manage_role_override(Account.default, admin_role, "read_roster", override: false, locked: false)
        user_logged_in({ user: user })
        conversations
        f("#compose-btn").click
        wait_for_animations
        expect(f("#recipient-row")).to have_attribute(:style, "display: none;")
      end

      it "does not allow non-admins to send a message without picking a context", priority: "1" do
        conversations
        f("#compose-btn").click
        wait_for_animations
        expect(f("#recipient-row")).to have_attribute(:style, "display: none;")
      end

      it "allows non-admins to send a message to an account-level group", priority: "2" do
        @group = Account.default.groups.create(name: "the group")
        @group.add_user(@s1)
        @group.add_user(@s2)
        @group.save
        user_logged_in({ user: @s1 })
        conversations
        f("#compose-btn").click
        wait_for_ajaximations
        select_message_course(@group, true)
        add_message_recipient @s2
        write_message_subject("blah")
        write_message_body("bluh")
        click_send
        run_jobs
        conv = @s2.conversations.last.conversation
        expect(conv.subject).to eq "blah"
      end

      it "allows messages to be sent individually for account-level groups", priority: "2" do
        account_level_group = Account.default.groups.create(name: "account level group")
        account_level_group.add_user(@s1)
        account_level_group.add_user(@s2)
        account_level_group.save
        user_logged_in({ user: @s1 })
        conversations
        f("#compose-btn").click
        wait_for_ajaximations
        select_message_course(account_level_group, true)
        add_message_recipient @s2
        f("#bulk_message").click
        write_message_subject("blah")
        write_message_body("bluh")
        click_send
        run_jobs
        conv = @s2.conversations.last.conversation
        expect(conv.subject).to eq "blah"
      end

      it "allows selecting multiple recipients in one search", priority: "2" do
        conversations
        f("#compose-btn").click
        wait_for_ajaximations
        select_message_course(@course)
        message_recipients_input.send_keys("student")
        driver.action.key_down(modifier).perform
        fj(".ac-result:contains('first student')").click
        driver.action.key_up(modifier).perform
        fj(".ac-result:contains('second student')").click
        expect(ff(".ac-token").count).to eq 2
      end

      it "does not send the message on shift-enter", priority: "1" do
        conversations
        compose course: @course, to: [@s1], subject: "context-free", body: "hallo!", send: false
        message_body_input.send_keys([:shift, :enter])
        expect(fj("#compose-new-message:visible")).not_to be_nil
      end

      context "with date-restricted course" do
        before do
          @course.restrict_enrollments_to_course_dates = true
          @course.restrict_student_past_view = true
          @course.restrict_student_future_view = true
          @course.save!
          user_logged_in(user: @s1)
        end

        it "shows course when in valid dates", priority: "1" do
          @course.conclude_at = 1.day.from_now
          @course.start_at = 1.day.ago
          @course.save!

          get "/conversations"
          move_to_click(".icon-compose")
          expect(fj("#compose-message-course option:contains('#{@course.name}')")).to be
        end

        context "student inbox" do
          before do
            user_logged_in(user: @s1)
          end

          it "shows course when in valid dates", priority: "1" do
            @course.conclude_at = 1.day.from_now
            @course.start_at = 1.day.ago
            @course.save!

            get "/conversations"
            move_to_click(".icon-compose")
            expect(fj("#compose-message-course option:contains('#{@course.name}')")).to be_present
          end

          context "before course start date" do
            it "does not show course before begin date", priority: "1" do
              @course.conclude_at = 2.days.from_now
              @course.start_at = 1.day.from_now
              @course.save!

              get "/conversations"
              move_to_click(".icon-compose")
              expect(f("#compose-message-course")).not_to contain_jqcss("option:contains('#{@course.name}')")
            end
          end

          context "soft concluded course" do
            it "does not show course after end date", priority: "1" do
              @course.conclude_at = 1.day.ago
              @course.start_at = 2.days.ago
              @course.save!

              get "/conversations"
              move_to_click(".icon-compose")
              expect(f("#compose-message-course")).not_to contain_jqcss("option:contains('#{@course.name}')")
            end
          end
        end
      end

      context "bulk_message locking" do
        before do
          # because i'm too lazy to create more users
          allow(Conversation).to receive(:max_group_conversation_size).and_return(1)
        end

        it "checks and lock the bulk_message checkbox when over the max size", priority: "2" do
          conversations
          compose course: @course, subject: "lockme", body: "hallo!", send: false

          f("#recipient-search-btn").click
          wait_for_ajaximations
          f("li.everyone").click # send to everybody in the course
          wait_for_ajaximations

          selector = "#bulk_message"
          bulk_cb = f(selector)

          expect(bulk_cb).to be_disabled
          expect(is_checked(selector)).to be_truthy

          hover_and_click(".ac-token-remove-btn") # remove the token
          wait_for_ajaximations

          expect(bulk_cb).not_to be_disabled
          expect(is_checked(selector)).to be_falsey # should be unchecked
        end

        it "leaves the value the same as before after unlocking", priority: "2" do
          conversations
          compose course: @course, subject: "lockme", body: "hallo!", send: false

          selector = "#bulk_message"
          bulk_cb = f(selector)
          move_to_click(selector)

          f("#recipient-search-btn").click
          wait_for_ajaximations
          f("li.everyone").click # send to everybody in the course
          wait_for_ajaximations
          hover_and_click(".ac-token-remove-btn") # remove the token

          expect(bulk_cb).not_to be_disabled
          expect(is_checked(selector)).to be_truthy # should still be checked
        end

        it "can compose a message to a single user", priority: "1" do
          conversations
          goto_compose_modal
          select_message_course(@course)

          # check for auto complete to fill in 'first student'
          f(".ac-input-cell .ac-input").send_keys("first st")
          expect(f(".result-name")).to include_text("first student")

          f(".result-name").click

          expect(f(".ac-token")).to include_text("first student")

          f("#compose-message-subject").send_keys("Hello out there all you happy people")
          f(".message-body textarea").send_keys("I'll pay you Tuesday for a hamburger today")
          click_send

          expect_flash_message :success, "Message sent!"
        end

        context "Message Address Book" do
          before do
            @t1_name = "teacher1"
            @t2_name = "teacher2"
            @t1 = user_factory(name: @t1_name, active_user: true)
            @t2 = user_factory(name: @t2_name, active_user: true)
            [@t1, @t2].each { |s| @course.enroll_teacher(s) }

            conversations
            goto_compose_modal
            select_message_course(@course)

            f(".message-header-input .icon-address-book").click
            wait_for_ajaximations
          end

          it "contains categories for teachers, students, and groups", priority: "1" do
            assert_result_names(true, ["Teachers", "Students", "Student Groups"])
          end

          it "categorizes enrolled teachers", priority: "1" do
            assert_categories("Teachers")
            assert_result_names(true, [@t1_name, @t2_name])
            assert_result_names(false, [@s1.name, @s2.name])
          end

          it "categorizes enrolled students", priority: "1" do
            assert_categories("Students")
            assert_result_names(false, [@t1_name, @t2_name])
            assert_result_names(true, [@s1.name, @s2.name])
          end

          it "categorizes enrolled students in groups", priority: "1" do
            assert_categories("Student Groups")
            assert_categories("the group")
            assert_result_names(false, [@t1_name, @t2_name])
            assert_result_names(true, [@s1.name, @s2.name])
          end
        end
      end
    end

    context "when react_inbox feature flag is on", ignore_js_errors: true do
      before do
        Account.default.enable_feature! :react_inbox
      end

      context "when user_id and user_name url params exist" do
        it "properly sends a message based on url params" do
          site_admin_logged_in
          get "/conversations?embed=true&&user_name=#{@s1.name}&&user_id=#{@s1.id}"
          expect(fj("h2:contains('Compose Message')")).to be_present
          expect(fj("span[data-testid='address-book-tag'] button:contains(#{@s1.name})")).to be_present
          f("textarea[data-testid='message-body']").send_keys "confirm if you get this!"
          fj("button:contains('Send')").click
          wait_for_ajaximations
          cm = ConversationMessage.last
          expect(cm.conversation_message_participants.pluck(:user_id)).to match_array [@s1.id, @admin.id]
          expect(cm.body).to eq "confirm if you get this!"

          f("button[data-testid='compose']").click
          wait_for_ajaximations
          expect(f("body")).not_to contain_jqcss("span[data-testid='address-book-tag'] button:contains(#{@s1.name})")
        end
      end

      context "shows correct address book items" do
        context "for teacher" do
          before do
            user_session(@teacher)
            get "/conversations"
            open_react_compose_modal_addressbook
          end

          it "correctly shows course options", priority: "1" do
            # back, all in course, Teachers, Students, Student Groups
            expect(ff("div[data-testid='address-book-item']").count).to eq(5)
            expect(fj("div[data-testid='address-book-item']:contains('All in #{@course.name}')")).to be_present
          end

          it "correctly shows Teachers option", priority: "1" do
            fj("div[data-testid='address-book-item']:contains('Teachers')").click
            wait_for_ajaximations
            # back, all in Teachers, @Teacher name, @t2 name
            expect(ff("div[data-testid='address-book-item']").count).to eq(4)
            expect(fj("div[data-testid='address-book-item']:contains('All in Teachers')")).to be_present
          end

          it "correctly shows students option", priority: "1" do
            fj("div[data-testid='address-book-item']:contains('Students')").click
            wait_for_ajaximations
            # back, all in Students, @s1 name, @s2 name, @s3 name
            expect(ff("div[data-testid='address-book-item']").count).to eq(5)
            expect(fj("div[data-testid='address-book-item']:contains('All in Students')")).to be_present
          end

          # There is no option to send a message to all groups
          it "correctly shows student groups option", priority: "1" do
            fj("div[data-testid='address-book-item']:contains('Student Groups')").click
            wait_for_ajaximations

            # back, @group name
            expect(ff("div[data-testid='address-book-item']").count).to eq(2)
          end

          it "correctly shows student group option", priority: "1" do
            fj("div[data-testid='address-book-item']:contains('Student Groups')").click
            wait_for_ajaximations
            fj("div[data-testid='address-book-item']:contains('#{@group.name}')").click
            wait_for_ajaximations

            # Back, all in the group, @s1, @s2
            expect(ff("div[data-testid='address-book-item']").count).to eq(4)
            expect(fj("div[data-testid='address-book-item']:contains('All in #{@group.name}')")).to be_present
          end
        end

        context "for student" do
          before do
            user_session(@s1)
            get "/conversations"
          end
<<<<<<< HEAD

          it "does not show student the all in course option by default", priority: "1" do
            # back, Teachers, Students, Student Groups
            open_react_compose_modal_addressbook
            expect(ff("div[data-testid='address-book-item']").count).to eq(4)
            expect(fj("div[data-testid='address-book-item']:contains('Back')")).to be_displayed
            expect(fj("div[data-testid='address-book-item']:contains('Teachers')")).to be_displayed
            expect(fj("div[data-testid='address-book-item']:contains('Students')")).to be_displayed
            expect(fj("div[data-testid='address-book-item']:contains('Student Groups')")).to be_displayed
          end

=======

          it "does not show student the all in course option by default", priority: "1" do
            # back, Teachers, Students, Student Groups
            open_react_compose_modal_addressbook
            expect(ff("div[data-testid='address-book-item']").count).to eq(4)
            expect(fj("div[data-testid='address-book-item']:contains('Back')")).to be_displayed
            expect(fj("div[data-testid='address-book-item']:contains('Teachers')")).to be_displayed
            expect(fj("div[data-testid='address-book-item']:contains('Students')")).to be_displayed
            expect(fj("div[data-testid='address-book-item']:contains('Student Groups')")).to be_displayed
          end

>>>>>>> 4273fd44
          it "correctly shows student the all in course option if send_messages_all is set to true", priority: "1" do
            # back, all in course, Teachers, Students, Student Groups
            @course.account.role_overrides.create!(permission: :send_messages_all, role: student_role, enabled: true)
            open_react_compose_modal_addressbook
            expect(ff("div[data-testid='address-book-item']").count).to eq(5)
            expect(fj("div[data-testid='address-book-item']:contains('All in #{@course.name}')")).to be_present
          end
        end
      end

      context "correctly sends messages to contexts as a teacher" do
        before do
          user_session(@teacher)
          get "/conversations"
          f("button[data-testid='compose']").click
          f("input[placeholder='Select Course']").click
          fj("li:contains('#{@course.name}')").click
          ff("input[aria-label='Address Book']")[1].click
        end

        it "correctly sends message to the entire course", priority: "1" do
          fj("div[data-testid='address-book-item']:contains('All in #{@course.name}')").click
          expect(fj("span[data-testid='address-book-tag']:contains('All in #{@course.name}')")).to be_present

          f("textarea[data-testid='message-body']").send_keys "hallo!"
          fj("button:contains('Send')").click
          wait_for_ajaximations

          expect(@s2.conversations.last.conversation.conversation_participants.collect(&:user_id).sort).to eq([@teacher, @t2, @s1, @s2, @s3].collect(&:id).sort)
        end

        it "correctly sends message to all teachers", priority: "1" do
          fj("div[data-testid='address-book-item']:contains('Teachers')").click
          wait_for_ajaximations

          fj("div[data-testid='address-book-item']:contains('All in Teachers')").click
          expect(fj("span[data-testid='address-book-tag']:contains('All in Teachers')")).to be_present

          f("textarea[data-testid='message-body']").send_keys "hallo!"
          fj("button:contains('Send')").click
          wait_for_ajaximations

          expect(@t2.conversations.last.conversation.conversation_participants.collect(&:user_id).sort).to eq([@teacher, @t2].collect(&:id).sort)
        end

        it "correctly wipes address book after cancelling compose", priority: "1" do
          fj("div[data-testid='address-book-item']:contains('Teachers')").click
          wait_for_ajaximations

          fj("div[data-testid='address-book-item']:contains('All in Teachers')").click
          expect(fj("span[data-testid='address-book-tag']:contains('All in Teachers')")).to be_present

          fj("button:contains('Cancel')").click
          wait_for_ajaximations

          f("button[data-testid='compose']").click
          expect(f("body")).not_to contain_jqcss("div[data-testid='address-book-item']:contains('All in Teachers')")
        end

        it "correctly sends message to all students", priority: "1" do
          fj("div[data-testid='address-book-item']:contains('Students')").click
          wait_for_ajaximations

          fj("div[data-testid='address-book-item']:contains('All in Students')").click
          expect(fj("span[data-testid='address-book-tag']:contains('All in Students')")).to be_present

          f("textarea[data-testid='message-body']").send_keys "hallo!"
          fj("button:contains('Send')").click
          wait_for_ajaximations

          expect(@s2.conversations.last.conversation.conversation_participants.collect(&:user_id).sort).to eq([@teacher, @s1, @s2, @s3].collect(&:id).sort)
        end

        it "correctly sends message to the entire student group", priority: "1" do
          fj("div[data-testid='address-book-item']:contains('Student Groups')").click
          wait_for_ajaximations
          fj("div[data-testid='address-book-item']:contains('#{@group.name}')").click
          wait_for_ajaximations
          fj("div[data-testid='address-book-item']:contains('All in #{@group.name}')").click

          expect(fj("span[data-testid='address-book-tag']:contains('All in #{@group.name}')")).to be_present

          f("textarea[data-testid='message-body']").send_keys "hallo!"
          fj("button:contains('Send')").click
          wait_for_ajaximations

          expect(@s2.conversations.last.conversation.conversation_participants.collect(&:user_id).sort).to eq([@teacher, @s1, @s2].collect(&:id).sort)
        end
      end

      it "lets admins send a message without context" do
        admin_logged_in
        get "/conversations"
        f("button[data-testid='compose']").click
        ff("input[aria-label='Address Book']")[1].click
        wait_for_ajaximations
        fj("li:contains('Students')").click
        fj("li:contains('#{@s1.name}')").click
        ff("input[aria-label='Address Book']")[1].click
        wait_for_ajaximations
        fj("li:contains('#{@s2.name}')").click
        f("textarea[data-testid='message-body']").send_keys "sent to both of you"
        fj("button:contains('Send')").click
        wait_for_ajaximations
        expect(@s1.conversations.last.conversation.conversation_participants.collect(&:user_id).sort).to eq [@s1.id, @s2.id, @admin.id]
      end

      it "allows messages to be sent individually for account-level groups", priority: "2" do
        @group.destroy
        account_level_group = Account.default.groups.create(name: "the account level group")
        account_level_group.add_user(@s1)
        account_level_group.add_user(@s2)
        account_level_group.save
        user_logged_in({ user: @s1 })
        get "/conversations"
        f("button[data-testid='compose']").click
        f("input[placeholder='Select Course']").click
        wait_for_ajaximations
        fj("li:contains('#{account_level_group.name}')").click
        force_click("input[data-testid='individual-message-checkbox']")
        ff("input[aria-label='Address Book']")[1].click
        fj("li:contains('second student')").click
        f("textarea[data-testid='message-body']").send_keys "sent to everyone in the account level group"
        fj("button:contains('Send')").click
        wait_for_ajaximations
        expect(@s2.conversations.last.conversation.conversation_messages.last.body).to eq "sent to everyone in the account level group"
      end

      context "sent scope" do
        it "defaults to reply to recipients", ignore_js_errors: true do
          conversation(@teacher, @s1, @s2, body: "hi there", workflow_state: "unread")
          user_session(@teacher)
          get "/conversations#filter=type=sent"
          f("div[data-testid='conversation']").click
          wait_for_ajaximations
          f("button[data-testid='message-reply']").click
          wait_for_ajaximations
          expect(ff("[data-testid='address-book-tag']").count).to eq 2
        end
      end
    end
  end

  def assert_result_names(tf, names)
    names.each do |name|
      if tf
        expect(fj(".ac-result-container .result-name:contains(#{name})")).to be_truthy
      else
        expect(f(".ac-result-container")).not_to contain_jqcss(".result-name:contains(#{name})")
      end
    end
  end

  def assert_categories(container)
    fj(".ac-result-container .result-name:contains(#{container})").click
  end

  def goto_compose_modal
    fln("Inbox").click
    wait_for_ajaximations
    move_to_click(".icon-compose")
    wait_for_ajaximations
    f("#compose-new-message")
  end

  def open_react_compose_modal_addressbook
    # Open compose modal
    f("button[data-testid='compose']").click

    # select the only course option
    f("input[placeholder='Select Course']").click
    f("li[role='none']").click

    # Open address book
    ff("input[aria-label='Address Book']")[1].click
  end
end<|MERGE_RESOLUTION|>--- conflicted
+++ resolved
@@ -400,7 +400,6 @@
             user_session(@s1)
             get "/conversations"
           end
-<<<<<<< HEAD
 
           it "does not show student the all in course option by default", priority: "1" do
             # back, Teachers, Students, Student Groups
@@ -412,19 +411,6 @@
             expect(fj("div[data-testid='address-book-item']:contains('Student Groups')")).to be_displayed
           end
 
-=======
-
-          it "does not show student the all in course option by default", priority: "1" do
-            # back, Teachers, Students, Student Groups
-            open_react_compose_modal_addressbook
-            expect(ff("div[data-testid='address-book-item']").count).to eq(4)
-            expect(fj("div[data-testid='address-book-item']:contains('Back')")).to be_displayed
-            expect(fj("div[data-testid='address-book-item']:contains('Teachers')")).to be_displayed
-            expect(fj("div[data-testid='address-book-item']:contains('Students')")).to be_displayed
-            expect(fj("div[data-testid='address-book-item']:contains('Student Groups')")).to be_displayed
-          end
-
->>>>>>> 4273fd44
           it "correctly shows student the all in course option if send_messages_all is set to true", priority: "1" do
             # back, all in course, Teachers, Students, Student Groups
             @course.account.role_overrides.create!(permission: :send_messages_all, role: student_role, enabled: true)
