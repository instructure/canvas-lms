# frozen_string_literal: true

# Copyright (C) 2025 - present Instructure, Inc.
#
# This file is part of Canvas.
#
# Canvas is free software: you can redistribute it and/or modify it under
# the terms of the GNU Affero General Public License as published by the Free
# Software Foundation, version 3 of the License.
#
# Canvas is distributed in the hope that it will be useful, but WITHOUT ANY
# WARRANTY; without even the implied warranty of MERCHANTABILITY or FITNESS FOR
# A PARTICULAR PURPOSE. See the GNU Affero General Public License for more
# details.
#
# You should have received a copy of the GNU Affero General Public License along
# with this program. If not, see <http://www.gnu.org/licenses/>.

RSpec.shared_examples "it has a single accessibility context" do
  let(:error_message) { "Exactly one context must be present" }

  context "validations" do
    context "when none of the context associations are set" do
      it "adds an error" do
        subject.valid?

        expect(subject.errors[:base]).to include(error_message)
      end
    end

    context "when multiple context associations are set" do
      it "adds an error" do
        subject.wiki_page = wiki_page_model
        subject.assignment = assignment_model
        subject.valid?

        expect(subject.errors[:base]).to include(error_message)
      end
    end

    context "when only one context association is set" do
      it "does not add an error for wiki_page" do
        subject.wiki_page = wiki_page_model
        subject.valid?

        expect(subject.errors[:base]).not_to include(error_message)
      end

      it "does not add an error for assignment" do
        subject.assignment = assignment_model
        subject.valid?

        expect(subject.errors[:base]).not_to include(error_message)
      end

      it "does not add an error for attachment" do
        subject.attachment = attachment_model
        subject.valid?

        expect(subject.errors[:base]).not_to include(error_message)
      end
    end
  end

  context "context methods" do
    describe "#context" do
      context "with wiki_page" do
        let(:wiki_page) { wiki_page_model }

        it "returns the wiki_page" do
          subject.wiki_page = wiki_page
          expect(subject.context).to eq(wiki_page)
        end
      end

      context "with assignment" do
        let(:assignment) { assignment_model }

        it "returns the assignment" do
          subject.assignment = assignment
          expect(subject.context).to eq(assignment)
        end
      end

      context "with attachment" do
        let(:attachment) { attachment_model }

        it "returns the attachment" do
          subject.attachment = attachment
          expect(subject.context).to eq(attachment)
        end
      end
    end

    describe "#context=" do
      context "with wiki_page" do
        let(:wiki_page) { wiki_page_model }

        it "sets the wiki_page" do
          subject.context = wiki_page
          expect(subject.wiki_page).to eq(wiki_page)
        end
      end

      context "with assignment" do
        let(:assignment) { assignment_model }

        it "sets the assignment" do
          subject.context = assignment
          expect(subject.assignment).to eq(assignment)
        end
      end

      context "with attachment" do
        let(:attachment) { attachment_model }

        it "sets the attachment" do
          subject.context = attachment
          expect(subject.attachment).to eq(attachment)
        end
      end

      context "when context is not supported" do
        let(:invalid_context) { double("InvalidContext", id: 1) }

        it "raises an error" do
          expect { subject.context = invalid_context }.to(
            raise_error(ArgumentError, "Unsupported context type: RSpec::Mocks::Double")
          )
        end
      end
    end
<<<<<<< HEAD
=======

    describe "#context_id_and_type" do
      context "when the context is a wiki_page" do
        let(:wiki_page) { wiki_page_model }

        it "returns the wiki_page ID and type" do
          subject.wiki_page = wiki_page
          expect(subject.context_id_and_type).to eq([wiki_page.id, "WikiPage"])
        end
      end

      context "when the context is an assignment" do
        let(:assignment) { assignment_model }

        it "returns the assignment ID and type" do
          subject.assignment = assignment
          expect(subject.context_id_and_type).to eq([assignment.id, "Assignment"])
        end
      end

      context "when the context is an attachment" do
        let(:attachment) { attachment_model }

        it "returns the attachment ID and type" do
          subject.attachment = attachment
          expect(subject.context_id_and_type).to eq([attachment.id, "Attachment"])
        end
      end

      context "when no context is present" do
        it "returns [nil, nil]" do
          expect(subject.context_id_and_type).to eq([nil, nil])
        end
      end
    end

    describe "#context_url" do
      let(:course_id) { 1 }

      before { allow(subject).to receive(:course_id).and_return(course_id) }

      context "when the context is a wiki_page" do
        let(:wiki_page) { wiki_page_model }

        it "returns the correct wiki_page URL" do
          subject.wiki_page = wiki_page
          expect(subject.context_url).to eq("/courses/#{subject.course_id}/pages/#{wiki_page.id}")
        end
      end

      context "when the context is an assignment" do
        let(:assignment) { assignment_model }

        it "returns the correct assignment URL" do
          subject.assignment = assignment
          expect(subject.context_url).to eq("/courses/#{subject.course_id}/assignments/#{assignment.id}")
        end
      end

      context "when the context is an attachment" do
        let(:attachment) { attachment_model }

        it "returns the correct attachment URL" do
          subject.attachment = attachment
          expect(subject.context_url).to eq("/courses/#{subject.course_id}/files?preview=#{attachment.id}")
        end
      end

      context "when no context is present" do
        it "returns nil" do
          expect(subject.context_url).to be_nil
        end
      end
    end
>>>>>>> dec807a2
  end
end<|MERGE_RESOLUTION|>--- conflicted
+++ resolved
@@ -130,8 +130,6 @@
         end
       end
     end
-<<<<<<< HEAD
-=======
 
     describe "#context_id_and_type" do
       context "when the context is a wiki_page" do
@@ -206,6 +204,5 @@
         end
       end
     end
->>>>>>> dec807a2
   end
 end