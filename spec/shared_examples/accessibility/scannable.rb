--- conflicted
+++ resolved
@@ -95,32 +95,8 @@
       let(:resource) { described_class.create!(valid_attributes) }
       let!(:scan) { AccessibilityResourceScan.create!(context: resource, course:) }
 
-<<<<<<< HEAD
-      context "when feature is enabled" do
-        before do
-          account = resource.root_account
-          account.settings[:enable_content_a11y_checker] = true
-          account.save!
-          resource.update!(relevant_attributes_for_scan) # update resource to trigger a scan
-        end
-
-        it "removes the associated AccessibilityResourceScan" do
-          expect do
-            resource.destroy
-          end.to change { AccessibilityResourceScan.where(context: resource).count }.from(1).to(0)
-        end
-      end
-
-      context "when feature is disabled" do
-        it "does not remove the associated AccessibilityResourceScan" do
-          expect(AccessibilityResourceScan).not_to receive(:for_context)
-
-          resource.destroy
-        end
-=======
       it "destroys the associated AccessibilityResourceScan when resource is destroyed" do
         expect { resource.destroy }.to change { AccessibilityResourceScan.exists?(scan.id) }.from(true).to(false)
->>>>>>> e69b96c5
       end
     end
   end
