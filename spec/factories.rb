--- conflicted
+++ resolved
@@ -57,9 +57,11 @@
   # level)
   def create_records(klass, records, return_type = :id)
     return [] if records.empty?
+
     klass.transaction do
       klass.connection.bulk_insert klass.table_name, records
       return if return_type == :nil
+
       scope = klass.order("id DESC").limit(records.size)
       if return_type == :record
         scope.to_a.reverse
@@ -71,11 +73,7 @@
 end
 
 legit_global_methods = Object.private_methods
-<<<<<<< HEAD
-Dir[File.dirname(__FILE__) + "/factories/**/*.rb"].each {|f| require f }
-=======
 Dir[File.dirname(__FILE__) + "/factories/**/*.rb"].sort.each { |f| require f }
->>>>>>> 2d51e8e7
 crap_factories = (Object.private_methods - legit_global_methods)
 if crap_factories.present?
   $stderr.puts "\e[31mError: Don't create global factories/helpers"
