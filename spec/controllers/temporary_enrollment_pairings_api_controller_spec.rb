--- conflicted
+++ resolved
@@ -69,8 +69,6 @@
       temporary_enrollment_pairing = json_response["temporary_enrollment_pairing"]
       expect(temporary_enrollment_pairing["id"]).not_to be_nil
       expect(temporary_enrollment_pairing["created_by_id"]).to eq(@admin.id)
-<<<<<<< HEAD
-=======
     end
 
     it "creates a new temporary enrollment pairing with an ending enrollment state" do
@@ -98,7 +96,6 @@
       json_response = response.parsed_body
       temporary_enrollment_pairing = json_response["temporary_enrollment_pairing"]
       expect(temporary_enrollment_pairing["ending_enrollment_state"]).to eq("deleted")
->>>>>>> cdbe51e4
     end
   end
 
