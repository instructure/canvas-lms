--- conflicted
+++ resolved
@@ -305,11 +305,7 @@
             }
           }, format: 'json', session: { oauth2: provider.session_hash }
 
-<<<<<<< HEAD
-          expect(response).to be_success
-=======
           expect(response).to be_successful
->>>>>>> 9148b564
           json = json_parse
           expect(json['destination']).to eq 'http://test.host/login/oauth2/confirm'
         end
