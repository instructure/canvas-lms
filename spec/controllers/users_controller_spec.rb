# frozen_string_literal: true

#
# Copyright (C) 2011 - present Instructure, Inc.
#
# This file is part of Canvas.
#
# Canvas is free software: you can redistribute it and/or modify it under
# the terms of the GNU Affero General Public License as published by the Free
# Software Foundation, version 3 of the License.
#
# Canvas is distributed in the hope that it will be useful, but WITHOUT ANY
# WARRANTY; without even the implied warranty of MERCHANTABILITY or FITNESS FOR
# A PARTICULAR PURPOSE. See the GNU Affero General Public License for more
# details.
#
# You should have received a copy of the GNU Affero General Public License along
# with this program. If not, see <http://www.gnu.org/licenses/>.
#

require_relative "../lti_1_3_spec_helper"
require_relative "../helpers/k5_common"

describe UsersController do
  include K5Common

  let(:group_helper) { Factories::GradingPeriodGroupHelper.new }

  describe "external_tool" do
    let(:account) { Account.default }

    let :tool do
      tool = account.context_external_tools.new({
                                                  name: "bob",
                                                  consumer_key: "bob",
                                                  shared_secret: "bob",
                                                  tool_id: "some_tool",
                                                  privacy_level: "public"
                                                })
      tool.url = "http://www.example.com/basic_lti?first=john&last=smith"
      tool.resource_selection = {
        url: "http://#{HostUrl.default_host}/selection_test",
        selection_width: 400,
        selection_height: 400
      }
      user_navigation = {
        text: "example",
        labels: {
          "en" => "English Label",
          "sp" => "Spanish Label"
        }
      }
      tool.settings[:user_navigation] = user_navigation
      tool.save!
      tool
    end

    let_once(:user) { user_factory(active_all: true) }
    before do
      account.account_users.create!(user:)
      user_session(user)
    end

    context "ENV.LTI_TOOL_FORM_ID" do
      it "sets a random id" do
        expect(controller).to receive(:random_lti_tool_form_id).and_return("1")
        allow(controller).to receive(:js_env).with(anything).and_call_original
        expect(controller).to receive(:js_env).with(LTI_TOOL_FORM_ID: "1")
        get :external_tool, params: { id: tool.id, user_id: user.id }
      end
    end

    it "removes query string when post_only = true" do
      tool.user_navigation = { text: "example" }
      tool.settings["post_only"] = "true"
      tool.save!

      get :external_tool, params: { id: tool.id, user_id: user.id }
      expect(assigns[:lti_launch].resource_url).to eq "http://www.example.com/basic_lti"
    end

    it "does not remove query string from url" do
      tool.user_navigation = { text: "example" }
      tool.save!

      get :external_tool, params: { id: tool.id, user_id: user.id }
      expect(assigns[:lti_launch].resource_url).to eq "http://www.example.com/basic_lti?first=john&last=smith"
    end

    it "uses localized labels" do
      get :external_tool, params: { id: tool.id, user_id: user.id }
      expect(tool.label_for(:user_navigation, :en)).to eq "English Label"
    end

    it "includes the correct context_asset_string" do
      get :external_tool, params: { id: tool.id, user_id: user.id }
      expect(controller.js_env[:context_asset_string]).to eq "user_#{user.id}"
    end

    context "with environment-specific overrides" do
      let(:override_url) { "http://www.example-beta.com/basic_lti" }

      before do
        allow(ApplicationController).to receive_messages(test_cluster?: true, test_cluster_name: "beta")

        tool.settings[:environments] = {
          launch_url: override_url
        }
        tool.save!
      end

      it "uses override for launch_url and includes original query parameters" do
        get :external_tool, params: { id: tool.id, user_id: user.id }
        expect(assigns[:lti_launch].resource_url).to eq override_url + "?first=john&last=smith"
      end
    end

    context "using LTI 1.3 when specified" do
      include_context "lti_1_3_spec_helper"

      let(:verifier) { "e5e774d015f42370dcca2893025467b414d39009dfe9a55250279cca16f5f3c2704f9c56fef4cea32825a8f72282fa139298cf846e0110238900567923f9d057" }
      let(:redis_key) { "#{assigns[:domain_root_account].class_name}:#{Lti::RedisMessageClient::LTI_1_3_PREFIX}#{verifier}" }
      let(:cached_launch) { JSON.parse(Canvas.redis.get(redis_key)) }
      let(:developer_key) { DeveloperKey.create! }

      before do
        Lti::LaunchDebugLogger.enable!(account, 1)

        allow(SecureRandom).to receive(:hex).and_return(verifier)
        tool.use_1_3 = true
        tool.developer_key = developer_key
        tool.save!
        get :external_tool, params: { id: tool.id, user_id: user.id }
      end

      after { Lti::LaunchDebugLogger.disable!(account) }

      it "creates a login message" do
        expect(assigns[:lti_launch].params.keys).to match_array %w[
          iss
          login_hint
          target_link_uri
          lti_message_hint
          canvas_region
          canvas_environment
          client_id
          deployment_id
          lti_storage_target
        ]
      end

      it 'sets the "login_hint" to the current user lti id' do
        expect(assigns[:lti_launch].params["login_hint"]).to eq Lti::Asset.opaque_identifier_for(user)
      end

      it "caches the LTI 1.3 launch" do
        expect(cached_launch["https://purl.imsglobal.org/spec/lti/claim/message_type"]).to eq "LtiResourceLinkRequest"
      end

      it "does not use the oidc_initiation_url as the resource_url" do
        expect(assigns[:lti_launch].resource_url).to eq tool.url
      end

      it 'sets the "canvas_domain" to the request domain' do
        message_hint = JSON::JWT.decode(assigns[:lti_launch].params["lti_message_hint"], :skip_verification)
        expect(message_hint["canvas_domain"]).to eq "localhost"
      end

      context "when the developer key has an oidc_initiation_url" do
        let(:developer_key) { DeveloperKey.create!(oidc_initiation_url:) }
        let(:oidc_initiation_url) { "https://www.test.com/oidc/login" }

        it "uses the oidc_initiation_url as the resource_url" do
          expect(assigns[:lti_launch].resource_url).to eq oidc_initiation_url
        end
      end

      it "includes debug_trace in the lti_message_hint (if enabled for the account)" do
        message_hint = JSON::JWT.decode(assigns[:lti_launch].params["lti_message_hint"], :skip_verification)
        expect(message_hint["debug_trace"]).to be_a(String)
        expect(message_hint["debug_trace"]).to_not be_empty
      end
    end
  end

  describe "GET oauth" do
    it "sets up oauth for google_drive" do
      state = nil
      settings_mock = double
      allow(settings_mock).to receive_messages(settings: {}, enabled?: true)

      user_factory(active_all: true)
      user_session(@user)

      allow(Canvas::Plugin).to receive(:find).and_return(settings_mock)
      allow(SecureRandom).to receive(:hex).and_return("abc123")
      expect(GoogleDrive::Client).to receive(:auth_uri) { |_c, s|
                                       state = s
                                       "http://example.com/redirect"
                                     }

      get :oauth, params: { service: "google_drive", return_to: "http://example.com" }

      expect(response).to redirect_to "http://example.com/redirect"
      json = Canvas::Security.decode_jwt(state)
      expect(session[:oauth_gdrive_nonce]).to eq "abc123"
      expect(json["redirect_uri"]).to eq oauth_success_url(service: "google_drive")
      expect(json["return_to_url"]).to eq "http://example.com"
      expect(json["nonce"]).to eq session[:oauth_gdrive_nonce]
    end
  end

  describe "GET oauth_success" do
    it "handles google_drive oauth_success for a logged_in_user" do
      settings_mock = double
      allow(settings_mock).to receive(:settings).and_return({})
      authorization_mock = instance_double("Google::Auth::UserRefreshCredentials",
                                           :code= => nil,
                                           :fetch_access_token! => nil,
                                           :refresh_token => "refresh_token",
                                           :access_token => "access_token")
      about_mock = instance_double("Google::Apis::DriveV3::About",
                                   user: instance_double("Google::Apis::DriveV3::User",
                                                         email_address: "blah@blah.com",
                                                         permission_id: "permission_id"))
      client_mock = instance_double("Google::Apis::DriveV3::DriveService",
                                    get_about: about_mock,
                                    authorization: authorization_mock)
      allow(GoogleDrive::Client).to receive(:create).and_return(client_mock)

      session[:oauth_gdrive_nonce] = "abc123"
      state = Canvas::Security.create_jwt({ "return_to_url" => "http://localhost.com/return",
                                            "nonce" => "abc123" })
      course_with_student_logged_in

      get :oauth_success, params: { state:, service: "google_drive", code: "some_code" }

      service = UserService.where(user_id: @user,
                                  service: "google_drive",
                                  service_domain: "drive.google.com").first
      expect(service.service_user_id).to eq "permission_id"
      expect(service.service_user_name).to eq "blah@blah.com"
      expect(service.token).to eq "refresh_token"
      expect(service.secret).to eq "access_token"
      expect(session[:oauth_gdrive_nonce]).to be_nil
    end

    it "handles google_drive oauth_success for a non logged in user" do
      settings_mock = double
      allow(settings_mock).to receive(:settings).and_return({})
      authorization_mock = instance_double("Google::Auth::UserRefreshCredentials",
                                           :code= => nil,
                                           :fetch_access_token! => nil,
                                           :refresh_token => "refresh_token",
                                           :access_token => "access_token")
      client_mock = instance_double("Google::Apis::DriveV3::DriveService",
                                    get_about: nil,
                                    authorization: authorization_mock)
      allow(GoogleDrive::Client).to receive(:create).and_return(client_mock)

      session[:oauth_gdrive_nonce] = "abc123"
      state = Canvas::Security.create_jwt({ "return_to_url" => "http://localhost.com/return",
                                            "nonce" => "abc123" })

      get :oauth_success, params: { state:, service: "google_drive", code: "some_code" }

      expect(session[:oauth_gdrive_access_token]).to eq "access_token"
      expect(session[:oauth_gdrive_refresh_token]).to eq "refresh_token"
      expect(session[:oauth_gdrive_nonce]).to be_nil
    end

    it "rejects invalid state" do
      settings_mock = double
      allow(settings_mock).to receive(:settings).and_return({})
      authorization_mock = instance_double("Google::Auth::UserRefreshCredentials")
      allow(authorization_mock).to receive_messages(:code= => nil,
                                                    :fetch_access_token! => nil,
                                                    :refresh_token => "refresh_token",
                                                    :access_token => "access_token")
      client_mock = instance_double("Google::Apis::DriveV3::DriveService",
                                    get_about: nil,
                                    authorization: authorization_mock)
      allow(GoogleDrive::Client).to receive(:create).and_return(client_mock)

      state = Canvas::Security.create_jwt({ "return_to_url" => "http://localhost.com/return",
                                            "nonce" => "abc123" })
      get :oauth_success, params: { state:, service: "google_drive", code: "some_code" }

      assert_unauthorized
      expect(session[:oauth_gdrive_access_token]).to be_nil
      expect(session[:oauth_gdrive_refresh_token]).to be_nil
    end

    it "handles auth failure gracefully" do
      authorization_mock = instance_double("Google::Auth::UserRefreshCredentials", :code= => nil)
      allow(authorization_mock).to receive(:fetch_access_token!) do
        raise Signet::AuthorizationError, "{\"error\": \"invalid_grant\", \"error_description\": \"Bad Request\"}"
      end
      client_mock = instance_double("Google::Apis::DriveV3::DriveService", authorization: authorization_mock)
      allow(GoogleDrive::Client).to receive(:create).and_return(client_mock)
      state = Canvas::Security.create_jwt({ "return_to_url" => "http://localhost.com/return",
                                            "nonce" => "abc123" })
      get :oauth_success, params: { state:, service: "google_drive", code: "some_code" }
      expect(response).to be_redirect
      expect(flash[:error]).to eq "Google Drive failed authorization for current user!"
    end
  end

  context "manageable_courses" do
    it "does not include deleted courses in manageable courses" do
      course_with_teacher_logged_in(course_name: "MyCourse1", active_all: 1)
      course1 = @course
      course1.destroy
      course_with_teacher(course_name: "MyCourse2", user: @teacher, active_all: 1)
      course2 = @course

      get "manageable_courses", params: { user_id: @teacher.id, term: "MyCourse" }
      expect(response).to be_successful

      courses = json_parse
      expect(courses.pluck("id")).to eq [course2.id]
    end

    it "does not include future teacher term courses in manageable courses" do
      course_with_teacher_logged_in(course_name: "MyCourse1", active_all: 1)
      term = @course.enrollment_term
      term.enrollment_dates_overrides.create!(
        enrollment_type: "TeacherEnrollment", start_at: 1.week.from_now, end_at: 2.weeks.from_now, context: term.root_account
      )

      get "manageable_courses", params: { user_id: @teacher.id, term: "MyCourse" }
      expect(response).to be_successful

      courses = json_parse
      expect(courses).to be_empty
    end

    it "sorts the results of manageable_courses by name" do
      course_with_teacher_logged_in(course_name: "B", active_all: 1)
      %w[c d a].each do |name|
        course_with_teacher(course_name: name, user: @teacher, active_all: 1)
      end

      get "manageable_courses", params: { user_id: @teacher.id }
      expect(response).to be_successful

      courses = json_parse
      expect(courses.pluck("label")).to eq %w[a B c d]
    end

    it "sorts the results of manageable_courses by term with default term first then alphabetically" do
      # Default term
      course_with_teacher_logged_in(course_name: "E", active_all: 1)
      future_term = EnrollmentTerm.create(start_at: 1.day.from_now, root_account: @teacher.account)
      past_term = EnrollmentTerm.create(start_at: 1.day.ago, root_account: @teacher.account)
      # Future terms
      %w[b a].each do |name|
        course_with_teacher(course_name: name, user: @teacher, active_all: 1, enrollment_term_id: future_term.id)
      end
      # Past terms
      %w[d c].each do |name|
        course_with_teacher(course_name: name, user: @teacher, active_all: 1, enrollment_term_id: past_term.id)
      end

      get "manageable_courses", params: { user_id: @teacher.id }
      expect(response).to be_successful

      courses = json_parse
      expect(courses.pluck("label")).to eq %w[E c d a b]
    end

    it "does not include courses for which the user doesnt have the appropriate rights" do
      @role1 = custom_account_role("subadmin", account: Account.default)
      account_admin_user_with_role_changes(role: @role1, role_changes: { manage_content: false, read_course_content: false })
      course_with_user("TeacherEnrollment", course_name: "A", active_all: true, user: @admin)
      course_with_user("StudentEnrollment", course_name: "B", active_all: true, user: @admin)

      user_session(@admin)

      get "manageable_courses", params: { user_id: @admin.id }
      expect(response).to be_successful
      expect(json_parse.pluck("label")).to eq %w[A B]

      get "manageable_courses", params: { user_id: @admin.id, enforce_manage_grant_requirement: true }
      expect(response).to be_successful
      expect(json_parse.pluck("label")).to eq %w[A]
    end

    it "includes blueprint" do
      course_with_teacher_logged_in(course_name: "Blueprint!", active_all: 1)
      @course1 = @course
      @course2 = course_with_teacher(course_name: "NotBlueprint", user: @teacher, active_all: 1).course
      MasterCourses::MasterTemplate.set_as_master_course(@course1)

      get "manageable_courses", params: { user_id: @teacher.id }
      expect(response).to be_successful
      courses = json_parse
      expect(courses.find { |c| c["id"] == @course1.id }["blueprint"]).to be true
      expect(courses.find { |c| c["id"] == @course2.id }["blueprint"]).to be false
    end

    context "query matching" do
      before do
        course_with_teacher_logged_in(course_name: "Extra course", active_all: 1)
      end

      it "matches query to course id" do
        course_with_teacher(course_name: "Biology", user: @teacher, active_all: 1)
        get "manageable_courses", params: { user_id: @teacher.id, term: @course.id }
        expect(response).to be_successful
        courses = json_parse
        expect(courses.pluck("id")).to eq [@course.id]
      end

      it "matches query to course code" do
        course_code = "BIO 12239"
        course_with_teacher(course_name: "Biology", user: @teacher, active_all: 1)
        @course.course_code = course_code
        @course.save
        get "manageable_courses", params: { user_id: @teacher.id, term: course_code }
        expect(response).to be_successful
        courses = json_parse
        expect(courses.pluck("course_code")).to eq [course_code]
      end
    end

    context "concluded courses" do
      before do
        course_with_teacher_logged_in(course_name: "MyCourse1", active_all: 1)
        course1 = @course
        course1.workflow_state = "completed"
        course1.save!

        past_term = EnrollmentTerm.create(start_at: 14.days.ago, end_at: 7.days.ago, root_account: @teacher.account)
        course_with_teacher(course_name: "MyCourse2", user: @teacher, active_all: 1, enrollment_term_id: past_term.id)

        course_with_teacher(course_name: "MyOldCourse", user: @teacher, active_all: 1, enrollment_term_id: past_term.id)

        course_with_teacher(course_name: "MyCourse3", user: @teacher, active_all: 1)
      end

      it "does not include soft or hard concluded courses for teachers" do
        get "manageable_courses", params: { user_id: @teacher.id, term: "MyCourse" }
        expect(response).to be_successful
        courses = json_parse
        expect(courses.pluck("id")).to eq [@course.id]
      end

      it "does not include soft or hard concluded courses for admins" do
        account_admin_user
        user_session(@admin)

        get "manageable_courses", params: { user_id: @admin.id, term: "MyCourse" }
        expect(response).to be_successful
        courses = json_parse
        expect(courses.pluck("id")).to eq [@course.id]
      end

      it "includes concluded courses for teachers when passing include = 'concluded'" do
        get "manageable_courses", params: { user_id: @teacher.id, include: "concluded" }
        expect(response).to be_successful
        courses = json_parse

        expect(courses.pluck("course_code").sort).to eq %w[MyCourse1 MyCourse2 MyCourse3 MyOldCourse].sort
      end

      it "includes concluded courses for admins when passing include = 'concluded'" do
        account_admin_user
        user_session(@admin)

        get "manageable_courses", params: { user_id: @admin.id, include: "concluded" }
        expect(response).to be_successful
        courses = json_parse

        expect(courses.pluck("course_code").sort).to eq %w[MyCourse1 MyCourse2 MyCourse3 MyOldCourse].sort
      end

      it "includes courses with overridden dates as not concluded for teachers if the course period is active" do
        my_old_course = Course.find_by(course_code: "MyOldCourse")
        my_old_course.restrict_enrollments_to_course_dates = true
        my_old_course.start_at = 2.weeks.ago
        my_old_course.conclude_at = 2.weeks.from_now
        my_old_course.save!

        get "manageable_courses", params: { user_id: @teacher.id }
        expect(response).to be_successful
        courses = json_parse
        expect(courses.pluck("course_code")).to include("MyOldCourse")
      end

      it "includes courses with overridden dates as not concluded for admins if the course period is active" do
        my_old_course = Course.find_by(course_code: "MyOldCourse")
        my_old_course.restrict_enrollments_to_course_dates = true
        my_old_course.start_at = 2.weeks.ago
        my_old_course.conclude_at = 2.weeks.from_now
        my_old_course.save!

        account_admin_user
        user_session(@admin)

        get "manageable_courses", params: { user_id: @admin.id }
        expect(response).to be_successful
        courses = json_parse
        expect(courses.pluck("course_code")).to include("MyOldCourse")
      end
    end

    context "sharding" do
      specs_require_sharding

      it "is able to find courses on other shards" do
        course_with_teacher_logged_in(course_name: "Blah", active_all: 1)
        @shard1.activate do
          @other_account = Account.create
          @cs_course = @other_account.courses.create!(name: "A cross shard course", workflow_state: "available")
          @cs_course.enroll_user(@teacher, "TeacherEnrollment", enrollment_state: "active")
        end

        get "manageable_courses", params: { user_id: @teacher.id }
        # should sort the cross-shard course before the current shard one
        expect(json_parse.pluck("label")).to eq [@cs_course.name, @course.name]
      end
    end
  end

  describe "POST 'create'" do
    it "does not allow creating when self_registration is disabled and you're not an admin'" do
      post "create", params: { pseudonym: { unique_id: "jacob@instructure.com" }, user: { name: "Jacob Fugal" } }
      expect(response).not_to be_successful
    end

    context "self registration" do
      before do
        Account.default.canvas_authentication_provider.update_attribute(:self_registration, true)
      end

      context "self registration for observers only" do
        before do
          Account.default.canvas_authentication_provider.update_attribute(:self_registration, "observer")
        end

        it "does not allow teachers to self register" do
          post "create", params: { pseudonym: { unique_id: "jane@example.com" }, user: { name: "Jane Teacher", terms_of_use: "1", initial_enrollment_type: "teacher" } }, format: "json"
          assert_status(403)
        end

        it "does not allow students to self register" do
          course_factory(active_all: true)
          @course.update_attribute(:self_enrollment, true)

          post "create", params: { pseudonym: { unique_id: "jane@example.com", password: "lolwut12", password_confirmation: "lolwut12" }, user: { name: "Jane Student", terms_of_use: "1", self_enrollment_code: @course.self_enrollment_code, initial_enrollment_type: "student" }, pseudonym_type: "username", self_enrollment: "1" }, format: "json"
          assert_status(403)
        end

        it "allows observers to self register" do
          user_with_pseudonym(active_all: true, password: "lolwut12")
          course_with_student(user: @user, active_all: true)
          pairing_code = @student.generate_observer_pairing_code

          post "create", params: { pseudonym: { unique_id: "jane@example.com" }, pairing_code: { code: pairing_code.code }, user: { name: "Jane Observer", terms_of_use: "1", initial_enrollment_type: "observer" } }, format: "json"
          expect(response).to be_successful
          new_pseudo = Pseudonym.where(unique_id: "jane@example.com").first
          new_user = new_pseudo.user
          expect(new_user.linked_students).to eq [@user]
          oe = new_user.observer_enrollments.first
          expect(oe.course).to eq @course
          expect(oe.associated_user).to eq @user
        end

        it "does not 500 when paring code is not in request" do
          post "create", params: { pseudonym: { unique_id: "jane@example.com" }, user: { name: "Jane Observer", terms_of_use: "1", initial_enrollment_type: "observer" } }, format: "json"
          assert_status(400)
        end

        it "allows observers to self register with a pairing code" do
          course_with_student
          @domain_root_account = @course.account
          pairing_code = @student.generate_observer_pairing_code

          post "create",
               params: {
                 pseudonym: {
                   unique_id: "jon@example.com",
                   password: "password",
                   password_confirmation: "password"
                 },
                 user: {
                   name: "Jon",
                   terms_of_use: "1",
                   initial_enrollment_type: "observer",
                   skip_registration: "1"
                 },
                 pairing_code: {
                   code: pairing_code.code
                 }
               },
               format: "json"

          expect(response).to be_successful
          new_pseudo = Pseudonym.where(unique_id: "jon@example.com").first
          new_user = new_pseudo.user
          expect(new_pseudo.crypted_password).not_to be_nil
          expect(new_user.linked_students).to eq [@student]
          oe = new_user.observer_enrollments.first
          expect(oe.course).to eq @course
          expect(oe.associated_user).to eq @student
        end

        it "does not send a confirmation email when using a pairing_code and skip_confirmation" do
          course_with_student
          @domain_root_account = @course.account
          pairing_code = @student.generate_observer_pairing_code

          post "create",
               params: {
                 pseudonym: {
                   unique_id: "jon@example.com",
                   password: "password",
                   password_confirmation: "password"
                 },
                 user: {
                   name: "Jon",
                   terms_of_use: "1",
                   initial_enrollment_type: "observer",
                   skip_registration: "1"
                 },
                 communication_channel: {
                   skip_confirmation: true
                 },
                 pairing_code: {
                   code: pairing_code.code
                 }
               },
               format: "json"

          expect(response).to be_successful
          new_pseudo = Pseudonym.where(unique_id: "jon@example.com").first
          new_user = new_pseudo.user
          message = Message.where(user_id: new_user.id)
          expect(message.count).to eq 0
        end

        it "redirects users to the oauth confirmation when registering through oauth" do
          redis = double("Redis")
          allow(redis).to receive(:setex)
          allow(redis).to receive(:hmget)
          allow(redis).to receive(:del)
          allow(Canvas).to receive_messages(redis:)
          key = DeveloperKey.create! redirect_uri: "https://example.com"
          provider = Canvas::OAuth::Provider.new(key.id, key.redirect_uri, [], nil)

          course_with_student
          @domain_root_account = @course.account
          pairing_code = @student.generate_observer_pairing_code

          post "create",
               params: {
                 pseudonym: {
                   unique_id: "jon@example.com",
                   password: "password",
                   password_confirmation: "password"
                 },
                 user: {
                   name: "Jon",
                   terms_of_use: "1",
                   initial_enrollment_type: "observer",
                   skip_registration: "1"
                 },
                 pairing_code: {
                   code: pairing_code.code
                 }
               },
               format: "json",
               session: { oauth2: provider.session_hash }

          expect(response).to be_successful
          json = json_parse
          expect(json["destination"]).to eq "http://test.host/login/oauth2/confirm"
        end

        it "redirects 'new' action to root_url" do
          get "new"
          expect(response).to redirect_to root_url
        end
      end

      it "creates a pre_registered user" do
        post "create", params: { pseudonym: { unique_id: "jacob@instructure.com" }, user: { name: "Jacob Fugal", terms_of_use: "1" } }
        expect(response).to be_successful

        p = Pseudonym.where(unique_id: "jacob@instructure.com").first
        expect(p).to be_active
        expect(p.user).to be_pre_registered
        expect(p.user.name).to eq "Jacob Fugal"
        expect(p.user.communication_channels.length).to eq 1
        expect(p.user.communication_channels.first).to be_unconfirmed
        expect(p.user.communication_channels.first.path).to eq "jacob@instructure.com"
        expect(p.user.associated_accounts).to eq [Account.default]
        expect(p.user.preferences[:accepted_terms]).to be_truthy
      end

      it "marks user as having accepted the terms of use if specified" do
        post "create", params: { pseudonym: { unique_id: "jacob@instructure.com" }, user: { name: "Jacob Fugal", terms_of_use: "1" } }
        json = response.parsed_body
        accepted_terms = json["user"]["user"]["preferences"]["accepted_terms"]
        expect(response).to be_successful
        expect(accepted_terms).to be_present
        expect(Time.parse(accepted_terms)).to be_within(1.minute.to_i).of(Time.now.utc)
      end

      it "stores a confirmation_redirect url if it's trusted" do
        allow(CommunicationChannel).to receive(:trusted_confirmation_redirect?)
          .with(Account.default, "https://benevolent.place")
          .and_return(true)

        post "create", params: {
          pseudonym: { unique_id: "jacob@instructure.com" },
          user: { name: "Jacob Fugal", terms_of_use: "1" },
          communication_channel: { confirmation_redirect: "https://benevolent.place" }
        }
        expect(response).to be_successful
        expect(CommunicationChannel.last.confirmation_redirect).to eq("https://benevolent.place")
      end

      it "does not store a confirmation_redirect url if it's not trusted" do
        allow(CommunicationChannel).to receive(:trusted_confirmation_redirect?)
          .with(Account.default, "https://nasty.place")
          .and_return(false)

        post "create", params: {
          pseudonym: { unique_id: "jacob@instructure.com" },
          user: { name: "Jacob Fugal", terms_of_use: "1" },
          communication_channel: { confirmation_redirect: "https://nasty.place" }
        }
        expect(response).to be_successful
        expect(CommunicationChannel.last.confirmation_redirect).to be_nil
      end

      it "creates a registered user if the skip_registration flag is passed in" do
        post("create", params: {
               pseudonym: { unique_id: "jacob@instructure.com" },
               user: { name: "Jacob Fugal", terms_of_use: "1", skip_registration: "1" }
             })
        expect(response).to be_successful

        p = Pseudonym.where(unique_id: "jacob@instructure.com").first
        expect(p).to be_active
        expect(p.user).to be_registered
        expect(p.user.name).to eq "Jacob Fugal"
        expect(p.user.communication_channels.length).to eq 1
        expect(p.user.communication_channels.first).to be_unconfirmed
        expect(p.user.communication_channels.first.path).to eq "jacob@instructure.com"
        expect(p.user.associated_accounts).to eq [Account.default]
      end

      it "complains about conflicting unique_ids" do
        u = User.create! { |user| user.workflow_state = "registered" }
        p = u.pseudonyms.create!(unique_id: "jacob@instructure.com")
        post "create", params: { pseudonym: { unique_id: "jacob@instructure.com" }, user: { name: "Jacob Fugal", terms_of_use: "1" } }
        assert_status(400)
        json = response.parsed_body
        expect(json["errors"]["pseudonym"]["unique_id"]).to be_present
        expect(Pseudonym.by_unique_id("jacob@instructure.com")).to eq [p]
      end

      it "does not complain about conflicting ccs, in any state" do
        user1, user2, user3 = User.create!, User.create!, User.create!
        cc1 = communication_channel(user1, { username: "jacob@instructure.com" })
        cc2 = communication_channel(user2, { username: "jacob@instructure.com", cc_state: "confirmed" })
        cc3 = communication_channel(user3, { username: "jacob@instructure.com", cc_state: "retired" })

        post "create", params: { pseudonym: { unique_id: "jacob@instructure.com" }, user: { name: "Jacob Fugal", terms_of_use: "1" } }
        expect(response).to be_successful

        p = Pseudonym.where(unique_id: "jacob@instructure.com").first
        expect(p).to be_active
        expect(p.user).to be_pre_registered
        expect(p.user.name).to eq "Jacob Fugal"
        expect(p.user.communication_channels.length).to eq 1
        expect(p.user.communication_channels.first).to be_unconfirmed
        expect(p.user.communication_channels.first.path).to eq "jacob@instructure.com"
        expect([cc1, cc2, cc3]).not_to include(p.user.communication_channels.first)
      end

      it "re-uses 'conflicting' unique_ids if it hasn't been fully registered yet" do
        u = User.create!(workflow_state: "creation_pending")
        p = Pseudonym.create!(unique_id: "jacob@instructure.com", user: u)
        post "create", params: { pseudonym: { unique_id: "jacob@instructure.com" }, user: { name: "Jacob Fugal", terms_of_use: "1" } }
        expect(response).to be_successful

        expect(Pseudonym.by_unique_id("jacob@instructure.com")).to eq [p]
        p.reload
        expect(p).to be_active
        expect(p.user).to be_pre_registered
        expect(p.user.name).to eq "Jacob Fugal"
        expect(p.user.communication_channels.length).to eq 1
        expect(p.user.communication_channels.first).to be_unconfirmed
        expect(p.user.communication_channels.first.path).to eq "jacob@instructure.com"

        post "create", params: { pseudonym: { unique_id: "jacob@instructure.com" }, user: { name: "Jacob Fugal", terms_of_use: "1" } }
        expect(response).not_to be_successful
      end

      it "validates acceptance of the terms" do
        Account.default.create_terms_of_service!(terms_type: "default", passive: false)
        post "create", params: { pseudonym: { unique_id: "jacob@instructure.com" }, user: { name: "Jacob Fugal" } }
        assert_status(400)
        json = response.parsed_body
        expect(json["errors"]["user"]["terms_of_use"]).to be_present
      end

      it "does not validate acceptance of the terms if terms are passive" do
        Account.default.create_terms_of_service!(terms_type: "default")
        post "create", params: { pseudonym: { unique_id: "jacob@instructure.com" }, user: { name: "Jacob Fugal" } }
        expect(response).to be_successful
      end

      it "does not validate acceptance of the terms if not required by account" do
        default_account = Account.default
        Account.default.create_terms_of_service!(terms_type: "default")
        default_account.save!

        post "create", params: { pseudonym: { unique_id: "jacob@instructure.com" }, user: { name: "Jacob Fugal" } }
        expect(response).to be_successful
      end

      it "requires email pseudonyms by default" do
        post "create", params: { pseudonym: { unique_id: "jacob" }, user: { name: "Jacob Fugal", terms_of_use: "1" } }
        assert_status(400)
        json = response.parsed_body
        expect(json["errors"]["pseudonym"]["unique_id"]).to be_present
      end

      it "requires email pseudonyms if not self enrolling" do
        post "create", params: { pseudonym: { unique_id: "jacob" }, user: { name: "Jacob Fugal", terms_of_use: "1" }, pseudonym_type: "username" }
        assert_status(400)
        json = response.parsed_body
        expect(json["errors"]["pseudonym"]["unique_id"]).to be_present
      end

      it "validates the self enrollment code" do
        post "create", params: { pseudonym: { unique_id: "jacob@instructure.com", password: "asdfasdf", password_confirmation: "asdfasdf" }, user: { name: "Jacob Fugal", terms_of_use: "1", self_enrollment_code: "omg ... not valid", initial_enrollment_type: "student" }, self_enrollment: "1" }
        assert_status(400)
        json = response.parsed_body
        expect(json["errors"]["user"]["self_enrollment_code"]).to be_present
      end

      it "ignores the password if not self enrolling" do
        post "create", params: { pseudonym: { unique_id: "jacob@instructure.com", password: "asdfasdf", password_confirmation: "asdfasdf" }, user: { name: "Jacob Fugal", terms_of_use: "1", initial_enrollment_type: "student" } }
        expect(response).to be_successful
        u = User.where(name: "Jacob Fugal").first
        expect(u).to be_pre_registered
        expect(u.pseudonym).to be_password_auto_generated
      end

      context "self enrollment" do
        before(:once) do
          Account.default.allow_self_enrollment!
          course_factory(active_all: true)
          @course.update_attribute(:self_enrollment, true)
        end

        it "strips the self enrollment code before validation" do
          post "create", params: { pseudonym: { unique_id: "jacob@instructure.com", password: "asdfasdf", password_confirmation: "asdfasdf" }, user: { name: "Jacob Fugal", terms_of_use: "1", self_enrollment_code: @course.self_enrollment_code + " ", initial_enrollment_type: "student" }, self_enrollment: "1" }
          expect(response).to be_successful
        end

        it "sets root_account_ids" do
          post "create", params: { pseudonym: { unique_id: "jacob@instructure.com", password: "asdfasdf", password_confirmation: "asdfasdf" },
                                   user: { name: "happy gilmore", terms_of_use: "1", self_enrollment_code: @course.self_enrollment_code + " ", initial_enrollment_type: "student" },
                                   self_enrollment: "1" }
          expect(response).to be_successful
          u = User.where(name: "happy gilmore").take
          expect(u.root_account_ids).to eq [Account.default.id]
        end

        it "ignores the password if self enrolling with an email pseudonym" do
          post "create", params: { pseudonym: { unique_id: "jacob@instructure.com", password: "asdfasdf", password_confirmation: "asdfasdf" }, user: { name: "Jacob Fugal", terms_of_use: "1", self_enrollment_code: @course.self_enrollment_code, initial_enrollment_type: "student" }, pseudonym_type: "email", self_enrollment: "1" }
          expect(response).to be_successful
          u = User.where(name: "Jacob Fugal").first
          expect(u).to be_pre_registered
          expect(u.pseudonym).to be_password_auto_generated
        end

        it "requires a password if self enrolling with a non-email pseudonym" do
          post "create", params: { pseudonym: { unique_id: "jacob" }, user: { name: "Jacob Fugal", terms_of_use: "1", self_enrollment_code: @course.self_enrollment_code, initial_enrollment_type: "student" }, pseudonym_type: "username", self_enrollment: "1" }
          assert_status(400)
          json = response.parsed_body
          expect(json["errors"]["pseudonym"]["password"]).to be_present
          expect(json["errors"]["pseudonym"]["password_confirmation"]).to be_present
        end

        it "auto-registers the user if self enrolling" do
          post "create", params: { pseudonym: { unique_id: "jacob", password: "asdfasdf", password_confirmation: "asdfasdf" }, user: { name: "Jacob Fugal", terms_of_use: "1", self_enrollment_code: @course.self_enrollment_code, initial_enrollment_type: "student" }, pseudonym_type: "username", self_enrollment: "1" }
          expect(response).to be_successful
          u = User.where(name: "Jacob Fugal").first
          expect(@course.students).to include(u)
          expect(u).to be_registered
          expect(u.pseudonym).not_to be_password_auto_generated
        end
      end

      it "links the user to the observee" do
        user = user_with_pseudonym(active_all: true, password: "lolwut12")
        pairing_code = user.generate_observer_pairing_code

        post "create", params: { pseudonym: { unique_id: "jacob@instructure.com" }, pairing_code: { code: pairing_code.code }, user: { name: "Jacob Fugal", terms_of_use: "1", initial_enrollment_type: "observer" } }
        expect(response).to be_successful
        u = User.where(name: "Jacob Fugal").first
        expect(u).to be_pre_registered
        expect(response).to be_successful
        expect(u.linked_students).to include(@user)
      end
    end

    context "account admin creating users" do
      describe "successfully" do
        let!(:account) { Account.create! }

        before do
          user_with_pseudonym(account:)
          account.account_users.create!(user: @user)
          user_session(@user, @pseudonym)
        end

        it "creates a pre_registered user (in the correct account)" do
          post "create", params: { account_id: account.id, pseudonym: { unique_id: "jacob@instructure.com", sis_user_id: "testsisid" }, user: { name: "Jacob Fugal" } }, format: "json"
          expect(response).to be_successful
          p = Pseudonym.where(unique_id: "jacob@instructure.com").first
          expect(p.account_id).to eq account.id
          expect(p).to be_active
          expect(p.sis_user_id).to eq "testsisid"
          expect(p.user).to be_pre_registered
        end

        it "creates users with non-email pseudonyms" do
          post "create", params: { account_id: account.id, pseudonym: { unique_id: "jacob", sis_user_id: "testsisid", integration_id: "abc", path: "" }, user: { name: "Jacob Fugal" } }, format: "json"
          expect(response).to be_successful
          p = Pseudonym.where(unique_id: "jacob").first
          expect(p.account_id).to eq account.id
          expect(p).to be_active
          expect(p.sis_user_id).to eq "testsisid"
          expect(p.integration_id).to eq "abc"
          expect(p.user).to be_pre_registered
        end

        it "reassigns null values when passing empty strings for pseudonym[integration_id]" do
          post "create",
               params: { account_id: account.id,
                         pseudonym: { unique_id: "jacob", sis_user_id: "testsisid", integration_id: "", path: "" },
                         user: { name: "Jacob Fugal" } },
               format: "json"
          expect(response).to be_successful
          p = Pseudonym.where(unique_id: "jacob").first
          expect(p.account_id).to eq account.id
          expect(p).to be_active
          expect(p.sis_user_id).to eq "testsisid"
          expect(p.integration_id).to be_nil
          expect(p.user).to be_pre_registered
        end

        it "creates users with non-email pseudonyms and an email" do
          post "create", params: { account_id: account.id, pseudonym: { unique_id: "testid", path: "testemail@example.com" }, user: { name: "test" } }, format: "json"
          expect(response).to be_successful
          p = Pseudonym.where(unique_id: "testid").first
          expect(p.user.email).to eq "testemail@example.com"
        end

        it "does not require acceptance of the terms" do
          post "create", params: { account_id: account.id, pseudonym: { unique_id: "jacob@instructure.com" }, user: { name: "Jacob Fugal" } }
          expect(response).to be_successful
        end

        it "allows setting a password" do
          post "create", params: { account_id: account.id, pseudonym: { unique_id: "jacob@instructure.com", password: "asdfasdf", password_confirmation: "asdfasdf" }, user: { name: "Jacob Fugal" } }
          u = User.where(name: "Jacob Fugal").first
          expect(u).to be_present
          expect(u.pseudonym).not_to be_password_auto_generated
        end

        it "allows admins to force the self-registration workflow for a given user" do
          expect_any_instance_of(Pseudonym).to receive(:send_confirmation!)
          post "create", params: { account_id: account.id,
                                   pseudonym: {
                                     unique_id: "jacob@instructure.com",
                                     password: "asdfasdf",
                                     password_confirmation: "asdfasdf",
                                     force_self_registration: "1",
                                   },
                                   user: { name: "Jacob Fugal" } }
          expect(response).to be_successful
          u = User.where(name: "Jacob Fugal").first
          expect(u).to be_present
          expect(u.pseudonym).not_to be_password_auto_generated
        end

        it "does not throw a 500 error without user params'" do
          post "create", params: { pseudonym: { unique_id: "jacob@instructure.com" }, account_id: account.id }
          expect(response).to be_successful
        end

        it "does not throw a 500 error without pseudonym params'" do
          post "create", params: { user: { name: "Jacob Fugal" }, account_id: account.id }
          assert_status(400)
          expect(response).not_to be_successful
        end

        it "strips whitespace from the unique_id" do
          post "create", params: { account_id: account.id, pseudonym: { unique_id: "spaceman@example.com " }, user: { name: "Spaceman" } }, format: "json"
          expect(response).to be_successful
          json = response.parsed_body
          p = Pseudonym.find(json["pseudonym"]["pseudonym"]["id"])
          expect(p.unique_id).to eq "spaceman@example.com"
          expect(p.user.email).to eq "spaceman@example.com"
        end
      end

      it "does not allow an admin to set the sis id when creating a user if they don't have privileges to manage sis" do
        account = Account.create!
        admin = account_admin_user_with_role_changes(account:, role_changes: { "manage_sis" => false })
        user_session(admin)
        post "create", params: { account_id: account.id, pseudonym: { unique_id: "jacob@instructure.com", sis_user_id: "testsisid" }, user: { name: "Jacob Fugal" } }, format: "json"
        expect(response).to be_successful
        p = Pseudonym.where(unique_id: "jacob@instructure.com").first
        expect(p.account_id).to eq account.id
        expect(p).to be_active
        expect(p.sis_user_id).to be_nil
        expect(p.user).to be_pre_registered
      end

      context "merge opportunity notifications" do
        before do
          @notification = Notification.create(name: "Merge Email Communication Channel", category: "Registration")
          @account = Account.create!
          user_with_pseudonym(account: @account)
          @account.account_users.create!(user: @user)
          user_session(@user, @pseudonym)
          @admin = @user

          @u = User.create! { |user| user.workflow_state = "registered" }
          communication_channel(@u, { username: "jacob@instructure.com", active_cc: true })
        end

        it "notifies the user if a merge opportunity arises" do
          @u.pseudonyms.create!(unique_id: "jon@instructure.com")

          post "create",
               params: {
                 account_id: @account.id,
                 pseudonym: {
                   unique_id: "jacob@instructure.com",
                   send_confirmation: "0"
                 },
                 user: {
                   name: "Jacob Fugal"
                 }
               },
               format: "json"
          expect(response).to be_successful
          p = Pseudonym.where(unique_id: "jacob@instructure.com").first
          expect(Message.where(communication_channel_id: p.user.email_channel, notification_id: @notification).first).to be_present
        end

        it "does not notify user of opportunity when suppress_notifications = true" do
          initial_message_count = Message.count
          @u.pseudonyms.create!(unique_id: "jon@instructure.com")
          @account.settings[:suppress_notifications] = true
          @account.save!

          post "create",
               params: {
                 account_id: @account.id,
                 pseudonym: {
                   unique_id: "jacob@instructure.com",
                   send_confirmation: "0"
                 },
                 user: {
                   name: "Jacob Fugal"
                 }
               },
               format: "json"
          expect(response).to be_successful
          expect(Message.count).to eq initial_message_count
        end

        it "does not notify the user if the merge opportunity can't log in'" do
          post "create",
               params: {
                 account_id: @account.id,
                 pseudonym: {
                   unique_id: "jacob@instructure.com",
                   send_confirmation: "0"
                 },
                 user: {
                   name: "Jacob Fugal"
                 }
               },
               format: "json"
          expect(response).to be_successful
          p = Pseudonym.where(unique_id: "jacob@instructure.com").first
          expect(Message.where(communication_channel_id: p.user.email_channel, notification_id: @notification).first).to be_nil
        end
      end
    end
  end

  describe "#validate_recaptcha" do
    # Let's make sure we never actually hit recaptcha in specs
    before do
      WebMock.disable_net_connect!
      Account.default.canvas_authentication_provider.enable_captcha = true
      subject.instance_variable_set(:@domain_root_account, Account.default)

      subject.request = ActionController::TestRequest.create(subject.class)
      subject.request.host = "canvas.docker"

      WebMock.stub_request(:post, "https://www.google.com/recaptcha/api/siteverify")
             .with(
               body: { "secret" => "test-token", "response" => "valid-submit-key" }
             )
             .to_return(status: 200, body: { success: true, challenge_ts: Time.zone.now.to_s, hostname: "canvas.docker" }.to_json)

      WebMock.stub_request(:post, "https://www.google.com/recaptcha/api/siteverify")
             .with(
               body: { "secret" => "test-token", "response" => "invalid-submit-key" }
             )
             .to_return(status: 200, body: {
               :success => false,
               :challenge_ts => Time.zone.now.to_s,
               :hostname => "canvas.docker",
               "error-codes" => ["invalid-input-response"]
             }.to_json)

      WebMock.stub_request(:post, "https://www.google.com/recaptcha/api/siteverify")
             .with(
               body: { "secret" => "test-token", "response" => nil }
             )
             .to_return(status: 200, body: {
               :success => false,
               :challenge_ts => Time.zone.now.to_s,
               :hostname => "canvas.docker",
               "error-codes" => ["missing-input-response"]
             }.to_json)
      # Fallback for any dynamicsettings call that isn't mocked below
      allow(DynamicSettings).to receive(:find).with(any_args).and_call_original
    end

    after do
      WebMock.enable_net_connect!
    end

    it "returns nil if there is no token" do
      allow(DynamicSettings).to receive(:find).with(tree: :private).and_return(DynamicSettings::FallbackProxy.new({ "recaptcha_server_key" => nil }))
      expect(subject.send(:validate_recaptcha, nil)).to be_nil
    end

    it "returns nil for valid recaptcha submissions" do
      allow(DynamicSettings).to receive(:find).with(tree: :private).and_return(DynamicSettings::FallbackProxy.new({ "recaptcha_server_key" => "test-token" }))
      expect(subject.send(:validate_recaptcha, "valid-submit-key")).to be_nil
    end

    it "returns an error for missing recaptcha submissions" do
      allow(DynamicSettings).to receive(:find).with(tree: :private).and_return(DynamicSettings::FallbackProxy.new({ "recaptcha_server_key" => "test-token" }))
      expect(subject.send(:validate_recaptcha, nil)).not_to be_nil
    end

    it "returns an error for invalid recaptcha submissions" do
      allow(DynamicSettings).to receive(:find).with(tree: :private).and_return(DynamicSettings::FallbackProxy.new({ "recaptcha_server_key" => "test-token" }))
      expect(subject.send(:validate_recaptcha, "invalid-submit-key")).not_to be_nil
    end
  end

  describe "GET 'grades_for_student'" do
    let_once(:all_grading_periods_id) { 0 }
    let_once(:course) { course_factory(active_all: true) }
    let_once(:student) { user_factory(active_all: true) }
    let_once(:student_enrollment) do
      course_with_user("StudentEnrollment", course:, user: student, active_all: true)
    end
    let_once(:grading_period_group) { group_helper.legacy_create_for_course(course) }
    let_once(:grading_period) do
      grading_period_group.grading_periods.create!(
        end_date: 2.months.from_now,
        start_date: 3.months.ago,
        title: "Some Semester"
      )
    end
    let(:json) { json_parse(response.body) }
    let(:grade) { json.fetch("grade") }
    let(:restrict_quantitative_data) { json.fetch("restrict_quantitative_data") }
    let(:grading_scheme) { json.fetch("grading_scheme") }

    before(:once) do
      assignment_1 = assignment_model(course:, due_at: Time.zone.now, points_possible: 10)
      assignment_1.grade_student(student, grade: "40%", grader: @teacher)
      assignment_2 = assignment_model(course:, due_at: 3.months.from_now, points_possible: 100)
      assignment_2.grade_student(student, grade: "100%", grader: @teacher)
    end

    def get_grades!(grading_period_id)
      get("grades_for_student", params: { grading_period_id:, enrollment_id: student_enrollment.id })
    end

    context "as a student" do
      before do
        user_session(student)
      end

      context "when requesting the course grade" do
        before(:once) do
          student_enrollment.scores.find_by!(course_score: true).update!(override_score: 89.2)
        end

        it "returns okay" do
          get_grades!(all_grading_periods_id)
          expect(response).to be_ok
          expect(restrict_quantitative_data).to be false
          expect(grading_scheme).to eq course.grading_standard_or_default.data
        end

        it "returns restrict_quantitative_data as true when student is restricted for the course context" do
          # truthy feature flag
          Account.default.enable_feature! :restrict_quantitative_data

          # truthy setting
          Account.default.settings[:restrict_quantitative_data] = { value: true, locked: true }
          Account.default.save!
          @course.restrict_quantitative_data = true
          @course.save!

          get_grades!(all_grading_periods_id)
          expect(restrict_quantitative_data).to be true
          expect(grading_scheme).to eq course.grading_standard_or_default.data
        end

        context "when Final Grade Override is enabled and allowed" do
          before(:once) do
            course.enable_feature!(:final_grades_override)
            course.update!(allow_final_grade_override: true)
          end

          it "sets the grade to the course override score when one exists" do
            get_grades!(all_grading_periods_id)
            expect(grade).to be 89.2
          end

          it "sets the grade to the computed course score when no course override score exists" do
            student_enrollment.scores.find_by!(course_score: true).update!(override_score: nil)
            get_grades!(all_grading_periods_id)
            expect(grade).to be 94.55
          end
        end

        it "sets the grade to the computed course score when Final Grade Override is not allowed" do
          course.enable_feature!(:final_grades_override)
          course.update!(allow_final_grade_override: false)
          get_grades!(all_grading_periods_id)
          expect(grade).to be 94.55
        end

        it "sets the grade to the computed course score when Final Grade Override is not enabled" do
          get_grades!(all_grading_periods_id)
          expect(grade).to be 94.55
        end
      end

      context "when requesting a specific grading period grade" do
        before(:once) do
          student_enrollment.scores.find_by!(grading_period:).update!(override_score: 89.2)
        end

        it "returns okay" do
          get_grades!(grading_period.id)
          expect(response).to be_ok
        end

        context "when Final Grade Override is enabled and allowed" do
          before(:once) do
            course.enable_feature!(:final_grades_override)
            course.update!(allow_final_grade_override: true)
          end

          it "sets the grade to the grading period override score when one exists" do
            get_grades!(grading_period.id)
            expect(grade).to be 89.2
          end

          it "sets the grade to the computed grading period score when no grading period override score exists" do
            student_enrollment.scores.find_by!(grading_period:).update!(override_score: nil)
            get_grades!(grading_period.id)
            expect(grade).to be 40.0
          end
        end

        it "sets the grade to the computed grading period score when Final Grade Override is not allowed" do
          course.enable_feature!(:final_grades_override)
          course.update!(allow_final_grade_override: false)
          get_grades!(grading_period.id)
          expect(grade).to be 40.0
        end

        it "sets the grade to the computed grading period score when Final Grade Override is not enabled" do
          course.disable_feature!(:final_grades_override)
          get_grades!(grading_period.id)
          expect(grade).to be 40.0
        end
      end
    end

    context "as a teacher" do
      let(:teacher) { course_with_user("TeacherEnrollment", course:, active_all: true).user }

      it "shows the computed score, even if override scores exist and feature is enabled" do
        course.enable_feature!(:final_grades_override)
        course.update!(allow_final_grade_override: true)
        user_session(teacher)
        student_enrollment.scores.find_by!(course_score: true).update!(override_score: 89.2)
        get_grades!(grading_period.id)
        expect(grade).to eq 40.0
      end

      it "shows restrict_quantitative_data as falsey by default" do
        user_session(teacher)
        get_grades!(grading_period.id)
        expect(restrict_quantitative_data).to be false
        expect(grading_scheme).to eq course.grading_standard_or_default.data
      end

      it "shows restrict_quantitative_data as true when teacher is restricted" do
        # truthy feature flag
        Account.default.enable_feature! :restrict_quantitative_data

        # truthy setting
        Account.default.settings[:restrict_quantitative_data] = { value: true, locked: true }
        Account.default.save!
        @course.restrict_quantitative_data = true
        @course.save!

        user_session(teacher)
        get_grades!(grading_period.id)
        expect(restrict_quantitative_data).to be true
        expect(grading_scheme).to eq course.grading_standard_or_default.data
      end
    end

    context "with unposted assignments" do
      before do
        unposted_assignment = assignment_model(
          course:,
          due_at: Time.zone.now,
          points_possible: 90
        )
        unposted_assignment.ensure_post_policy(post_manually: true)
        unposted_assignment.grade_student(student, grade: "100%", grader: @teacher)

        user_session(@teacher)
      end

      let(:response) do
        get("grades_for_student", params: { enrollment_id: student_enrollment.id })
      end

      context "when the requester can manage grades" do
        before do
          course.root_account.role_overrides.create!(
            permission: "view_all_grades", role: teacher_role, enabled: false
          )
        end

        it "allows access" do
          expect(response).to be_ok
        end

        it "returns the grade" do
          expect(json["grade"]).to eq 94.55
        end

        it "returns the unposted_grade" do
          expect(json["unposted_grade"]).to eq 97
        end
      end

      context "when the requester can view all grades" do
        before do
          course.root_account.role_overrides.create!(
            permission: "view_all_grades", role: teacher_role, enabled: true
          )
          course.root_account.role_overrides.create!(
            permission: "manage_grades", role: teacher_role, enabled: false
          )
        end

        it "allows access" do
          expect(response).to be_ok
        end

        it "returns the grade" do
          expect(json["grade"]).to eq 94.55
        end

        it "returns the unposted_grade" do
          expect(json["unposted_grade"]).to eq 97
        end
      end

      context "when the requester does not have permissions to see unposted grades" do
        before do
          course.root_account.role_overrides.create!(
            permission: "view_all_grades", role: teacher_role, enabled: false
          )
          course.root_account.role_overrides.create!(
            permission: "manage_grades", role: teacher_role, enabled: false
          )
        end

        it "returns unauthorized" do
          expect(response).to have_http_status(:unauthorized)
        end
      end
    end

    context "as an observer" do
      let!(:observer) { user_with_pseudonym(active_all: true) }

      before do
        add_linked_observer(student, observer)
        user_session(observer)
      end

      context "when requesting the course grade" do
        before(:once) do
          student_enrollment.scores.find_by!(course_score: true).update!(override_score: 89.2)
        end

        it "returns okay" do
          get_grades!(all_grading_periods_id)
          expect(response).to be_ok
        end

        it "shows restrict_quantitative_data as falsey by default" do
          get_grades!(grading_period.id)
          expect(restrict_quantitative_data).to be false
          expect(grading_scheme).to eq course.grading_standard_or_default.data
        end

        it "shows restrict_quantitative_data as true when teacher is restricted" do
          # truthy feature flag
          Account.default.enable_feature! :restrict_quantitative_data

          # truthy setting
          Account.default.settings[:restrict_quantitative_data] = { value: true, locked: true }
          Account.default.save!
          @course.restrict_quantitative_data = true
          @course.save!

          get_grades!(grading_period.id)
          expect(restrict_quantitative_data).to be true
          expect(grading_scheme).to eq course.grading_standard_or_default.data
        end

        context "when Final Grade Override is enabled and allowed" do
          before(:once) do
            course.enable_feature!(:final_grades_override)
            course.update!(allow_final_grade_override: true)
          end

          it "sets the grade to the course override score when one exists" do
            get_grades!(all_grading_periods_id)
            expect(grade).to be 89.2
          end

          it "sets the grade to the computed course score when no course override score exists" do
            student_enrollment.scores.find_by!(course_score: true).update!(override_score: nil)
            get_grades!(all_grading_periods_id)
            expect(grade).to be 94.55
          end
        end

        it "sets the grade to the computed course score when Final Grade Override is not allowed" do
          course.enable_feature!(:final_grades_override)
          get_grades!(all_grading_periods_id)
          expect(grade).to be 94.55
        end

        it "sets the grade to the computed course score when Final Grade Override is not enabled" do
          get_grades!(all_grading_periods_id)
          expect(grade).to be 94.55
        end
      end

      context "when requesting a specific grading period grade" do
        before(:once) do
          student_enrollment.scores.find_by!(grading_period:).update!(override_score: 89.2)
        end

        it "returns okay" do
          get_grades!(grading_period.id)
          expect(response).to be_ok
        end

        context "when Final Grade Override is enabled and allowed" do
          before(:once) do
            course.enable_feature!(:final_grades_override)
            course.update!(allow_final_grade_override: true)
          end

          it "sets the grade to the grading period override score when one exists" do
            get_grades!(grading_period.id)
            expect(grade).to be 89.2
          end

          it "sets the grade to the computed grading period score when no grading period override score exists" do
            student_enrollment.scores.find_by!(grading_period:).update!(override_score: nil)
            get_grades!(grading_period.id)
            expect(grade).to be 40.0
          end
        end

        it "sets the grade to the computed grading period score when Final Grade Override is not allowed" do
          course.enable_feature!(:final_grades_override)
          course.update!(allow_final_grade_override: false)
          get_grades!(grading_period.id)
          expect(grade).to be 40.0
        end

        it "sets the grade to the computed grading period score when Final Grade Override is not enabled" do
          course.disable_feature!(:final_grades_override)
          get_grades!(grading_period.id)
          expect(grade).to be 40.0
        end
      end
    end

    context "as an unrelated observer" do
      it "returns unauthorized" do
        observer = user_with_pseudonym(active_all: true)
        user_session(observer)
        get_grades!(all_grading_periods_id)
        assert_unauthorized
      end
    end

    context "as a student other than the requested student" do
      it "returns unauthorized when the user is not observing the requested student" do
        snooping_student = user_factory(active_all: true)
        course.enroll_student(snooping_student, active_all: true)
        user_session(snooping_student)
        get_grades!(grading_period.id)
        expect(response).to_not be_ok
      end
    end
  end

  describe "GET 'grades'" do
    let_once(:all_grading_periods_id) { 0 }
    let_once(:course_1) { course_factory(active_all: true) }
    let_once(:teacher) { course_with_teacher(course: course_1, active_all: true).user }
    let_once(:student) { user_factory(active_all: true) }
    let_once(:student_enrollment) do
      course_with_user("StudentEnrollment", course: course_1, user: student, active_all: true)
    end
    let_once(:grading_period_group) { group_helper.legacy_create_for_course(course_1) }
    let_once(:grading_period) do
      grading_period_group.grading_periods.create!(
        end_date: 2.months.from_now,
        start_date: 3.months.ago,
        title: "Some Semester"
      )
    end
    let(:selected_period_id) { assigns[:grading_periods][course_1.id][:selected_period_id] }

    before(:once) do
      # Student must be enrolled in multiple courses for access to this page.
      course_2 = course_factory(active_all: true)
      course_with_user("StudentEnrollment", course: course_2, user: student, active_all: true)

      assignment_1 = assignment_model(course: course_1, due_at: Time.zone.now, points_possible: 10)
      assignment_1.grade_student(student, grade: "40%", grader: teacher)
      assignment_2 = assignment_model(course: course_1, due_at: 3.months.from_now, points_possible: 100)
      assignment_2.grade_student(student, grade: "100%", grader: teacher)
    end

    def get_grades!(grading_period_id: nil)
      params = {}
      params[:course_id] = course_1.id if grading_period_id.present?
      params[:grading_period_id] = grading_period_id if grading_period_id.present?
      get("grades", params:)
    end

    context "as a student" do
      let(:grade) { assigns[:grades][:student_enrollments][course_1.id] }

      before do
        user_session(student)
      end

      it "includes the grading periods when the course is using grading periods" do
        get_grades!
        response_periods = assigns[:grading_periods][course_1.id][:periods]
        expect(response_periods).to include grading_period
      end

      context "when requesting a specific grading period grade" do
        before(:once) do
          student_enrollment.scores.find_by!(grading_period:).update!(override_score: 89.2)
        end

        it "returns okay" do
          get_grades!(grading_period_id: grading_period.id)
          expect(response).to be_ok
        end

        context "when Final Grade Override is enabled and allowed" do
          before(:once) do
            course_1.enable_feature!(:final_grades_override)
            course_1.update!(allow_final_grade_override: true)
          end

          it "sets the grade to the grading period override score when one exists" do
            get_grades!(grading_period_id: grading_period.id)
            expect(grade).to be 89.2
          end

          it "sets the grade to the computed grading period score when no grading period override score exists" do
            student_enrollment.scores.find_by!(grading_period:).update!(override_score: nil)
            get_grades!(grading_period_id: grading_period.id)
            expect(grade).to be 40.0
          end
        end

        it "sets the grade to the computed grading period score when Final Grade Override is not allowed" do
          course_1.enable_feature!(:final_grades_override)
          course_1.update!(allow_final_grade_override: false)
          get_grades!(grading_period_id: grading_period.id)
          expect(grade).to be 40.0
        end

        it "sets the grade to the computed grading period score when Final Grade Override is not enabled" do
          course_1.disable_feature!(:final_grades_override)
          get_grades!(grading_period_id: grading_period.id)
          expect(grade).to be 40.0
        end

        it "sets the selected period id to the id of the requested grading period" do
          get_grades!(grading_period_id: grading_period.id)
          expect(selected_period_id).to be grading_period.id
        end
      end

      context "when not requesting a specific grading period and a grading period is current" do
        before(:once) do
          student_enrollment.scores.find_by!(grading_period:).update!(override_score: 89.2)
        end

        it "returns okay" do
          get_grades!
          expect(response).to be_ok
        end

        context "when Final Grade Override is enabled and allowed" do
          before(:once) do
            course_1.enable_feature!(:final_grades_override)
            course_1.update!(allow_final_grade_override: true)
          end

          it "sets the grade to the grading period override score when one exists" do
            get_grades!
            expect(grade).to be 89.2
          end

          it "sets the grade to the computed grading period score when no grading period override score exists" do
            student_enrollment.scores.find_by!(grading_period:).update!(override_score: nil)
            get_grades!
            expect(grade).to be 40.0
          end
        end

        it "sets the grade to the computed grading period score when Final Grade Override is not allowed" do
          course_1.enable_feature!(:final_grades_override)
          course_1.update!(allow_final_grade_override: false)
          get_grades!
          expect(grade).to be 40.0
        end

        it "sets the grade to the computed grading period score when Final Grade Override is not enabled" do
          course_1.disable_feature!(:final_grades_override)
          get_grades!
          expect(grade).to be 40.0
        end

        it "sets the selected period id to the id of the current grading period" do
          get_grades!(grading_period_id: grading_period.id)
          expect(selected_period_id).to be grading_period.id
        end
      end

      context "when not requesting a specific grading period and no grading period is current" do
        before(:once) do
          student_enrollment.scores.find_by!(course_score: true).update!(override_score: 89.2)
          grading_period.update!(start_date: 1.month.from_now)
        end

        it "returns okay" do
          get_grades!
          expect(response).to be_ok
        end

        context "when Final Grade Override is enabled and allowed" do
          before(:once) do
            course_1.enable_feature!(:final_grades_override)
            course_1.update!(allow_final_grade_override: true)
          end

          it "sets the grade to the course override score when one exists" do
            get_grades!
            expect(grade).to be 89.2
          end

          it "sets the grade to the computed course score when no course override score exists" do
            student_enrollment.scores.find_by!(course_score: true).update!(override_score: nil)
            get_grades!
            expect(grade).to be 94.55
          end
        end

        it "sets the grade to the computed course score when Final Grade Override is not allowed" do
          course_1.enable_feature!(:final_grades_override)
          course_1.update!(allow_final_grade_override: false)
          get_grades!
          expect(grade).to be 94.55
        end

        it "sets the grade to the computed course score when Final Grade Override is not enabled" do
          get_grades!
          expect(grade).to be 94.55
        end

        it "sets the selected grading period to '0' (All Grading Periods)" do
          get_grades!
          expect(selected_period_id).to be 0
        end
      end
    end

    context "as an observer requesting an observed student's grades" do
      let_once(:observer) { user_with_pseudonym(active_all: true) }
      let(:observed_grades) { assigns[:grades][:observed_enrollments] }
      let(:grade) { observed_grades[course_1.id][student.id] }

      before(:once) do
        add_linked_observer(student, observer)
      end

      before do
        user_session(observer)
      end

      it "includes the grading periods when the course is using grading periods" do
        get_grades!
        response_periods = assigns[:grading_periods][course_1.id][:periods]
        expect(response_periods).to include grading_period
      end

      context "when requesting a specific grading period grade" do
        before(:once) do
          student_enrollment.scores.find_by!(grading_period:).update!(override_score: 89.2)
        end

        it "returns okay" do
          get_grades!(grading_period_id: grading_period.id)
          expect(response).to be_ok
        end

        context "when Final Grade Override is enabled and allowed" do
          before(:once) do
            course_1.enable_feature!(:final_grades_override)
            course_1.update!(allow_final_grade_override: true)
          end

          it "sets the grade to the grading period override score when one exists" do
            get_grades!(grading_period_id: grading_period.id)
            expect(grade).to be 89.2
          end

          it "sets the grade to the computed grading period score when no grading period override score exists" do
            student_enrollment.scores.find_by!(grading_period:).update!(override_score: nil)
            get_grades!(grading_period_id: grading_period.id)
            expect(grade).to be 40.0
          end
        end

        it "sets the grade to the computed grading period score when Final Grade Override is not allowed" do
          course_1.enable_feature!(:final_grades_override)
          course_1.update!(allow_final_grade_override: false)
          get_grades!(grading_period_id: grading_period.id)
          expect(grade).to be 40.0
        end

        it "sets the grade to the computed grading period score when Final Grade Override is not enabled" do
          course_1.disable_feature!(:final_grades_override)
          get_grades!(grading_period_id: grading_period.id)
          expect(grade).to be 40.0
        end

        it "sets the selected period id to the id of the requested grading period" do
          get_grades!(grading_period_id: grading_period.id)
          expect(selected_period_id).to be grading_period.id
        end
      end

      context "when not requesting a specific grading period and a grading period is current" do
        before(:once) do
          student_enrollment.scores.find_by!(grading_period:).update!(override_score: 89.2)
        end

        it "returns okay" do
          get_grades!
          expect(response).to be_ok
        end

        context "when Final Grade Override is enabled and allowed" do
          before(:once) do
            course_1.enable_feature!(:final_grades_override)
            course_1.update!(allow_final_grade_override: true)
          end

          it "sets the grade to the grading period override score when one exists" do
            get_grades!
            expect(grade).to be 89.2
          end

          it "sets the grade to the computed grading period score when no grading period override score exists" do
            student_enrollment.scores.find_by!(grading_period:).update!(override_score: nil)
            get_grades!
            expect(grade).to be 40.0
          end
        end

        it "sets the grade to the computed grading period score when Final Grade Override is not allowed" do
          course_1.enable_feature!(:final_grades_override)
          course_1.update!(allow_final_grade_override: false)
          get_grades!
          expect(grade).to be 40.0
        end

        it "sets the grade to the computed grading period score when Final Grade Override is not enabled" do
          course_1.disable_feature!(:final_grades_override)
          get_grades!
          expect(grade).to be 40.0
        end

        it "sets the selected period id to the id of the current grading period" do
          get_grades!(grading_period_id: grading_period.id)
          expect(selected_period_id).to be grading_period.id
        end
      end

      context "when not requesting a specific grading period and no grading period is current" do
        before(:once) do
          student_enrollment.scores.find_by!(course_score: true).update!(override_score: 89.2)
          grading_period.update!(start_date: 1.month.from_now)
        end

        it "returns okay" do
          get_grades!
          expect(response).to be_ok
        end

        context "when Final Grade Override is enabled and allowed" do
          before(:once) do
            course_1.enable_feature!(:final_grades_override)
            course_1.update!(allow_final_grade_override: true)
          end

          it "sets the grade to the course override score when one exists" do
            get_grades!
            expect(grade).to be 89.2
          end

          it "sets the grade to the computed course score when no course override score exists" do
            student_enrollment.scores.find_by!(course_score: true).update!(override_score: nil)
            get_grades!
            expect(grade).to be 94.55
          end
        end

        it "sets the grade to the computed course score when Final Grade Override is not allowed" do
          course_1.enable_feature!(:final_grades_override)
          course_1.update!(allow_final_grade_override: false)
          get_grades!
          expect(grade).to be 94.55
        end

        it "sets the grade to the computed course score when Final Grade Override is not enabled" do
          get_grades!
          expect(grade).to be 94.55
        end

        it "sets the selected grading period to '0' (All Grading Periods)" do
          get_grades!
          expect(selected_period_id).to be 0
        end
      end

      context "with cross-shard enrollments" do
        specs_require_sharding

        it "returns grades for enrollments in other shards" do
          @shard1.activate do
            other_account = Account.create
            @cs_course = course_factory(active_all: true, account: other_account)
            course_with_user("TeacherEnrollment", course: @cs_course, user: teacher, active_all: true)
            course_with_user("StudentEnrollment", course: @cs_course, user: student, active_all: true)
            cs_observer = course_with_observer(course: @cs_course, user: observer, active_all: true)
            cs_observer.update!(associated_user: student)
            assignment = @cs_course.assignments.create!(title: "Homework", points_possible: 10)
            assignment.grade_student(student, grade: 8, grader: teacher)
          end

          get_grades!
          cross_course_grade = observed_grades.dig(@cs_course.id, student.id)
          expect(cross_course_grade).to eq 80.0
        end
      end
    end

    context "with cross-shard grading periods" do
      specs_require_sharding

      let(:test_course) { course_factory(active_all: true) }
      let(:student1) { user_factory(active_all: true) }
      let(:student2) { user_factory(active_all: true) }
      let(:grading_period_group) { group_helper.legacy_create_for_course(test_course) }
      let!(:grading_period) do
        grading_period_group.grading_periods.create!(
          title: "Some Semester",
          start_date: 3.months.ago,
          end_date: 2.months.from_now
        )
      end
      let(:assignment_due_in_grading_period) do
        test_course.assignments.create!(
          due_at: 10.days.from_now(grading_period.start_date),
          points_possible: 10
        )
      end
      let(:another_test_course) { course_factory(active_all: true) }
      let(:test_student) do
        student = user_factory(active_all: true)
        course_with_user("StudentEnrollment", course: test_course, user: student, active_all: true)
        course_with_user("StudentEnrollment", course: another_test_course, user: student, active_all: true)
        student
      end

      it "uses global ids for grading periods" do
        course_with_user("StudentEnrollment", course: test_course, user: student1, active_all: true)
        @shard1.activate do
          account = Account.create!
          @course2 = course_factory(active_all: true, account:)
          course_with_user("StudentEnrollment", course: @course2, user: student1, active_all: true)
          grading_period_group2 = group_helper.legacy_create_for_course(@course2)
          @grading_period2 = grading_period_group2.grading_periods.create!(
            title: "Some Semester",
            start_date: 3.months.ago,
            end_date: 2.months.from_now
          )
        end

        user_session(student1)

        get "grades"
        expect(response).to be_successful
        selected_period_id = assigns[:grading_periods][@course2.id][:selected_period_id]
        expect(selected_period_id).to eq @grading_period2.id
      end
    end

    it "does not include designers in the teacher enrollments" do
      # teacher needs to be in two courses to get to the point where teacher
      # enrollments are queried
      @course1 = course_factory(active_all: true)
      @course2 = course_factory(active_all: true)
      @teacher = user_factory(active_all: true)
      @designer = user_factory(active_all: true)
      @course1.enroll_teacher(@teacher).accept!
      @course2.enroll_teacher(@teacher).accept!
      @course2.enroll_designer(@designer).accept!

      user_session(@teacher)
      get "grades", params: { course_id: @course.id }
      expect(response).to be_successful

      teacher_enrollments = assigns[:presenter].teacher_enrollments
      expect(teacher_enrollments).not_to be_nil
      teachers = teacher_enrollments.map(&:user)
      expect(teachers).to include(@teacher)
      expect(teachers).not_to include(@designer)
    end

    it "does not redirect to an observer enrollment with no observee" do
      @course1 = course_factory(active_all: true)
      @course2 = course_factory(active_all: true)
      @user = user_factory(active_all: true)
      @course1.enroll_user(@user, "ObserverEnrollment")
      @course2.enroll_student(@user).accept!

      user_session(@user)
      get "grades"
      expect(response).to redirect_to course_grades_url(@course2)
    end

    it "does not include student view students in the grade average calculation" do
      course_with_teacher_logged_in(active_all: true)
      course_with_teacher(active_all: true, user: @teacher)
      @s1 = student_in_course(active_user: true).user
      @s2 = student_in_course(active_user: true).user
      @test_student = @course.student_view_student
      @assignment = assignment_model(course: @course, points_possible: 5)
      @assignment.grade_student(@s1, grade: 3, grader: @teacher)
      @assignment.grade_student(@s2, grade: 4, grader: @teacher)
      @assignment.grade_student(@test_student, grade: 5, grader: @teacher)

      get "grades"
      expect(assigns[:presenter].course_grade_summaries[@course.id]).to eq({ score: 70, students: 2 })
    end

    context "across shards" do
      specs_require_sharding

      it "loads courses from all shards" do
        course_with_teacher_logged_in active_all: true
        @shard1.activate do
          account = Account.create!
          course = account.courses.create!
          @e2 = course.enroll_teacher(@teacher)
          @e2.update_attribute(:workflow_state, "active")
        end

        get "grades"
        expect(response).to be_successful
        enrollments = assigns[:presenter].teacher_enrollments
        expect(enrollments).to include(@e2)
      end
    end
  end

  describe "GET 'avatar_image'" do
    it "redirects to no-pic if avatars are disabled" do
      course_with_student_logged_in(active_all: true)
      get "avatar_image", params: { user_id: @user.id }
      expect(response).to redirect_to User.default_avatar_fallback
    end

    it "redirects to avatar silhouette if no avatar is set and avatars are enabled" do
      course_with_student_logged_in(active_all: true)
      @account = Account.default
      @account.enable_service(:avatars)
      @account.settings[:avatars] = "enabled_pending"
      @account.save!
      expect(@account.service_enabled?(:avatars)).to be_truthy
      get "avatar_image", params: { user_id: @user.id }
      expect(response).to redirect_to User.default_avatar_fallback
    end

    it "passes along the default fallback to placeholder image" do
      course_with_student_logged_in(active_all: true)
      @account = Account.default
      @account.enable_service(:avatars)
      @account.save!
      expect(@account.service_enabled?(:avatars)).to be_truthy
      get "avatar_image", params: { user_id: @user.id }
      expect(response).to redirect_to "http://test.host/images/messages/avatar-50.png"
    end

    it "takes an invalid id and return silhouette" do
      @account = Account.default
      @account.enable_service(:avatars)
      @account.save!
      expect(@account.service_enabled?(:avatars)).to be_truthy
      get "avatar_image", params: { user_id: "a" }
      expect(response).to redirect_to "http://test.host/images/messages/avatar-50.png"
    end

    it "takes an invalid id with a hyphen and return silhouette" do
      @account = Account.default
      @account.enable_service(:avatars)
      @account.save!
      expect(@account.service_enabled?(:avatars)).to be_truthy
      get "avatar_image", params: { user_id: "a-1" }
      expect(response).to redirect_to "http://test.host/images/messages/avatar-50.png"
    end
  end

  describe "GET 'public_feed.atom'" do
    before do
      course_with_student(active_all: true)
      @as = assignment_model(course: @course)
      @dt = @course.discussion_topics.create!(title: "hi", message: "blah", user: @student)
      @wp = wiki_page_model(course: @course)
    end

    it "requires authorization" do
      get "public_feed", params: { feed_code: @user.feed_code + "x" }, format: "atom"
      expect(assigns[:problem]).to match(/The verification code is invalid/)
    end

    it "includes absolute path for rel='self' link" do
      get "public_feed", params: { feed_code: @user.feed_code }, format: "atom"
      feed = Atom::Feed.load_feed(response.body) rescue nil
      expect(feed).not_to be_nil
      expect(feed.links.first.rel).to match(/self/)
      expect(feed.links.first.href).to match(%r{http://})
    end

    it "includes an author for each entry" do
      get "public_feed", params: { feed_code: @user.feed_code }, format: "atom"
      feed = Atom::Feed.load_feed(response.body) rescue nil
      expect(feed).not_to be_nil
      expect(feed.entries).not_to be_empty
      expect(feed.entries.all? { |e| e.authors.present? }).to be_truthy
    end

    it "excludes unpublished things" do
      get "public_feed", params: { feed_code: @user.feed_code }, format: "atom"
      feed = Atom::Feed.load_feed(response.body) rescue nil
      expect(feed.entries.size).to eq 3

      @as.unpublish
      @wp.unpublish
      @dt.unpublish! # yes, you really have to shout to unpublish a discussion topic :(

      get "public_feed", params: { feed_code: @user.feed_code }, format: "atom"
      feed = Atom::Feed.load_feed(response.body) rescue nil
      expect(feed.entries.size).to eq 0
    end

    it "respects overrides" do
      @other_section = @course.course_sections.create! name: "other section"
      @as2 = assignment_model(title: "not for you", course: @course, only_visible_to_overrides: true)
      create_section_override_for_assignment(@as2, { course_section: @other_section })
      graded_discussion_topic(context: @course)
      create_section_override_for_assignment(@topic.assignment, { course_section: @other_section })
      @topic.assignment.update_attribute :only_visible_to_overrides, true

      get "public_feed", params: { feed_code: @user.feed_code }, format: "atom"
      feed = Atom::Feed.load_feed(response.body) rescue nil
      expect(feed.entries.map(&:id).join(" ")).not_to include @as2.asset_string
      expect(feed.entries.map(&:id).join(" ")).not_to include @topic.asset_string

      @course.enroll_student(@student, section: @other_section, enrollment_state: "active", allow_multiple_enrollments: true)
      get "public_feed", params: { feed_code: @user.feed_code }, format: "atom"
      feed = Atom::Feed.load_feed(response.body) rescue nil
      expect(feed.entries.map(&:id).join(" ")).to include @as2.asset_string
      expect(feed.entries.map(&:id).join(" ")).to include @topic.asset_string
    end
  end

  describe "GET 'admin_merge'" do
    let(:account) { Account.create! }

    before do
      account_admin_user
      user_session(@admin)
    end

    describe "as site admin" do
      before { Account.site_admin.account_users.create!(user: @admin) }

      it "warns about merging a user with itself" do
        user = User.create!
        pseudonym(user)
        get "admin_merge", params: { user_id: user.id, pending_user_id: user.id }
        expect(flash[:error]).to eq "You can't merge an account with itself."
      end

      it "does not issue warning if the users are different" do
        user = User.create!
        other_user = User.create!
        get "admin_merge", params: { user_id: user.id, pending_user_id: other_user.id }
        expect(flash[:error]).to be_nil
      end
    end

    it "does not allow you to view any user by id" do
      pseudonym(@admin)
      user_with_pseudonym(account:)
      get "admin_merge", params: { user_id: @admin.id, pending_user_id: @user.id }
      expect(response).to be_successful
      expect(assigns[:pending_other_user]).to be_nil
    end
  end

  describe "GET 'admin_split'" do
    before :once do
      account_admin_user
    end

    it "sets the env" do
      user1 = user_with_pseudonym
      user2 = user_with_pseudonym
      UserMerge.from(user2).into user1
      user_session(@admin)
      get "admin_split", params: { user_id: user1.id }
      expect(assigns[:js_env][:ADMIN_SPLIT_URL]).to include "/api/v1/users/#{user1.id}/split"
      expect(assigns[:js_env][:ADMIN_SPLIT_USER][:id]).to eq user1.id
      expect(assigns[:js_env][:ADMIN_SPLIT_USERS].pluck(:id)).to eq([user2.id])
    end
  end

  describe "GET 'show'" do
    context "sharding" do
      specs_require_sharding

      it "includes enrollments from all shards for the actual user" do
        course_with_teacher(active_all: 1)
        @shard1.activate do
          account = Account.create!
          course = account.courses.create!
          @e2 = course.enroll_teacher(@teacher)
        end
        account_admin_user(user: @teacher)
        user_session(@teacher)

        get "show", params: { id: @teacher.id }
        expect(response).to be_successful
        expect(assigns[:enrollments].sort_by(&:id)).to eq [@enrollment, @e2]
      end
    end

    context "rendering page views" do
      before do
        allow(PageView).to receive(:page_views_enabled?).and_return(true)
        course_with_teacher(active_all: 1)
      end

      context "when view_statistics right is granted" do
        before do
          account_admin_user_with_role_changes(
            role_changes: { view_statistics: true }
          )
          user_session(@user)
        end

        it "is viewable" do
          get "show", params: { id: @teacher.id }
          expect(assigns[:show_page_views]).to be true
        end
      end

      context "when view_statistics right is not granted" do
        before do
          account_admin_user_with_role_changes(
            role_changes: { view_statistics: false }
          )
          user_session(@user)
        end

        it "is not viewable" do
          get "show", params: { id: @teacher.id }
          expect(assigns[:show_page_views]).to be false
        end
      end
    end

    it "does not let admins see enrollments from other accounts" do
      @enrollment1 = course_with_teacher(active_all: 1)
      @enrollment2 = course_with_teacher(active_all: 1, user: @user)

      other_root_account = Account.create!(name: "other")
      @enrollment3 = course_with_teacher(active_all: 1, user: @user, account: other_root_account)

      account_admin_user
      user_session(@admin)

      get "show", params: { id: @teacher.id }
      expect(response).to be_successful
      expect(assigns[:enrollments].sort_by(&:id)).to eq [@enrollment1, @enrollment2]
    end

    it "401s on a deleted user" do
      course_with_teacher(active_all: 1)

      account_admin_user
      user_session(@admin)
      @teacher.destroy

      get "show", params: { id: @teacher.id }
      expect(response).to have_http_status :unauthorized
      expect(response).not_to render_template("users/show")
    end

    it "404s, but still shows, on a deleted user for site admins" do
      course_with_teacher(active_all: 1, user: user_with_pseudonym)

      account_admin_user(account: Account.site_admin)
      user_session(@admin)
      @teacher.destroy

      get "show", params: { id: @teacher.id }
      expect(response).to have_http_status :not_found
      expect(response).to render_template("users/show")
    end

    it "404s, but still shows, on a deleted user for admins" do
<<<<<<< HEAD
      Account.site_admin.enable_feature!(:deleted_user_tools)

=======
>>>>>>> f80453be
      course_with_teacher(active_all: 1, user: user_with_pseudonym)

      account_admin_user
      user_session(@admin)
      @teacher.destroy

      get "show", params: { id: @teacher.id }
      expect(response).to have_http_status :not_found
      expect(response).to render_template("users/show")
    end

    it "responds to JSON request" do
      account = Account.create!
      course_with_student(active_all: true, account:)
      account_admin_user(account:)
      user_with_pseudonym(user: @admin, account:)
      user_session(@admin)
      get "show", params: { id: @student.id }, format: "json"
      expect(response).to be_successful
      user = json_parse
      expect(user["name"]).to eq @student.name
    end

    it "redirects to login when not logged in, even if the user doesn't exist" do
      get "show", params: { id: 50 }
      expect(response).to redirect_to("/login")
    end

    it "401s if the user doesn't exist when you are logged in" do
      defunct_user = User.create!.destroy_permanently!
      user_factory(active_all: true)
      user_session(@user)
      get "show", params: { id: defunct_user.id }
      expect(response).to have_http_status :unauthorized
    end

    it "401s if the user exists but you don't have permission" do
      user2 = user_factory(active_all: true)
      user_factory(active_all: true)
      user_session(@user)
      get "show", params: { id: user2.id }
      expect(response).to have_http_status :unauthorized
    end

    it "renders for an admin" do
      account_admin_user(active_all: true)
      user_session(@user)
      get "show", params: { id: @user.id }
      expect(response).to have_http_status :ok
    end

    it "shows a deleted user from the account context if they have a deleted pseudonym for that account" do
      Account.site_admin.enable_feature!(:deleted_user_tools)

      course_with_teacher(active_all: 1, user: user_with_pseudonym)
      account_admin_user(active_all: true)
      user_session(@admin)
      @teacher.remove_from_root_account(Account.default)

      get "show", params: { account_id: Account.default.id, id: @teacher.id }
      expect(response).to have_http_status :ok
    end

    context "cross-shard deleted users" do
      specs_require_sharding

      before do
<<<<<<< HEAD
        Account.site_admin.enable_feature!(:deleted_user_tools)
=======
>>>>>>> f80453be
        @shard1.activate do
          course_with_teacher(active_all: 1, user: user_with_pseudonym)
        end
        Account.default.pseudonyms.create!(user: @teacher, unique_id: "teacher-shard1")
        user_with_pseudonym
        account_admin_user(user: @user, active_all: true)
        user_session(@admin)
        @teacher.remove_from_root_account(Account.default)
      end

      it "shows a deleted user from the account context if they have a deleted pseudonym for that account" do
        get "show", params: { account_id: Account.default.id, id: @teacher.id }

        expect(response).to have_http_status :ok
      end

      it "does not give login ID for another account in json format" do
        get "show", params: { account_id: Account.default.id, id: @teacher.id, format: :json }

        expect(response).to have_http_status :ok
        expect(response.parsed_body["login_id"]).to be_nil
      end
    end

    it "does not show a deleted user from an account the user doesn't have access to" do
      course_with_teacher(active_all: 1, user: user_with_pseudonym)
      account_admin_user(active_all: true, account: account_model)
      user_session(@admin)
      @teacher.remove_from_root_account(@course.root_account)

      get "show", params: { account_id: @course.root_account.id, id: @teacher.id }
      expect(response).to have_http_status :unauthorized
    end
  end

  describe "PUT 'update'" do
    it "does not leak information about arbitrary users" do
      other_user = User.create! name: "secret"
      user_with_pseudonym
      user_session(@user)
      put "update", params: { id: other_user.id }, format: "json"
      expect(response.body).not_to include "secret"
      expect(response).to have_http_status :unauthorized
    end

    it "overwrites stuck sis fields" do
      user_with_pseudonym
      user_session(@user)
      put "update", params: { id: @user.id, "user[sortable_name]": "overwritten@example.com" }, format: "json"
      expect(response.body).to include "overwritten@example.com"
      expect(response).to have_http_status :ok
    end

    it "doesn't overwrite stuck sis fields" do
      user_with_pseudonym
      user_session(@user)
      put "update", params: { id: @user.id, "user[sortable_name]": "overwritten@example.com", override_sis_stickiness: false }, format: "json"
      expect(response.body).not_to include "overwritten@example.com"
      expect(response).to have_http_status :ok
    end
  end

  describe "POST 'masquerade'" do
    specs_require_sharding

    it "associates the user with target user's shard" do
      allow(PageView).to receive(:page_view_method).and_return(:db)
      user_with_pseudonym
      admin = @user
      Account.site_admin.account_users.create!(user: admin)
      user_session(admin)
      @shard1.activate do
        account = Account.create!
        user2 = user_with_pseudonym(account:)
        allow(LoadAccount).to receive(:default_domain_root_account).and_return(account)
        post "masquerade", params: { user_id: user2.id }
        expect(response).to be_redirect

        expect(admin.associated_shards(:shadow)).to include(@shard1)
      end
    end

    it "does not associate the user with target user's shard if masquerading failed" do
      allow(PageView).to receive(:page_view_method).and_return(:db)
      user_with_pseudonym
      admin = @user
      user_session(admin)
      @shard1.activate do
        account = Account.create!
        user2 = user_with_pseudonym(account:)
        allow(LoadAccount).to receive(:default_domain_root_account).and_return(account)
        post "masquerade", params: { user_id: user2.id }
        expect(response).not_to be_redirect

        expect(admin.associated_shards(:shadow)).not_to include(@shard1)
      end
    end

    it "does not associate the user with target user's shard for non-db page views" do
      user_with_pseudonym
      admin = @user
      Account.site_admin.account_users.create!(user: admin)
      user_session(admin)
      @shard1.activate do
        account = Account.create!
        user2 = user_with_pseudonym(account:)
        allow(LoadAccount).to receive(:default_domain_root_account).and_return(account)
        post "masquerade", params: { user_id: user2.id }
        expect(response).to be_redirect

        expect(admin.associated_shards(:shadow)).not_to include(@shard1)
      end
    end
  end

  describe "GET masquerade" do
    let(:user2) do
      user2 = user_with_pseudonym(name: "user2", short_name: "u2")
      user2.pseudonym.sis_user_id = "user2_sisid1"
      user2.pseudonym.integration_id = "user2_intid1"
      user2.pseudonym.unique_id = "user2_login1@foo.com"
      user2.pseudonym.save!
      user2
    end

    before do
      user_session(site_admin_user)
    end

    it "sets the js_env properly with act as user data" do
      get "masquerade", params: { user_id: user2.id }
      assert_response(:success)
      act_as_user_data = controller.js_env[:act_as_user_data][:user]
      expect(act_as_user_data).to include({
                                            name: user2.name,
                                            short_name: user2.short_name,
                                            id: user2.id,
                                            avatar_image_url: user2.avatar_image_url,
                                            sortable_name: user2.sortable_name,
                                            email: user2.email,
                                            pseudonyms: [
                                              { login_id: user2.pseudonym.unique_id,
                                                sis_id: user2.pseudonym.sis_user_id,
                                                integration_id: user2.pseudonym.integration_id }
                                            ]
                                          })
    end
  end

  describe "GET media_download" do
    let(:kaltura_client) do
      kaltura_client = instance_double(CanvasKaltura::ClientV3)
      allow(CanvasKaltura::ClientV3).to receive(:new).and_return(kaltura_client)
      kaltura_client
    end

    let(:media_source_fetcher) do
      media_source_fetcher = instance_double(MediaSourceFetcher)
      expect(MediaSourceFetcher).to receive(:new).with(kaltura_client).and_return(media_source_fetcher)
      media_source_fetcher
    end

    before do
      account = Account.create!
      course_with_student(active_all: true, account:)
      user_session(@student)
    end

    it "passes type and media_type params down to the media fetcher" do
      expect(media_source_fetcher).to receive(:fetch_preferred_source_url)
        .with(media_id: "someMediaId", file_extension: "mp4", media_type: "video")
        .and_return("http://example.com/media.mp4")

      get "media_download", params: { user_id: @student.id, entryId: "someMediaId", type: "mp4", media_type: "video" }
    end

    context "when redirect is set to 1" do
      it "redirects to the url" do
        allow(media_source_fetcher).to receive(:fetch_preferred_source_url)
          .and_return("http://example.com/media.mp4")

        get "media_download", params: { user_id: @student.id, entryId: "someMediaId", type: "mp4", redirect: "1" }

        expect(response).to redirect_to "http://example.com/media.mp4"
      end
    end

    context "when redirect does not equal 1" do
      it "renders the url in json" do
        allow(media_source_fetcher).to receive(:fetch_preferred_source_url)
          .and_return("http://example.com/media.mp4")

        get "media_download", params: { user_id: @student.id, entryId: "someMediaId", type: "mp4" }

        expect(json_parse["url"]).to eq "http://example.com/media.mp4"
      end
    end

    context "when asset is not found" do
      it "renders a 404 and error message" do
        allow(media_source_fetcher).to receive(:fetch_preferred_source_url)
          .and_return(nil)

        get "media_download", params: { user_id: @student.id, entryId: "someMediaId", type: "mp4" }

        expect(response).to have_http_status :not_found
        expect(response.body).to eq "Could not find download URL"
      end
    end
  end

  describe "login hooks" do
    before do
      Account.default.canvas_authentication_provider.update_attribute(:self_registration, true)
    end

    it "hooks on new" do
      expect(controller).to receive(:run_login_hooks).once
      get "new"
    end

    it "hooks on failed create" do
      expect(controller).to receive(:run_login_hooks).once
      post "create"
    end
  end

  describe "teacher_activity" do
    it "finds submission comment interaction" do
      course_with_student_submissions
      sub = @course.assignments.first.submissions
                   .where(user_id: @student).first
      sub.add_comment(comment: "hi", author: @teacher)

      get "teacher_activity", params: { user_id: @teacher.id, course_id: @course.id }

      expect(assigns[:courses][@course][0][:last_interaction]).not_to be_nil
    end

    it "finds ungraded submissions but not if the assignment is deleted" do
      course_with_teacher_logged_in(active_all: true)
      student_in_course(active_all: true)

      a1 = @course.assignments.create!(title: "a1", submission_types: "online_text_entry")
      s1 = a1.submit_homework(@student, body: "blah1")
      a2 = @course.assignments.create!(title: "a2", submission_types: "online_text_entry")
      a2.submit_homework(@student, body: "blah2")
      a2.destroy!

      get "teacher_activity", params: { user_id: @teacher.id, course_id: @course.id }

      expect(assigns[:courses][@course][0][:ungraded]).to eq [s1]
    end
  end

  describe "#toggle_hide_dashcard_color_overlays" do
    it "updates user preference based on value provided" do
      course_factory
      user_factory(active_all: true)
      user_session(@user)

      expect(@user.preferences[:hide_dashcard_color_overlays]).to be_falsy

      post :toggle_hide_dashcard_color_overlays

      expect(@user.reload.preferences[:hide_dashcard_color_overlays]).to be_truthy
      expect(response).to be_successful
      expect(response.parsed_body).to be_empty
    end
  end

  describe "#dashboard_view" do
    before do
      course_factory
      user_factory(active_all: true)
      user_session(@user)
    end

    it "sets the proper user preference on PUT requests" do
      put :dashboard_view, params: { dashboard_view: "cards" }
      expect(@user.dashboard_view).to eql("cards")
    end

    it "does not allow arbitrary values to be set" do
      put :dashboard_view, params: { dashboard_view: "a non-whitelisted value" }
      assert_status(400)
    end
  end

  describe "#invite_users" do
    it "does not work without ability to manage students or admins on course" do
      Account.default.tap do |a|
        a.settings[:open_registration] = true
        a.save!
      end
      course_with_student_logged_in(active_all: true)

      post "invite_users", params: { course_id: @course.id }

      assert_unauthorized
    end

    it "does not work without open registration or manage_user_logins rights" do
      course_with_teacher_logged_in(active_all: true)

      post "invite_users", params: { course_id: @course.id }

      assert_unauthorized
    end

    it "works with an admin with manage_login_rights" do
      course_factory
      account_admin_user(active_all: true)
      user_session(@user)

      post "invite_users", params: { course_id: @course.id }
      expect(response).to be_successful # yes, even though we didn't do anything
    end

    it "works with a teacher with open_registration" do
      allow_any_instantiation_of(Account.default).to receive(:open_registration?).and_return(true)
      course_with_teacher_logged_in(active_all: true)

      post "invite_users", params: { course_id: @course.id }
      expect(response).to be_successful
    end

    it "invites a bunch of users" do
      allow_any_instantiation_of(Account.default).to receive(:open_registration?).and_return(true)
      course_with_teacher_logged_in(active_all: true)

      user_list = [{ "email" => "example1@example.com" }, { "email" => "example2@example.com", "name" => "Hurp Durp" }]

      post "invite_users", params: { course_id: @course.id, users: user_list }
      expect(response).to be_successful
      json = response.parsed_body
      expect(json["invited_users"].count).to eq 2

      new_user1 = User.where(name: "example1@example.com").first
      new_user2 = User.where(name: "Hurp Durp").first
      expect([new_user1, new_user2].map(&:root_account_ids)).to match_array([[@course.root_account_id], [@course.root_account_id]])
      expect(json["invited_users"].pluck("id")).to match_array([new_user1.id, new_user2.id])
      expect(json["invited_users"].pluck("user_token")).to match_array([new_user1.token, new_user2.token])
    end

    it "checks for pre-existing users" do
      existing_user = user_with_pseudonym(active_all: true, username: "example1@example.com")

      allow_any_instantiation_of(Account.default).to receive(:open_registration?).and_return(true)
      course_with_teacher_logged_in(active_all: true)

      user_list = [{ "email" => "example1@example.com" }]

      post "invite_users", params: { course_id: @course.id, users: user_list }
      expect(response).to be_successful

      json = response.parsed_body
      expect(json["invited_users"]).to be_empty
      expect(json["errored_users"].count).to eq 1
      expect(json["errored_users"].first["existing_users"].first["user_id"]).to eq existing_user.id
      expect(json["errored_users"].first["existing_users"].first["user_token"]).to eq existing_user.token
    end

    it "checks for pre-existing users with unconfirmed communication channels" do
      user = user_with_pseudonym(active_all: true, username: "example1@example.com")
      user.communication_channels.first.update!(workflow_state: "unconfirmed")
      unconfirmed_email_message =
        "The email address provided conflicts with an existing user's email that is awaiting verification."

      allow_any_instantiation_of(Account.default).to receive(:open_registration?).and_return(true)
      course_with_teacher_logged_in(active_all: true)

      user_list = [{ "email" => "example1@example.com" }]

      post "invite_users", params: { course_id: @course.id, users: user_list }
      expect(response).to be_successful

      json = response.parsed_body
      expect(json["invited_users"]).to be_empty
      expect(json["errored_users"].count).to eq 1
      expect(json["errored_users"].first["errors"].first["message"]).to include(unconfirmed_email_message)
    end
  end

  describe "#user_dashboard" do
    context "with student planner feature enabled" do
      before(:once) do
        @account = Account.default
      end

      it "sets ENV.STUDENT_PLANNER_ENABLED to false when user has no student enrollments" do
        user_factory(active_all: true)
        user_session(@user)
        @current_user = @user
        get "user_dashboard"
        expect(assigns[:js_env][:STUDENT_PLANNER_ENABLED]).to be_falsey
      end

      it "sets ENV.STUDENT_PLANNER_ENABLED to true when user has a student enrollment" do
        course_with_student_logged_in(active_all: true)
        @current_user = @user
        get "user_dashboard"
        expect(assigns[:js_env][:STUDENT_PLANNER_ENABLED]).to be_truthy
      end

      it "sets ENV.STUDENT_PLANNER_COURSES" do
        course_with_student_logged_in(active_all: true)
        @current_user = @user
        get "user_dashboard"
        courses = assigns[:js_env][:STUDENT_PLANNER_COURSES]
        expect(courses.pluck(:id)).to eq [@course.id]
      end

      it "sets ENV.STUDENT_PLANNER_GROUPS" do
        course_with_student_logged_in(active_all: true)
        @current_user = @user
        group = @account.groups.create! name: "Account group"
        group.add_user(@current_user, "accepted", true)
        get "user_dashboard"
        groups = assigns[:js_env][:STUDENT_PLANNER_GROUPS]
        expect(groups.pluck(:id)).to eq [group.id]
      end
    end

    context "data preloading" do
      before do
        course_with_student_logged_in(active_all: true)
        @course1 = @course
        @course2 = course_with_student(active_all: true, user: @user).course
        @current_user = @user
      end

      it "loads favorites" do
        @user.favorites.where(context_type: "Course", context_id: @course1).first_or_create!
        get "user_dashboard"
        course_data = assigns[:js_env][:STUDENT_PLANNER_COURSES]
        expect(course_data.detect { |h| h[:id] == @course1.id }[:isFavorited]).to be true
        expect(course_data.detect { |h| h[:id] == @course2.id }[:isFavorited]).to be false
      end

      it "loads nicknames" do
        @user.set_preference(:course_nicknames, @course1.id, "some nickname or whatever")
        expect_any_instance_of(User).to_not receive(:course_nickname)
        get "user_dashboard"
        course_data = assigns[:js_env][:STUDENT_PLANNER_COURSES]
        expect(course_data.detect { |h| h[:id] == @course1.id }[:shortName]).to eq "some nickname or whatever"
        expect(course_data.detect { |h| h[:id] == @course2.id }[:shortName]).to eq @course2.name
      end

      context "sharding" do
        specs_require_sharding

        it "loads nicknames for a cross-shard user" do
          @shard1.activate do
            xs_user = user_factory(active_all: true)
            @course1.enroll_student(xs_user, enrollment_state: "active")
            xs_user.set_preference(:course_nicknames, @course1.id, "worst class")
            user_session(xs_user)
          end
          get "user_dashboard"
          course_data = assigns[:js_env][:STUDENT_PLANNER_COURSES]
          expect(course_data.detect { |h| h[:id] == @course1.id }[:shortName]).to eq "worst class"
        end
      end
    end

    context "with canvas for elementary account setting" do
      before(:once) do
        @account = Account.default
      end

      before do
        course_with_student_logged_in(active_all: true)
      end

      shared_examples_for "observer list" do
        it "sets ENV.OBSERVED_USERS_LIST with self and observed users" do
          get "user_dashboard"

          observers = assigns[:js_env][:OBSERVED_USERS_LIST]
          expect(observers.length).to be(1)
          expect(observers[0][:name]).to eq(@student.name)
          expect(observers[0][:id]).to eq(@student.id)
        end
      end

      context "disabled" do
        before(:once) do
          toggle_k5_setting(@account, false)
        end

        it_behaves_like "observer list"

        it "only returns classic dashboard bundles" do
          get "user_dashboard"
          expect(assigns[:js_bundles].flatten).to include :dashboard
          expect(assigns[:js_bundles].flatten).not_to include :k5_dashboard
          expect(assigns[:css_bundles].flatten).to include :dashboard
          expect(assigns[:css_bundles].flatten).not_to include :k5_common
          expect(assigns[:css_bundles].flatten).not_to include :k5_dashboard
          expect(assigns[:css_bundles].flatten).not_to include :k5_font
          expect(assigns[:js_env][:K5_USER]).to be_falsy
        end
      end

      context "enabled" do
        before(:once) do
          toggle_k5_setting(@account, true)
        end

        it_behaves_like "observer list"

        it "returns K-5 dashboard bundles" do
          @current_user = @user
          get "user_dashboard"
          expect(assigns[:js_bundles].flatten).to include :k5_dashboard
          expect(assigns[:js_bundles].flatten).not_to include :dashboard
          expect(assigns[:css_bundles].flatten).to include :k5_common
          expect(assigns[:css_bundles].flatten).to include :k5_dashboard
          expect(assigns[:css_bundles].flatten).to include :k5_font
          expect(assigns[:css_bundles].flatten).not_to include :dashboard
          expect(assigns[:js_env][:K5_USER]).to be_truthy
        end

        it "does not include k5_font css bundle if use_classic_font? is true" do
          allow(controller).to receive(:use_classic_font?).and_return(true)
          @current_user = @user
          get "user_dashboard"
          expect(assigns[:css_bundles].flatten).to include :k5_dashboard
          expect(assigns[:css_bundles].flatten).not_to include :k5_font
        end

        context "ENV.INITIAL_NUM_K5_CARDS" do
          before :once do
            course_with_student
          end

          before do
            user_session @student
          end

          it "is set to cached count" do
            enable_cache do
              Rails.cache.write(["last_known_k5_cards_count", @student.global_id].cache_key, 3)
              get "user_dashboard"
              expect(assigns[:js_env][:INITIAL_NUM_K5_CARDS]).to eq 3
              Rails.cache.delete(["last_known_k5_cards_count", @student.global_id].cache_key)
            end
          end

          it "is set to 5 if not cached" do
            enable_cache do
              get "user_dashboard"
              expect(assigns[:js_env][:INITIAL_NUM_K5_CARDS]).to eq 5
            end
          end
        end

        context "@cards_prefetch_observed_param" do
          before :once do
            @user1 = user_factory(active_all: true, account: @account)
            @course = course_factory(active_all: true, account: @account)
          end

          before do
            user_session(@user1)
          end

          it "is set to id of selected observed user when user is an observer" do
            student = user_factory(active_all: true, account: @account)
            @course.enroll_student(student)
            @course.enroll_user(@user1, "ObserverEnrollment", { associated_user_id: student.id })
            get "user_dashboard"
            expect(controller.instance_variable_get(:@cards_prefetch_observed_param)).to eq student.id
          end

          it "is undefined when user is not an observer" do
            @course.enroll_student(@user1)
            get "user_dashboard"
            expect(controller.instance_variable_get(:@cards_prefetch_observed_param)).to be_nil
          end
        end

        context "ENV.SELECTED_CONTEXT_CODES" do
          it "is set to an array with the user's selected context codes" do
            contexts = %w[course_1 course_2]
            @user.set_preference(:selected_calendar_contexts, contexts)
            get "user_dashboard"
            expect(assigns[:js_env][:SELECTED_CONTEXT_CODES]).to eq(contexts)
          end

          it "is set to an empty array if the user has unselected all of their calendars" do
            @user.set_preference(:selected_calendar_contexts, "[]")
            get "user_dashboard"
            expect(assigns[:js_env][:SELECTED_CONTEXT_CODES]).to eq([])
          end
        end

        context "ENV.ACCOUNT_CALENDAR_CONTEXTS" do
          before :once do
            @account1 = Account.create!(name: "test 1")
            @account2 = Account.create!(name: "test 2")
            toggle_k5_setting(@account1)
            toggle_k5_setting(@account2)
          end

          before do
            allow_any_instance_of(User).to receive(:enabled_account_calendars).and_return([@account1, @account2])
          end

          it "includes a list of account calendars' asset_string and name" do
            get "user_dashboard"
            account_contexts = assigns[:js_env][:ACCOUNT_CALENDAR_CONTEXTS]
            expect(account_contexts.length).to be 2
            expect(account_contexts[0][:name]).to eq "test 1"
            expect(account_contexts[0][:asset_string]).to eq "account_#{@account1.id}"
            expect(account_contexts[1][:name]).to eq "test 2"
            expect(account_contexts[1][:asset_string]).to eq "account_#{@account2.id}"
          end

          it "does not include classic accounts in the list" do
            toggle_k5_setting(@account2, false)
            get "user_dashboard"
            account_contexts = assigns[:js_env][:ACCOUNT_CALENDAR_CONTEXTS]
            expect(account_contexts.length).to be 1
            expect(account_contexts[0][:name]).to eq "test 1"
          end
        end
      end
    end

    it "sets ENV.CREATE_COURSES_PERMISSIONS correctly if user is a teacher and can create courses" do
      Account.default.settings[:teachers_can_create_courses] = true
      Account.default.save!
      course_with_teacher_logged_in(active_all: true)

      get "user_dashboard"
      expect(assigns[:js_env][:CREATE_COURSES_PERMISSIONS][:PERMISSION]).to be(:teacher)
      expect(assigns[:js_env][:CREATE_COURSES_PERMISSIONS][:RESTRICT_TO_MCC_ACCOUNT]).to be_falsey
    end
  end

  describe "#dashboard_stream_items" do
    before :once do
      @course1 = course_factory(active_all: true)
      @user1 = user_factory(active_all: true)
    end

    before do
      user_session(@user1)
    end

    it "does not pass contexts to cached_recent_stream_items for students" do
      @course1.enroll_student(@user1)
      expect(@user1).to receive(:cached_recent_stream_items).with({ contexts: nil })

      get "dashboard_stream_items"
      expect(assigns[:user].id).to be(@user1.id)
      expect(assigns[:is_observing_student]).to be(false)
    end

    context "with observers" do
      before :once do
        @course2 = course_factory(active_all: true)
        @student = user_factory(active_all: true)
        @course1.enroll_student(@student)
        @course1.enroll_user(@user1, "ObserverEnrollment", associated_user_id: @student.id)
      end

      it "passes context to cached_recent_stream_items for observers" do
        expect_any_instance_of(User).to receive(:cached_recent_stream_items).with({ contexts: [@course1] })

        get "dashboard_stream_items", params: { observed_user_id: @student.id }
        expect(assigns[:user].id).to be(@student.id)
        expect(assigns[:is_observing_student]).to be(true)
      end

      it "returns unauthorized if user passes observed_user_id of user whom they are not observing" do
        @another_student = user_factory(active_all: true)
        @course1.enroll_student(@another_student)

        get "dashboard_stream_items", params: { observed_user_id: @another_student.id }
        expect(response).to be_unauthorized
      end
    end
  end

  describe "#dashboard_sidebar" do
    before :once do
      @course1 = course_factory(active_all: true)
      @user1 = user_factory(active_all: true)
    end

    before do
      user_session(@user1)
      allow(controller).to receive(:prepare_current_user_dashboard_items)
    end

    it "sets appropriate variables for students" do
      @course1.enroll_student(@user1)

      get "dashboard_sidebar"
      expect(assigns[:user].id).to be(@user1.id)
      expect(assigns[:is_observing_student]).to be(false)
      expect(assigns[:show_recent_feedback]).to be(true)
      expect(controller).not_to have_received(:prepare_current_user_dashboard_items)
    end

    it "sets appropriate variables for teachers" do
      @course1.enroll_teacher(@user1)

      get "dashboard_sidebar"
      expect(assigns[:user].id).to be(@user1.id)
      expect(assigns[:is_observing_student]).to be(false)
      expect(assigns[:show_recent_feedback]).to be(false)
      expect(controller).to have_received(:prepare_current_user_dashboard_items)
    end

    it "sets appropriate variables for users with teacher and student enrollments" do
      @course1.enroll_teacher(@user1)
      @course1.enroll_student(@user1)

      get "dashboard_sidebar"
      expect(assigns[:user].id).to be(@user1.id)
      expect(assigns[:is_observing_student]).to be(false)
      expect(assigns[:show_recent_feedback]).to be(true)
      expect(controller).to have_received(:prepare_current_user_dashboard_items)
    end

    context "with observers" do
      before :once do
        @course2 = course_factory(active_all: true)
        @student = user_factory(active_all: true)
        @course1.enroll_student(@student)
        @course1.enroll_user(@user1, "ObserverEnrollment", associated_user_id: @student.id)
        @course2.enroll_teacher(@user1)
      end

      it "sets variables for observer" do
        get "dashboard_sidebar"
        expect(assigns[:user].id).to be(@user1.id)
        expect(assigns[:is_observing_student]).to be(false)
        expect(assigns[:show_recent_feedback]).to be(false)
        expect(controller).to have_received(:prepare_current_user_dashboard_items)
      end

      it "sets variables for observer observing themself" do
        get "dashboard_sidebar", params: { observed_user_id: @user1.id }
        expect(assigns[:user].id).to be(@user1.id)
        expect(assigns[:is_observing_student]).to be(false)
        expect(assigns[:show_recent_feedback]).to be(false)
        expect(controller).to have_received(:prepare_current_user_dashboard_items)
      end

      it "sets variables for observer observing a student" do
        get "dashboard_sidebar", params: { observed_user_id: @student.id }
        expect(assigns[:user].id).to be(@student.id)
        expect(assigns[:is_observing_student]).to be(true)
        expect(assigns[:show_recent_feedback]).to be(true)
        expect(controller).not_to have_received(:prepare_current_user_dashboard_items)
      end

      it "returns unauthorized if user passes observed_user_id of user who they are not observing" do
        @another_student = user_factory(active_all: true)
        @course1.enroll_student(@another_student)

        get "dashboard_sidebar", params: { observed_user_id: @another_student.id }
        expect(response).to be_unauthorized
      end
    end
  end

  describe "#pandata_events_token" do
    subject do
      @request.env["HTTP_AUTHORIZATION"] = "Bearer #{access_token.full_token}"
      get "pandata_events_token", params: { app_key: }
    end

    let(:user) do
      user_with_pseudonym(active_user: true, username: "test1@example.com", password: "test1234")
      @user
    end
    let(:developer_key) { DeveloperKey.create! }
    let(:access_token) { user.access_tokens.create!(developer_key:) }
    let(:endpoint) { "https://example.com" }
    let(:app_key) { "VALID" }
    let(:credentials) do
      {
        valid_key: "VALID",
        valid_secret: "secret",
        valid_secret_alg: :HS256,
        invalid_key: "INVALID",
        invalid_secret: "secret"
      }.with_indifferent_access
    end

    before do
      enable_developer_key_account_binding!(developer_key)
      allow(Setting).to receive(:get).and_call_original
      allow(Setting).to receive(:get).with("pandata_events_token_allowed_developer_key_ids", "").and_return(developer_key.global_id.to_s)
      allow(Setting).to receive(:get).with("pandata_events_token_prefixes", "ios,android").and_return("valid")
      allow(PandataEvents).to receive_messages(credentials:, endpoint:)
    end

    context "with logged-in user but no access token" do
      subject { get "pandata_events_token" }

      before do
        user_session(user)
      end

      it "returns bad_request" do
        subject
        assert_status(400)
        json = response.parsed_body
        expect(json["message"]).to eq "Access token required"
      end
    end

    context "with wrong developer key" do
      before do
        allow(Setting).to receive(:get).with("pandata_events_token_allowed_developer_key_ids", "").and_return("")
      end

      it "returns forbidden" do
        subject
        assert_status(403)
        json = response.parsed_body
        expect(json["message"]).to eq "Developer key not authorized"
      end
    end

    context "with invalid app key" do
      let(:app_key) { "INVALID" }

      it "returns bad request" do
        subject
        assert_status(400)
        json = response.parsed_body
        expect(json["message"]).to eq "Invalid app key"
      end
    end

    it "succeeds" do
      subject
      assert_status(200)
    end

    it "returns the PandataEvents endpoint" do
      subject
      expect(response.parsed_body["url"]).to eq endpoint
    end

    context "auth token" do
      let(:token) { CanvasSecurity.decode_jwt(response.parsed_body["auth_token"], ["secret"]) }

      it "contains the app key as iss" do
        subject
        expect(token["iss"]).to eq app_key
      end

      it "contains the user id as sub" do
        subject
        expect(token["sub"]).to eq user.global_id
      end

      it "has exp that matches expires_at" do
        subject
        exp = DateTime.strptime(token["exp"].to_s, "%s")
        expires_at = DateTime.strptime(response.parsed_body["expires_at"].to_s, "%Q")
        expect(exp.to_s).to eq expires_at.to_s
      end
    end

    context "props token" do
      let(:token) { CanvasSecurity.decode_jwt(response.parsed_body["props_token"], ["secret"]) }

      it "contains the user id" do
        subject
        expect(token["user_id"]).to eq user.global_id
      end

      it "contains the shard id" do
        subject
        expect(token["shard"]).to eq Shard.current.id
      end

      it "contains the root account id" do
        subject
        expect(token["root_account_id"]).to eq Account.default.id
      end

      it "contains the root account uuid" do
        subject
        expect(token["root_account_uuid"]).to eq Account.default.uuid
      end
    end

    context "expires_at" do
      it "is an epoch timestamp in ms" do
        subject
        expires_at = response.parsed_body["expires_at"]
        expect(expires_at).to be_a Float
        expires_at_date = DateTime.strptime(expires_at.to_s, "%Q")
        expect(expires_at_date).to be_a DateTime
      end

      it "is ~1 day from now" do
        subject
        expires_at = response.parsed_body["expires_at"]
        expect(DateTime.strptime(expires_at.to_s, "%Q").utc).to be_within(1.minute).of(1.day.from_now)
      end
    end

    context "after multiple requests" do
      specs_require_cache(:redis_cache_store)

      it "still has exp that matches expires_at" do
        expires_at = nil
        Timecop.travel(5.minutes.ago) do
          @request.env["HTTP_AUTHORIZATION"] = "Bearer #{access_token.full_token}"
          get "pandata_events_token", params: { app_key: }

          token = CanvasSecurity.decode_jwt(response.parsed_body["auth_token"], ["secret"])
          exp = DateTime.strptime(token["exp"].to_s, "%s").to_s
          expires_at = DateTime.strptime(response.parsed_body["expires_at"].to_s, "%Q").to_s

          expect(exp).to eq expires_at
        end

        @request.env["HTTP_AUTHORIZATION"] = "Bearer #{access_token.full_token}"
        get "pandata_events_token", params: { app_key: }

        token = CanvasSecurity.decode_jwt(response.parsed_body["auth_token"], ["secret"])
        exp2 = DateTime.strptime(token["exp"].to_s, "%s").to_s
        expires_at2 = DateTime.strptime(response.parsed_body["expires_at"].to_s, "%Q").to_s

        expect(expires_at).not_to eq expires_at2
        expect(exp2).to eq expires_at2
      end
    end
  end

  describe "DELETE 'users'" do
    let(:user) { user_with_pseudonym(active_all: true)  }
    let(:admin) { account_admin_user(active_all: true)  }
    let(:siteadmin) { site_admin_user(active_all: true) }

    it "rejects unauthenticated users" do
      delete "destroy", params: { id: user.id }, format: :json
      expect(response).to have_http_status :unauthorized
    end

    it "rejects non siteadmin users" do
      user_session(admin)

      delete "destroy", params: { id: user.id }, format: :json
      expect(response).to have_http_status :unauthorized
    end

    it "allows siteadmin users" do
      user_session(siteadmin)

      delete "destroy", params: { id: user.id }, format: :json
      expect(response).to have_http_status :ok

      expect(user.reload.workflow_state).to eq "deleted"
    end
  end

  describe "DELETE 'sessions'" do
    let(:user) { user_with_pseudonym(active_all: true)  }
    let(:user2) { user_with_pseudonym(active_all: true) }
    let(:admin) { account_admin_user(active_all: true)  }

    before do
      user.access_tokens.create!

      @sns_client = double
      allow(DeveloperKey).to receive(:sns).and_return(@sns_client)
      expect(@sns_client).to receive(:create_platform_endpoint).and_return(endpoint_arn: "arn")
      user.access_tokens.each_with_index { |ac, i| ac.notification_endpoints.create!(token: "token #{i}") }
    end

    it "rejects unauthenticated users" do
      delete "terminate_sessions", params: { id: user.id }, format: :json
      expect(response).to have_http_status :unauthorized
    end

    it "rejects one person from terminating someone else" do
      user_session(user2)

      delete "terminate_sessions", params: { id: user.id }, format: :json
      expect(response).to have_http_status :unauthorized
    end

    it "allows admin to terminate sessions" do
      user_session(admin)

      delete "terminate_sessions", params: { id: user.id }, format: :json
      expect(response).to have_http_status :ok

      expect(user.reload.last_logged_out).not_to be_nil
      expect(user.access_tokens.take.permanent_expires_at).to be <= Time.zone.now
    end

    it "allows admin to expire mobile sessions" do
      user_session(admin)
      starting_notification_endpoints_count = user.notification_endpoints.count
      expect(starting_notification_endpoints_count).to be > 0
      delete "expire_mobile_sessions", format: :json

      expect(response).to have_http_status :ok
      expect(user.reload.access_tokens.take.permanent_expires_at).to be <= Time.zone.now
      expect(user.reload.notification_endpoints.count).to be < starting_notification_endpoints_count
    end

    it "only expires access tokens associated to mobile app developer keys" do
      dev_key = DeveloperKey.create!
      user2.access_tokens.create!(developer_key: dev_key)

      user_session(admin)
      delete "expire_mobile_sessions", format: :json

      expect(response).to have_http_status :ok
      expect(user.reload.access_tokens.take.permanent_expires_at).to be <= Time.zone.now
      expect(user2.reload.access_tokens.take.permanent_expires_at).to be_nil
    end
  end

  describe "PUT 'settings'" do
    before :once do
      user_factory(active_all: true)
    end

    before do
      user_session(@user)
    end

    it "does not allow another user to update their preferences" do
      @user1 = @user
      @user2 = user_factory(active_all: true)
      put "settings", params: { id: @user2.id, collapse_course_nav: true }, format: "json"
      assert_unauthorized
    end

    it "updates collapse_course_nav preference to true" do
      put "settings", params: { id: @user.id, collapse_course_nav: true }, format: "json"
      @user.reload
      expect(@user.collapse_course_nav?).to be_truthy
    end

    it "updates collapse_course_nav preference to false" do
      @user.preferences[:collapse_course_nav] = true
      @user.save!
      put "settings", params: { id: @user.id, collapse_course_nav: false }, format: "json"
      @user.reload
      expect(@user.collapse_course_nav?).to be_falsey
    end

    it "does not update preferences not included in the params" do
      @user.preferences[:collapse_global_nav] = true
      @user.preferences[:collapse_course_nav] = true
      @user.preferences[:elementary_dashboard_disabled] = true
      @user.save!
      put "settings", params: { id: @user.id, collapse_course_nav: false }, format: "json"
      @user.reload
      expect(@user.preferences[:collapse_global_nav]).to be_truthy
      expect(@user.preferences[:collapse_course_nav]).to be_falsey
      expect(@user.preferences[:elementary_dashboard_disabled]).to be_truthy
    end
  end

  describe "#show_k5_dashboard" do
    before :once do
      user_factory
    end

    it "returns unauthorized if unauthenticated" do
      get "show_k5_dashboard", format: "json"
      assert_unauthorized
    end

    it "returns value of k5_user?" do
      user_session(@user)
      allow(controller).to receive(:k5_user?).and_return(true)
      get "show_k5_dashboard", format: "json"
      expect(json_parse["show_k5_dashboard"]).to be_truthy
    end

    it "returns value of use_classic_font?" do
      user_session(@user)
      allow(controller).to receive(:use_classic_font?).and_return(false)
      get "show_k5_dashboard", format: "json"
      expect(json_parse["use_classic_font"]).to be_falsey
    end
  end
end<|MERGE_RESOLUTION|>--- conflicted
+++ resolved
@@ -2302,11 +2302,6 @@
     end
 
     it "404s, but still shows, on a deleted user for admins" do
-<<<<<<< HEAD
-      Account.site_admin.enable_feature!(:deleted_user_tools)
-
-=======
->>>>>>> f80453be
       course_with_teacher(active_all: 1, user: user_with_pseudonym)
 
       account_admin_user
@@ -2359,8 +2354,6 @@
     end
 
     it "shows a deleted user from the account context if they have a deleted pseudonym for that account" do
-      Account.site_admin.enable_feature!(:deleted_user_tools)
-
       course_with_teacher(active_all: 1, user: user_with_pseudonym)
       account_admin_user(active_all: true)
       user_session(@admin)
@@ -2374,10 +2367,6 @@
       specs_require_sharding
 
       before do
-<<<<<<< HEAD
-        Account.site_admin.enable_feature!(:deleted_user_tools)
-=======
->>>>>>> f80453be
         @shard1.activate do
           course_with_teacher(active_all: 1, user: user_with_pseudonym)
         end
