--- conflicted
+++ resolved
@@ -105,13 +105,13 @@
       end
 
       it 'creates a login message' do
-        expect(assigns[:lti_launch].params.keys).to match_array [
-          "iss",
-          "login_hint",
-          "target_link_uri",
-          "lti_message_hint",
-          "canvas_region",
-          "client_id"
+        expect(assigns[:lti_launch].params.keys).to match_array %w[
+          iss
+          login_hint
+          target_link_uri
+          lti_message_hint
+          canvas_region
+          client_id
         ]
       end
 
@@ -146,7 +146,7 @@
   describe "GET oauth" do
     it "sets up oauth for google_drive" do
       state = nil
-      settings_mock = double()
+      settings_mock = double
       allow(settings_mock).to receive(:settings).and_return({})
       allow(settings_mock).to receive(:enabled?).and_return(true)
 
@@ -155,7 +155,10 @@
 
       allow(Canvas::Plugin).to receive(:find).and_return(settings_mock)
       allow(SecureRandom).to receive(:hex).and_return('abc123')
-      expect(GoogleDrive::Client).to receive(:auth_uri) { |_c, s| state = s; "http://example.com/redirect" }
+      expect(GoogleDrive::Client).to receive(:auth_uri) { |_c, s|
+                                       state = s
+                                       "http://example.com/redirect"
+                                     }
 
       get :oauth, params: { service: "google_drive", return_to: "http://example.com" }
 
@@ -170,7 +173,7 @@
 
   describe "GET oauth_success" do
     it "handles google_drive oauth_success for a logged_in_user" do
-      settings_mock = double()
+      settings_mock = double
       allow(settings_mock).to receive(:settings).and_return({})
       authorization_mock = double('authorization', :code= => nil, fetch_access_token!: nil, refresh_token: 'refresh_token', access_token: 'access_token')
       drive_mock = Google::APIClient::API.new('mock', {})
@@ -194,7 +197,7 @@
     end
 
     it "handles google_drive oauth_success for a non logged in user" do
-      settings_mock = double()
+      settings_mock = double
       allow(settings_mock).to receive(:settings).and_return({})
       authorization_mock = double('authorization', :code= => nil, fetch_access_token!: nil, refresh_token: 'refresh_token', access_token: 'access_token')
       drive_mock = Google::APIClient::API.new('mock', {})
@@ -214,7 +217,7 @@
     end
 
     it "rejects invalid state" do
-      settings_mock = double()
+      settings_mock = double
       allow(settings_mock).to receive(:settings).and_return({})
       authorization_mock = double('authorization')
       allow(authorization_mock).to receive_messages(:code= => nil, fetch_access_token!: nil, refresh_token: 'refresh_token', access_token: 'access_token')
@@ -282,7 +285,7 @@
 
     it "sorts the results of manageable_courses by name" do
       course_with_teacher_logged_in(:course_name => "B", :active_all => 1)
-      %w(c d a).each do |name|
+      %w[c d a].each do |name|
         course_with_teacher(:course_name => name, :user => @teacher, :active_all => 1)
       end
 
@@ -290,7 +293,7 @@
       expect(response).to be_successful
 
       courses = json_parse
-      expect(courses.map { |c| c['label'] }).to eq %w(a B c d)
+      expect(courses.map { |c| c['label'] }).to eq %w[a B c d]
     end
 
     it "sorts the results of manageable_courses by term with default term first then alphabetically" do
@@ -299,11 +302,11 @@
       future_term = EnrollmentTerm.create(start_at: 1.day.from_now, root_account: @teacher.account)
       past_term = EnrollmentTerm.create(start_at: 1.day.ago, root_account: @teacher.account)
       # Future terms
-      %w(b a).each do |name|
+      %w[b a].each do |name|
         course_with_teacher(:course_name => name, :user => @teacher, :active_all => 1, :enrollment_term_id => future_term.id)
       end
       # Past terms
-      %w(d c).each do |name|
+      %w[d c].each do |name|
         course_with_teacher(:course_name => name, :user => @teacher, :active_all => 1, :enrollment_term_id => past_term.id)
       end
 
@@ -311,7 +314,7 @@
       expect(response).to be_successful
 
       courses = json_parse
-      expect(courses.map { |c| c['label'] }).to eq %w(E c d a b)
+      expect(courses.map { |c| c['label'] }).to eq %w[E c d a b]
     end
 
     it "does not include courses that an admin can't content-manage" do
@@ -332,7 +335,7 @@
       expect(response).to be_successful
 
       courses = json_parse
-      expect(courses.map { |c| c['label'] }).to eq %w(A C)
+      expect(courses.map { |c| c['label'] }).to eq %w[A C]
     end
 
     it "does not include courses that an admin doesn't have rights to see" do
@@ -349,7 +352,7 @@
       expect(response).to be_successful
 
       courses = json_parse
-      expect(courses.map { |c| c['label'] }).to eq %w(A C)
+      expect(courses.map { |c| c['label'] }).to eq %w[A C]
     end
 
     context "query matching" do
@@ -428,7 +431,7 @@
         expect(response).to be_successful
         courses = json_parse
 
-        expect(courses.map { |c| c['course_code'] }.sort).to eq ['MyCourse1', 'MyCourse2', 'MyCourse3', "MyOldCourse"].sort
+        expect(courses.map { |c| c['course_code'] }.sort).to eq %w[MyCourse1 MyCourse2 MyCourse3 MyOldCourse].sort
       end
 
       it "includes concluded courses for admins when passing include = 'concluded'" do
@@ -439,7 +442,7 @@
         expect(response).to be_successful
         courses = json_parse
 
-        expect(courses.map { |c| c['course_code'] }.sort).to eq ['MyCourse1', 'MyCourse2', 'MyCourse3', "MyOldCourse"].sort
+        expect(courses.map { |c| c['course_code'] }.sort).to eq %w[MyCourse1 MyCourse2 MyCourse3 MyOldCourse].sort
       end
 
       it "includes courses with overridden dates as not concluded for teachers if the course period is active" do
@@ -1864,7 +1867,7 @@
 
       teacher_enrollments = assigns[:presenter].teacher_enrollments
       expect(teacher_enrollments).not_to be_nil
-      teachers = teacher_enrollments.map { |e| e.user }
+      teachers = teacher_enrollments.map(&:user)
       expect(teachers).to be_include(@teacher)
       expect(teachers).not_to be_include(@designer)
     end
@@ -1981,7 +1984,7 @@
       feed = Atom::Feed.load_feed(response.body) rescue nil
       expect(feed).not_to be_nil
       expect(feed.links.first.rel).to match(/self/)
-      expect(feed.links.first.href).to match(/http:\/\//)
+      expect(feed.links.first.href).to match(%r{http://})
     end
 
     it "includes an author for each entry" do
@@ -2075,7 +2078,7 @@
       get 'admin_split', params: { :user_id => user1.id }
       expect(assigns[:js_env][:ADMIN_SPLIT_URL]).to include "/api/v1/users/#{user1.id}/split"
       expect(assigns[:js_env][:ADMIN_SPLIT_USER][:id]).to eq user1.id
-      expect(assigns[:js_env][:ADMIN_SPLIT_USERS].map { |user| user[:id] }).to eq([user2.id])
+      expect(assigns[:js_env][:ADMIN_SPLIT_USERS].pluck(:id)).to eq([user2.id])
     end
   end
 
@@ -2435,14 +2438,10 @@
 
   describe "#invite_users" do
     it 'does not work without ability to manage students or admins on course' do
-<<<<<<< HEAD
-      Account.default.tap { |a| a.settings[:open_registration] = true; a.save! }
-=======
       Account.default.tap do |a|
         a.settings[:open_registration] = true
         a.save!
       end
->>>>>>> 2bda9f78
       course_with_student_logged_in(:active_all => true)
 
       post 'invite_users', params: { :course_id => @course.id }
@@ -2558,7 +2557,7 @@
         @current_user = @user
         get 'user_dashboard'
         courses = assigns[:js_env][:STUDENT_PLANNER_COURSES]
-        expect(courses.map { |c| c[:id] }).to eq [@course.id]
+        expect(courses.pluck(:id)).to eq [@course.id]
       end
 
       it "sets ENV.STUDENT_PLANNER_GROUPS" do
@@ -2568,7 +2567,7 @@
         group.add_user(@current_user, 'accepted', true)
         get 'user_dashboard'
         groups = assigns[:js_env][:STUDENT_PLANNER_GROUPS]
-        expect(groups.map { |g| g[:id] }).to eq [group.id]
+        expect(groups.pluck(:id)).to eq [group.id]
       end
     end
 
