# frozen_string_literal: true

#
# Copyright (C) 2011 - present Instructure, Inc.
#
# This file is part of Canvas.
#
# Canvas is free software: you can redistribute it and/or modify it under
# the terms of the GNU Affero General Public License as published by the Free
# Software Foundation, version 3 of the License.
#
# Canvas is distributed in the hope that it will be useful, but WITHOUT ANY
# WARRANTY; without even the implied warranty of MERCHANTABILITY or FITNESS FOR
# A PARTICULAR PURPOSE. See the GNU Affero General Public License for more
# details.
#
# You should have received a copy of the GNU Affero General Public License along
# with this program. If not, see <http://www.gnu.org/licenses/>.
#

require "feedjira"
require_relative "../helpers/k5_common"

describe UsersController do
  include K5Common

  let(:group_helper) { Factories::GradingPeriodGroupHelper.new }

  describe "activity_stream" do
    before do
      course_with_teacher(active_all: true)
      course_with_student(active_all: true, course: @course)
      user_session(@student)
    end

    context "with a suppressed assignment" do
      it "skips submission stream items for that assignment" do
        assignment = @course.assignments.create!(title: "some assignment", submission_types: ["online_text_entry"], suppress_assignment: true)
        sub = assignment.submit_homework @student, body: "submission"
        sub.add_comment author: @teacher, comment: "lol"
        get :activity_stream, params: { user_id: @student.id, only_active_courses: true }
        json = response.parsed_body
        expect(json.length).to eq 0
      end
    end

    context "with a non-suppressed assignment" do
      it "includes submission stream items for that assignment" do
        assignment = @course.assignments.create!(title: "some assignment", submission_types: ["online_text_entry"], suppress_assignment: false)
        sub = assignment.submit_homework @student, body: "submission"
        sub.add_comment author: @teacher, comment: "lol"
        get :activity_stream, params: { user_id: @student.id, only_active_courses: true }
        json = response.parsed_body
        expect(json.length).to eq 1
      end
    end
  end

  describe "external_tool" do
    let(:account) { Account.default }

    let :tool do
      tool = account.context_external_tools.new({
                                                  name: "bob",
                                                  consumer_key: "bob",
                                                  shared_secret: "bob",
                                                  tool_id: "some_tool",
                                                  privacy_level: "public"
                                                })
      tool.url = "http://www.example.com/basic_lti?first=john&last=smith"
      tool.resource_selection = {
        url: "http://#{HostUrl.default_host}/selection_test",
        selection_width: 400,
        selection_height: 400
      }
      user_navigation = {
        text: "example",
        labels: {
          "en" => "English Label",
          "sp" => "Spanish Label"
        }
      }
      tool.settings[:user_navigation] = user_navigation
      tool.save!
      tool
    end

    let_once(:user) { user_factory(active_all: true) }
    before do
      account.account_users.create!(user:)
      allow(Lti::LogService).to receive(:new) do
        double("Lti::LogService").tap { |s| allow(s).to receive(:call) }
      end
      user_session(user)
    end

    context "ENV.LTI_TOOL_FORM_ID" do
      it "sets a random id" do
        expect(controller).to receive(:random_lti_tool_form_id).and_return("1")
        allow(controller).to receive(:js_env)
        expect(controller).to receive(:js_env).with(hash_including(LTI_TOOL_FORM_ID: "1"))

        get :external_tool, params: { id: tool.id, user_id: user.id }
      end
    end

    context "when 'open_tools_in_new_tab' feature flag is enabled" do
      before do
        Account.default.enable_feature! :open_tools_in_new_tab
      end

      it "uses borderless display type when windowTarget is _blank" do
        tool.settings[:user_navigation][:windowTarget] = "_blank"
        tool.save!

        get :external_tool, params: { id: tool.id, user_id: user.id }

        expect(assigns[:lti_launch]).not_to be_nil
        expect(assigns[:display_override]).to eq "borderless"
      end

      it "renders with default display type when windowTarget is not _blank" do
        tool.settings[:user_navigation][:windowTarget] = "_self"
        tool.save!

        get :external_tool, params: { id: tool.id, user_id: user.id }

        expect(assigns[:lti_launch]).not_to be_nil
        expect(assigns[:display_override]).to be_nil
      end
    end

    it "removes query string when post_only = true" do
      tool.user_navigation = { text: "example" }
      tool.settings["post_only"] = "true"
      tool.save!

      get :external_tool, params: { id: tool.id, user_id: user.id }
      expect(assigns[:lti_launch].resource_url).to eq "http://www.example.com/basic_lti"
    end

    it "does not remove query string from url" do
      tool.user_navigation = { text: "example" }
      tool.save!

      get :external_tool, params: { id: tool.id, user_id: user.id }
      expect(assigns[:lti_launch].resource_url).to eq "http://www.example.com/basic_lti?first=john&last=smith"
    end

    it "uses localized labels" do
      get :external_tool, params: { id: tool.id, user_id: user.id }
      expect(tool.label_for(:user_navigation, :en)).to eq "English Label"
    end

    it "includes the correct context_asset_string" do
      get :external_tool, params: { id: tool.id, user_id: user.id }
      expect(controller.js_env[:context_asset_string]).to eq "user_#{user.id}"
    end

    context "with environment-specific overrides" do
      let(:override_url) { "http://www.example-beta.com/basic_lti" }

      before do
        allow(ApplicationController).to receive_messages(test_cluster?: true, test_cluster_name: "beta")

        tool.settings[:environments] = {
          launch_url: override_url
        }
        tool.save!
      end

      it "uses override for launch_url and includes original query parameters" do
        get :external_tool, params: { id: tool.id, user_id: user.id }
        expect(assigns[:lti_launch].resource_url).to eq override_url + "?first=john&last=smith"
      end
    end

    it "logs the launch" do
      get :external_tool, params: { id: tool.id, user_id: user.id }
      expect(Lti::LogService).to have_received(:new).with(
        tool:,
        context: account,
        user:,
        session_id: nil,
        placement: :user_navigation,
        launch_type: :direct_link,
        launch_url: tool.url
      )
    end

    context "using LTI 1.3 when specified" do
      include_context "key_storage_helper"

      let(:verifier) { "e5e774d015f42370dcca2893025467b414d39009dfe9a55250279cca16f5f3c2704f9c56fef4cea32825a8f72282fa139298cf846e0110238900567923f9d057" }
      let(:redis_key) { "#{assigns[:domain_root_account].class_name}:#{Lti::RedisMessageClient::LTI_1_3_PREFIX}#{verifier}" }
      let(:cached_launch) { JSON.parse(Canvas.redis.get(redis_key)) }
      let(:developer_key) { DeveloperKey.create! }
      let(:oidc_initiation_url) { "http://lti13testtool.docker/blti_launch" }
      let(:tool) do
        reg = lti_registration_with_tool(
          account:,
          configuration_params: {
            oidc_initiation_url:,
            placements: [
              {
                placement: "user_navigation",
                enabled: true,
                text: "example",
              }
            ]
          }
        )
        reg.deployments.first
      end

      before do
        allow(SecureRandom).to receive(:hex).and_return(verifier)
        get :external_tool, params: { id: tool.id, user_id: user.id }
      end

      it "creates a login message" do
        expect(assigns[:lti_launch].params.keys).to match_array %w[
          iss
          login_hint
          target_link_uri
          lti_message_hint
          canvas_region
          canvas_environment
          client_id
          lti_deployment_id
          lti_storage_target
        ]
      end

      context "when lti_deployment_id_in_login_request FF is off" do
        let(:oidc_initiation_url) { "http://lti13testtool.docker/blti_launch" }
        let(:tool) do
          reg = lti_registration_with_tool(
            account:,
            configuration_params: {
              oidc_initiation_url:,
              placements: [
                {
                  placement: "user_navigation",
                  enabled: true,
                  text: "example",
                }
              ]
            }
          )
          reg.deployments.first
        end

        before do
          user.account.root_account.disable_feature!(:lti_deployment_id_in_login_request)
          allow(SecureRandom).to receive(:hex).and_return(verifier)
          get :external_tool, params: { id: tool.id, user_id: user.id }
        end

        it "creates a login message" do
          expect(assigns[:lti_launch].params.keys).to match_array %w[
            iss
            login_hint
            target_link_uri
            lti_message_hint
            canvas_region
            canvas_environment
            client_id
            deployment_id
            lti_deployment_id
            lti_storage_target
          ]
        end
      end

      it 'sets the "login_hint" to the current user lti id' do
        expect(assigns[:lti_launch].params["login_hint"]).to eq Lti::V1p1::Asset.opaque_identifier_for(user)
      end

      it "caches the LTI 1.3 launch" do
        expect(cached_launch["post_payload"]["https://purl.imsglobal.org/spec/lti/claim/message_type"]).to eq "LtiResourceLinkRequest"
      end

      it "does not use the oidc_initiation_url as the resource_url" do
        expect(assigns[:lti_launch].resource_url).to eq tool.url
      end

      it 'sets the "canvas_domain" to the request domain' do
        message_hint = JSON::JWT.decode(assigns[:lti_launch].params["lti_message_hint"], :skip_verification)
        expect(message_hint["canvas_domain"]).to eq "localhost"
      end

      context "when the developer key has an oidc_initiation_url" do
        let(:oidc_initiation_url) { "https://www.test.com/oidc/login" }

        it "uses the oidc_initiation_url as the resource_url" do
          expect(assigns[:lti_launch].resource_url).to eq oidc_initiation_url
        end
      end
    end
  end

  describe "GET oauth" do
    it "sets up oauth for google_drive" do
      state = nil
      settings_mock = double
      allow(settings_mock).to receive_messages(settings: {}, enabled?: true)

      user_factory(active_all: true)
      user_session(@user)

      allow(Canvas::Plugin).to receive(:find).and_return(settings_mock)
      allow(SecureRandom).to receive(:hex).and_return("abc123")
      expect(GoogleDrive::Client).to receive(:auth_uri) { |_c, s|
                                       state = s
                                       "http://example.com/redirect"
                                     }

      get :oauth, params: { service: "google_drive", return_to: "http://example.com" }

      expect(response).to redirect_to "http://example.com/redirect"
      json = Canvas::Security.decode_jwt(state)
      expect(session[:oauth_gdrive_nonce]).to eq "abc123"
      expect(json["redirect_uri"]).to eq oauth_success_url(service: "google_drive")
      expect(json["return_to_url"]).to eq "http://example.com"
      expect(json["nonce"]).to eq session[:oauth_gdrive_nonce]
    end
  end

  describe "GET oauth_success" do
    it "handles google_drive oauth_success for a logged_in_user" do
      settings_mock = double
      allow(settings_mock).to receive(:settings).and_return({})
      authorization_mock = instance_double(Google::Auth::UserRefreshCredentials,
                                           :code= => nil,
                                           :fetch_access_token! => nil,
                                           :refresh_token => "refresh_token",
                                           :access_token => "access_token")
      about_mock = instance_double(Google::Apis::DriveV3::About,
                                   user: instance_double(Google::Apis::DriveV3::User,
                                                         email_address: "blah@blah.com",
                                                         permission_id: "permission_id"))
      client_mock = instance_double(Google::Apis::DriveV3::DriveService,
                                    get_about: about_mock,
                                    authorization: authorization_mock)
      allow(GoogleDrive::Client).to receive(:create).and_return(client_mock)

      session[:oauth_gdrive_nonce] = "abc123"
      state = Canvas::Security.create_jwt({ "return_to_url" => "http://localhost.com/return",
                                            "nonce" => "abc123" })
      course_with_student_logged_in

      get :oauth_success, params: { state:, service: "google_drive", code: "some_code" }

      service = UserService.where(user_id: @user,
                                  service: "google_drive",
                                  service_domain: "drive.google.com").first
      expect(service.service_user_id).to eq "permission_id"
      expect(service.service_user_name).to eq "blah@blah.com"
      expect(service.token).to eq "refresh_token"
      expect(service.secret).to eq "access_token"
      expect(session[:oauth_gdrive_nonce]).to be_nil
    end

    it "handles google_drive oauth_success for a non logged in user" do
      settings_mock = double
      allow(settings_mock).to receive(:settings).and_return({})
      authorization_mock = instance_double(Google::Auth::UserRefreshCredentials,
                                           :code= => nil,
                                           :fetch_access_token! => nil,
                                           :refresh_token => "refresh_token",
                                           :access_token => "access_token")
      client_mock = instance_double(Google::Apis::DriveV3::DriveService,
                                    get_about: nil,
                                    authorization: authorization_mock)
      allow(GoogleDrive::Client).to receive(:create).and_return(client_mock)

      session[:oauth_gdrive_nonce] = "abc123"
      state = Canvas::Security.create_jwt({ "return_to_url" => "http://localhost.com/return",
                                            "nonce" => "abc123" })

      get :oauth_success, params: { state:, service: "google_drive", code: "some_code" }

      expect(session[:oauth_gdrive_access_token]).to eq "access_token"
      expect(session[:oauth_gdrive_refresh_token]).to eq "refresh_token"
      expect(session[:oauth_gdrive_nonce]).to be_nil
    end

    it "rejects invalid state" do
      settings_mock = double
      allow(settings_mock).to receive(:settings).and_return({})
      authorization_mock = instance_double(Google::Auth::UserRefreshCredentials)
      allow(authorization_mock).to receive_messages(:code= => nil,
                                                    :fetch_access_token! => nil,
                                                    :refresh_token => "refresh_token",
                                                    :access_token => "access_token")
      client_mock = instance_double(Google::Apis::DriveV3::DriveService,
                                    get_about: nil,
                                    authorization: authorization_mock)
      allow(GoogleDrive::Client).to receive(:create).and_return(client_mock)

      state = Canvas::Security.create_jwt({ "return_to_url" => "http://localhost.com/return",
                                            "nonce" => "abc123" })
      get :oauth_success, params: { state:, service: "google_drive", code: "some_code" }

      assert_unauthorized
      expect(session[:oauth_gdrive_access_token]).to be_nil
      expect(session[:oauth_gdrive_refresh_token]).to be_nil
    end

    it "handles auth failure gracefully" do
      authorization_mock = instance_double(Google::Auth::UserRefreshCredentials, :code= => nil)
      allow(authorization_mock).to receive(:fetch_access_token!) do
        raise Signet::AuthorizationError, "{\"error\": \"invalid_grant\", \"error_description\": \"Bad Request\"}"
      end
      client_mock = instance_double(Google::Apis::DriveV3::DriveService, authorization: authorization_mock)
      allow(GoogleDrive::Client).to receive(:create).and_return(client_mock)
      state = Canvas::Security.create_jwt({ "return_to_url" => "http://localhost.com/return",
                                            "nonce" => "abc123" })
      get :oauth_success, params: { state:, service: "google_drive", code: "some_code" }
      expect(response).to be_redirect
      expect(flash[:error]).to eq "Google Drive failed authorization for current user!"
    end
  end

  context "manageable_courses" do
    it "does not include deleted courses in manageable courses" do
      course_with_teacher_logged_in(course_name: "MyCourse1", active_all: 1)
      course1 = @course
      course1.destroy
      course_with_teacher(course_name: "MyCourse2", user: @teacher, active_all: 1)
      course2 = @course

      get "manageable_courses", params: { user_id: @teacher.id, term: "MyCourse" }
      expect(response).to be_successful

      courses = json_parse
      expect(courses.pluck("id")).to eq [course2.id]
    end

    it "does not include future teacher term courses in manageable courses" do
      course_with_teacher_logged_in(course_name: "MyCourse1", active_all: 1)
      term = @course.enrollment_term
      term.enrollment_dates_overrides.create!(
        enrollment_type: "TeacherEnrollment", start_at: 1.week.from_now, end_at: 2.weeks.from_now, context: term.root_account
      )

      get "manageable_courses", params: { user_id: @teacher.id, term: "MyCourse" }
      expect(response).to be_successful

      courses = json_parse
      expect(courses).to be_empty
    end

    it "sorts the results of manageable_courses by name" do
      course_with_teacher_logged_in(course_name: "B", active_all: 1)
      %w[c d a].each do |name|
        course_with_teacher(course_name: name, user: @teacher, active_all: 1)
      end

      get "manageable_courses", params: { user_id: @teacher.id }
      expect(response).to be_successful

      courses = json_parse
      expect(courses.pluck("label")).to eq %w[a B c d]
    end

    it "sorts the results of manageable_courses by term with default term first then alphabetically" do
      # Default term
      course_with_teacher_logged_in(course_name: "E", active_all: 1)
      future_term = EnrollmentTerm.create(start_at: 1.day.from_now, root_account: @teacher.account)
      past_term = EnrollmentTerm.create(start_at: 1.day.ago, root_account: @teacher.account)
      # Future terms
      %w[b a].each do |name|
        course_with_teacher(course_name: name, user: @teacher, active_all: 1, enrollment_term_id: future_term.id)
      end
      # Past terms
      %w[d c].each do |name|
        course_with_teacher(course_name: name, user: @teacher, active_all: 1, enrollment_term_id: past_term.id)
      end

      get "manageable_courses", params: { user_id: @teacher.id }
      expect(response).to be_successful

      courses = json_parse
      expect(courses.pluck("label")).to eq %w[E c d a b]
    end

    it "does not include courses for which the user doesnt have the appropriate rights" do
      @role1 = custom_account_role("subadmin", account: Account.default)
      account_admin_user_with_role_changes(role: @role1, role_changes: { read_course_content: false })
      course_with_user("TeacherEnrollment", course_name: "A", active_all: true, user: @admin)
      course_with_user("StudentEnrollment", course_name: "B", active_all: true, user: @admin)

      user_session(@admin)

      get "manageable_courses", params: { user_id: @admin.id }
      expect(response).to be_successful
      expect(json_parse.pluck("label")).to eq %w[A B]

      get "manageable_courses", params: { user_id: @admin.id, enforce_manage_grant_requirement: true }
      expect(response).to be_successful
      expect(json_parse.pluck("label")).to eq %w[A]
    end

    it "includes blueprint" do
      course_with_teacher_logged_in(course_name: "Blueprint!", active_all: 1)
      @course1 = @course
      @course2 = course_with_teacher(course_name: "NotBlueprint", user: @teacher, active_all: 1).course
      MasterCourses::MasterTemplate.set_as_master_course(@course1)

      get "manageable_courses", params: { user_id: @teacher.id }
      expect(response).to be_successful
      courses = json_parse
      expect(courses.find { |c| c["id"] == @course1.id }["blueprint"]).to be true
      expect(courses.find { |c| c["id"] == @course2.id }["blueprint"]).to be false
    end

    context "query matching" do
      before do
        course_with_teacher_logged_in(course_name: "Extra course", active_all: 1)
      end

      it "matches query to course id" do
        course_with_teacher(course_name: "Biology", user: @teacher, active_all: 1)
        get "manageable_courses", params: { user_id: @teacher.id, term: @course.id }
        expect(response).to be_successful
        courses = json_parse
        expect(courses.pluck("id")).to eq [@course.id]
      end

      it "matches query to course code" do
        course_code = "BIO 12239"
        course_with_teacher(course_name: "Biology", user: @teacher, active_all: 1)
        @course.course_code = course_code
        @course.save
        get "manageable_courses", params: { user_id: @teacher.id, term: course_code }
        expect(response).to be_successful
        courses = json_parse
        expect(courses.pluck("course_code")).to eq [course_code]
      end
    end

    context "concluded courses" do
      before do
        course_with_teacher_logged_in(course_name: "MyCourse1", active_all: 1)
        course1 = @course
        course1.workflow_state = "completed"
        course1.save!

        past_term = EnrollmentTerm.create(start_at: 14.days.ago, end_at: 7.days.ago, root_account: @teacher.account)
        course_with_teacher(course_name: "MyCourse2", user: @teacher, active_all: 1, enrollment_term_id: past_term.id)

        course_with_teacher(course_name: "MyOldCourse", user: @teacher, active_all: 1, enrollment_term_id: past_term.id)

        course_with_teacher(course_name: "MyCourse3", user: @teacher, active_all: 1)
      end

      it "does not include soft or hard concluded courses for teachers" do
        get "manageable_courses", params: { user_id: @teacher.id, term: "MyCourse" }
        expect(response).to be_successful
        courses = json_parse
        expect(courses.pluck("id")).to eq [@course.id]
      end

      it "does not include soft or hard concluded courses for admins" do
        account_admin_user
        user_session(@admin)

        get "manageable_courses", params: { user_id: @admin.id, term: "MyCourse" }
        expect(response).to be_successful
        courses = json_parse
        expect(courses.pluck("id")).to eq [@course.id]
      end

      it "includes concluded courses for teachers when passing include = 'concluded'" do
        get "manageable_courses", params: { user_id: @teacher.id, include: "concluded" }
        expect(response).to be_successful
        courses = json_parse

        expect(courses.pluck("course_code").sort).to eq %w[MyCourse1 MyCourse2 MyCourse3 MyOldCourse].sort
      end

      it "includes concluded courses for admins when passing include = 'concluded'" do
        account_admin_user
        user_session(@admin)

        get "manageable_courses", params: { user_id: @admin.id, include: "concluded" }
        expect(response).to be_successful
        courses = json_parse

        expect(courses.pluck("course_code").sort).to eq %w[MyCourse1 MyCourse2 MyCourse3 MyOldCourse].sort
      end

      it "includes courses with overridden dates as not concluded for teachers if the course period is active" do
        my_old_course = Course.find_by(course_code: "MyOldCourse")
        my_old_course.restrict_enrollments_to_course_dates = true
        my_old_course.start_at = 2.weeks.ago
        my_old_course.conclude_at = 2.weeks.from_now
        my_old_course.save!

        get "manageable_courses", params: { user_id: @teacher.id }
        expect(response).to be_successful
        courses = json_parse
        expect(courses.pluck("course_code")).to include("MyOldCourse")
      end

      it "includes courses with overridden dates as not concluded for admins if the course period is active" do
        my_old_course = Course.find_by(course_code: "MyOldCourse")
        my_old_course.restrict_enrollments_to_course_dates = true
        my_old_course.start_at = 2.weeks.ago
        my_old_course.conclude_at = 2.weeks.from_now
        my_old_course.save!

        account_admin_user
        user_session(@admin)

        get "manageable_courses", params: { user_id: @admin.id }
        expect(response).to be_successful
        courses = json_parse
        expect(courses.pluck("course_code")).to include("MyOldCourse")
      end
    end

    context "sharding" do
      specs_require_sharding

      it "is able to find courses on other shards" do
        course_with_teacher_logged_in(course_name: "Blah", active_all: 1)
        @shard1.activate do
          @other_account = Account.create
          @cs_course = @other_account.courses.create!(name: "A cross shard course", workflow_state: "available")
          @cs_course.enroll_user(@teacher, "TeacherEnrollment", enrollment_state: "active")
        end

        get "manageable_courses", params: { user_id: @teacher.id }
        # should sort the cross-shard course before the current shard one
        expect(json_parse.pluck("label")).to eq [@cs_course.name, @course.name]
      end
    end
  end

  context "when current_course_id is present" do
    before do
      course_with_teacher_logged_in(course_name: "LocaleTestCourse", active_all: true)

      # Simulate a course in Spanish
      @spanish_course = @course
      @spanish_course.locale = "es"
      @spanish_course.start_at = Time.zone.local(2025, 2, 1, 0, 0, 0)
      @spanish_course.conclude_at = Time.zone.local(2025, 5, 20, 0, 0, 0)
      @spanish_course.save!

      course_with_teacher(course_name: "CurrentCourse", user: @teacher, active_all: true)
      @current_course_catalan = @course
      @current_course_catalan.locale = "ca"
      @current_course_catalan.save!

      user_session(@teacher)
    end

    it "includes start_at_locale and end_at_locale using the current_course locale" do
      # Simulate importing a course set in Spanish to a course set to Catalan
      get "manageable_courses", params: {
        user_id: @teacher.id,
        current_course_id: @current_course_catalan.id,
        term: "LocaleTestCourse"
      }

      expect(response).to be_successful
      courses = json_parse
      returned_course = courses.find { |c| c["course_code"] == "LocaleTestCourse" }
      expect(returned_course).not_to be_nil

      expect(returned_course["start_at_locale"]).to be_present
      expect(returned_course["end_at_locale"]).to be_present

      expect(returned_course["start_at_locale"]).to eq("Febr 1, 2025 a les 0:00")
      expect(returned_course["end_at_locale"]).to eq("Maig 20, 2025 a les 0:00")
    end
  end

  context "when current_course_id is not present" do
    before do
      course_with_teacher_logged_in(course_name: "NoLocale", active_all: true)

      @course.start_at = 2.weeks.ago
      @course.conclude_at = 1.day.from_now
      @course.save!
    end

    it "returns nil for start_at_locale and end_at_locale" do
      get "manageable_courses", params: {
        user_id: @teacher.id,
        term: "NoLocale"
      }

      expect(response).to be_successful
      courses = json_parse

      returned_course = courses.find { |c| c["course_code"] == "NoLocale" }
      expect(returned_course).not_to be_nil

      expect(returned_course["start_at_locale"]).to be_nil
      expect(returned_course["end_at_locale"]).to be_nil
    end
  end

  describe "POST 'create'" do
    it "does not allow creating when self_registration is disabled and you're not an admin'" do
      post "create", params: { pseudonym: { unique_id: "jacob@instructure.com" }, user: { name: "Jacob Fugal" } }
      expect(response).not_to be_successful
    end

    context "self registration" do
      before do
        Account.default.canvas_authentication_provider.update_attribute(:self_registration, true)
      end

      context "self registration for observers only" do
        before do
          Account.default.canvas_authentication_provider.update_attribute(:self_registration, "observer")
        end

        it "does not allow teachers to self register" do
          post "create", params: { pseudonym: { unique_id: "jane@example.com" }, user: { name: "Jane Teacher", terms_of_use: "1", initial_enrollment_type: "teacher" } }, format: "json"
          assert_forbidden
        end

        it "does not allow students to self register" do
          course_factory(active_all: true)
          @course.update_attribute(:self_enrollment, true)

          post "create", params: { pseudonym: { unique_id: "jane@example.com", password: "lolwut12", password_confirmation: "lolwut12" }, user: { name: "Jane Student", terms_of_use: "1", self_enrollment_code: @course.self_enrollment_code, initial_enrollment_type: "student" }, pseudonym_type: "username", self_enrollment: "1" }, format: "json"
          assert_forbidden
        end

        it "allows observers to self register" do
          user_with_pseudonym(active_all: true, password: "lolwut12")
          course_with_student(user: @user, active_all: true)
          pairing_code = @student.generate_observer_pairing_code

          post "create", params: { pseudonym: { unique_id: "jane@example.com" }, pairing_code: { code: pairing_code.code }, user: { name: "Jane Observer", terms_of_use: "1", initial_enrollment_type: "observer" } }, format: "json"
          expect(response).to be_successful
          new_pseudo = Pseudonym.where(unique_id: "jane@example.com").first
          new_user = new_pseudo.user
          expect(new_user.linked_students).to eq [@user]
          oe = new_user.observer_enrollments.first
          expect(oe.course).to eq @course
          expect(oe.associated_user).to eq @user
        end

        it "does not 500 when paring code is not in request" do
          post "create", params: { pseudonym: { unique_id: "jane@example.com" }, user: { name: "Jane Observer", terms_of_use: "1", initial_enrollment_type: "observer" } }, format: "json"
          assert_status(400)
        end

        it "allows observers to self register with a pairing code" do
          course_with_student
          @domain_root_account = @course.account
          pairing_code = @student.generate_observer_pairing_code

          post "create",
               params: {
                 pseudonym: {
                   unique_id: "jon@example.com",
                   password: "password",
                   password_confirmation: "password"
                 },
                 user: {
                   name: "Jon",
                   terms_of_use: "1",
                   initial_enrollment_type: "observer",
                   skip_registration: "1"
                 },
                 pairing_code: {
                   code: pairing_code.code
                 }
               },
               format: "json"

          expect(response).to be_successful
          new_pseudo = Pseudonym.where(unique_id: "jon@example.com").first
          new_user = new_pseudo.user
          expect(new_pseudo.crypted_password).not_to be_nil
          expect(new_user.linked_students).to eq [@student]
          oe = new_user.observer_enrollments.first
          expect(oe.course).to eq @course
          expect(oe.associated_user).to eq @student
        end

        it "does not send a confirmation email when using a pairing_code and skip_confirmation" do
          course_with_student
          @domain_root_account = @course.account
          pairing_code = @student.generate_observer_pairing_code

          post "create",
               params: {
                 pseudonym: {
                   unique_id: "jon@example.com",
                   password: "password",
                   password_confirmation: "password"
                 },
                 user: {
                   name: "Jon",
                   terms_of_use: "1",
                   initial_enrollment_type: "observer",
                   skip_registration: "1"
                 },
                 communication_channel: {
                   skip_confirmation: true
                 },
                 pairing_code: {
                   code: pairing_code.code
                 }
               },
               format: "json"

          expect(response).to be_successful
          new_pseudo = Pseudonym.where(unique_id: "jon@example.com").first
          new_user = new_pseudo.user
          message = Message.where(user_id: new_user.id)
          expect(message.count).to eq 0
        end

        it "redirects users to the oauth confirmation when registering through oauth" do
          redis = double("Redis")
          allow(redis).to receive(:setex)
          allow(redis).to receive(:hmget)
          allow(redis).to receive(:del)
          allow(Canvas).to receive_messages(redis:)
          key = DeveloperKey.create! redirect_uri: "https://example.com"
          provider = Canvas::OAuth::Provider.new(key.id, key.redirect_uri, [], nil)

          course_with_student
          @domain_root_account = @course.account
          pairing_code = @student.generate_observer_pairing_code

          post "create",
               params: {
                 pseudonym: {
                   unique_id: "jon@example.com",
                   password: "password",
                   password_confirmation: "password"
                 },
                 user: {
                   name: "Jon",
                   terms_of_use: "1",
                   initial_enrollment_type: "observer",
                   skip_registration: "1"
                 },
                 pairing_code: {
                   code: pairing_code.code
                 }
               },
               format: "json",
               session: { oauth2: provider.session_hash }

          expect(response).to be_successful
          json = json_parse
          expect(json["destination"]).to eq "http://test.host/login/oauth2/confirm"
        end

        it "redirects 'new' action to root_url" do
          get "new"
          expect(response).to redirect_to root_url
        end
      end

      it "creates a pre_registered user" do
        post "create", params: { pseudonym: { unique_id: "jacob@instructure.com" }, user: { name: "Jacob Fugal", terms_of_use: "1" } }
        expect(response).to be_successful

        p = Pseudonym.where(unique_id: "jacob@instructure.com").first
        expect(p).to be_active
        expect(p.user).to be_pre_registered
        expect(p.user.name).to eq "Jacob Fugal"
        expect(p.user.communication_channels.length).to eq 1
        expect(p.user.communication_channels.first).to be_unconfirmed
        expect(p.user.communication_channels.first.path).to eq "jacob@instructure.com"
        expect(p.user.associated_accounts).to eq [Account.default]
        expect(p.user.preferences[:accepted_terms]).to be_truthy
      end

      it "marks user as having accepted the terms of use if specified" do
        post "create", params: { pseudonym: { unique_id: "jacob@instructure.com" }, user: { name: "Jacob Fugal", terms_of_use: "1" } }
        json = response.parsed_body
        accepted_terms = json["user"]["user"]["preferences"]["accepted_terms"]
        expect(response).to be_successful
        expect(accepted_terms).to be_present
        expect(Time.zone.parse(accepted_terms)).to be_within(1.minute.to_i).of(Time.now.utc)
      end

      it "stores a confirmation_redirect url if it's trusted" do
        allow(CommunicationChannel).to receive(:trusted_confirmation_redirect?)
          .with(Account.default, "https://benevolent.place")
          .and_return(true)

        post "create", params: {
          pseudonym: { unique_id: "jacob@instructure.com" },
          user: { name: "Jacob Fugal", terms_of_use: "1" },
          communication_channel: { confirmation_redirect: "https://benevolent.place" }
        }
        expect(response).to be_successful
        expect(CommunicationChannel.last.confirmation_redirect).to eq("https://benevolent.place")
      end

      it "does not store a confirmation_redirect url if it's not trusted" do
        allow(CommunicationChannel).to receive(:trusted_confirmation_redirect?)
          .with(Account.default, "https://nasty.place")
          .and_return(false)

        post "create", params: {
          pseudonym: { unique_id: "jacob@instructure.com" },
          user: { name: "Jacob Fugal", terms_of_use: "1" },
          communication_channel: { confirmation_redirect: "https://nasty.place" }
        }
        expect(response).to be_successful
        expect(CommunicationChannel.last.confirmation_redirect).to be_nil
      end

      it "creates a registered user if the skip_registration flag is passed in" do
        post("create", params: {
               pseudonym: { unique_id: "jacob@instructure.com" },
               user: { name: "Jacob Fugal", terms_of_use: "1", skip_registration: "1" }
             })
        expect(response).to be_successful

        p = Pseudonym.where(unique_id: "jacob@instructure.com").first
        expect(p).to be_active
        expect(p.user).to be_registered
        expect(p.user.name).to eq "Jacob Fugal"
        expect(p.user.communication_channels.length).to eq 1
        expect(p.user.communication_channels.first).to be_unconfirmed
        expect(p.user.communication_channels.first.path).to eq "jacob@instructure.com"
        expect(p.user.associated_accounts).to eq [Account.default]
      end

      it "complains about conflicting unique_ids" do
        u = User.create! { |user| user.workflow_state = "registered" }
        p = u.pseudonyms.create!(unique_id: "jacob@instructure.com")
        post "create", params: { pseudonym: { unique_id: "jacob@instructure.com" }, user: { name: "Jacob Fugal", terms_of_use: "1" } }
        assert_status(400)
        json = response.parsed_body
        expect(json["errors"]["pseudonym"]["unique_id"]).to be_present
        expect(Pseudonym.by_unique_id("jacob@instructure.com")).to eq [p]
      end

      it "does not complain about conflicting ccs, in any state" do
        user1, user2, user3 = User.create!, User.create!, User.create!
        cc1 = communication_channel(user1, { username: "jacob@instructure.com" })
        cc2 = communication_channel(user2, { username: "jacob@instructure.com", cc_state: "confirmed" })
        cc3 = communication_channel(user3, { username: "jacob@instructure.com", cc_state: "retired" })

        post "create", params: { pseudonym: { unique_id: "jacob@instructure.com" }, user: { name: "Jacob Fugal", terms_of_use: "1" } }
        expect(response).to be_successful

        p = Pseudonym.where(unique_id: "jacob@instructure.com").first
        expect(p).to be_active
        expect(p.user).to be_pre_registered
        expect(p.user.name).to eq "Jacob Fugal"
        expect(p.user.communication_channels.length).to eq 1
        expect(p.user.communication_channels.first).to be_unconfirmed
        expect(p.user.communication_channels.first.path).to eq "jacob@instructure.com"
        expect([cc1, cc2, cc3]).not_to include(p.user.communication_channels.first)
      end

      it "re-uses 'conflicting' unique_ids if it hasn't been fully registered yet" do
        u = User.create!(workflow_state: "creation_pending")
        p = Pseudonym.create!(unique_id: "jacob@instructure.com", user: u)
        post "create", params: { pseudonym: { unique_id: "jacob@instructure.com" }, user: { name: "Jacob Fugal", terms_of_use: "1" } }
        expect(response).to be_successful

        expect(Pseudonym.by_unique_id("jacob@instructure.com")).to eq [p]
        p.reload
        expect(p).to be_active
        expect(p.user).to be_pre_registered
        expect(p.user.name).to eq "Jacob Fugal"
        expect(p.user.communication_channels.length).to eq 1
        expect(p.user.communication_channels.first).to be_unconfirmed
        expect(p.user.communication_channels.first.path).to eq "jacob@instructure.com"

        post "create", params: { pseudonym: { unique_id: "jacob@instructure.com" }, user: { name: "Jacob Fugal", terms_of_use: "1" } }
        expect(response).not_to be_successful
      end

      it "validates acceptance of the terms" do
        Account.default.create_terms_of_service!(terms_type: "default", passive: false)
        post "create", params: { pseudonym: { unique_id: "jacob@instructure.com" }, user: { name: "Jacob Fugal" } }
        assert_status(400)
        json = response.parsed_body
        expect(json["errors"]["user"]["terms_of_use"]).to be_present
      end

      it "does not validate acceptance of the terms if terms are passive" do
        Account.default.create_terms_of_service!(terms_type: "default")
        post "create", params: { pseudonym: { unique_id: "jacob@instructure.com" }, user: { name: "Jacob Fugal" } }
        expect(response).to be_successful
      end

      it "does not validate acceptance of the terms if not required by account" do
        default_account = Account.default
        Account.default.create_terms_of_service!(terms_type: "default")
        default_account.save!

        post "create", params: { pseudonym: { unique_id: "jacob@instructure.com" }, user: { name: "Jacob Fugal" } }
        expect(response).to be_successful
      end

      it "requires email pseudonyms by default" do
        post "create", params: { pseudonym: { unique_id: "jacob" }, user: { name: "Jacob Fugal", terms_of_use: "1" } }
        assert_status(400)
        json = response.parsed_body
        expect(json["errors"]["pseudonym"]["unique_id"]).to be_present
      end

      it "requires email pseudonyms if not self enrolling" do
        post "create", params: { pseudonym: { unique_id: "jacob" }, user: { name: "Jacob Fugal", terms_of_use: "1" }, pseudonym_type: "username" }
        assert_status(400)
        json = response.parsed_body
        expect(json["errors"]["pseudonym"]["unique_id"]).to be_present
      end

      it "validates the self enrollment code" do
        post "create", params: { pseudonym: { unique_id: "jacob@instructure.com", password: "asdfasdf", password_confirmation: "asdfasdf" }, user: { name: "Jacob Fugal", terms_of_use: "1", self_enrollment_code: "omg ... not valid", initial_enrollment_type: "student" }, self_enrollment: "1" }
        assert_status(400)
        json = response.parsed_body
        expect(json["errors"]["user"]["self_enrollment_code"]).to be_present
      end

      it "ignores the password if not self enrolling" do
        post "create", params: { pseudonym: { unique_id: "jacob@instructure.com", password: "asdfasdf", password_confirmation: "asdfasdf" }, user: { name: "Jacob Fugal", terms_of_use: "1", initial_enrollment_type: "student" } }
        expect(response).to be_successful
        u = User.where(name: "Jacob Fugal").first
        expect(u).to be_pre_registered
        expect(u.pseudonym).to be_password_auto_generated
      end

      context "self enrollment" do
        before(:once) do
          Account.default.allow_self_enrollment!
          course_factory(active_all: true)
          @course.update_attribute(:self_enrollment, true)
        end

        it "strips the self enrollment code before validation" do
          post "create", params: { pseudonym: { unique_id: "jacob@instructure.com", password: "asdfasdf", password_confirmation: "asdfasdf" }, user: { name: "Jacob Fugal", terms_of_use: "1", self_enrollment_code: @course.self_enrollment_code + " ", initial_enrollment_type: "student" }, self_enrollment: "1" }
          expect(response).to be_successful
        end

        it "sets root_account_ids" do
          post "create", params: { pseudonym: { unique_id: "jacob@instructure.com", password: "asdfasdf", password_confirmation: "asdfasdf" },
                                   user: { name: "happy gilmore", terms_of_use: "1", self_enrollment_code: @course.self_enrollment_code + " ", initial_enrollment_type: "student" },
                                   self_enrollment: "1" }
          expect(response).to be_successful
          u = User.find_by(name: "happy gilmore")
          expect(u.root_account_ids).to eq [Account.default.id]
        end

        it "ignores the password if self enrolling with an email pseudonym" do
          post "create", params: { pseudonym: { unique_id: "jacob@instructure.com", password: "asdfasdf", password_confirmation: "asdfasdf" }, user: { name: "Jacob Fugal", terms_of_use: "1", self_enrollment_code: @course.self_enrollment_code, initial_enrollment_type: "student" }, pseudonym_type: "email", self_enrollment: "1" }
          expect(response).to be_successful
          u = User.where(name: "Jacob Fugal").first
          expect(u).to be_pre_registered
          expect(u.pseudonym).to be_password_auto_generated
        end

        it "requires a password if self enrolling with a non-email pseudonym" do
          post "create", params: { pseudonym: { unique_id: "jacob" }, user: { name: "Jacob Fugal", terms_of_use: "1", self_enrollment_code: @course.self_enrollment_code, initial_enrollment_type: "student" }, pseudonym_type: "username", self_enrollment: "1" }
          assert_status(400)
          json = response.parsed_body
          expect(json["errors"]["pseudonym"]["password"]).to be_present
          expect(json["errors"]["pseudonym"]["password_confirmation"]).to be_present
        end

        it "auto-registers the user if self enrolling" do
          post "create", params: { pseudonym: { unique_id: "jacob", password: "asdfasdf", password_confirmation: "asdfasdf" }, user: { name: "Jacob Fugal", terms_of_use: "1", self_enrollment_code: @course.self_enrollment_code, initial_enrollment_type: "student" }, pseudonym_type: "username", self_enrollment: "1" }
          expect(response).to be_successful
          u = User.where(name: "Jacob Fugal").first
          expect(@course.students).to include(u)
          expect(u).to be_registered
          expect(u.pseudonym).not_to be_password_auto_generated
        end
      end

      it "links the user to the observee" do
        user = user_with_pseudonym(active_all: true, password: "lolwut12")
        pairing_code = user.generate_observer_pairing_code

        post "create", params: { pseudonym: { unique_id: "jacob@instructure.com" }, pairing_code: { code: pairing_code.code }, user: { name: "Jacob Fugal", terms_of_use: "1", initial_enrollment_type: "observer" } }
        expect(response).to be_successful
        u = User.where(name: "Jacob Fugal").first
        expect(u).to be_pre_registered
        expect(response).to be_successful
        expect(u.linked_students).to include(@user)
      end
    end

    context "account admin creating users" do
      describe "successfully" do
        let!(:account) { Account.create! }

        before do
          user_with_pseudonym(account:)
          account.account_users.create!(user: @user)
          user_session(@user, @pseudonym)
        end

        it "creates a pre_registered user (in the correct account)" do
          post "create", params: { account_id: account.id, pseudonym: { unique_id: "jacob@instructure.com", sis_user_id: "testsisid" }, user: { name: "Jacob Fugal" } }, format: "json"
          expect(response).to be_successful
          p = Pseudonym.where(unique_id: "jacob@instructure.com").first
          expect(p.account_id).to eq account.id
          expect(p).to be_active
          expect(p.sis_user_id).to eq "testsisid"
          expect(p.user).to be_pre_registered
        end

        it "creates users with non-email pseudonyms" do
          post "create", params: { account_id: account.id, pseudonym: { unique_id: "jacob", sis_user_id: "testsisid", integration_id: "abc", path: "" }, user: { name: "Jacob Fugal" } }, format: "json"
          expect(response).to be_successful
          p = Pseudonym.where(unique_id: "jacob").first
          expect(p.account_id).to eq account.id
          expect(p).to be_active
          expect(p.sis_user_id).to eq "testsisid"
          expect(p.integration_id).to eq "abc"
          expect(p.user).to be_pre_registered
        end

        it "reassigns null values when passing empty strings for pseudonym[integration_id]" do
          post "create",
               params: { account_id: account.id,
                         pseudonym: { unique_id: "jacob", sis_user_id: "testsisid", integration_id: "", path: "" },
                         user: { name: "Jacob Fugal" } },
               format: "json"
          expect(response).to be_successful
          p = Pseudonym.where(unique_id: "jacob").first
          expect(p.account_id).to eq account.id
          expect(p).to be_active
          expect(p.sis_user_id).to eq "testsisid"
          expect(p.integration_id).to be_nil
          expect(p.user).to be_pre_registered
        end

        it "creates users with non-email pseudonyms and an email" do
          post "create", params: { account_id: account.id, pseudonym: { unique_id: "testid", path: "testemail@example.com" }, user: { name: "test" } }, format: "json"
          expect(response).to be_successful
          p = Pseudonym.where(unique_id: "testid").first
          expect(p.user.email).to eq "testemail@example.com"
        end

        it "does not require acceptance of the terms" do
          post "create", params: { account_id: account.id, pseudonym: { unique_id: "jacob@instructure.com" }, user: { name: "Jacob Fugal" } }
          expect(response).to be_successful
        end

        it "allows setting a password" do
          post "create", params: { account_id: account.id, pseudonym: { unique_id: "jacob@instructure.com", password: "asdfasdf", password_confirmation: "asdfasdf" }, user: { name: "Jacob Fugal" } }
          u = User.where(name: "Jacob Fugal").first
          expect(u).to be_present
          expect(u.pseudonym).not_to be_password_auto_generated
        end

        it "allows admins to force the self-registration workflow for a given user" do
          expect_any_instance_of(Pseudonym).to receive(:send_confirmation!)
          post "create", params: { account_id: account.id,
                                   pseudonym: {
                                     unique_id: "jacob@instructure.com",
                                     password: "asdfasdf",
                                     password_confirmation: "asdfasdf",
                                     force_self_registration: "1",
                                   },
                                   user: { name: "Jacob Fugal" } }
          expect(response).to be_successful
          u = User.where(name: "Jacob Fugal").first
          expect(u).to be_present
          expect(u.pseudonym).not_to be_password_auto_generated
        end

        it "does not throw a 500 error without user params'" do
          post "create", params: { pseudonym: { unique_id: "jacob@instructure.com" }, account_id: account.id }
          expect(response).to be_successful
        end

        it "does not throw a 500 error without pseudonym params'" do
          post "create", params: { user: { name: "Jacob Fugal" }, account_id: account.id }
          assert_status(400)
          expect(response).not_to be_successful
        end

        it "strips whitespace from the unique_id" do
          post "create", params: { account_id: account.id, pseudonym: { unique_id: "spaceman@example.com " }, user: { name: "Spaceman" } }, format: "json"
          expect(response).to be_successful
          json = response.parsed_body
          p = Pseudonym.find(json["pseudonym"]["pseudonym"]["id"])
          expect(p.unique_id).to eq "spaceman@example.com"
          expect(p.user.email).to eq "spaceman@example.com"
        end
      end

      it "does not allow an admin to set the sis id when creating a user if they don't have privileges to manage sis" do
        account = Account.create!
        admin = account_admin_user_with_role_changes(account:, role_changes: { "manage_sis" => false })
        user_session(admin)
        post "create", params: { account_id: account.id, pseudonym: { unique_id: "jacob@instructure.com", sis_user_id: "testsisid" }, user: { name: "Jacob Fugal" } }, format: "json"
        expect(response).to be_successful
        p = Pseudonym.where(unique_id: "jacob@instructure.com").first
        expect(p.account_id).to eq account.id
        expect(p).to be_active
        expect(p.sis_user_id).to be_nil
        expect(p.user).to be_pre_registered
      end

      context "merge opportunity notifications" do
        before do
          @notification = Notification.create(name: "Merge Email Communication Channel", category: "Registration")
          @account = Account.create!
          user_with_pseudonym(account: @account)
          @account.account_users.create!(user: @user)
          user_session(@user, @pseudonym)
          @admin = @user

          @u = User.create! { |user| user.workflow_state = "registered" }
          communication_channel(@u, { username: "jacob@instructure.com", active_cc: true })
        end

        it "notifies the user if a merge opportunity arises" do
          @u.pseudonyms.create!(unique_id: "jon@instructure.com")

          post "create",
               params: {
                 account_id: @account.id,
                 pseudonym: {
                   unique_id: "jacob@instructure.com",
                   send_confirmation: "0"
                 },
                 user: {
                   name: "Jacob Fugal"
                 }
               },
               format: "json"
          expect(response).to be_successful
          p = Pseudonym.where(unique_id: "jacob@instructure.com").first
          expect(Message.where(communication_channel_id: p.user.email_channel, notification_id: @notification).first).to be_present
        end

        it "does not notify user of opportunity when suppress_notifications = true" do
          initial_message_count = Message.count
          @u.pseudonyms.create!(unique_id: "jon@instructure.com")
          @account.settings[:suppress_notifications] = true
          @account.save!

          post "create",
               params: {
                 account_id: @account.id,
                 pseudonym: {
                   unique_id: "jacob@instructure.com",
                   send_confirmation: "0"
                 },
                 user: {
                   name: "Jacob Fugal"
                 }
               },
               format: "json"
          expect(response).to be_successful
          expect(Message.count).to eq initial_message_count
        end

        it "does not notify the user if the merge opportunity can't log in'" do
          post "create",
               params: {
                 account_id: @account.id,
                 pseudonym: {
                   unique_id: "jacob@instructure.com",
                   send_confirmation: "0"
                 },
                 user: {
                   name: "Jacob Fugal"
                 }
               },
               format: "json"
          expect(response).to be_successful
          p = Pseudonym.where(unique_id: "jacob@instructure.com").first
          expect(Message.where(communication_channel_id: p.user.email_channel, notification_id: @notification).first).to be_nil
        end
      end
    end
  end

  describe "#validate_recaptcha" do
    # Let's make sure we never actually hit recaptcha in specs
    before do
      WebMock.disable_net_connect!
      Account.default.canvas_authentication_provider.enable_captcha = true
      subject.instance_variable_set(:@domain_root_account, Account.default)

      subject.request = ActionController::TestRequest.create(subject.class)
      subject.request.host = "canvas.docker"

      WebMock.stub_request(:post, "https://www.google.com/recaptcha/api/siteverify")
             .with(
               body: { "secret" => "test-token", "response" => "valid-submit-key" }
             )
             .to_return(status: 200, body: { success: true, challenge_ts: Time.zone.now.to_s, hostname: "canvas.docker" }.to_json)

      WebMock.stub_request(:post, "https://www.google.com/recaptcha/api/siteverify")
             .with(
               body: { "secret" => "test-token", "response" => "invalid-submit-key" }
             )
             .to_return(status: 200, body: {
               :success => false,
               :challenge_ts => Time.zone.now.to_s,
               :hostname => "canvas.docker",
               "error-codes" => ["invalid-input-response"]
             }.to_json)

      WebMock.stub_request(:post, "https://www.google.com/recaptcha/api/siteverify")
             .with(
               body: { "secret" => "test-token", "response" => nil }
             )
             .to_return(status: 200, body: {
               :success => false,
               :challenge_ts => Time.zone.now.to_s,
               :hostname => "canvas.docker",
               "error-codes" => ["missing-input-response"]
             }.to_json)
      # Fallback for any dynamicsettings call that isn't mocked below
      allow(DynamicSettings).to receive(:find).with(any_args).and_call_original
    end

    after do
      WebMock.enable_net_connect!
    end

    it "returns nil if there is no token" do
      allow(DynamicSettings).to receive(:find).with(tree: :private).and_return(DynamicSettings::FallbackProxy.new({ "recaptcha_server_key" => nil }))
      expect(subject.send(:validate_recaptcha, nil)).to be_nil
    end

    it "returns nil for valid recaptcha submissions" do
      allow(DynamicSettings).to receive(:find).with(tree: :private).and_return(DynamicSettings::FallbackProxy.new({ "recaptcha_server_key" => "test-token" }))
      expect(subject.send(:validate_recaptcha, "valid-submit-key")).to be_nil
    end

    it "returns an error for missing recaptcha submissions" do
      allow(DynamicSettings).to receive(:find).with(tree: :private).and_return(DynamicSettings::FallbackProxy.new({ "recaptcha_server_key" => "test-token" }))
      expect(subject.send(:validate_recaptcha, nil)).not_to be_nil
    end

    it "returns an error for invalid recaptcha submissions" do
      allow(DynamicSettings).to receive(:find).with(tree: :private).and_return(DynamicSettings::FallbackProxy.new({ "recaptcha_server_key" => "test-token" }))
      expect(subject.send(:validate_recaptcha, "invalid-submit-key")).not_to be_nil
    end
  end

  describe "GET 'grades_for_student'" do
    let_once(:all_grading_periods_id) { 0 }
    let_once(:course) { course_factory(active_all: true) }
    let_once(:student) { user_factory(active_all: true) }
    let_once(:student_enrollment) do
      course_with_user("StudentEnrollment", course:, user: student, active_all: true)
    end
    let_once(:grading_period_group) { group_helper.legacy_create_for_course(course) }
    let_once(:grading_period) do
      grading_period_group.grading_periods.create!(
        end_date: 2.months.from_now,
        start_date: 3.months.ago,
        title: "Some Semester"
      )
    end
    let(:json) { json_parse(response.body) }
    let(:grade) { json.fetch("grade") }
    let(:restrict_quantitative_data) { json.fetch("restrict_quantitative_data") }
    let(:grading_scheme) { json.fetch("grading_scheme") }

    before(:once) do
      assignment_1 = assignment_model(course:, due_at: Time.zone.now, points_possible: 10)
      assignment_1.grade_student(student, grade: "40%", grader: @teacher)
      assignment_2 = assignment_model(course:, due_at: 3.months.from_now, points_possible: 100)
      assignment_2.grade_student(student, grade: "100%", grader: @teacher)
    end

    def get_grades!(grading_period_id)
      get("grades_for_student", params: { grading_period_id:, enrollment_id: student_enrollment.id })
    end

    context "as a student" do
      before do
        user_session(student)
      end

      context "when requesting the course grade" do
        before(:once) do
          student_enrollment.scores.find_by!(course_score: true).update!(override_score: 89.2)
        end

        it "returns okay" do
          get_grades!(all_grading_periods_id)
          expect(response).to be_ok
          expect(restrict_quantitative_data).to be false
          expect(grading_scheme).to eq course.grading_standard_or_default.data
        end

        it "returns restrict_quantitative_data as true when student is restricted for the course context" do
          # truthy feature flag
          Account.default.enable_feature! :restrict_quantitative_data

          # truthy setting
          Account.default.settings[:restrict_quantitative_data] = { value: true, locked: true }
          Account.default.save!
          @course.restrict_quantitative_data = true
          @course.save!

          get_grades!(all_grading_periods_id)
          expect(restrict_quantitative_data).to be true
          expect(grading_scheme).to eq course.grading_standard_or_default.data
        end

        context "when Final Grade Override is enabled and allowed" do
          before(:once) do
            course.enable_feature!(:final_grades_override)
            course.update!(allow_final_grade_override: true)
          end

          it "sets the grade to the course override score when one exists" do
            get_grades!(all_grading_periods_id)
            expect(grade).to be 89.2
          end

          it "sets the grade to the computed course score when no course override score exists" do
            student_enrollment.scores.find_by!(course_score: true).update!(override_score: nil)
            get_grades!(all_grading_periods_id)
            expect(grade).to be 94.55
          end
        end

        it "sets the grade to the computed course score when Final Grade Override is not allowed" do
          course.enable_feature!(:final_grades_override)
          course.update!(allow_final_grade_override: false)
          get_grades!(all_grading_periods_id)
          expect(grade).to be 94.55
        end

        it "sets the grade to the computed course score when Final Grade Override is not enabled" do
          get_grades!(all_grading_periods_id)
          expect(grade).to be 94.55
        end
      end

      context "when requesting a specific grading period grade" do
        before(:once) do
          student_enrollment.scores.find_by!(grading_period:).update!(override_score: 89.2)
        end

        it "returns okay" do
          get_grades!(grading_period.id)
          expect(response).to be_ok
        end

        context "when Final Grade Override is enabled and allowed" do
          before(:once) do
            course.enable_feature!(:final_grades_override)
            course.update!(allow_final_grade_override: true)
          end

          it "sets the grade to the grading period override score when one exists" do
            get_grades!(grading_period.id)
            expect(grade).to be 89.2
          end

          it "sets the grade to the computed grading period score when no grading period override score exists" do
            student_enrollment.scores.find_by!(grading_period:).update!(override_score: nil)
            get_grades!(grading_period.id)
            expect(grade).to be 40.0
          end
        end

        it "sets the grade to the computed grading period score when Final Grade Override is not allowed" do
          course.enable_feature!(:final_grades_override)
          course.update!(allow_final_grade_override: false)
          get_grades!(grading_period.id)
          expect(grade).to be 40.0
        end

        it "sets the grade to the computed grading period score when Final Grade Override is not enabled" do
          course.disable_feature!(:final_grades_override)
          get_grades!(grading_period.id)
          expect(grade).to be 40.0
        end
      end
    end

    context "as a teacher" do
      let(:teacher) { course_with_user("TeacherEnrollment", course:, active_all: true).user }

      it "shows the computed score, even if override scores exist and feature is enabled" do
        course.enable_feature!(:final_grades_override)
        course.update!(allow_final_grade_override: true)
        user_session(teacher)
        student_enrollment.scores.find_by!(course_score: true).update!(override_score: 89.2)
        get_grades!(grading_period.id)
        expect(grade).to eq 40.0
      end

      it "shows restrict_quantitative_data as falsey by default" do
        user_session(teacher)
        get_grades!(grading_period.id)
        expect(restrict_quantitative_data).to be false
        expect(grading_scheme).to eq course.grading_standard_or_default.data
      end

      it "shows restrict_quantitative_data as true when teacher is restricted" do
        # truthy feature flag
        Account.default.enable_feature! :restrict_quantitative_data

        # truthy setting
        Account.default.settings[:restrict_quantitative_data] = { value: true, locked: true }
        Account.default.save!
        @course.restrict_quantitative_data = true
        @course.save!

        user_session(teacher)
        get_grades!(grading_period.id)
        expect(restrict_quantitative_data).to be true
        expect(grading_scheme).to eq course.grading_standard_or_default.data
      end
    end

    context "with unposted assignments" do
      before do
        unposted_assignment = assignment_model(
          course:,
          due_at: Time.zone.now,
          points_possible: 90
        )
        unposted_assignment.ensure_post_policy(post_manually: true)
        unposted_assignment.grade_student(student, grade: "100%", grader: @teacher)

        user_session(@teacher)
      end

      let(:response) do
        get("grades_for_student", params: { enrollment_id: student_enrollment.id })
      end

      context "when the requester can manage grades" do
        before do
          course.root_account.role_overrides.create!(
            permission: "view_all_grades", role: teacher_role, enabled: false
          )
        end

        it "allows access" do
          expect(response).to be_ok
        end

        it "returns the grade" do
          expect(json["grade"]).to eq 94.55
        end

        it "returns the unposted_grade" do
          expect(json["unposted_grade"]).to eq 97
        end
      end

      context "when the requester can view all grades" do
        before do
          course.root_account.role_overrides.create!(
            permission: "view_all_grades", role: teacher_role, enabled: true
          )
          course.root_account.role_overrides.create!(
            permission: "manage_grades", role: teacher_role, enabled: false
          )
        end

        it "allows access" do
          expect(response).to be_ok
        end

        it "returns the grade" do
          expect(json["grade"]).to eq 94.55
        end

        it "returns the unposted_grade" do
          expect(json["unposted_grade"]).to eq 97
        end
      end

      context "when the requester does not have permissions to see unposted grades" do
        before do
          course.root_account.role_overrides.create!(
            permission: "view_all_grades", role: teacher_role, enabled: false
          )
          course.root_account.role_overrides.create!(
            permission: "manage_grades", role: teacher_role, enabled: false
          )
        end

        it "returns unauthorized" do
          expect(response).to have_http_status(:unauthorized)
        end
      end
    end

    context "as an observer" do
      let!(:observer) { user_with_pseudonym(active_all: true) }

      before do
        add_linked_observer(student, observer)
        user_session(observer)
      end

      context "when requesting the course grade" do
        before(:once) do
          student_enrollment.scores.find_by!(course_score: true).update!(override_score: 89.2)
        end

        it "returns okay" do
          get_grades!(all_grading_periods_id)
          expect(response).to be_ok
        end

        it "shows restrict_quantitative_data as falsey by default" do
          get_grades!(grading_period.id)
          expect(restrict_quantitative_data).to be false
          expect(grading_scheme).to eq course.grading_standard_or_default.data
        end

        it "shows restrict_quantitative_data as true when teacher is restricted" do
          # truthy feature flag
          Account.default.enable_feature! :restrict_quantitative_data

          # truthy setting
          Account.default.settings[:restrict_quantitative_data] = { value: true, locked: true }
          Account.default.save!
          @course.restrict_quantitative_data = true
          @course.save!

          get_grades!(grading_period.id)
          expect(restrict_quantitative_data).to be true
          expect(grading_scheme).to eq course.grading_standard_or_default.data
        end

        context "when Final Grade Override is enabled and allowed" do
          before(:once) do
            course.enable_feature!(:final_grades_override)
            course.update!(allow_final_grade_override: true)
          end

          it "sets the grade to the course override score when one exists" do
            get_grades!(all_grading_periods_id)
            expect(grade).to be 89.2
          end

          it "sets the grade to the computed course score when no course override score exists" do
            student_enrollment.scores.find_by!(course_score: true).update!(override_score: nil)
            get_grades!(all_grading_periods_id)
            expect(grade).to be 94.55
          end
        end

        it "sets the grade to the computed course score when Final Grade Override is not allowed" do
          course.enable_feature!(:final_grades_override)
          get_grades!(all_grading_periods_id)
          expect(grade).to be 94.55
        end

        it "sets the grade to the computed course score when Final Grade Override is not enabled" do
          get_grades!(all_grading_periods_id)
          expect(grade).to be 94.55
        end
      end

      context "when requesting a specific grading period grade" do
        before(:once) do
          student_enrollment.scores.find_by!(grading_period:).update!(override_score: 89.2)
        end

        it "returns okay" do
          get_grades!(grading_period.id)
          expect(response).to be_ok
        end

        context "when Final Grade Override is enabled and allowed" do
          before(:once) do
            course.enable_feature!(:final_grades_override)
            course.update!(allow_final_grade_override: true)
          end

          it "sets the grade to the grading period override score when one exists" do
            get_grades!(grading_period.id)
            expect(grade).to be 89.2
          end

          it "sets the grade to the computed grading period score when no grading period override score exists" do
            student_enrollment.scores.find_by!(grading_period:).update!(override_score: nil)
            get_grades!(grading_period.id)
            expect(grade).to be 40.0
          end
        end

        it "sets the grade to the computed grading period score when Final Grade Override is not allowed" do
          course.enable_feature!(:final_grades_override)
          course.update!(allow_final_grade_override: false)
          get_grades!(grading_period.id)
          expect(grade).to be 40.0
        end

        it "sets the grade to the computed grading period score when Final Grade Override is not enabled" do
          course.disable_feature!(:final_grades_override)
          get_grades!(grading_period.id)
          expect(grade).to be 40.0
        end
      end
    end

    context "as an unrelated observer" do
      it "returns unauthorized" do
        observer = user_with_pseudonym(active_all: true)
        user_session(observer)
        get_grades!(all_grading_periods_id)
        assert_unauthorized
      end
    end

    context "as a student other than the requested student" do
      it "returns unauthorized when the user is not observing the requested student" do
        snooping_student = user_factory(active_all: true)
        course.enroll_student(snooping_student, active_all: true)
        user_session(snooping_student)
        get_grades!(grading_period.id)
        expect(response).to_not be_ok
      end
    end
  end

  describe "GET 'grades'" do
    let_once(:all_grading_periods_id) { 0 }
    let_once(:course_1) { course_factory(active_all: true) }
    let_once(:teacher) { course_with_teacher(course: course_1, active_all: true).user }
    let_once(:student) { user_factory(active_all: true) }
    let_once(:student_enrollment) do
      course_with_user("StudentEnrollment", course: course_1, user: student, active_all: true)
    end
    let_once(:grading_period_group) { group_helper.legacy_create_for_course(course_1) }
    let_once(:grading_period) do
      grading_period_group.grading_periods.create!(
        end_date: 2.months.from_now,
        start_date: 3.months.ago,
        title: "Some Semester"
      )
    end
    let(:selected_period_id) { assigns[:grading_periods][course_1.id][:selected_period_id] }

    before(:once) do
      # Student must be enrolled in multiple courses for access to this page.
      course_2 = course_factory(active_all: true)
      course_with_user("StudentEnrollment", course: course_2, user: student, active_all: true)

      assignment_1 = assignment_model(course: course_1, due_at: Time.zone.now, points_possible: 10)
      assignment_1.grade_student(student, grade: "40%", grader: teacher)
      assignment_2 = assignment_model(course: course_1, due_at: 3.months.from_now, points_possible: 100)
      assignment_2.grade_student(student, grade: "100%", grader: teacher)
    end

    def get_grades!(grading_period_id: nil)
      params = {}
      params[:course_id] = course_1.id if grading_period_id.present?
      params[:grading_period_id] = grading_period_id if grading_period_id.present?
      get("grades", params:)
    end

    context "as a student" do
      let(:grade) { assigns[:grades][:student_enrollments][course_1.id] }

      before do
        user_session(student)
      end

      it "includes the grading periods when the course is using grading periods" do
        get_grades!
        response_periods = assigns[:grading_periods][course_1.id][:periods]
        expect(response_periods).to include grading_period
      end

      context "when requesting a specific grading period grade" do
        before(:once) do
          student_enrollment.scores.find_by!(grading_period:).update!(override_score: 89.2)
        end

        it "returns okay" do
          get_grades!(grading_period_id: grading_period.id)
          expect(response).to be_ok
        end

        context "when Final Grade Override is enabled and allowed" do
          before(:once) do
            course_1.enable_feature!(:final_grades_override)
            course_1.update!(allow_final_grade_override: true)
          end

          it "sets the grade to the grading period override score when one exists" do
            get_grades!(grading_period_id: grading_period.id)
            expect(grade).to be 89.2
          end

          it "sets the grade to the computed grading period score when no grading period override score exists" do
            student_enrollment.scores.find_by!(grading_period:).update!(override_score: nil)
            get_grades!(grading_period_id: grading_period.id)
            expect(grade).to be 40.0
          end
        end

        it "sets the grade to the computed grading period score when Final Grade Override is not allowed" do
          course_1.enable_feature!(:final_grades_override)
          course_1.update!(allow_final_grade_override: false)
          get_grades!(grading_period_id: grading_period.id)
          expect(grade).to be 40.0
        end

        it "sets the grade to the computed grading period score when Final Grade Override is not enabled" do
          course_1.disable_feature!(:final_grades_override)
          get_grades!(grading_period_id: grading_period.id)
          expect(grade).to be 40.0
        end

        it "sets the selected period id to the id of the requested grading period" do
          get_grades!(grading_period_id: grading_period.id)
          expect(selected_period_id).to be grading_period.id
        end
      end

      context "when not requesting a specific grading period and a grading period is current" do
        before(:once) do
          student_enrollment.scores.find_by!(grading_period:).update!(override_score: 89.2)
        end

        it "returns okay" do
          get_grades!
          expect(response).to be_ok
        end

        context "when Final Grade Override is enabled and allowed" do
          before(:once) do
            course_1.enable_feature!(:final_grades_override)
            course_1.update!(allow_final_grade_override: true)
          end

          it "sets the grade to the grading period override score when one exists" do
            get_grades!
            expect(grade).to be 89.2
          end

          it "sets the grade to the computed grading period score when no grading period override score exists" do
            student_enrollment.scores.find_by!(grading_period:).update!(override_score: nil)
            get_grades!
            expect(grade).to be 40.0
          end
        end

        it "sets the grade to the computed grading period score when Final Grade Override is not allowed" do
          course_1.enable_feature!(:final_grades_override)
          course_1.update!(allow_final_grade_override: false)
          get_grades!
          expect(grade).to be 40.0
        end

        it "sets the grade to the computed grading period score when Final Grade Override is not enabled" do
          course_1.disable_feature!(:final_grades_override)
          get_grades!
          expect(grade).to be 40.0
        end

        it "sets the selected period id to the id of the current grading period" do
          get_grades!(grading_period_id: grading_period.id)
          expect(selected_period_id).to be grading_period.id
        end
      end

      context "when not requesting a specific grading period and no grading period is current" do
        before(:once) do
          student_enrollment.scores.find_by!(course_score: true).update!(override_score: 89.2)
          grading_period.update!(start_date: 1.month.from_now)
        end

        it "returns okay" do
          get_grades!
          expect(response).to be_ok
        end

        context "when Final Grade Override is enabled and allowed" do
          before(:once) do
            course_1.enable_feature!(:final_grades_override)
            course_1.update!(allow_final_grade_override: true)
          end

          it "sets the grade to the course override score when one exists" do
            get_grades!
            expect(grade).to be 89.2
          end

          it "sets the grade to the computed course score when no course override score exists" do
            student_enrollment.scores.find_by!(course_score: true).update!(override_score: nil)
            get_grades!
            expect(grade).to be 94.55
          end
        end

        it "sets the grade to the computed course score when Final Grade Override is not allowed" do
          course_1.enable_feature!(:final_grades_override)
          course_1.update!(allow_final_grade_override: false)
          get_grades!
          expect(grade).to be 94.55
        end

        it "sets the grade to the computed course score when Final Grade Override is not enabled" do
          get_grades!
          expect(grade).to be 94.55
        end

        it "sets the selected grading period to '0' (All Grading Periods)" do
          get_grades!
          expect(selected_period_id).to be 0
        end
      end
    end

    context "as an observer requesting an observed student's grades" do
      let_once(:observer) { user_with_pseudonym(active_all: true) }
      let(:observed_grades) { assigns[:grades][:observed_enrollments] }
      let(:grade) { observed_grades[course_1.id][student.id] }

      before(:once) do
        add_linked_observer(student, observer)
      end

      before do
        user_session(observer)
      end

      it "includes the grading periods when the course is using grading periods" do
        get_grades!
        response_periods = assigns[:grading_periods][course_1.id][:periods]
        expect(response_periods).to include grading_period
      end

      context "when requesting a specific grading period grade" do
        before(:once) do
          student_enrollment.scores.find_by!(grading_period:).update!(override_score: 89.2)
        end

        it "returns okay" do
          get_grades!(grading_period_id: grading_period.id)
          expect(response).to be_ok
        end

        context "when Final Grade Override is enabled and allowed" do
          before(:once) do
            course_1.enable_feature!(:final_grades_override)
            course_1.update!(allow_final_grade_override: true)
          end

          it "sets the grade to the grading period override score when one exists" do
            get_grades!(grading_period_id: grading_period.id)
            expect(grade).to be 89.2
          end

          it "sets the grade to the computed grading period score when no grading period override score exists" do
            student_enrollment.scores.find_by!(grading_period:).update!(override_score: nil)
            get_grades!(grading_period_id: grading_period.id)
            expect(grade).to be 40.0
          end
        end

        it "sets the grade to the computed grading period score when Final Grade Override is not allowed" do
          course_1.enable_feature!(:final_grades_override)
          course_1.update!(allow_final_grade_override: false)
          get_grades!(grading_period_id: grading_period.id)
          expect(grade).to be 40.0
        end

        it "sets the grade to the computed grading period score when Final Grade Override is not enabled" do
          course_1.disable_feature!(:final_grades_override)
          get_grades!(grading_period_id: grading_period.id)
          expect(grade).to be 40.0
        end

        it "sets the selected period id to the id of the requested grading period" do
          get_grades!(grading_period_id: grading_period.id)
          expect(selected_period_id).to be grading_period.id
        end
      end

      context "when not requesting a specific grading period and a grading period is current" do
        before(:once) do
          student_enrollment.scores.find_by!(grading_period:).update!(override_score: 89.2)
        end

        it "returns okay" do
          get_grades!
          expect(response).to be_ok
        end

        context "when Final Grade Override is enabled and allowed" do
          before(:once) do
            course_1.enable_feature!(:final_grades_override)
            course_1.update!(allow_final_grade_override: true)
          end

          it "sets the grade to the grading period override score when one exists" do
            get_grades!
            expect(grade).to be 89.2
          end

          it "sets the grade to the computed grading period score when no grading period override score exists" do
            student_enrollment.scores.find_by!(grading_period:).update!(override_score: nil)
            get_grades!
            expect(grade).to be 40.0
          end
        end

        it "sets the grade to the computed grading period score when Final Grade Override is not allowed" do
          course_1.enable_feature!(:final_grades_override)
          course_1.update!(allow_final_grade_override: false)
          get_grades!
          expect(grade).to be 40.0
        end

        it "sets the grade to the computed grading period score when Final Grade Override is not enabled" do
          course_1.disable_feature!(:final_grades_override)
          get_grades!
          expect(grade).to be 40.0
        end

        it "sets the selected period id to the id of the current grading period" do
          get_grades!(grading_period_id: grading_period.id)
          expect(selected_period_id).to be grading_period.id
        end
      end

      context "when not requesting a specific grading period and no grading period is current" do
        before(:once) do
          student_enrollment.scores.find_by!(course_score: true).update!(override_score: 89.2)
          grading_period.update!(start_date: 1.month.from_now)
        end

        it "returns okay" do
          get_grades!
          expect(response).to be_ok
        end

        context "when Final Grade Override is enabled and allowed" do
          before(:once) do
            course_1.enable_feature!(:final_grades_override)
            course_1.update!(allow_final_grade_override: true)
          end

          it "sets the grade to the course override score when one exists" do
            get_grades!
            expect(grade).to be 89.2
          end

          it "sets the grade to the computed course score when no course override score exists" do
            student_enrollment.scores.find_by!(course_score: true).update!(override_score: nil)
            get_grades!
            expect(grade).to be 94.55
          end
        end

        it "sets the grade to the computed course score when Final Grade Override is not allowed" do
          course_1.enable_feature!(:final_grades_override)
          course_1.update!(allow_final_grade_override: false)
          get_grades!
          expect(grade).to be 94.55
        end

        it "sets the grade to the computed course score when Final Grade Override is not enabled" do
          get_grades!
          expect(grade).to be 94.55
        end

        it "sets the selected grading period to '0' (All Grading Periods)" do
          get_grades!
          expect(selected_period_id).to be 0
        end
      end

      context "with cross-shard enrollments" do
        specs_require_sharding

        it "returns grades for enrollments in other shards" do
          @shard1.activate do
            other_account = Account.create
            @cs_course = course_factory(active_all: true, account: other_account)
            course_with_user("TeacherEnrollment", course: @cs_course, user: teacher, active_all: true)
            course_with_user("StudentEnrollment", course: @cs_course, user: student, active_all: true)
            cs_observer = course_with_observer(course: @cs_course, user: observer, active_all: true)
            cs_observer.update!(associated_user: student)
            assignment = @cs_course.assignments.create!(title: "Homework", points_possible: 10)
            assignment.grade_student(student, grade: 8, grader: teacher)
          end

          get_grades!
          cross_course_grade = observed_grades.dig(@cs_course.id, student.id)
          expect(cross_course_grade).to eq 80.0
        end
      end
    end

    context "with cross-shard grading periods" do
      specs_require_sharding

      let(:test_course) { course_factory(active_all: true) }
      let(:student1) { user_factory(active_all: true) }
      let(:student2) { user_factory(active_all: true) }
      let(:grading_period_group) { group_helper.legacy_create_for_course(test_course) }
      let!(:grading_period) do
        grading_period_group.grading_periods.create!(
          title: "Some Semester",
          start_date: 3.months.ago,
          end_date: 2.months.from_now
        )
      end
      let(:assignment_due_in_grading_period) do
        test_course.assignments.create!(
          due_at: 10.days.from_now(grading_period.start_date),
          points_possible: 10
        )
      end
      let(:another_test_course) { course_factory(active_all: true) }
      let(:test_student) do
        student = user_factory(active_all: true)
        course_with_user("StudentEnrollment", course: test_course, user: student, active_all: true)
        course_with_user("StudentEnrollment", course: another_test_course, user: student, active_all: true)
        student
      end

      it "uses global ids for grading periods" do
        course_with_user("StudentEnrollment", course: test_course, user: student1, active_all: true)
        @shard1.activate do
          account = Account.create!
          @course2 = course_factory(active_all: true, account:)
          course_with_user("StudentEnrollment", course: @course2, user: student1, active_all: true)
          grading_period_group2 = group_helper.legacy_create_for_course(@course2)
          @grading_period2 = grading_period_group2.grading_periods.create!(
            title: "Some Semester",
            start_date: 3.months.ago,
            end_date: 2.months.from_now
          )
        end

        user_session(student1)

        get "grades"
        expect(response).to be_successful
        selected_period_id = assigns[:grading_periods][@course2.id][:selected_period_id]
        expect(selected_period_id).to eq @grading_period2.id
      end
    end

    it "does not include designers in the teacher enrollments" do
      # teacher needs to be in two courses to get to the point where teacher
      # enrollments are queried
      @course1 = course_factory(active_all: true)
      @course2 = course_factory(active_all: true)
      @teacher = user_factory(active_all: true)
      @designer = user_factory(active_all: true)
      @course1.enroll_teacher(@teacher).accept!
      @course2.enroll_teacher(@teacher).accept!
      @course2.enroll_designer(@designer).accept!

      user_session(@teacher)
      get "grades", params: { course_id: @course.id }
      expect(response).to be_successful

      teacher_enrollments = assigns[:presenter].teacher_enrollments
      expect(teacher_enrollments).not_to be_nil
      teachers = teacher_enrollments.map(&:user)
      expect(teachers).to include(@teacher)
      expect(teachers).not_to include(@designer)
    end

    it "does not redirect to an observer enrollment with no observee" do
      @course1 = course_factory(active_all: true)
      @course2 = course_factory(active_all: true)
      @user = user_factory(active_all: true)
      @course1.enroll_user(@user, "ObserverEnrollment")
      @course2.enroll_student(@user).accept!

      user_session(@user)
      get "grades"
      expect(response).to redirect_to course_grades_url(@course2)
    end

    it "does not include student view students in the grade average calculation" do
      course_with_teacher_logged_in(active_all: true)
      course_with_teacher(active_all: true, user: @teacher)
      @s1 = student_in_course(active_user: true).user
      @s2 = student_in_course(active_user: true).user
      @test_student = @course.student_view_student
      @assignment = assignment_model(course: @course, points_possible: 5)
      @assignment.grade_student(@s1, grade: 3, grader: @teacher)
      @assignment.grade_student(@s2, grade: 4, grader: @teacher)
      @assignment.grade_student(@test_student, grade: 5, grader: @teacher)

      get "grades"
      expect(assigns[:presenter].course_grade_summaries[@course.id]).to eq({ score: 70, students: 2 })
    end

    context "across shards" do
      specs_require_sharding

      it "loads courses from all shards" do
        course_with_teacher_logged_in active_all: true
        @shard1.activate do
          account = Account.create!
          course = account.courses.create!
          @e2 = course.enroll_teacher(@teacher)
          @e2.update_attribute(:workflow_state, "active")
        end

        get "grades"
        expect(response).to be_successful
        enrollments = assigns[:presenter].teacher_enrollments
        expect(enrollments).to include(@e2)
      end
    end
  end

  describe "GET 'avatar_image'" do
    it "redirects to no-pic if avatars are disabled" do
      course_with_student_logged_in(active_all: true)
      get "avatar_image", params: { user_id: @user.id }
      expect(response).to redirect_to User.default_avatar_fallback
    end

    it "redirects to avatar silhouette if no avatar is set and avatars are enabled" do
      course_with_student_logged_in(active_all: true)
      @account = Account.default
      @account.enable_service(:avatars)
      @account.settings[:avatars] = "enabled_pending"
      @account.save!
      expect(@account.service_enabled?(:avatars)).to be_truthy
      get "avatar_image", params: { user_id: @user.id }
      expect(response).to redirect_to User.default_avatar_fallback
    end

    it "passes along the default fallback to placeholder image" do
      course_with_student_logged_in(active_all: true)
      @account = Account.default
      @account.enable_service(:avatars)
      @account.save!
      expect(@account.service_enabled?(:avatars)).to be_truthy
      get "avatar_image", params: { user_id: @user.id }
      expect(response).to redirect_to "http://test.host/images/messages/avatar-50.png"
    end

    it "takes an invalid id and return silhouette" do
      @account = Account.default
      @account.enable_service(:avatars)
      @account.save!
      expect(@account.service_enabled?(:avatars)).to be_truthy
      get "avatar_image", params: { user_id: "a" }
      expect(response).to redirect_to "http://test.host/images/messages/avatar-50.png"
    end

    it "takes an invalid id with a hyphen and return silhouette" do
      @account = Account.default
      @account.enable_service(:avatars)
      @account.save!
      expect(@account.service_enabled?(:avatars)).to be_truthy
      get "avatar_image", params: { user_id: "a-1" }
      expect(response).to redirect_to "http://test.host/images/messages/avatar-50.png"
    end
  end

  describe "GET 'public_feed.atom'" do
    before do
      course_with_student(active_all: true)
      @as = assignment_model(course: @course)
      @dt = @course.discussion_topics.create!(title: "hi", message: "blah", user: @student)
      @wp = wiki_page_model(course: @course)
    end

    it "requires authorization" do
      get "public_feed", params: { feed_code: @user.feed_code + "x" }, format: "atom"
      expect(assigns[:problem]).to match(/The verification code is invalid/)
    end

    it "includes absolute path for rel='self' link" do
      get "public_feed", params: { feed_code: @user.feed_code }, format: "atom"
      feed = Feedjira.parse(response.body)
      expect(feed).not_to be_nil
      expect(feed.feed_url).to match(%r{http://})
    end

    it "includes an author for each entry" do
      get "public_feed", params: { feed_code: @user.feed_code }, format: "atom"
      feed = Feedjira.parse(response.body)
      expect(feed).not_to be_nil
      expect(feed.entries).not_to be_empty
      expect(feed.entries.all? { |e| e.author.present? }).to be_truthy
    end

    it "excludes unpublished things" do
      get "public_feed", params: { feed_code: @user.feed_code }, format: "atom"
      feed = Feedjira.parse(response.body)
      expect(feed.entries.size).to eq 3

      @as.unpublish
      @wp.unpublish
      @dt.unpublish! # yes, you really have to shout to unpublish a discussion topic :(

      get "public_feed", params: { feed_code: @user.feed_code }, format: "atom"
      feed = Feedjira.parse(response.body)
      expect(feed.entries.size).to eq 0
    end

    it "respects overrides" do
      @other_section = @course.course_sections.create! name: "other section"
      @as2 = assignment_model(title: "not for you", course: @course, only_visible_to_overrides: true)
      create_section_override_for_assignment(@as2, { course_section: @other_section })
      graded_discussion_topic(context: @course)
      create_section_override_for_assignment(@topic.assignment, { course_section: @other_section })
      @topic.assignment.update_attribute :only_visible_to_overrides, true

      get "public_feed", params: { feed_code: @user.feed_code }, format: "atom"
      feed = Feedjira.parse(response.body)
      expect(feed.entries.map(&:id).join(" ")).not_to include @as2.asset_string
      expect(feed.entries.map(&:id).join(" ")).not_to include @topic.asset_string

      @course.enroll_student(@student, section: @other_section, enrollment_state: "active", allow_multiple_enrollments: true)
      get "public_feed", params: { feed_code: @user.feed_code }, format: "atom"
      feed = Feedjira.parse(response.body)
      expect(feed.entries.map(&:id).join(" ")).to include @as2.asset_string
      expect(feed.entries.map(&:id).join(" ")).to include @topic.asset_string
    end
  end

  describe "GET 'admin_merge'" do
    it "sets the env" do
      allow_any_instance_of(Account).to receive(:grants_any_right?).and_return(true)
      account_admin_user
      @admin.associated_accounts.create!({ name: "A account" })
      @admin.associated_accounts.create!({ name: "B account" })
      user_session(@admin)
      user = user_with_pseudonym
      get "admin_merge", params: { user_id: user.id }
      expect(assigns[:js_env][:ADMIN_MERGE_ACCOUNT_OPTIONS]).to match_array(@admin.associated_accounts.map { |a| { id: a.id, name: a.name } })
    end
  end

  describe "GET 'user_for_merge'" do
    it "return user with enrollments, pseudonyms and CCs display values" do
      account_admin_user
      user_session(@admin)
      user = user_with_pseudonym
      user.pseudonym.update_attribute(:sis_user_id, "sis_user_id")
      user.pseudonym.update_attribute(:integration_id, "integration_id")
      user.pseudonym.update_attribute(:unique_id, "login_id")
      course_with_student(active_all: true, user:)
      user.communication_channels.create(path: "user_cc@instructure.com").confirm!

      get "user_for_merge", params: { user_id: user.id }

      parsed_response = response.parsed_body
      expect(parsed_response["name"]).to eq user.name
      expect(parsed_response["short_name"]).to eq user.short_name
      expect(parsed_response["sis_user_id"]).to eq user.pseudonym.sis_user_id
      expect(parsed_response["login_id"]).to eq user.pseudonym.unique_id
      expect(parsed_response["integration_id"]).to eq user.pseudonym.integration_id
      expect(parsed_response["enrollments"]).to match_array(user.enrollments.current.map { |e| "#{e.course.name} (#{e.readable_type})" })
      expect(parsed_response["pseudonyms"]).to match_array(user.pseudonyms.active.map { |p| "#{p.unique_id} (#{p.account.name})" })
      expect(parsed_response["communication_channels"]).to match_array(user.communication_channels.unretired.email.map(&:path).uniq)
    end
  end

  describe "GET 'admin_split'" do
    before :once do
      account_admin_user
    end

    it "sets the env" do
      user1 = user_with_pseudonym
      user2 = user_with_pseudonym
      UserMerge.from(user2).into user1
      user_session(@admin)
      get "admin_split", params: { user_id: user1.id }
      expect(assigns[:js_env][:ADMIN_SPLIT_URL]).to include "/api/v1/users/#{user1.id}/split"
      expect(assigns[:js_env][:ADMIN_SPLIT_USER][:id]).to eq user1.id
      expect(assigns[:js_env][:ADMIN_SPLIT_USERS].pluck(:id)).to eq([user2.id])
    end
  end

  describe "GET 'show'" do
    context "sharding" do
      specs_require_sharding

      it "includes enrollments from all shards for the actual user" do
        course_with_teacher(active_all: 1)
        @shard1.activate do
          account = Account.create!
          course = account.courses.create!
          @e2 = course.enroll_teacher(@teacher)
        end
        account_admin_user(user: @teacher)
        user_session(@teacher)

        get "show", params: { id: @teacher.id }
        expect(response).to be_successful
        expect(assigns[:enrollments].sort_by(&:id)).to eq [@enrollment, @e2]
      end
    end

    context "rendering page views" do
      before do
        allow(controller).to receive(:page_view_path).and_return("users/page_views/page_views")
        allow(PageView).to receive(:page_views_enabled?).and_return(true)
        course_with_teacher(active_all: 1)
      end

      context "when view_statistics right is granted" do
        before do
          account_admin_user_with_role_changes(
            role_changes: { view_statistics: true }
          )
          user_session(@user)
        end

        it "is viewable" do
          get "show", params: { id: @teacher.id }
          expect(assigns[:show_page_views]).to be true
        end
      end

      context "when view_statistics right is not granted" do
        before do
          account_admin_user_with_role_changes(
            role_changes: { view_statistics: false }
          )
          user_session(@user)
        end

        it "is not viewable" do
          get "show", params: { id: @teacher.id }
          expect(assigns[:show_page_views]).to be false
        end
      end
    end

    it "does not let admins see enrollments from other accounts" do
      @enrollment1 = course_with_teacher(active_all: 1)
      @enrollment2 = course_with_teacher(active_all: 1, user: @user)

      other_root_account = Account.create!(name: "other")
      @enrollment3 = course_with_teacher(active_all: 1, user: @user, account: other_root_account)

      account_admin_user
      user_session(@admin)

      get "show", params: { id: @teacher.id }
      expect(response).to be_successful
      expect(assigns[:enrollments].sort_by(&:id)).to eq [@enrollment1, @enrollment2]
    end

    it "401s on a deleted user" do
      course_with_teacher(active_all: 1)

      account_admin_user
      user_session(@admin)
      @teacher.destroy

      get "show", params: { id: @teacher.id }
      expect(response).to have_http_status :unauthorized
      expect(response).not_to render_template("users/show")
    end

    it "404s, but still shows, on a deleted user for site admins" do
      course_with_teacher(active_all: 1, user: user_with_pseudonym)

      account_admin_user(account: Account.site_admin)
      user_session(@admin)
      @teacher.destroy

      get "show", params: { id: @teacher.id }
      expect(response).to have_http_status :not_found
      expect(response).to render_template("users/show")
    end

    it "404s, but still shows, on a deleted user for admins" do
      course_with_teacher(active_all: 1, user: user_with_pseudonym)

      account_admin_user
      user_session(@admin)
      @teacher.destroy

      get "show", params: { id: @teacher.id }
      expect(response).to have_http_status :not_found
      expect(response).to render_template("users/show")
    end

    it "404s, but still shows, on a deleted user in circular merge for admins" do
      @user1 = user_with_pseudonym(active_all: true, account: @account)
      @user2 = user_factory(active_all: true, account: @account)

      UserMerge.from(@user1).into(@user2)
      UserMerge.from(@user2).into(@user1)

      account_admin_user
      user_session(@admin)

      get "show", params: { id: @user1.id }
      expect(response).to have_http_status :not_found
      expect(response).to render_template("users/show")
    end

    it "responds to JSON request" do
      account = Account.create!
      course_with_student(active_all: true, account:)
      account_admin_user(account:)
      user_with_pseudonym(user: @admin, account:)
      user_session(@admin)
      get "show", params: { id: @student.id }, format: "json"
      expect(response).to be_successful
      user = json_parse
      expect(user["name"]).to eq @student.name
    end

    it "redirects to login when not logged in, even if the user doesn't exist" do
      get "show", params: { id: 50 }
      expect(response).to redirect_to("/login")
    end

    it "401s if the user doesn't exist when you are logged in" do
      defunct_user = User.create!.destroy_permanently!
      user_factory(active_all: true)
      user_session(@user)
      get "show", params: { id: defunct_user.id }
      expect(response).to have_http_status :unauthorized
    end

    it "401s if the user exists but you don't have permission" do
      user2 = user_factory(active_all: true)
      user_factory(active_all: true)
      user_session(@user)
      get "show", params: { id: user2.id }
      expect(response).to have_http_status :unauthorized
    end

    it "renders for an admin" do
      account_admin_user(active_all: true)
      user_session(@user)
      get "show", params: { id: @user.id }
      expect(response).to have_http_status :ok
    end

    it "does not show a deleted user from the account context if they have a deleted pseudonym for that account" do
      course_with_teacher(active_all: 1, user: user_with_pseudonym)
      account_admin_user(active_all: true)
      user_session(@admin)
      @teacher.remove_from_root_account(Account.default)

      get "show", params: { account_id: Account.default.id, id: @teacher.id }
      expect(response).to have_http_status :unauthorized
    end

    it "shows a deleted user from the account context if they have a deleted pseudonym for that account and the include_deleted_users flag is set" do
      course_with_teacher(active_all: 1, user: user_with_pseudonym)
      account_admin_user(active_all: true)
      user_session(@admin)
      @teacher.remove_from_root_account(Account.default)

      get "show", params: { account_id: Account.default.id, id: @teacher.id, include_deleted_users: true }
      expect(response).to have_http_status :ok
    end

    context "cross-shard deleted users" do
      specs_require_sharding

      before do
        @shard1.activate do
          course_with_teacher(active_all: 1, user: user_with_pseudonym)
        end
        Account.default.pseudonyms.create!(user: @teacher, unique_id: "teacher-shard1")
        user_with_pseudonym
        account_admin_user(user: @user, active_all: true)
        user_session(@admin)
        @teacher.remove_from_root_account(Account.default)
      end

      it "does not show a deleted user from the account context if they have a deleted pseudonym for that account" do
        get "show", params: { account_id: Account.default.id, id: @teacher.id }

        expect(response).to have_http_status :unauthorized
      end

      it "shows a deleted user from the account context if they have a deleted pseudonym for that account and the include_deleted_users flag is set" do
        get "show", params: { account_id: Account.default.id, id: @teacher.id, include_deleted_users: true }

        expect(response).to have_http_status :ok
      end

      it "does not give login ID for another account in json format" do
        get "show", params: { account_id: Account.default.id, id: @teacher.id, include_deleted_users: true, format: :json }

        expect(response).to have_http_status :ok
        expect(response.parsed_body["login_id"]).to be_nil
      end
    end

    it "does not show a deleted user from an account the user doesn't have access to" do
      course_with_teacher(active_all: 1, user: user_with_pseudonym)
      account_admin_user(active_all: true, account: account_model)
      user_session(@admin)
      @teacher.remove_from_root_account(@course.root_account)

      get "show", params: { account_id: @course.root_account.id, id: @teacher.id }
      expect(response).to have_http_status :unauthorized
    end
  end

  describe "PUT 'update'" do
    it "does not leak information about arbitrary users" do
      other_user = User.create! name: "secret"
      user_with_pseudonym
      user_session(@user)
      put "update", params: { id: other_user.id }, format: "json"
      expect(response.body).not_to include "secret"
      expect(response).to have_http_status :forbidden
    end

    it "overwrites stuck sis fields" do
      user_with_pseudonym
      user_session(@user)
      put "update", params: { id: @user.id, "user[sortable_name]": "overwritten@example.com" }, format: "json"
      expect(response.body).to include "overwritten@example.com"
      expect(response).to have_http_status :ok
    end

    it "doesn't overwrite stuck sis fields" do
      user_with_pseudonym
      user_session(@user)
      put "update", params: { id: @user.id, "user[sortable_name]": "overwritten@example.com", override_sis_stickiness: false }, format: "json"
      expect(response.body).not_to include "overwritten@example.com"
      expect(response).to have_http_status :ok
    end

    it "does update timezone for user without admin privileges" do
      user_with_pseudonym
      user_session(@user)
      put "update", params: { id: @user.id, "user[time_zone]": "Arizona" }, format: "json"
      expect(response.body).to include "Arizona"
      expect(response).to have_http_status :ok
    end
  end

  describe "POST 'masquerade'" do
    specs_require_sharding

    it "associates the user with target user's shard" do
      allow(PageView).to receive(:page_view_method).and_return(:db)
      user_with_pseudonym
      admin = @user
      Account.site_admin.account_users.create!(user: admin)
      user_session(admin)
      @shard1.activate do
        account = Account.create!
        user2 = user_with_pseudonym(account:)
        allow(LoadAccount).to receive(:default_domain_root_account).and_return(account)
        post "masquerade", params: { user_id: user2.id }
        expect(response).to be_redirect

        expect(admin.associated_shards(:shadow)).to include(@shard1)
      end
    end

    it "does not associate the user with target user's shard if masquerading failed" do
      allow(PageView).to receive(:page_view_method).and_return(:db)
      user_with_pseudonym
      admin = @user
      user_session(admin)
      @shard1.activate do
        account = Account.create!
        user2 = user_with_pseudonym(account:)
        allow(LoadAccount).to receive(:default_domain_root_account).and_return(account)
        post "masquerade", params: { user_id: user2.id }
        expect(response).not_to be_redirect

        expect(admin.associated_shards(:shadow)).not_to include(@shard1)
      end
    end

    it "does not associate the user with target user's shard for non-db page views" do
      user_with_pseudonym
      admin = @user
      Account.site_admin.account_users.create!(user: admin)
      user_session(admin)
      @shard1.activate do
        account = Account.create!
        user2 = user_with_pseudonym(account:)
        allow(LoadAccount).to receive(:default_domain_root_account).and_return(account)
        post "masquerade", params: { user_id: user2.id }
        expect(response).to be_redirect

        expect(admin.associated_shards(:shadow)).not_to include(@shard1)
      end
    end
  end

  describe "GET masquerade" do
    let(:user2) do
      user2 = user_with_pseudonym(name: "user2", short_name: "u2")
      user2.pseudonym.sis_user_id = "user2_sisid1"
      user2.pseudonym.integration_id = "user2_intid1"
      user2.pseudonym.unique_id = "user2_login1@foo.com"
      user2.pseudonym.save!
      user2
    end

    before do
      user_session(site_admin_user)
    end

    it "sets the js_env properly with act as user data" do
      get "masquerade", params: { user_id: user2.id }
      assert_response(:success)
      act_as_user_data = controller.js_env[:act_as_user_data][:user]
      expect(act_as_user_data).to include({
                                            name: user2.name,
                                            short_name: user2.short_name,
                                            id: user2.id,
                                            avatar_image_url: user2.avatar_image_url,
                                            sortable_name: user2.sortable_name,
                                            email: user2.email,
                                            pseudonyms: [
                                              { login_id: user2.pseudonym.unique_id,
                                                sis_id: user2.pseudonym.sis_user_id,
                                                integration_id: user2.pseudonym.integration_id }
                                            ]
                                          })
    end
  end

  describe "GET media_download" do
    let(:kaltura_client) do
      kaltura_client = instance_double(CanvasKaltura::ClientV3)
      allow(CanvasKaltura::ClientV3).to receive(:new).and_return(kaltura_client)
      kaltura_client
    end

    let(:media_source_fetcher) { instance_double(MediaSourceFetcher) }

    before do
      account = Account.create!
      course_with_student(active_all: true, account:)
      user_session(@student)

      expect(MediaSourceFetcher).to receive(:new).with(kaltura_client).and_return(media_source_fetcher)
    end

    it "passes type and media_type params down to the media fetcher" do
      expect(media_source_fetcher).to receive(:fetch_preferred_source_url)
        .with(media_id: "someMediaId", file_extension: "mp4", media_type: "video")
        .and_return("http://example.com/media.mp4")

      get "media_download", params: { user_id: @student.id, entryId: "someMediaId", type: "mp4", media_type: "video" }
    end

    context "when redirect is set to 1" do
      it "redirects to the url" do
        allow(media_source_fetcher).to receive(:fetch_preferred_source_url)
          .and_return("http://example.com/media.mp4")

        get "media_download", params: { user_id: @student.id, entryId: "someMediaId", type: "mp4", redirect: "1" }

        expect(response).to redirect_to "http://example.com/media.mp4"
      end
    end

    context "when redirect does not equal 1" do
      it "renders the url in json" do
        allow(media_source_fetcher).to receive(:fetch_preferred_source_url)
          .and_return("http://example.com/media.mp4")

        get "media_download", params: { user_id: @student.id, entryId: "someMediaId", type: "mp4" }

        expect(json_parse["url"]).to eq "http://example.com/media.mp4"
      end
    end

    context "when asset is not found" do
      it "renders a 404 and error message" do
        allow(media_source_fetcher).to receive(:fetch_preferred_source_url)
          .and_return(nil)

        get "media_download", params: { user_id: @student.id, entryId: "someMediaId", type: "mp4" }

        expect(response).to have_http_status :not_found
        expect(response.body).to eq "Could not find download URL"
      end
    end
  end

  describe "login hooks" do
    before do
      Account.default.canvas_authentication_provider.update_attribute(:self_registration, true)
    end

    it "hooks on new" do
      expect(controller).to receive(:run_login_hooks).once
      get "new"
    end

    it "hooks on failed create" do
      expect(controller).to receive(:run_login_hooks).once
      post "create"
    end
  end

  describe "teacher_activity" do
    it "finds submission comment interaction" do
      course_with_student_submissions
      sub = @course.assignments.first.submissions
                   .where(user_id: @student).first
      sub.add_comment(comment: "hi", author: @teacher)

      get "teacher_activity", params: { user_id: @teacher.id, course_id: @course.id }

      expect(assigns[:courses][@course][0][:last_interaction]).not_to be_nil
    end

    it "finds ungraded submissions but not if the assignment is deleted" do
      course_with_teacher_logged_in(active_all: true)
      student_in_course(active_all: true)

      a1 = @course.assignments.create!(title: "a1", submission_types: "online_text_entry")
      s1 = a1.submit_homework(@student, body: "blah1")
      a2 = @course.assignments.create!(title: "a2", submission_types: "online_text_entry")
      a2.submit_homework(@student, body: "blah2")
      a2.destroy!

      get "teacher_activity", params: { user_id: @teacher.id, course_id: @course.id }

      expect(assigns[:courses][@course][0][:ungraded]).to eq [s1]
    end
  end

  describe "#new" do
    context "when the user is logged in" do
      before do
        @user = user_factory(active_all: true)
        user_session(@user)
      end

      it "redirects to the root URL" do
        get :new
        expect(response).to redirect_to(root_url)
      end
    end

    context "when the user is not logged in" do
      context "and the feature flag login_registration_ui_identity is enabled" do
        before do
          Account.default.enable_feature!(:login_registration_ui_identity)
          allow(Account.default).to receive(:self_registration_allowed_for?).and_return(true)
        end

        it "redirects to the registration landing page" do
          get :new
          expect(response).to redirect_to(register_landing_path)
        end
      end

      context "and the feature flag login_registration_ui_identity is disabled" do
        before do
          allow(Account.default).to receive(:self_registration_allowed_for?).and_return(true)
        end

        it "renders the legacy registration page using the bare layout" do
          get :new
          expect(response).to render_template(layout: "bare")
        end
      end
    end
  end

  describe "#toggle_hide_dashcard_color_overlays" do
    it "updates user preference based on value provided" do
      course_factory
      user_factory(active_all: true)
      user_session(@user)

      expect(@user.preferences[:hide_dashcard_color_overlays]).to be_falsy

      post :toggle_hide_dashcard_color_overlays

      expect(@user.reload.preferences[:hide_dashcard_color_overlays]).to be_truthy
      expect(response).to be_successful
      expect(response.parsed_body).to be_empty
    end
  end

  describe "#dashboard_view" do
    before do
      course_factory
      user_factory(active_all: true)
      user_session(@user)
    end

    it "sets the proper user preference on PUT requests" do
      put :dashboard_view, params: { dashboard_view: "cards" }
      expect(@user.dashboard_view).to eql("cards")
    end

    it "does not allow arbitrary values to be set" do
      put :dashboard_view, params: { dashboard_view: "a non-whitelisted value" }
      assert_status(400)
    end
  end

  describe "#invite_users" do
    it "does not work without ability to manage students or admins on course" do
      Account.default.tap do |a|
        a.settings[:open_registration] = true
        a.save!
      end
      course_with_student_logged_in(active_all: true)

      post "invite_users", params: { course_id: @course.id }

      assert_unauthorized
    end

    it "does not work without open registration or manage_user_logins rights" do
      course_with_teacher_logged_in(active_all: true)

      post "invite_users", params: { course_id: @course.id }

      assert_unauthorized
    end

    it "works with an admin with manage_login_rights" do
      course_factory
      account_admin_user(active_all: true)
      user_session(@user)

      post "invite_users", params: { course_id: @course.id }
      expect(response).to be_successful # yes, even though we didn't do anything
    end

    it "works with a teacher with open_registration" do
      allow_any_instantiation_of(Account.default).to receive(:open_registration?).and_return(true)
      course_with_teacher_logged_in(active_all: true)

      post "invite_users", params: { course_id: @course.id }
      expect(response).to be_successful
    end

    it "invites a bunch of users" do
      allow_any_instantiation_of(Account.default).to receive(:open_registration?).and_return(true)
      course_with_teacher_logged_in(active_all: true)

      user_list = [{ "email" => "example1@example.com" }, { "email" => "example2@example.com", "name" => "Hurp Durp" }]

      post "invite_users", params: { course_id: @course.id, users: user_list }
      expect(response).to be_successful
      json = response.parsed_body
      expect(json["invited_users"].count).to eq 2

      new_user1 = User.where(name: "example1@example.com").first
      new_user2 = User.where(name: "Hurp Durp").first
      expect([new_user1, new_user2].map(&:root_account_ids)).to match_array([[@course.root_account_id], [@course.root_account_id]])
      expect(json["invited_users"].pluck("id")).to match_array([new_user1.id, new_user2.id])
      expect(json["invited_users"].pluck("user_token")).to match_array([new_user1.token, new_user2.token])
    end

    it "checks for pre-existing users" do
      existing_user = user_with_pseudonym(active_all: true, username: "example1@example.com")

      allow_any_instantiation_of(Account.default).to receive(:open_registration?).and_return(true)
      course_with_teacher_logged_in(active_all: true)

      user_list = [{ "email" => "example1@example.com" }]

      post "invite_users", params: { course_id: @course.id, users: user_list }
      expect(response).to be_successful

      json = response.parsed_body
      expect(json["invited_users"]).to be_empty
      expect(json["errored_users"].count).to eq 1
      expect(json["errored_users"].first["existing_users"].first["user_id"]).to eq existing_user.id
      expect(json["errored_users"].first["existing_users"].first["user_token"]).to eq existing_user.token
    end

    it "checks for pre-existing users with unconfirmed communication channels" do
      user = user_with_pseudonym(active_all: true, username: "example1@example.com")
      user.communication_channels.first.update!(workflow_state: "unconfirmed")
      unconfirmed_email_message =
        "The email address provided conflicts with an existing user's email that is awaiting verification."

      allow_any_instantiation_of(Account.default).to receive(:open_registration?).and_return(true)
      course_with_teacher_logged_in(active_all: true)

      user_list = [{ "email" => "example1@example.com" }]

      post "invite_users", params: { course_id: @course.id, users: user_list }
      expect(response).to be_successful

      json = response.parsed_body
      expect(json["invited_users"]).to be_empty
      expect(json["errored_users"].count).to eq 1
      expect(json["errored_users"].first["errors"].first["message"]).to include(unconfirmed_email_message)
    end
  end

  describe "#user_dashboard" do
    context "with student planner feature enabled" do
      before(:once) do
        @account = Account.default
      end

      it "sets ENV.STUDENT_PLANNER_ENABLED to false when user has no student enrollments" do
        user_factory(active_all: true)
        user_session(@user)
        @current_user = @user
        get "user_dashboard"
        expect(assigns[:js_env][:STUDENT_PLANNER_ENABLED]).to be_falsey
      end

      it "sets ENV.STUDENT_PLANNER_ENABLED to true when user has a student enrollment" do
        course_with_student_logged_in(active_all: true)
        @current_user = @user
        get "user_dashboard"
        expect(assigns[:js_env][:STUDENT_PLANNER_ENABLED]).to be_truthy
      end

      it "sets ENV.STUDENT_PLANNER_COURSES" do
        course_with_student_logged_in(active_all: true)
        @current_user = @user
        get "user_dashboard"
        courses = assigns[:js_env][:STUDENT_PLANNER_COURSES]
        expect(courses.pluck(:id)).to eq [@course.id]
      end

      it "sets ENV.STUDENT_PLANNER_GROUPS" do
        course_with_student_logged_in(active_all: true)
        @current_user = @user
        group = @account.groups.create! name: "Account group"
        group.add_user(@current_user, "accepted", true)
        get "user_dashboard"
        groups = assigns[:js_env][:STUDENT_PLANNER_GROUPS]
        expect(groups.pluck(:id)).to eq [group.id]
      end
    end

    context "data preloading" do
      before do
        course_with_student_logged_in(active_all: true)
        @course1 = @course
        @course2 = course_with_student(active_all: true, user: @user).course
        @current_user = @user
      end

      it "loads favorites" do
        @user.favorites.where(context_type: "Course", context_id: @course1).first_or_create!
        get "user_dashboard"
        course_data = assigns[:js_env][:STUDENT_PLANNER_COURSES]
        expect(course_data.detect { |h| h[:id] == @course1.id }[:isFavorited]).to be true
        expect(course_data.detect { |h| h[:id] == @course2.id }[:isFavorited]).to be false
      end

      it "loads nicknames" do
        @user.set_preference(:course_nicknames, @course1.id, "some nickname or whatever")
        expect_any_instance_of(User).to_not receive(:course_nickname)
        get "user_dashboard"
        course_data = assigns[:js_env][:STUDENT_PLANNER_COURSES]
        expect(course_data.detect { |h| h[:id] == @course1.id }[:shortName]).to eq "some nickname or whatever"
        expect(course_data.detect { |h| h[:id] == @course2.id }[:shortName]).to eq @course2.name
      end

      context "sharding" do
        specs_require_sharding

        it "loads nicknames for a cross-shard user" do
          @shard1.activate do
            xs_user = user_factory(active_all: true)
            @course1.enroll_student(xs_user, enrollment_state: "active")
            xs_user.set_preference(:course_nicknames, @course1.id, "worst class")
            user_session(xs_user)
          end
          get "user_dashboard"
          course_data = assigns[:js_env][:STUDENT_PLANNER_COURSES]
          expect(course_data.detect { |h| h[:id] == @course1.id }[:shortName]).to eq "worst class"
        end
      end
    end

    context "with canvas for elementary account setting" do
      before(:once) do
        @account = Account.default
      end

      before do
        course_with_student_logged_in(active_all: true)
      end

      shared_examples_for "observer list" do
        it "sets ENV.OBSERVED_USERS_LIST with self and observed users" do
          get "user_dashboard"

          observers = assigns[:js_env][:OBSERVED_USERS_LIST]
          expect(observers.length).to be(1)
          expect(observers[0][:name]).to eq(@student.name)
          expect(observers[0][:id]).to eq(@student.id)
        end
      end

      context "disabled" do
        before(:once) do
          toggle_k5_setting(@account, false)
        end

        it_behaves_like "observer list"

        it "only returns classic dashboard bundles" do
          get "user_dashboard"
          expect(assigns[:js_bundles].flatten).to include :dashboard
          expect(assigns[:js_bundles].flatten).not_to include :k5_dashboard
          expect(assigns[:css_bundles].flatten).to include :dashboard
          expect(assigns[:css_bundles].flatten).not_to include :k5_common
          expect(assigns[:css_bundles].flatten).not_to include :k5_dashboard
          expect(assigns[:css_bundles].flatten).not_to include :k5_font
          expect(assigns[:js_env][:K5_USER]).to be_falsy
        end
      end

      context "enabled" do
        before(:once) do
          toggle_k5_setting(@account, true)
        end

        it_behaves_like "observer list"

        it "returns K-5 dashboard bundles" do
          @current_user = @user
          get "user_dashboard"
          expect(assigns[:js_bundles].flatten).to include :k5_dashboard
          expect(assigns[:js_bundles].flatten).not_to include :dashboard
          expect(assigns[:css_bundles].flatten).to include :k5_common
          expect(assigns[:css_bundles].flatten).to include :k5_dashboard
          expect(assigns[:css_bundles].flatten).to include :k5_font
          expect(assigns[:css_bundles].flatten).not_to include :dashboard
          expect(assigns[:js_env][:K5_USER]).to be_truthy
        end

        it "does not include k5_font css bundle if use_classic_font? is true" do
          allow(controller).to receive(:use_classic_font?).and_return(true)
          @current_user = @user
          get "user_dashboard"
          expect(assigns[:css_bundles].flatten).to include :k5_dashboard
          expect(assigns[:css_bundles].flatten).not_to include :k5_font
        end

        context "when the user prefers the dyslexia friendly font" do
          before do
            course_with_student_logged_in
            toggle_k5_setting(@course.account)
            @student.enable_feature!(:use_dyslexic_font)
          end

          it "does not include k5_font css bundle" do
            get "user_dashboard"
            expect(assigns[:css_bundles].flatten).to include :k5_dashboard
            expect(assigns[:css_bundles].flatten).not_to include :k5_font
          end
        end

        context "ENV.INITIAL_NUM_K5_CARDS" do
          before :once do
            course_with_student
          end

          before do
            user_session @student
          end

          it "is set to cached count" do
            enable_cache do
              Rails.cache.write(["last_known_k5_cards_count", @student.global_id].cache_key, 3)
              get "user_dashboard"
              expect(assigns[:js_env][:INITIAL_NUM_K5_CARDS]).to eq 3
              Rails.cache.delete(["last_known_k5_cards_count", @student.global_id].cache_key)
            end
          end

          it "is set to 5 if not cached" do
            enable_cache do
              get "user_dashboard"
              expect(assigns[:js_env][:INITIAL_NUM_K5_CARDS]).to eq 5
            end
          end
        end

        context "@cards_prefetch_observed_param" do
          before :once do
            @user1 = user_factory(active_all: true, account: @account)
            @course = course_factory(active_all: true, account: @account)
          end

          before do
            user_session(@user1)
          end

          it "is set to id of selected observed user when user is an observer" do
            student = user_factory(active_all: true, account: @account)
            @course.enroll_student(student)
            @course.enroll_user(@user1, "ObserverEnrollment", { associated_user_id: student.id })
            get "user_dashboard"
            expect(controller.instance_variable_get(:@cards_prefetch_observed_param)).to eq student.id
          end

          it "is undefined when user is not an observer" do
            @course.enroll_student(@user1)
            get "user_dashboard"
            expect(controller.instance_variable_get(:@cards_prefetch_observed_param)).to be_nil
          end
        end

        context "ENV.SELECTED_CONTEXT_CODES" do
          it "is set to an array with the user's selected context codes" do
            contexts = %w[course_1 course_2]
            @user.set_preference(:selected_calendar_contexts, contexts)
            get "user_dashboard"
            expect(assigns[:js_env][:SELECTED_CONTEXT_CODES]).to eq(contexts)
          end

          it "is set to an empty array if the user has unselected all of their calendars" do
            @user.set_preference(:selected_calendar_contexts, "[]")
            get "user_dashboard"
            expect(assigns[:js_env][:SELECTED_CONTEXT_CODES]).to eq([])
          end
        end

        context "ENV.ACCOUNT_CALENDAR_CONTEXTS" do
          before :once do
            @account1 = Account.create!(name: "test 1")
            @account2 = Account.create!(name: "test 2")
            toggle_k5_setting(@account1)
            toggle_k5_setting(@account2)
          end

          before do
            allow_any_instance_of(User).to receive(:enabled_account_calendars).and_return([@account1, @account2])
          end

          it "includes a list of account calendars' asset_string and name" do
            get "user_dashboard"
            account_contexts = assigns[:js_env][:ACCOUNT_CALENDAR_CONTEXTS]
            expect(account_contexts.length).to be 2
            expect(account_contexts[0][:name]).to eq "test 1"
            expect(account_contexts[0][:asset_string]).to eq "account_#{@account1.id}"
            expect(account_contexts[1][:name]).to eq "test 2"
            expect(account_contexts[1][:asset_string]).to eq "account_#{@account2.id}"
          end

          it "does not include classic accounts in the list" do
            toggle_k5_setting(@account2, false)
            get "user_dashboard"
            account_contexts = assigns[:js_env][:ACCOUNT_CALENDAR_CONTEXTS]
            expect(account_contexts.length).to be 1
            expect(account_contexts[0][:name]).to eq "test 1"
          end
        end
      end
    end

    context "ENV.CREATE_COURSES_PERMISSIONS" do
      before do
        Account.default.enable_feature!(:create_course_subaccount_picker)
        Account.default.settings[:teachers_can_create_courses] = true
        Account.default.settings[:students_can_create_courses] = true
        Account.default.save!
      end

      it "sets correct for a teacher with enrollments" do
        course_with_teacher_logged_in(active_all: true)

        get "user_dashboard"
        expect(assigns[:js_env][:CREATE_COURSES_PERMISSIONS][:PERMISSION]).to be(:teacher)
        expect(assigns[:js_env][:CREATE_COURSES_PERMISSIONS][:RESTRICT_TO_MCC_ACCOUNT]).to be_falsey
      end

      it "sets correctly for a user with no enrollments" do
        user_session(user_factory(active_all: true))

        get "user_dashboard"
        expect(assigns[:js_env][:CREATE_COURSES_PERMISSIONS][:PERMISSION]).to be_nil
        expect(assigns[:js_env][:CREATE_COURSES_PERMISSIONS][:RESTRICT_TO_MCC_ACCOUNT]).to be_truthy
      end

      it "sets correctly for a student with enrollments in a sub-account" do
        @subaccount = Account.default.sub_accounts.create!(name: "SA")
        course_with_student_logged_in(active_all: true, account: @subaccount)

        get "user_dashboard"
        expect(assigns[:js_env][:CREATE_COURSES_PERMISSIONS][:PERMISSION]).to be(:student)
        expect(assigns[:js_env][:CREATE_COURSES_PERMISSIONS][:RESTRICT_TO_MCC_ACCOUNT]).to be_falsey
      end

      it "sets correctly for an admin user" do
        admin_user = account_admin_user(active_all: true)
        user_session(admin_user)

        get "user_dashboard"
        expect(assigns[:js_env][:CREATE_COURSES_PERMISSIONS][:PERMISSION]).to be(:admin)
        expect(assigns[:js_env][:CREATE_COURSES_PERMISSIONS][:RESTRICT_TO_MCC_ACCOUNT]).to be_falsey
      end
    end

    context "with widget_dashboard feature enabled" do
      before do
        Account.default.enable_feature!(:widget_dashboard)
      end

      it "includes each course once even for multiple enrollments" do
        course_with_student_logged_in(active_all: true)
        @section = @course.course_sections.create! name: "section 2"
        multiple_student_enrollment(@user, @section)
        @current_user = @user
        get "user_dashboard"
        expect(assigns[:js_env][:SHARED_COURSE_DATA].length).to eq 1
      end

      describe "dashboard routing" do
        before :once do
          @observer = user_factory(active_all: true)
          @student = user_factory(active_all: true)
          @course = course_factory(active_all: true)
          @course.enroll_student(@student)
        end

        before do
          user_session(@observer)
        end

        it "shows widget dashboard if actively observing" do
          @observer_enrollment = @course.enroll_user(@observer, "ObserverEnrollment", section: @course.course_sections.first, enrollment_state: "active")
          @observer_enrollment.update_attribute(:associated_user_id, @student.id)
          user_session(@observer)
          get "user_dashboard"
          expect(assigns[:js_bundles].flatten).to include :widget_dashboard
          expect(assigns[:css_bundles].flatten).to include :dashboard_card
        end

        it "shows legacy dashboard if not actively observing" do
          @observer_enrollment = @course.enroll_user(@observer, "ObserverEnrollment", section: @course.course_sections.first, enrollment_state: "active")
          user_session(@observer)

          get "user_dashboard"
          expect(assigns[:js_bundles].flatten).to include :dashboard
          expect(assigns[:js_bundles].flatten).not_to include :widget_dashboard
          expect(assigns[:css_bundles].flatten).to include :dashboard
        end

        it "shows widget dashboard to students" do
          user_session(@student)
          get "user_dashboard"
          expect(assigns[:js_bundles].flatten).to include :widget_dashboard
          expect(assigns[:css_bundles].flatten).to include :dashboard_card
        end

        it "shows legacy dashboard to teachers" do
          @teacher = user_factory(active_all: true)
          @course.enroll_teacher(@teacher)
          user_session(@teacher)
          get "user_dashboard"
          expect(assigns[:js_bundles].flatten).to include :dashboard
          expect(assigns[:js_bundles].flatten).not_to include :widget_dashboard
          expect(assigns[:css_bundles].flatten).to include :dashboard
        end

        it "shows legacy dashboard if user has at least one non student enrollment" do
          @mixed_user = user_factory(active_all: true)
          @course.enroll_student(@mixed_user)
          @course.enroll_teacher(@mixed_user)
          user_session(@mixed_user)
          get "user_dashboard"
          expect(assigns[:js_bundles].flatten).to include :dashboard
          expect(assigns[:js_bundles].flatten).not_to include :widget_dashboard
          expect(assigns[:css_bundles].flatten).to include :dashboard
        end
      end
    end
  end

  describe "#dashboard_stream_items" do
    before :once do
      @course1 = course_factory(active_all: true)
      @user1 = user_factory(active_all: true)
    end

    before do
      user_session(@user1)
    end

    it "does not pass contexts to cached_recent_stream_items for students" do
      @course1.enroll_student(@user1)
      expect(@user1).to receive(:cached_recent_stream_items).with({ contexts: nil })

      get "dashboard_stream_items"
      expect(assigns[:user].id).to be(@user1.id)
      expect(assigns[:is_observing_student]).to be(false)
    end

    context "with observers" do
      before :once do
        @course2 = course_factory(active_all: true)
        @student = user_factory(active_all: true)
        @course1.enroll_student(@student)
        @course1.enroll_user(@user1, "ObserverEnrollment", associated_user_id: @student.id)
      end

      it "passes context to cached_recent_stream_items for observers" do
        expect_any_instance_of(User).to receive(:cached_recent_stream_items).with({ contexts: [@course1] })

        get "dashboard_stream_items", params: { observed_user_id: @student.id }
        expect(assigns[:user].id).to be(@student.id)
        expect(assigns[:is_observing_student]).to be(true)
      end

      it "returns unauthorized if user passes observed_user_id of user whom they are not observing" do
        @another_student = user_factory(active_all: true)
        @course1.enroll_student(@another_student)

        get "dashboard_stream_items", params: { observed_user_id: @another_student.id }
        expect(response).to be_unauthorized
      end
    end
  end

  describe "#dashboard_sidebar" do
    before :once do
      @course1 = course_factory(active_all: true)
      @user1 = user_factory(active_all: true)
    end

    before do
      user_session(@user1)
      allow(controller).to receive(:prepare_current_user_dashboard_items)
    end

    it "sets appropriate variables for students" do
      @course1.enroll_student(@user1)

      get "dashboard_sidebar"
      expect(assigns[:user].id).to be(@user1.id)
      expect(assigns[:is_observing_student]).to be(false)
      expect(assigns[:show_recent_feedback]).to be(true)
      expect(controller).not_to have_received(:prepare_current_user_dashboard_items)
    end

    it "sets appropriate variables for teachers" do
      @course1.enroll_teacher(@user1)

      get "dashboard_sidebar"
      expect(assigns[:user].id).to be(@user1.id)
      expect(assigns[:is_observing_student]).to be(false)
      expect(assigns[:show_recent_feedback]).to be(false)
      expect(controller).to have_received(:prepare_current_user_dashboard_items)
    end

    it "sets appropriate variables for users with teacher and student enrollments" do
      @course1.enroll_teacher(@user1)
      @course1.enroll_student(@user1)

      get "dashboard_sidebar"
      expect(assigns[:user].id).to be(@user1.id)
      expect(assigns[:is_observing_student]).to be(false)
      expect(assigns[:show_recent_feedback]).to be(true)
      expect(controller).to have_received(:prepare_current_user_dashboard_items)
    end

    context "with observers" do
      before :once do
        @course2 = course_factory(active_all: true)
        @student = user_factory(active_all: true)
        @course1.enroll_student(@student)
        @course1.enroll_user(@user1, "ObserverEnrollment", associated_user_id: @student.id)
        @course2.enroll_teacher(@user1)
      end

      it "sets variables for observer" do
        get "dashboard_sidebar"
        expect(assigns[:user].id).to be(@user1.id)
        expect(assigns[:is_observing_student]).to be(false)
        expect(assigns[:show_recent_feedback]).to be(false)
        expect(controller).to have_received(:prepare_current_user_dashboard_items)
      end

      it "sets variables for observer observing themself" do
        get "dashboard_sidebar", params: { observed_user_id: @user1.id }
        expect(assigns[:user].id).to be(@user1.id)
        expect(assigns[:is_observing_student]).to be(false)
        expect(assigns[:show_recent_feedback]).to be(false)
        expect(controller).to have_received(:prepare_current_user_dashboard_items)
      end

      it "sets variables for observer observing a student" do
        get "dashboard_sidebar", params: { observed_user_id: @student.id }
        expect(assigns[:user].id).to be(@student.id)
        expect(assigns[:is_observing_student]).to be(true)
        expect(assigns[:show_recent_feedback]).to be(true)
        expect(controller).not_to have_received(:prepare_current_user_dashboard_items)
      end

      it "returns unauthorized if user passes observed_user_id of user who they are not observing" do
        @another_student = user_factory(active_all: true)
        @course1.enroll_student(@another_student)

        get "dashboard_sidebar", params: { observed_user_id: @another_student.id }
        expect(response).to be_unauthorized
      end
    end
  end

  describe "#pandata_events_token" do
    subject do
      @request.env["HTTP_AUTHORIZATION"] = "Bearer #{access_token.full_token}"
      get "pandata_events_token", params: { app_key: }
    end

    let(:user) do
      user_with_pseudonym(active_user: true, username: "test1@example.com", password: "test1234")
      @user
    end
    let(:developer_key) { DeveloperKey.create!(name: "dev key") }
    let(:access_token) { user.access_tokens.create!(developer_key:) }
    let(:endpoint) { "https://example.com" }
    let(:app_key) { "VALID" }
    let(:credentials) do
      {
        valid_key: "VALID",
        valid_secret: "secret",
        valid_secret_alg: :HS256,
        invalid_key: "INVALID",
        invalid_secret: "secret"
      }.with_indifferent_access
    end

    before do
      enable_developer_key_account_binding!(developer_key)
      allow(Setting).to receive(:get).and_call_original
      allow(Setting).to receive(:get).with("pandata_events_token_allowed_developer_key_ids", "").and_return(developer_key.global_id.to_s)
      allow(Setting).to receive(:get).with("pandata_events_token_prefixes", "ios,android").and_return("valid")
      allow(PandataEvents).to receive_messages(credentials:, endpoint:)
    end

    context "with logged-in user but no access token" do
      subject { get "pandata_events_token" }

      before do
        user_session(user)
      end

      it "returns bad_request" do
        subject
        assert_status(400)
        json = response.parsed_body
        expect(json["message"]).to eq "Access token required"
      end
    end

    context "with wrong developer key" do
      before do
        allow(Setting).to receive(:get).with("pandata_events_token_allowed_developer_key_ids", "").and_return("")
      end

      it "returns forbidden" do
        subject
        assert_forbidden
        json = response.parsed_body
        expect(json["message"]).to eq "Developer key not authorized"
      end
    end

    context "with invalid app key" do
      let(:app_key) { "INVALID" }

      it "returns bad request" do
        subject
        assert_status(400)
        json = response.parsed_body
        expect(json["message"]).to eq "Invalid app key"
      end
    end

    it "succeeds" do
      subject
      assert_status(200)
    end

    it "returns the PandataEvents endpoint" do
      subject
      expect(response.parsed_body["url"]).to eq endpoint
    end

    context "auth token" do
      let(:token) { CanvasSecurity.decode_jwt(response.parsed_body["auth_token"], ["secret"]) }

      it "contains the app key as iss" do
        subject
        expect(token["iss"]).to eq app_key
      end

      it "contains the user id as sub" do
        subject
        expect(token["sub"]).to eq user.global_id
      end

      it "has exp that matches expires_at" do
        subject
        expires_at = Time.strptime(response.parsed_body["expires_at"].to_s, "%Q")
        expect(token["exp"]).to eq expires_at.to_i
      end
    end

    context "props token" do
      let(:token) { CanvasSecurity.decode_jwt(response.parsed_body["props_token"], ["secret"]) }

      it "contains the user id" do
        subject
        expect(token["user_id"]).to eq user.global_id
      end

      it "contains the shard id" do
        subject
        expect(token["shard"]).to eq Shard.current.id
      end

      it "contains the root account id" do
        subject
        expect(token["root_account_id"]).to eq Account.default.id
      end

      it "contains the root account uuid" do
        subject
        expect(token["root_account_uuid"]).to eq Account.default.uuid
      end
    end

    context "expires_at" do
      it "is an epoch timestamp in ms" do
        subject
        expires_at = response.parsed_body["expires_at"]
        expect(expires_at).to be_a Float
        expires_at_date = Time.strptime(expires_at.to_s, "%Q")
        expect(expires_at_date).to be_a Time
      end

      it "is ~1 day from now" do
        subject
        expires_at = response.parsed_body["expires_at"]
        expect(Time.strptime(expires_at.to_s, "%Q").utc).to be_within(1.minute).of(1.day.from_now)
      end
    end

    context "after multiple requests" do
      specs_require_cache(:redis_cache_store)

      it "still has exp that matches expires_at" do
        expires_at = nil
        Timecop.travel(5.minutes.ago) do
          @request.env["HTTP_AUTHORIZATION"] = "Bearer #{access_token.full_token}"
          get "pandata_events_token", params: { app_key: }

          token = CanvasSecurity.decode_jwt(response.parsed_body["auth_token"], ["secret"])
          exp = Time.zone.at(token["exp"])
          expires_at = Time.strptime(response.parsed_body["expires_at"].to_s, "%Q").to_s

          expect(exp).to eq expires_at
        end

        @request.env["HTTP_AUTHORIZATION"] = "Bearer #{access_token.full_token}"
        get "pandata_events_token", params: { app_key: }

        token = CanvasSecurity.decode_jwt(response.parsed_body["auth_token"], ["secret"])
        exp2 = Time.zone.at(token["exp"])
        expires_at2 = Time.strptime(response.parsed_body["expires_at"].to_s, "%Q").to_s

        expect(expires_at).not_to eq expires_at2
        expect(exp2).to eq expires_at2
      end
    end
  end

  describe "DELETE 'users'" do
    let(:user) { user_with_pseudonym(active_all: true)  }
    let(:admin) { account_admin_user(active_all: true)  }
    let(:siteadmin) { site_admin_user(active_all: true) }

    it "rejects unauthenticated users" do
      delete "destroy", params: { id: user.id }, format: :json
      expect(response).to have_http_status :unauthorized
    end

    it "rejects non siteadmin users" do
      user_session(admin)

      delete "destroy", params: { id: user.id }, format: :json
      expect(response).to have_http_status :forbidden
    end

    it "allows siteadmin users" do
      user_session(siteadmin)

      delete "destroy", params: { id: user.id }, format: :json
      expect(response).to have_http_status :ok

      expect(user.reload.workflow_state).to eq "deleted"
    end
  end

  describe "DELETE 'sessions'" do
    let(:user) { user_with_pseudonym(active_all: true)  }
    let(:user2) { user_with_pseudonym(active_all: true) }
    let(:admin) { account_admin_user(active_all: true)  }

    def add_mobile_access_token(user)
      user.access_tokens.create!(purpose: "active mobile token")
      user.access_tokens.create!(purpose: "expired mobile token", permanent_expires_at: 1.day.ago)

      @sns_client = double
      allow(DeveloperKey).to receive(:sns).and_return(@sns_client)
      allow(@sns_client).to receive(:create_platform_endpoint).and_return(endpoint_arn: "arn")
      user.access_tokens.each_with_index { |ac, i| ac.notification_endpoints.create!(token: "token #{i}") }
    end

    before do
      add_mobile_access_token(user)
    end

    it "rejects unauthenticated users" do
      delete "terminate_sessions", params: { id: user.id }, format: :json
      expect(response).to have_http_status :unauthorized
    end

    it "rejects one person from terminating someone else" do
      user_session(user2)

      delete "terminate_sessions", params: { id: user.id }, format: :json
      expect(response).to have_http_status :forbidden
    end

    it "allows admin to terminate sessions" do
      user_session(admin)

      delete "terminate_sessions", params: { id: user.id }, format: :json
      expect(response).to have_http_status :ok

      expect(user.reload.last_logged_out).not_to be_nil
      expect(user.access_tokens.take.permanent_expires_at).to be <= Time.zone.now
    end

    it "allows admin to expire mobile sessions" do
      user_session(admin)
      starting_notification_endpoints_count = user.notification_endpoints.count
      expect(starting_notification_endpoints_count).to be > 0
      delete "expire_mobile_sessions", format: :json

      expect(response).to have_http_status :ok
      expect(user.reload.access_tokens.take.permanent_expires_at).to be <= Time.zone.now
      expect(user.reload.notification_endpoints.count).to eq(starting_notification_endpoints_count)
    end

    it "allows admin to expire mobile sessions for one user" do
      add_mobile_access_token(user2)
      user_session(admin)
      delete "expire_mobile_sessions", params: { id: user.id }, format: :json

      expect(response).to have_http_status :ok
      expect(user.reload.access_tokens.take.permanent_expires_at).to be <= Time.zone.now
      expect(user2.reload.access_tokens.take.permanent_expires_at).to be_nil
    end

    it "only expires access tokens associated to mobile app developer keys" do
      dev_key = DeveloperKey.create!(name: "dev key")
      user2.access_tokens.create!(developer_key: dev_key)

      user_session(admin)
      delete "expire_mobile_sessions", format: :json

      expect(response).to have_http_status :ok
      expect(user.reload.access_tokens.take.permanent_expires_at).to be <= Time.zone.now
      expect(user2.reload.access_tokens.take.permanent_expires_at).to be_nil
    end
  end

  describe "PUT 'settings'" do
    before :once do
      user_factory(active_all: true)
    end

    before do
      user_session(@user)
    end

    it "does not allow another user to update their preferences" do
      @user1 = @user
      @user2 = user_factory(active_all: true)
      put "settings", params: { id: @user2.id, collapse_course_nav: true }, format: "json"
      assert_forbidden
    end

    it "updates collapse_course_nav preference to true" do
      put "settings", params: { id: @user.id, collapse_course_nav: true }, format: "json"
      @user.reload
      expect(@user.collapse_course_nav?).to be_truthy
    end

    it "updates collapse_course_nav preference to false" do
      @user.preferences[:collapse_course_nav] = true
      @user.save!
      put "settings", params: { id: @user.id, collapse_course_nav: false }, format: "json"
      @user.reload
      expect(@user.collapse_course_nav?).to be_falsey
    end

    it "does not update preferences not included in the params" do
      @user.preferences[:collapse_global_nav] = true
      @user.preferences[:collapse_course_nav] = true
      @user.preferences[:elementary_dashboard_disabled] = true
      @user.save!
      put "settings", params: { id: @user.id, collapse_course_nav: false }, format: "json"
      @user.reload
      expect(@user.preferences[:collapse_global_nav]).to be_truthy
      expect(@user.preferences[:collapse_course_nav]).to be_falsey
      expect(@user.preferences[:elementary_dashboard_disabled]).to be_truthy
    end
  end

  describe "#show_k5_dashboard" do
    before :once do
      user_factory
    end

    it "returns unauthorized if unauthenticated" do
      get "show_k5_dashboard", format: "json"
      assert_unauthorized
    end

    it "returns value of k5_user?" do
      user_session(@user)
      allow(controller).to receive(:k5_user?).and_return(true)
      get "show_k5_dashboard", format: "json"
      expect(json_parse["show_k5_dashboard"]).to be_truthy
    end

    it "returns value of use_classic_font?" do
      user_session(@user)
      allow(controller).to receive(:use_classic_font?).and_return(false)
      get "show_k5_dashboard", format: "json"
      expect(json_parse["use_classic_font"]).to be_falsey
    end
  end

  describe "#clear_cache" do
    it "does not allow non-site-admins" do
      user = user_with_pseudonym(active_all: true)
      user_session(user)
      post :clear_cache, params: { id: user.id }
      expect(response).to be_unauthorized
    end

    it "allows site-admins" do
      user = user_with_pseudonym(active_all: true)
      Account.site_admin.account_users.create!(user:)
      user_session(user)
      target_user = user_with_pseudonym(active_all: true)
      post :clear_cache, params: { id: target_user.id }
      expect(response).to be_successful
      expect(json_parse["status"]).to eq("ok")
    end
  end

  describe "#destroy" do
    it "does not allow non-site-admins" do
      user = user_with_pseudonym(active_all: true)
      user_session(user)
      delete :destroy, params: { id: user.id }
      expect(response).to be_unauthorized
    end

    it "allows site-admins" do
      user = user_with_pseudonym(active_all: true)
      Account.site_admin.account_users.create!(user:)
      user_session(user)
      target_user = user_with_pseudonym(active_all: true)
      delete :destroy, params: { id: target_user.id }
      expect(response).to be_successful
      expect(json_parse["deleted"]).to be true
      expect(json_parse["status"]).to eq("ok")
    end
  end

  describe "dashboard with course grades" do
    before do
      Account.default.enable_feature!(:widget_dashboard)
    end

    context "when student accesses their own dashboard" do
      before do
        course_with_student(active_all: true)
        user_session(@student)
      end

      it "shows course grades with percentage grading scheme when standard disabled" do
        @course.grading_standard_enabled = false
        @course.save!

        get :user_dashboard
        expect(response).to be_successful

        course_data = assigns[:js_env][:SHARED_COURSE_DATA]
        expect(course_data).to be_present
        expect(course_data.first[:gradingScheme]).to eq("percentage")
      end

      it "shows course grades with grading standard data when letter grading enabled" do
        @course.grading_standard_enabled = true
        @course.grading_standard = @course.grading_standards.create!(
          title: "Letter Grading Scheme",
          data: { "A" => 0.9, "F" => 0 },
          scaling_factor: 1.0,
          points_based: false,
          workflow_state: "active"
        )
        @course.save!

        get :user_dashboard
        expect(response).to be_successful

        course_data = assigns[:js_env][:SHARED_COURSE_DATA]
        expect(course_data).to be_present
        expect(course_data.first[:gradingScheme]).to be_an(Array)
        expect(course_data.first[:gradingScheme]).to include(["A", 0.9])
      end

      it "includes courses when hide_final_grades is false" do
        @course.settings = @course.settings.merge(hide_final_grades: false)
        @course.save!

        get :user_dashboard
        expect(response).to be_successful

        course_data = assigns[:js_env][:SHARED_COURSE_DATA]
        expect(course_data).to be_present
        expect(course_data.first[:courseId]).to eq(@course.id.to_s)
      end
    end

    context "when observer accesses observed student dashboard" do
      before do
        course_with_student(active_all: true)
        @observer = user_with_pseudonym(active_all: true)
        @course.enroll_user(@observer, "ObserverEnrollment", associated_user_id: @student.id, enrollment_state: "active")
        user_session(@observer)
        session[:observed_user_id] = @student.id
      end

      it "shows observed student's course grades when enrollment grants read_grades permission" do
        get :user_dashboard
        expect(response).to be_successful

        course_data = assigns[:js_env][:SHARED_COURSE_DATA]
        expect(course_data).to be_present
        expect(course_data.first[:courseId]).to eq(@course.id.to_s)
      end

      it "excludes courses when observer lacks all grade permissions" do
        @course.enroll_user(@observer, "ObserverEnrollment", enrollment_state: "active")

        get :user_dashboard
        expect(response).to be_successful

        course_data = assigns[:js_env][:SHARED_COURSE_DATA] || []
        student_courses = course_data.select { |c| c[:courseId] == @course.id.to_s }
        expect(student_courses).to be_empty
      end
    end

    context "grade priority and display" do
      before do
        course_with_student(active_all: true)
        user_session(@student)
        @assignment = @course.assignments.create!(title: "Test", points_possible: 100)
      end

      it "displays override score when present" do
        submission = @assignment.submit_homework(@student, body: "test")
        submission.update_column(:score, 80)
        @enrollment.find_score(course_score: true).update!(override_score: 95)

        get :user_dashboard
        expect(response).to be_successful

        course_data = assigns[:js_env][:SHARED_COURSE_DATA]
        expect(course_data.first[:currentGrade]).to eq(95.0)
      end

      it "displays current score when no override present" do
        submission = @assignment.submit_homework(@student, body: "test")
        submission.update_column(:score, 85)
        score = @enrollment.find_score(course_score: true)
        score.update!(current_score: 80, final_score: 85)

        get :user_dashboard
        expect(response).to be_successful

        course_data = assigns[:js_env][:SHARED_COURSE_DATA]
        expect(course_data.first[:currentGrade]).to eq(80.0)
      end
<<<<<<< HEAD
=======

      it "sorts courses alphabetically by name" do
        course_with_student_logged_in(active_all: true)
        @course.update!(name: "Zebra Course")

        @course2 = course_factory(active_all: true)
        @course2.update!(name: "Apple Course")
        @course2.enroll_student(@user, enrollment_state: "active")

        get :user_dashboard
        course_data = assigns[:js_env][:SHARED_COURSE_DATA]
        course_names = course_data.pluck(:courseName)

        expect(course_names).to eq(["Apple Course", "Zebra Course"])
      end
>>>>>>> 67acb827
    end
  end
end<|MERGE_RESOLUTION|>--- conflicted
+++ resolved
@@ -4019,8 +4019,6 @@
         course_data = assigns[:js_env][:SHARED_COURSE_DATA]
         expect(course_data.first[:currentGrade]).to eq(80.0)
       end
-<<<<<<< HEAD
-=======
 
       it "sorts courses alphabetically by name" do
         course_with_student_logged_in(active_all: true)
@@ -4036,7 +4034,6 @@
 
         expect(course_names).to eq(["Apple Course", "Zebra Course"])
       end
->>>>>>> 67acb827
     end
   end
 end