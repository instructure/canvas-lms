--- conflicted
+++ resolved
@@ -3330,8 +3330,6 @@
         get "user_dashboard"
         expect(assigns[:js_env][:SHARED_COURSE_DATA].length).to eq 1
       end
-<<<<<<< HEAD
-=======
 
       describe "dashboard routing" do
         before :once do
@@ -3392,7 +3390,6 @@
           expect(assigns[:css_bundles].flatten).to include :dashboard
         end
       end
->>>>>>> cb9e0c9a
     end
   end
 
