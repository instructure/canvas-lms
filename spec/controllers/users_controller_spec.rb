# frozen_string_literal: true

#
# Copyright (C) 2011 - present Instructure, Inc.
#
# This file is part of Canvas.
#
# Canvas is free software: you can redistribute it and/or modify it under
# the terms of the GNU Affero General Public License as published by the Free
# Software Foundation, version 3 of the License.
#
# Canvas is distributed in the hope that it will be useful, but WITHOUT ANY
# WARRANTY; without even the implied warranty of MERCHANTABILITY or FITNESS FOR
# A PARTICULAR PURPOSE. See the GNU Affero General Public License for more
# details.
#
# You should have received a copy of the GNU Affero General Public License along
# with this program. If not, see <http://www.gnu.org/licenses/>.
#

require "feedjira"
require_relative "../helpers/k5_common"

describe UsersController do
  include K5Common

  let(:group_helper) { Factories::GradingPeriodGroupHelper.new }

  describe "activity_stream" do
    before do
      course_with_teacher(active_all: true)
      course_with_student(active_all: true, course: @course)
      user_session(@student)
    end

    context "with a suppressed assignment" do
      it "skips submission stream items for that assignment" do
        assignment = @course.assignments.create!(title: "some assignment", submission_types: ["online_text_entry"], suppress_assignment: true)
        sub = assignment.submit_homework @student, body: "submission"
        sub.add_comment author: @teacher, comment: "lol"
        get :activity_stream, params: { user_id: @student.id, only_active_courses: true }
        json = response.parsed_body
        expect(json.length).to eq 0
      end
    end

    context "with a non-suppressed assignment" do
      it "includes submission stream items for that assignment" do
        assignment = @course.assignments.create!(title: "some assignment", submission_types: ["online_text_entry"], suppress_assignment: false)
        sub = assignment.submit_homework @student, body: "submission"
        sub.add_comment author: @teacher, comment: "lol"
        get :activity_stream, params: { user_id: @student.id, only_active_courses: true }
        json = response.parsed_body
        expect(json.length).to eq 1
      end
    end
  end

  describe "external_tool" do
    let(:account) { Account.default }

    let :tool do
      tool = account.context_external_tools.new({
                                                  name: "bob",
                                                  consumer_key: "bob",
                                                  shared_secret: "bob",
                                                  tool_id: "some_tool",
                                                  privacy_level: "public"
                                                })
      tool.url = "http://www.example.com/basic_lti?first=john&last=smith"
      tool.resource_selection = {
        url: "http://#{HostUrl.default_host}/selection_test",
        selection_width: 400,
        selection_height: 400
      }
      user_navigation = {
        text: "example",
        labels: {
          "en" => "English Label",
          "sp" => "Spanish Label"
        }
      }
      tool.settings[:user_navigation] = user_navigation
      tool.save!
      tool
    end

    let_once(:user) { user_factory(active_all: true) }
    before do
      account.account_users.create!(user:)
      allow(Lti::LogService).to receive(:new) do
        double("Lti::LogService").tap { |s| allow(s).to receive(:call) }
      end
      user_session(user)
    end

    context "ENV.LTI_TOOL_FORM_ID" do
      it "sets a random id" do
        expect(controller).to receive(:random_lti_tool_form_id).and_return("1")
        allow(controller).to receive(:js_env)
        expect(controller).to receive(:js_env).with(hash_including(LTI_TOOL_FORM_ID: "1"))

        get :external_tool, params: { id: tool.id, user_id: user.id }
      end
    end

    context "when 'open_tools_in_new_tab' feature flag is enabled" do
      before do
        Account.default.enable_feature! :open_tools_in_new_tab
      end

      it "uses borderless display type when windowTarget is _blank" do
        tool.settings[:user_navigation][:windowTarget] = "_blank"
        tool.save!

        get :external_tool, params: { id: tool.id, user_id: user.id }

        expect(assigns[:lti_launch]).not_to be_nil
        expect(assigns[:display_override]).to eq "borderless"
      end

      it "renders with default display type when windowTarget is not _blank" do
        tool.settings[:user_navigation][:windowTarget] = "_self"
        tool.save!

        get :external_tool, params: { id: tool.id, user_id: user.id }

        expect(assigns[:lti_launch]).not_to be_nil
        expect(assigns[:display_override]).to be_nil
      end
    end

    it "removes query string when post_only = true" do
      tool.user_navigation = { text: "example" }
      tool.settings["post_only"] = "true"
      tool.save!

      get :external_tool, params: { id: tool.id, user_id: user.id }
      expect(assigns[:lti_launch].resource_url).to eq "http://www.example.com/basic_lti"
    end

    it "does not remove query string from url" do
      tool.user_navigation = { text: "example" }
      tool.save!

      get :external_tool, params: { id: tool.id, user_id: user.id }
      expect(assigns[:lti_launch].resource_url).to eq "http://www.example.com/basic_lti?first=john&last=smith"
    end

    it "uses localized labels" do
      get :external_tool, params: { id: tool.id, user_id: user.id }
      expect(tool.label_for(:user_navigation, :en)).to eq "English Label"
    end

    it "includes the correct context_asset_string" do
      get :external_tool, params: { id: tool.id, user_id: user.id }
      expect(controller.js_env[:context_asset_string]).to eq "user_#{user.id}"
    end

    context "with environment-specific overrides" do
      let(:override_url) { "http://www.example-beta.com/basic_lti" }

      before do
        allow(ApplicationController).to receive_messages(test_cluster?: true, test_cluster_name: "beta")

        tool.settings[:environments] = {
          launch_url: override_url
        }
        tool.save!
      end

      it "uses override for launch_url and includes original query parameters" do
        get :external_tool, params: { id: tool.id, user_id: user.id }
        expect(assigns[:lti_launch].resource_url).to eq override_url + "?first=john&last=smith"
      end
    end

    it "logs the launch" do
      get :external_tool, params: { id: tool.id, user_id: user.id }
      expect(Lti::LogService).to have_received(:new).with(
        tool:,
        context: account,
        user:,
        session_id: nil,
        placement: :user_navigation,
        launch_type: :direct_link,
        launch_url: tool.url
      )
    end

    context "using LTI 1.3 when specified" do
      include_context "key_storage_helper"

      let(:verifier) { "e5e774d015f42370dcca2893025467b414d39009dfe9a55250279cca16f5f3c2704f9c56fef4cea32825a8f72282fa139298cf846e0110238900567923f9d057" }
      let(:redis_key) { "#{assigns[:domain_root_account].class_name}:#{Lti::RedisMessageClient::LTI_1_3_PREFIX}#{verifier}" }
      let(:cached_launch) { JSON.parse(Canvas.redis.get(redis_key)) }
      let(:developer_key) { DeveloperKey.create! }
      let(:oidc_initiation_url) { "http://lti13testtool.docker/blti_launch" }
      let(:tool) do
        reg = lti_registration_with_tool(
          account:,
          configuration_params: {
            oidc_initiation_url:,
            placements: [
              {
                placement: "user_navigation",
                enabled: true,
                text: "example",
              }
            ]
          }
        )
        reg.deployments.first
      end

      before do
        allow(SecureRandom).to receive(:hex).and_return(verifier)
        get :external_tool, params: { id: tool.id, user_id: user.id }
      end

      it "creates a login message" do
        expect(assigns[:lti_launch].params.keys).to match_array %w[
          iss
          login_hint
          target_link_uri
          lti_message_hint
          canvas_region
          canvas_environment
          client_id
          lti_deployment_id
          lti_storage_target
        ]
      end

      context "when lti_deployment_id_in_login_request FF is off" do
        let(:oidc_initiation_url) { "http://lti13testtool.docker/blti_launch" }
        let(:tool) do
          reg = lti_registration_with_tool(
            account:,
            configuration_params: {
              oidc_initiation_url:,
              placements: [
                {
                  placement: "user_navigation",
                  enabled: true,
                  text: "example",
                }
              ]
            }
          )
          reg.deployments.first
        end

        before do
          user.account.root_account.disable_feature!(:lti_deployment_id_in_login_request)
          allow(SecureRandom).to receive(:hex).and_return(verifier)
          get :external_tool, params: { id: tool.id, user_id: user.id }
        end

        it "creates a login message" do
          expect(assigns[:lti_launch].params.keys).to match_array %w[
            iss
            login_hint
            target_link_uri
            lti_message_hint
            canvas_region
            canvas_environment
            client_id
            deployment_id
            lti_deployment_id
            lti_storage_target
          ]
        end
      end

      it 'sets the "login_hint" to the current user lti id' do
        expect(assigns[:lti_launch].params["login_hint"]).to eq Lti::V1p1::Asset.opaque_identifier_for(user)
      end

      it "caches the LTI 1.3 launch" do
        expect(cached_launch["post_payload"]["https://purl.imsglobal.org/spec/lti/claim/message_type"]).to eq "LtiResourceLinkRequest"
      end

      it "does not use the oidc_initiation_url as the resource_url" do
        expect(assigns[:lti_launch].resource_url).to eq tool.url
      end

      it 'sets the "canvas_domain" to the request domain' do
        message_hint = JSON::JWT.decode(assigns[:lti_launch].params["lti_message_hint"], :skip_verification)
        expect(message_hint["canvas_domain"]).to eq "localhost"
      end

      context "when the developer key has an oidc_initiation_url" do
        let(:oidc_initiation_url) { "https://www.test.com/oidc/login" }

        it "uses the oidc_initiation_url as the resource_url" do
          expect(assigns[:lti_launch].resource_url).to eq oidc_initiation_url
        end
      end
    end
  end

  describe "GET oauth" do
    it "sets up oauth for google_drive" do
      state = nil
      settings_mock = double
      allow(settings_mock).to receive_messages(settings: {}, enabled?: true)

      user_factory(active_all: true)
      user_session(@user)

      allow(Canvas::Plugin).to receive(:find).and_return(settings_mock)
      allow(SecureRandom).to receive(:hex).and_return("abc123")
      expect(GoogleDrive::Client).to receive(:auth_uri) { |_c, s|
                                       state = s
                                       "http://example.com/redirect"
                                     }

      get :oauth, params: { service: "google_drive", return_to: "http://example.com" }

      expect(response).to redirect_to "http://example.com/redirect"
      json = Canvas::Security.decode_jwt(state)
      expect(session[:oauth_gdrive_nonce]).to eq "abc123"
      expect(json["redirect_uri"]).to eq oauth_success_url(service: "google_drive")
      expect(json["return_to_url"]).to eq "http://example.com"
      expect(json["nonce"]).to eq session[:oauth_gdrive_nonce]
    end
  end

  describe "GET oauth_success" do
    it "handles google_drive oauth_success for a logged_in_user" do
      settings_mock = double
      allow(settings_mock).to receive(:settings).and_return({})
      authorization_mock = instance_double(Google::Auth::UserRefreshCredentials,
                                           :code= => nil,
                                           :fetch_access_token! => nil,
                                           :refresh_token => "refresh_token",
                                           :access_token => "access_token")
      about_mock = instance_double(Google::Apis::DriveV3::About,
                                   user: instance_double(Google::Apis::DriveV3::User,
                                                         email_address: "blah@blah.com",
                                                         permission_id: "permission_id"))
      client_mock = instance_double(Google::Apis::DriveV3::DriveService,
                                    get_about: about_mock,
                                    authorization: authorization_mock)
      allow(GoogleDrive::Client).to receive(:create).and_return(client_mock)

      session[:oauth_gdrive_nonce] = "abc123"
      state = Canvas::Security.create_jwt({ "return_to_url" => "http://localhost.com/return",
                                            "nonce" => "abc123" })
      course_with_student_logged_in

      get :oauth_success, params: { state:, service: "google_drive", code: "some_code" }

      service = UserService.where(user_id: @user,
                                  service: "google_drive",
                                  service_domain: "drive.google.com").first
      expect(service.service_user_id).to eq "permission_id"
      expect(service.service_user_name).to eq "blah@blah.com"
      expect(service.token).to eq "refresh_token"
      expect(service.secret).to eq "access_token"
      expect(session[:oauth_gdrive_nonce]).to be_nil
    end

    it "handles google_drive oauth_success for a non logged in user" do
      settings_mock = double
      allow(settings_mock).to receive(:settings).and_return({})
      authorization_mock = instance_double(Google::Auth::UserRefreshCredentials,
                                           :code= => nil,
                                           :fetch_access_token! => nil,
                                           :refresh_token => "refresh_token",
                                           :access_token => "access_token")
      client_mock = instance_double(Google::Apis::DriveV3::DriveService,
                                    get_about: nil,
                                    authorization: authorization_mock)
      allow(GoogleDrive::Client).to receive(:create).and_return(client_mock)

      session[:oauth_gdrive_nonce] = "abc123"
      state = Canvas::Security.create_jwt({ "return_to_url" => "http://localhost.com/return",
                                            "nonce" => "abc123" })

      get :oauth_success, params: { state:, service: "google_drive", code: "some_code" }

      expect(session[:oauth_gdrive_access_token]).to eq "access_token"
      expect(session[:oauth_gdrive_refresh_token]).to eq "refresh_token"
      expect(session[:oauth_gdrive_nonce]).to be_nil
    end

    it "rejects invalid state" do
      settings_mock = double
      allow(settings_mock).to receive(:settings).and_return({})
      authorization_mock = instance_double(Google::Auth::UserRefreshCredentials)
      allow(authorization_mock).to receive_messages(:code= => nil,
                                                    :fetch_access_token! => nil,
                                                    :refresh_token => "refresh_token",
                                                    :access_token => "access_token")
      client_mock = instance_double(Google::Apis::DriveV3::DriveService,
                                    get_about: nil,
                                    authorization: authorization_mock)
      allow(GoogleDrive::Client).to receive(:create).and_return(client_mock)

      state = Canvas::Security.create_jwt({ "return_to_url" => "http://localhost.com/return",
                                            "nonce" => "abc123" })
      get :oauth_success, params: { state:, service: "google_drive", code: "some_code" }

      assert_unauthorized
      expect(session[:oauth_gdrive_access_token]).to be_nil
      expect(session[:oauth_gdrive_refresh_token]).to be_nil
    end

    it "handles auth failure gracefully" do
      authorization_mock = instance_double(Google::Auth::UserRefreshCredentials, :code= => nil)
      allow(authorization_mock).to receive(:fetch_access_token!) do
        raise Signet::AuthorizationError, "{\"error\": \"invalid_grant\", \"error_description\": \"Bad Request\"}"
      end
      client_mock = instance_double(Google::Apis::DriveV3::DriveService, authorization: authorization_mock)
      allow(GoogleDrive::Client).to receive(:create).and_return(client_mock)
      state = Canvas::Security.create_jwt({ "return_to_url" => "http://localhost.com/return",
                                            "nonce" => "abc123" })
      get :oauth_success, params: { state:, service: "google_drive", code: "some_code" }
      expect(response).to be_redirect
      expect(flash[:error]).to eq "Google Drive failed authorization for current user!"
    end
  end

  context "manageable_courses" do
    it "does not include deleted courses in manageable courses" do
      course_with_teacher_logged_in(course_name: "MyCourse1", active_all: 1)
      course1 = @course
      course1.destroy
      course_with_teacher(course_name: "MyCourse2", user: @teacher, active_all: 1)
      course2 = @course

      get "manageable_courses", params: { user_id: @teacher.id, term: "MyCourse" }
      expect(response).to be_successful

      courses = json_parse
      expect(courses.pluck("id")).to eq [course2.id]
    end

    it "does not include future teacher term courses in manageable courses" do
      course_with_teacher_logged_in(course_name: "MyCourse1", active_all: 1)
      term = @course.enrollment_term
      term.enrollment_dates_overrides.create!(
        enrollment_type: "TeacherEnrollment", start_at: 1.week.from_now, end_at: 2.weeks.from_now, context: term.root_account
      )

      get "manageable_courses", params: { user_id: @teacher.id, term: "MyCourse" }
      expect(response).to be_successful

      courses = json_parse
      expect(courses).to be_empty
    end

    it "sorts the results of manageable_courses by name" do
      course_with_teacher_logged_in(course_name: "B", active_all: 1)
      %w[c d a].each do |name|
        course_with_teacher(course_name: name, user: @teacher, active_all: 1)
      end

      get "manageable_courses", params: { user_id: @teacher.id }
      expect(response).to be_successful

      courses = json_parse
      expect(courses.pluck("label")).to eq %w[a B c d]
    end

    it "sorts the results of manageable_courses by term with default term first then alphabetically" do
      # Default term
      course_with_teacher_logged_in(course_name: "E", active_all: 1)
      future_term = EnrollmentTerm.create(start_at: 1.day.from_now, root_account: @teacher.account)
      past_term = EnrollmentTerm.create(start_at: 1.day.ago, root_account: @teacher.account)
      # Future terms
      %w[b a].each do |name|
        course_with_teacher(course_name: name, user: @teacher, active_all: 1, enrollment_term_id: future_term.id)
      end
      # Past terms
      %w[d c].each do |name|
        course_with_teacher(course_name: name, user: @teacher, active_all: 1, enrollment_term_id: past_term.id)
      end

      get "manageable_courses", params: { user_id: @teacher.id }
      expect(response).to be_successful

      courses = json_parse
      expect(courses.pluck("label")).to eq %w[E c d a b]
    end

    it "does not include courses for which the user doesnt have the appropriate rights" do
      @role1 = custom_account_role("subadmin", account: Account.default)
      account_admin_user_with_role_changes(role: @role1, role_changes: { read_course_content: false })
      course_with_user("TeacherEnrollment", course_name: "A", active_all: true, user: @admin)
      course_with_user("StudentEnrollment", course_name: "B", active_all: true, user: @admin)

      user_session(@admin)

      get "manageable_courses", params: { user_id: @admin.id }
      expect(response).to be_successful
      expect(json_parse.pluck("label")).to eq %w[A B]

      get "manageable_courses", params: { user_id: @admin.id, enforce_manage_grant_requirement: true }
      expect(response).to be_successful
      expect(json_parse.pluck("label")).to eq %w[A]
    end

    it "includes blueprint" do
      course_with_teacher_logged_in(course_name: "Blueprint!", active_all: 1)
      @course1 = @course
      @course2 = course_with_teacher(course_name: "NotBlueprint", user: @teacher, active_all: 1).course
      MasterCourses::MasterTemplate.set_as_master_course(@course1)

      get "manageable_courses", params: { user_id: @teacher.id }
      expect(response).to be_successful
      courses = json_parse
      expect(courses.find { |c| c["id"] == @course1.id }["blueprint"]).to be true
      expect(courses.find { |c| c["id"] == @course2.id }["blueprint"]).to be false
    end

    context "query matching" do
      before do
        course_with_teacher_logged_in(course_name: "Extra course", active_all: 1)
      end

      it "matches query to course id" do
        course_with_teacher(course_name: "Biology", user: @teacher, active_all: 1)
        get "manageable_courses", params: { user_id: @teacher.id, term: @course.id }
        expect(response).to be_successful
        courses = json_parse
        expect(courses.pluck("id")).to eq [@course.id]
      end

      it "matches query to course code" do
        course_code = "BIO 12239"
        course_with_teacher(course_name: "Biology", user: @teacher, active_all: 1)
        @course.course_code = course_code
        @course.save
        get "manageable_courses", params: { user_id: @teacher.id, term: course_code }
        expect(response).to be_successful
        courses = json_parse
        expect(courses.pluck("course_code")).to eq [course_code]
      end
    end

    context "concluded courses" do
      before do
        course_with_teacher_logged_in(course_name: "MyCourse1", active_all: 1)
        course1 = @course
        course1.workflow_state = "completed"
        course1.save!

        past_term = EnrollmentTerm.create(start_at: 14.days.ago, end_at: 7.days.ago, root_account: @teacher.account)
        course_with_teacher(course_name: "MyCourse2", user: @teacher, active_all: 1, enrollment_term_id: past_term.id)

        course_with_teacher(course_name: "MyOldCourse", user: @teacher, active_all: 1, enrollment_term_id: past_term.id)

        course_with_teacher(course_name: "MyCourse3", user: @teacher, active_all: 1)
      end

      it "does not include soft or hard concluded courses for teachers" do
        get "manageable_courses", params: { user_id: @teacher.id, term: "MyCourse" }
        expect(response).to be_successful
        courses = json_parse
        expect(courses.pluck("id")).to eq [@course.id]
      end

      it "does not include soft or hard concluded courses for admins" do
        account_admin_user
        user_session(@admin)

        get "manageable_courses", params: { user_id: @admin.id, term: "MyCourse" }
        expect(response).to be_successful
        courses = json_parse
        expect(courses.pluck("id")).to eq [@course.id]
      end

      it "includes concluded courses for teachers when passing include = 'concluded'" do
        get "manageable_courses", params: { user_id: @teacher.id, include: "concluded" }
        expect(response).to be_successful
        courses = json_parse

        expect(courses.pluck("course_code").sort).to eq %w[MyCourse1 MyCourse2 MyCourse3 MyOldCourse].sort
      end

      it "includes concluded courses for admins when passing include = 'concluded'" do
        account_admin_user
        user_session(@admin)

        get "manageable_courses", params: { user_id: @admin.id, include: "concluded" }
        expect(response).to be_successful
        courses = json_parse

        expect(courses.pluck("course_code").sort).to eq %w[MyCourse1 MyCourse2 MyCourse3 MyOldCourse].sort
      end

      it "includes courses with overridden dates as not concluded for teachers if the course period is active" do
        my_old_course = Course.find_by(course_code: "MyOldCourse")
        my_old_course.restrict_enrollments_to_course_dates = true
        my_old_course.start_at = 2.weeks.ago
        my_old_course.conclude_at = 2.weeks.from_now
        my_old_course.save!

        get "manageable_courses", params: { user_id: @teacher.id }
        expect(response).to be_successful
        courses = json_parse
        expect(courses.pluck("course_code")).to include("MyOldCourse")
      end

      it "includes courses with overridden dates as not concluded for admins if the course period is active" do
        my_old_course = Course.find_by(course_code: "MyOldCourse")
        my_old_course.restrict_enrollments_to_course_dates = true
        my_old_course.start_at = 2.weeks.ago
        my_old_course.conclude_at = 2.weeks.from_now
        my_old_course.save!

        account_admin_user
        user_session(@admin)

        get "manageable_courses", params: { user_id: @admin.id }
        expect(response).to be_successful
        courses = json_parse
        expect(courses.pluck("course_code")).to include("MyOldCourse")
      end
    end

    context "sharding" do
      specs_require_sharding

      it "is able to find courses on other shards" do
        course_with_teacher_logged_in(course_name: "Blah", active_all: 1)
        @shard1.activate do
          @other_account = Account.create
          @cs_course = @other_account.courses.create!(name: "A cross shard course", workflow_state: "available")
          @cs_course.enroll_user(@teacher, "TeacherEnrollment", enrollment_state: "active")
        end

        get "manageable_courses", params: { user_id: @teacher.id }
        # should sort the cross-shard course before the current shard one
        expect(json_parse.pluck("label")).to eq [@cs_course.name, @course.name]
      end
    end
  end

  context "when current_course_id is present" do
    before do
      course_with_teacher_logged_in(course_name: "LocaleTestCourse", active_all: true)

      # Simulate a course in Spanish
      @spanish_course = @course
      @spanish_course.locale = "es"
      @spanish_course.start_at = Time.zone.local(2025, 2, 1, 0, 0, 0)
      @spanish_course.conclude_at = Time.zone.local(2025, 5, 20, 0, 0, 0)
      @spanish_course.save!

      course_with_teacher(course_name: "CurrentCourse", user: @teacher, active_all: true)
      @current_course_catalan = @course
      @current_course_catalan.locale = "ca"
      @current_course_catalan.save!

      user_session(@teacher)
    end

    it "includes start_at_locale and end_at_locale using the current_course locale" do
      # Simulate importing a course set in Spanish to a course set to Catalan
      get "manageable_courses", params: {
        user_id: @teacher.id,
        current_course_id: @current_course_catalan.id,
        term: "LocaleTestCourse"
      }

      expect(response).to be_successful
      courses = json_parse
      returned_course = courses.find { |c| c["course_code"] == "LocaleTestCourse" }
      expect(returned_course).not_to be_nil

      expect(returned_course["start_at_locale"]).to be_present
      expect(returned_course["end_at_locale"]).to be_present

      expect(returned_course["start_at_locale"]).to eq("Febr 1, 2025 a les 0:00")
      expect(returned_course["end_at_locale"]).to eq("Maig 20, 2025 a les 0:00")
    end
  end

  context "when current_course_id is not present" do
    before do
      course_with_teacher_logged_in(course_name: "NoLocale", active_all: true)

      @course.start_at = 2.weeks.ago
      @course.conclude_at = 1.day.from_now
      @course.save!
    end

    it "returns nil for start_at_locale and end_at_locale" do
      get "manageable_courses", params: {
        user_id: @teacher.id,
        term: "NoLocale"
      }

      expect(response).to be_successful
      courses = json_parse

      returned_course = courses.find { |c| c["course_code"] == "NoLocale" }
      expect(returned_course).not_to be_nil

      expect(returned_course["start_at_locale"]).to be_nil
      expect(returned_course["end_at_locale"]).to be_nil
    end
  end

  describe "POST 'create'" do
    it "does not allow creating when self_registration is disabled and you're not an admin'" do
      post "create", params: { pseudonym: { unique_id: "jacob@instructure.com" }, user: { name: "Jacob Fugal" } }
      expect(response).not_to be_successful
    end

    context "self registration" do
      before do
        Account.default.canvas_authentication_provider.update_attribute(:self_registration, true)
      end

      context "self registration for observers only" do
        before do
          Account.default.canvas_authentication_provider.update_attribute(:self_registration, "observer")
        end

        it "does not allow teachers to self register" do
          post "create", params: { pseudonym: { unique_id: "jane@example.com" }, user: { name: "Jane Teacher", terms_of_use: "1", initial_enrollment_type: "teacher" } }, format: "json"
          assert_forbidden
        end

        it "does not allow students to self register" do
          course_factory(active_all: true)
          @course.update_attribute(:self_enrollment, true)

          post "create", params: { pseudonym: { unique_id: "jane@example.com", password: "lolwut12", password_confirmation: "lolwut12" }, user: { name: "Jane Student", terms_of_use: "1", self_enrollment_code: @course.self_enrollment_code, initial_enrollment_type: "student" }, pseudonym_type: "username", self_enrollment: "1" }, format: "json"
          assert_forbidden
        end

        it "allows observers to self register" do
          user_with_pseudonym(active_all: true, password: "lolwut12")
          course_with_student(user: @user, active_all: true)
          pairing_code = @student.generate_observer_pairing_code

          post "create", params: { pseudonym: { unique_id: "jane@example.com" }, pairing_code: { code: pairing_code.code }, user: { name: "Jane Observer", terms_of_use: "1", initial_enrollment_type: "observer" } }, format: "json"
          expect(response).to be_successful
          new_pseudo = Pseudonym.where(unique_id: "jane@example.com").first
          new_user = new_pseudo.user
          expect(new_user.linked_students).to eq [@user]
          oe = new_user.observer_enrollments.first
          expect(oe.course).to eq @course
          expect(oe.associated_user).to eq @user
        end

        it "does not 500 when paring code is not in request" do
          post "create", params: { pseudonym: { unique_id: "jane@example.com" }, user: { name: "Jane Observer", terms_of_use: "1", initial_enrollment_type: "observer" } }, format: "json"
          assert_status(400)
        end

        it "allows observers to self register with a pairing code" do
          course_with_student
          @domain_root_account = @course.account
          pairing_code = @student.generate_observer_pairing_code

          post "create",
               params: {
                 pseudonym: {
                   unique_id: "jon@example.com",
                   password: "password",
                   password_confirmation: "password"
                 },
                 user: {
                   name: "Jon",
                   terms_of_use: "1",
                   initial_enrollment_type: "observer",
                   skip_registration: "1"
                 },
                 pairing_code: {
                   code: pairing_code.code
                 }
               },
               format: "json"

          expect(response).to be_successful
          new_pseudo = Pseudonym.where(unique_id: "jon@example.com").first
          new_user = new_pseudo.user
          expect(new_pseudo.crypted_password).not_to be_nil
          expect(new_user.linked_students).to eq [@student]
          oe = new_user.observer_enrollments.first
          expect(oe.course).to eq @course
          expect(oe.associated_user).to eq @student
        end

        it "does not send a confirmation email when using a pairing_code and skip_confirmation" do
          course_with_student
          @domain_root_account = @course.account
          pairing_code = @student.generate_observer_pairing_code

          post "create",
               params: {
                 pseudonym: {
                   unique_id: "jon@example.com",
                   password: "password",
                   password_confirmation: "password"
                 },
                 user: {
                   name: "Jon",
                   terms_of_use: "1",
                   initial_enrollment_type: "observer",
                   skip_registration: "1"
                 },
                 communication_channel: {
                   skip_confirmation: true
                 },
                 pairing_code: {
                   code: pairing_code.code
                 }
               },
               format: "json"

          expect(response).to be_successful
          new_pseudo = Pseudonym.where(unique_id: "jon@example.com").first
          new_user = new_pseudo.user
          message = Message.where(user_id: new_user.id)
          expect(message.count).to eq 0
        end

        it "redirects users to the oauth confirmation when registering through oauth" do
          redis = double("Redis")
          allow(redis).to receive(:setex)
          allow(redis).to receive(:hmget)
          allow(redis).to receive(:del)
          allow(Canvas).to receive_messages(redis:)
          key = DeveloperKey.create! redirect_uri: "https://example.com"
          provider = Canvas::OAuth::Provider.new(key.id, key.redirect_uri, [], nil)

          course_with_student
          @domain_root_account = @course.account
          pairing_code = @student.generate_observer_pairing_code

          post "create",
               params: {
                 pseudonym: {
                   unique_id: "jon@example.com",
                   password: "password",
                   password_confirmation: "password"
                 },
                 user: {
                   name: "Jon",
                   terms_of_use: "1",
                   initial_enrollment_type: "observer",
                   skip_registration: "1"
                 },
                 pairing_code: {
                   code: pairing_code.code
                 }
               },
               format: "json",
               session: { oauth2: provider.session_hash }

          expect(response).to be_successful
          json = json_parse
          expect(json["destination"]).to eq "http://test.host/login/oauth2/confirm"
        end

        it "redirects 'new' action to root_url" do
          get "new"
          expect(response).to redirect_to root_url
        end
      end

      it "creates a pre_registered user" do
        post "create", params: { pseudonym: { unique_id: "jacob@instructure.com" }, user: { name: "Jacob Fugal", terms_of_use: "1" } }
        expect(response).to be_successful

        p = Pseudonym.where(unique_id: "jacob@instructure.com").first
        expect(p).to be_active
        expect(p.user).to be_pre_registered
        expect(p.user.name).to eq "Jacob Fugal"
        expect(p.user.communication_channels.length).to eq 1
        expect(p.user.communication_channels.first).to be_unconfirmed
        expect(p.user.communication_channels.first.path).to eq "jacob@instructure.com"
        expect(p.user.associated_accounts).to eq [Account.default]
        expect(p.user.preferences[:accepted_terms]).to be_truthy
      end

      it "marks user as having accepted the terms of use if specified" do
        post "create", params: { pseudonym: { unique_id: "jacob@instructure.com" }, user: { name: "Jacob Fugal", terms_of_use: "1" } }
        json = response.parsed_body
        accepted_terms = json["user"]["user"]["preferences"]["accepted_terms"]
        expect(response).to be_successful
        expect(accepted_terms).to be_present
        expect(Time.zone.parse(accepted_terms)).to be_within(1.minute.to_i).of(Time.now.utc)
      end

      it "stores a confirmation_redirect url if it's trusted" do
        allow(CommunicationChannel).to receive(:trusted_confirmation_redirect?)
          .with(Account.default, "https://benevolent.place")
          .and_return(true)

        post "create", params: {
          pseudonym: { unique_id: "jacob@instructure.com" },
          user: { name: "Jacob Fugal", terms_of_use: "1" },
          communication_channel: { confirmation_redirect: "https://benevolent.place" }
        }
        expect(response).to be_successful
        expect(CommunicationChannel.last.confirmation_redirect).to eq("https://benevolent.place")
      end

      it "does not store a confirmation_redirect url if it's not trusted" do
        allow(CommunicationChannel).to receive(:trusted_confirmation_redirect?)
          .with(Account.default, "https://nasty.place")
          .and_return(false)

        post "create", params: {
          pseudonym: { unique_id: "jacob@instructure.com" },
          user: { name: "Jacob Fugal", terms_of_use: "1" },
          communication_channel: { confirmation_redirect: "https://nasty.place" }
        }
        expect(response).to be_successful
        expect(CommunicationChannel.last.confirmation_redirect).to be_nil
      end

      it "creates a registered user if the skip_registration flag is passed in" do
        post("create", params: {
               pseudonym: { unique_id: "jacob@instructure.com" },
               user: { name: "Jacob Fugal", terms_of_use: "1", skip_registration: "1" }
             })
        expect(response).to be_successful

        p = Pseudonym.where(unique_id: "jacob@instructure.com").first
        expect(p).to be_active
        expect(p.user).to be_registered
        expect(p.user.name).to eq "Jacob Fugal"
        expect(p.user.communication_channels.length).to eq 1
        expect(p.user.communication_channels.first).to be_unconfirmed
        expect(p.user.communication_channels.first.path).to eq "jacob@instructure.com"
        expect(p.user.associated_accounts).to eq [Account.default]
      end

      it "complains about conflicting unique_ids" do
        u = User.create! { |user| user.workflow_state = "registered" }
        p = u.pseudonyms.create!(unique_id: "jacob@instructure.com")
        post "create", params: { pseudonym: { unique_id: "jacob@instructure.com" }, user: { name: "Jacob Fugal", terms_of_use: "1" } }
        assert_status(400)
        json = response.parsed_body
        expect(json["errors"]["pseudonym"]["unique_id"]).to be_present
        expect(Pseudonym.by_unique_id("jacob@instructure.com")).to eq [p]
      end

      it "does not complain about conflicting ccs, in any state" do
        user1, user2, user3 = User.create!, User.create!, User.create!
        cc1 = communication_channel(user1, { username: "jacob@instructure.com" })
        cc2 = communication_channel(user2, { username: "jacob@instructure.com", cc_state: "confirmed" })
        cc3 = communication_channel(user3, { username: "jacob@instructure.com", cc_state: "retired" })

        post "create", params: { pseudonym: { unique_id: "jacob@instructure.com" }, user: { name: "Jacob Fugal", terms_of_use: "1" } }
        expect(response).to be_successful

        p = Pseudonym.where(unique_id: "jacob@instructure.com").first
        expect(p).to be_active
        expect(p.user).to be_pre_registered
        expect(p.user.name).to eq "Jacob Fugal"
        expect(p.user.communication_channels.length).to eq 1
        expect(p.user.communication_channels.first).to be_unconfirmed
        expect(p.user.communication_channels.first.path).to eq "jacob@instructure.com"
        expect([cc1, cc2, cc3]).not_to include(p.user.communication_channels.first)
      end

      it "re-uses 'conflicting' unique_ids if it hasn't been fully registered yet" do
        u = User.create!(workflow_state: "creation_pending")
        p = Pseudonym.create!(unique_id: "jacob@instructure.com", user: u)
        post "create", params: { pseudonym: { unique_id: "jacob@instructure.com" }, user: { name: "Jacob Fugal", terms_of_use: "1" } }
        expect(response).to be_successful

        expect(Pseudonym.by_unique_id("jacob@instructure.com")).to eq [p]
        p.reload
        expect(p).to be_active
        expect(p.user).to be_pre_registered
        expect(p.user.name).to eq "Jacob Fugal"
        expect(p.user.communication_channels.length).to eq 1
        expect(p.user.communication_channels.first).to be_unconfirmed
        expect(p.user.communication_channels.first.path).to eq "jacob@instructure.com"

        post "create", params: { pseudonym: { unique_id: "jacob@instructure.com" }, user: { name: "Jacob Fugal", terms_of_use: "1" } }
        expect(response).not_to be_successful
      end

      it "validates acceptance of the terms" do
        Account.default.create_terms_of_service!(terms_type: "default", passive: false)
        post "create", params: { pseudonym: { unique_id: "jacob@instructure.com" }, user: { name: "Jacob Fugal" } }
        assert_status(400)
        json = response.parsed_body
        expect(json["errors"]["user"]["terms_of_use"]).to be_present
      end

      it "does not validate acceptance of the terms if terms are passive" do
        Account.default.create_terms_of_service!(terms_type: "default")
        post "create", params: { pseudonym: { unique_id: "jacob@instructure.com" }, user: { name: "Jacob Fugal" } }
        expect(response).to be_successful
      end

      it "does not validate acceptance of the terms if not required by account" do
        default_account = Account.default
        Account.default.create_terms_of_service!(terms_type: "default")
        default_account.save!

        post "create", params: { pseudonym: { unique_id: "jacob@instructure.com" }, user: { name: "Jacob Fugal" } }
        expect(response).to be_successful
      end

      it "requires email pseudonyms by default" do
        post "create", params: { pseudonym: { unique_id: "jacob" }, user: { name: "Jacob Fugal", terms_of_use: "1" } }
        assert_status(400)
        json = response.parsed_body
        expect(json["errors"]["pseudonym"]["unique_id"]).to be_present
      end

      it "requires email pseudonyms if not self enrolling" do
        post "create", params: { pseudonym: { unique_id: "jacob" }, user: { name: "Jacob Fugal", terms_of_use: "1" }, pseudonym_type: "username" }
        assert_status(400)
        json = response.parsed_body
        expect(json["errors"]["pseudonym"]["unique_id"]).to be_present
      end

      it "validates the self enrollment code" do
        post "create", params: { pseudonym: { unique_id: "jacob@instructure.com", password: "asdfasdf", password_confirmation: "asdfasdf" }, user: { name: "Jacob Fugal", terms_of_use: "1", self_enrollment_code: "omg ... not valid", initial_enrollment_type: "student" }, self_enrollment: "1" }
        assert_status(400)
        json = response.parsed_body
        expect(json["errors"]["user"]["self_enrollment_code"]).to be_present
      end

      it "ignores the password if not self enrolling" do
        post "create", params: { pseudonym: { unique_id: "jacob@instructure.com", password: "asdfasdf", password_confirmation: "asdfasdf" }, user: { name: "Jacob Fugal", terms_of_use: "1", initial_enrollment_type: "student" } }
        expect(response).to be_successful
        u = User.where(name: "Jacob Fugal").first
        expect(u).to be_pre_registered
        expect(u.pseudonym).to be_password_auto_generated
      end

      context "self enrollment" do
        before(:once) do
          Account.default.allow_self_enrollment!
          course_factory(active_all: true)
          @course.update_attribute(:self_enrollment, true)
        end

        it "strips the self enrollment code before validation" do
          post "create", params: { pseudonym: { unique_id: "jacob@instructure.com", password: "asdfasdf", password_confirmation: "asdfasdf" }, user: { name: "Jacob Fugal", terms_of_use: "1", self_enrollment_code: @course.self_enrollment_code + " ", initial_enrollment_type: "student" }, self_enrollment: "1" }
          expect(response).to be_successful
        end

        it "sets root_account_ids" do
          post "create", params: { pseudonym: { unique_id: "jacob@instructure.com", password: "asdfasdf", password_confirmation: "asdfasdf" },
                                   user: { name: "happy gilmore", terms_of_use: "1", self_enrollment_code: @course.self_enrollment_code + " ", initial_enrollment_type: "student" },
                                   self_enrollment: "1" }
          expect(response).to be_successful
          u = User.find_by(name: "happy gilmore")
          expect(u.root_account_ids).to eq [Account.default.id]
        end

        it "ignores the password if self enrolling with an email pseudonym" do
          post "create", params: { pseudonym: { unique_id: "jacob@instructure.com", password: "asdfasdf", password_confirmation: "asdfasdf" }, user: { name: "Jacob Fugal", terms_of_use: "1", self_enrollment_code: @course.self_enrollment_code, initial_enrollment_type: "student" }, pseudonym_type: "email", self_enrollment: "1" }
          expect(response).to be_successful
          u = User.where(name: "Jacob Fugal").first
          expect(u).to be_pre_registered
          expect(u.pseudonym).to be_password_auto_generated
        end

        it "requires a password if self enrolling with a non-email pseudonym" do
          post "create", params: { pseudonym: { unique_id: "jacob" }, user: { name: "Jacob Fugal", terms_of_use: "1", self_enrollment_code: @course.self_enrollment_code, initial_enrollment_type: "student" }, pseudonym_type: "username", self_enrollment: "1" }
          assert_status(400)
          json = response.parsed_body
          expect(json["errors"]["pseudonym"]["password"]).to be_present
          expect(json["errors"]["pseudonym"]["password_confirmation"]).to be_present
        end

        it "auto-registers the user if self enrolling" do
          post "create", params: { pseudonym: { unique_id: "jacob", password: "asdfasdf", password_confirmation: "asdfasdf" }, user: { name: "Jacob Fugal", terms_of_use: "1", self_enrollment_code: @course.self_enrollment_code, initial_enrollment_type: "student" }, pseudonym_type: "username", self_enrollment: "1" }
          expect(response).to be_successful
          u = User.where(name: "Jacob Fugal").first
          expect(@course.students).to include(u)
          expect(u).to be_registered
          expect(u.pseudonym).not_to be_password_auto_generated
        end
      end

      it "links the user to the observee" do
        user = user_with_pseudonym(active_all: true, password: "lolwut12")
        pairing_code = user.generate_observer_pairing_code

        post "create", params: { pseudonym: { unique_id: "jacob@instructure.com" }, pairing_code: { code: pairing_code.code }, user: { name: "Jacob Fugal", terms_of_use: "1", initial_enrollment_type: "observer" } }
        expect(response).to be_successful
        u = User.where(name: "Jacob Fugal").first
        expect(u).to be_pre_registered
        expect(response).to be_successful
        expect(u.linked_students).to include(@user)
      end
    end

    context "account admin creating users" do
      describe "successfully" do
        let!(:account) { Account.create! }

        before do
          user_with_pseudonym(account:)
          account.account_users.create!(user: @user)
          user_session(@user, @pseudonym)
        end

        it "creates a pre_registered user (in the correct account)" do
          post "create", params: { account_id: account.id, pseudonym: { unique_id: "jacob@instructure.com", sis_user_id: "testsisid" }, user: { name: "Jacob Fugal" } }, format: "json"
          expect(response).to be_successful
          p = Pseudonym.where(unique_id: "jacob@instructure.com").first
          expect(p.account_id).to eq account.id
          expect(p).to be_active
          expect(p.sis_user_id).to eq "testsisid"
          expect(p.user).to be_pre_registered
        end

        it "creates users with non-email pseudonyms" do
          post "create", params: { account_id: account.id, pseudonym: { unique_id: "jacob", sis_user_id: "testsisid", integration_id: "abc", path: "" }, user: { name: "Jacob Fugal" } }, format: "json"
          expect(response).to be_successful
          p = Pseudonym.where(unique_id: "jacob").first
          expect(p.account_id).to eq account.id
          expect(p).to be_active
          expect(p.sis_user_id).to eq "testsisid"
          expect(p.integration_id).to eq "abc"
          expect(p.user).to be_pre_registered
        end

        it "reassigns null values when passing empty strings for pseudonym[integration_id]" do
          post "create",
               params: { account_id: account.id,
                         pseudonym: { unique_id: "jacob", sis_user_id: "testsisid", integration_id: "", path: "" },
                         user: { name: "Jacob Fugal" } },
               format: "json"
          expect(response).to be_successful
          p = Pseudonym.where(unique_id: "jacob").first
          expect(p.account_id).to eq account.id
          expect(p).to be_active
          expect(p.sis_user_id).to eq "testsisid"
          expect(p.integration_id).to be_nil
          expect(p.user).to be_pre_registered
        end

        it "creates users with non-email pseudonyms and an email" do
          post "create", params: { account_id: account.id, pseudonym: { unique_id: "testid", path: "testemail@example.com" }, user: { name: "test" } }, format: "json"
          expect(response).to be_successful
          p = Pseudonym.where(unique_id: "testid").first
          expect(p.user.email).to eq "testemail@example.com"
        end

        it "does not require acceptance of the terms" do
          post "create", params: { account_id: account.id, pseudonym: { unique_id: "jacob@instructure.com" }, user: { name: "Jacob Fugal" } }
          expect(response).to be_successful
        end

        it "allows setting a password" do
          post "create", params: { account_id: account.id, pseudonym: { unique_id: "jacob@instructure.com", password: "asdfasdf", password_confirmation: "asdfasdf" }, user: { name: "Jacob Fugal" } }
          u = User.where(name: "Jacob Fugal").first
          expect(u).to be_present
          expect(u.pseudonym).not_to be_password_auto_generated
        end

        it "allows admins to force the self-registration workflow for a given user" do
          expect_any_instance_of(Pseudonym).to receive(:send_confirmation!)
          post "create", params: { account_id: account.id,
                                   pseudonym: {
                                     unique_id: "jacob@instructure.com",
                                     password: "asdfasdf",
                                     password_confirmation: "asdfasdf",
                                     force_self_registration: "1",
                                   },
                                   user: { name: "Jacob Fugal" } }
          expect(response).to be_successful
          u = User.where(name: "Jacob Fugal").first
          expect(u).to be_present
          expect(u.pseudonym).not_to be_password_auto_generated
        end

        it "does not throw a 500 error without user params'" do
          post "create", params: { pseudonym: { unique_id: "jacob@instructure.com" }, account_id: account.id }
          expect(response).to be_successful
        end

        it "does not throw a 500 error without pseudonym params'" do
          post "create", params: { user: { name: "Jacob Fugal" }, account_id: account.id }
          assert_status(400)
          expect(response).not_to be_successful
        end

        it "strips whitespace from the unique_id" do
          post "create", params: { account_id: account.id, pseudonym: { unique_id: "spaceman@example.com " }, user: { name: "Spaceman" } }, format: "json"
          expect(response).to be_successful
          json = response.parsed_body
          p = Pseudonym.find(json["pseudonym"]["pseudonym"]["id"])
          expect(p.unique_id).to eq "spaceman@example.com"
          expect(p.user.email).to eq "spaceman@example.com"
        end
      end

      it "does not allow an admin to set the sis id when creating a user if they don't have privileges to manage sis" do
        account = Account.create!
        admin = account_admin_user_with_role_changes(account:, role_changes: { "manage_sis" => false })
        user_session(admin)
        post "create", params: { account_id: account.id, pseudonym: { unique_id: "jacob@instructure.com", sis_user_id: "testsisid" }, user: { name: "Jacob Fugal" } }, format: "json"
        expect(response).to be_successful
        p = Pseudonym.where(unique_id: "jacob@instructure.com").first
        expect(p.account_id).to eq account.id
        expect(p).to be_active
        expect(p.sis_user_id).to be_nil
        expect(p.user).to be_pre_registered
      end

      context "merge opportunity notifications" do
        before do
          @notification = Notification.create(name: "Merge Email Communication Channel", category: "Registration")
          @account = Account.create!
          user_with_pseudonym(account: @account)
          @account.account_users.create!(user: @user)
          user_session(@user, @pseudonym)
          @admin = @user

          @u = User.create! { |user| user.workflow_state = "registered" }
          communication_channel(@u, { username: "jacob@instructure.com", active_cc: true })
        end

        it "notifies the user if a merge opportunity arises" do
          @u.pseudonyms.create!(unique_id: "jon@instructure.com")

          post "create",
               params: {
                 account_id: @account.id,
                 pseudonym: {
                   unique_id: "jacob@instructure.com",
                   send_confirmation: "0"
                 },
                 user: {
                   name: "Jacob Fugal"
                 }
               },
               format: "json"
          expect(response).to be_successful
          p = Pseudonym.where(unique_id: "jacob@instructure.com").first
          expect(Message.where(communication_channel_id: p.user.email_channel, notification_id: @notification).first).to be_present
        end

        it "does not notify user of opportunity when suppress_notifications = true" do
          initial_message_count = Message.count
          @u.pseudonyms.create!(unique_id: "jon@instructure.com")
          @account.settings[:suppress_notifications] = true
          @account.save!

          post "create",
               params: {
                 account_id: @account.id,
                 pseudonym: {
                   unique_id: "jacob@instructure.com",
                   send_confirmation: "0"
                 },
                 user: {
                   name: "Jacob Fugal"
                 }
               },
               format: "json"
          expect(response).to be_successful
          expect(Message.count).to eq initial_message_count
        end

        it "does not notify the user if the merge opportunity can't log in'" do
          post "create",
               params: {
                 account_id: @account.id,
                 pseudonym: {
                   unique_id: "jacob@instructure.com",
                   send_confirmation: "0"
                 },
                 user: {
                   name: "Jacob Fugal"
                 }
               },
               format: "json"
          expect(response).to be_successful
          p = Pseudonym.where(unique_id: "jacob@instructure.com").first
          expect(Message.where(communication_channel_id: p.user.email_channel, notification_id: @notification).first).to be_nil
        end
      end
    end
  end

  describe "#validate_recaptcha" do
    # Let's make sure we never actually hit recaptcha in specs
    before do
      WebMock.disable_net_connect!
      Account.default.canvas_authentication_provider.enable_captcha = true
      subject.instance_variable_set(:@domain_root_account, Account.default)

      subject.request = ActionController::TestRequest.create(subject.class)
      subject.request.host = "canvas.docker"

      WebMock.stub_request(:post, "https://www.google.com/recaptcha/api/siteverify")
             .with(
               body: { "secret" => "test-token", "response" => "valid-submit-key" }
             )
             .to_return(status: 200, body: { success: true, challenge_ts: Time.zone.now.to_s, hostname: "canvas.docker" }.to_json)

      WebMock.stub_request(:post, "https://www.google.com/recaptcha/api/siteverify")
             .with(
               body: { "secret" => "test-token", "response" => "invalid-submit-key" }
             )
             .to_return(status: 200, body: {
               :success => false,
               :challenge_ts => Time.zone.now.to_s,
               :hostname => "canvas.docker",
               "error-codes" => ["invalid-input-response"]
             }.to_json)

      WebMock.stub_request(:post, "https://www.google.com/recaptcha/api/siteverify")
             .with(
               body: { "secret" => "test-token", "response" => nil }
             )
             .to_return(status: 200, body: {
               :success => false,
               :challenge_ts => Time.zone.now.to_s,
               :hostname => "canvas.docker",
               "error-codes" => ["missing-input-response"]
             }.to_json)
      # Fallback for any dynamicsettings call that isn't mocked below
      allow(DynamicSettings).to receive(:find).with(any_args).and_call_original
    end

    after do
      WebMock.enable_net_connect!
    end

    it "returns nil if there is no token" do
      allow(DynamicSettings).to receive(:find).with(tree: :private).and_return(DynamicSettings::FallbackProxy.new({ "recaptcha_server_key" => nil }))
      expect(subject.send(:validate_recaptcha, nil)).to be_nil
    end

    it "returns nil for valid recaptcha submissions" do
      allow(DynamicSettings).to receive(:find).with(tree: :private).and_return(DynamicSettings::FallbackProxy.new({ "recaptcha_server_key" => "test-token" }))
      expect(subject.send(:validate_recaptcha, "valid-submit-key")).to be_nil
    end

    it "returns an error for missing recaptcha submissions" do
      allow(DynamicSettings).to receive(:find).with(tree: :private).and_return(DynamicSettings::FallbackProxy.new({ "recaptcha_server_key" => "test-token" }))
      expect(subject.send(:validate_recaptcha, nil)).not_to be_nil
    end

    it "returns an error for invalid recaptcha submissions" do
      allow(DynamicSettings).to receive(:find).with(tree: :private).and_return(DynamicSettings::FallbackProxy.new({ "recaptcha_server_key" => "test-token" }))
      expect(subject.send(:validate_recaptcha, "invalid-submit-key")).not_to be_nil
    end
  end

  describe "GET 'grades_for_student'" do
    let_once(:all_grading_periods_id) { 0 }
    let_once(:course) { course_factory(active_all: true) }
    let_once(:student) { user_factory(active_all: true) }
    let_once(:student_enrollment) do
      course_with_user("StudentEnrollment", course:, user: student, active_all: true)
    end
    let_once(:grading_period_group) { group_helper.legacy_create_for_course(course) }
    let_once(:grading_period) do
      grading_period_group.grading_periods.create!(
        end_date: 2.months.from_now,
        start_date: 3.months.ago,
        title: "Some Semester"
      )
    end
    let(:json) { json_parse(response.body) }
    let(:grade) { json.fetch("grade") }
    let(:restrict_quantitative_data) { json.fetch("restrict_quantitative_data") }
    let(:grading_scheme) { json.fetch("grading_scheme") }

    before(:once) do
      assignment_1 = assignment_model(course:, due_at: Time.zone.now, points_possible: 10)
      assignment_1.grade_student(student, grade: "40%", grader: @teacher)
      assignment_2 = assignment_model(course:, due_at: 3.months.from_now, points_possible: 100)
      assignment_2.grade_student(student, grade: "100%", grader: @teacher)
    end

    def get_grades!(grading_period_id)
      get("grades_for_student", params: { grading_period_id:, enrollment_id: student_enrollment.id })
    end

    context "as a student" do
      before do
        user_session(student)
      end

      context "when requesting the course grade" do
        before(:once) do
          student_enrollment.scores.find_by!(course_score: true).update!(override_score: 89.2)
        end

        it "returns okay" do
          get_grades!(all_grading_periods_id)
          expect(response).to be_ok
          expect(restrict_quantitative_data).to be false
          expect(grading_scheme).to eq course.grading_standard_or_default.data
        end

        it "returns restrict_quantitative_data as true when student is restricted for the course context" do
          # truthy feature flag
          Account.default.enable_feature! :restrict_quantitative_data

          # truthy setting
          Account.default.settings[:restrict_quantitative_data] = { value: true, locked: true }
          Account.default.save!
          @course.restrict_quantitative_data = true
          @course.save!

          get_grades!(all_grading_periods_id)
          expect(restrict_quantitative_data).to be true
          expect(grading_scheme).to eq course.grading_standard_or_default.data
        end

        context "when Final Grade Override is enabled and allowed" do
          before(:once) do
            course.enable_feature!(:final_grades_override)
            course.update!(allow_final_grade_override: true)
          end

          it "sets the grade to the course override score when one exists" do
            get_grades!(all_grading_periods_id)
            expect(grade).to be 89.2
          end

          it "sets the grade to the computed course score when no course override score exists" do
            student_enrollment.scores.find_by!(course_score: true).update!(override_score: nil)
            get_grades!(all_grading_periods_id)
            expect(grade).to be 94.55
          end
        end

        it "sets the grade to the computed course score when Final Grade Override is not allowed" do
          course.enable_feature!(:final_grades_override)
          course.update!(allow_final_grade_override: false)
          get_grades!(all_grading_periods_id)
          expect(grade).to be 94.55
        end

        it "sets the grade to the computed course score when Final Grade Override is not enabled" do
          get_grades!(all_grading_periods_id)
          expect(grade).to be 94.55
        end
      end

      context "when requesting a specific grading period grade" do
        before(:once) do
          student_enrollment.scores.find_by!(grading_period:).update!(override_score: 89.2)
        end

        it "returns okay" do
          get_grades!(grading_period.id)
          expect(response).to be_ok
        end

        context "when Final Grade Override is enabled and allowed" do
          before(:once) do
            course.enable_feature!(:final_grades_override)
            course.update!(allow_final_grade_override: true)
          end

          it "sets the grade to the grading period override score when one exists" do
            get_grades!(grading_period.id)
            expect(grade).to be 89.2
          end

          it "sets the grade to the computed grading period score when no grading period override score exists" do
            student_enrollment.scores.find_by!(grading_period:).update!(override_score: nil)
            get_grades!(grading_period.id)
            expect(grade).to be 40.0
          end
        end

        it "sets the grade to the computed grading period score when Final Grade Override is not allowed" do
          course.enable_feature!(:final_grades_override)
          course.update!(allow_final_grade_override: false)
          get_grades!(grading_period.id)
          expect(grade).to be 40.0
        end

        it "sets the grade to the computed grading period score when Final Grade Override is not enabled" do
          course.disable_feature!(:final_grades_override)
          get_grades!(grading_period.id)
          expect(grade).to be 40.0
        end
      end
    end

    context "as a teacher" do
      let(:teacher) { course_with_user("TeacherEnrollment", course:, active_all: true).user }

      it "shows the computed score, even if override scores exist and feature is enabled" do
        course.enable_feature!(:final_grades_override)
        course.update!(allow_final_grade_override: true)
        user_session(teacher)
        student_enrollment.scores.find_by!(course_score: true).update!(override_score: 89.2)
        get_grades!(grading_period.id)
        expect(grade).to eq 40.0
      end

      it "shows restrict_quantitative_data as falsey by default" do
        user_session(teacher)
        get_grades!(grading_period.id)
        expect(restrict_quantitative_data).to be false
        expect(grading_scheme).to eq course.grading_standard_or_default.data
      end

      it "shows restrict_quantitative_data as true when teacher is restricted" do
        # truthy feature flag
        Account.default.enable_feature! :restrict_quantitative_data

        # truthy setting
        Account.default.settings[:restrict_quantitative_data] = { value: true, locked: true }
        Account.default.save!
        @course.restrict_quantitative_data = true
        @course.save!

        user_session(teacher)
        get_grades!(grading_period.id)
        expect(restrict_quantitative_data).to be true
        expect(grading_scheme).to eq course.grading_standard_or_default.data
      end
    end

    context "with unposted assignments" do
      before do
        unposted_assignment = assignment_model(
          course:,
          due_at: Time.zone.now,
          points_possible: 90
        )
        unposted_assignment.ensure_post_policy(post_manually: true)
        unposted_assignment.grade_student(student, grade: "100%", grader: @teacher)

        user_session(@teacher)
      end

      let(:response) do
        get("grades_for_student", params: { enrollment_id: student_enrollment.id })
      end

      context "when the requester can manage grades" do
        before do
          course.root_account.role_overrides.create!(
            permission: "view_all_grades", role: teacher_role, enabled: false
          )
        end

        it "allows access" do
          expect(response).to be_ok
        end

        it "returns the grade" do
          expect(json["grade"]).to eq 94.55
        end

        it "returns the unposted_grade" do
          expect(json["unposted_grade"]).to eq 97
        end
      end

      context "when the requester can view all grades" do
        before do
          course.root_account.role_overrides.create!(
            permission: "view_all_grades", role: teacher_role, enabled: true
          )
          course.root_account.role_overrides.create!(
            permission: "manage_grades", role: teacher_role, enabled: false
          )
        end

        it "allows access" do
          expect(response).to be_ok
        end

        it "returns the grade" do
          expect(json["grade"]).to eq 94.55
        end

        it "returns the unposted_grade" do
          expect(json["unposted_grade"]).to eq 97
        end
      end

      context "when the requester does not have permissions to see unposted grades" do
        before do
          course.root_account.role_overrides.create!(
            permission: "view_all_grades", role: teacher_role, enabled: false
          )
          course.root_account.role_overrides.create!(
            permission: "manage_grades", role: teacher_role, enabled: false
          )
        end

        it "returns unauthorized" do
          expect(response).to have_http_status(:unauthorized)
        end
      end
    end

    context "as an observer" do
      let!(:observer) { user_with_pseudonym(active_all: true) }

      before do
        add_linked_observer(student, observer)
        user_session(observer)
      end

      context "when requesting the course grade" do
        before(:once) do
          student_enrollment.scores.find_by!(course_score: true).update!(override_score: 89.2)
        end

        it "returns okay" do
          get_grades!(all_grading_periods_id)
          expect(response).to be_ok
        end

        it "shows restrict_quantitative_data as falsey by default" do
          get_grades!(grading_period.id)
          expect(restrict_quantitative_data).to be false
          expect(grading_scheme).to eq course.grading_standard_or_default.data
        end

        it "shows restrict_quantitative_data as true when teacher is restricted" do
          # truthy feature flag
          Account.default.enable_feature! :restrict_quantitative_data

          # truthy setting
          Account.default.settings[:restrict_quantitative_data] = { value: true, locked: true }
          Account.default.save!
          @course.restrict_quantitative_data = true
          @course.save!

          get_grades!(grading_period.id)
          expect(restrict_quantitative_data).to be true
          expect(grading_scheme).to eq course.grading_standard_or_default.data
        end

        context "when Final Grade Override is enabled and allowed" do
          before(:once) do
            course.enable_feature!(:final_grades_override)
            course.update!(allow_final_grade_override: true)
          end

          it "sets the grade to the course override score when one exists" do
            get_grades!(all_grading_periods_id)
            expect(grade).to be 89.2
          end

          it "sets the grade to the computed course score when no course override score exists" do
            student_enrollment.scores.find_by!(course_score: true).update!(override_score: nil)
            get_grades!(all_grading_periods_id)
            expect(grade).to be 94.55
          end
        end

        it "sets the grade to the computed course score when Final Grade Override is not allowed" do
          course.enable_feature!(:final_grades_override)
          get_grades!(all_grading_periods_id)
          expect(grade).to be 94.55
        end

        it "sets the grade to the computed course score when Final Grade Override is not enabled" do
          get_grades!(all_grading_periods_id)
          expect(grade).to be 94.55
        end
      end

      context "when requesting a specific grading period grade" do
        before(:once) do
          student_enrollment.scores.find_by!(grading_period:).update!(override_score: 89.2)
        end

        it "returns okay" do
          get_grades!(grading_period.id)
          expect(response).to be_ok
        end

        context "when Final Grade Override is enabled and allowed" do
          before(:once) do
            course.enable_feature!(:final_grades_override)
            course.update!(allow_final_grade_override: true)
          end

          it "sets the grade to the grading period override score when one exists" do
            get_grades!(grading_period.id)
            expect(grade).to be 89.2
          end

          it "sets the grade to the computed grading period score when no grading period override score exists" do
            student_enrollment.scores.find_by!(grading_period:).update!(override_score: nil)
            get_grades!(grading_period.id)
            expect(grade).to be 40.0
          end
        end

        it "sets the grade to the computed grading period score when Final Grade Override is not allowed" do
          course.enable_feature!(:final_grades_override)
          course.update!(allow_final_grade_override: false)
          get_grades!(grading_period.id)
          expect(grade).to be 40.0
        end

        it "sets the grade to the computed grading period score when Final Grade Override is not enabled" do
          course.disable_feature!(:final_grades_override)
          get_grades!(grading_period.id)
          expect(grade).to be 40.0
        end
      end
    end

    context "as an unrelated observer" do
      it "returns unauthorized" do
        observer = user_with_pseudonym(active_all: true)
        user_session(observer)
        get_grades!(all_grading_periods_id)
        assert_unauthorized
      end
    end

    context "as a student other than the requested student" do
      it "returns unauthorized when the user is not observing the requested student" do
        snooping_student = user_factory(active_all: true)
        course.enroll_student(snooping_student, active_all: true)
        user_session(snooping_student)
        get_grades!(grading_period.id)
        expect(response).to_not be_ok
      end
    end
  end

  describe "GET 'grades'" do
    let_once(:all_grading_periods_id) { 0 }
    let_once(:course_1) { course_factory(active_all: true) }
    let_once(:teacher) { course_with_teacher(course: course_1, active_all: true).user }
    let_once(:student) { user_factory(active_all: true) }
    let_once(:student_enrollment) do
      course_with_user("StudentEnrollment", course: course_1, user: student, active_all: true)
    end
    let_once(:grading_period_group) { group_helper.legacy_create_for_course(course_1) }
    let_once(:grading_period) do
      grading_period_group.grading_periods.create!(
        end_date: 2.months.from_now,
        start_date: 3.months.ago,
        title: "Some Semester"
      )
    end
    let(:selected_period_id) { assigns[:grading_periods][course_1.id][:selected_period_id] }

    before(:once) do
      # Student must be enrolled in multiple courses for access to this page.
      course_2 = course_factory(active_all: true)
      course_with_user("StudentEnrollment", course: course_2, user: student, active_all: true)

      assignment_1 = assignment_model(course: course_1, due_at: Time.zone.now, points_possible: 10)
      assignment_1.grade_student(student, grade: "40%", grader: teacher)
      assignment_2 = assignment_model(course: course_1, due_at: 3.months.from_now, points_possible: 100)
      assignment_2.grade_student(student, grade: "100%", grader: teacher)
    end

    def get_grades!(grading_period_id: nil)
      params = {}
      params[:course_id] = course_1.id if grading_period_id.present?
      params[:grading_period_id] = grading_period_id if grading_period_id.present?
      get("grades", params:)
    end

    context "as a student" do
      let(:grade) { assigns[:grades][:student_enrollments][course_1.id] }

      before do
        user_session(student)
      end

      it "includes the grading periods when the course is using grading periods" do
        get_grades!
        response_periods = assigns[:grading_periods][course_1.id][:periods]
        expect(response_periods).to include grading_period
      end

      context "when requesting a specific grading period grade" do
        before(:once) do
          student_enrollment.scores.find_by!(grading_period:).update!(override_score: 89.2)
        end

        it "returns okay" do
          get_grades!(grading_period_id: grading_period.id)
          expect(response).to be_ok
        end

        context "when Final Grade Override is enabled and allowed" do
          before(:once) do
            course_1.enable_feature!(:final_grades_override)
            course_1.update!(allow_final_grade_override: true)
          end

          it "sets the grade to the grading period override score when one exists" do
            get_grades!(grading_period_id: grading_period.id)
            expect(grade).to be 89.2
          end

          it "sets the grade to the computed grading period score when no grading period override score exists" do
            student_enrollment.scores.find_by!(grading_period:).update!(override_score: nil)
            get_grades!(grading_period_id: grading_period.id)
            expect(grade).to be 40.0
          end
        end

        it "sets the grade to the computed grading period score when Final Grade Override is not allowed" do
          course_1.enable_feature!(:final_grades_override)
          course_1.update!(allow_final_grade_override: false)
          get_grades!(grading_period_id: grading_period.id)
          expect(grade).to be 40.0
        end

        it "sets the grade to the computed grading period score when Final Grade Override is not enabled" do
          course_1.disable_feature!(:final_grades_override)
          get_grades!(grading_period_id: grading_period.id)
          expect(grade).to be 40.0
        end

        it "sets the selected period id to the id of the requested grading period" do
          get_grades!(grading_period_id: grading_period.id)
          expect(selected_period_id).to be grading_period.id
        end
      end

      context "when not requesting a specific grading period and a grading period is current" do
        before(:once) do
          student_enrollment.scores.find_by!(grading_period:).update!(override_score: 89.2)
        end

        it "returns okay" do
          get_grades!
          expect(response).to be_ok
        end

        context "when Final Grade Override is enabled and allowed" do
          before(:once) do
            course_1.enable_feature!(:final_grades_override)
            course_1.update!(allow_final_grade_override: true)
          end

          it "sets the grade to the grading period override score when one exists" do
            get_grades!
            expect(grade).to be 89.2
          end

          it "sets the grade to the computed grading period score when no grading period override score exists" do
            student_enrollment.scores.find_by!(grading_period:).update!(override_score: nil)
            get_grades!
            expect(grade).to be 40.0
          end
        end

        it "sets the grade to the computed grading period score when Final Grade Override is not allowed" do
          course_1.enable_feature!(:final_grades_override)
          course_1.update!(allow_final_grade_override: false)
          get_grades!
          expect(grade).to be 40.0
        end

        it "sets the grade to the computed grading period score when Final Grade Override is not enabled" do
          course_1.disable_feature!(:final_grades_override)
          get_grades!
          expect(grade).to be 40.0
        end

        it "sets the selected period id to the id of the current grading period" do
          get_grades!(grading_period_id: grading_period.id)
          expect(selected_period_id).to be grading_period.id
        end
      end

      context "when not requesting a specific grading period and no grading period is current" do
        before(:once) do
          student_enrollment.scores.find_by!(course_score: true).update!(override_score: 89.2)
          grading_period.update!(start_date: 1.month.from_now)
        end

        it "returns okay" do
          get_grades!
          expect(response).to be_ok
        end

        context "when Final Grade Override is enabled and allowed" do
          before(:once) do
            course_1.enable_feature!(:final_grades_override)
            course_1.update!(allow_final_grade_override: true)
          end

          it "sets the grade to the course override score when one exists" do
            get_grades!
            expect(grade).to be 89.2
          end

          it "sets the grade to the computed course score when no course override score exists" do
            student_enrollment.scores.find_by!(course_score: true).update!(override_score: nil)
            get_grades!
            expect(grade).to be 94.55
          end
        end

        it "sets the grade to the computed course score when Final Grade Override is not allowed" do
          course_1.enable_feature!(:final_grades_override)
          course_1.update!(allow_final_grade_override: false)
          get_grades!
          expect(grade).to be 94.55
        end

        it "sets the grade to the computed course score when Final Grade Override is not enabled" do
          get_grades!
          expect(grade).to be 94.55
        end

        it "sets the selected grading period to '0' (All Grading Periods)" do
          get_grades!
          expect(selected_period_id).to be 0
        end
      end
    end

    context "as an observer requesting an observed student's grades" do
      let_once(:observer) { user_with_pseudonym(active_all: true) }
      let(:observed_grades) { assigns[:grades][:observed_enrollments] }
      let(:grade) { observed_grades[course_1.id][student.id] }

      before(:once) do
        add_linked_observer(student, observer)
      end

      before do
        user_session(observer)
      end

      it "includes the grading periods when the course is using grading periods" do
        get_grades!
        response_periods = assigns[:grading_periods][course_1.id][:periods]
        expect(response_periods).to include grading_period
      end

      context "when requesting a specific grading period grade" do
        before(:once) do
          student_enrollment.scores.find_by!(grading_period:).update!(override_score: 89.2)
        end

        it "returns okay" do
          get_grades!(grading_period_id: grading_period.id)
          expect(response).to be_ok
        end

        context "when Final Grade Override is enabled and allowed" do
          before(:once) do
            course_1.enable_feature!(:final_grades_override)
            course_1.update!(allow_final_grade_override: true)
          end

          it "sets the grade to the grading period override score when one exists" do
            get_grades!(grading_period_id: grading_period.id)
            expect(grade).to be 89.2
          end

          it "sets the grade to the computed grading period score when no grading period override score exists" do
            student_enrollment.scores.find_by!(grading_period:).update!(override_score: nil)
            get_grades!(grading_period_id: grading_period.id)
            expect(grade).to be 40.0
          end
        end

        it "sets the grade to the computed grading period score when Final Grade Override is not allowed" do
          course_1.enable_feature!(:final_grades_override)
          course_1.update!(allow_final_grade_override: false)
          get_grades!(grading_period_id: grading_period.id)
          expect(grade).to be 40.0
        end

        it "sets the grade to the computed grading period score when Final Grade Override is not enabled" do
          course_1.disable_feature!(:final_grades_override)
          get_grades!(grading_period_id: grading_period.id)
          expect(grade).to be 40.0
        end

        it "sets the selected period id to the id of the requested grading period" do
          get_grades!(grading_period_id: grading_period.id)
          expect(selected_period_id).to be grading_period.id
        end
      end

      context "when not requesting a specific grading period and a grading period is current" do
        before(:once) do
          student_enrollment.scores.find_by!(grading_period:).update!(override_score: 89.2)
        end

        it "returns okay" do
          get_grades!
          expect(response).to be_ok
        end

        context "when Final Grade Override is enabled and allowed" do
          before(:once) do
            course_1.enable_feature!(:final_grades_override)
            course_1.update!(allow_final_grade_override: true)
          end

          it "sets the grade to the grading period override score when one exists" do
            get_grades!
            expect(grade).to be 89.2
          end

          it "sets the grade to the computed grading period score when no grading period override score exists" do
            student_enrollment.scores.find_by!(grading_period:).update!(override_score: nil)
            get_grades!
            expect(grade).to be 40.0
          end
        end

        it "sets the grade to the computed grading period score when Final Grade Override is not allowed" do
          course_1.enable_feature!(:final_grades_override)
          course_1.update!(allow_final_grade_override: false)
          get_grades!
          expect(grade).to be 40.0
        end

        it "sets the grade to the computed grading period score when Final Grade Override is not enabled" do
          course_1.disable_feature!(:final_grades_override)
          get_grades!
          expect(grade).to be 40.0
        end

        it "sets the selected period id to the id of the current grading period" do
          get_grades!(grading_period_id: grading_period.id)
          expect(selected_period_id).to be grading_period.id
        end
      end

      context "when not requesting a specific grading period and no grading period is current" do
        before(:once) do
          student_enrollment.scores.find_by!(course_score: true).update!(override_score: 89.2)
          grading_period.update!(start_date: 1.month.from_now)
        end

        it "returns okay" do
          get_grades!
          expect(response).to be_ok
        end

        context "when Final Grade Override is enabled and allowed" do
          before(:once) do
            course_1.enable_feature!(:final_grades_override)
            course_1.update!(allow_final_grade_override: true)
          end

          it "sets the grade to the course override score when one exists" do
            get_grades!
            expect(grade).to be 89.2
          end

          it "sets the grade to the computed course score when no course override score exists" do
            student_enrollment.scores.find_by!(course_score: true).update!(override_score: nil)
            get_grades!
            expect(grade).to be 94.55
          end
        end

        it "sets the grade to the computed course score when Final Grade Override is not allowed" do
          course_1.enable_feature!(:final_grades_override)
          course_1.update!(allow_final_grade_override: false)
          get_grades!
          expect(grade).to be 94.55
        end

        it "sets the grade to the computed course score when Final Grade Override is not enabled" do
          get_grades!
          expect(grade).to be 94.55
        end

        it "sets the selected grading period to '0' (All Grading Periods)" do
          get_grades!
          expect(selected_period_id).to be 0
        end
      end

      context "with cross-shard enrollments" do
        specs_require_sharding

        it "returns grades for enrollments in other shards" do
          @shard1.activate do
            other_account = Account.create
            @cs_course = course_factory(active_all: true, account: other_account)
            course_with_user("TeacherEnrollment", course: @cs_course, user: teacher, active_all: true)
            course_with_user("StudentEnrollment", course: @cs_course, user: student, active_all: true)
            cs_observer = course_with_observer(course: @cs_course, user: observer, active_all: true)
            cs_observer.update!(associated_user: student)
            assignment = @cs_course.assignments.create!(title: "Homework", points_possible: 10)
            assignment.grade_student(student, grade: 8, grader: teacher)
          end

          get_grades!
          cross_course_grade = observed_grades.dig(@cs_course.id, student.id)
          expect(cross_course_grade).to eq 80.0
        end
      end
    end

    context "with cross-shard grading periods" do
      specs_require_sharding

      let(:test_course) { course_factory(active_all: true) }
      let(:student1) { user_factory(active_all: true) }
      let(:student2) { user_factory(active_all: true) }
      let(:grading_period_group) { group_helper.legacy_create_for_course(test_course) }
      let!(:grading_period) do
        grading_period_group.grading_periods.create!(
          title: "Some Semester",
          start_date: 3.months.ago,
          end_date: 2.months.from_now
        )
      end
      let(:assignment_due_in_grading_period) do
        test_course.assignments.create!(
          due_at: 10.days.from_now(grading_period.start_date),
          points_possible: 10
        )
      end
      let(:another_test_course) { course_factory(active_all: true) }
      let(:test_student) do
        student = user_factory(active_all: true)
        course_with_user("StudentEnrollment", course: test_course, user: student, active_all: true)
        course_with_user("StudentEnrollment", course: another_test_course, user: student, active_all: true)
        student
      end

      it "uses global ids for grading periods" do
        course_with_user("StudentEnrollment", course: test_course, user: student1, active_all: true)
        @shard1.activate do
          account = Account.create!
          @course2 = course_factory(active_all: true, account:)
          course_with_user("StudentEnrollment", course: @course2, user: student1, active_all: true)
          grading_period_group2 = group_helper.legacy_create_for_course(@course2)
          @grading_period2 = grading_period_group2.grading_periods.create!(
            title: "Some Semester",
            start_date: 3.months.ago,
            end_date: 2.months.from_now
          )
        end

        user_session(student1)

        get "grades"
        expect(response).to be_successful
        selected_period_id = assigns[:grading_periods][@course2.id][:selected_period_id]
        expect(selected_period_id).to eq @grading_period2.id
      end
    end

    it "does not include designers in the teacher enrollments" do
      # teacher needs to be in two courses to get to the point where teacher
      # enrollments are queried
      @course1 = course_factory(active_all: true)
      @course2 = course_factory(active_all: true)
      @teacher = user_factory(active_all: true)
      @designer = user_factory(active_all: true)
      @course1.enroll_teacher(@teacher).accept!
      @course2.enroll_teacher(@teacher).accept!
      @course2.enroll_designer(@designer).accept!

      user_session(@teacher)
      get "grades", params: { course_id: @course.id }
      expect(response).to be_successful

      teacher_enrollments = assigns[:presenter].teacher_enrollments
      expect(teacher_enrollments).not_to be_nil
      teachers = teacher_enrollments.map(&:user)
      expect(teachers).to include(@teacher)
      expect(teachers).not_to include(@designer)
    end

    it "does not redirect to an observer enrollment with no observee" do
      @course1 = course_factory(active_all: true)
      @course2 = course_factory(active_all: true)
      @user = user_factory(active_all: true)
      @course1.enroll_user(@user, "ObserverEnrollment")
      @course2.enroll_student(@user).accept!

      user_session(@user)
      get "grades"
      expect(response).to redirect_to course_grades_url(@course2)
    end

    it "does not include student view students in the grade average calculation" do
      course_with_teacher_logged_in(active_all: true)
      course_with_teacher(active_all: true, user: @teacher)
      @s1 = student_in_course(active_user: true).user
      @s2 = student_in_course(active_user: true).user
      @test_student = @course.student_view_student
      @assignment = assignment_model(course: @course, points_possible: 5)
      @assignment.grade_student(@s1, grade: 3, grader: @teacher)
      @assignment.grade_student(@s2, grade: 4, grader: @teacher)
      @assignment.grade_student(@test_student, grade: 5, grader: @teacher)

      get "grades"
      expect(assigns[:presenter].course_grade_summaries[@course.id]).to eq({ score: 70, students: 2 })
    end

    context "across shards" do
      specs_require_sharding

      it "loads courses from all shards" do
        course_with_teacher_logged_in active_all: true
        @shard1.activate do
          account = Account.create!
          course = account.courses.create!
          @e2 = course.enroll_teacher(@teacher)
          @e2.update_attribute(:workflow_state, "active")
        end

        get "grades"
        expect(response).to be_successful
        enrollments = assigns[:presenter].teacher_enrollments
        expect(enrollments).to include(@e2)
      end
    end
  end

  describe "GET 'avatar_image'" do
    it "redirects to no-pic if avatars are disabled" do
      course_with_student_logged_in(active_all: true)
      get "avatar_image", params: { user_id: @user.id }
      expect(response).to redirect_to User.default_avatar_fallback
    end

    it "redirects to avatar silhouette if no avatar is set and avatars are enabled" do
      course_with_student_logged_in(active_all: true)
      @account = Account.default
      @account.enable_service(:avatars)
      @account.settings[:avatars] = "enabled_pending"
      @account.save!
      expect(@account.service_enabled?(:avatars)).to be_truthy
      get "avatar_image", params: { user_id: @user.id }
      expect(response).to redirect_to User.default_avatar_fallback
    end

    it "passes along the default fallback to placeholder image" do
      course_with_student_logged_in(active_all: true)
      @account = Account.default
      @account.enable_service(:avatars)
      @account.save!
      expect(@account.service_enabled?(:avatars)).to be_truthy
      get "avatar_image", params: { user_id: @user.id }
      expect(response).to redirect_to "http://test.host/images/messages/avatar-50.png"
    end

    it "takes an invalid id and return silhouette" do
      @account = Account.default
      @account.enable_service(:avatars)
      @account.save!
      expect(@account.service_enabled?(:avatars)).to be_truthy
      get "avatar_image", params: { user_id: "a" }
      expect(response).to redirect_to "http://test.host/images/messages/avatar-50.png"
    end

    it "takes an invalid id with a hyphen and return silhouette" do
      @account = Account.default
      @account.enable_service(:avatars)
      @account.save!
      expect(@account.service_enabled?(:avatars)).to be_truthy
      get "avatar_image", params: { user_id: "a-1" }
      expect(response).to redirect_to "http://test.host/images/messages/avatar-50.png"
    end
  end

  describe "GET 'public_feed.atom'" do
    before do
      course_with_student(active_all: true)
      @as = assignment_model(course: @course)
      @dt = @course.discussion_topics.create!(title: "hi", message: "blah", user: @student)
      @wp = wiki_page_model(course: @course)
    end

    it "requires authorization" do
      get "public_feed", params: { feed_code: @user.feed_code + "x" }, format: "atom"
      expect(assigns[:problem]).to match(/The verification code is invalid/)
    end

    it "includes absolute path for rel='self' link" do
      get "public_feed", params: { feed_code: @user.feed_code }, format: "atom"
      feed = Feedjira.parse(response.body)
      expect(feed).not_to be_nil
      expect(feed.feed_url).to match(%r{http://})
    end

    it "includes an author for each entry" do
      get "public_feed", params: { feed_code: @user.feed_code }, format: "atom"
      feed = Feedjira.parse(response.body)
      expect(feed).not_to be_nil
      expect(feed.entries).not_to be_empty
      expect(feed.entries.all? { |e| e.author.present? }).to be_truthy
    end

    it "excludes unpublished things" do
      get "public_feed", params: { feed_code: @user.feed_code }, format: "atom"
      feed = Feedjira.parse(response.body)
      expect(feed.entries.size).to eq 3

      @as.unpublish
      @wp.unpublish
      @dt.unpublish! # yes, you really have to shout to unpublish a discussion topic :(

      get "public_feed", params: { feed_code: @user.feed_code }, format: "atom"
      feed = Feedjira.parse(response.body)
      expect(feed.entries.size).to eq 0
    end

    it "respects overrides" do
      @other_section = @course.course_sections.create! name: "other section"
      @as2 = assignment_model(title: "not for you", course: @course, only_visible_to_overrides: true)
      create_section_override_for_assignment(@as2, { course_section: @other_section })
      graded_discussion_topic(context: @course)
      create_section_override_for_assignment(@topic.assignment, { course_section: @other_section })
      @topic.assignment.update_attribute :only_visible_to_overrides, true

      get "public_feed", params: { feed_code: @user.feed_code }, format: "atom"
      feed = Feedjira.parse(response.body)
      expect(feed.entries.map(&:id).join(" ")).not_to include @as2.asset_string
      expect(feed.entries.map(&:id).join(" ")).not_to include @topic.asset_string

      @course.enroll_student(@student, section: @other_section, enrollment_state: "active", allow_multiple_enrollments: true)
      get "public_feed", params: { feed_code: @user.feed_code }, format: "atom"
      feed = Feedjira.parse(response.body)
      expect(feed.entries.map(&:id).join(" ")).to include @as2.asset_string
      expect(feed.entries.map(&:id).join(" ")).to include @topic.asset_string
    end
  end

  describe "GET 'admin_merge'" do
    it "sets the env" do
      allow_any_instance_of(Account).to receive(:grants_any_right?).and_return(true)
      account_admin_user
      @admin.associated_accounts.create!({ name: "A account" })
      @admin.associated_accounts.create!({ name: "B account" })
      user_session(@admin)
      user = user_with_pseudonym
      get "admin_merge", params: { user_id: user.id }
      expect(assigns[:js_env][:ADMIN_MERGE_ACCOUNT_OPTIONS]).to match_array(@admin.associated_accounts.map { |a| { id: a.id, name: a.name } })
    end
  end

  describe "GET 'user_for_merge'" do
    it "return user with enrollments, pseudonyms and CCs display values" do
      account_admin_user
      user_session(@admin)
      user = user_with_pseudonym
      user.pseudonym.update_attribute(:sis_user_id, "sis_user_id")
      user.pseudonym.update_attribute(:integration_id, "integration_id")
      user.pseudonym.update_attribute(:unique_id, "login_id")
      course_with_student(active_all: true, user:)
      user.communication_channels.create(path: "user_cc@instructure.com").confirm!

      get "user_for_merge", params: { user_id: user.id }

      parsed_response = response.parsed_body
      expect(parsed_response["name"]).to eq user.name
      expect(parsed_response["short_name"]).to eq user.short_name
      expect(parsed_response["sis_user_id"]).to eq user.pseudonym.sis_user_id
      expect(parsed_response["login_id"]).to eq user.pseudonym.unique_id
      expect(parsed_response["integration_id"]).to eq user.pseudonym.integration_id
      expect(parsed_response["enrollments"]).to match_array(user.enrollments.current.map { |e| "#{e.course.name} (#{e.readable_type})" })
      expect(parsed_response["pseudonyms"]).to match_array(user.pseudonyms.active.map { |p| "#{p.unique_id} (#{p.account.name})" })
      expect(parsed_response["communication_channels"]).to match_array(user.communication_channels.unretired.email.map(&:path).uniq)
    end
  end

  describe "GET 'admin_split'" do
    before :once do
      account_admin_user
    end

    it "sets the env" do
      user1 = user_with_pseudonym
      user2 = user_with_pseudonym
      UserMerge.from(user2).into user1
      user_session(@admin)
      get "admin_split", params: { user_id: user1.id }
      expect(assigns[:js_env][:ADMIN_SPLIT_URL]).to include "/api/v1/users/#{user1.id}/split"
      expect(assigns[:js_env][:ADMIN_SPLIT_USER][:id]).to eq user1.id
      expect(assigns[:js_env][:ADMIN_SPLIT_USERS].pluck(:id)).to eq([user2.id])
    end
  end

  describe "GET 'show'" do
    context "sharding" do
      specs_require_sharding

      it "includes enrollments from all shards for the actual user" do
        course_with_teacher(active_all: 1)
        @shard1.activate do
          account = Account.create!
          course = account.courses.create!
          @e2 = course.enroll_teacher(@teacher)
        end
        account_admin_user(user: @teacher)
        user_session(@teacher)

        get "show", params: { id: @teacher.id }
        expect(response).to be_successful
        expect(assigns[:enrollments].sort_by(&:id)).to eq [@enrollment, @e2]
      end
    end

    context "rendering page views" do
      before do
        allow(controller).to receive(:page_view_path).and_return("users/page_views/page_views")
        allow(PageView).to receive(:page_views_enabled?).and_return(true)
        course_with_teacher(active_all: 1)
      end

      context "when view_statistics right is granted" do
        before do
          account_admin_user_with_role_changes(
            role_changes: { view_statistics: true }
          )
          user_session(@user)
        end

        it "is viewable" do
          get "show", params: { id: @teacher.id }
          expect(assigns[:show_page_views]).to be true
        end
      end

      context "when view_statistics right is not granted" do
        before do
          account_admin_user_with_role_changes(
            role_changes: { view_statistics: false }
          )
          user_session(@user)
        end

        it "is not viewable" do
          get "show", params: { id: @teacher.id }
          expect(assigns[:show_page_views]).to be false
        end
      end
    end

    it "does not let admins see enrollments from other accounts" do
      @enrollment1 = course_with_teacher(active_all: 1)
      @enrollment2 = course_with_teacher(active_all: 1, user: @user)

      other_root_account = Account.create!(name: "other")
      @enrollment3 = course_with_teacher(active_all: 1, user: @user, account: other_root_account)

      account_admin_user
      user_session(@admin)

      get "show", params: { id: @teacher.id }
      expect(response).to be_successful
      expect(assigns[:enrollments].sort_by(&:id)).to eq [@enrollment1, @enrollment2]
    end

    it "401s on a deleted user" do
      course_with_teacher(active_all: 1)

      account_admin_user
      user_session(@admin)
      @teacher.destroy

      get "show", params: { id: @teacher.id }
      expect(response).to have_http_status :unauthorized
      expect(response).not_to render_template("users/show")
    end

    it "404s, but still shows, on a deleted user for site admins" do
      course_with_teacher(active_all: 1, user: user_with_pseudonym)

      account_admin_user(account: Account.site_admin)
      user_session(@admin)
      @teacher.destroy

      get "show", params: { id: @teacher.id }
      expect(response).to have_http_status :not_found
      expect(response).to render_template("users/show")
    end

    it "404s, but still shows, on a deleted user for admins" do
      course_with_teacher(active_all: 1, user: user_with_pseudonym)

      account_admin_user
      user_session(@admin)
      @teacher.destroy

      get "show", params: { id: @teacher.id }
      expect(response).to have_http_status :not_found
      expect(response).to render_template("users/show")
    end

    it "404s, but still shows, on a deleted user in circular merge for admins" do
      @user1 = user_with_pseudonym(active_all: true, account: @account)
      @user2 = user_factory(active_all: true, account: @account)

      UserMerge.from(@user1).into(@user2)
      UserMerge.from(@user2).into(@user1)

      account_admin_user
      user_session(@admin)

      get "show", params: { id: @user1.id }
      expect(response).to have_http_status :not_found
      expect(response).to render_template("users/show")
    end

    it "responds to JSON request" do
      account = Account.create!
      course_with_student(active_all: true, account:)
      account_admin_user(account:)
      user_with_pseudonym(user: @admin, account:)
      user_session(@admin)
      get "show", params: { id: @student.id }, format: "json"
      expect(response).to be_successful
      user = json_parse
      expect(user["name"]).to eq @student.name
    end

    it "redirects to login when not logged in, even if the user doesn't exist" do
      get "show", params: { id: 50 }
      expect(response).to redirect_to("/login")
    end

    it "401s if the user doesn't exist when you are logged in" do
      defunct_user = User.create!.destroy_permanently!
      user_factory(active_all: true)
      user_session(@user)
      get "show", params: { id: defunct_user.id }
      expect(response).to have_http_status :unauthorized
    end

    it "401s if the user exists but you don't have permission" do
      user2 = user_factory(active_all: true)
      user_factory(active_all: true)
      user_session(@user)
      get "show", params: { id: user2.id }
      expect(response).to have_http_status :unauthorized
    end

    it "renders for an admin" do
      account_admin_user(active_all: true)
      user_session(@user)
      get "show", params: { id: @user.id }
      expect(response).to have_http_status :ok
    end

    it "does not show a deleted user from the account context if they have a deleted pseudonym for that account" do
      course_with_teacher(active_all: 1, user: user_with_pseudonym)
      account_admin_user(active_all: true)
      user_session(@admin)
      @teacher.remove_from_root_account(Account.default)

      get "show", params: { account_id: Account.default.id, id: @teacher.id }
      expect(response).to have_http_status :unauthorized
    end

    it "shows a deleted user from the account context if they have a deleted pseudonym for that account and the include_deleted_users flag is set" do
      course_with_teacher(active_all: 1, user: user_with_pseudonym)
      account_admin_user(active_all: true)
      user_session(@admin)
      @teacher.remove_from_root_account(Account.default)

      get "show", params: { account_id: Account.default.id, id: @teacher.id, include_deleted_users: true }
      expect(response).to have_http_status :ok
    end

    context "cross-shard deleted users" do
      specs_require_sharding

      before do
        @shard1.activate do
          course_with_teacher(active_all: 1, user: user_with_pseudonym)
        end
        Account.default.pseudonyms.create!(user: @teacher, unique_id: "teacher-shard1")
        user_with_pseudonym
        account_admin_user(user: @user, active_all: true)
        user_session(@admin)
        @teacher.remove_from_root_account(Account.default)
      end

      it "does not show a deleted user from the account context if they have a deleted pseudonym for that account" do
        get "show", params: { account_id: Account.default.id, id: @teacher.id }

        expect(response).to have_http_status :unauthorized
      end

      it "shows a deleted user from the account context if they have a deleted pseudonym for that account and the include_deleted_users flag is set" do
        get "show", params: { account_id: Account.default.id, id: @teacher.id, include_deleted_users: true }

        expect(response).to have_http_status :ok
      end

      it "does not give login ID for another account in json format" do
        get "show", params: { account_id: Account.default.id, id: @teacher.id, include_deleted_users: true, format: :json }

        expect(response).to have_http_status :ok
        expect(response.parsed_body["login_id"]).to be_nil
      end
    end

    it "does not show a deleted user from an account the user doesn't have access to" do
      course_with_teacher(active_all: 1, user: user_with_pseudonym)
      account_admin_user(active_all: true, account: account_model)
      user_session(@admin)
      @teacher.remove_from_root_account(@course.root_account)

      get "show", params: { account_id: @course.root_account.id, id: @teacher.id }
      expect(response).to have_http_status :unauthorized
    end
  end

  describe "PUT 'update'" do
    it "does not leak information about arbitrary users" do
      other_user = User.create! name: "secret"
      user_with_pseudonym
      user_session(@user)
      put "update", params: { id: other_user.id }, format: "json"
      expect(response.body).not_to include "secret"
      expect(response).to have_http_status :forbidden
    end

    it "overwrites stuck sis fields" do
      user_with_pseudonym
      user_session(@user)
      put "update", params: { id: @user.id, "user[sortable_name]": "overwritten@example.com" }, format: "json"
      expect(response.body).to include "overwritten@example.com"
      expect(response).to have_http_status :ok
    end

    it "doesn't overwrite stuck sis fields" do
      user_with_pseudonym
      user_session(@user)
      put "update", params: { id: @user.id, "user[sortable_name]": "overwritten@example.com", override_sis_stickiness: false }, format: "json"
      expect(response.body).not_to include "overwritten@example.com"
      expect(response).to have_http_status :ok
    end

    it "does update timezone for user without admin privileges" do
      user_with_pseudonym
      user_session(@user)
      put "update", params: { id: @user.id, "user[time_zone]": "Arizona" }, format: "json"
      expect(response.body).to include "Arizona"
      expect(response).to have_http_status :ok
    end
  end

  describe "POST 'masquerade'" do
    specs_require_sharding

    it "associates the user with target user's shard" do
      allow(PageView).to receive(:page_view_method).and_return(:db)
      user_with_pseudonym
      admin = @user
      Account.site_admin.account_users.create!(user: admin)
      user_session(admin)
      @shard1.activate do
        account = Account.create!
        user2 = user_with_pseudonym(account:)
        allow(LoadAccount).to receive(:default_domain_root_account).and_return(account)
        post "masquerade", params: { user_id: user2.id }
        expect(response).to be_redirect

        expect(admin.associated_shards(:shadow)).to include(@shard1)
      end
    end

    it "does not associate the user with target user's shard if masquerading failed" do
      allow(PageView).to receive(:page_view_method).and_return(:db)
      user_with_pseudonym
      admin = @user
      user_session(admin)
      @shard1.activate do
        account = Account.create!
        user2 = user_with_pseudonym(account:)
        allow(LoadAccount).to receive(:default_domain_root_account).and_return(account)
        post "masquerade", params: { user_id: user2.id }
        expect(response).not_to be_redirect

        expect(admin.associated_shards(:shadow)).not_to include(@shard1)
      end
    end

    it "does not associate the user with target user's shard for non-db page views" do
      user_with_pseudonym
      admin = @user
      Account.site_admin.account_users.create!(user: admin)
      user_session(admin)
      @shard1.activate do
        account = Account.create!
        user2 = user_with_pseudonym(account:)
        allow(LoadAccount).to receive(:default_domain_root_account).and_return(account)
        post "masquerade", params: { user_id: user2.id }
        expect(response).to be_redirect

        expect(admin.associated_shards(:shadow)).not_to include(@shard1)
      end
    end
  end

  describe "GET masquerade" do
    let(:user2) do
      user2 = user_with_pseudonym(name: "user2", short_name: "u2")
      user2.pseudonym.sis_user_id = "user2_sisid1"
      user2.pseudonym.integration_id = "user2_intid1"
      user2.pseudonym.unique_id = "user2_login1@foo.com"
      user2.pseudonym.save!
      user2
    end

    before do
      user_session(site_admin_user)
    end

    it "sets the js_env properly with act as user data" do
      get "masquerade", params: { user_id: user2.id }
      assert_response(:success)
      act_as_user_data = controller.js_env[:act_as_user_data][:user]
      expect(act_as_user_data).to include({
                                            name: user2.name,
                                            short_name: user2.short_name,
                                            id: user2.id,
                                            avatar_image_url: user2.avatar_image_url,
                                            sortable_name: user2.sortable_name,
                                            email: user2.email,
                                            pseudonyms: [
                                              { login_id: user2.pseudonym.unique_id,
                                                sis_id: user2.pseudonym.sis_user_id,
                                                integration_id: user2.pseudonym.integration_id }
                                            ]
                                          })
    end
  end

  describe "GET media_download" do
    let(:kaltura_client) do
      kaltura_client = instance_double(CanvasKaltura::ClientV3)
      allow(CanvasKaltura::ClientV3).to receive(:new).and_return(kaltura_client)
      kaltura_client
    end

    let(:media_source_fetcher) { instance_double(MediaSourceFetcher) }

    before do
      account = Account.create!
      course_with_student(active_all: true, account:)
      user_session(@student)

      expect(MediaSourceFetcher).to receive(:new).with(kaltura_client).and_return(media_source_fetcher)
    end

    it "passes type and media_type params down to the media fetcher" do
      expect(media_source_fetcher).to receive(:fetch_preferred_source_url)
        .with(media_id: "someMediaId", file_extension: "mp4", media_type: "video")
        .and_return("http://example.com/media.mp4")

      get "media_download", params: { user_id: @student.id, entryId: "someMediaId", type: "mp4", media_type: "video" }
    end

    context "when redirect is set to 1" do
      it "redirects to the url" do
        allow(media_source_fetcher).to receive(:fetch_preferred_source_url)
          .and_return("http://example.com/media.mp4")

        get "media_download", params: { user_id: @student.id, entryId: "someMediaId", type: "mp4", redirect: "1" }

        expect(response).to redirect_to "http://example.com/media.mp4"
      end
    end

    context "when redirect does not equal 1" do
      it "renders the url in json" do
        allow(media_source_fetcher).to receive(:fetch_preferred_source_url)
          .and_return("http://example.com/media.mp4")

        get "media_download", params: { user_id: @student.id, entryId: "someMediaId", type: "mp4" }

        expect(json_parse["url"]).to eq "http://example.com/media.mp4"
      end
    end

    context "when asset is not found" do
      it "renders a 404 and error message" do
        allow(media_source_fetcher).to receive(:fetch_preferred_source_url)
          .and_return(nil)

        get "media_download", params: { user_id: @student.id, entryId: "someMediaId", type: "mp4" }

        expect(response).to have_http_status :not_found
        expect(response.body).to eq "Could not find download URL"
      end
    end
  end

  describe "login hooks" do
    before do
      Account.default.canvas_authentication_provider.update_attribute(:self_registration, true)
    end

    it "hooks on new" do
      expect(controller).to receive(:run_login_hooks).once
      get "new"
    end

    it "hooks on failed create" do
      expect(controller).to receive(:run_login_hooks).once
      post "create"
    end
  end

  describe "teacher_activity" do
    it "finds submission comment interaction" do
      course_with_student_submissions
      sub = @course.assignments.first.submissions
                   .where(user_id: @student).first
      sub.add_comment(comment: "hi", author: @teacher)

      get "teacher_activity", params: { user_id: @teacher.id, course_id: @course.id }

      expect(assigns[:courses][@course][0][:last_interaction]).not_to be_nil
    end

    it "finds ungraded submissions but not if the assignment is deleted" do
      course_with_teacher_logged_in(active_all: true)
      student_in_course(active_all: true)

      a1 = @course.assignments.create!(title: "a1", submission_types: "online_text_entry")
      s1 = a1.submit_homework(@student, body: "blah1")
      a2 = @course.assignments.create!(title: "a2", submission_types: "online_text_entry")
      a2.submit_homework(@student, body: "blah2")
      a2.destroy!

      get "teacher_activity", params: { user_id: @teacher.id, course_id: @course.id }

      expect(assigns[:courses][@course][0][:ungraded]).to eq [s1]
    end
  end

  describe "#new" do
    context "when the user is logged in" do
      before do
        @user = user_factory(active_all: true)
        user_session(@user)
      end

      it "redirects to the root URL" do
        get :new
        expect(response).to redirect_to(root_url)
      end
    end

    context "when the user is not logged in" do
      context "and the feature flag login_registration_ui_identity is enabled" do
        before do
          Account.default.enable_feature!(:login_registration_ui_identity)
          allow(Account.default).to receive(:self_registration_allowed_for?).and_return(true)
        end

        it "redirects to the registration landing page" do
          get :new
          expect(response).to redirect_to(register_landing_path)
        end
      end

      context "and the feature flag login_registration_ui_identity is disabled" do
        before do
          allow(Account.default).to receive(:self_registration_allowed_for?).and_return(true)
        end

        it "renders the legacy registration page using the bare layout" do
          get :new
          expect(response).to render_template(layout: "bare")
        end
      end
    end
  end

  describe "#toggle_hide_dashcard_color_overlays" do
    it "updates user preference based on value provided" do
      course_factory
      user_factory(active_all: true)
      user_session(@user)

      expect(@user.preferences[:hide_dashcard_color_overlays]).to be_falsy

      post :toggle_hide_dashcard_color_overlays

      expect(@user.reload.preferences[:hide_dashcard_color_overlays]).to be_truthy
      expect(response).to be_successful
      expect(response.parsed_body).to be_empty
    end
  end

  describe "#dashboard_view" do
    before do
      course_factory
      user_factory(active_all: true)
      user_session(@user)
    end

    it "sets the proper user preference on PUT requests" do
      put :dashboard_view, params: { dashboard_view: "cards" }
      expect(@user.dashboard_view).to eql("cards")
    end

    it "does not allow arbitrary values to be set" do
      put :dashboard_view, params: { dashboard_view: "a non-whitelisted value" }
      assert_status(400)
    end
  end

  describe "#invite_users" do
    it "does not work without ability to manage students or admins on course" do
      Account.default.tap do |a|
        a.settings[:open_registration] = true
        a.save!
      end
      course_with_student_logged_in(active_all: true)

      post "invite_users", params: { course_id: @course.id }

      assert_unauthorized
    end

    it "does not work without open registration or manage_user_logins rights" do
      course_with_teacher_logged_in(active_all: true)

      post "invite_users", params: { course_id: @course.id }

      assert_unauthorized
    end

    it "works with an admin with manage_login_rights" do
      course_factory
      account_admin_user(active_all: true)
      user_session(@user)

      post "invite_users", params: { course_id: @course.id }
      expect(response).to be_successful # yes, even though we didn't do anything
    end

    it "works with a teacher with open_registration" do
      allow_any_instantiation_of(Account.default).to receive(:open_registration?).and_return(true)
      course_with_teacher_logged_in(active_all: true)

      post "invite_users", params: { course_id: @course.id }
      expect(response).to be_successful
    end

    it "invites a bunch of users" do
      allow_any_instantiation_of(Account.default).to receive(:open_registration?).and_return(true)
      course_with_teacher_logged_in(active_all: true)

      user_list = [{ "email" => "example1@example.com" }, { "email" => "example2@example.com", "name" => "Hurp Durp" }]

      post "invite_users", params: { course_id: @course.id, users: user_list }
      expect(response).to be_successful
      json = response.parsed_body
      expect(json["invited_users"].count).to eq 2

      new_user1 = User.where(name: "example1@example.com").first
      new_user2 = User.where(name: "Hurp Durp").first
      expect([new_user1, new_user2].map(&:root_account_ids)).to match_array([[@course.root_account_id], [@course.root_account_id]])
      expect(json["invited_users"].pluck("id")).to match_array([new_user1.id, new_user2.id])
      expect(json["invited_users"].pluck("user_token")).to match_array([new_user1.token, new_user2.token])
    end

    it "checks for pre-existing users" do
      existing_user = user_with_pseudonym(active_all: true, username: "example1@example.com")

      allow_any_instantiation_of(Account.default).to receive(:open_registration?).and_return(true)
      course_with_teacher_logged_in(active_all: true)

      user_list = [{ "email" => "example1@example.com" }]

      post "invite_users", params: { course_id: @course.id, users: user_list }
      expect(response).to be_successful

      json = response.parsed_body
      expect(json["invited_users"]).to be_empty
      expect(json["errored_users"].count).to eq 1
      expect(json["errored_users"].first["existing_users"].first["user_id"]).to eq existing_user.id
      expect(json["errored_users"].first["existing_users"].first["user_token"]).to eq existing_user.token
    end

    it "checks for pre-existing users with unconfirmed communication channels" do
      user = user_with_pseudonym(active_all: true, username: "example1@example.com")
      user.communication_channels.first.update!(workflow_state: "unconfirmed")
      unconfirmed_email_message =
        "The email address provided conflicts with an existing user's email that is awaiting verification."

      allow_any_instantiation_of(Account.default).to receive(:open_registration?).and_return(true)
      course_with_teacher_logged_in(active_all: true)

      user_list = [{ "email" => "example1@example.com" }]

      post "invite_users", params: { course_id: @course.id, users: user_list }
      expect(response).to be_successful

      json = response.parsed_body
      expect(json["invited_users"]).to be_empty
      expect(json["errored_users"].count).to eq 1
      expect(json["errored_users"].first["errors"].first["message"]).to include(unconfirmed_email_message)
    end
  end

  describe "#user_dashboard" do
    context "with student planner feature enabled" do
      before(:once) do
        @account = Account.default
      end

      it "sets ENV.STUDENT_PLANNER_ENABLED to false when user has no student enrollments" do
        user_factory(active_all: true)
        user_session(@user)
        @current_user = @user
        get "user_dashboard"
        expect(assigns[:js_env][:STUDENT_PLANNER_ENABLED]).to be_falsey
      end

      it "sets ENV.STUDENT_PLANNER_ENABLED to true when user has a student enrollment" do
        course_with_student_logged_in(active_all: true)
        @current_user = @user
        get "user_dashboard"
        expect(assigns[:js_env][:STUDENT_PLANNER_ENABLED]).to be_truthy
      end

      it "sets ENV.STUDENT_PLANNER_COURSES" do
        course_with_student_logged_in(active_all: true)
        @current_user = @user
        get "user_dashboard"
        courses = assigns[:js_env][:STUDENT_PLANNER_COURSES]
        expect(courses.pluck(:id)).to eq [@course.id]
      end

      it "sets ENV.STUDENT_PLANNER_GROUPS" do
        course_with_student_logged_in(active_all: true)
        @current_user = @user
        group = @account.groups.create! name: "Account group"
        group.add_user(@current_user, "accepted", true)
        get "user_dashboard"
        groups = assigns[:js_env][:STUDENT_PLANNER_GROUPS]
        expect(groups.pluck(:id)).to eq [group.id]
      end
    end

    context "data preloading" do
      before do
        course_with_student_logged_in(active_all: true)
        @course1 = @course
        @course2 = course_with_student(active_all: true, user: @user).course
        @current_user = @user
      end

      it "loads favorites" do
        @user.favorites.where(context_type: "Course", context_id: @course1).first_or_create!
        get "user_dashboard"
        course_data = assigns[:js_env][:STUDENT_PLANNER_COURSES]
        expect(course_data.detect { |h| h[:id] == @course1.id }[:isFavorited]).to be true
        expect(course_data.detect { |h| h[:id] == @course2.id }[:isFavorited]).to be false
      end

      it "loads nicknames" do
        @user.set_preference(:course_nicknames, @course1.id, "some nickname or whatever")
        expect_any_instance_of(User).to_not receive(:course_nickname)
        get "user_dashboard"
        course_data = assigns[:js_env][:STUDENT_PLANNER_COURSES]
        expect(course_data.detect { |h| h[:id] == @course1.id }[:shortName]).to eq "some nickname or whatever"
        expect(course_data.detect { |h| h[:id] == @course2.id }[:shortName]).to eq @course2.name
      end

      context "sharding" do
        specs_require_sharding

        it "loads nicknames for a cross-shard user" do
          @shard1.activate do
            xs_user = user_factory(active_all: true)
            @course1.enroll_student(xs_user, enrollment_state: "active")
            xs_user.set_preference(:course_nicknames, @course1.id, "worst class")
            user_session(xs_user)
          end
          get "user_dashboard"
          course_data = assigns[:js_env][:STUDENT_PLANNER_COURSES]
          expect(course_data.detect { |h| h[:id] == @course1.id }[:shortName]).to eq "worst class"
        end
      end
    end

    context "with canvas for elementary account setting" do
      before(:once) do
        @account = Account.default
      end

      before do
        course_with_student_logged_in(active_all: true)
      end

      shared_examples_for "observer list" do
        it "sets ENV.OBSERVED_USERS_LIST with self and observed users" do
          get "user_dashboard"

          observers = assigns[:js_env][:OBSERVED_USERS_LIST]
          expect(observers.length).to be(1)
          expect(observers[0][:name]).to eq(@student.name)
          expect(observers[0][:id]).to eq(@student.id)
        end
      end

      context "disabled" do
        before(:once) do
          toggle_k5_setting(@account, false)
        end

        it_behaves_like "observer list"

        it "only returns classic dashboard bundles" do
          get "user_dashboard"
          expect(assigns[:js_bundles].flatten).to include :dashboard
          expect(assigns[:js_bundles].flatten).not_to include :k5_dashboard
          expect(assigns[:css_bundles].flatten).to include :dashboard
          expect(assigns[:css_bundles].flatten).not_to include :k5_common
          expect(assigns[:css_bundles].flatten).not_to include :k5_dashboard
          expect(assigns[:css_bundles].flatten).not_to include :k5_font
          expect(assigns[:js_env][:K5_USER]).to be_falsy
        end
      end

      context "enabled" do
        before(:once) do
          toggle_k5_setting(@account, true)
        end

        it_behaves_like "observer list"

        it "returns K-5 dashboard bundles" do
          @current_user = @user
          get "user_dashboard"
          expect(assigns[:js_bundles].flatten).to include :k5_dashboard
          expect(assigns[:js_bundles].flatten).not_to include :dashboard
          expect(assigns[:css_bundles].flatten).to include :k5_common
          expect(assigns[:css_bundles].flatten).to include :k5_dashboard
          expect(assigns[:css_bundles].flatten).to include :k5_font
          expect(assigns[:css_bundles].flatten).not_to include :dashboard
          expect(assigns[:js_env][:K5_USER]).to be_truthy
        end

        it "does not include k5_font css bundle if use_classic_font? is true" do
          allow(controller).to receive(:use_classic_font?).and_return(true)
          @current_user = @user
          get "user_dashboard"
          expect(assigns[:css_bundles].flatten).to include :k5_dashboard
          expect(assigns[:css_bundles].flatten).not_to include :k5_font
        end

        context "when the user prefers the dyslexia friendly font" do
          before do
            course_with_student_logged_in
            toggle_k5_setting(@course.account)
            @student.enable_feature!(:use_dyslexic_font)
          end

          it "does not include k5_font css bundle" do
            get "user_dashboard"
            expect(assigns[:css_bundles].flatten).to include :k5_dashboard
            expect(assigns[:css_bundles].flatten).not_to include :k5_font
          end
        end

        context "ENV.INITIAL_NUM_K5_CARDS" do
          before :once do
            course_with_student
          end

          before do
            user_session @student
          end

          it "is set to cached count" do
            enable_cache do
              Rails.cache.write(["last_known_k5_cards_count", @student.global_id].cache_key, 3)
              get "user_dashboard"
              expect(assigns[:js_env][:INITIAL_NUM_K5_CARDS]).to eq 3
              Rails.cache.delete(["last_known_k5_cards_count", @student.global_id].cache_key)
            end
          end

          it "is set to 5 if not cached" do
            enable_cache do
              get "user_dashboard"
              expect(assigns[:js_env][:INITIAL_NUM_K5_CARDS]).to eq 5
            end
          end
        end

        context "@cards_prefetch_observed_param" do
          before :once do
            @user1 = user_factory(active_all: true, account: @account)
            @course = course_factory(active_all: true, account: @account)
          end

          before do
            user_session(@user1)
          end

          it "is set to id of selected observed user when user is an observer" do
            student = user_factory(active_all: true, account: @account)
            @course.enroll_student(student)
            @course.enroll_user(@user1, "ObserverEnrollment", { associated_user_id: student.id })
            get "user_dashboard"
            expect(controller.instance_variable_get(:@cards_prefetch_observed_param)).to eq student.id
          end

          it "is undefined when user is not an observer" do
            @course.enroll_student(@user1)
            get "user_dashboard"
            expect(controller.instance_variable_get(:@cards_prefetch_observed_param)).to be_nil
          end
        end

        context "ENV.SELECTED_CONTEXT_CODES" do
          it "is set to an array with the user's selected context codes" do
            contexts = %w[course_1 course_2]
            @user.set_preference(:selected_calendar_contexts, contexts)
            get "user_dashboard"
            expect(assigns[:js_env][:SELECTED_CONTEXT_CODES]).to eq(contexts)
          end

          it "is set to an empty array if the user has unselected all of their calendars" do
            @user.set_preference(:selected_calendar_contexts, "[]")
            get "user_dashboard"
            expect(assigns[:js_env][:SELECTED_CONTEXT_CODES]).to eq([])
          end
        end

        context "ENV.ACCOUNT_CALENDAR_CONTEXTS" do
          before :once do
            @account1 = Account.create!(name: "test 1")
            @account2 = Account.create!(name: "test 2")
            toggle_k5_setting(@account1)
            toggle_k5_setting(@account2)
          end

          before do
            allow_any_instance_of(User).to receive(:enabled_account_calendars).and_return([@account1, @account2])
          end

          it "includes a list of account calendars' asset_string and name" do
            get "user_dashboard"
            account_contexts = assigns[:js_env][:ACCOUNT_CALENDAR_CONTEXTS]
            expect(account_contexts.length).to be 2
            expect(account_contexts[0][:name]).to eq "test 1"
            expect(account_contexts[0][:asset_string]).to eq "account_#{@account1.id}"
            expect(account_contexts[1][:name]).to eq "test 2"
            expect(account_contexts[1][:asset_string]).to eq "account_#{@account2.id}"
          end

          it "does not include classic accounts in the list" do
            toggle_k5_setting(@account2, false)
            get "user_dashboard"
            account_contexts = assigns[:js_env][:ACCOUNT_CALENDAR_CONTEXTS]
            expect(account_contexts.length).to be 1
            expect(account_contexts[0][:name]).to eq "test 1"
          end
        end
      end
    end

    context "ENV.CREATE_COURSES_PERMISSIONS" do
      before do
        Account.default.enable_feature!(:create_course_subaccount_picker)
        Account.default.settings[:teachers_can_create_courses] = true
        Account.default.settings[:students_can_create_courses] = true
        Account.default.save!
      end

      it "sets correct for a teacher with enrollments" do
        course_with_teacher_logged_in(active_all: true)

        get "user_dashboard"
        expect(assigns[:js_env][:CREATE_COURSES_PERMISSIONS][:PERMISSION]).to be(:teacher)
        expect(assigns[:js_env][:CREATE_COURSES_PERMISSIONS][:RESTRICT_TO_MCC_ACCOUNT]).to be_falsey
      end

      it "sets correctly for a user with no enrollments" do
        user_session(user_factory(active_all: true))

        get "user_dashboard"
        expect(assigns[:js_env][:CREATE_COURSES_PERMISSIONS][:PERMISSION]).to be_nil
        expect(assigns[:js_env][:CREATE_COURSES_PERMISSIONS][:RESTRICT_TO_MCC_ACCOUNT]).to be_truthy
      end

      it "sets correctly for a student with enrollments in a sub-account" do
        @subaccount = Account.default.sub_accounts.create!(name: "SA")
        course_with_student_logged_in(active_all: true, account: @subaccount)

        get "user_dashboard"
        expect(assigns[:js_env][:CREATE_COURSES_PERMISSIONS][:PERMISSION]).to be(:student)
        expect(assigns[:js_env][:CREATE_COURSES_PERMISSIONS][:RESTRICT_TO_MCC_ACCOUNT]).to be_falsey
      end

      it "sets correctly for an admin user" do
        admin_user = account_admin_user(active_all: true)
        user_session(admin_user)

        get "user_dashboard"
        expect(assigns[:js_env][:CREATE_COURSES_PERMISSIONS][:PERMISSION]).to be(:admin)
        expect(assigns[:js_env][:CREATE_COURSES_PERMISSIONS][:RESTRICT_TO_MCC_ACCOUNT]).to be_falsey
      end
    end

    context "with widget_dashboard feature enabled" do
      before do
        Account.default.enable_feature!(:widget_dashboard)
      end

      it "includes each course once even for multiple enrollments" do
        course_with_student_logged_in(active_all: true)
        @section = @course.course_sections.create! name: "section 2"
        multiple_student_enrollment(@user, @section)
        @current_user = @user
        get "user_dashboard"
        expect(assigns[:js_env][:SHARED_COURSE_DATA].length).to eq 1
      end

      describe "dashboard routing" do
        before :once do
          @observer = user_factory(active_all: true)
          @student = user_factory(active_all: true)
          @course = course_factory(active_all: true)
          @course.enroll_student(@student)
        end

        before do
          user_session(@observer)
        end

        it "shows widget dashboard if actively observing" do
          @observer_enrollment = @course.enroll_user(@observer, "ObserverEnrollment", section: @course.course_sections.first, enrollment_state: "active")
          @observer_enrollment.update_attribute(:associated_user_id, @student.id)
          user_session(@observer)
          get "user_dashboard"
          expect(assigns[:js_bundles].flatten).to include :widget_dashboard
          expect(assigns[:css_bundles].flatten).to include :dashboard_card
        end

        it "shows legacy dashboard if not actively observing" do
          @observer_enrollment = @course.enroll_user(@observer, "ObserverEnrollment", section: @course.course_sections.first, enrollment_state: "active")
          user_session(@observer)

          get "user_dashboard"
          expect(assigns[:js_bundles].flatten).to include :dashboard
          expect(assigns[:js_bundles].flatten).not_to include :widget_dashboard
          expect(assigns[:css_bundles].flatten).to include :dashboard
        end

        it "shows widget dashboard to students" do
          user_session(@student)
          get "user_dashboard"
          expect(assigns[:js_bundles].flatten).to include :widget_dashboard
          expect(assigns[:css_bundles].flatten).to include :dashboard_card
        end

        it "shows legacy dashboard to teachers" do
          @teacher = user_factory(active_all: true)
          @course.enroll_teacher(@teacher)
          user_session(@teacher)
          get "user_dashboard"
          expect(assigns[:js_bundles].flatten).to include :dashboard
          expect(assigns[:js_bundles].flatten).not_to include :widget_dashboard
          expect(assigns[:css_bundles].flatten).to include :dashboard
        end

        it "shows legacy dashboard if user has at least one non student enrollment" do
          @mixed_user = user_factory(active_all: true)
          @course.enroll_student(@mixed_user)
          @course.enroll_teacher(@mixed_user)
          user_session(@mixed_user)
          get "user_dashboard"
          expect(assigns[:js_bundles].flatten).to include :dashboard
          expect(assigns[:js_bundles].flatten).not_to include :widget_dashboard
          expect(assigns[:css_bundles].flatten).to include :dashboard
        end
      end
    end
  end

  describe "#dashboard_stream_items" do
    before :once do
      @course1 = course_factory(active_all: true)
      @user1 = user_factory(active_all: true)
    end

    before do
      user_session(@user1)
    end

    it "does not pass contexts to cached_recent_stream_items for students" do
      @course1.enroll_student(@user1)
      expect(@user1).to receive(:cached_recent_stream_items).with({ contexts: nil })

      get "dashboard_stream_items"
      expect(assigns[:user].id).to be(@user1.id)
      expect(assigns[:is_observing_student]).to be(false)
    end

    context "with observers" do
      before :once do
        @course2 = course_factory(active_all: true)
        @student = user_factory(active_all: true)
        @course1.enroll_student(@student)
        @course1.enroll_user(@user1, "ObserverEnrollment", associated_user_id: @student.id)
      end

      it "passes context to cached_recent_stream_items for observers" do
        expect_any_instance_of(User).to receive(:cached_recent_stream_items).with({ contexts: [@course1] })

        get "dashboard_stream_items", params: { observed_user_id: @student.id }
        expect(assigns[:user].id).to be(@student.id)
        expect(assigns[:is_observing_student]).to be(true)
      end

      it "returns unauthorized if user passes observed_user_id of user whom they are not observing" do
        @another_student = user_factory(active_all: true)
        @course1.enroll_student(@another_student)

        get "dashboard_stream_items", params: { observed_user_id: @another_student.id }
        expect(response).to be_unauthorized
      end
    end
  end

  describe "#dashboard_sidebar" do
    before :once do
      @course1 = course_factory(active_all: true)
      @user1 = user_factory(active_all: true)
    end

    before do
      user_session(@user1)
      allow(controller).to receive(:prepare_current_user_dashboard_items)
    end

    it "sets appropriate variables for students" do
      @course1.enroll_student(@user1)

      get "dashboard_sidebar"
      expect(assigns[:user].id).to be(@user1.id)
      expect(assigns[:is_observing_student]).to be(false)
      expect(assigns[:show_recent_feedback]).to be(true)
      expect(controller).not_to have_received(:prepare_current_user_dashboard_items)
    end

    it "sets appropriate variables for teachers" do
      @course1.enroll_teacher(@user1)

      get "dashboard_sidebar"
      expect(assigns[:user].id).to be(@user1.id)
      expect(assigns[:is_observing_student]).to be(false)
      expect(assigns[:show_recent_feedback]).to be(false)
      expect(controller).to have_received(:prepare_current_user_dashboard_items)
    end

    it "sets appropriate variables for users with teacher and student enrollments" do
      @course1.enroll_teacher(@user1)
      @course1.enroll_student(@user1)

      get "dashboard_sidebar"
      expect(assigns[:user].id).to be(@user1.id)
      expect(assigns[:is_observing_student]).to be(false)
      expect(assigns[:show_recent_feedback]).to be(true)
      expect(controller).to have_received(:prepare_current_user_dashboard_items)
    end

    context "with observers" do
      before :once do
        @course2 = course_factory(active_all: true)
        @student = user_factory(active_all: true)
        @course1.enroll_student(@student)
        @course1.enroll_user(@user1, "ObserverEnrollment", associated_user_id: @student.id)
        @course2.enroll_teacher(@user1)
      end

      it "sets variables for observer" do
        get "dashboard_sidebar"
        expect(assigns[:user].id).to be(@user1.id)
        expect(assigns[:is_observing_student]).to be(false)
        expect(assigns[:show_recent_feedback]).to be(false)
        expect(controller).to have_received(:prepare_current_user_dashboard_items)
      end

      it "sets variables for observer observing themself" do
        get "dashboard_sidebar", params: { observed_user_id: @user1.id }
        expect(assigns[:user].id).to be(@user1.id)
        expect(assigns[:is_observing_student]).to be(false)
        expect(assigns[:show_recent_feedback]).to be(false)
        expect(controller).to have_received(:prepare_current_user_dashboard_items)
      end

      it "sets variables for observer observing a student" do
        get "dashboard_sidebar", params: { observed_user_id: @student.id }
        expect(assigns[:user].id).to be(@student.id)
        expect(assigns[:is_observing_student]).to be(true)
        expect(assigns[:show_recent_feedback]).to be(true)
        expect(controller).not_to have_received(:prepare_current_user_dashboard_items)
      end

      it "returns unauthorized if user passes observed_user_id of user who they are not observing" do
        @another_student = user_factory(active_all: true)
        @course1.enroll_student(@another_student)

        get "dashboard_sidebar", params: { observed_user_id: @another_student.id }
        expect(response).to be_unauthorized
      end
    end
  end

  describe "#pandata_events_token" do
    subject do
      @request.env["HTTP_AUTHORIZATION"] = "Bearer #{access_token.full_token}"
      get "pandata_events_token", params: { app_key: }
    end

    let(:user) do
      user_with_pseudonym(active_user: true, username: "test1@example.com", password: "test1234")
      @user
    end
    let(:developer_key) { DeveloperKey.create!(name: "dev key") }
    let(:access_token) { user.access_tokens.create!(developer_key:) }
    let(:endpoint) { "https://example.com" }
    let(:app_key) { "VALID" }
    let(:credentials) do
      {
        valid_key: "VALID",
        valid_secret: "secret",
        valid_secret_alg: :HS256,
        invalid_key: "INVALID",
        invalid_secret: "secret"
      }.with_indifferent_access
    end

    before do
      enable_developer_key_account_binding!(developer_key)
      allow(Setting).to receive(:get).and_call_original
      allow(Setting).to receive(:get).with("pandata_events_token_allowed_developer_key_ids", "").and_return(developer_key.global_id.to_s)
      allow(Setting).to receive(:get).with("pandata_events_token_prefixes", "ios,android").and_return("valid")
      allow(PandataEvents).to receive_messages(credentials:, endpoint:)
    end

    context "with logged-in user but no access token" do
      subject { get "pandata_events_token" }

      before do
        user_session(user)
      end

      it "returns bad_request" do
        subject
        assert_status(400)
        json = response.parsed_body
        expect(json["message"]).to eq "Access token required"
      end
    end

    context "with wrong developer key" do
      before do
        allow(Setting).to receive(:get).with("pandata_events_token_allowed_developer_key_ids", "").and_return("")
      end

      it "returns forbidden" do
        subject
        assert_forbidden
        json = response.parsed_body
        expect(json["message"]).to eq "Developer key not authorized"
      end
    end

    context "with invalid app key" do
      let(:app_key) { "INVALID" }

      it "returns bad request" do
        subject
        assert_status(400)
        json = response.parsed_body
        expect(json["message"]).to eq "Invalid app key"
      end
    end

    it "succeeds" do
      subject
      assert_status(200)
    end

    it "returns the PandataEvents endpoint" do
      subject
      expect(response.parsed_body["url"]).to eq endpoint
    end

    context "auth token" do
      let(:token) { CanvasSecurity.decode_jwt(response.parsed_body["auth_token"], ["secret"]) }

      it "contains the app key as iss" do
        subject
        expect(token["iss"]).to eq app_key
      end

      it "contains the user id as sub" do
        subject
        expect(token["sub"]).to eq user.global_id
      end

      it "has exp that matches expires_at" do
        subject
        expires_at = Time.strptime(response.parsed_body["expires_at"].to_s, "%Q")
        expect(token["exp"]).to eq expires_at.to_i
      end
    end

    context "props token" do
      let(:token) { CanvasSecurity.decode_jwt(response.parsed_body["props_token"], ["secret"]) }

      it "contains the user id" do
        subject
        expect(token["user_id"]).to eq user.global_id
      end

      it "contains the shard id" do
        subject
        expect(token["shard"]).to eq Shard.current.id
      end

      it "contains the root account id" do
        subject
        expect(token["root_account_id"]).to eq Account.default.id
      end

      it "contains the root account uuid" do
        subject
        expect(token["root_account_uuid"]).to eq Account.default.uuid
      end
    end

    context "expires_at" do
      it "is an epoch timestamp in ms" do
        subject
        expires_at = response.parsed_body["expires_at"]
        expect(expires_at).to be_a Float
        expires_at_date = Time.strptime(expires_at.to_s, "%Q")
        expect(expires_at_date).to be_a Time
      end

      it "is ~1 day from now" do
        subject
        expires_at = response.parsed_body["expires_at"]
        expect(Time.strptime(expires_at.to_s, "%Q").utc).to be_within(1.minute).of(1.day.from_now)
      end
    end

    context "after multiple requests" do
      specs_require_cache(:redis_cache_store)

      it "still has exp that matches expires_at" do
        expires_at = nil
        Timecop.travel(5.minutes.ago) do
          @request.env["HTTP_AUTHORIZATION"] = "Bearer #{access_token.full_token}"
          get "pandata_events_token", params: { app_key: }

          token = CanvasSecurity.decode_jwt(response.parsed_body["auth_token"], ["secret"])
          exp = Time.zone.at(token["exp"])
          expires_at = Time.strptime(response.parsed_body["expires_at"].to_s, "%Q").to_s

          expect(exp).to eq expires_at
        end

        @request.env["HTTP_AUTHORIZATION"] = "Bearer #{access_token.full_token}"
        get "pandata_events_token", params: { app_key: }

        token = CanvasSecurity.decode_jwt(response.parsed_body["auth_token"], ["secret"])
        exp2 = Time.zone.at(token["exp"])
        expires_at2 = Time.strptime(response.parsed_body["expires_at"].to_s, "%Q").to_s

        expect(expires_at).not_to eq expires_at2
        expect(exp2).to eq expires_at2
      end
    end
  end

  describe "DELETE 'users'" do
    let(:user) { user_with_pseudonym(active_all: true)  }
    let(:admin) { account_admin_user(active_all: true)  }
    let(:siteadmin) { site_admin_user(active_all: true) }

    it "rejects unauthenticated users" do
      delete "destroy", params: { id: user.id }, format: :json
      expect(response).to have_http_status :unauthorized
    end

    it "rejects non siteadmin users" do
      user_session(admin)

      delete "destroy", params: { id: user.id }, format: :json
      expect(response).to have_http_status :forbidden
    end

    it "allows siteadmin users" do
      user_session(siteadmin)

      delete "destroy", params: { id: user.id }, format: :json
      expect(response).to have_http_status :ok

      expect(user.reload.workflow_state).to eq "deleted"
    end
  end

  describe "DELETE 'sessions'" do
    let(:user) { user_with_pseudonym(active_all: true)  }
    let(:user2) { user_with_pseudonym(active_all: true) }
    let(:admin) { account_admin_user(active_all: true)  }

    def add_mobile_access_token(user)
      user.access_tokens.create!(purpose: "active mobile token")
      user.access_tokens.create!(purpose: "expired mobile token", permanent_expires_at: 1.day.ago)

      @sns_client = double
      allow(DeveloperKey).to receive(:sns).and_return(@sns_client)
      allow(@sns_client).to receive(:create_platform_endpoint).and_return(endpoint_arn: "arn")
      user.access_tokens.each_with_index { |ac, i| ac.notification_endpoints.create!(token: "token #{i}") }
    end

    before do
      add_mobile_access_token(user)
    end

    it "rejects unauthenticated users" do
      delete "terminate_sessions", params: { id: user.id }, format: :json
      expect(response).to have_http_status :unauthorized
    end

    it "rejects one person from terminating someone else" do
      user_session(user2)

      delete "terminate_sessions", params: { id: user.id }, format: :json
      expect(response).to have_http_status :forbidden
    end

    it "allows admin to terminate sessions" do
      user_session(admin)

      delete "terminate_sessions", params: { id: user.id }, format: :json
      expect(response).to have_http_status :ok

      expect(user.reload.last_logged_out).not_to be_nil
      expect(user.access_tokens.take.permanent_expires_at).to be <= Time.zone.now
    end

    it "allows admin to expire mobile sessions" do
      user_session(admin)
      starting_notification_endpoints_count = user.notification_endpoints.count
      expect(starting_notification_endpoints_count).to be > 0
      delete "expire_mobile_sessions", format: :json

      expect(response).to have_http_status :ok
      expect(user.reload.access_tokens.take.permanent_expires_at).to be <= Time.zone.now
      expect(user.reload.notification_endpoints.count).to eq(starting_notification_endpoints_count)
    end

    it "allows admin to expire mobile sessions for one user" do
      add_mobile_access_token(user2)
      user_session(admin)
      delete "expire_mobile_sessions", params: { id: user.id }, format: :json

      expect(response).to have_http_status :ok
      expect(user.reload.access_tokens.take.permanent_expires_at).to be <= Time.zone.now
      expect(user2.reload.access_tokens.take.permanent_expires_at).to be_nil
    end

    it "does not allow admins to expire mobile sessions for users in other accounts" do
      other_account = Account.create!(name: "Other Account")
      other_user = user_with_pseudonym(active_all: true, account: other_account)
      add_mobile_access_token(other_user)

      user_session(admin)
      delete "expire_mobile_sessions", params: { id: other_user.id }, format: :json

      expect(response).to have_http_status :not_found
      expect(other_user.reload.access_tokens.take.permanent_expires_at).to be_nil
    end

<<<<<<< HEAD
=======
    it "allows admin to expire mobile sessions for everyone except active admins" do
      other_admin = account_admin_user(user: user_with_pseudonym, active_all: true)
      add_mobile_access_token(other_admin)

      user2.account_users.create! account: Account.default, workflow_state: "deleted"
      add_mobile_access_token(user2)

      user_session(admin)
      delete "expire_mobile_sessions", params: { skip_admins: "1" }, format: :json
      expect(response).to have_http_status :ok
      expect(user.reload.access_tokens.take.permanent_expires_at).to be <= Time.zone.now
      expect(user2.reload.access_tokens.take.permanent_expires_at).to be <= Time.zone.now
      expect(other_admin.reload.access_tokens.take.permanent_expires_at).to be_nil
    end

>>>>>>> 99838eca
    it "only expires access tokens associated to mobile app developer keys" do
      dev_key = DeveloperKey.create!(name: "dev key")
      user2.access_tokens.create!(developer_key: dev_key)

      user_session(admin)
      delete "expire_mobile_sessions", format: :json

      expect(response).to have_http_status :ok
      expect(user.reload.access_tokens.take.permanent_expires_at).to be <= Time.zone.now
      expect(user2.reload.access_tokens.take.permanent_expires_at).to be_nil
    end
  end

  describe "PUT 'settings'" do
    before :once do
      user_factory(active_all: true)
    end

    before do
      user_session(@user)
    end

    it "does not allow another user to update their preferences" do
      @user1 = @user
      @user2 = user_factory(active_all: true)
      put "settings", params: { id: @user2.id, collapse_course_nav: true }, format: "json"
      assert_forbidden
    end

    it "updates collapse_course_nav preference to true" do
      put "settings", params: { id: @user.id, collapse_course_nav: true }, format: "json"
      @user.reload
      expect(@user.collapse_course_nav?).to be_truthy
    end

    it "updates collapse_course_nav preference to false" do
      @user.preferences[:collapse_course_nav] = true
      @user.save!
      put "settings", params: { id: @user.id, collapse_course_nav: false }, format: "json"
      @user.reload
      expect(@user.collapse_course_nav?).to be_falsey
    end

    it "does not update preferences not included in the params" do
      @user.preferences[:collapse_global_nav] = true
      @user.preferences[:collapse_course_nav] = true
      @user.preferences[:elementary_dashboard_disabled] = true
      @user.save!
      put "settings", params: { id: @user.id, collapse_course_nav: false }, format: "json"
      @user.reload
      expect(@user.preferences[:collapse_global_nav]).to be_truthy
      expect(@user.preferences[:collapse_course_nav]).to be_falsey
      expect(@user.preferences[:elementary_dashboard_disabled]).to be_truthy
    end
  end

  describe "#show_k5_dashboard" do
    before :once do
      user_factory
    end

    it "returns unauthorized if unauthenticated" do
      get "show_k5_dashboard", format: "json"
      assert_unauthorized
    end

    it "returns value of k5_user?" do
      user_session(@user)
      allow(controller).to receive(:k5_user?).and_return(true)
      get "show_k5_dashboard", format: "json"
      expect(json_parse["show_k5_dashboard"]).to be_truthy
    end

    it "returns value of use_classic_font?" do
      user_session(@user)
      allow(controller).to receive(:use_classic_font?).and_return(false)
      get "show_k5_dashboard", format: "json"
      expect(json_parse["use_classic_font"]).to be_falsey
    end
  end

  describe "#clear_cache" do
    it "does not allow non-site-admins" do
      user = user_with_pseudonym(active_all: true)
      user_session(user)
      post :clear_cache, params: { id: user.id }
      expect(response).to be_unauthorized
    end

    it "allows site-admins" do
      user = user_with_pseudonym(active_all: true)
      Account.site_admin.account_users.create!(user:)
      user_session(user)
      target_user = user_with_pseudonym(active_all: true)
      post :clear_cache, params: { id: target_user.id }
      expect(response).to be_successful
      expect(json_parse["status"]).to eq("ok")
    end
  end

  describe "#destroy" do
    it "does not allow non-site-admins" do
      user = user_with_pseudonym(active_all: true)
      user_session(user)
      delete :destroy, params: { id: user.id }
      expect(response).to be_unauthorized
    end

    it "allows site-admins" do
      user = user_with_pseudonym(active_all: true)
      Account.site_admin.account_users.create!(user:)
      user_session(user)
      target_user = user_with_pseudonym(active_all: true)
      delete :destroy, params: { id: target_user.id }
      expect(response).to be_successful
      expect(json_parse["deleted"]).to be true
      expect(json_parse["status"]).to eq("ok")
    end
  end

  describe "dashboard with course grades" do
    before do
      Account.default.enable_feature!(:widget_dashboard)
    end

    context "when student accesses their own dashboard" do
      before do
        course_with_student(active_all: true)
        user_session(@student)
      end

      it "shows course grades with percentage grading scheme when standard disabled" do
        @course.grading_standard_enabled = false
        @course.save!

        get :user_dashboard
        expect(response).to be_successful

        course_data = assigns[:js_env][:SHARED_COURSE_DATA]
        expect(course_data).to be_present
        expect(course_data.first[:gradingScheme]).to eq("percentage")
      end

      it "shows course grades with grading standard data when letter grading enabled" do
        @course.grading_standard_enabled = true
        @course.grading_standard = @course.grading_standards.create!(
          title: "Letter Grading Scheme",
          data: { "A" => 0.9, "F" => 0 },
          scaling_factor: 1.0,
          points_based: false,
          workflow_state: "active"
        )
        @course.save!

        get :user_dashboard
        expect(response).to be_successful

        course_data = assigns[:js_env][:SHARED_COURSE_DATA]
        expect(course_data).to be_present
        expect(course_data.first[:gradingScheme]).to be_an(Array)
        expect(course_data.first[:gradingScheme]).to include(["A", 0.9])
      end

      it "includes courses when hide_final_grades is false" do
        @course.settings = @course.settings.merge(hide_final_grades: false)
        @course.save!

        get :user_dashboard
        expect(response).to be_successful

        course_data = assigns[:js_env][:SHARED_COURSE_DATA]
        expect(course_data).to be_present
        expect(course_data.first[:courseId]).to eq(@course.id.to_s)
      end
    end

    context "when observer accesses observed student dashboard" do
      before do
        course_with_student(active_all: true)
        @observer = user_with_pseudonym(active_all: true)
        @course.enroll_user(@observer, "ObserverEnrollment", associated_user_id: @student.id, enrollment_state: "active")
        user_session(@observer)
        session[:observed_user_id] = @student.id
      end

      it "shows observed student's course grades when enrollment grants read_grades permission" do
        get :user_dashboard
        expect(response).to be_successful

        course_data = assigns[:js_env][:SHARED_COURSE_DATA]
        expect(course_data).to be_present
        expect(course_data.first[:courseId]).to eq(@course.id.to_s)
      end

      it "excludes courses when observer lacks all grade permissions" do
        @course.enroll_user(@observer, "ObserverEnrollment", enrollment_state: "active")

        get :user_dashboard
        expect(response).to be_successful

        course_data = assigns[:js_env][:SHARED_COURSE_DATA] || []
        student_courses = course_data.select { |c| c[:courseId] == @course.id.to_s }
        expect(student_courses).to be_empty
      end
    end

    context "grade priority and display" do
      before do
        course_with_student(active_all: true)
        user_session(@student)
        @assignment = @course.assignments.create!(title: "Test", points_possible: 100)
      end

      it "displays override score when present" do
        submission = @assignment.submit_homework(@student, body: "test")
        submission.update_column(:score, 80)
        @enrollment.find_score(course_score: true).update!(override_score: 95)

        get :user_dashboard
        expect(response).to be_successful

        course_data = assigns[:js_env][:SHARED_COURSE_DATA]
        expect(course_data.first[:currentGrade]).to eq(95.0)
      end

      it "displays current score when no override present" do
        submission = @assignment.submit_homework(@student, body: "test")
        submission.update_column(:score, 85)
        score = @enrollment.find_score(course_score: true)
        score.update!(current_score: 80, final_score: 85)

        get :user_dashboard
        expect(response).to be_successful

        course_data = assigns[:js_env][:SHARED_COURSE_DATA]
        expect(course_data.first[:currentGrade]).to eq(80.0)
      end

      it "sorts courses alphabetically by name" do
        course_with_student_logged_in(active_all: true)
        @course.update!(name: "Zebra Course")

        @course2 = course_factory(active_all: true)
        @course2.update!(name: "Apple Course")
        @course2.enroll_student(@user, enrollment_state: "active")

        get :user_dashboard
        course_data = assigns[:js_env][:SHARED_COURSE_DATA]
        course_names = course_data.pluck(:courseName)

        expect(course_names).to eq(["Apple Course", "Zebra Course"])
      end
    end
  end
end<|MERGE_RESOLUTION|>--- conflicted
+++ resolved
@@ -3794,8 +3794,6 @@
       expect(other_user.reload.access_tokens.take.permanent_expires_at).to be_nil
     end
 
-<<<<<<< HEAD
-=======
     it "allows admin to expire mobile sessions for everyone except active admins" do
       other_admin = account_admin_user(user: user_with_pseudonym, active_all: true)
       add_mobile_access_token(other_admin)
@@ -3811,7 +3809,6 @@
       expect(other_admin.reload.access_tokens.take.permanent_expires_at).to be_nil
     end
 
->>>>>>> 99838eca
     it "only expires access tokens associated to mobile app developer keys" do
       dev_key = DeveloperKey.create!(name: "dev key")
       user2.access_tokens.create!(developer_key: dev_key)
