--- conflicted
+++ resolved
@@ -2975,22 +2975,14 @@
     end
 
     it "returns value for self" do
-<<<<<<< HEAD
-      allow(controller).to receive(:k5_user?).with({ user: @observer }).and_return(true)
-=======
       allow(controller).to receive(:k5_user?).with({ user: @observer, course_ids: [] }).and_return(true)
->>>>>>> b7feed5f
       get "show_k5_dashboard", params: { id: "self" }, format: "json"
       expect(json_parse["k5_user"]).to be_truthy
     end
 
     it "returns value for linked student" do
       @course.enroll_user(@observer, "ObserverEnrollment", associated_user_id: @student)
-<<<<<<< HEAD
-      allow(controller).to receive(:k5_user?).with({ user: @student }).and_return(true)
-=======
       allow(controller).to receive(:k5_user?).with({ user: @student, course_ids: [@course.id] }).and_return(true)
->>>>>>> b7feed5f
       get "show_k5_dashboard", params: { id: @student.id }, format: "json"
       expect(json_parse["k5_user"]).to be_truthy
     end
