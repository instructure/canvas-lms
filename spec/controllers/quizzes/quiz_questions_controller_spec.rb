--- conflicted
+++ resolved
@@ -21,8 +21,7 @@
 require File.expand_path(File.dirname(__FILE__) + '/../../spec_helper')
 
 describe Quizzes::QuizQuestionsController do
-
-  def course_quiz(active=false)
+  def course_quiz(active = false)
     @quiz = @course.quizzes.create
     @quiz.workflow_state = "available" if active
     @quiz.save!
@@ -31,10 +30,10 @@
 
   def quiz_question
     @question = @quiz.quiz_questions.build
-    @question.write_attribute(:question_data, {:answers => [
-      {:id => 123456, :answer_text => 'asdf', :weight => 100},
-      {:id => 654321, :answer_text => 'jkl;', :weight => 0}
-    ]})
+    @question.write_attribute(:question_data, { :answers => [
+                                { :id => 123456, :answer_text => 'asdf', :weight => 100 },
+                                { :id => 654321, :answer_text => 'jkl;', :weight => 0 }
+                              ] })
     @question.save!
     @question
   end
@@ -49,14 +48,14 @@
   end
 
   describe "POST 'create'" do
-    it "should require authorization" do
-      post 'create', params: {:course_id => @course.id, :quiz_id => @quiz, :question => {}}
+    it "requires authorization" do
+      post 'create', params: { :course_id => @course.id, :quiz_id => @quiz, :question => {} }
       assert_unauthorized
     end
 
-    it "should create a quiz question" do
-      user_session(@teacher)
-      post 'create', params: {:course_id => @course.id, :quiz_id => @quiz, :question => {
+    it "creates a quiz question" do
+      user_session(@teacher)
+      post 'create', params: { :course_id => @course.id, :quiz_id => @quiz, :question => {
         :question_type => "multiple_choice_question",
         :answers => {
           '0' => {
@@ -68,15 +67,15 @@
             :weight => 0
           }
         }
-      }}
+      } }
       expect(assigns[:question]).not_to be_nil
       expect(assigns[:question].question_data).not_to be_nil
       expect(assigns[:question].question_data[:answers].length).to eql(2)
       expect(assigns[:quiz]).to eql(@quiz)
     end
-    it "should preserve ids, if provided, on create" do
-      user_session(@teacher)
-      post 'create', params: {:course_id => @course.id, :quiz_id => @quiz, :question => {
+    it "preserves ids, if provided, on create" do
+      user_session(@teacher)
+      post 'create', params: { :course_id => @course.id, :quiz_id => @quiz, :question => {
         :question_type => "multiple_choice_question",
         :answers => [
           {
@@ -95,7 +94,7 @@
             :weight => 0
           }
         ]
-      }}
+      } }
       expect(assigns[:question]).not_to be_nil
       expect(assigns[:question].question_data).not_to be_nil
       data = assigns[:question].question_data[:answers]
@@ -112,21 +111,16 @@
         long_data = "#{long_data}abcdefghijklmnopqrstuvwxyz#{long_data}"
       end
       user_session(@teacher)
-      post 'create', params: {course_id: @course.id, quiz_id: @quiz, question: {
+      post 'create', params: { course_id: @course.id, quiz_id: @quiz, question: {
         question_text: long_data
-<<<<<<< HEAD
-      }}, xhr: true
-      expect(response.body).to match /max length is 16384/
-=======
       } }, xhr: true
       expect(response.body).to match(/max length is 16384/)
->>>>>>> 2d51e8e7
     end
 
     it 'strips the origin from local URLs in answers' do
       Account.site_admin.enable_feature!(:strip_origin_from_quiz_answer_file_references)
       user_session(@teacher)
-      post 'create', params: {:course_id => @course.id, :quiz_id => @quiz, :question => {
+      post 'create', params: { :course_id => @course.id, :quiz_id => @quiz, :question => {
         :question_type => "multiple_choice_question",
         :answers => {
           '0' => {
@@ -134,7 +128,7 @@
             :comment_html => "<a href='https://test.host:80/courses/#{@course.id}/assignments'>home</a>",
           }
         }
-      }}
+      } }
       expect(assigns[:question].question_data[:answers][0][:html]).not_to match(/https:\/\/test.host/)
       expect(assigns[:question].question_data[:answers][0][:html]).to match(/href=['"]\/courses\/#{@course.id}\/files\/27/)
     end
@@ -142,13 +136,13 @@
     it 'strips the origin from local URLs in answers when they are provided as an array' do
       Account.site_admin.enable_feature!(:strip_origin_from_quiz_answer_file_references)
       user_session(@teacher)
-      post 'create', params: {:course_id => @course.id, :quiz_id => @quiz, :question => {
+      post 'create', params: { :course_id => @course.id, :quiz_id => @quiz, :question => {
         :question_type => "multiple_choice_question",
         :answers => [{
           :answer_html => "<a href='https://test.host:80/courses/#{@course.id}/files/27'>home</a>",
           :comment_html => "<a href='https://test.host:80/courses/#{@course.id}/assignments'>home</a>",
         }]
-      }}
+      } }
       expect(assigns[:question].question_data[:answers][0][:html]).not_to match(/https:\/\/test.host/)
       expect(assigns[:question].question_data[:answers][0][:html]).to match(/href=['"]\/courses\/#{@course.id}\/files\/27/)
     end
@@ -157,14 +151,14 @@
   describe "PUT 'update'" do
     before(:once) { quiz_question }
 
-    it "should require authorization" do
-      put 'update', params: {:course_id => @course.id, :quiz_id => @quiz, :id => @question.id, :question => {}}
+    it "requires authorization" do
+      put 'update', params: { :course_id => @course.id, :quiz_id => @quiz, :id => @question.id, :question => {} }
       assert_unauthorized
     end
 
-    it "should update a quiz question" do
-      user_session(@teacher)
-      put 'update', params: {:course_id => @course.id, :quiz_id => @quiz, :id => @question.id, :question => {
+    it "updates a quiz question" do
+      user_session(@teacher)
+      put 'update', params: { :course_id => @course.id, :quiz_id => @quiz, :id => @question.id, :question => {
         :question_type => "multiple_choice_question",
         :answers => {
           '0' => {
@@ -180,16 +174,16 @@
             :weight => 0
           }
         }
-      }}
+      } }
       expect(assigns[:question]).not_to be_nil
       expect(assigns[:question].question_data).not_to be_nil
       expect(assigns[:question].question_data[:answers].length).to eql(3)
       expect(assigns[:quiz]).to eql(@quiz)
     end
 
-    it "should preserve ids, if provided, on update" do
-      user_session(@teacher)
-      put 'update', params: {:course_id => @course.id, :quiz_id => @quiz, :id => @question.id, :question => {
+    it "preserves ids, if provided, on update" do
+      user_session(@teacher)
+      put 'update', params: { :course_id => @course.id, :quiz_id => @quiz, :id => @question.id, :question => {
         :question_type => "multiple_choice_question",
         :answers => {
           '0' => {
@@ -208,7 +202,7 @@
             :weight => 0
           }
         }
-      }}
+      } }
       expect(assigns[:question]).not_to be_nil
       expect(assigns[:question].question_data).not_to be_nil
       data = assigns[:question].question_data[:answers]
@@ -224,21 +218,17 @@
         long_data = "#{long_data}abcdefghijklmnopqrstuvwxyz#{long_data}"
       end
       user_session(@teacher)
-      put 'update', params: {course_id: @course.id, quiz_id: @quiz, id: @question.id, question: {
+      put 'update', params: { course_id: @course.id, quiz_id: @quiz, id: @question.id, question: {
         question_text: long_data
-<<<<<<< HEAD
-      }}, xhr: true
-      expect(response.body).to match /max length is 16384/
-=======
       } }, xhr: true
       expect(response.body).to match(/max length is 16384/)
->>>>>>> 2d51e8e7
-    end
-
-    it "should delete non-html comments if needed" do
-      bank = @course.assessment_question_banks.create!(:title=>'Test Bank')
+    end
+
+    it "deletes non-html comments if needed" do
+      bank = @course.assessment_question_banks.create!(:title => 'Test Bank')
       aq = bank.assessment_questions.create!(:question_data => {
-        :question_type => 'essay_question', :correct_comments => 'stuff', :correct_comments_html => "stuff"})
+                                               :question_type => 'essay_question', :correct_comments => 'stuff', :correct_comments_html => "stuff"
+                                             })
 
       # add the first question directly onto the quiz, so it shouldn't get "randomly" selected from the group
       linked_question = @quiz.quiz_questions.build(:question_data => aq.question_data)
@@ -246,7 +236,7 @@
       linked_question.save!
 
       user_session(@teacher)
-      put 'update', params: {:course_id => @course.id, :quiz_id => @quiz, :id => linked_question.id, :question => {:correct_comments_html => ""}}
+      put 'update', params: { :course_id => @course.id, :quiz_id => @quiz, :id => linked_question.id, :question => { :correct_comments_html => "" } }
       expect(response).to be_successful
 
       linked_question.reload
@@ -254,12 +244,13 @@
       expect(linked_question.question_data['correct_comments']).to be_blank
     end
 
-    it "should leave assessment question verifiers" do
+    it "leaves assessment question verifiers" do
       @attachment = attachment_with_context(@course)
-      bank = @course.assessment_question_banks.create!(:title=>'Test Bank')
+      bank = @course.assessment_question_banks.create!(:title => 'Test Bank')
       aq = bank.assessment_questions.create!(:question_data => {
-        :question_type => 'essay_question',
-        :question_text => "File ref:<img src=\"/courses/#{@course.id}/files/#{@attachment.id}/download\">"})
+                                               :question_type => 'essay_question',
+                                               :question_text => "File ref:<img src=\"/courses/#{@course.id}/files/#{@attachment.id}/download\">"
+                                             })
 
       translated_text = aq.reload.question_data['question_text']
       expect(translated_text).to match %r{/assessment_questions/\d+/files/\d+}
@@ -271,8 +262,8 @@
       linked_question.save!
 
       user_session(@teacher)
-      put 'update', params: {:course_id => @course.id, :quiz_id => @quiz, :id => linked_question.id,
-        :question => {:question_text => translated_text}}
+      put 'update', params: { :course_id => @course.id, :quiz_id => @quiz, :id => linked_question.id,
+                              :question => { :question_text => translated_text } }
       expect(response).to be_successful
 
       linked_question.reload
