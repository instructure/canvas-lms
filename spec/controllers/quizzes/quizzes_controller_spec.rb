# frozen_string_literal: true

#
# Copyright (C) 2011 - present Instructure, Inc.
#
# This file is part of Canvas.
#
# Canvas is free software: you can redistribute it and/or modify it under
# the terms of the GNU Affero General Public License as published by the Free
# Software Foundation, version 3 of the License.
#
# Canvas is distributed in the hope that it will be useful, but WITHOUT ANY
# WARRANTY; without even the implied warranty of MERCHANTABILITY or FITNESS FOR
# A PARTICULAR PURPOSE. See the GNU Affero General Public License for more
# details.
#
# You should have received a copy of the GNU Affero General Public License along
# with this program. If not, see <http://www.gnu.org/licenses/>.
#

describe Quizzes::QuizzesController do
  def course_quiz(active = false, title = nil)
    @quiz = @course.quizzes.create
    @quiz.workflow_state = "available" if active
    @quiz.title = title if title
    @quiz.save!
    @quiz
  end

  def quiz_question
    @quiz.quiz_questions.create
  end

  def quiz_group
    @quiz.quiz_groups.create
  end

  def temporary_user_code(generate = true)
    if generate
      session[:temporary_user_code] ||= "tmp_#{Digest::SHA256.hexdigest("#{Time.now.to_i}_#{rand}")}"
    else
      session[:temporary_user_code]
    end
  end

  def logged_out_survey_with_submission(user, questions)
    user_session(@teacher)

    @assignment = @course.assignments.create(title: "Test Assignment")
    @assignment.workflow_state = "available"
    @assignment.submission_types = "online_quiz"
    @assignment.save
    @quiz = Quizzes::Quiz.where(assignment_id: @assignment).first
    @quiz.anonymous_submissions = false
    @quiz.quiz_type = "survey"

    @questions = questions.map { |q| @quiz.quiz_questions.create!(q) }
    @quiz.generate_quiz_data
    @quiz.save!

    @quiz_submission = @quiz.generate_submission(user)
    @quiz_submission.mark_completed
    @quiz_submission.submission_data = yield if block_given?
    Quizzes::SubmissionGrader.new(@quiz_submission).grade_submission
    @quiz_submission.save!
  end

  before :once do
    course_with_teacher(active_all: true)
    student_in_course(active_all: true)
    @student2 = @student
    student_in_course(active_all: true)
  end

  describe "GET 'index'" do
    it "requires authorization" do
      get "index", params: { course_id: @course.id }
      assert_unauthorized
    end

    it "redirects 'disabled', if disabled by the teacher" do
      user_session(@student)
      @course.update_attribute(:tab_configuration, [{ "id" => 4, "hidden" => true }])
      get "index", params: { course_id: @course.id }
      expect(response).to be_redirect
      expect(flash[:notice]).to match(/That page has been disabled/)
    end

    it "assigns JS variables" do
      user_session(@teacher)
      get "index", params: { course_id: @course.id }
      expect(controller.js_env[:QUIZZES][:assignment]).not_to be_nil
      expect(controller.js_env[:QUIZZES][:open]).not_to be_nil
      expect(controller.js_env[:QUIZZES][:surveys]).not_to be_nil
      expect(controller.js_env[:QUIZZES][:options]).not_to be_nil
    end

    it "filters out unpublished quizzes for student" do
      user_session(@student)
      course_quiz
      course_quiz(true)

      get "index", params: { course_id: @course.id }

      expect(controller.js_env[:QUIZZES][:assignment].length).to be 1
      controller.js_env[:QUIZZES][:assignment].map do |quiz|
        expect(quiz[:published]).to be_truthy
      end
    end

    it "implicitly grades outstanding submissions for user in course" do
      user_session(@student)
      course_quiz(true)

      expect(Quizzes::OutstandingQuizSubmissionManager).to receive(:grade_by_course)

      get "index", params: { course_id: @course.id }
    end

    it "js_env SIS_INTEGRATION_SETTINGS_ENABLED is true when AssignmentUtil.sis_integration_settings_enabled? == true" do
      user_session(@teacher)
      allow(AssignmentUtil).to receive(:sis_integration_settings_enabled?).and_return(true)
      get "index", params: { course_id: @course.id }
      expect(assigns[:js_env][:SIS_INTEGRATION_SETTINGS_ENABLED]).to be(true)
    end

    it "js_env SIS_INTEGRATION_SETTINGS_ENABLED is false when AssignmentUtil.sis_integration_settings_enabled? == false" do
      user_session(@teacher)
      allow(AssignmentUtil).to receive(:sis_integration_settings_enabled?).and_return(false)
      get "index", params: { course_id: @course.id }
      expect(assigns[:js_env][:SIS_INTEGRATION_SETTINGS_ENABLED]).to be(false)
    end

    it "js_env SIS_NAME is Foo Bar when AssignmentUtil.post_to_sis_friendly_name is Foo Bar" do
      user_session(@teacher)
      allow(AssignmentUtil).to receive(:post_to_sis_friendly_name).and_return("Foo Bar")
      get "index", params: { course_id: @course.id }
      expect(assigns[:js_env][:SIS_NAME]).to eq("Foo Bar")
    end

    it "js_env quiz_lti_enabled is true when quizzes_next/newquizzes_on_quiz_page is enabled" do
      user_session(@teacher)
      @course.context_external_tools.create!(
        name: "Quizzes.Next",
        consumer_key: "test_key",
        shared_secret: "test_secret",
        tool_id: "Quizzes 2",
        url: "http://example.com/launch"
      )
      @course.root_account.settings[:provision] = { "lti" => "lti url" }
      @course.root_account.save!
      @course.root_account.enable_feature! :quizzes_next
      @course.root_account.enable_feature! :newquizzes_on_quiz_page
      @course.enable_feature! :quizzes_next
      get "index", params: { course_id: @course.id }
      expect(assigns[:js_env][:FLAGS][:quiz_lti_enabled]).to be true
    end

    it "js_env quiz_lti_enabled is false when newquizzes_on_quiz_page is disabled" do
      user_session(@teacher)
      @course.context_external_tools.create!(
        name: "Quizzes.Next",
        consumer_key: "test_key",
        shared_secret: "test_secret",
        tool_id: "Quizzes 2",
        url: "http://example.com/launch"
      )
      @course.root_account.settings[:provision] = { "lti" => "lti url" }
      @course.root_account.save!
      @course.root_account.enable_feature! :quizzes_next
      @course.enable_feature! :quizzes_next
      get "index", params: { course_id: @course.id }
      expect(assigns[:js_env][:FLAGS][:quiz_lti_enabled]).to be false
    end

    it "js_env FLAGS/new_quizzes_modules_support is true if new_quizzes_modules_support enabled" do
      user_session(@teacher)
      Account.site_admin.enable_feature!(:new_quizzes_modules_support)
      get "index", params: { course_id: @course.id }
      expect(assigns[:js_env][:FLAGS][:new_quizzes_modules_support]).to be true
    end

    it "js_env FLAGS/new_quizzes_modules_support is false if new_quizzes_modules_support disabled" do
      user_session(@teacher)
      Account.site_admin.disable_feature!(:new_quizzes_modules_support)
      get "index", params: { course_id: @course.id }
      expect(assigns[:js_env][:FLAGS][:new_quizzes_modules_support]).to be false
    end

    it "js_env quiz_lti_enabled is false when quizzes_next is disabled" do
      user_session(@teacher)
      @course.context_external_tools.create!(
        name: "Quizzes.Next",
        consumer_key: "test_key",
        shared_secret: "test_secret",
        tool_id: "Quizzes 2",
        url: "http://example.com/launch"
      )
      @course.root_account.settings[:provision] = { "lti" => "lti url" }
      @course.root_account.save!
      @course.root_account.enable_feature! :newquizzes_on_quiz_page
      get "index", params: { course_id: @course.id }
      expect(assigns[:js_env][:FLAGS][:quiz_lti_enabled]).to be false
    end

    it "js_env quiz_lti_enabled is false when new quizzes is not available" do
      user_session @teacher
      get "index", params: { course_id: @course.id }
      expect(assigns[:js_env][:FLAGS][:quiz_lti_enabled]).to be false
    end

    it "js_env migrate_quiz_enabled is false when only quizzes_next is enabled" do
      user_session(@teacher)
      @course.root_account.settings[:provision] = { "lti" => "lti url" }
      @course.root_account.save!
      @course.enable_feature!(:quizzes_next)
      get "index", params: { course_id: @course.id }
      expect(assigns[:js_env][:FLAGS][:migrate_quiz_enabled]).to be(false)
    end

    it "js_env migrate_quiz_enabled is true when quizzes_next is enabled and quiz LTI apps present" do
      user_session(@teacher)
      @course.root_account.settings[:provision] = { "lti" => "lti url" }
      @course.root_account.save!
      @course.root_account.enable_feature!(:quizzes_next)
      @course.enable_feature!(:quizzes_next)
      @course.context_external_tools.create(name: "a",
                                            domain: "google.com",
                                            consumer_key: "12345",
                                            shared_secret: "secret",
                                            tool_id: "Quizzes 2")
      get "index", params: { course_id: @course.id }
      expect(assigns[:js_env][:FLAGS][:migrate_quiz_enabled]).to be(true)
    end

    it "js_env DUE_DATE_REQUIRED_FOR_ACCOUNT is true when AssignmentUtil.due_date_required_for_account? == true" do
      user_session(@teacher)
      allow(AssignmentUtil).to receive(:due_date_required_for_account?).and_return(true)
      get "index", params: { course_id: @course.id }
      expect(assigns[:js_env][:DUE_DATE_REQUIRED_FOR_ACCOUNT]).to be(true)
    end

    it "js_env DUE_DATE_REQUIRED_FOR_ACCOUNT is false when AssignmentUtil.due_date_required_for_account? == false" do
      user_session(@teacher)
      allow(AssignmentUtil).to receive(:due_date_required_for_account?).and_return(false)
      get "index", params: { course_id: @course.id }
      expect(assigns[:js_env][:DUE_DATE_REQUIRED_FOR_ACCOUNT]).to be(false)
    end

    it "js_env MAX_NAME_LENGTH_REQUIRED_FOR_ACCOUNT is true when AssignmentUtil.name_length_required_for_account? == true" do
      user_session(@teacher)
      allow(AssignmentUtil).to receive(:name_length_required_for_account?).and_return(true)
      get "index", params: { course_id: @course.id }
      expect(assigns[:js_env][:MAX_NAME_LENGTH_REQUIRED_FOR_ACCOUNT]).to be(true)
    end

    it "js_env MAX_NAME_LENGTH_REQUIRED_FOR_ACCOUNT is false when AssignmentUtil.name_length_required_for_account? == false" do
      user_session(@teacher)
      allow(AssignmentUtil).to receive(:name_length_required_for_account?).and_return(false)
      get "index", params: { course_id: @course.id }
      expect(assigns[:js_env][:MAX_NAME_LENGTH_REQUIRED_FOR_ACCOUNT]).to be(false)
    end

    context "DIRECT_SHARE_ENABLED" do
      before :once do
        course_quiz
      end

      it "js_env DIRECT_SHARE_ENABLED is true when user can manage" do
        user_session(@teacher)
        get "index", params: { course_id: @course.id }
        expect(assigns[:js_env][:FLAGS][:DIRECT_SHARE_ENABLED]).to be(true)
      end

      describe "with manage_content permission disabled" do
        before do
          RoleOverride.create!(context: @course.account, permission: "manage_content", role: teacher_role, enabled: false)
        end

        it "js_env DIRECT_SHARE_ENABLED is false if the course is active" do
          user_session(@teacher)
          get "index", params: { course_id: @course.id }
          expect(assigns[:js_env][:FLAGS][:DIRECT_SHARE_ENABLED]).to be(false)
        end

        describe "when the course is concluded" do
          before do
            @course.complete!
          end

          it "js_env DIRECT_SHARE_ENABLED is true when user can manage" do
            user_session(@teacher)

            get "index", params: { course_id: @course.id }
            expect(assigns[:js_env][:FLAGS][:DIRECT_SHARE_ENABLED]).to be(true)
          end

          it "js_env DIRECT_SHARE_ENABLED is false when user can't manage" do
            user_session(@student)

            get "index", params: { course_id: @course.id }
            expect(assigns[:js_env][:FLAGS][:DIRECT_SHARE_ENABLED]).to be(false)
          end
        end
      end
    end

    context "when newquizzes_on_quiz_page FF is enabled" do
      let_once(:due_at) { 1.week.from_now }
      let_once(:course_assignments) do
        group = @course.assignment_groups.create(name: "some group")
        (0..3).map do |i|
          @course.assignments.create(
            title: "some assignment #{i}",
            assignment_group: group,
            due_at: due_at,
            external_tool_tag_attributes: { content: tool },
            workflow_state: workflow_states[i]
          )
        end
      end

      let_once(:course_quizzes) do
        [course_quiz(false, "quiz 1"), course_quiz(true, "quiz 2")]
      end

      let_once(:workflow_states) do
        %i[unpublished published unpublished published]
      end

      let_once(:tool) do
        @course.context_external_tools.create!(
          name: "Quizzes.Next",
          consumer_key: "test_key",
          shared_secret: "test_secret",
          tool_id: "Quizzes 2",
          url: "http://example.com/launch"
        )
      end

      before :once do
        @course.root_account.settings[:provision] = { "lti" => "lti url" }
        @course.root_account.save!
        @course.root_account.enable_feature! :quizzes_next
        @course.enable_feature! :quizzes_next
        @course.root_account.enable_feature! :newquizzes_on_quiz_page
        # make the last two of course_assignments to be quiz_lti assignment
        (2..3).each { |i| course_assignments[i].quiz_lti! && course_assignments[i].save! }
        course_quizzes
      end

      context "teacher interface" do
        it "includes all old quizzes and new quizzes, sorted by [due_date, title]" do
          user_session(@teacher)
          get "index", params: { course_id: @course.id }
          expect(controller.js_env[:QUIZZES][:assignment]).not_to be_nil
          expect(controller.js_env[:QUIZZES][:assignment].count).to eq(4)

          expect(
            controller.js_env[:QUIZZES][:assignment].map { |x| [x[:id], x[:due_at], x[:title]] }
          ).to eq([
                    [course_assignments[2].id, due_at, "some assignment 2"],
                    [course_assignments[3].id, due_at, "some assignment 3"],
                    [course_quizzes[0].id, nil, "quiz 1"],
                    [course_quizzes[1].id, nil, "quiz 2"]
                  ])
        end

        describe "quiz options" do
          it "includes 'can_unpublish' true when the assignment can be unpublished" do
            allow_any_instance_of(Assignment).to receive(:can_unpublish?).and_return(true)
            allow_any_instance_of(Quizzes::Quiz).to receive(:can_unpublish?).and_return(true)

            user_session(@teacher)
            get "index", params: { course_id: @course.id }

            expect(controller.js_env[:QUIZZES][:options]).not_to be_nil
            expect(controller.js_env[:QUIZZES][:options].count).to eq(4)

            controller.js_env[:QUIZZES][:options].each do |_, assignment_options|
              expect(assignment_options[:can_unpublish]).to be true
            end
          end

          it "includes `can_unpublish` false when the assignment cannot be unpublished" do
            allow_any_instance_of(Assignment).to receive(:can_unpublish?).and_return(false)
            allow_any_instance_of(Quizzes::Quiz).to receive(:can_unpublish?).and_return(false)

            user_session(@teacher)
            get "index", params: { course_id: @course.id }

            expect(controller.js_env[:QUIZZES][:options]).not_to be_nil
            expect(controller.js_env[:QUIZZES][:options].count).to eq(4)

            controller.js_env[:QUIZZES][:options].each do |_, assignment_options|
              expect(assignment_options[:can_unpublish]).to be false
            end
          end

          it "includes blueprint restriction_data" do
            @course.master_course_templates.for_full_course.first_or_create
            account_admin_user(account: @course.root_account)
            user_session(@admin)
            get "index", params: { course_id: @course.id }

            controller.js_env[:QUIZZES][:assignment].select { |a| a[:quiz_type] == "quizzes.next" }
                      .each do |assignment|
                        expect(assignment["is_master_course_master_content"]).to be true
                      end
          end
        end
      end

      context "student interface" do
        it "includes published quizzes" do
          user_session(@student)
          get "index", params: { course_id: @course.id }
          expect(controller.js_env[:QUIZZES][:assignment]).not_to be_nil
          expect(controller.js_env[:QUIZZES][:assignment].count).to eq(2)
          expect(
            controller.js_env[:QUIZZES][:assignment].pluck(:id)
          ).to contain_exactly(course_quizzes[1].id, course_assignments[3].id)
        end
      end
    end
  end

  describe "POST 'new'" do
    context "when unauthorized" do
      it "requires authorization" do
        post "new", params: { course_id: @course.id }
        assert_unauthorized
      end
    end

    context "when authorized" do
      before { user_session(@teacher) }

      it "creates a quiz" do
        expect { post "new", params: { course_id: @course.id } }
          .to change { Quizzes::Quiz.count }
          .from(0).to(1)
      end

      it "redirects to the new quiz" do
        post "new", params: { course_id: @course.id }
        expect(response).to have_http_status :redirect
        expect(response.headers["Location"]).to match(%r{/courses/\w+/quizzes/\w+/edit$})
      end

      context "if xhr request" do
        it "returns the new quiz's edit url" do
          post "new", params: { course_id: @course.id }, xhr: true
          expect(response).to be_successful
          expect(response.parsed_body["url"]).to match(%r{/courses/\w+/quizzes/\w+/edit$})
        end
      end
    end
  end

  describe "GET 'edit'" do
    before(:once) { course_quiz }

    include_context "grading periods within controller" do
      let(:course) { @course }
      let(:teacher) { @teacher }
      let(:request_params) { [:edit, params: { course_id: course, id: @quiz }] }
    end

    it "requires authorization" do
      get "edit", params: { course_id: @course.id, id: @quiz.id }
      assert_unauthorized
      expect(assigns[:quiz]).not_to be_nil
    end

    it "assigns variables" do
      user_session(@teacher)
      regrade = @quiz.quiz_regrades.create!(user_id: @teacher.id, quiz_version: @quiz.version_number)
      q = @quiz.quiz_questions.create!
      regrade.quiz_question_regrades.create!(quiz_question_id: q.id, regrade_option: "no_regrade")
      get "edit", params: { course_id: @course.id, id: @quiz.id }
      expect(assigns[:quiz]).not_to be_nil
      expect(assigns[:quiz]).to eql(@quiz)
      expect(assigns[:js_env][:REGRADE_OPTIONS]).to eq({ q.id => "no_regrade" })
      expect(response).to render_template("new")
    end

    it "js_env DUE_DATE_REQUIRED_FOR_ACCOUNT is true when AssignmentUtil.due_date_required_for_account? == true" do
      user_session(@teacher)
      allow(AssignmentUtil).to receive(:due_date_required_for_account?).and_return(true)
      get "edit", params: { course_id: @course.id, id: @quiz.id }
      expect(assigns[:js_env][:DUE_DATE_REQUIRED_FOR_ACCOUNT]).to be(true)
    end

    it "js_env DUE_DATE_REQUIRED_FOR_ACCOUNT is false when AssignmentUtil.due_date_required_for_account? == false" do
      user_session(@teacher)
      allow(AssignmentUtil).to receive(:due_date_required_for_account?).and_return(false)
      get "edit", params: { course_id: @course.id, id: @quiz.id }
      expect(assigns[:js_env][:DUE_DATE_REQUIRED_FOR_ACCOUNT]).to be(false)
    end

    it "js_env MAX_NAME_LENGTH_REQUIRED_FOR_ACCOUNT is true when AssignmentUtil.name_length_required_for_account? == true" do
      user_session(@teacher)
      allow(AssignmentUtil).to receive(:name_length_required_for_account?).and_return(true)
      get "edit", params: { course_id: @course.id, id: @quiz.id }
      expect(assigns[:js_env][:MAX_NAME_LENGTH_REQUIRED_FOR_ACCOUNT]).to be(true)
    end

    it "js_env MAX_NAME_LENGTH_REQUIRED_FOR_ACCOUNT is false when AssignmentUtil.name_length_required_for_account? == false" do
      user_session(@teacher)
      allow(AssignmentUtil).to receive(:name_length_required_for_account?).and_return(false)
      get "edit", params: { course_id: @course.id, id: @quiz.id }
      expect(assigns[:js_env][:MAX_NAME_LENGTH_REQUIRED_FOR_ACCOUNT]).to be(false)
    end

    it "js_env MAX_NAME_LENGTH is a 15 when AssignmentUtil.assignment_max_name_length returns 15" do
      user_session(@teacher)
      allow(AssignmentUtil).to receive(:assignment_max_name_length).and_return(15)
      get "edit", params: { course_id: @course.id, id: @quiz.id }
      expect(assigns[:js_env][:MAX_NAME_LENGTH]).to eq(15)
    end

    context "conditional release" do
      before do
        allow(ConditionalRelease::Service).to receive(:env_for).and_return({ dummy: "charliemccarthy" })
      end

      it "defines env when enabled" do
        allow(ConditionalRelease::Service).to receive(:enabled_in_context?).and_return(true)
        user_session(@teacher)
        get "edit", params: { course_id: @course.id, id: @quiz.id }
        expect(assigns[:js_env][:dummy]).to eq "charliemccarthy"
      end

      it "does not define env when not enabled" do
        allow(ConditionalRelease::Service).to receive(:enabled_in_context?).and_return(false)
        user_session(@teacher)
        get "edit", params: { course_id: @course.id, id: @quiz.id }
        expect(assigns[:js_env][:dummy]).to be_nil
      end
    end
  end

  describe "GET 'show'" do
    it "requires authorization" do
      course_quiz
      get "show", params: { course_id: @course.id, id: @quiz.id }
      assert_unauthorized
      expect(assigns[:quiz]).not_to be_nil
      expect(assigns[:quiz]).to eql(@quiz)
    end

    it "assigns variables" do
      user_session(@teacher)
      course_quiz
      get "show", params: { course_id: @course.id, id: @quiz.id }
      expect(assigns[:quiz]).not_to be_nil
      expect(assigns[:quiz]).to eql(@quiz)
      expect(assigns[:question_count]).to eql(@quiz.question_count)
      expect(assigns[:just_graded]).to be(false)
      expect(assigns[:stored_params]).not_to be_nil
    end

    it "sets the submission count variables" do
      @section = @course.course_sections.create!(name: "section 2")
      @user2 = user_with_pseudonym(active_all: true, name: "Student2", username: "student2@instructure.com")
      @section.enroll_user(@user2, "StudentEnrollment", "active")
      @user1 = user_with_pseudonym(active_all: true, name: "Student1", username: "student1@instructure.com")
      @course.enroll_student(@user1)
      @ta1 = user_with_pseudonym(active_all: true, name: "TA1", username: "ta1@instructure.com")
      @course.enroll_ta(@ta1).update_attribute(:limit_privileges_to_course_section, true)
      course_quiz
      @sub1 = @quiz.generate_submission(@user1)
      @sub2 = @quiz.generate_submission(@user2)
      @sub2.start_grading
      @sub2.update_attribute(:workflow_state, "pending_review")

      user_session @teacher
      get "show", params: { course_id: @course.id, id: @quiz.id }
      expect(assigns[:submitted_student_count]).to eq 2
      expect(assigns[:any_submissions_pending_review]).to be true

      controller.js_env.clear

      user_session @ta1
      get "show", params: { course_id: @course.id, id: @quiz.id }
      expect(assigns[:submitted_student_count]).to eq 1
      expect(assigns[:any_submissions_pending_review]).to be false
    end

    it "allows forcing authentication on public quiz pages" do
      @course.update_attribute :is_public, true
      course_quiz(true)
      get "show", params: { course_id: @course.id, id: @quiz.id, force_user: 1 }
      expect(response).to be_redirect
      expect(response.location).to match(/login/)
    end

    it "renders the show page for public courses" do
      @course.update_attribute :is_public, true
      course_quiz(true)
      get "show", params: { course_id: @course.id, id: @quiz.id, take: "1" }
      expect(response).to be_successful
    end

    it "sets session[headless_quiz] if persist_headless param is sent" do
      user_session(@student)
      course_quiz(true)
      get "show", params: { course_id: @course.id, id: @quiz.id, persist_headless: 1 }
      expect(controller.session[:headless_quiz]).to be_truthy
      expect(assigns[:headers]).to be_falsey
    end

    it "does not render headers if session[:headless_quiz] is set" do
      user_session(@student)
      course_quiz(true)
      controller.session[:headless_quiz] = true
      get "show", params: { course_id: @course.id, id: @quiz.id }
      expect(assigns[:headers]).to be_falsey
    end

    it "assigns js_env for attachments if submission is present" do
      user_session(@student)
      course_quiz(true)
      submission = @quiz.generate_submission @student
      create_attachment_for_file_upload_submission!(submission)
      get "show", params: { course_id: @course.id, id: @quiz.id }
      attachment = submission.attachments.first

      attach = assigns[:js_env][:ATTACHMENTS][attachment.id]
      expect(attach[:id]).to eq attachment.id
      expect(attach[:display_name]).to eq attachment.display_name
    end

    describe "js_env SUBMISSION_VERSIONS_URL" do
      before do
        user_session(@student)
        course_quiz(true)
      end

      let(:submission) { @quiz.generate_submission(@student) }

      it "is assigned if a quiz submission is present and posted to the student" do
        Quizzes::SubmissionGrader.new(submission).grade_submission
        create_attachment_for_file_upload_submission!(submission)
        get "show", params: { course_id: @course.id, id: @quiz.id }
        path = "courses/#{@course.id}/quizzes/#{@quiz.id}/submission_versions"
        expect(assigns[:js_env][:SUBMISSION_VERSIONS_URL]).to include(path)
      end

      it "is not assigned if a quiz submission is present but hidden for the student" do
        @quiz.assignment.post_policy.update!(post_manually: true)
        Quizzes::SubmissionGrader.new(submission).grade_submission
        create_attachment_for_file_upload_submission!(submission)
        get "show", params: { course_id: @course.id, id: @quiz.id }
        expect(assigns[:js_env]).not_to include(:SUBMISSION_VERSIONS_URL)
      end
    end

    it "assigns js_env for quiz details url" do
      user_session(@teacher)
      course_quiz
      get "show", params: { course_id: @course.id, id: @quiz.id }
      path = "courses/#{@course.id}/quizzes/#{@quiz.id}/managed_quiz_data"
      expect(assigns[:js_env][:QUIZ_DETAILS_URL]).to include(path)
    end

    it "doesn't show unpublished quizzes to students with draft state" do
      user_session(@student)
      course_quiz(true)
      @quiz.unpublish!
      get "show", params: { course_id: @course.id, id: @quiz.id }
      expect(response).not_to be_successful
    end

    it 'logs a single asset access entry with an action level of "view"' do
      Thread.current[:context] = { request_id: "middleware doesn't run in controller specs so let's make one up" }
      Setting.set("enable_page_views", "db")

      user_session(@teacher)
      course_quiz
      get "show", params: { course_id: @course.id, id: @quiz.id }
      expect(assigns[:access]).not_to be_nil
      expect(assigns[:accessed_asset]).not_to be_nil
      expect(assigns[:accessed_asset][:level]).to eq "view"
      expect(assigns[:access].view_score).to eq 1
      Thread.current[:context] = nil
    end

    it "locks results if there is a submission and one_time_results is on" do
      user_session(@student)

      course_quiz(true)
      @quiz.one_time_results = true
      @quiz.save!
      @quiz.publish!

      submission = @quiz.generate_submission @student
      submission.mark_completed
      submission.save

      get "show", params: { course_id: @course.id, id: @quiz.id }

      expect(response).to be_successful
      expect(submission.reload.has_seen_results).to be true
    end

    it "does not attempt to lock results if there is a settings only submission" do
      user_session(@student)

      course_quiz(true)
      @quiz.lock_at = 2.days.ago
      @quiz.one_time_results = true
      @quiz.save!
      @quiz.publish!

      sub_manager = Quizzes::SubmissionManager.new(@quiz)
      submission = sub_manager.find_or_create_submission(@student, nil, "settings_only")
      submission.manually_unlocked = true
      submission.save!

      get "show", params: { course_id: @course.id, id: @quiz.id }

      expect(response).to be_successful
      expect(submission.reload.has_seen_results).to be_nil
    end

    context "with non-utf8 multiple dropdown question" do
      render_views

      let(:answer) do
        {
          "id" => rand(1..999),
          "text" => "\b你好", # the \b causes psych to store this as a binary string
          "blank_id" => "blank"
        }
      end

      before do
        course_quiz(true)

        @quiz.quiz_questions.create!(question_data: {
                                       "question_type" => "multiple_dropdowns_question",
                                       "question_text" => "<p>Hello in Chinese is [blank]</p>",
                                       "answers" => [answer]
                                     })
        @quiz.generate_quiz_data
        @quiz.save!
      end

      it "renders preview without error" do
        quiz_submission = @quiz.generate_submission(@student)
        quiz_submission.mark_completed
        quiz_submission.quiz_data = [{ "answers" => [answer] }]
        quiz_submission.temporary_user_code = temporary_user_code
        quiz_submission.save!

        user_session(@teacher)
        get "show", params: { course_id: @course.id, id: @quiz.id, take: "1", preview: "1" }
        expect(response).to be_successful
      end
    end
  end

  describe "GET 'managed_quiz_data'" do
    it "respects section privilege limitations" do
      @course.student_enrollments.destroy_all
      @section = @course.course_sections.create!(name: "section 2")
      @user2 = user_with_pseudonym(active_all: true, name: "Student2", username: "student2@instructure.com")
      @section.enroll_user(@user2, "StudentEnrollment", "active")
      @user1 = user_with_pseudonym(active_all: true, name: "Student1", username: "student1@instructure.com")
      @course.enroll_student(@user1)
      @ta1 = user_with_pseudonym(active_all: true, name: "TA1", username: "ta1@instructure.com")
      @course.enroll_ta(@ta1).update_attribute(:limit_privileges_to_course_section, true)
      course_quiz
      @sub1 = @quiz.generate_submission(@user1)
      @sub2 = @quiz.generate_submission(@user2)
      user_session @teacher
      get "managed_quiz_data", params: { course_id: @course.id, quiz_id: @quiz.id }
      expect(assigns[:submissions_from_users][@sub1.user_id]).to eq @sub1
      expect(assigns[:submissions_from_users][@sub2.user_id]).to eq @sub2
      expect(assigns[:submitted_students].sort_by(&:id)).to eq [@user1, @user2].sort_by(&:id)

      user_session @ta1
      get "managed_quiz_data", params: { course_id: @course.id, quiz_id: @quiz.id }
      expect(assigns[:submissions_from_users][@sub1.user_id]).to eq @sub1
      expect(assigns[:submitted_students]).to eq [@user1]
    end

    it "includes survey results from logged out users in a public course" do
      # logged out user
      user = temporary_user_code

      # make questions
      questions = [{ question_data: { name: "test 1" } },
                   { question_data: { name: "test 2" } },
                   { question_data: { name: "test 3" } },
                   { question_data: { name: "test 4" } }]

      logged_out_survey_with_submission user, questions

      get "managed_quiz_data", params: { course_id: @course.id, quiz_id: @quiz.id }

      expect(assigns[:submissions_from_logged_out]).to eq [@quiz_submission]
      expect(assigns[:submissions_from_users]).to eq({})
    end

    it "includes survey results from a logged-in user in a public course" do
      user_session(@teacher)

      @user1 = user_with_pseudonym(active_all: true, name: "Student1", username: "student1@instructure.com")
      @course.enroll_student(@user1)

      questions = [{ question_data: { name: "test 1" } },
                   { question_data: { name: "test 2" } },
                   { question_data: { name: "test 3" } },
                   { question_data: { name: "test 4" } }]

      @assignment = @course.assignments.create(title: "Test Assignment")
      @assignment.workflow_state = "available"
      @assignment.submission_types = "online_quiz"
      @assignment.save
      @quiz = Quizzes::Quiz.where(assignment_id: @assignment).first
      @quiz.anonymous_submissions = true
      @quiz.quiz_type = "survey"

      @questions = questions.map { |q| @quiz.quiz_questions.create!(q) }
      @quiz.generate_quiz_data
      @quiz.save!

      @quiz_submission = @quiz.generate_submission(@user1)
      @quiz_submission.mark_completed

      get "managed_quiz_data", params: { course_id: @course.id, quiz_id: @quiz.id }

      expect(assigns[:submissions_from_users][@quiz_submission.user_id]).to eq @quiz_submission
      expect(assigns[:submitted_students]).to eq [@user1]
    end

    it "does not include teacher previews" do
      user_session(@teacher)

      quiz = quiz_model(course: @course)
      quiz.publish!

      quiz_submission = quiz.generate_submission(@teacher, true)
      quiz_submission.complete!

      get "managed_quiz_data", params: { course_id: @course.id, quiz_id: quiz.id }

      expect(assigns[:submissions_from_users]).to be_empty
      expect(assigns[:submissions_from_logged_out]).to be_empty
      expect(assigns[:submitted_students]).to be_empty
    end

    context "differentiated_assignments" do
      it "only returns submissions and users when there is visibility" do
        user_session(@teacher)

        @user1 = user_with_pseudonym(active_all: true, name: "Student1", username: "student1@instructure.com")
        @course.enroll_student(@user1)

        questions = [{ question_data: { name: "test 1" } }]

        @assignment = @course.assignments.create(title: "Test Assignment")
        @assignment.workflow_state = "available"
        @assignment.submission_types = "online_quiz"
        @assignment.save
        @quiz = Quizzes::Quiz.where(assignment_id: @assignment).first
        @quiz.anonymous_submissions = true
        @quiz.quiz_type = "survey"

        @questions = questions.map { |q| @quiz.quiz_questions.create!(q) }
        @quiz.generate_quiz_data
        @quiz.only_visible_to_overrides = true
        @quiz.save!

        @quiz_submission = @quiz.generate_submission(@user1)
        @quiz_submission.mark_completed

        get "managed_quiz_data", params: { course_id: @course.id, quiz_id: @quiz.id }

        expect(assigns[:submissions_from_users][@quiz_submission.user_id]).to be_nil
        expect(assigns[:submitted_students]).to eq []

        create_section_override_for_quiz(@quiz, { course_section: @user1.enrollments.first.course_section })

        get "managed_quiz_data", params: { course_id: @course.id, quiz_id: @quiz.id }

        expect(assigns[:submissions_from_users][@quiz_submission.user_id]).to eq @quiz_submission
        expect(assigns[:submitted_students]).to eq [@user1]
      end
    end
  end

  describe "GET 'moderate'" do
    before(:once) { course_quiz }

    it "requires authorization" do
      get "moderate", params: { course_id: @course.id, quiz_id: @quiz.id }
      assert_unauthorized
    end

    context "student_filters" do
      before do
        user_session(@teacher)
        5.times do |i|
          name = "#{(i + "a".ord).chr}_student"
          course_with_student(name: name, course: @course)
        end
      end

      it "sorts students" do
        get "moderate", params: { course_id: @course.id, quiz_id: @quiz.id }
        expect(assigns[:students] - assigns[:students].sort_by(&:sortable_name)).to eq []
      end

      it "filters students" do
        get "moderate", params: { course_id: @course.id, quiz_id: @quiz.id, search_term: "a" }

        expect(assigns[:students].count).to eq 1
        expect(assigns[:students].first.sortable_name).to eq "a_student"
      end
    end

    it "assigns variables" do
      user_session(@teacher)
      sub = @quiz.generate_submission(@student)
      get "moderate", params: { course_id: @course.id, quiz_id: @quiz.id }
      expect(assigns[:quiz]).to eq @quiz
      expect(assigns[:students]).to include @student
      expect(assigns[:submissions]).to eq [sub]
    end

    it "respects section privilege limitations" do
      section = @course.course_sections.create!(name: "section 2")
      @student2.enrollments.update_all(course_section_id: section.id)

      ta1 = user_with_pseudonym(active_all: true, name: "TA1", username: "ta1@instructure.com")
      @course.enroll_ta(ta1).update_attribute(:limit_privileges_to_course_section, true)
      sub1 = @quiz.generate_submission(@student)
      sub2 = @quiz.generate_submission(@student2)

      user_session @teacher
      get "moderate", params: { course_id: @course.id, quiz_id: @quiz.id }
      expect(assigns[:students].sort_by(&:id)).to eq [@student, @student2].sort_by(&:id)
      expect(assigns[:submissions].sort_by(&:id)).to eq [sub1, sub2].sort_by(&:id)

      user_session ta1
      get "moderate", params: { course_id: @course.id, quiz_id: @quiz.id }
      expect(assigns[:students]).to eq [@student]
      expect(assigns[:submissions]).to eq [sub1]
    end

    it "does not show duplicate students if they are enrolled in multiple sections" do
      section = @course.course_sections.create!(name: "section 2")
      @course.enroll_user(@student, "StudentEnrollment", {
                            enrollment_state: "active",
                            section: section,
                            allow_multiple_enrollments: true
                          })

      expect(@student.reload.enrollments.count).to eq 2

      user_session @teacher
      get "moderate", params: { course_id: @course.id, quiz_id: @quiz.id }

      expect(assigns[:students].sort_by(&:id)).to eq [@student, @student2].sort_by(&:id)
    end

    context "for a differentiated quiz" do
      let(:students) do
        (1..3).map do |i|
          user_with_pseudonym(active_all: true, name: "Student#{i}", username: "student#{i}@instructure.com")
        end
      end

      let(:assignments) do
        (1..3).map do |i|
          @course.assignments.create(
            title: "Test Assignment#{i}",
            workflow_state: "available",
            submission_types: "online_quiz"
          )
        end
      end

      let(:quizzes) do
        (1..3).map do |i|
          questions = [{ question_data: { name: "test #{i}" } }]

          quiz = Quizzes::Quiz.where(assignment_id: assignments[i - 1].id).first

          quiz.quiz_type = "assignment"
          quiz.only_visible_to_overrides = true

          questions.each { |q| quiz.quiz_questions.create!(q) }
          quiz.generate_quiz_data
          quiz.save!
          quiz
        end
      end

      let(:sections) do
        (0..1).map do
          @course.course_sections.create!
        end
      end

      before do
        3.times do |i|
          @course.enroll_student(students[i])
        end

        2.times do |i|
          quizzes[i].assignment_overrides.create!(
            set: sections[i]
          )
        end

        # make quizzes[2] available to everyone
        quizzes[2].only_visible_to_overrides = false
        quizzes[2].save!

        students[0].enrollments.update_all(course_section_id: sections[0].id)
        students[1].enrollments.update_all(course_section_id: sections[1].id)
        # make an inactive enrollment
        students[2].enrollments.update_all(course_section_id: sections[1].id, workflow_state: "inactive")
      end

      it "only returns students in the assigned course sections" do
        user_session(@teacher)

        get "moderate", params: { course_id: @course.id, quiz_id: quizzes[0].id }

        expect(assigns[:students].count).to eq 1
        expect(assigns[:students].first).to eq students[0]
      end

      it "does not includes inactive enrollments" do
        user_session(@teacher)

        get "moderate", params: { course_id: @course.id, quiz_id: quizzes[1].id }

        expect(assigns[:students].count).to eq 1
        expect(assigns[:students]).to contain_exactly(students[1])
      end

      it "return every active enrollments in the course for a non-differentiated quiz" do
        user_session(@teacher)

        get "moderate", params: { course_id: @course.id, quiz_id: quizzes[2].id }

        expect(assigns[:students].count).to eq @course.student_enrollments.count
      end
    end
  end

  describe "POST 'take'" do
    it "requires authorization" do
      course_quiz(true)
      post "show", params: { course_id: @course, quiz_id: @quiz.id, take: "1" }
      assert_unauthorized
    end

    it "allows taking the quiz" do
      user_session(@student)
      course_quiz(true)
      post "show", params: { course_id: @course, quiz_id: @quiz.id, take: "1" }
      expect(response).to redirect_to("/courses/#{@course.id}/quizzes/#{@quiz.id}/take")
    end

    context "asset access logging" do
      before :once do
        Setting.set("enable_page_views", "db")

        course_quiz
      end

      before do
        user_session(@teacher)
      end

      it 'logs a single entry with an action level of "participate"' do
        post "show", params: { course_id: @course, quiz_id: @quiz.id, take: "1" }
        expect(assigns[:access]).not_to be_nil
        expect(assigns[:accessed_asset]).not_to be_nil
        expect(assigns[:accessed_asset][:level]).to eq "participate"
        expect(assigns[:access].participate_score).to eq 1
      end

      it "does not log entries when resuming the quiz" do
        post "show", params: { course_id: @course, quiz_id: @quiz.id, take: "1" }
        expect(assigns[:access]).not_to be_nil
        expect(assigns[:accessed_asset]).not_to be_nil
        expect(assigns[:accessed_asset][:level]).to eq "participate"
        expect(assigns[:access].participate_score).to eq 1
        aua = assigns[:access]

        post "show", params: { course_id: @course, quiz_id: @quiz.id, take: "1" }
        expect(aua.reload.participate_score).to eq 1
      end
    end

    context "verification" do
      before :once do
        course_quiz(true)
        @quiz.access_code = "bacon"
        @quiz.save!
      end

      before do
        user_session(@student)
      end

      it "renders verification page if password required" do
        post "show", params: { course_id: @course, quiz_id: @quiz.id, take: "1" }
        expect(response).to render_template("access_code")
      end

      it "does not let you in on a bad access code" do
        post "show", params: { course_id: @course, quiz_id: @quiz.id, take: "1", access_code: "wrongpass" }
        expect(response).not_to be_redirect
        expect(response).to render_template("access_code")
      end

      it "sends you to take with the right access code" do
        post "show", params: { course_id: @course, quiz_id: @quiz.id, take: "1", access_code: "bacon" }
        expect(response).to redirect_to("/courses/#{@course.id}/quizzes/#{@quiz.id}/take")
      end

      it "does not ask for the access code again if you reload the quiz" do
        get "show", params: { course_id: @course, quiz_id: @quiz.id, take: "1", access_code: "bacon" }
        expect(response).not_to be_redirect
        expect(response).not_to render_template("access_code")

        controller.js_env.clear

        get "show", params: { course_id: @course, quiz_id: @quiz.id, take: "1" }
        expect(response).not_to render_template("access_code")
      end
    end

    it "does not let them take the quiz if it's locked" do
      user_session(@student)
      course_quiz(true)
      @quiz.locked = true
      @quiz.save!
      post "show", params: { course_id: @course, quiz_id: @quiz.id, take: "1" }
      expect(response).to render_template("show")
      expect(assigns[:locked]).not_to be_nil
    end

    it "lets them take the quiz if it's locked but unlocked by an override" do
      user_session(@student)
      course_quiz(true)
      @quiz.lock_at = Time.now
      @quiz.save!
      override = AssignmentOverride.new
      override.title = "ADHOC quiz override"
      override.quiz = @quiz
      override.lock_at = Time.now + 1.day
      override.lock_at_overridden = true
      override.save!
      override_student = override.assignment_override_students.build
      override_student.user = @user
      override_student.save!
      post "show", params: { course_id: @course, quiz_id: @quiz.id, take: "1" }
      expect(response).to redirect_to("/courses/#{@course.id}/quizzes/#{@quiz.id}/take")
    end

    it "lets them take the quiz if it's locked but they've been explicitly unlocked" do
      user_session(@student)
      course_quiz(true)
      @quiz.locked = true
      @quiz.save!
      @sub = Quizzes::SubmissionManager.new(@quiz).find_or_create_submission(@user, nil, "settings_only")
      @sub.manually_unlocked = true
      @sub.save!
      post "show", params: { course_id: @course, quiz_id: @quiz.id, take: "1" }
      expect(response).to redirect_to("/courses/#{@course.id}/quizzes/#{@quiz.id}/take")
    end

    it "uses default duration if no extensions specified" do
      user_session(@student)
      course_quiz(true)
      @quiz.time_limit = 60
      @quiz.save!
      post "show", params: { course_id: @course, quiz_id: @quiz.id, take: "1" }
      expect(response).to redirect_to("/courses/#{@course.id}/quizzes/#{@quiz.id}/take")
      expect(assigns[:submission]).not_to be_nil
      expect(assigns[:submission].user).to eql(@student)
      expect((assigns[:submission].end_at - assigns[:submission].started_at).to_i).to eql(60.minutes.to_i)
    end

    it "gives user more time if specified" do
      user_session(@student)
      course_quiz(true)
      @quiz.time_limit = 60
      @quiz.save!
      @sub = Quizzes::SubmissionManager.new(@quiz).find_or_create_submission(@user, nil, "settings_only")
      @sub.extra_time = 30
      @sub.save!
      post "show", params: { course_id: @course, quiz_id: @quiz.id, take: "1" }
      expect(response).to redirect_to("/courses/#{@course.id}/quizzes/#{@quiz.id}/take")
      expect(assigns[:submission]).not_to be_nil
      expect(assigns[:submission].user).to eql(@student)
      expect((assigns[:submission].end_at - assigns[:submission].started_at).to_i).to eql(90.minutes.to_i)
    end

    it "renders ip_filter page if ip_filter doesn't match" do
      user_session(@student)
      course_quiz(true)
      @quiz.ip_filter = "123.123.123.123"
      @quiz.save!
      post "show", params: { course_id: @course, quiz_id: @quiz.id, take: "1" }
      expect(response).to render_template("invalid_ip")
    end

    it "lets the user take the quiz if the ip_filter matches" do
      user_session(@student)
      course_quiz(true)
      @quiz.ip_filter = "123.123.123.123"
      @quiz.save!
      request.env["REMOTE_ADDR"] = "123.123.123.123"
      post "show", params: { course_id: @course, quiz_id: @quiz.id, take: "1" }
      expect(response).to redirect_to("/courses/#{@course.id}/quizzes/#{@quiz.id}/take")
    end

    it "works without a user for non-graded quizzes in public courses" do
      @course.update_attribute :is_public, true
      course_quiz :active
      @quiz.update_attribute :quiz_type, "practice_quiz"
      post "show", params: { course_id: @course, quiz_id: @quiz.id, take: "1" }
      expect(response).to redirect_to("/courses/#{@course.id}/quizzes/#{@quiz.id}/take")
    end
  end

  describe "GET 'take'" do
    before :once do
      course_quiz(true)
    end

    it "requires authorization" do
      get "show", params: { course_id: @course, quiz_id: @quiz.id, take: "1" }
      assert_unauthorized
    end

    it "renders the quiz page if the user hasn't started the quiz" do
      user_session(@student)
      get "show", params: { course_id: @course, quiz_id: @quiz.id, take: "1" }
      expect(response).to render_template("show")
    end

    it "renders ip_filter page if the ip_filter stops matching" do
      user_session(@student)
      @quiz.ip_filter = "123.123.123.123"
      @quiz.save!
      @quiz.generate_submission(@student)

      get "show", params: { course_id: @course, quiz_id: @quiz.id, take: "1" }
      expect(response).to render_template("invalid_ip")
    end

    it "checks for the right access code" do
      user_session(@student)
      @quiz.access_code = "trust me. *winks*"
      @quiz.save!
      @quiz.generate_submission(@student)
      get "show", params: { course_id: @course, quiz_id: @quiz.id, take: "1", access_code: "NOT THE CODE" }
      expect(response).to render_template("access_code")
    end

    it "allows taking the quiz" do
      user_session(@student)
      @quiz.generate_submission(@student)

      get "show", params: { course_id: @course, quiz_id: @quiz.id, take: "1" }
      expect(response).to render_template("take_quiz")
      expect(assigns[:submission]).not_to be_nil
      expect(assigns[:submission].user).to eql(@student)
    end

    context "when the ID of a question is passed in" do
      before :once do
        @quiz.generate_submission(@student)
      end

      before do
        user_session(@student)
      end

      context "a valid question" do
        it "renders take_quiz" do
          allow_any_instance_of(Quizzes::QuizzesController).to receive(:valid_question?).and_return(true)
          get "show", params: { course_id: @course, quiz_id: @quiz.id, question_id: "1", take: "1" }
          expect(response).to render_template("take_quiz")
        end
      end

      context "a question not in this quiz" do
        it "redirects to the main quiz page" do
          allow_any_instance_of(Quizzes::QuizzesController).to receive(:valid_question?).and_return(false)
          get "show", params: { course_id: @course, quiz_id: @quiz.id, question_id: "1", take: "1" }
          expect(response).to redirect_to course_quiz_url(@course, @quiz)
        end
      end
    end

    describe "valid_question?" do
      let(:submission) { double }

      context "when the passed in question ID is in the submission" do
        it "returns true" do
          allow(submission).to receive(:has_question?).with(1).and_return(true)
          expect(controller.send(:valid_question?, submission, 1)).to be_truthy
        end
      end

      context "when the question ID isn't part of the submission" do
        it "returns false" do
          allow(submission).to receive(:has_question?).with(1).and_return(false)
          expect(controller.send(:valid_question?, submission, 1)).to be_falsey
        end
      end
    end
  end

  describe "GET 'history'" do
    before :once do
      course_quiz
      @quiz.assignment.unmute!
    end

    it "requires authorization" do
      get "history", params: { course_id: @course.id, quiz_id: @quiz.id }
      assert_unauthorized
    end

    it "requires view grade permissions to view a quiz submission" do
      role = Role.find_by(name: "TeacherEnrollment")
      ["view_all_grades", "manage_grades"].each do |permission|
        RoleOverride.create!(permission: permission, enabled: false, context: @course.account, role: role)
      end

      user_session(@teacher)
      quiz_submission = @quiz.generate_submission(@student)
      get "history", params: { course_id: @course.id, quiz_id: @quiz.id, quiz_submission_id: quiz_submission.id }
      assert_unauthorized
    end

    it "redirects if there are no submissions for the user" do
      user_session(@student)
      get "history", params: { course_id: @course.id, quiz_id: @quiz.id }
      expect(response).to be_redirect
      expect(response).to redirect_to("/courses/#{@course.id}/quizzes/#{@quiz.id}")
    end

    it "assigns variables" do
      user_session(@student)
      @submission = @quiz.generate_submission(@student)
      get "history", params: { course_id: @course.id, quiz_id: @quiz.id }

      expect(response).to be_successful
      expect(assigns[:user]).not_to be_nil
      expect(assigns[:user]).to eql(@student)
      expect(assigns[:quiz]).not_to be_nil
      expect(assigns[:quiz]).to eql(@quiz)
      expect(assigns[:submission]).not_to be_nil
      expect(assigns[:submission]).to eql(@submission)
    end

    it "mark read if the student is viewing his own quiz history" do
      user_session(@student)
      @submission = @quiz.generate_submission(@student)
      @submission.submission.mark_unread(@student)
      @submission.save!
      get "history", params: { course_id: @course.id, quiz_id: @quiz.id }
      expect(response).to be_successful
      submission = Quizzes::QuizSubmission.find(@submission.id)
      expect(submission.submission.read?(@student)).to be_truthy
    end

    it "don't mark read if viewing *someone else's* history" do
      user_session(@teacher)
      @submission = @quiz.generate_submission(@student)
      @submission.submission.mark_unread(@teacher)
      @submission.submission.mark_unread(@student)
      @submission.save!
      get "history", params: { course_id: @course.id, quiz_id: @quiz.id, user_id: @student.id }
      expect(response).to be_successful
      submission = Quizzes::QuizSubmission.find(@submission.id)
      expect(submission.submission.read?(@teacher)).to be_falsey
      expect(submission.submission.read?(@student)).to be_falsey
    end

    it "finds the observed submissions" do
      @submission = @quiz.generate_submission(@student)
      @observer = user_factory
      @enrollment = @course.enroll_user(@observer, "ObserverEnrollment", enrollment_state: "active")
      @enrollment.update_attribute(:associated_user, @student)
      user_session(@observer)
      get "history", params: { course_id: @course.id, quiz_id: @quiz.id, user_id: @student.id }

      expect(response).to be_successful
      expect(assigns[:user]).not_to be_nil
      expect(assigns[:user]).to eql(@student)
      expect(assigns[:quiz]).not_to be_nil
      expect(assigns[:quiz]).to eql(@quiz)
      expect(assigns[:submission]).not_to be_nil
      expect(assigns[:submission]).to eql(@submission)
    end

    it "does not allow viewing other submissions if not a teacher" do
      user_session(@student)
      @quiz.generate_submission(@student2)
      @submission = @quiz.generate_submission(@student)
      get "history", params: { course_id: @course.id, quiz_id: @quiz.id, user_id: @student2.id }
      expect(response).not_to be_successful
    end

    it "allows viewing other submissions if a teacher" do
      user_session(@teacher)
      s = @quiz.generate_submission(@student)
      @submission = @quiz.generate_submission(@teacher)
      get "history", params: { course_id: @course.id, quiz_id: @quiz.id, user_id: @student.id }

      expect(response).to be_successful
      expect(assigns[:user]).not_to be_nil
      expect(assigns[:user]).to eql(@student)
      expect(assigns[:quiz]).not_to be_nil
      expect(assigns[:quiz]).to eql(@quiz)
      expect(assigns[:submission]).not_to be_nil
      expect(assigns[:submission]).to eql(s)
    end

    context "when assignment is muted" do
      before do
        @quiz.generate_quiz_data
        @quiz.workflow_state = "available"
        @quiz.published_at = Time.zone.now
        @quiz.save!
        @quiz.assignment.mute!
      end

      it "does not allow student viewing" do
        user_session(@student)

        @quiz.generate_submission(@student2)
        @submission = @quiz.generate_submission(@student)
        get "history", params: { course_id: @course.id, quiz_id: @quiz.id, user_id: @student2.id }

        expect(response).to be_redirect
        expect(response).to redirect_to("/courses/#{@course.id}/quizzes/#{@quiz.id}")
        expect(flash[:notice]).to match(/You cannot view the quiz history while the quiz is muted/)
      end

      it "allows teacher viewing" do
        user_session(@teacher)

        @quiz.generate_submission(@student)
        @submission = @quiz.generate_submission(@teacher)
        get "history", params: { course_id: @course.id, quiz_id: @quiz.id, user_id: @student.id }

        expect(response).to be_successful
      end

      it "allows teacher viewing if the term has ended" do
        @course.enrollment_term.update!(end_at: 1.day.ago)
        user_session(@teacher)

        @quiz.generate_submission(@student)
        get "history", params: { course_id: @course.id, quiz_id: @quiz.id, user_id: @student.id }

        expect(response).to be_successful
      end

      it "allows teacher viewing if the enrollment is concluded" do
        @teacher.enrollments.find_by!(course: @course).conclude
        user_session(@teacher)

        @quiz.generate_submission(@student)
        get "history", params: { course_id: @course.id, quiz_id: @quiz.id, user_id: @student.id }

        expect(response).to be_successful
      end
    end

    it "allows a student to view their own history if the submission is posted" do
      user_session(@student)
      quiz_submission = @quiz.generate_submission(@student)
      Quizzes::SubmissionGrader.new(quiz_submission).grade_submission
      get "history", params: { course_id: @course.id, quiz_id: @quiz.id, user_id: @student.id }
      expect(response).to be_successful
    end

    it "does not allow a student to view their own history if the submission is not posted" do
      user_session(@student)
      quiz_submission = @quiz.generate_submission(@student)
      Quizzes::SubmissionGrader.new(quiz_submission).grade_submission
      quiz_submission.submission.update!(posted_at: nil)
      get "history", params: { course_id: @course.id, quiz_id: @quiz.id, user_id: @student.id }

      aggregate_failures do
        expect(response).to redirect_to("/courses/#{@course.id}/quizzes/#{@quiz.id}")
        expect(flash[:notice]).to match(/You cannot view the quiz history while the quiz is muted/)
      end
    end

    context "with non-utf8 submission data" do
      render_views

      before do
        course_quiz(true)

        @question = @quiz.quiz_questions.create!(question_data: {
                                                   "question_text" => "<p>[color]是我最喜欢的颜色</p>",
                                                   "question_type" => "fill_in_multiple_blanks_question",
                                                   "answers" => [{
                                                     "id" => rand(1..999).to_s,
                                                     "text" => "红色",
                                                     "blank_id" => "color"
                                                   }]
                                                 })
        @quiz.generate_quiz_data
        @quiz.save!
      end

      it "renders without error" do
        quiz_submission = @quiz.generate_submission(@student)
        quiz_submission.mark_completed
        quiz_submission.submission_data = [{
          correct: false,
          question_id: @question.id,
          answer_for_color: "\b红色" # the \b causes psych to store this as a binary string
        }]
        quiz_submission.save!

        user_session(@teacher)
        get "history", params: { course_id: @course.id, quiz_id: @quiz.id, quiz_submission_id: quiz_submission.id }
        expect(response).to be_successful
      end
    end
  end

  describe "POST 'create'" do
    it "requires authorization" do
      post "create", params: { course_id: @course.id }
      assert_unauthorized
    end

    it "does not allow students to create quizzes" do
      user_session(@student)
      post "create", params: { course_id: @course.id, quiz: { title: "some quiz" } }
      assert_unauthorized
    end

    it "creates quiz" do
      user_session(@teacher)
      post "create", params: { course_id: @course.id, quiz: { title: "some quiz" } }
      expect(assigns[:quiz]).not_to be_nil
      expect(assigns[:quiz].title).to eql("some quiz")
      expect(response).to be_successful
    end

    it "creates quizzes with overrides" do
      user_session(@teacher)
      section = @course.course_sections.create!
      course_due_date = 3.days.from_now.iso8601
      section_due_date = 5.days.from_now.iso8601
      expect_any_instance_of(Quizzes::Quiz).to receive(:relock_modules!).once

      post "create", params: { course_id: @course.id,
                               quiz: {
                                 title: "overridden quiz",
                                 due_at: course_due_date,
                                 assignment_overrides: [{
                                   course_section_id: section.id,
                                   due_at: section_due_date,
                                 }]
                               } }

      expect(response).to be_successful
      quiz = assigns[:quiz].overridden_for(@teacher)
      overrides = AssignmentOverrideApplicator.overrides_for_assignment_and_user(quiz, @teacher)
      expect(overrides.length).to eq 1
      expect(overrides.first[:due_at].iso8601).to eq section_due_date
    end

    it "does not dispatch assignment-created notifications for unpublished quizzes" do
      notification = Notification.create(name: "Assignment Created")
      student_in_course active_all: true
      user_session @teacher
      ag = @course.assignment_groups.create! name: "teh group"
      post "create", params: { course_id: @course.id,
                               quiz: {
                                 title: "some quiz",
                                 quiz_type: "assignment",
                                 assignment_group_id: ag.id
                               } }
      json = response.parsed_body
      quiz = Quizzes::Quiz.find(json["quiz"]["id"])
      expect(quiz).to be_unpublished
      expect(quiz.assignment).to be_unpublished
      expect(@student.recent_stream_items.map { |item| item.data["notification_id"] }).not_to include notification.id
    end

    context "with grading periods" do
      def call_create(params)
        post("create", params: { course_id: @course.id, quiz: {
          title: "Example Quiz", quiz_type: "assignment"
        }.merge(params) })
      end

      let(:section_id) { @course.course_sections.first.id }

      before :once do
        teacher_in_course(active_all: true)
        grading_period_group = Factories::GradingPeriodGroupHelper.new.create_for_account(@course.root_account)
        term = @course.enrollment_term
        term.grading_period_group = grading_period_group
        term.save!
        Factories::GradingPeriodHelper.new.create_for_group(grading_period_group, {
                                                              start_date: 2.weeks.ago, end_date: 2.days.ago, close_date: 1.day.ago
                                                            })
        @course.assignment_groups.create!(name: "Example Assignment Group")
        account_admin_user(account: @course.root_account)
      end

      context "when the user is a teacher" do
        before do
          user_session(@teacher)
        end

        it "allows setting the due date in an open grading period" do
          due_date = 3.days.from_now.iso8601
          call_create(due_at: due_date)
          quiz = @course.quizzes.last
          expect(quiz).to be_present
          expect(quiz.due_at).to eq due_date
        end

        it "does not allow setting the due date in a closed grading period" do
          call_create(due_at: 3.days.ago.iso8601)
          assert_forbidden
          expect(@course.quizzes.count).to be 0
<<<<<<< HEAD
          json = JSON.parse(response.body)
=======
          json = response.parsed_body
>>>>>>> eb82fcc9
          expect(json["errors"].keys).to include "due_at"
        end

        it "allows setting the due date in a closed grading period when only visible to overrides" do
          due_date = 3.days.ago.iso8601
          call_create(due_at: due_date, only_visible_to_overrides: true)
          quiz = @course.quizzes.last
          expect(quiz).to be_present
          expect(quiz.due_at).to eq due_date
        end

        it "does not allow a nil due date when the last grading period is closed" do
          call_create(due_at: nil)
          assert_forbidden
          expect(@course.quizzes.count).to be 0
<<<<<<< HEAD
          json = JSON.parse(response.body)
=======
          json = response.parsed_body
>>>>>>> eb82fcc9
          expect(json["errors"].keys).to include "due_at"
        end

        it "allows a due date in a closed grading period when the quiz is not graded" do
          due_date = 3.days.ago.iso8601
          call_create(due_at: due_date, quiz_type: "survey")
          quiz = @course.quizzes.last
          expect(quiz).to be_present
          expect(quiz.due_at).to eq due_date
        end

        it "allows a nil due date when not graded and the last grading period is closed" do
          call_create(due_at: nil, quiz_type: "survey")
          quiz = @course.quizzes.last
          expect(quiz).to be_present
          expect(quiz.due_at).to be_nil
        end

        it "does not allow setting an override due date in a closed grading period" do
          override_params = [{ due_at: 3.days.ago.iso8601, course_section_id: section_id }]
          call_create(due_at: 7.days.from_now.iso8601, assignment_overrides: override_params)
          assert_forbidden
          expect(@course.quizzes.count).to be 0
<<<<<<< HEAD
          json = JSON.parse(response.body)
=======
          json = response.parsed_body
>>>>>>> eb82fcc9
          expect(json["errors"].keys).to include "due_at"
        end

        it "does not allow a nil override due date when the last grading period is closed" do
          override_params = [{ due_at: nil, course_section_id: section_id }]
          request.content_type = "application/json"
          call_create(due_at: 7.days.from_now.iso8601, assignment_overrides: override_params)
          assert_forbidden
          expect(@course.quizzes.count).to be 0
<<<<<<< HEAD
          json = JSON.parse(response.body)
=======
          json = response.parsed_body
>>>>>>> eb82fcc9
          expect(json["errors"].keys).to include "due_at"
        end
      end

      context "when the user is an admin" do
        before do
          user_session(@admin)
        end

        it "allows setting the due date in a closed grading period" do
          due_date = 3.days.ago.iso8601
          call_create(due_at: due_date)
          expect(@course.quizzes.last.due_at).to eq due_date
        end

        it "allows setting an override due date in a closed grading period" do
          due_date = 3.days.ago.iso8601
          override_params = [{ due_at: due_date, course_section_id: section_id }]
          call_create(due_at: 7.days.from_now.iso8601, assignment_overrides: override_params)
          expect(@course.quizzes.last.assignment_overrides.first.due_at).to eq due_date
        end

        it "allows a nil due date when the last grading period is closed" do
          call_create(due_at: nil)
          expect(@course.quizzes.last.due_at).to be_nil
        end

        it "allows a nil override due date when the last grading period is closed" do
          override_params = [{ due_at: nil, course_section_id: section_id }]
          call_create(due_at: 7.days.from_now.iso8601, assignment_overrides: override_params)
          expect(@course.quizzes.last.assignment_overrides.first.due_at).to be_nil
        end
      end
    end

    it "creates assignment with important dates" do
      user_session(@teacher)
      ag = @course.assignment_groups.create! name: "teh group"
      post "create", params: {
        course_id: @course.id,
        quiz: {
          title: "important dates quiz",
          quiz_type: "assignment",
          assignment_group_id: ag.id
        },
        important_dates: true
      }
      expect(assigns[:quiz]).not_to be_nil
      expect(assigns[:quiz].assignment.important_dates).to be true
      expect(response).to be_successful
    end

    it "sets points_possible to nil for ungraded_surveys" do
      user_session(@teacher)
      post "create", params: {
        course_id: @course.id,
        quiz: {
          title: "ungraded survey",
          quiz_type: "survey"
        }
      }
      expect(assigns[:quiz]).not_to be_nil
      expect(assigns[:quiz].points_possible).to be_nil
      expect(response).to be_successful
    end
  end

  describe "PUT 'update'" do
    it "requires authorization" do
      course_quiz
      put "update", params: { course_id: @course.id, id: @quiz.id, quiz: { title: "test" } }
      assert_unauthorized
    end

    it "does not allow students to update quizzes" do
      user_session(@student)
      course_quiz
      post "update", params: { course_id: @course.id, id: @quiz.id, quiz: { title: "some quiz" } }
      assert_unauthorized
    end

    it "updates quizzes" do
      user_session(@teacher)
      course_quiz
      post "update", params: { course_id: @course.id, id: @quiz.id, quiz: { title: "some quiz" } }
      expect(assigns[:quiz]).not_to be_nil
      expect(assigns[:quiz]).to eql(@quiz)
      expect(assigns[:quiz].title).to eql("some quiz")
    end

    it "locks if asked to" do
      user_session(@teacher)
      course_quiz
      post "update", params: { course_id: @course.id, id: @quiz.id, quiz: { locked: "true" } }
      expect(@quiz.reload.locked?).to be(true)
    end

    it "publishes if asked to" do
      user_session(@teacher)
      course_quiz
      post "update", params: { course_id: @course.id, id: @quiz.id, quiz: { title: "some quiz" }, publish: "true" }
      expect(@quiz.reload.published).to be(true)
    end

    it "does not publish if not asked to" do
      user_session(@teacher)
      course_quiz
      post "update", params: { course_id: @course.id, id: @quiz.id, quiz: { title: "some quiz" } }
      expect(@quiz.reload.published).to be(false)
    end

    context "post_to_sis" do
      before { @course.enable_feature!(:post_grades) }

      it "sets post_to_sis quizzes" do
        user_session(@teacher)
        course_quiz
        post "update", params: { course_id: @course.id, id: @quiz.id, quiz: { title: "some quiz" }, post_to_sis: "1" }
        expect(assigns[:quiz].assignment.post_to_sis).to be true
      end

      it "doesn't blow up for surveys" do
        user_session(@teacher)
        survey = @course.quizzes.create! quiz_type: "survey", title: "survey"
        post "update", params: { course_id: @course.id, id: survey.id, quiz: { title: "changed" }, post_to_sis: "1" }
        expect(assigns[:quiz].title).to eq "changed"
      end

      context "with required due dates" do
        before do
          @course.account.enable_feature!(:new_sis_integrations)
          @course.account.settings = { sis_syncing: { value: true }, sis_require_assignment_due_date: { value: true } }
          @course.account.save!

          user_session(@teacher)
          course_quiz
        end

        it "saves with a due date" do
          post "update", params: { course_id: @course.id, id: @quiz.id, quiz: { title: "updated", due_at: 2.days.from_now.iso8601 }, post_to_sis: "1" }
          expect(response).to be_redirect
          expect(flash[:error]).to be_nil
          expect(@quiz.reload.title).to eq "updated"
        end

        it "fails to save without a due date" do
          post "update", params: { course_id: @course.id, id: @quiz.id, quiz: { title: "updated" }, post_to_sis: "1" }
          expect(response).to be_redirect
          expect(flash[:error]).to match(/failed to update/)
          expect(@quiz.reload.title).not_to eq "updated"
        end

        context "with overrides" do
          before do
            @section = @course.course_sections.create
          end

          it "saves with a due date" do
            post "update", params: {
              course_id: @course.id,
              id: @quiz.id,
              quiz: {
                title: "overrides",
                assignment_overrides: [{
                  course_section_id: @section.id,
                  due_at: 2.days.from_now.iso8601
                }]
              },
              post_to_sis: "1"
            }
            expect(response).to be_redirect
            expect(flash[:error]).to be_nil
            expect(@quiz.reload.title).to eq "overrides"
          end

          it "fails to save without a due date" do
            post "update", params: {
              course_id: @course.id,
              id: @quiz.id,
              quiz: {
                title: "overrides",
                assignment_overrides: [{
                  course_section_id: @section.id,
                  due_at: nil
                }]
              },
              post_to_sis: "1"
            }
            expect(response).to be_redirect
            expect(flash[:error]).to match(/failed to update/)
            expect(@quiz.reload.title).not_to eq "overrides"
          end

          it "saves important dates" do
            post "update", params: {
              course_id: @course.id,
              id: @quiz.id,
              important_dates: true
            }
            expect(response).to be_redirect
            expect(flash[:error]).to be_nil
            expect(@quiz.reload.assignment.important_dates).to be true
          end
        end
      end
    end

    it "is able to change ungraded survey to quiz without error" do
      # aka should handle the case where the quiz's assignment is nil/not present.
      user_session(@teacher)
      course_quiz
      @quiz.update(quiz_type: "survey")
      # make sure the assignment doesn't exist
      @quiz.assignment = nil
      expect(@quiz.assignment).not_to be_present
      @quiz.publish!

      post "update", params: { course_id: @course.id, id: @quiz.id, activate: true,
                               quiz: { quiz_type: "assignment" } }
      expect(response).to be_redirect

      expect(@quiz.reload.quiz_type).to eq "assignment"
      expect(@quiz).to be_available
      expect(@quiz.assignment).to be_present
    end

    it "locks and unlock without removing assignment" do
      user_session(@teacher)
      a = @course.assignments.create!(title: "some assignment", points_possible: 5)
      expect(a.points_possible).to be(5.0)
      expect(a.submission_types).not_to eql("online_quiz")
      @quiz = @course.quizzes.build(assignment_id: a.id, title: "some quiz", points_possible: 10)
      @quiz.workflow_state = "available"
      @quiz.save
      post "update", params: { course_id: @course.id, id: @quiz.id, quiz: { "locked" => "true" } }
      @quiz.reload
      expect(@quiz.assignment).not_to be_nil
      post "update", params: { course_id: @course.id, id: @quiz.id, quiz: { "locked" => "false" } }
      @quiz.reload
      expect(@quiz.assignment).not_to be_nil
    end

    it "updates overrides for a quiz" do
      user_session(@teacher)
      quiz = @course.quizzes.build(title: "Update Overrides Quiz")
      quiz.save!
      section = @course.course_sections.build
      section.save!
      course_due_date = 3.days.from_now.iso8601
      section_due_date = 5.days.from_now.iso8601
      quiz.save!
      post "update", params: { course_id: @course.id,
                               id: quiz.id,
                               quiz: {
                                 title: "overridden quiz",
                                 due_at: course_due_date,
                                 assignment_overrides: [{
                                   course_section_id: section.id,
                                   due_at: section_due_date,
                                   due_at_overridden: true
                                 }]
                               } }
      quiz = quiz.reload.overridden_for(@teacher)
      overrides = AssignmentOverrideApplicator.overrides_for_assignment_and_user(quiz, @teacher)
      expect(overrides.length).to eq 1
    end

    it "can change a graded quiz with overrides into an ungraded quiz" do
      user_session(@teacher)
      quiz = @course.quizzes.create!(title: "blah", quiz_type: "assignment")
      override = create_adhoc_override_for_assignment(quiz, @student)
      post "update", params: {
        course_id: @course.id,
        id: quiz.id,
        quiz: {
          quiz_type: "survey",
          assignment_overrides: [{
            id: override.id,
            assignment_id: quiz.assignment.id,
            title: "1 student",
            student_ids: [@student.id]
          }]
        }
      }
      expect(quiz.reload.assignment_id).to be_nil
      expect(override.reload.assignment_id).to be_nil
      expect(override.quiz_id).to eq quiz.id
    end

    it "removes points_possible when changing from a graded quiz to ungraded" do
      user_session(@teacher)
      quiz_with_submission(false, true)
      expect(@quiz.current_points_possible).to be > 0
      post "update", params: {
        course_id: @course.id,
        id: @quiz.id,
        quiz: {
          quiz_type: "survey"
        }
      }
      expect(@quiz.reload.points_possible).to be_nil
    end

    it "does not remove attributes when called with no description param" do
      user_session(@teacher)
      quiz = @course.quizzes.create!(title: "blah", quiz_type: "assignment", description: "foobar")
      post "update", params: {
        course_id: @course.id,
        id: quiz.id,
      }
      expect(quiz.reload.title).to eq "blah"
      expect(quiz.reload.description).to eq "foobar"
    end

    describe "DueDateCacher" do
      before do
        user_session(@teacher)
        @quiz = @course.quizzes.build(title: "Update Overrides Quiz", workflow_state: "edited")
        @quiz.save!
        section = @course.course_sections.build
        section.save!
        course_due_date = 3.days.from_now.iso8601
        section_due_date = 5.days.from_now.iso8601
        @quiz.save!

        @quiz_only = {
          course_id: @course.id,
          id: @quiz.id,
          quiz: {
            title: "overridden quiz",
            due_at: course_due_date,
            assignment_overrides: [
              {
                course_section_id: section.id,
                due_at: section_due_date,
                due_at_overridden: true
              }
            ]
          }
        }

        @overrides_only = {
          course_id: @course.id,
          id: @quiz.id,
          quiz: {
            assignment_overrides: [
              {
                course_section_id: section.id,
                due_at: section_due_date,
                due_at_overridden: true
              }
            ]
          }
        }

        @quiz_and_overrides = {
          course_id: @course.id,
          id: @quiz.id,
          quiz: {
            assignment_overrides: [
              {
                course_section_id: section.id,
                due_at: section_due_date,
                due_at_overridden: true
              }
            ]
          }
        }

        @no_changes = {
          course_id: @course.id,
          id: @quiz.id,
          quiz: {
            assignment_overrides: []
          }
        }
      end

      it "runs DueDateCacher only once when overrides are updated" do
        due_date_cacher = instance_double(DueDateCacher)
        allow(DueDateCacher).to receive(:new).and_return(due_date_cacher)

        expect(due_date_cacher).to receive(:recompute).once

        post "update", params: @overrides_only
      end

      it "runs DueDateCacher only once when quiz due date is updated" do
        due_date_cacher = instance_double(DueDateCacher)
        allow(DueDateCacher).to receive(:new).and_return(due_date_cacher)

        expect(due_date_cacher).to receive(:recompute).once

        post "update", params: @quiz_only
      end

      it "runs DueDateCacher only once when quiz due date and overrides are updated" do
        due_date_cacher = instance_double(DueDateCacher)
        allow(DueDateCacher).to receive(:new).and_return(due_date_cacher)

        expect(due_date_cacher).to receive(:recompute).once

        post "update", params: @quiz_and_overrides
      end

      it "runs DueDateCacher when transitioning a 'created' quiz to 'edited'" do
        due_date_cacher = instance_double(DueDateCacher)
        allow(DueDateCacher).to receive(:new).and_return(due_date_cacher)

        expect(due_date_cacher).to receive(:recompute).once

        @quiz.update_attribute(:workflow_state, "created")
        post "update", params: @no_changes
        expect(@quiz.reload).to be_edited
      end

      it "runs DueDateCacher when transitioning from ungraded quiz to graded" do
        @quiz.update!(quiz_type: "practice_quiz")
        due_date_cacher = instance_double(DueDateCacher)
        allow(DueDateCacher).to receive(:new).and_return(due_date_cacher)

        expect(due_date_cacher).to receive(:recompute).once

        post "update", params: {
          course_id: @course.id,
          id: @quiz.id,
          quiz: {
            quiz_type: "assignment"
          }
        }
      end

      it "does not runs DueDateCacher when nothing is updated" do
        due_date_cacher = instance_double(DueDateCacher)
        allow(DueDateCacher).to receive(:new).and_return(due_date_cacher)

        expect(due_date_cacher).not_to receive(:recompute)

        post "update", params: @no_changes
      end
    end

    it "deletes overrides for a quiz if assignment_overrides params is 'false'" do
      user_session(@teacher)
      quiz = @course.quizzes.build(title: "Delete overrides!")
      quiz.save!
      section = @course.course_sections.create!(name: "VDD Course Section")
      override = AssignmentOverride.new
      override.set_type = "CourseSection"
      override.set = section
      override.due_at = Time.zone.now
      override.quiz = quiz
      override.save!
      course_due_date = 3.days.from_now.iso8601
      post "update", params: { course_id: @course.id,
                               id: quiz.id,
                               quiz: {
                                 title: "overridden quiz",
                                 due_at: course_due_date,
                                 assignment_overrides: "false"
                               } }
      expect(quiz.reload.assignment_overrides.active).to be_empty
    end

    it "updates the quiz with the correct times for fancy midnight" do
      time = Time.local(2013, 3, 13, 0, 0).in_time_zone
      user_session(@teacher)
      quiz = @course.quizzes.build(title: "Test that fancy midnight, baby!")
      quiz.save!
      post :update, params: { course_id: @course.id,
                              id: quiz.id,
                              quiz: {
                                due_at: time,
                                lock_at: time,
                                unlock_at: time
                              } }
      quiz.reload
      expect(quiz.due_at.to_i).to eq CanvasTime.fancy_midnight(time).to_i
      expect(quiz.lock_at.to_i).to eq CanvasTime.fancy_midnight(time).to_i
      expect(quiz.unlock_at.to_i).to eq time.to_i
    end

    it "accepts a hash value for 'hide_results'" do
      user_session(@teacher)
      quiz = @course.quizzes.create!(title: "jamesw is the worst q_q")
      post :update, params: { course_id: @course.id,
                              id: quiz.id,
                              quiz: {
                                hide_results: { never: "0" }
                              } }
      quiz.reload
      expect(quiz.hide_results).to eq "always"
    end

    context "notifications" do
      before :once do
        @notification = Notification.create(name: "Assignment Due Date Changed")

        @section = @course.course_sections.create!

        communication_channel(@student, { username: "student@instructure.com", active_cc: true })
        @student.email_channel.notification_policies.create!(notification: @notification,
                                                             frequency: "immediately")

        course_quiz
        @quiz.generate_quiz_data
        @quiz.workflow_state = "available"
        @quiz.published_at = Time.now
        @quiz.save!

        @quiz.update_attribute(:created_at, 1.day.ago)
        @quiz.assignment.update_attribute(:created_at, 1.day.ago)
      end

      before do
        user_session(@teacher)
      end

      it "sends due date changed if notify_of_update is set" do
        course_due_date = 2.days.from_now
        section_due_date = 3.days.from_now
        post "update", params: { course_id: @course.id,
                                 id: @quiz.id,
                                 quiz: {
                                   title: "overridden quiz",
                                   due_at: course_due_date.iso8601,
                                   assignment_overrides: [{
                                     course_section_id: @section.id,
                                     due_at: section_due_date.iso8601,
                                     due_at_overridden: true
                                   }],
                                   notify_of_update: true
                                 } }
        expect(@student.messages.detect { |m| m.notification_id == @notification.id }).not_to be_nil
      end

      it "sends due date changed if notify_of_update is not set" do
        course_due_date = 2.days.from_now
        section_due_date = 3.days.from_now
        post "update", params: { course_id: @course.id,
                                 id: @quiz.id,
                                 quiz: {
                                   title: "overridden quiz",
                                   due_at: course_due_date.iso8601,
                                   assignment_overrides: [{
                                     course_section_id: @section.id,
                                     due_at: section_due_date.iso8601,
                                     due_at_overridden: true
                                   }]
                                 } }

        expect(@student.messages.detect { |m| m.notification_id == @notification.id }).not_to be_nil
      end
    end

    context "with grading periods" do
      def create_quiz(attr)
        @course.quizzes.create!({ title: "Example Quiz", quiz_type: "assignment" }.merge(attr))
      end

      def override_for_date(date)
        override = @quiz.assignment_overrides.build
        override.set_type = "CourseSection"
        override.due_at = date
        override.due_at_overridden = true
        override.set_id = @course.course_sections.first
        override.save!
        override
      end

      def call_update(params)
        post("update", params: { course_id: @course.id, id: @quiz.id, quiz: params })
      end

      let(:section_id) { @course.course_sections.first.id }

      before :once do
        teacher_in_course(active_all: true)
        grading_period_group = Factories::GradingPeriodGroupHelper.new.create_for_account(@course.root_account)
        term = @course.enrollment_term
        term.grading_period_group = grading_period_group
        term.save!
        Factories::GradingPeriodHelper.new.create_for_group(grading_period_group, {
                                                              start_date: 2.weeks.ago, end_date: 2.days.ago, close_date: 1.day.ago
                                                            })
        account_admin_user(account: @course.root_account)
      end

      context "when the user is a teacher" do
        before do
          user_session(@teacher)
        end

        it "allows changing the due date to another date in an open grading period" do
          due_date = 3.days.from_now.iso8601
          @quiz = create_quiz(due_at: 7.days.from_now)
          call_update(due_at: due_date)
          expect(@quiz.reload.due_at).to eq due_date
        end

        it "allows changing the due date when the quiz is only visible to overrides" do
          due_date = 3.days.from_now.iso8601
          @quiz = create_quiz(due_at: 3.days.ago, only_visible_to_overrides: true)
          call_update(due_at: due_date)
          expect(@quiz.reload.due_at).to eq due_date
        end

        it "allows disabling only_visible_to_overrides when due in an open grading period" do
          @quiz = create_quiz(due_at: 3.days.from_now, only_visible_to_overrides: true)
          call_update(only_visible_to_overrides: false)
          expect(@quiz.reload.only_visible_to_overrides).to be false
        end

        it "allows enabling only_visible_to_overrides when due in an open grading period" do
          @quiz = create_quiz(due_at: 3.days.from_now, only_visible_to_overrides: false)
          call_update(only_visible_to_overrides: true)
          expect(@quiz.reload.only_visible_to_overrides).to be true
        end

        it "does not allow disabling only_visible_to_overrides when due in a closed grading period" do
          @quiz = create_quiz(due_at: 3.days.ago, only_visible_to_overrides: true)
          call_update(only_visible_to_overrides: false)
          expect(@quiz.reload.only_visible_to_overrides).to be true
          expect(response).to be_redirect
          expect(flash[:error]).to match(/due date/)
        end

        it "does not allow enabling only_visible_to_overrides when due in a closed grading period" do
          @quiz = create_quiz(due_at: 3.days.ago, only_visible_to_overrides: false)
          call_update(only_visible_to_overrides: true)
          expect(@quiz.reload.only_visible_to_overrides).to be false
          expect(response).to be_redirect
          expect(flash[:error]).to match(/only visible to overrides/)
        end

        it "allows disabling only_visible_to_overrides when changing due date to an open grading period" do
          due_date = 3.days.from_now.iso8601
          @quiz = create_quiz(due_at: 3.days.ago, only_visible_to_overrides: true)
          call_update(due_at: due_date, only_visible_to_overrides: false)
          expect(@quiz.reload.only_visible_to_overrides).to be false
          expect(@quiz.due_at).to eq due_date
        end

        it "does not allow changing the due date on a quiz due in a closed grading period" do
          due_date = 3.days.ago.iso8601
          @quiz = create_quiz(due_at: due_date)
          call_update(due_at: 3.days.from_now)
          expect(@quiz.reload.due_at).to eq due_date
          expect(response).to be_redirect
          expect(flash[:error]).to match(/due date/)
        end

        it "does not allow changing the due date to a date within a closed grading period" do
          due_date = 3.days.from_now
          @quiz = create_quiz(due_at: due_date)
          call_update(due_at: 3.days.ago.iso8601)
          expect(@quiz.reload.due_at).to eq due_date
          expect(response).to be_redirect
          expect(flash[:error]).to match(/due date/)
        end

        it "does not allow unsetting the due date when the last grading period is closed" do
          due_date = 3.days.from_now
          @quiz = create_quiz(due_at: due_date)
          call_update(due_at: nil)
          expect(@quiz.reload.due_at).to eq due_date
          expect(response).to be_redirect
          expect(flash[:error]).to match(/due date/)
        end

        it "succeeds when the due date is set to the same value" do
          due_date = 3.days.ago.iso8601
          @quiz = create_quiz(due_at: due_date)
          call_update(due_at: due_date)
          expect(@quiz.reload.due_at).to eq due_date
        end

        it "succeeds when the due date is not changed" do
          due_date = 3.days.ago.iso8601
          @quiz = create_quiz(due_at: due_date)
          call_update(title: "Updated Quiz")
          expect(@quiz.reload.due_at).to eq due_date
        end

        it "allows changing the due date when the quiz is not graded" do
          due_date = 3.days.ago.iso8601
          @quiz = create_quiz(due_at: 7.days.from_now, quiz_type: "survey")
          call_update(due_at: due_date)
          expect(@quiz.reload.due_at).to eq due_date
        end

        it "allows unsetting the due date when not graded and the last grading period is closed" do
          @quiz = create_quiz(due_at: 3.days.from_now, quiz_type: "survey")
          call_update(due_at: nil)
          expect(@quiz.reload.due_at).to be_nil
        end

        it "allows changing the due date on a quiz with an override due in a closed grading period" do
          due_date = 7.days.from_now.iso8601
          @quiz = create_quiz(due_at: 3.days.from_now)
          override_for_date(3.days.ago)
          call_update(due_at: due_date)
          expect(@quiz.reload.due_at).to eq due_date
        end

        it "allows adding an override with a due date in an open grading period" do
          # Known Issue: This should not be permitted when creating an override
          # would cause a student to assume a due date in an open grading period
          # when previous in a closed grading period.
          override_due_date = 3.days.from_now.iso8601
          @quiz = create_quiz(due_at: 3.days.from_now, only_visible_to_overrides: true)
          override_params = [{ student_ids: [@student.id], due_at: override_due_date }]
          call_update(assignment_overrides: override_params)
          overrides = @quiz.reload.assignment_overrides
          expect(overrides.count).to eq 1
          expect(overrides.first.due_at).to eq override_due_date
        end

        it "does not allow adding an override with a due date in a closed grading period" do
          @quiz = create_quiz(due_at: 7.days.from_now)
          override_params = [{ due_at: 3.days.ago.iso8601 }]
          call_update(assignment_overrides: override_params)
          expect(response).to be_redirect
          expect(flash[:error]).to match(/due date/)
        end

        it "does not allow changing the due date of an override due in a closed grading period" do
          override_due_date = 3.days.ago
          @quiz = create_quiz(due_at: 7.days.from_now)
          override = override_for_date(override_due_date)
          override_params = [{ id: override.id, due_at: 3.days.from_now.iso8601 }]
          call_update(assignment_overrides: override_params)
          expect(override.reload.due_at).to eq override_due_date
          expect(response).to be_redirect
          expect(flash[:error]).to match(/due date/)
        end

        it "succeeds when the override due date is set to the same value" do
          override_due_date = 3.days.ago
          @quiz = create_quiz(due_at: 7.days.from_now)
          override = override_for_date(override_due_date)
          override_params = [{ id: override.id, due_at: override_due_date.iso8601 }]
          call_update(assignment_overrides: override_params)
          expect(override.reload.due_at).to eq override_due_date.iso8601
        end

        it "does not allow changing the due date of an override to a date within a closed grading period" do
          override_due_date = 3.days.from_now
          @quiz = create_quiz(due_at: 7.days.from_now)
          override = override_for_date(override_due_date)
          override_params = [{ id: override.id, due_at: 3.days.ago.iso8601 }]
          call_update(assignment_overrides: override_params)
          expect(override.reload.due_at).to eq override_due_date
          expect(response).to be_redirect
          expect(flash[:error]).to match(/due date/)
        end

        it "does not allow unsetting the due date of an override when the last grading period is closed" do
          override_due_date = 3.days.from_now
          @quiz = create_quiz(due_at: 7.days.from_now)
          override = override_for_date(override_due_date)
          override_params = [{ id: override.id, due_at: nil }]
          call_update(assignment_overrides: override_params)
          expect(override.reload.due_at).to eq override_due_date
          expect(response).to be_redirect
          expect(flash[:error]).to match(/due date/)
        end

        it "does not allow deleting by omission an override due in a closed grading period" do
          @quiz = create_quiz(due_at: 7.days.from_now)
          override = override_for_date(3.days.ago)
          override_params = [{ due_at: 3.days.from_now.iso8601, course_section_id: section_id }]
          call_update(assignment_overrides: override_params)
          expect(override.reload).not_to be_deleted
          expect(response).to be_redirect
          expect(flash[:error]).to match(/due date/)
        end
      end

      context "when the user is an admin" do
        before do
          user_session(@admin)
        end

        it "does not allow disabling only_visible_to_overrides when due in a closed grading period" do
          @quiz = create_quiz(due_at: 3.days.ago, only_visible_to_overrides: true)
          call_update(only_visible_to_overrides: false)
          expect(@quiz.reload.only_visible_to_overrides).to be false
        end

        it "does not allow enabling only_visible_to_overrides when due in a closed grading period" do
          @quiz = create_quiz(due_at: 3.days.ago, only_visible_to_overrides: false)
          call_update(only_visible_to_overrides: true)
          expect(@quiz.reload.only_visible_to_overrides).to be true
        end

        it "allows changing the due date on a quiz due in a closed grading period" do
          due_date = 3.days.from_now.iso8601
          @quiz = create_quiz(due_at: 3.days.ago)
          call_update(due_at: due_date)
          expect(@quiz.reload.due_at).to eq due_date
        end

        it "allows changing the due date to a date within a closed grading period" do
          due_date = 3.days.ago.iso8601
          @quiz = create_quiz(due_at: 3.days.from_now)
          call_update(due_at: due_date)
          expect(@quiz.reload.due_at).to eq due_date
        end

        it "allows unsetting the due date when the last grading period is closed" do
          @quiz = create_quiz(due_at: 3.days.from_now)
          call_update(due_at: nil)
          expect(@quiz.reload.due_at).to be_nil
        end

        it "allows changing the due date on a quiz with an override due in a closed grading period" do
          due_date = 3.days.from_now.iso8601
          @quiz = create_quiz(due_at: 7.days.from_now)
          override_for_date(3.days.ago)
          call_update(due_at: due_date)
          expect(@quiz.reload.due_at).to eq due_date
        end

        it "allows adding an override with a due date in a closed grading period" do
          override_due_date = 3.days.ago.iso8601
          @quiz = create_quiz(due_at: 7.days.from_now, only_visible_to_overrides: true)
          override_params = [{ student_ids: [@student.id], due_at: override_due_date }]
          call_update(assignment_overrides: override_params)
          overrides = @quiz.reload.assignment_overrides
          expect(overrides.count).to eq 1
          expect(overrides.first.due_at).to eq override_due_date
        end

        it "allows changing the due date of an override due in a closed grading period" do
          override_due_date = 3.days.from_now.iso8601
          @quiz = create_quiz(due_at: 7.days.from_now)
          override = override_for_date(3.days.ago)
          override_params = [{ id: override.id, due_at: override_due_date }]
          call_update(assignment_overrides: override_params)
          expect(override.reload.due_at).to eq override_due_date
        end

        it "allows changing the due date of an override to a date within a closed grading period" do
          override_due_date = 3.days.ago.iso8601
          @quiz = create_quiz(due_at: 7.days.from_now)
          override = override_for_date(3.days.from_now)
          override_params = [{ id: override.id, due_at: override_due_date }]
          call_update(assignment_overrides: override_params)
          expect(override.reload.due_at).to eq override_due_date
        end

        it "allows unsetting the due date of an override when the last grading period is closed" do
          @quiz = create_quiz(due_at: 7.days.from_now)
          override = override_for_date(3.days.from_now)
          override_params = [{ id: override.id, due_at: nil }]
          call_update(assignment_overrides: override_params)
          expect(override.reload.due_at).to be_nil
        end

        it "allows deleting by omission an override due in a closed grading period" do
          @quiz = create_quiz(due_at: 7.days.from_now)
          override = override_for_date(3.days.ago)
          override_params = [{ due_at: 3.days.from_now.iso8601, course_section_id: section_id }]
          call_update(assignment_overrides: override_params)
          expect(override.reload).to be_deleted
        end
      end
    end
  end

  describe "GET 'statistics'" do
    it "allows concluded teachers to see a quiz's statistics" do
      user_session(@teacher)
      course_quiz
      @enrollment.conclude
      get "statistics", params: { course_id: @course.id, quiz_id: @quiz.id }
      expect(response).to be_successful
      expect(response).to render_template("statistics_cqs")
    end

    context "logged out submissions" do
      render_views

      it "includes logged_out users' submissions in a public course" do
        # logged_out user
        user = temporary_user_code

        # make questions
        questions = [{ question_data: { name: "test 1" } },
                     { question_data: { name: "test 2" } },
                     { question_data: { name: "test 3" } },
                     { question_data: { name: "test 4" } }]

        logged_out_survey_with_submission user, questions

        # non logged_out submissions
        @user1 = user_with_pseudonym(active_all: true, name: "Student1", username: "student1@instructure.com")
        @quiz_submission1 = @quiz.generate_submission(@user1)
        Quizzes::SubmissionGrader.new(@quiz_submission1).grade_submission

        @user2 = user_with_pseudonym(active_all: true, name: "Student2", username: "student2@instructure.com")
        @quiz_submission2 = @quiz.generate_submission(@user2)
        Quizzes::SubmissionGrader.new(@quiz_submission2).grade_submission

        @course.large_roster = false
        @course.save!

        get "statistics", params: { course_id: @course.id, quiz_id: @quiz.id, all_versions: "1" }
        expect(response).to be_successful
        expect(response).to render_template("statistics_cqs")
      end
    end

    it "shows the statistics page if the course is a MOOC" do
      user_session(@teacher)
      @course.large_roster = true
      @course.save!
      course_quiz
      get "statistics", params: { course_id: @course.id, quiz_id: @quiz.id }
      expect(response).to be_successful
      expect(response).to render_template("statistics_cqs")
    end
  end

  describe "GET 'read_only'" do
    before(:once) { course_quiz }

    it "allows concluded teachers to see a read-only view of a quiz" do
      user_session(@teacher)
      get "read_only", params: { course_id: @course.id, quiz_id: @quiz.id }
      expect(response).to be_successful
      expect(response).to render_template("read_only")

      @enrollment.conclude
      controller.js_env.clear
      get "read_only", params: { course_id: @course.id, quiz_id: @quiz.id }
      expect(response).to be_successful
      expect(response).to render_template("read_only")
    end

    it "does not allow students to see a read-only view of a quiz" do
      user_session(@student)
      get "read_only", params: { course_id: @course.id, quiz_id: @quiz.id }
      assert_unauthorized

      @enrollment.conclude
      get "read_only", params: { course_id: @course.id, quiz_id: @quiz.id }
      assert_unauthorized
    end

    it "includes banks hash" do
      user_session(@teacher)
      get "read_only", params: { course_id: @course.id, quiz_id: @quiz.id }
      expect(response).to be_successful
      expect(assigns[:banks_hash]).not_to be_nil
    end
  end

  describe "DELETE 'destroy'" do
    before(:once) { course_quiz }

    it "requires authorization" do
      delete "destroy", params: { course_id: @course.id, id: @quiz.id }
      assert_unauthorized
    end

    it "does not allow students to delete quizzes" do
      user_session(@student)
      delete "destroy", params: { course_id: @course.id, id: @quiz.id }
      assert_unauthorized
    end

    it "deletes quizzes" do
      user_session(@teacher)
      delete "destroy", params: { course_id: @course.id, id: @quiz.id }
      expect(assigns[:quiz]).not_to be_nil
      expect(assigns[:quiz]).to eql(@quiz)
      expect(assigns[:quiz]).to be_deleted
    end
  end

  describe "POST 'publish'" do
    it "requires authorization" do
      course_quiz
      post "publish", params: { course_id: @course.id, quizzes: [@quiz.id] }
      assert_unauthorized
    end

    it "publishes unpublished quizzes" do
      user_session(@teacher)
      @quiz = @course.quizzes.build(title: "New quiz!")
      @quiz.save!

      expect(@quiz.published?).to be_falsey
      post "publish", params: { course_id: @course.id, quizzes: [@quiz.id] }

      expect(@quiz.reload.published?).to be_truthy
    end
  end

  describe "GET 'submission_html'" do
    before(:once) { course_quiz(true) }

    before { user_session(@teacher) }

    it "renders nothing if there's no submission for current user" do
      get "submission_html", params: { course_id: @course.id, quiz_id: @quiz.id }
      expect(response).to be_successful
      expect(response.body.strip).to be_empty
    end

    it "renders submission html if there is a submission" do
      sub = @quiz.generate_submission(@teacher)
      sub.mark_completed
      sub.save!
      get "submission_html", params: { course_id: @course.id, quiz_id: @quiz.id }
      expect(response).to be_successful
      expect(response).to render_template("quizzes/submission_html")
    end
  end

  describe "GET 'submission_html' (as a student)" do
    before do
      user_session(@student)
      course_quiz(true)
    end

    it "locks results if there is a submission and one_time_results is on" do
      @quiz.one_time_results = true
      @quiz.save!
      @quiz.publish!

      submission = @quiz.generate_submission(@student)
      submission.mark_completed
      submission.save!

      get "submission_html", params: { course_id: @course.id, quiz_id: @quiz.id }
      expect(response).to be_successful

      expect(response).to render_template("quizzes/submission_html")
      expect(submission.reload.has_seen_results).to be true
    end
  end

  describe "POST 'unpublish'" do
    it "requires authorization" do
      course_quiz
      post "unpublish", params: { course_id: @course.id, quizzes: [@quiz.id] }
      assert_unauthorized
    end

    it "unpublishes published quizzes" do
      user_session(@teacher)
      @quiz = @course.quizzes.build(title: "New quiz!")
      @quiz.publish!

      expect(@quiz.published?).to be_truthy
      post "unpublish", params: { course_id: @course.id, quizzes: [@quiz.id] }

      expect(@quiz.reload.published?).to be_falsey
    end
  end

  describe "GET submission_versions" do
    before(:once) { course_quiz }

    it "requires authorization" do
      get "submission_versions", params: { course_id: @course.id, quiz_id: @quiz.id }
      assert_unauthorized
      expect(assigns[:quiz]).not_to be_nil
      expect(assigns[:quiz]).to eql(@quiz)
    end

    it "assigns variables" do
      user_session(@teacher)
      submission = @quiz.generate_submission @teacher
      create_attachment_for_file_upload_submission!(submission)
      get "submission_versions", params: { course_id: @course.id, quiz_id: @quiz.id }
      expect(assigns[:quiz]).not_to be_nil
      expect(assigns[:quiz]).to eql(@quiz)
      expect(assigns[:submission]).not_to be_nil
      expect(assigns[:versions]).not_to be_nil
    end

    it "renders nothing if quiz is muted" do
      user_session(@teacher)

      @quiz.generate_submission @teacher

      assignment = @course.assignments.create(title: "Test Assignment")
      assignment.workflow_state = "available"
      assignment.submission_types = "online_quiz"
      assignment.muted = true
      assignment.save!
      @quiz.assignment = assignment

      get "submission_versions", params: { course_id: @course.id, quiz_id: @quiz.id }
      expect(response).to be_successful
      expect(response.body).to match(/^\s?$/)
    end

    it "renders nothing when the submission is not posted" do
      assignment = @course.assignments.create!(
        title: "my humdrum quiz",
        workflow_state: "available",
        submission_types: "online_quiz"
      )

      @quiz.assignment = assignment
      user_session(@teacher)

      assignment.post_policy.update!(post_manually: true)
      @quiz.generate_submission(@teacher)

      get "submission_versions", params: { course_id: @course.id, quiz_id: @quiz.id }
      expect(response.body).to match(/^\s?$/)
    end
  end

  describe "differentiated assignments" do
    before do
      course_with_teacher(active_all: true)
      @student1, @student2 = n_students_in_course(2, active_all: true, course: @course)
      @course_section = @course.course_sections.create!
      course_quiz(true)
      @quiz.only_visible_to_overrides = true
      @quiz.save!
      student_in_section(@course_section, user: @student1)
      create_section_override_for_quiz(@quiz, course_section: @course_section)
    end

    context "index" do
      it "shows the quiz to students with visibility" do
        user_session(@student1)
        get "index", params: { course_id: @course.id }
        expect(controller.js_env[:QUIZZES][:assignment].count).to eq 1
      end

      it "hides the quiz to students with visibility" do
        user_session(@student2)
        get "index", params: { course_id: @course.id }
        expect(controller.js_env[:QUIZZES][:assignment]).to eq []
      end
    end

    context "show" do
      it "shows the page to students with visibility" do
        user_session(@student1)
        get "show", params: { course_id: @course.id, id: @quiz.id }
        expect(response).not_to be_redirect
      end

      it "redirect for students without visibility or a submission" do
        user_session(@student2)
        get "show", params: { course_id: @course.id, id: @quiz.id }
        expect(response).to be_redirect
        expect(flash[:error]).to match(/You do not have access to the requested quiz/)
      end

      it "shows a message to students without visibility with a submission" do
        Quizzes::SubmissionManager.new(@quiz).find_or_create_submission(@student2)
        user_session(@student2)
        get "show", params: { course_id: @course.id, id: @quiz.id }
        expect(response).not_to be_redirect
        expect(flash[:notice]).to match(/This quiz will no longer count towards your grade/)
      end
    end
  end

  describe "#can_take_quiz?" do
    # These specs are test-after, and highly coupled to the existing
    # implementation of the #can_take_quiz method, which is deeply entangled.
    # When possible I recommend extracting this into a PORO or Quizzes::Quiz.

    before do
      course_with_teacher
      course_quiz(true)
      @quiz.save!
      allow(@quiz).to receive(:grants_right?) do |_user, sess, rights|
        if rights.nil?
          rights = sess
        end
        next true if rights == :submit

        false
      end
      subject.instance_variable_set(:@quiz, @quiz)
      allow(@quiz).to receive(:require_lockdown_browser?).and_return(false)
      allow(@quiz).to receive(:ip_filter).and_return(false)
      subject.instance_variable_set(:@course, @course)
      subject.instance_variable_set(:@current_user, @student)
    end

    let(:return_value) { subject.send :can_take_quiz? }

    it "returns false when locked" do
      allow(@quiz).to receive(:locked_for?).and_return(true)
      expect(return_value).to be false
    end

    it "returns false when unauthorized" do
      allow(@quiz).to receive(:grants_right?).and_return(false)
      expect(return_value).to be false
    end

    it "is false with wrong access code" do
      allow(@quiz).to receive(:access_code).and_return("trust me. *winks*")
      allow(subject).to receive(:params).and_return({
                                                      access_code: "Don't trust me. *tips hat*",
                                                      take: 1
                                                    })
      expect(return_value).to be false
    end

    it "false with wrong IP address" do
      allow(@quiz).to receive(:ip_filter).and_return(true)
      allow(@quiz).to receive(:valid_ip?).and_return(false)
      allow(subject).to receive(:params).and_return({ take: 1 })
      expect(return_value).to be false
    end
  end
end<|MERGE_RESOLUTION|>--- conflicted
+++ resolved
@@ -1644,11 +1644,7 @@
           call_create(due_at: 3.days.ago.iso8601)
           assert_forbidden
           expect(@course.quizzes.count).to be 0
-<<<<<<< HEAD
-          json = JSON.parse(response.body)
-=======
           json = response.parsed_body
->>>>>>> eb82fcc9
           expect(json["errors"].keys).to include "due_at"
         end
 
@@ -1664,11 +1660,7 @@
           call_create(due_at: nil)
           assert_forbidden
           expect(@course.quizzes.count).to be 0
-<<<<<<< HEAD
-          json = JSON.parse(response.body)
-=======
           json = response.parsed_body
->>>>>>> eb82fcc9
           expect(json["errors"].keys).to include "due_at"
         end
 
@@ -1692,11 +1684,7 @@
           call_create(due_at: 7.days.from_now.iso8601, assignment_overrides: override_params)
           assert_forbidden
           expect(@course.quizzes.count).to be 0
-<<<<<<< HEAD
-          json = JSON.parse(response.body)
-=======
           json = response.parsed_body
->>>>>>> eb82fcc9
           expect(json["errors"].keys).to include "due_at"
         end
 
@@ -1706,11 +1694,7 @@
           call_create(due_at: 7.days.from_now.iso8601, assignment_overrides: override_params)
           assert_forbidden
           expect(@course.quizzes.count).to be 0
-<<<<<<< HEAD
-          json = JSON.parse(response.body)
-=======
           json = response.parsed_body
->>>>>>> eb82fcc9
           expect(json["errors"].keys).to include "due_at"
         end
       end
