--- conflicted
+++ resolved
@@ -398,11 +398,7 @@
         user_session(@student)
         course_quiz(true)
 
-<<<<<<< HEAD
-        @course.enable_feature!(:new_gradebook)
-=======
         @quiz.assignment.course.enable_feature!(:new_gradebook)
->>>>>>> 798aea94
         PostPolicy.enable_feature!
       end
 
