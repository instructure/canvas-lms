# frozen_string_literal: true

#
# Copyright (C) 2011 - present Instructure, Inc.
#
# This file is part of Canvas.
#
# Canvas is free software: you can redistribute it and/or modify it under
# the terms of the GNU Affero General Public License as published by the Free
# Software Foundation, version 3 of the License.
#
# Canvas is distributed in the hope that it will be useful, but WITHOUT ANY
# WARRANTY; without even the implied warranty of MERCHANTABILITY or FITNESS FOR
# A PARTICULAR PURPOSE. See the GNU Affero General Public License for more
# details.
#
# You should have received a copy of the GNU Affero General Public License along
# with this program. If not, see <http://www.gnu.org/licenses/>.
#

require "feedjira"
require_relative "../helpers/k5_common"

describe CoursesController do
  include K5Common

  describe "GET 'index'" do
    before do
      controller.instance_variable_set(:@domain_root_account, Account.default)
    end

    def get_index(user: nil, index_params: {})
      user_session(user) if user
      user ||= @user
      controller.instance_variable_set(:@current_user, user)
      get "index", params: index_params
      controller.load_enrollments_for_index
    end

    it "forces login" do
      course_with_student(active_all: true)
      get "index"
      expect(response).to be_redirect
    end

    it "assigns variables" do
      course_with_student_logged_in(active_all: true)
      get_index
      expect(response).to be_successful
      expect(assigns[:current_enrollments]).not_to be_nil
      expect(assigns[:current_enrollments]).not_to be_empty
      expect(assigns[:current_enrollments][0]).to eql(@enrollment)
      expect(assigns[:past_enrollments]).not_to be_nil
      expect(assigns[:future_enrollments]).not_to be_nil
      expect(assigns[:js_env][:CREATE_COURSES_PERMISSIONS][:PERMISSION]).to be_nil
      expect(assigns[:js_env][:CREATE_COURSES_PERMISSIONS][:RESTRICT_TO_MCC_ACCOUNT]).to be_falsey
    end

    it "does not duplicate enrollments in variables" do
      course_with_student_logged_in(active_all: true)
      course_factory
      @course.start_at = 2.weeks.from_now
      @course.restrict_enrollments_to_course_dates = true
      @course.save!
      @course.offer!
      @course.enroll_student(@user)
      get_index
      expect(response).to be_successful
      assigns[:future_enrollments].each do |e|
        expect(assigns[:current_enrollments]).not_to include e
      end
    end

    it "sets k5_theme when k5 is enabled" do
      course_with_student_logged_in
      toggle_k5_setting(@course.account)

      get_index(user: @student)
      expect(assigns[:js_bundles].flatten).to include :k5_theme
      expect(assigns[:css_bundles].flatten).to include :k5_theme, :k5_font
    end

    it "does not set k5_theme when k5 is off" do
      course_with_student_logged_in

      get_index(user: @student)
      expect(assigns[:js_bundles].flatten).not_to include :k5_theme
      expect(assigns[:css_bundles].flatten).not_to include :k5_theme, :k5_font
    end

    it "does not include k5_font css bundle if use_classic_font? is true" do
      course_with_student_logged_in
      toggle_k5_setting(@course.account)
      toggle_classic_font_setting(@course.account)

      get_index(user: @student)
      expect(assigns[:css_bundles].flatten).to include :k5_theme
      expect(assigns[:css_bundles].flatten).not_to include :k5_font
    end

    describe "homeroom courses" do
      before :once do
        @account = Account.default
        @account.enable_as_k5_account!

        @teacher1 = user_factory(active_all: true, account: @account)
        @student1 = user_factory(active_all: true, account: @account)

        @subject = course_factory(account: @account, course_name: "Subject", active_all: true)
        @homeroom = course_factory(account: @account, course_name: "Homeroom", active_all: true)
        @homeroom.homeroom_course = true
        @homeroom.save!

        @subject.enroll_teacher(@teacher1).accept!
        @subject.enroll_student(@student1).accept!
        @homeroom.enroll_teacher(@teacher1).accept!
        @homeroom.enroll_student(@student1).accept!
      end

      it "is not included for students" do
        controller.instance_variable_set(:@current_user, @student1)
        controller.load_enrollments_for_index
        expect(assigns[:current_enrollments].length).to be 1
        expect(assigns[:current_enrollments][0].course.name).to eq "Subject"
      end

      it "is included for teachers" do
        controller.instance_variable_set(:@current_user, @teacher1)
        controller.load_enrollments_for_index
        expect(assigns[:current_enrollments].length).to be 2
      end

      it "is included for users with teacher and student enrollments" do
        course_factory(active_all: true)
        @course.enroll_teacher(@student1).accept!
        controller.instance_variable_set(:@current_user, @student1)
        controller.load_enrollments_for_index
        expect(assigns[:current_enrollments].length).to be 3
      end
    end

    shared_examples "sorting" do
      before do
        @course1 = (type == "future") ? Account.default.courses.create!(name: "A", start_at: 1.month.from_now, restrict_enrollments_to_course_dates: true) : Account.default.courses.create!(name: "A")
        @course2 = (type == "future") ? Account.default.courses.create!(name: "Z", start_at: 1.month.from_now, restrict_enrollments_to_course_dates: true) : Account.default.courses.create!(name: "Z")

        # user is enrolled as a student in course 1
        enrollment1 = course_with_student user: @student, course: @course1
        enrollment1.invite!

        # publish course 2
        @course2.offer!
        # user is enrolled as a ta in course 2
        enrollment2 = course_with_ta course: @course2, user: @student, active_all: true

        term1 = @course1.root_account.enrollment_terms.create!(name: "Term 1")
        @course1.enrollment_term = term1
        @course1.save!

        term2 = @course2.root_account.enrollment_terms.create!(name: "Term 2")
        @course2.enrollment_term = term2
        @course2.save!

        @student.set_preference(:course_nicknames, @course1.id, "English")
        @student.set_preference(:course_nicknames, @course2.id, "Math")

        @student.favorites.create!(context: @course2)

        if type == "past"
          [enrollment1, enrollment2].each(&:complete!)
        end
      end

      context "on published column" do
        it "lists unpublished courses after published" do
          user_session(@student)
          get_index
          expect(assigns["#{type}_enrollments"].map(&:course_id)).to eq [@course2.id, @course1.id]
        end

        it "lists unpublished courses after published when descending order" do
          user_session(@student)
          get_index(index_params: { sort_column => "published", order_column => "desc" })
          expect(assigns["#{type}_enrollments"].map(&:course_id)).to eq [@course1.id, @course2.id]
        end
      end

      context "on enrolled as column" do
        it "lists enrollment type alphabetically" do
          user_session(@student)
          get_index(index_params: { sort_column => "enrolled_as" })
          expect(assigns["#{type}_enrollments"].map(&:course_id)).to eq [@course1.id, @course2.id]
        end

        it "lists enrollment type reverse alphabetically when descending order" do
          user_session(@student)
          get_index(index_params: { sort_column => "enrolled_as", order_column => "desc" })
          expect(assigns["#{type}_enrollments"].map(&:course_id)).to eq [@course2.id, @course1.id]
        end
      end

      context "on term column" do
        it "lists terms alphabetically" do
          user_session(@student)
          get_index(index_params: { sort_column => "term" })
          expect(assigns["#{type}_enrollments"].map(&:course_id)).to eq [@course1.id, @course2.id]
        end

        it "lists terms reverse alphabetically when descending order" do
          user_session(@student)
          get_index(index_params: { sort_column => "term", order_column => "desc" })
          expect(assigns["#{type}_enrollments"].map(&:course_id)).to eq [@course2.id, @course1.id]
        end
      end

      context "on nickname column" do
        it "lists course nicknames alphabetically" do
          user_session(@student)
          get_index(index_params: { sort_column => "nickname" })
          expect(assigns["#{type}_enrollments"].map(&:course_id)).to eq [@course1.id, @course2.id]
        end

        it "lists course nicknames reverse alphabetically when descending order" do
          user_session(@student)
          get_index(index_params: { sort_column => "nickname", order_column => "desc" })
          expect(assigns["#{type}_enrollments"].map(&:course_id)).to eq [@course2.id, @course1.id]
        end
      end

      context "on course name column" do
        it "lists course names alphabetically" do
          user_session(@student)
          get_index(index_params: { sort_column => "course" })
          expect(assigns["#{type}_enrollments"].map(&:course_id)).to eq [@course1.id, @course2.id]
        end

        it "lists course names reverse alphabetically when descending order" do
          user_session(@student)
          get_index(index_params: { sort_column => "course", order_column => "desc" })
          expect(assigns["#{type}_enrollments"].map(&:course_id)).to eq [@course2.id, @course1.id]
        end
      end

      context "on favorites column" do
        it "lists favorited courses first" do
          user_session(@student)
          get_index(index_params: { sort_column => "favorite" })
          if type == "past"
            # Only active courses can be favorited. Therefore, we don't expect the sorting to affect the order.
            expect(assigns["#{type}_enrollments"].map(&:course_id)).to eq [@course1.id, @course2.id]
          else
            expect(assigns["#{type}_enrollments"].map(&:course_id)).to eq [@course2.id, @course1.id]
          end
        end

        it "lists favorited courses last when descending order" do
          user_session(@student)
          get_index(index_params: { sort_column => "favorite", order_column => "desc" })
          if type == "past"
            # Only active courses can be favorited. Therefore, the list will just be reversed from its ascending order.
            expect(assigns["#{type}_enrollments"].map(&:course_id)).to eq [@course2.id, @course1.id]
          else
            expect(assigns["#{type}_enrollments"].map(&:course_id)).to eq [@course1.id, @course2.id]
          end
        end
      end
    end

    describe "current_enrollments" do
      it "groups enrollments by course and type" do
        # enrollments with multiple sections of the same type should be de-duped
        course_factory(active_all: true)
        user_factory(active_all: true)
        sec1 = @course.course_sections.create!(name: "section1", end_at: 1.week.ago)
        sec2 = @course.course_sections.create!(name: "section2")
        ens = []
        ens << @course.enroll_student(@user, section: sec1, allow_multiple_enrollments: true)
        ens << @course.enroll_student(@user, section: sec2, allow_multiple_enrollments: true)
        ens << @course.enroll_teacher(@user, section: sec2, allow_multiple_enrollments: true)
        ens.each(&:accept!)

        ens[1].conclude # the current enrollment should take precedence over the concluded one

        user_session(@user)
        get_index
        expect(response).to be_successful
        current_ens = assigns[:current_enrollments]
        expect(current_ens.count).to be(2)

        student_e = current_ens.detect(&:student?)
        teacher_e = current_ens.detect(&:teacher?)
        expect(student_e.course_section).to eq sec2 # pick the "current" one
        expect(teacher_e.course_section).to eq sec2

        expect(assigns[:past_enrollments]).to eql([])
        expect(assigns[:future_enrollments]).to eql([])
      end

      it "includes courses with no applicable start/end dates" do
        # no dates at all
        enrollment1 = student_in_course active_all: true, course_name: "A"

        course2 = Account.default.courses.create! start_at: 2.weeks.ago,
                                                  conclude_at: 1.week.from_now,
                                                  restrict_enrollments_to_course_dates: false,
                                                  name: "B"
        course2.offer!
        enrollment2 = student_in_course user: @student, course: course2, active_all: true

        # future date that doesn't count
        course3 = Account.default.courses.create! start_at: 1.week.from_now,
                                                  conclude_at: 2.weeks.from_now,
                                                  restrict_enrollments_to_course_dates: false,
                                                  name: "C"
        course3.offer!
        enrollment3 = student_in_course user: @student, course: course3, active_all: true

        user_session(@student)
        get_index
        expect(response).to be_successful
        expect(assigns[:past_enrollments]).to be_empty
        expect(assigns[:current_enrollments]).to eq [enrollment1, enrollment2, enrollment3]
        expect(assigns[:future_enrollments]).to be_empty
      end

      it "includes courses with current start/end dates" do
        course1 = Account.default.courses.create! start_at: 1.week.ago,
                                                  conclude_at: 1.week.from_now,
                                                  restrict_enrollments_to_course_dates: true,
                                                  name: "A"
        course1.offer!
        enrollment1 = student_in_course course: course1

        enrollment2 = course_with_student user: @student, course_name: "B", active_all: true
        current_term = Account.default.enrollment_terms.create! name: "current term", start_at: 1.month.ago, end_at: 1.month.from_now
        enrollment2.course.enrollment_term = current_term
        enrollment2.course.save!

        user_session(@student)
        get_index
        expect(response).to be_successful
        expect(assigns[:past_enrollments]).to be_empty
        expect(assigns[:current_enrollments]).to eq [enrollment1, enrollment2]
        expect(assigns[:future_enrollments]).to be_empty
      end

      it "includes 'invited' enrollments, and list them before 'active'" do
        enrollment1 = course_with_student course_name: "Z"
        @student.register!
        @course.offer!
        enrollment1.invite!

        enrollment2 = course_with_student user: @student, course_name: "A", active_all: true

        user_session(@student)
        get_index
        expect(response).to be_successful
        expect(assigns[:past_enrollments]).to be_empty
        expect(assigns[:current_enrollments]).to eq [enrollment1, enrollment2]
        expect(assigns[:future_enrollments]).to be_empty
      end

      it "includes unpublished courses" do
        enrollment = course_with_student
        expect(@course).to be_unpublished
        enrollment.invite!

        user_session(@student)
        get_index
        expect(response).to be_successful
        expect(assigns[:past_enrollments]).to be_empty
        expect(assigns[:current_enrollments]).to eq [enrollment]
        expect(assigns[:future_enrollments]).to be_empty
      end

      context "as enrollment admin" do
        it "includes courses with no applicable start/end dates" do
          # no dates at all
          enrollment1 = teacher_in_course active_all: true, course_name: "A"

          course2 = Account.default.courses.create! start_at: 2.weeks.ago,
                                                    conclude_at: 1.week.from_now,
                                                    restrict_enrollments_to_course_dates: false,
                                                    name: "B"
          course2.offer!
          enrollment2 = teacher_in_course user: @teacher, course: course2, active_all: true

          # future date that doesn't count
          course3 = Account.default.courses.create! start_at: 1.week.from_now,
                                                    conclude_at: 2.weeks.from_now,
                                                    restrict_enrollments_to_course_dates: false,
                                                    name: "C"
          course3.offer!
          enrollment3 = teacher_in_course user: @teacher, course: course3, active_all: true

          user_session(@teacher)
          get_index
          expect(response).to be_successful
          expect(assigns[:past_enrollments]).to be_empty
          expect(assigns[:current_enrollments]).to eq [enrollment1, enrollment2, enrollment3]
          expect(assigns[:future_enrollments]).to be_empty
        end
      end

      context "when determining enrollment status based on course and section dates" do
        let(:course) do
          course = Account.default.courses.create!(
            name: "Future Course",
            start_at: 1.month.from_now,
            conclude_at: 2.months.from_now,
            restrict_enrollments_to_course_dates: true
          )
          course.update!(workflow_state: "available")
          course
        end
        let(:section) do
          course.course_sections.create!(
            name: "Past Section",
            start_at: 30.days.ago,
            end_at: 1.day.from_now,
            restrict_enrollments_to_section_dates: true
          )
        end
        let(:student) { user_with_pseudonym(active_user: true) }
        let(:teacher) { user_with_pseudonym(active_user: true) }

        before do
          course.enroll_student(student, section:).accept!
          course.enroll_teacher(teacher, section:).accept!
        end

        it "shows the course as current for the student when section restrictions are enabled" do
          section.update!(restrict_enrollments_to_section_dates: true)
          user_session(student)
          get_index
          expect(assigns(:current_enrollments).map(&:course_id)).to include(course.id)
          expect(assigns(:future_enrollments).map(&:course_id)).not_to include(course.id)
        end

        it "shows the course as future for the student when section restrictions are disabled" do
          section.update!(restrict_enrollments_to_section_dates: false)
          user_session(student)
          get_index

          expect(assigns(:future_enrollments).map(&:course_id)).to include(course.id)
          expect(assigns(:current_enrollments).map(&:course_id)).not_to include(course.id)
        end

        it "always shows the course as current for the teacher regardless of section restrictions" do
          section.update!(restrict_enrollments_to_section_dates: true)
          user_session(teacher)
          get_index

          expect(assigns(:current_enrollments).map(&:course_id)).to include(course.id)
          expect(assigns(:future_enrollments).map(&:course_id)).not_to include(course.id)

          section.update!(restrict_enrollments_to_section_dates: false)
          get_index

          expect(assigns(:current_enrollments).map(&:course_id)).to include(course.id)
          expect(assigns(:future_enrollments).map(&:course_id)).not_to include(course.id)
        end
      end

      describe "sorting" do
        include_examples "sorting" do
          let(:type) { "current" }
          let(:sort_column) { "cc_sort" }
          let(:order_column) { "cc_order" }
        end
      end
    end

    describe "past_enrollments" do
      it "includes 'completed' courses" do
        enrollment1 = course_with_student active_all: true
        expect(enrollment1).to be_active
        enrollment1.course.complete!

        user_session(@student)
        get_index
        expect(response).to be_successful
        expect(assigns[:past_enrollments]).to eql([enrollment1])
        expect(assigns[:current_enrollments]).to eql([])
        expect(assigns[:future_enrollments]).to eql([])
      end

      it "includes 'rejected' and 'completed' enrollments" do
        active_enrollment = course_with_student name: "active", active_course: true
        active_enrollment.accept!
        rejected_enrollment = course_with_student user: @student, course_name: "rejected", active_course: true
        rejected_enrollment.update_attribute(:workflow_state, "rejected")
        completed_enrollment = course_with_student user: @student, course_name: "completed", active_course: true
        completed_enrollment.update_attribute(:workflow_state, "completed")

        user_session(@student)
        get_index
        expect(response).to be_successful
        expect(assigns[:past_enrollments]).to eq [completed_enrollment, rejected_enrollment]
        expect(assigns[:current_enrollments]).to eq [active_enrollment]
        expect(assigns[:future_enrollments]).to be_empty
      end

      it "prioritizes completed enrollments over inactive ones" do
        course_with_student(active_all: true)
        old_enroll = @student.enrollments.first

        section2 = @course.course_sections.create!
        inactive_enroll = @course.enroll_student(@student, section: section2, allow_multiple_enrollments: true)
        inactive_enroll.deactivate

        @course.update(start_at: 2.days.ago, conclude_at: 1.day.ago, restrict_enrollments_to_course_dates: true)

        user_session(@student)

        get_index
        expect(response).to be_successful
        expect(assigns[:past_enrollments]).to eq [old_enroll]
      end

      it "includes 'active' enrollments whose term is past" do
        @student = user_factory

        # by course date, unrestricted
        course1 = Account.default.courses.create! start_at: 2.months.ago,
                                                  conclude_at: 1.month.ago, # oh hey this already "ended" (not really because it's unrestricted) but whatever
                                                  restrict_enrollments_to_course_dates: false,
                                                  name: "One"
        course1.offer!
        enrollment1 = course_with_student course: course1, user: @student, active_all: true

        # by course date, restricted
        course2 = Account.default.courses.create! start_at: 2.months.ago,
                                                  conclude_at: 1.month.ago,
                                                  restrict_enrollments_to_course_dates: true,
                                                  name: "Two"
        course2.offer!
        enrollment2 = course_with_student course: course2, user: @student, active_all: true

        # by enrollment term
        enrollment3 = course_with_student user: @student, course_name: "Three", active_all: true
        past_term = Account.default.enrollment_terms.create! name: "past term", start_at: 1.month.ago, end_at: 1.day.ago
        enrollment3.course.enrollment_term = past_term
        enrollment3.course.save!

        # by course date, unrestricted but the course dates aren't over yet
        course4 = Account.default.courses.create! start_at: 2.months.ago,
                                                  conclude_at: 1.month.from_now,
                                                  restrict_enrollments_to_course_dates: false,
                                                  name: "Fore"
        course4.offer!
        enrollment4 = course_with_student course: course4, user: @student, active_all: true

        # by course date, unrestricted past view
        course5 = Account.default.courses.create! start_at: 2.months.ago,
                                                  conclude_at: 1.month.ago,
                                                  restrict_enrollments_to_course_dates: false,
                                                  name: "Phive",
                                                  restrict_student_past_view: false
        course5.offer!
        enrollment5 = course_with_student course: course5, user: @student, active_all: true

        # by course date, restricted past view & enrollment dates
        course6 = Account.default.courses.create! start_at: 2.months.ago,
                                                  conclude_at: 1.month.ago,
                                                  restrict_enrollments_to_course_dates: true,
                                                  name: "Styx",
                                                  restrict_student_past_view: true
        course6.offer!
        course_with_student course: course6, user: @student, active_all: true

        # past course date, restricted past view & enrollment dates not concluded
        course7 = Account.default.courses.create! start_at: 2.months.ago,
                                                  conclude_at: 1.month.ago,
                                                  restrict_enrollments_to_course_dates: false,
                                                  name: "Ptheven",
                                                  restrict_student_past_view: true
        course7.offer!
        enrollment7 = course_with_student course: course7, user: @student, active_all: true

        user_session(@student)
        get_index
        expect(response).to be_successful
        expect(assigns[:past_enrollments]).to match_array([enrollment7, enrollment5, enrollment3, enrollment2, enrollment1])
        expect(assigns[:current_enrollments]).to eq [enrollment4]
        expect(assigns[:future_enrollments]).to be_empty
      end

      it "does other terrible date logic based on sections" do
        @student = user_factory

        # section date in past
        course1 = Account.default.courses.create! start_at: 2.months.ago, conclude_at: 1.month.from_now
        course1.default_section.update(end_at: 1.month.ago)
        course1.offer!
        enrollment1 = course_with_student course: course1, user: @student, active_all: true

        # by section date, in future
        course2 = Account.default.courses.create! start_at: 2.months.ago, conclude_at: 1.month.ago
        course2.default_section.update(end_at: 1.month.from_now)
        course2.offer!
        enrollment2 = course_with_student course: course2, user: @student, active_all: true

        user_session(@student)
        get_index
        expect(response).to be_successful
        expect(assigns[:past_enrollments]).to eq [enrollment1]
        expect(assigns[:current_enrollments]).to eq [enrollment2]
        expect(assigns[:future_enrollments]).to be_empty
      end

      it "does even more terrible date logic based on sections" do
        @student = user_factory

        # both section dates in past
        course1 = Account.default.courses.create! start_at: 2.months.ago, conclude_at: 1.month.from_now
        course1.default_section.update(end_at: 1.month.ago)
        section2 = course1.course_sections.create!(end_at: 1.week.ago)
        course1.offer!
        course_with_student course: course1, user: @student, active_all: true
        course_with_student course: course1, section: section2, user: @student, active_all: true, allow_multiple_enrollments: true

        user_session(@student)
        get_index
        expect(response).to be_successful
        expect(assigns[:past_enrollments].count).to eq 1
        expect(assigns[:past_enrollments].first.course).to eq course1
        expect(assigns[:current_enrollments]).to be_empty
        expect(assigns[:future_enrollments]).to be_empty
      end

      it "does not include hard-inactive enrollments even in the future" do
        course1 = Account.default.courses.create!(start_at: 1.month.from_now, restrict_enrollments_to_course_dates: true)
        course1.offer!
        enrollment = course_with_student course: course1, user: @student, active_all: true
        enrollment.deactivate

        user_session(@student)
        get_index
        expect(response).to be_successful
        expect(assigns[:future_enrollments]).to be_empty
      end

      it "does not include 'invited' enrollments whose term is past" do
        @student = user_factory

        # by enrollment term
        enrollment = course_with_student user: @student, course_name: "Three", active_course: true
        past_term = Account.default.enrollment_terms.create! name: "past term", start_at: 1.month.ago, end_at: 1.day.ago
        enrollment.course.enrollment_term = past_term
        enrollment.course.save!
        enrollment.reload

        expect(enrollment.workflow_state).to eq "invited"
        expect(enrollment).to_not be_invited # state_based_on_date

        user_session(@student)
        get_index
        expect(response).to be_successful
        expect(assigns[:past_enrollments]).to be_empty
        expect(assigns[:future_enrollments]).to be_empty
      end

      it "does not include the course if the caller is a student or observer and the course restricts students viewing courses after the end date" do
        course1 = Account.default.courses.create!(restrict_student_past_view: true)
        course1.offer!

        enrollment = course_with_student course: course1
        enrollment.accept!

        teacher = user_with_pseudonym(active_all: true)
        teacher_enrollment = course_with_teacher course: course1, user: teacher
        teacher_enrollment.accept!

        course1.start_at = 2.months.ago
        course1.conclude_at = 1.month.ago
        course1.save!

        course1.enrollment_term.update_attribute(:end_at, 1.month.ago)

        get_index(user: @student)
        expect(response).to be_successful
        expect(assigns[:past_enrollments]).to be_empty
        expect(assigns[:current_enrollments]).to be_empty
        expect(assigns[:future_enrollments]).to be_empty

        observer = user_with_pseudonym(active_all: true)
        add_linked_observer(@student, observer)
        get_index(user: observer)
        expect(response).to be_successful
        expect(assigns[:past_enrollments]).to be_empty
        expect(assigns[:current_enrollments]).to be_empty
        expect(assigns[:future_enrollments]).to be_empty

        get_index(user: teacher)
        expect(response).to be_successful
        expect(assigns[:past_enrollments]).to eq [teacher_enrollment]
        expect(assigns[:current_enrollments]).to be_empty
        expect(assigns[:future_enrollments]).to be_empty
      end

      it "includes the student's course when the course restricts students viewing courses after the end date if they're not actually soft-concluded" do
        course1 = Account.default.courses.create!(restrict_student_past_view: true)
        course1.offer!

        enrollment = course_with_student course: course1
        enrollment.accept!

        course1.start_at = 2.months.ago
        course1.conclude_at = 1.month.ago
        course1.save!

        course1.enrollment_term.update_attribute(:end_at, 1.month.from_now)

        user_session(@student)
        get_index
        expect(response).to be_successful
        expect(assigns[:past_enrollments]).to eq [enrollment]
        expect(assigns[:current_enrollments]).to be_empty
        expect(assigns[:future_enrollments]).to be_empty
      end

      describe "unpublished_courses" do
        it "lists unpublished courses after published" do
          @student = user_factory

          # past unpublished course
          course1 = Account.default.courses.create! start_at: 2.months.ago, conclude_at: 1.month.ago, name: "A"
          course1.offer!
          enrollment1 = course_with_student course: course1, user: @student
          enrollment1.accept!
          course1.update! workflow_state: "created"

          # past published course
          course2 = Account.default.courses.create! start_at: 2.months.ago, conclude_at: 1.month.ago, name: "Z"
          course2.offer!
          course_with_student course: course2, user: @student, active_all: true

          user_session(@student)
          get_index
          expect(assigns[:past_enrollments].map(&:course_id)).to eq [course2.id, course1.id] # Z, then A
        end
      end

      describe "sorting" do
        include_examples "sorting" do
          let(:type) { "past" }
          let(:sort_column) { "pc_sort" }
          let(:order_column) { "pc_order" }
        end
      end
    end

    describe "future_enrollments" do
      it "includes courses with a start date in the future, regardless of published state" do
        # published course
        course1 = Account.default.courses.create! start_at: 1.month.from_now, restrict_enrollments_to_course_dates: true, name: "A"
        course1.offer!
        course_with_student course: course1

        # unpublished course
        course2 = Account.default.courses.create! start_at: 1.month.from_now, restrict_enrollments_to_course_dates: true, name: "B"
        expect(course2).to be_unpublished
        course_with_student user: @student, course: course2

        user_session(@student)
        get_index
        expect(response).to be_successful
        expect(assigns[:past_enrollments]).to be_empty
        expect(assigns[:current_enrollments]).to be_empty
        expect(assigns[:future_enrollments].map(&:course_id)).to eq [course1.id, course2.id]

        observer = user_with_pseudonym(active_all: true)
        add_linked_observer(@student, observer)
        user_session(observer)
        get_index
        expect(response).to be_successful
        expect(assigns[:past_enrollments]).to be_empty
        expect(assigns[:current_enrollments]).to be_empty
        expect(assigns[:future_enrollments].map(&:course_id)).to eq [course1.id, course2.id]
      end

      it "includes courses with accepted enrollments and future start dates" do
        course1 = Account.default.courses.create! start_at: 1.month.from_now, restrict_enrollments_to_course_dates: true, name: "A"
        course1.offer!
        student_in_course course: course1, active_all: true
        user_session(@student)
        get_index
        expect(assigns[:future_enrollments].map(&:course_id)).to eq [course1.id]
      end

      it "is not empty if the caller is a student or observer and the root account restricts students viewing courses before the start date" do
        course1 = Account.default.courses.create! start_at: 1.month.from_now, restrict_enrollments_to_course_dates: true
        course1.offer!
        enrollment1 = course_with_student course: course1
        enrollment1.root_account.settings[:restrict_student_future_view] = true
        enrollment1.root_account.save!
        expect(course1.restrict_student_future_view?).to be_truthy # should inherit

        user_session(@student)
        get_index
        expect(response).to be_successful
        expect(assigns[:past_enrollments]).to be_empty
        expect(assigns[:current_enrollments]).to be_empty
        expect(assigns[:future_enrollments]).to eq [enrollment1]

        observer = user_with_pseudonym(active_all: true)
        add_linked_observer(@student, observer)
        user_session(observer)
        get_index
        expect(response).to be_successful
        expect(assigns[:past_enrollments]).to be_empty
        expect(assigns[:current_enrollments]).to be_empty
        expect(assigns[:future_enrollments]).to eq [observer.enrollments.first]

        teacher = user_with_pseudonym(active_all: true)
        teacher_enrollment = course_with_teacher course: course1, user: teacher
        user_session(teacher)
        get_index
        expect(response).to be_successful
        expect(assigns[:past_enrollments]).to be_empty
        expect(assigns[:current_enrollments]).to be_empty
        expect(assigns[:future_enrollments]).to eq [teacher_enrollment]
      end

      it "does not include published course enrollments if account disallows future view and listing" do
        Account.default.tap do |a|
          a.settings.merge!(restrict_student_future_view: true, restrict_student_future_listing: true)
          a.save!
        end

        course1 = Account.default.courses.create! start_at: 1.month.from_now, restrict_enrollments_to_course_dates: true, workflow_state: "available"
        enrollment1 = course_with_student course: course1
        expect(enrollment1.workflow_state).to eq "invited"
        expect(enrollment1.restrict_future_listing?).to be_truthy

        user_session(@student)
        get_index
        expect(response).to be_successful
        expect(assigns[:future_enrollments]).to eq []
      end

      it "does not include unpublished course enrollments if account disallows future listing" do
        # even if it _would_ be accessible if it were published
        Account.default.tap do |a|
          a.settings.merge!(restrict_student_future_view: true, restrict_student_future_listing: true)
          a.save!
        end

        course1 = Account.default.courses.create! start_at: 1.month.from_now, restrict_enrollments_to_course_dates: true
        course1.restrict_student_future_view = false
        course1.save!
        enrollment1 = course_with_student course: course1
        expect(enrollment1.workflow_state).to eq "creation_pending"
        expect(enrollment1.restrict_future_listing?).to be_truthy

        user_session(@student)
        get_index
        expect(response).to be_successful
        expect(assigns[:future_enrollments]).to eq []

        course1.offer!
        get_index
        expect(response).to be_successful
        expect(assigns[:future_enrollments]).to eq [enrollment1] # show it because it's accessible now
      end

      describe "unpublished_courses" do
        it "lists unpublished courses after published" do
          # unpublished course
          course1 = Account.default.courses.create! start_at: 1.month.from_now, restrict_enrollments_to_course_dates: true, name: "A"
          expect(course1).to be_unpublished
          course_with_student user: @student, course: course1

          # published course
          course2 = Account.default.courses.create! start_at: 1.month.from_now, restrict_enrollments_to_course_dates: true, name: "Z"
          course2.offer!
          course_with_student user: @student, course: course2

          user_session(@student)
          get_index
          expect(assigns[:future_enrollments].map(&:course_id)).to eq [course2.id, course1.id] # Z, then A
        end
      end

      describe "sorting" do
        include_examples "sorting" do
          let(:type) { "future" }
          let(:sort_column) { "fc_sort" }
          let(:order_column) { "fc_order" }
        end
      end
    end

    describe "per-assignment permissions" do
      let(:assignment_permissions) { assigns[:js_env][:PERMISSIONS][:by_assignment_id] }

      before do
        @course = Course.create!(default_view: "assignments")
        @teacher = course_with_user("TeacherEnrollment", course: @course, active_all: true).user
        @ta = course_with_user("TaEnrollment", course: @course, active_all: true).user
        @course.enable_feature!(:moderated_grading)

        @assignment = @course.assignments.create!(
          moderated_grading: true,
          grader_count: 2,
          final_grader: @teacher
        )

        ta_in_course(active_all: true)
      end

      it "sets the 'update' attribute to true when user is the final grader" do
        user_session(@teacher)
        get "show", params: { id: @course.id }
        expect(assignment_permissions[@assignment.id][:update]).to be(true)
      end

      it "sets the 'update' attribute to true when user has the Select Final Grade permission" do
        user_session(@ta)
        get "show", params: { id: @course.id }
        expect(assignment_permissions[@assignment.id][:update]).to be(true)
      end

      it "sets the 'update' attribute to false when user does not have the Select Final Grade permission" do
        @course.account.role_overrides.create!(permission: :select_final_grade, enabled: false, role: ta_role)
        user_session(@ta)
        get "show", params: { id: @course.id }
        expect(assignment_permissions[@assignment.id][:update]).to be(false)
      end
    end

    describe "Course notification settings" do
      before do
        @course = Course.create!(default_view: "assignments")
        @teacher = course_with_user("TeacherEnrollment", course: @course, active_all: true).user
      end

      it "shows the course notification settings page" do
        user_session(@teacher)
        get "show", params: { id: @course.id, view: "notifications" }
        expect(response).to be_successful
        expect(assigns[:js_bundles].flatten).to include(:course_notification_settings)
      end

      it "sets discussions_reporting to falsey if discussions_reporting is off" do
        @course.root_account.disable_feature! :discussions_reporting
        user_session(@user)
        get "show", params: { id: @course.id, view: "notifications" }
        expect(assigns[:js_env][:discussions_reporting]).to be_falsey
      end

      it "sets discussions_reporting to truthy if discussions_reporting is on" do
        @course.root_account.enable_feature! :discussions_reporting
        user_session(@user)
        get "show", params: { id: @course.id, view: "notifications" }
        expect(assigns[:js_env][:discussions_reporting]).to be_truthy
      end
    end
  end

  describe "GET 'statistics'" do
    it "does not break using new student_ids method from course" do
      course_with_teacher_logged_in(active_all: true)
      get "statistics", params: { course_id: @course.id }, format: "json"
      expect(response).to be_successful
    end
  end

  describe "observer_pairing_codes" do
    before :once do
      course_with_teacher(active_all: true)
      student = user_with_pseudonym(name: "Bob Jones", sis_user_id: "bobjones1")
      student_in_course(course: @course, user: student, active_all: true)
      @teacher.name = "teacher"
      @teacher.save!
    end

    it "returns unauthorized if self registration is off" do
      user_session(@teacher)
      @course.root_account.root_account.role_overrides.create!(role: teacher_role, enabled: true, permission: :generate_observer_pairing_code)
      ObserverPairingCode.create(user: @student, expires_at: 1.day.from_now, code: SecureRandom.hex(3))
      get :observer_pairing_codes_csv, params: { course_id: @course.id }
      expect(response).to be_unauthorized
    end

    it "returns unauthorized if role does not have permission" do
      user_session(@teacher)
      @course.root_account.root_account.role_overrides.create!(role: teacher_role, enabled: false, permission: :generate_observer_pairing_code)
      @teacher.account.canvas_authentication_provider.update_attribute(:self_registration, true)
      ObserverPairingCode.create(user: @student, expires_at: 1.day.from_now, code: SecureRandom.hex(3))
      get :observer_pairing_codes_csv, params: { course_id: @course.id }
      expect(response).to be_unauthorized
    end

    it "generates an observer pairing codes csv" do
      user_session(@teacher)
      @course.root_account.root_account.role_overrides.create!(role: teacher_role, enabled: true, permission: :generate_observer_pairing_code)
      @teacher.account.canvas_authentication_provider.update_attribute(:self_registration, true)
      get :observer_pairing_codes_csv, params: { course_id: @course.id }
      expect(response).to be_successful
      expect(response.header["Content-Type"]).to eql("text/csv")
      headings = response.body.split("\n").first.split(",")
      row = response.body.split("\n").second.split(",")
      expect(headings).to eq(["Last Name", "First Name", "SIS ID", "Pairing Code", "Expires At"])
      expect(row).to eq(["Jones", "Bob", "bobjones1", "\"=\"\"#{ObserverPairingCode.last.code}\"\"\"", ObserverPairingCode.last.expires_at.to_s])
    end

    it "generates observer pairing codes only for students" do
      user_session(@teacher)
      @course.root_account.root_account.role_overrides.create!(role: teacher_role, enabled: true, permission: :generate_observer_pairing_code)
      @teacher.account.canvas_authentication_provider.update_attribute(:self_registration, true)
      get :observer_pairing_codes_csv, params: { course_id: @course.id }
      expect(response).to be_successful
      expect(response.header["Content-Type"]).to eql("text/csv")
      expect(response.body).to include(@student.first_name)
      expect(response.body.include?(@teacher.name)).to be_falsey
      expect(response.body.split(",").last.strip).to eql(ObserverPairingCode.last.expires_at.to_s)
      expect(response.body.split(",")[-2]).to include(ObserverPairingCode.last.code)
    end
  end

  describe "GET 'settings'" do
    subject do
      user_session user
      get "settings", params: { course_id: course.id }
    end

    let(:course) { @course }
    let(:user) { @teacher }

    before :once do
      course_with_teacher(active_all: true)
      student_in_course(active_all: true)
    end

    it "sets MSFT sync cooldown in the JS ENV" do
      subject
      expect(controller.js_env[:MANUAL_MSFT_SYNC_COOLDOWN]).to eq(
        MicrosoftSync::Group.manual_sync_cooldown
      )
    end

    it "sets MSFT enabled in the JS ENV" do
      subject
      expect(controller.js_env[:MSFT_SYNC_ENABLED]).to be false
    end

    it "sets MSFT enrollment limits in the JS ENV" do
      subject
      expect(controller.js_env[:MSFT_SYNC_MAX_ENROLLMENT_MEMBERS]).to eq(
        MicrosoftSync::MembershipDiff::MAX_ENROLLMENT_MEMBERS
      )
      expect(controller.js_env[:MSFT_SYNC_MAX_ENROLLMENT_OWNERS]).to eq(
        MicrosoftSync::MembershipDiff::MAX_ENROLLMENT_OWNERS
      )
    end

    it "sets MSFT_SYNC_CAN_BYPASS_COOLDOWN in the JS ENV" do
      subject
      expect(controller.js_env[:MSFT_SYNC_CAN_BYPASS_COOLDOWN]).to be false
    end

    it "sets the external tools create url" do
      user_session(@teacher)
      get "settings", params: { course_id: @course.id }
      expect(controller.js_env[:EXTERNAL_TOOLS_CREATE_URL]).to eq(
        "http://test.host/courses/#{@course.id}/external_tools"
      )
    end

    it "sets the tool configuration show url" do
      user_session(@teacher)
      get "settings", params: { course_id: @course.id }
      expect(controller.js_env[:TOOL_CONFIGURATION_SHOW_URL]).to eq(
        "http://test.host/api/lti/courses/#{@course.id}/developer_keys/:developer_key_id/tool_configuration"
      )
    end

    it "sets tool creation permissions true for roles that are granted rights" do
      user_session(@teacher)
      get "settings", params: { course_id: @course.id }
      expect(controller.js_env[:PERMISSIONS][:add_tool_manually]).to be(true)
    end

    it "does not set tool creation permissions for roles not granted rights" do
      user_session(@student)
      get "settings", params: { course_id: @course.id }
      expect(controller.js_env[:PERMISSIONS]).to be_nil
    end

    it "only sets course color js_env vars for elementary courses" do
      @course.account.enable_as_k5_account!
      @course.course_color = "#BAD"
      @course.save!

      user_session(@teacher)
      get "settings", params: { course_id: @course.id }
      expect(controller.js_env[:COURSE_COLOR]).to eq "#BAD"
      expect(controller.js_env[:COURSE_COLORS_ENABLED]).to be true
    end

    it "does not set course color js_env vars for non-elementary courses" do
      @course.course_color = "#BAD"
      @course.save!

      user_session(@teacher)
      get "settings", params: { course_id: @course.id }
      expect(controller.js_env[:COURSE_COLOR]).to be_falsy
      expect(controller.js_env[:COURSE_COLORS_ENABLED]).to be false
    end

    it "requires authorization" do
      get "settings", params: { course_id: @course.id }
      assert_unauthorized
    end

    it "shoulds not allow students" do
      user_session(@student)
      get "settings", params: { course_id: @course.id }
      assert_unauthorized
    end

    it "renders properly" do
      user_session(@teacher)
      get "settings", params: { course_id: @course.id }
      expect(response).to be_successful
      expect(response).to render_template("settings")
    end

    it "gives a helpful error message for students that can't access yet" do
      user_session(@student)
      @course.workflow_state = "claimed"
      @course.save!
      get "settings", params: { course_id: @course.id }
      assert_status(401)
      expect(assigns[:unauthorized_reason]).to eq :unpublished
      expect(assigns[:unauthorized_message]).not_to be_nil

      @course.workflow_state = "available"
      @course.save!
      @enrollment.start_at = 2.days.from_now
      @enrollment.end_at = 4.days.from_now
      @enrollment.save!
      get "settings", params: { course_id: @course.id }
      assert_status(401)
      expect(assigns[:unauthorized_reason]).to eq :unpublished
      expect(assigns[:unauthorized_message]).not_to be_nil
    end

    it "does not record recent activity for unauthorize actions" do
      user_session(@student)
      @course.workflow_state = "available"
      @course.restrict_student_future_view = true
      @course.save!
      @enrollment.start_at = 2.days.from_now
      @enrollment.end_at = 4.days.from_now
      @enrollment.last_activity_at = nil
      @enrollment.save!
      get "settings", params: { course_id: @course.id }
      assert_status(401)
      expect(assigns[:unauthorized_reason]).to eq(:unpublished)
      expect(@enrollment.reload.last_activity_at).to be_nil
    end

    it "assigns active course_settings_sub_navigation external tools" do
      user_session(@teacher)
      shared_settings = { consumer_key: "test", shared_secret: "secret", url: "http://example.com/lti" }
      inactive_tool = @course.context_external_tools.create(shared_settings.merge(name: "inactive", course_settings_sub_navigation: { enabled: true }))
      active_tool = @course.context_external_tools.create(shared_settings.merge(name: "active", course_settings_sub_navigation: { enabled: true }))
      inactive_tool.workflow_state = "deleted"
      inactive_tool.save!

      get "settings", params: { course_id: @course.id }
      expect(assigns[:course_settings_sub_navigation_tools].size).to eq 1
      assigned_tool = assigns[:course_settings_sub_navigation_tools].first
      expect(assigned_tool.id).to eq active_tool.id
    end
  end

  describe "GET 'enrollment_invitation'" do
    it "rejects invitation for logged-in user" do
      course_with_student_logged_in(active_course: true)
      post "enrollment_invitation", params: { course_id: @course.id, reject: "1", invitation: @enrollment.uuid }
      expect(response).to be_redirect
      expect(response).to redirect_to(dashboard_url)
      expect(assigns[:pending_enrollment]).to eql(@enrollment)
      expect(assigns[:pending_enrollment]).to be_rejected
    end

    it "rejects invitation for not-logged-in user" do
      course_with_student(active_course: true, active_user: true)
      post "enrollment_invitation", params: { course_id: @course.id, reject: "1", invitation: @enrollment.uuid }
      expect(response).to be_redirect
      expect(response).to redirect_to(root_url)
      expect(assigns[:pending_enrollment]).to eql(@enrollment)
      expect(assigns[:pending_enrollment]).to be_rejected
    end

    it "rejects temporary invitation" do
      user_with_pseudonym(active_all: 1)
      user_session(@user, @pseudonym)
      user = User.create! { |u| u.workflow_state = "creation_pending" }
      user.communication_channels.create!(path: @cc.path)
      course_factory(active_all: true)
      @enrollment = @course.enroll_student(user)
      post "enrollment_invitation", params: { course_id: @course.id, reject: "1", invitation: @enrollment.uuid }
      expect(response).to be_redirect
      expect(response).to redirect_to(root_url)
      expect(assigns[:pending_enrollment]).to eql(@enrollment)
      expect(assigns[:pending_enrollment]).to be_rejected
    end

    it "does not reject invitation for bad parameters" do
      course_with_student(active_course: true, active_user: true)
      post "enrollment_invitation", params: { course_id: @course.id, reject: "1", invitation: "#{@enrollment.uuid}https://canvas.instructure.com/courses/#{@course.id}?invitation=#{@enrollment.uuid}" }
      expect(response).to be_redirect
      expect(response).to redirect_to(course_url(@course.id))
      expect(assigns[:pending_enrollment]).to be_nil
    end

    it "accepts invitation for logged-in user" do
      course_with_student_logged_in(active_course: true, active_user: true)
      post "enrollment_invitation", params: { course_id: @course.id, accept: "1", invitation: @enrollment.uuid }
      expect(response).to be_redirect
      expect(response).to redirect_to(course_url(@course.id))
      expect(assigns[:context_enrollment]).to eql(@enrollment)
      expect(assigns[:context_enrollment]).to be_active
    end

    it "asks user to login for registered not-logged-in user" do
      user_with_pseudonym(active_course: true, active_user: true)
      course_factory(active_all: true)
      @enrollment = @course.enroll_user(@user)
      post "enrollment_invitation", params: { course_id: @course.id, accept: "1", invitation: @enrollment.uuid }
      expect(response).to be_redirect
      expect(response).to redirect_to(login_url)
    end

    it "defers to registration_confirmation for pre-registered not-logged-in user" do
      user_with_pseudonym
      course_factory(active_course: true, active_user: true)
      @enrollment = @course.enroll_user(@user)
      post "enrollment_invitation", params: { course_id: @course.id, accept: "1", invitation: @enrollment.uuid }
      expect(response).to be_redirect
      expect(response).to redirect_to(registration_confirmation_url(@pseudonym.communication_channel.confirmation_code, enrollment: @enrollment.uuid))
    end

    it "defers to registration_confirmation if logged-in user does not match enrollment user" do
      user_with_pseudonym
      @u2 = @user
      course_with_student_logged_in(active_course: true, active_user: true)
      @e2 = @course.enroll_user(@u2)
      post "enrollment_invitation", params: { course_id: @course.id, accept: "1", invitation: @e2.uuid }
      expect(response).to redirect_to(registration_confirmation_url(nonce: @pseudonym.communication_channel.confirmation_code, enrollment: @e2.uuid))
    end

    it "asks user to login if logged-in user does not match enrollment user, and enrollment user doesn't have an e-mail" do
      user_factory
      @user.register!
      @u2 = @user
      course_with_student_logged_in(active_course: true, active_user: true)
      @e2 = @course.enroll_user(@u2)
      post "enrollment_invitation", params: { course_id: @course.id, accept: "1", invitation: @e2.uuid }
      expect(response).to redirect_to(login_url(force_login: 1))
    end

    it "accepts an enrollment for a restricted by dates course" do
      course_with_student_logged_in(active_all: true)

      @course.update(restrict_enrollments_to_course_dates: true,
                     start_at: 2.weeks.from_now)
      @enrollment.update(workflow_state: "invited", last_activity_at: nil)

      post "enrollment_invitation", params: { course_id: @course.id,
                                              accept: "1",
                                              invitation: @enrollment.uuid }

      expect(response).to redirect_to(course_url(@course))
      @enrollment.reload
      expect(@enrollment.workflow_state).to eq("active")
      expect(@enrollment.last_activity_at).to be_nil
    end
  end

  describe "GET 'show'" do
    before :once do
      course_with_teacher(active_all: true)
      student_in_course(active_all: true)
    end

    it "requires authorization" do
      get "show", params: { id: @course.id }
      assert_unauthorized
    end

    it "does not find deleted courses" do
      user_session(@teacher)
      @course.destroy
      assert_page_not_found do
        get "show", params: { id: @course.id }
      end
    end

    it "assigns variables" do
      user_session(@student)
      get "show", params: { id: @course.id }
      expect(response).to be_successful
      expect(assigns[:context]).to eql(@course)
      expect(assigns[:modules].to_a).to eql([])
    end

    it "gives a helpful error message for students that can't access yet" do
      user_session(@student)
      @course.workflow_state = "claimed"
      @course.restrict_student_future_view = true
      @course.save!
      get "show", params: { id: @course.id }
      assert_status(401)
      expect(assigns[:unauthorized_reason]).to eq :unpublished
      expect(assigns[:unauthorized_message]).not_to be_nil

      @course.workflow_state = "available"
      @course.save!
      @enrollment.start_at = 2.days.from_now
      @enrollment.end_at = 4.days.from_now
      @enrollment.save!
      controller.instance_variable_set(:@js_env, nil)
      get "show", params: { id: @course.id }
      assert_status(401)
      expect(assigns[:unauthorized_reason]).to eq :unpublished
      expect(assigns[:unauthorized_message]).not_to be_nil
    end

    it "renders a flash with the appropriate param" do
      user_session(@teacher)
      get "show", params: { id: @course.id, for_reload: 1 }
      expect(flash[:notice]).to match(/Course was successfully updated./)
    end

    it "allows test student to leave student view from a Canvas Career course" do
      user_session(@teacher)
      @fake_student = @course.student_view_student
      session[:become_user_id] = @fake_student.id

      get "show", params: { id: @course.id, leave_student_view: "/courses/#{@course.id}/modules" }
      expect(response).to redirect_to("#{course_url(@course)}/modules")
      expect(session[:become_user_id]).to be_nil
    end

    it "allows admin to stop acting as user from a Canvas Career course" do
      user_session(@teacher)
      @user = @course.student_view_student
      session[:become_user_id] = @user.id

      get "show", params: { id: @course.id, stop_acting_as_user: "/courses/#{@course.id}/modules" }
      expect(response).to redirect_to(user_masquerade_url(@teacher.id, stop_acting_as_user: true))
    end

    it "redirects to the modules page for horizon courses" do
      user_session(@teacher)
      @course.account.enable_feature!(:horizon_course_setting)
      @course.update!(horizon_course: true)

      get "show", params: { id: @course.id }
      expect(response).to redirect_to("#{course_url(@course)}/modules")
    end

    it "allows student view student to view unpublished courses" do
      @course.update_attribute :workflow_state, "claimed"
      user_session(@teacher)
      @fake_student = @course.student_view_student
      session[:become_user_id] = @fake_student.id

      get "show", params: { id: @course.id }
      expect(response).to be_successful
    end

    it "does not allow student view students to view other courses" do
      course_with_teacher_logged_in(active_user: true)
      @c1 = @course

      course_factory(active_course: true)
      @c2 = @course

      @fake1 = @c1.student_view_student
      session[:become_user_id] = @fake1.id

      get "show", params: { id: @c2.id }
      assert_unauthorized
    end

    it "includes analytics 2 link if installed" do
      tool = analytics_2_tool_factory
      Account.default.enable_feature!(:analytics_2)

      get "show", params: { id: @course.id }
      expect(controller.course_custom_links).to include({
                                                          text: "Analytics 2",
                                                          url: "http://test.host/courses/#{@course.id}/external_tools/#{tool.id}?launch_type=course_navigation",
                                                          icon_class: "icon-analytics",
                                                          tool_id: ContextExternalTool::ANALYTICS_2
                                                        })
    end

    def check_course_show(should_show)
      controller.instance_variable_set(:@context_all_permissions, nil)
      controller.instance_variable_set(:@js_env, nil)

      get "show", params: { id: @course.id }
      if should_show
        expect(response).to be_successful
        expect(assigns[:context]).to eql(@course)
      else
        assert_status(401)
      end
    end

    it "shows unauthorized/authorized to a student for a future course depending on restrict_student_future_view setting" do
      course_with_student_logged_in(active_course: 1)

      @course.start_at = 2.weeks.from_now
      @course.restrict_enrollments_to_course_dates = true
      @course.restrict_student_future_view = true
      @course.save!

      check_course_show(false)
      expect(assigns[:unauthorized_message]).not_to be_nil

      @course.restrict_student_future_view = false
      @course.save!

      check_course_show(true)
    end

    it "shows unauthorized/authorized to a student for a past course depending on restrict_student_past_view setting" do
      course_with_student_logged_in(active_course: 1)

      @course.start_at = 3.weeks.ago
      @course.conclude_at = 2.weeks.ago
      @course.restrict_enrollments_to_course_dates = true
      @course.restrict_student_past_view = true
      @course.save!

      check_course_show(false)

      # manually completed
      @course.conclude_at = 2.weeks.from_now
      @course.save!
      @student.enrollments.first.complete!

      check_course_show(false)

      @course.restrict_student_past_view = false
      @course.save!

      check_course_show(true)
    end

    context "when default_view is `syllabus`" do
      before do
        course_with_student_logged_in(active_course: 1)
        @course.default_view = "syllabus"
        @course.syllabus_body = "<p>This is your syllabus.</p>"
        @course.save!
      end

      it "assigns syllabus_body" do
        get :show, params: { id: @course.id }
        expect(assigns[:syllabus_body]).not_to be_nil
      end

      it "assigns groups" do
        get :show, params: { id: @course.id }
        expect(assigns[:groups]).not_to be_nil
      end
    end

    context "show feedback for the current course only on course front page" do
      before(:once) do
        course_with_teacher(active_all: true)
        @course1 = @course
        student_in_course(active_all: true, course: @course1)
        @me = @user

        course_with_teacher(active_all: true, user: @teacher)
        @course2 = @course
        student_in_course(active_all: true, course: @course2, user: @me)

        @a1 = @course1.assignments.new(title: "some assignment course 1")
        @a1.workflow_state = "published"
        @a1.save
        @s1 = @a1.submit_homework(@student)
        @c1 = @s1.add_comment(author: @teacher, comment: "some comment1")

        # this shouldn't show up in any course 1 list
        @a2 = @course2.assignments.new(title: "some assignment course 2")
        @a2.workflow_state = "published"
        @a2.save
        @s2 = @a2.submit_homework(@student)
        @c2 = @s2.add_comment(author: @teacher, comment: "some comment2")
      end

      context "as a teacher" do
        before do
          @course1.update!(default_view: "assignments")
          student_in_course(active_all: true, course: @course1)
          @assignment = @course1.assignments.create!(due_at: 1.day.from_now)
          user_session(@teacher)
        end

        it "shows unpublished upcoming assignments" do
          @assignment.unpublish
          get "show", params: { id: @course1.id }
          expect(assigns(:upcoming_assignments)).to include @assignment
        end

        it "does not show duplicate upcoming assignments" do
          create_adhoc_override_for_assignment(@assignment, @me, due_at: 2.days.from_now)
          get "show", params: { id: @course1.id }
          expect(assigns(:upcoming_assignments).count).to eq 1
        end

        it "includes assignments where at least one assigned student has the assignment upcoming" do
          create_adhoc_override_for_assignment(@assignment, @me, due_at: 1.day.ago)
          get "show", params: { id: @course1.id }
          expect(assigns(:upcoming_assignments)).to include @assignment
        end

        it "excludes assignments where no assigned students have the assignment upcoming" do
          @assignment.update!(only_visible_to_overrides: true)
          create_adhoc_override_for_assignment(@assignment, @me, due_at: 1.day.ago)
          get "show", params: { id: @course1.id }
          expect(assigns(:upcoming_assignments)).not_to include @assignment
        end

        it "sorts assignments by their earliest upcoming due date, ascending" do
          create_adhoc_override_for_assignment(@assignment, @me, due_at: 3.days.from_now)
          later_assignment = @course1.assignments.create!(due_at: 2.days.from_now)
          get "show", params: { id: @course1.id }
          expect(assigns(:upcoming_assignments)).to eq [@assignment, later_assignment]
        end

        it "includes discussion checkpoints if discussion checkpoints enabled" do
          @course1.account.enable_feature!(:discussion_checkpoints)
          @reply_to_topic, @reply_to_entry = graded_discussion_topic_with_checkpoints(context: @course1)
          get "show", params: { id: @course1.id }
          expect(assigns(:upcoming_assignments)).to include @reply_to_topic
          expect(assigns(:upcoming_assignments)).to include @reply_to_entry
        end
      end

      context "as a student" do
        before do
          user_session(@me)
        end

        it "works for module view" do
          @course1.default_view = "modules"
          @course1.save
          get "show", params: { id: @course1.id }
          expect(assigns(:recent_feedback).count).to eq 1
          expect(assigns(:recent_feedback).first.assignment_id).to eq @a1.id
        end

        it "works for assignments view" do
          @course1.default_view = "assignments"
          @course1.save!
          get "show", params: { id: @course1.id }
          expect(assigns(:recent_feedback).count).to eq 1
          expect(assigns(:recent_feedback).first.assignment_id).to eq @a1.id
        end

        it "disables management and set env urls on assignment homepage" do
          @course1.default_view = "assignments"
          @course1.save!
          get "show", params: { id: @course1.id }
          expect(controller.js_env[:URLS][:new_assignment_url]).not_to be_nil
          expect(controller.js_env[:PERMISSIONS][:manage]).to be_falsey
        end

        it "sets ping_url" do
          get "show", params: { id: @course1.id }
          expect(controller.js_env[:ping_url]).not_to be_nil
        end

        it "does not show unpublished assignments to students" do
          @course1.default_view = "assignments"
          @course1.save!
          @a1a = @course1.assignments.new(title: "some assignment course 1", due_at: 1.day.from_now)
          @a1a.save
          @a1a.unpublish
          get "show", params: { id: @course1.id }
          expect(assigns(:upcoming_assignments).map(&:id).include?(@a1a.id)).to be_falsey
        end

        it "works for wiki view" do
          @course1.default_view = "wiki"
          @course1.save
          get "show", params: { id: @course1.id }
          expect(assigns(:recent_feedback).count).to eq 1
          expect(assigns(:recent_feedback).first.assignment_id).to eq @a1.id
        end

        it "works for wiki view with draft state enabled" do
          @course1.wiki_pages.create!(title: "blah").set_as_front_page!
          @course1.reload
          @course1.default_view = "wiki"
          @course1.save!
          get "show", params: { id: @course1.id }
          expect(controller.js_env[:WIKI_RIGHTS].symbolize_keys).to eql({ read: true })
          expect(controller.js_env[:PAGE_RIGHTS].symbolize_keys).to eql({ read: true })
          expect(controller.js_env[:COURSE_TITLE]).to eql @course1.name
        end

        it "works for wiki view with home page announcements enabled" do
          @course1.wiki_pages.create!(title: "blah").set_as_front_page!
          @course1.reload
          @course1.default_view = "wiki"
          @course1.show_announcements_on_home_page = true
          @course1.home_page_announcement_limit = 3
          @course1.save!
          get "show", params: { id: @course1.id }
          expect(controller.js_env[:COURSE_HOME]).to be_truthy
          expect(controller.js_env[:SHOW_ANNOUNCEMENTS]).to be_truthy
          expect(controller.js_env[:ANNOUNCEMENT_LIMIT]).to eq(3)
        end

        it "does not show announcements for public users" do
          @course1.wiki_pages.create!(title: "blah").set_as_front_page!
          @course1.reload
          @course1.default_view = "wiki"
          @course1.show_announcements_on_home_page = true
          @course1.home_page_announcement_limit = 3
          @course1.is_public = true
          @course1.save!
          remove_user_session
          get "show", params: { id: @course1.id }
          expect(response).to be_successful
          expect(controller.js_env[:COURSE_HOME]).to be_truthy
          expect(controller.js_env[:SHOW_ANNOUNCEMENTS]).to be_falsey
        end

        it "works for syllabus view" do
          @course1.default_view = "syllabus"
          @course1.save
          get "show", params: { id: @course1.id }
          expect(assigns(:recent_feedback).count).to eq 1
          expect(assigns(:recent_feedback).first.assignment_id).to eq @a1.id
        end

        it "works for feed view" do
          @course1.default_view = "feed"
          @course1.save
          get "show", params: { id: @course1.id }
          expect(assigns(:recent_feedback).count).to eq 1
          expect(assigns(:recent_feedback).first.assignment_id).to eq @a1.id
        end

        it "only shows recent feedback if user is student in specified course" do
          course_with_teacher(active_all: true, user: @student)
          @course3 = @course
          get "show", params: { id: @course3.id }
          expect(assigns(:show_recent_feedback)).to be_falsey
        end
      end
    end

    context "invitations" do
      before :once do
        Account.default.settings[:allow_invitation_previews] = true
        Account.default.save!
        course_with_teacher(active_course: true)
        @teacher_enrollment = @enrollment
        student_in_course(course: @course)
      end

      it "allows an invited user to see the course" do
        expect(@enrollment).to be_invited
        get "show", params: { id: @course.id, invitation: @enrollment.uuid }
        expect(response).to be_successful
        expect(assigns[:pending_enrollment]).to eq @enrollment
      end

      it "still shows unauthorized if unpublished, regardless of if previews are allowed" do
        # unpublished course with invited student in default account (allows previews)
        @course.workflow_state = "claimed"
        @course.save!

        get "show", params: { id: @course.id, invitation: @enrollment.uuid }
        assert_unauthorized
        expect(assigns[:unauthorized_message]).not_to be_nil

        # unpublished course with invited student in account that disallows previews
        @account = Account.create!
        course_with_student(account: @account)
        @course.workflow_state = "claimed"
        @course.save!

        controller.instance_variable_set(:@js_env, nil)
        get "show", params: { id: @course.id, invitation: @enrollment.uuid }
        assert_unauthorized
        expect(assigns[:unauthorized_message]).not_to be_nil
      end

      it "does not show unauthorized for invited teachers when unpublished" do
        # unpublished course with invited teacher
        @course.workflow_state = "claimed"
        @course.save!

        get "show", params: { id: @course.id, invitation: @teacher_enrollment.uuid }
        expect(response).to be_successful
      end

      it "re-invites an enrollment that has previously been rejected" do
        expect(@enrollment).to be_invited
        @enrollment.reject!
        get "show", params: { id: @course.id, invitation: @enrollment.uuid }
        expect(response).to be_successful
        @enrollment.reload
        expect(@enrollment).to be_invited
      end

      it "auto-accepts if previews are not allowed" do
        # Currently, previews are only allowed for the default account
        @account = Account.create!
        course_with_student_logged_in(active_course: 1, account: @account)
        get "show", params: { id: @course.id, invitation: @enrollment.uuid }
        expect(response).to be_successful
        expect(response).to render_template("show")
        expect(assigns[:context_enrollment]).to eq @enrollment
        @enrollment.reload
        expect(@enrollment).to be_active
      end

      it "does not error when navigating to unpublished course after admin enrollment invitation" do
        account = Account.create!
        account.settings[:allow_invitation_previews] = false
        account.save!

        course_factory(account:)
        user_factory(active_all: true)
        enrollment = @course.enroll_teacher(@user, enrollment_state: "invited")
        user_session(@user)

        get "show", params: { id: @course.id }

        expect(response).to be_successful
        expect(response).to render_template("show")
        expect(assigns[:context_enrollment]).to eq enrollment
        expect(enrollment.reload).to be_active
      end

      it "ignores invitations that have been accepted (not logged in)" do
        @enrollment.accept!
        get "show", params: { id: @course.id, invitation: @enrollment.uuid }
        assert_unauthorized
      end

      it "ignores invitations that have been accepted (logged in)" do
        @enrollment.accept!
        user_session(@student)
        get "show", params: { id: @course.id, invitation: @enrollment.uuid }
        expect(response).to be_successful
        expect(assigns[:pending_enrollment]).to be_nil
      end

      it "uses the invitation enrollment, rather than the current enrollment" do
        @student.register!
        user_session(@student)
        @student1 = @student
        @enrollment1 = @enrollment
        student_in_course
        expect(@enrollment).to be_invited

        get "show", params: { id: @course.id, invitation: @enrollment.uuid }
        expect(response).to be_successful
        expect(assigns[:pending_enrollment]).to eq @enrollment
        expect(assigns[:current_user]).to eq @student1
        expect(session[:enrollment_uuid]).to eq @enrollment.uuid
        expect(session[:permissions_key]).not_to be_nil
        @enrollment.reload
        expect(@enrollment).to be_invited

        controller.instance_variable_set(:@js_env, nil)
        get "show", params: { id: @course.id } # invitation should be in the session now
        expect(response).to be_successful
        expect(assigns[:pending_enrollment]).to eq @enrollment
        expect(assigns[:current_user]).to eq @student1
        expect(session[:enrollment_uuid]).to eq @enrollment.uuid
        expect(session[:permissions_key]).not_to be_nil
        @enrollment.reload
        expect(@enrollment).to be_invited
      end

      it "auto-redirects to registration page when it's a self-enrollment" do
        @user = User.new
        cc = @user.communication_channels.build(path: "jt@instructure.com")
        cc.user = @user
        @user.workflow_state = "creation_pending"
        @user.save!
        @enrollment = @course.enroll_student(@user)
        @enrollment.update_attribute(:self_enrolled, true)
        expect(@enrollment).to be_invited

        get "show", params: { id: @course.id, invitation: @enrollment.uuid }
        expect(response).to redirect_to(registration_confirmation_url(@user.email_channel.confirmation_code, enrollment: @enrollment.uuid))
      end

      it "does not use the session enrollment if it's for the wrong course" do
        @enrollment1 = @enrollment
        @course1 = @course
        course_factory(active_course: 1)
        student_in_course(user: @user)
        @enrollment2 = @enrollment
        @course2 = @course
        user_session(@user)

        get "show", params: { id: @course1.id }
        expect(response).to be_successful
        expect(assigns[:pending_enrollment]).to eq @enrollment1
        expect(session[:enrollment_uuid]).to eq @enrollment1.uuid
        expect(session[:permissions_key]).not_to be_nil
        permissions_key = session[:permissions_key]

        controller.instance_variable_set(:@pending_enrollment, nil)
        controller.instance_variable_set(:@js_env, nil)
        get "show", params: { id: @course2.id }
        expect(response).to be_successful
        expect(assigns[:pending_enrollment]).to eq @enrollment2
        expect(session[:enrollment_uuid]).to eq @enrollment2.uuid
        expect(session[:permissions_key]).not_to eq permissions_key
      end

      it "finds temporary enrollments that match the logged in user" do
        @temporary = User.create! { |u| u.workflow_state = "creation_pending" }
        @temporary.communication_channels.create!(path: "user@example.com")
        @enrollment = @course.enroll_student(@temporary)
        @user = user_with_pseudonym(active_all: 1, username: "user@example.com")
        expect(@enrollment).to be_invited
        user_session(@user)

        get "show", params: { id: @course.id }
        expect(response).to be_successful
        expect(assigns[:pending_enrollment]).to eq @enrollment
      end
    end

    it "sets ENV.COURSE_ID for assignments view" do
      course_with_teacher_logged_in(active_all: true)
      @course.default_view = "assignments"
      @course.save!
      get "show", params: { id: @course.id }
      expect(assigns(:js_env)[:COURSE_ID]).to eq @course.id.to_s
    end

    it "sets new_quizzes flags for assignments view" do
      course_with_teacher_logged_in(active_all: true)
      @course.default_view = "assignments"
      @course.save!
      get "show", params: { id: @course.id }
      expect(assigns(:js_env)[:FLAGS].keys).to include :newquizzes_on_quiz_page
    end

    it "sets SpeedGrader link flags for assignments view" do
      course_with_teacher_logged_in(active_all: true)
      @course.default_view = "assignments"
      @course.save!
      get "show", params: { id: @course.id }
      expect(assigns(:js_env)[:FLAGS].keys).to include :show_additional_speed_grader_link
    end

    it "redirects html to settings page when user can :read_as_admin, but not :read" do
      # an account user on the site admin will always have :read_as_admin
      # permission to any course, but will not have :read permission unless
      # they've been granted the :read_course_content role override, which
      # defaults to false for everyone except those with the AccountAdmin role
      role = custom_account_role("LimitedAccess", account: Account.site_admin)
      user_factory(active_all: true)
      Account.site_admin.account_users.create!(user: @user, role:)
      user_session(@user)

      get "show", params: { id: @course.id }
      expect(response).to be_redirect
      expect(response.location).to match(%r{/courses/#{@course.id}/settings})
    end

    it "does not redirect xhr to settings page when user can :read_as_admin, but not :read" do
      role = custom_account_role("LimitedAccess", account: Account.site_admin)
      user_factory(active_all: true)
      Account.site_admin.account_users.create!(user: @user, role:)
      user_session(@user)

      get "show", params: { id: @course.id }, xhr: true
      expect(response).to be_successful
    end

    describe "redirecting to crosslisted courses" do
      before do
        @course1 = @course
        @course2 = course_factory(active_all: true)
        @student1 = @student
      end

      context "as a student" do
        before do
          user_session(@student1)
        end

        it "redirects to the xlisted course when there's no enrollment in the requested course" do
          @course1.default_section.crosslist_to_course(@course2, run_jobs_immediately: true)
          get "show", params: { id: @course1.id }
          expect(response).to redirect_to(course_url(@course2))
        end

        it "does not redirect to the xlisted course when there's an enrollment in the requested course" do
          section2 = @course1.course_sections.create!(name: "section2")
          @course1.enroll_student(@student1, section: section2, enrollment_state: "active", allow_multiple_enrollments: true)
          @course1.default_section.crosslist_to_course(@course2, run_jobs_immediately: true)
          get "show", params: { id: @course1.id }
          expect(response).not_to be_redirect
        end
      end

      context "as an observer" do
        before do
          @observer = course_with_observer(course: @course1, associated_user_id: @student1.id, active_all: true).user
          user_session(@observer)
        end

        it "redirects to the xlisted course when there's no enrollment in the requested course" do
          @course1.default_section.crosslist_to_course(@course2, run_jobs_immediately: true)
          get "show", params: { id: @course1.id }
          expect(response).to redirect_to(course_url(@course2))
        end

        it "does not redirect to the xlisted course when there's an unlinked enrollment in the requested course" do
          section2 = @course1.course_sections.create!(name: "section2")
          @course1.enroll_user(@observer, "ObserverEnrollment", section: section2, enrollment_state: :active)
          @course1.default_section.crosslist_to_course(@course2, run_jobs_immediately: true)
          get "show", params: { id: @course1.id }
          expect(response).not_to be_redirect
        end

        it "does not redirect to the xlisted course when there's a linked enrollment in the requested course" do
          section2 = @course1.course_sections.create!(name: "section2")
          student2 = student_in_course(course: @course1, section: section2, active_all: true).user
          course_with_observer(
            user: @observer,
            course: @course1,
            section: section2,
            associated_user_id: student2.id,
            active_all: true,
            allow_multiple_enrollments: true
          )
          @course1.default_section.crosslist_to_course(@course2, run_jobs_immediately: true)
          get "show", params: { id: @course1.id }
          expect(response).not_to be_redirect
        end
      end
    end

    context "page views enabled" do
      before do
        Setting.set("enable_page_views", "db")
        @old_thread_context = Thread.current[:context]
        Thread.current[:context] = { request_id: SecureRandom.uuid }
      end

      after do
        Thread.current[:context] = @old_thread_context
      end

      it "logs an AUA with membership_type" do
        user_session(@student)
        get "show", params: { id: @course.id }
        expect(response).to be_successful
        aua = AssetUserAccess.where(user_id: @student, context_type: "Course", context_id: @course).first
        expect(aua.asset_category).to eq "home"
        expect(aua.membership_type).to eq "StudentEnrollment"
      end

      it "logs an asset user access for api requests" do
        allow(@controller).to receive(:api_request?).and_return(true)
        user_session(@student)
        get "show", params: { id: @course.id }
        expect(response).to be_successful
        aua = AssetUserAccess.where(user_id: @student, context_type: "Course", context_id: @course).first
        expect(aua.asset_category).to eq "home"
        expect(aua.membership_type).to eq "StudentEnrollment"
      end
    end

    context "course_home_sub_navigation" do
      before :once do
        @tool = @course.context_external_tools.create(consumer_key: "test",
                                                      shared_secret: "secret",
                                                      url: "http://example.com/lti",
                                                      name: "tool",
                                                      course_home_sub_navigation: { enabled: true, visibility: "admins" })
      end

      it "shows admin-level course_home_sub_navigation external tools for teachers" do
        user_session(@teacher)

        get "show", params: { id: @course.id }
        expect(assigns[:course_home_sub_navigation_tools].size).to eq 1
      end

      it "rejects admin-level course_home_sub_navigation external tools for students" do
        user_session(@student)

        get "show", params: { id: @course.id }
        expect(assigns[:course_home_sub_navigation_tools].size).to eq 0
      end
    end

    describe "when account is enabled as k5 account" do
      before :once do
        toggle_k5_setting(@course.account)
      end

      it "sets the course_home_view to 'k5_dashboard'" do
        user_session(@student)

        get "show", params: { id: @course.id }
        expect(assigns[:course_home_view]).to eq "k5_dashboard"
      end

      it "registers k5_course js and css bundles and sets K5_USER = true in js_env" do
        user_session(@student)

        get "show", params: { id: @course.id }
        expect(assigns[:js_bundles].flatten).to include :k5_course
        expect(assigns[:js_bundles].flatten).to include :k5_theme
        expect(assigns[:css_bundles].flatten).to include :k5_common
        expect(assigns[:css_bundles].flatten).to include :k5_course
        expect(assigns[:css_bundles].flatten).to include :k5_theme
        expect(assigns[:css_bundles].flatten).to include :k5_font
        expect(assigns[:js_env][:K5_USER]).to be_truthy
      end

      it "does not include k5_font css bundle if account's use_classic_font_in_k5? is true, even if use_classic_font? is false" do
        allow(controller).to receive(:use_classic_font?).and_return(false)
        @course.account.settings[:use_classic_font_in_k5] = { value: true }
        @course.account.save!
        user_session(@student)

        get "show", params: { id: @course.id }
        expect(assigns[:css_bundles].flatten).to include :k5_theme
        expect(assigns[:css_bundles].flatten).not_to include :k5_font
      end

      it "registers module-related js and css bundles and sets CONTEXT_MODULE_ASSIGNMENT_INFO_URL in js_env" do
        user_session(@student)

        get "show", params: { id: @course.id }
        expect(assigns[:js_bundles].flatten).to include :context_modules
        expect(assigns[:css_bundles].flatten).to include :content_next
        expect(assigns[:css_bundles].flatten).to include :context_modules2
        expect(assigns[:js_env][:CONTEXT_MODULE_ASSIGNMENT_INFO_URL]).to be_truthy
      end

      it "does not render the sidebar navigation or breadcrumbs" do
        user_session(@student)

        get "show", params: { id: @course.id }
        expect(assigns[:show_left_side]).to be_falsy
        expect(assigns[:_crumbs].length).to be 1
      end

      it "sets STUDENT_PLANNER_ENABLED = true in js_env if the user has student enrollments" do
        user_session(@student)

        get "show", params: { id: @course.id }
        expect(assigns[:js_env][:STUDENT_PLANNER_ENABLED]).to be_truthy
      end

      it "sets STUDENT_PLANNER_ENABLED = false in js_env if the user doesn't have student enrollments" do
        user_session(@teacher)

        get "show", params: { id: @course.id }
        expect(assigns[:js_env][:STUDENT_PLANNER_ENABLED]).to be_falsy
      end

      it "sets PERMISSIONS appropriately in js_env" do
        user_session(@teacher)

        get "show", params: { id: @course.id }
        expect(assigns[:js_env][:PERMISSIONS]).to eq({ manage: true,
                                                       manage_groups: true,
                                                       read_announcements: true,
                                                       read_as_admin: true })
      end

      it "sets COURSE.color appropriately in js_env" do
        @course.course_color = "#BB8"
        @course.save!
        user_session(@student)

        get "show", params: { id: @course.id }
        expect(assigns[:js_env][:COURSE][:color]).to eq("#BB8")
      end

      it "loads announcements on home page when course is a k5 homeroom course" do
        @course.homeroom_course = true
        @course.save!
        user_session(@teacher)

        get "show", params: { id: @course.id }
        expect(assigns[:course_home_view]).to eq "announcements"
        bundle = assigns[:js_bundles].select { |b| b.include? :announcements }
        expect(bundle.size).to eq 1
      end

      it "sets the course_home_view to 'Important Info' if the teacher has no announcement reading permission for the homeroom" do
        @course.homeroom_course = true
        @course.save!

        @course.account.role_overrides.create!(permission: :read_announcements, role: teacher_role, enabled: false)
        user_session(@teacher)

        get "show", params: { id: @course.id }
        expect(assigns[:course_home_view]).to eq "syllabus"
      end

      it "sets COURSE.has_syllabus_body to true when syllabus exists" do
        @course.syllabus_body = "Welcome"
        @course.save!
        user_session(@student)

        get "show", params: { id: @course.id }
        expect(assigns[:js_env][:COURSE][:has_syllabus_body]).to be_truthy
      end

      it "sets COURSE.has_syllabus_body to false when syllabus does not exist" do
        @course.syllabus_body = nil
        @course.save!
        user_session(@student)

        get "show", params: { id: @course.id }
        expect(assigns[:js_env][:COURSE][:has_syllabus_body]).to be_falsey
      end

      it "sets ENV.OBSERVED_USERS_LIST with self and observed users" do
        user_session(@student)

        get "show", params: { id: @course.id }
        observers = assigns[:js_env][:OBSERVED_USERS_LIST]
        expect(observers.length).to be(1)
        expect(observers[0][:name]).to eq(@student.name)
        expect(observers[0][:id]).to eq(@student.id)
      end

      it "sets COURSE.student_outcome_gradebook_enabled when feature is on" do
        @course.enable_feature!(:student_outcome_gradebook)
        user_session(@student)

        get "show", params: { id: @course.id }
        expect(assigns[:js_env][:COURSE][:student_outcome_gradebook_enabled]).to be_truthy
      end

      it "sets ENV.SHOW_IMMERSIVE_READER when user flag is enabled" do
        @student.enable_feature!(:user_immersive_reader_wiki_pages)
        user_session(@student)

        get "show", params: { id: @course.id }
        expect(assigns[:js_env][:SHOW_IMMERSIVE_READER]).to be_truthy
      end

      context "ENV.COURSE.self_enrollment" do
        before :once do
          @course.root_account.allow_self_enrollment!
          @course.is_public = true
          @course.save!
          @student.enrollments.destroy_all
        end

        before do
          user_session(@student)
        end

        it "is set to to 'enroll' if self-enrollment is enabled" do
          @course.self_enrollment = true
          @course.open_enrollment = true
          @course.save!

          get "show", params: { id: @course.id }
          expect(assigns[:js_env][:COURSE][:self_enrollment][:option]).to be(:enroll)
          expect(assigns[:js_env][:COURSE][:self_enrollment][:url]).not_to be_nil
        end

        it "is set to to nil if self-enrollment is disabled" do
          get "show", params: { id: @course.id }
          expect(assigns[:js_env][:COURSE][:self_enrollment][:option]).to be_nil
          expect(assigns[:js_env][:COURSE][:self_enrollment][:url]).to be_nil
        end
      end

      describe "embed mode" do
        it "sets ENV.TAB_CONTENT_ONLY appropriately" do
          user_session(@student)

          get "show", params: { id: @course.id, embed: true }
          expect(assigns[:js_env][:TAB_CONTENT_ONLY]).to be_truthy

          get "show", params: { id: @course.id }
          expect(assigns[:js_env][:TAB_CONTENT_ONLY]).to be_falsy
        end
      end

      describe "update" do
        before :once do
          @subject = @course
          @homeroom = course_factory
          @homeroom.homeroom_course = true
          @homeroom.save!
        end

        it "syncs enrollments if setting is set" do
          progress = double("Progress").as_null_object
          allow(Progress).to receive(:new).and_return(progress)
          expect(progress).to receive(:process_job)

          user_session(@teacher)

          get "update", params: {
            id: @subject.id,
            course: {
              homeroom_course_id: @homeroom.id,
              sync_enrollments_from_homeroom: "1"
            }
          }
        end

        it "does not sync if course is a sis import" do
          progress = double("Progress").as_null_object
          allow(Progress).to receive(:new).and_return(progress)
          expect(progress).not_to receive(:process_job)

          user_session(@teacher)
          sis = @subject.account.sis_batches.create
          @subject.sis_batch_id = sis.id
          @subject.save!

          get "update", params: {
            id: @subject.id,
            course: {
              homeroom_course_id: @homeroom.id,
              sync_enrollments_from_homeroom: "1"
            }
          }
        end
      end
    end

    context "COURSE.latest_announcement" do
      let_once(:announcement1) do
        Announcement.create!(
          title: "Hello students",
          message: "Welcome to the grind",
          user: @teacher,
          context: @course,
          workflow_state: "published",
          posted_at: 1.hour.ago
        )
      end

      let_once(:announcement2) do
        Announcement.create!(
          title: "Hidden",
          message: "You shouldn't see me",
          user: @teacher,
          context: @course,
          workflow_state: "post_delayed"
        )
      end

      before :once do
        toggle_k5_setting(@course.account)
      end

      before do
        user_session(@student)
      end

      it "is set with most recent visible announcement" do
        get "show", params: { id: @course.id }
        expect(assigns[:js_env][:COURSE][:latest_announcement][:title]).to eq "Hello students"
        expect(assigns[:js_env][:COURSE][:latest_announcement][:message]).to eq "Welcome to the grind"
      end

      it "is set with most recent visible announcement for observers" do
        @observer = course_with_observer(course: @course, active_all: true).user
        user_session(@observer)

        get "show", params: { id: @course.id }
        expect(assigns[:js_env][:COURSE][:latest_announcement][:title]).to eq "Hello students"
        expect(assigns[:js_env][:COURSE][:latest_announcement][:message]).to eq "Welcome to the grind"
      end

      it "is set to nil if there are no recent (within 2 weeks) announcements" do
        announcement1.posted_at = 3.weeks.ago
        announcement1.save!
        announcement2.destroy

        get "show", params: { id: @course.id }
        expect(assigns[:js_env][:COURSE][:latest_announcement]).to be_nil
      end

      it "is set to nil if there's announcements but user doesn't have :read_announcements" do
        @course.account.role_overrides.create!(permission: :read_announcements, role: student_role, enabled: false)

        get "show", params: { id: @course.id }
        expect(assigns[:js_env][:COURSE][:latest_announcement]).to be_nil
      end

      it "only shows announcements visible to student sections" do
        secret_section = CourseSection.create!(name: "Secret Section", course: @course)
        Announcement.create!(
          title: "For the other section only",
          message: "Hello",
          user: @teacher,
          context: @course,
          workflow_state: "published",
          posted_at: 1.minute.ago,
          is_section_specific: true,
          course_sections: [secret_section]
        )

        get "show", params: { id: @course.id }
        expect(assigns[:js_env][:COURSE][:latest_announcement][:title]).to eq "Hello students"
      end
    end

    context "COURSE.is_published" do
      before do
        user_session(@teacher)
      end

      it "is set to true if the course is published" do
        get "show", params: { id: @course.id }
        expect(controller.js_env[:COURSE][:is_published]).to be(true)
      end

      it "is set to false if the course is not published" do
        @course.workflow_state = "claimed"
        @course.save!
        get "show", params: { id: @course.id }
        expect(controller.js_env[:COURSE][:is_published]).to be(false)
      end
    end

    context "when logged in as an observer with multiple student associations" do
      before do
        @student2 = User.create!
        @course.enroll_user(@student2, "StudentEnrollment", enrollment_state: "active")

        @observer = User.create!
        @course.enroll_user(@observer, "ObserverEnrollment", enrollment_state: "active", associated_user_id: @student.id)
        @course.enroll_user(@observer, "ObserverEnrollment", enrollment_state: "active", associated_user_id: @student2.id)
        user_session(@observer)
      end

      it "sets context_enrollment using selected observed user" do
        cookies["#{ObserverEnrollmentsHelper::OBSERVER_COOKIE_PREFIX}#{@observer.id}"] = @student2.id
        get :show, params: { id: @course.id }
        enrollment = assigns[:context_enrollment]
        expect(enrollment.is_a?(ObserverEnrollment)).to be true
        expect(enrollment.user_id).to eq @observer.id
        expect(enrollment.associated_user_id).to eq @student2.id
      end

      it "sets js_env variables" do
        get :show, params: { id: @course.id }
        expect(assigns[:js_env]).to have_key(:OBSERVER_OPTIONS)
        expect(assigns[:js_env][:OBSERVER_OPTIONS][:OBSERVED_USERS_LIST].is_a?(Array)).to be true
        expect(assigns[:js_env][:OBSERVER_OPTIONS][:CAN_ADD_OBSERVEE]).to be false
      end
    end
  end

  describe "POST 'unenroll_user'" do
    before :once do
      course_with_teacher(active_all: true)
      @teacher_enrollment = @enrollment
      student_in_course(active_all: true)
    end

    it "requires authorization" do
      post "unenroll_user", params: { course_id: @course.id, id: @enrollment.id }
      assert_unauthorized
    end

    it "does not allow students to unenroll" do
      user_session(@student)
      post "unenroll_user", params: { course_id: @course.id, id: @enrollment.id }
      assert_unauthorized
    end

    it "unenrolls users" do
      user_session(@teacher)
      post "unenroll_user", params: { course_id: @course.id, id: @enrollment.id }
      @course.reload
      expect(response).to be_successful
      expect(@course.enrollments.map(&:user)).not_to include(@student)
    end

    it "does not allow teachers to unenroll themselves" do
      user_session(@teacher)
      post "unenroll_user", params: { course_id: @course.id, id: @teacher_enrollment.id }
      assert_unauthorized
    end

    it "allows admins to unenroll themselves" do
      user_session(@teacher)
      @course.account.account_users.create!(user: @teacher)
      post "unenroll_user", params: { course_id: @course.id, id: @teacher_enrollment.id }
      @course.reload
      expect(response).to be_successful
      expect(@course.enrollments.map(&:user)).not_to include(@teacher)
    end
  end

  describe "POST 'enroll_users'" do
    before :once do
      account = Account.default
      account.settings = { open_registration: true }
      account.save!
      course_with_teacher(active_all: true)
      student_in_course(active_all: true)
    end

    it "requires authorization" do
      post "enroll_users", params: { course_id: @course.id, user_list: "sam@yahoo.com" }
      assert_unauthorized
    end

    it "does not allow students to enroll people" do
      user_session(@student)
      post "enroll_users", params: { course_id: @course.id, user_list: "\"Sam\" <sam@yahoo.com>, \"Fred\" <fred@yahoo.com>" }
      assert_unauthorized
    end

    it "enrolls people" do
      user_session(@teacher)
      post "enroll_users", params: { course_id: @course.id, user_list: "\"Sam\" <sam@yahoo.com>, \"Fred\" <fred@yahoo.com>" }
      expect(response).to be_successful
      @course.reload
      expect(@course.students.map(&:name)).to include("Sam")
      expect(@course.students.map(&:name)).to include("Fred")
    end

    it "does not enroll people in hard-concluded courses" do
      user_session(@teacher)
      @course.complete
      post "enroll_users", params: { course_id: @course.id, user_list: "\"Sam\" <sam@yahoo.com>, \"Fred\" <fred@yahoo.com>" }
      expect(response).not_to be_successful
      @course.reload
      expect(@course.students.map(&:name)).not_to include("Sam")
      expect(@course.students.map(&:name)).not_to include("Fred")
    end

    it "does not enroll people in soft-concluded courses" do
      user_session(@teacher)
      @course.start_at = 2.days.ago
      @course.conclude_at = 1.day.ago
      @course.restrict_enrollments_to_course_dates = true
      @course.save!
      post "enroll_users", params: { course_id: @course.id, user_list: "\"Sam\" <sam@yahoo.com>, \"Fred\" <fred@yahoo.com>" }
      expect(response).not_to be_successful
      @course.reload
      expect(@course.students.map(&:name)).not_to include("Sam")
      expect(@course.students.map(&:name)).not_to include("Fred")
    end

    it "records initial_enrollment_type on new users" do
      user_session(@teacher)
      post "enroll_users", params: { course_id: @course.id, user_list: "\"Sam\" <sam@yahoo.com>", enrollment_type: "ObserverEnrollment" }
      expect(response).to be_successful
      @course.reload
      expect(@course.observers.count).to eq 1
      expect(@course.observers.first.initial_enrollment_type).to eq "observer"
    end

    it "enrolls using custom role id" do
      user_session(@teacher)
      role = custom_student_role("customrole", account: @course.account)
      post "enroll_users", params: { course_id: @course.id, user_list: "\"Sam\" <sam@yahoo.com>", role_id: role.id }
      expect(response).to be_successful
      @course.reload
      expect(@course.students.map(&:name)).to include("Sam")
      expect(@course.student_enrollments.find_by(role_id: role.id)).to_not be_nil
    end

    it "allows TAs to enroll Observers (by default)" do
      course_with_teacher(active_all: true)
      @user = user_factory
      @course.enroll_ta(user_factory).accept!
      user_session(@user)
      post "enroll_users", params: { course_id: @course.id, user_list: "\"Sam\" <sam@yahoo.com>, \"Fred\" <fred@yahoo.com>", enrollment_type: "ObserverEnrollment" }
      expect(response).to be_successful
      @course.reload
      expect(@course.students).to be_empty
      expect(@course.observers.map(&:name)).to include("Sam")
      expect(@course.observers.map(&:name)).to include("Fred")
      expect(@course.observer_enrollments.map(&:workflow_state)).to eql(["invited", "invited"])
    end

    it "will use json for limit_privileges_to_course_section param" do
      user_session(@teacher)
      post "enroll_users", params: { course_id: @course.id,
                                     user_list: "\"Sam\" <sam@yahoo.com>",
                                     enrollment_type: "TeacherEnrollment",
                                     limit_privileges_to_course_section: true }
      expect(response).to be_successful
      run_jobs
      enrollment = @course.reload.teachers.find { |t| t.name == "Sam" }.enrollments.first
      expect(enrollment.limit_privileges_to_course_section).to be true
    end

    it "alsoes accept a list of user tokens (instead of ye old UserList)" do
      u1 = user_factory
      u2 = user_factory
      user_session(@teacher)
      post "enroll_users", params: { course_id: @course.id, user_tokens: [u1.token, u2.token] }
      expect(response).to be_successful
      @course.reload
      expect(@course.students).to include(u1)
      expect(@course.students).to include(u2)
    end

    context "enrollment tracking" do
      before do
        user_session(@teacher)
      end

      it "tracks enrollments for unpaced courses" do
        allow(InstStatsd::Statsd).to receive(:count)
        post "enroll_users", params: { course_id: @course.id, user_list: "\"Sam\" <sam@yahoo.com>, \"Fred\" <fred@yahoo.com>" }
        expect(InstStatsd::Statsd).to have_received(:count).with("course.unpaced.student_enrollment_count", 3).once
      end

      it "tracks enrollments for paced courses" do
        allow(InstStatsd::Statsd).to receive(:count)
        @course.enable_course_paces = true
        @course.save!
        post "enroll_users", params: { course_id: @course.id, user_list: "\"Sam\" <sam@yahoo.com>, \"Fred\" <fred@yahoo.com>" }
        expect(InstStatsd::Statsd).to have_received(:count).with("course.paced.student_enrollment_count", 3).once
      end
    end
  end

  describe "POST create" do
    before do
      @account = Account.default
      role = custom_account_role "lamer", account: @account
      @account.role_overrides.create!(permission: "manage_courses_add", enabled: true, role:)
      @visperm = @account.role_overrides.create!(permission: "manage_course_visibility", enabled: true, role:)
      user_factory
      @account.account_users.create!(user: @user, role:)
      user_session @user
    end

    it "logs create course event" do
      course = @account.courses.build({ name: "Course Name", lock_all_announcements: true })
      changes = course.changes
      changes.delete("settings")
      changes["lock_all_announcements"] = [nil, true]

      expect(Auditors::Course).to receive(:record_created)
        .with(anything, anything, changes, anything)

      post "create", params: { account_id: @account.id, course: { name: course.name, lock_all_announcements: true } }
    end

    it "sets the visibility settings when we have permission" do
      post "create",
           params: {
             account_id: @account.id,
             course: {
               name: "new course",
               is_public: true,
               public_syllabus: true,
               is_public_to_auth_users: true,
               public_syllabus_to_auth: true
             }
           },
           format: :json

      json = response.parsed_body
      expect(json["is_public"]).to be true
      expect(json["public_syllabus"]).to be true
      expect(json["is_public_to_auth_users"]).to be true
      expect(json["public_syllabus_to_auth"]).to be true
    end

    it "sets grade_passback_setting" do
      post "create",
           params: {
             account_id: @account.id,
             course: {
               name: "new course",
               grade_passback_setting: "nightly_sync",
             }
           },
           format: :json

      json = response.parsed_body
      expect(Course.find(json["id"]).grade_passback_setting).to eq "nightly_sync"
    end

    describe "post policy" do
      it "sets to true" do
        post "create",
             params: {
               account_id: @account.id,
               course: {
                 name: "new course with post policy set to true",
                 post_manually: true
               }
             },
             format: :json

        json = response.parsed_body
        expect(Course.find(json["id"]).post_manually?).to be true
      end

      it "sets to false" do
        post "create",
             params: {
               account_id: @account.id,
               course: {
                 name: "new course with post policy set to false",
                 post_manually: false
               }
             },
             format: :json

        json = response.parsed_body
        expect(Course.find(json["id"]).post_manually?).to be false
      end
    end

    it "does not allow visibility to be set when we don't have permission" do
      @visperm.enabled = false
      @visperm.save

      post "create",
           params: {
             account_id: @account.id,
             course: {
               name: "new course",
               is_public: true,
               public_syllabus: true,
               is_public_to_auth_users: true,
               public_syllabus_to_auth: true
             }
           },
           format: :json

      json = response.parsed_body
      expect(json["is_public"]).to be false
      expect(json["public_syllabus"]).to be false
      expect(json["is_public_to_auth_users"]).to be false
      expect(json["public_syllabus_to_auth"]).to be false
    end

    it "returns an error if syllabus_body content is nested too deeply" do
      stub_const("CanvasSanitize::SANITIZE", { parser_options: { max_tree_depth: 1 } })
      put "create", params: { account_id: @account.id, course: { syllabus_body: "<div><span>deeeeeeep</span></div>" }, format: :json }
      expect(response).to have_http_status :bad_request
      json = response.parsed_body
      expect(json["errors"].keys).to include "unparsable_content"
    end
  end

  describe "PUT 'update'" do
    before :once do
      course_with_teacher(active_all: true)
      student_in_course(active_all: true)
    end

    it "requires authorization" do
      put "update", params: { id: @course.id, course: { name: "new course name" } }
      assert_unauthorized
    end

    it "does not let students update the course details" do
      user_session(@student)
      put "update", params: { id: @course.id, course: { name: "new course name" } }
      assert_unauthorized
    end

    it "updates course details" do
      user_session(@teacher)
      put "update", params: { id: @course.id, course: { name: "new course name" } }
      expect(assigns[:course]).not_to be_nil
      expect(assigns[:course]).to eql(@course)
    end

    it "updates some settings and stuff" do
      user_session(@teacher)
      put "update", params: { id: @course.id, course: { show_announcements_on_home_page: true, home_page_announcement_limit: 2 } }
      @course.reload
      expect(@course.show_announcements_on_home_page).to be_truthy
      expect(@course.home_page_announcement_limit).to eq 2
    end

    it "allows setting course default grading scheme back to default canvas grading scheme" do
      user_session(@teacher)

      @standard = @course.grading_standards.create!(title: "course standard", standard_data: { a: { name: "A", value: "95" }, b: { name: "B", value: "80" }, f: { name: "F", value: "" } })

      put "update", params: { id: @course.id, course: { grading_standard_enabled: 1, grading_standard_id: @standard.id } }
      @course.reload
      expect(@course.grading_standard_id).to eq @standard.id

      put "update", params: { id: @course.id, course: { grading_standard_enabled: 1, grading_standard_id: "" } }
      @course.reload
      expect(@course.grading_standard_id).to eq 0

      put "update", params: { id: @course.id, course: { grading_standard_enabled: 1, grading_standard_id: @standard.id } }
      @course.reload
      expect(@course.grading_standard_id).to eq @standard.id

      put "update", params: { id: @course.id, course: { grading_standard_enabled: 0 } }
      @course.reload
      expect(@course.grading_standard_id).to be_nil
    end

    it "allows sending events" do
      user_session(@teacher)
      put "update", params: { id: @course.id, course: { event: "complete" } }
      expect(assigns[:course]).not_to be_nil
      expect(assigns[:course].state).to be(:completed)
    end

    it "logs published event on update" do
      @course.claim!
      expect(Auditors::Course).to receive(:record_published).once
      user_session(@teacher)
      put "update", params: { id: @course.id, offer: true }
    end

    it "does not publish when offer is false" do
      @course.claim!
      expect(Auditors::Course).not_to receive(:record_published)
      user_session(@teacher)
      put "update", params: { id: @course.id, offer: "false" }
      expect(@course.reload).to be_claimed
    end

    it "does not log published event if course was already published" do
      expect(Auditors::Course).not_to receive(:record_published)
      user_session(@teacher)
      put "update", params: { id: @course.id, offer: true }
    end

    it "logs claimed event on update" do
      expect(Auditors::Course).to receive(:record_claimed).once
      user_session(@teacher)
      put "update", params: { id: @course.id, course: { event: "claim" } }
    end

    it "allows unpublishing of the course" do
      user_session(@teacher)
      put "update", params: { id: @course.id, course: { event: "claim" } }
      @course.reload
      expect(@course.workflow_state).to eq "claimed"
    end

    it "does not allow unpublishing of the course if submissions present" do
      course_with_student_submissions({ active_all: true, submission_points: true })
      put "update", params: { id: @course.id, course: { event: "claim" } }
      @course.reload
      expect(@course.workflow_state).to eq "available"
    end

    it "allows unpublishing of the course if submissions have no score or grade" do
      course_with_student_submissions
      put "update", params: { id: @course.id, course: { event: "claim" } }
      @course.reload
      expect(@course.workflow_state).to eq "claimed"
    end

    it "allows the course to be unpublished if it contains only graded student view submissions" do
      assignment = @course.assignments.create!(workflow_state: "published")
      sv_student = @course.student_view_student
      assignment.grade_student sv_student, { grade: 1, grader: @teacher }
      user_session @teacher
      put "update", params: { id: @course.id, course: { event: "claim" } }
      @course.reload
      expect(@course.workflow_state).to eq "claimed"
    end

    it "sets the grading standard id on concluding courses when inheriting a default scheme from the account level" do
      gs = GradingStandard.new(context: @course.account, title: "My Grading Standard", data: { "A" => 0.94, "B" => 0, })
      gs.save!
      Account.site_admin.enable_feature!(:default_account_grading_scheme)
      @course.update!(grading_standard_id: nil)
      @course.root_account.update!(grading_standard_id: gs.id)
      user_session(@teacher)
      put "update", params: { id: @course.id, course: { event: "conclude" }, format: :json }
      json = response.parsed_body
      expect(json["course"]["grading_standard_id"]).to eq gs.id
      @course.reload
      expect(@course.grading_standard_id).to eq gs.id
    end

    it "sets the grading standard id to 0 when concluding courses on assignments using the canvas default grading scheme to avoid grades changing after conclusion if an account default is later set" do
      expect(Auditors::Course).to receive(:record_concluded).once
      @course.update!(grading_standard_id: nil)
      @course.root_account.update!(grading_standard_id: nil)
      letter_graded_assignment = @course.assignments.create!(name: "letter grade assignment", grading_type: "letter_grade", grading_standard_id: nil, points_possible: 10)
      user_session(@teacher)
      put "update", params: { id: @course.id, course: { event: "conclude" }, format: :json }

      expect(letter_graded_assignment.reload.grading_standard_id).to eq 0
    end

    it "concludes a course if given :manage_courses_conclude" do
      @course.root_account.role_overrides.create!(
        role: teacher_role,
        permission: "manage_courses_conclude",
        enabled: true
      )
      expect(Auditors::Course).to receive(:record_concluded).once
      user_session(@teacher)
      put "update", params: { id: @course.id, course: { event: "conclude" }, format: :json }
      json = response.parsed_body
      expect(json["course"]["workflow_state"]).to eq "completed"
      @course.reload
      expect(@course.workflow_state).to eq "completed"
    end

    it "doesn't conclude course if :manage_courses_conclude is not enabled" do
      @course.root_account.role_overrides.create!(
        role: teacher_role,
        permission: "manage_courses_conclude",
        enabled: false
      )
      expect(Auditors::Course).not_to receive(:record_concluded)
      user_session(@teacher)
      put "update", params: { id: @course.id, course: { event: "conclude" }, format: :json }
      assert_forbidden
    end

    it "publishes a course if given :manage_courses_publish" do
      @course.root_account.role_overrides.create!(
        role: teacher_role,
        permission: "manage_courses_publish",
        enabled: true
      )
      @course.claim!
      expect(Auditors::Course).to receive(:record_published).once
      user_session(@teacher)
      put "update", params: { id: @course.id, course: { event: "offer" }, format: :json }
      json = response.parsed_body
      expect(json["course"]["workflow_state"]).to eq "available"
      @course.reload
      expect(@course.workflow_state).to eq "available"
    end

    it "doesn't publish course if :manage_courses_publish is not enabled" do
      @course.root_account.role_overrides.create!(
        role: teacher_role,
        permission: "manage_courses_publish",
        enabled: false
      )
      @course.claim!
      expect(Auditors::Course).not_to receive(:record_published)
      user_session(@teacher)
      put "update", params: { id: @course.id, course: { event: "offer" }, format: :json }
      assert_forbidden
    end

    it "deletes a course if given :manage_courses_delete" do
      @course.root_account.role_overrides.create!(
        role: teacher_role,
        permission: "manage_courses_delete",
        enabled: true
      )
      user_session(@teacher)
      expect(Auditors::Course).to receive(:record_deleted).once
      put "update", params: { id: @course.id, course: { event: "delete" }, format: :json }
      json = response.parsed_body
      expect(json["course"]["workflow_state"]).to eq "deleted"
      @course.reload
      expect(@course.workflow_state).to eq "deleted"
    end

    it "doesn't delete course if :manage_courses_delete is not enabled" do
      @course.root_account.role_overrides.create!(
        role: teacher_role,
        permission: "manage_courses_delete",
        enabled: false
      )
      user_session(@teacher)
      expect(Auditors::Course).not_to receive(:record_deleted)
      put "update", params: { id: @course.id, course: { event: "delete" }, format: :json }
      assert_forbidden
    end

    it "doesn't allow a teacher to undelete a course" do
      @course.destroy
      expect(Auditors::Course).not_to receive(:record_restored)
      user_session(@teacher)
      put "update", params: { id: @course.id, course: { event: "undelete" }, format: :json }
      expect(response).to have_http_status :forbidden
    end

    it "undeletes a course" do
      @course.destroy
      expect(Auditors::Course).to receive(:record_restored).once
      user_session(account_admin_user)
      put "update", params: { id: @course.id, course: { event: "undelete" }, format: :json }
      json = response.parsed_body
      expect(json["course"]["workflow_state"]).to eq "claimed"
      @course.reload
      expect(@course.workflow_state).to eq "claimed"
    end

    it "returns an error if a bad event is given" do
      user_session(@teacher)
      put "update", params: { id: @course.id, course: { event: "boogie" }, format: :json }
      expect(response).to have_http_status :bad_request
      json = response.parsed_body
      expect(json["errors"].keys).to include "workflow_state"
    end

    it "locks active course announcements" do
      user_session(@teacher)
      active_announcement  = @course.announcements.create!(title: "active", message: "test")
      delayed_announcement = @course.announcements.create!(title: "delayed", message: "test")
      deleted_announcement = @course.announcements.create!(title: "deleted", message: "test")

      delayed_announcement.workflow_state  = "post_delayed"
      delayed_announcement.delayed_post_at = 3.weeks.from_now
      delayed_announcement.save!

      deleted_announcement.destroy

      put "update", params: { id: @course.id, course: { lock_all_announcements: 1 } }
      expect(assigns[:course].lock_all_announcements).to be_truthy

      expect(active_announcement.reload).to be_locked
      expect(delayed_announcement.reload).to be_post_delayed
      expect(deleted_announcement.reload).to be_deleted
    end

    it "logs update course event" do
      user_session(@teacher)
      @course.lock_all_announcements = true
      @course.save!

      changes = {
        "name" => [@course.name, "new course name"],
        "lock_all_announcements" => [true, false]
      }

      expect(Auditors::Course).to receive(:record_updated)
        .with(anything, anything, changes, source: :manual)

      put "update", params: { id: @course.id,
                              course: {
                                name: changes["name"].last,
                                lock_all_announcements: false
                              } }
    end

    it "updates its lock_all_announcements setting" do
      user_session(@teacher)
      @course.lock_all_announcements = true
      @course.save!
      put "update", params: { id: @course.id, course: { lock_all_announcements: 0 } }
      expect(assigns[:course].lock_all_announcements).to be_falsey
    end

    it "updates its usage_rights_required setting" do
      user_session(@teacher)
      @course.usage_rights_required = true
      @course.save!
      put "update", params: { id: @course.id, course: { usage_rights_required: 0 } }
      expect(assigns[:course].usage_rights_required).to be_falsey
    end

    it "lets sub-account admins move courses to other accounts within their sub-account" do
      subaccount = account_model(parent_account: Account.default)
      sub_subaccount1 = account_model(parent_account: subaccount)
      sub_subaccount2 = account_model(parent_account: subaccount)
      course_factory(account: sub_subaccount1)

      @user = account_admin_user(account: subaccount, active_user: true)
      user_session(@user)

      put "update", params: { id: @course.id, course: { account_id: sub_subaccount2.id } }

      @course.reload
      expect(@course.account_id).to eq sub_subaccount2.id
    end

    it "does not let sub-account admins move courses to other accounts outside their sub-account" do
      subaccount1 = account_model(parent_account: Account.default)
      subaccount2 = account_model(parent_account: Account.default)
      course_factory(account: subaccount1)

      @user = account_admin_user(account: subaccount1, active_user: true)
      user_session(@user)

      put "update", params: { id: @course.id, course: { account_id: subaccount2.id } }

      @course.reload
      expect(@course.account_id).to eq subaccount1.id
    end

    it "lets site admins move courses to any account" do
      account1 = Account.create!(name: "account1")
      account2 = Account.create!(name: "account2")
      course_factory(account: account1)

      user_session(site_admin_user)

      put "update", params: { id: @course.id, course: { account_id: account2.id } }

      @course.reload
      expect(@course.account_id).to eq account2.id
    end

    describe "post policy" do
      before do
        user_session(@teacher)
      end

      it "updates to true" do
        put "update", params: { id: @course.id, course: { post_manually: true } }
        @course.reload
        expect(@course.post_manually?).to be true
      end

      it "updates to false" do
        put "update", params: { id: @course.id, course: { post_manually: false } }
        @course.reload
        expect(@course.post_manually?).to be false
      end
    end

    describe "touching content when public visibility changes" do
      before do
        user_session(@teacher)
        @assignment = @course.assignments.create!(name: "name")
        @time = 1.day.ago
        Assignment.where(id: @assignment).update_all(updated_at: @time)

        @assignment.reload
      end

      it "touches content when is_public is updated" do
        put "update", params: { id: @course.id, course: { is_public: true } }

        @assignment.reload
        expect(@assignment.updated_at).to_not eq @time
      end

      it "touches content when is_public_to_auth_users is updated" do
        put "update", params: { id: @course.id, course: { is_public_to_auth_users: true } }

        @assignment.reload
        expect(@assignment.updated_at).to_not eq @time
      end

      it "does not touch content when neither is updated" do
        put "update", params: { id: @course.id, course: { name: "name" } }

        @assignment.reload
        expect(@assignment.updated_at).to eq @time
      end
    end

    it "lets admins without course edit rights update only the syllabus body" do
      role = custom_account_role("grade viewer", account: Account.default)
      account_admin_user_with_role_changes(
        role:,
        role_changes: { manage_course_content_edit: true }
      )
      user_session(@user)

      name = "some name"
      body = "some body"
      put "update", params: { id: @course.id, course: { name:, syllabus_body: body } }

      @course.reload
      expect(@course.name).to_not eq name
      expect(@course.syllabus_body).to eq body
    end

    it "renders the show page with a flash on error" do
      user_session(@teacher)
      # cause the course to be invalid
      Course.where(id: @course).update_all(restrict_enrollments_to_course_dates: true, start_at: Time.now.utc, conclude_at: 1.day.ago)
      put "update", params: { id: @course.id, course: { name: "name change" } }
      expect(flash[:error]).to match(/There was an error saving the changes to the course/)
    end

    describe "course images" do
      before do
        user_session(@teacher)
      end

      it "allows valid course file ids" do
        attachment_with_context(@course)
        put "update", params: { id: @course.id, course: { image_id: @attachment.id } }
        @course.reload
        expect(@course.settings[:image_id]).to eq @attachment.id.to_s
      end

      it "allows valid urls" do
        put "update", params: { id: @course.id, course: { image_url: "http://farm3.static.flickr.com/image.jpg" } }
        @course.reload
        expect(@course.settings[:image_url]).to eq "http://farm3.static.flickr.com/image.jpg"
      end

      it "rejects invalid urls" do
        put "update", params: { id: @course.id, course: { image_url: "exam ple.com" } }
        @course.reload
        expect(@course.settings[:image_url]).to be_nil
      end

      it "rejects random letters and numbers" do
        put "update", params: { id: @course.id, course: { image_id: "123a456b78c" } }
        @course.reload
        expect(@course.settings[:image_id]).to be_nil
      end

      it "rejects setting both a url and an id at the same time" do
        put "update", params: { id: @course.id, course: { image_id: "123a456b78c", image_url: "http://example.com" } }
        @course.reload
        expect(@course.settings[:image_id]).to be_nil
        expect(@course.settings[:image_url]).to be_nil
      end

      it "rejects non-course ids" do
        put "update", params: { id: @course.id, course: { image_id: 1_234_134_123 } }
        @course.reload
        expect(@course.settings[:image_id]).to be_nil
      end

      it "clears the image_url when setting an image_id" do
        attachment_with_context(@course)
        put "update", params: { id: @course.id, course: { image_url: "http://farm3.static.flickr.com/image.jpg" } }
        put "update", params: { id: @course.id, course: { image_id: @attachment.id } }
        @course.reload
        expect(@course.settings[:image_id]).to eq @attachment.id.to_s
        expect(@course.settings[:image_url]).to be_nil
      end

      it "clears the image_id when setting an image_url" do
        put "update", params: { id: @course.id, course: { image_id: "12345678" } }
        put "update", params: { id: @course.id, course: { image_url: "http://farm3.static.flickr.com/image.jpg" } }
        @course.reload
        expect(@course.settings[:image_id]).to be_nil
        expect(@course.settings[:image_url]).to eq "http://farm3.static.flickr.com/image.jpg"
      end

      it "clears image id after setting remove_image" do
        put "update", params: { id: @course.id, course: { image_id: "12345678" } }
        put "update", params: { id: @course.id, course: { remove_image: true } }
        @course.reload
        expect(@course.settings[:image_id]).to be_nil
        expect(@course.settings[:image_url]).to be_nil
      end

      it "clears image url after setting remove_image" do
        put "update", params: { id: @course.id, course: { image_url: "http://farm3.static.flickr.com/image.jpg" } }
        put "update", params: { id: @course.id, course: { remove_image: true } }
        @course.reload
        expect(@course.settings[:image_id]).to be_nil
        expect(@course.settings[:image_url]).to be_nil
      end
    end

    describe "course colors" do
      before do
        user_session(@teacher)
      end

      it "allows valid hexcodes" do
        put "update", params: { id: @course.id, course: { course_color: "#112233" } }
        @course.reload
        expect(@course.settings[:course_color]).to eq "#112233"
      end

      it "rejects invalid hexcodes" do
        put "update", params: { id: @course.id, course: { course_color: "#NOOOO" } }
        put "update", params: { id: @course.id, course: { course_color: "1" } }
        put "update", params: { id: @course.id, course: { course_color: "#1a2b3c4e5f6" } }
        @course.reload
        expect(@course.settings[:course_color]).to be_nil
      end

      it "normalizes hexcodes without a leading #" do
        put "update", params: { id: @course.id, course: { course_color: "123456" } }
        @course.reload
        expect(@course.settings[:course_color]).to eq "#123456"
      end

      it "sets blank inputs to nil" do
        put "update", params: { id: @course.id, course: { course_color: "   " } }
        @course.reload
        expect(@course.settings[:course_color]).to be_nil
      end

      it "sets single character (e.g. just a pound sign) inputs to nil" do
        put "update", params: { id: @course.id, course: { course_color: "#" } }
        @course.reload
        expect(@course.settings[:course_color]).to be_nil
      end
    end

    describe "default due time" do
      before do
        user_session @teacher
      end

      it "sets the normalized due time if valid" do
        put "update", params: { id: @course.id, course: { default_due_time: "4:00 PM" } }
        expect(@course.reload.settings[:default_due_time]).to eq "16:00:00"
      end

      it "ignores invalid settings" do
        put "update", params: { id: @course.id, course: { default_due_time: "lolcats" } }
        expect(@course.reload.settings[:default_due_time]).to be_nil
      end

      it "inherits the account setting if `inherit` is given" do
        @course.account.update settings: { default_due_time: { value: "21:00:00" } }
        expect(@course.default_due_time).to eq "21:00:00"

        @course.default_due_time = "22:00:00"
        @course.save!
        expect(@course.default_due_time).to eq "22:00:00"

        put "update", params: { id: @course.id, course: { default_due_time: "inherit" } }
        @course.reload
        expect(@course.default_due_time).to eq "21:00:00"
        expect(@course.settings[:default_due_time]).to be_nil
      end

      it "leaves the setting alone if the parameter isn't given" do
        @course.default_due_time = "22:00:00"
        @course.save!
        put "update", params: { id: @course.id, course: { course_color: "#000000" } }
        expect(@course.reload.settings[:default_due_time]).to eq "22:00:00"
      end
    end

    describe "master courses" do
      before :once do
        account_admin_user
        course_factory
        ta_in_course
      end

      before do
        user_session(@admin)
      end

      it "requires :manage_master_courses permission" do
        user_session @ta
        put "update", params: { id: @course.id, course: { blueprint: "1" } }, format: "json"
        expect(response).to be_forbidden
      end

      it "sets a course as a master course" do
        put "update", params: { id: @course.id, course: { blueprint: "1" } }, format: "json"
        expect(response).to be_successful
        expect(MasterCourses::MasterTemplate).to be_is_master_course @course
      end

      it "does not allow a course with students to be set as a master course" do
        student_in_course
        put "update", params: { id: @course.id, course: { blueprint: "1" } }, format: "json"
        expect(response).to have_http_status :bad_request
        expect(response.body).to include "Cannot have a blueprint course with students"
      end

      it "does not allow a course with observers to be set as a master course" do
        observer_in_course
        put "update", params: { id: @course.id, course: { blueprint: "1" } }, format: "json"
        expect(response).to have_http_status :bad_request
        expect(response.body).to include "Cannot have a blueprint course with observers"
      end

      it "does not allow a minion course to be set as a master course" do
        c1 = @course
        c2 = course_factory
        template = MasterCourses::MasterTemplate.set_as_master_course(c1)
        template.add_child_course!(c2)
        put "update", params: { id: c2.id, course: { blueprint: "1" } }, format: "json"
        expect(response).to have_http_status :bad_request
        expect(response.body).to include "Course is already associated"
      end

      it "allows setting of default template restrictions" do
        put "update",
            params: { id: @course.id,
                      course: { blueprint: "1",
                                blueprint_restrictions: { "content" => "0", "due_dates" => "1" } } },
            format: "json"
        expect(response).to be_successful
        template = MasterCourses::MasterTemplate.full_template_for(@course)
        expect(template.default_restrictions).to eq({ content: false, due_dates: true })
      end

      describe "changing restrictions" do
        before :once do
          @template = MasterCourses::MasterTemplate.set_as_master_course(@course)
          @template.update_attribute(:default_restrictions, { content: true })
        end

        it "allows an admin to change restrictions" do
          put "update",
              params: { id: @course.id,
                        course: { blueprint: "1",
                                  blueprint_restrictions: { "content" => "0", "due_dates" => "1" } } },
              format: "json"
          expect(response).to be_successful
          template = MasterCourses::MasterTemplate.full_template_for(@course)
          expect(template.default_restrictions).to eq({ content: false, due_dates: true })
        end

        it "forbids a non-admin from changing restrictions" do
          user_session @ta
          put "update",
              params: { id: @course.id,
                        course: { blueprint: "1",
                                  blueprint_restrictions: { "content" => "0", "due_dates" => "1" } } },
              format: "json"
          expect(response).to be_forbidden
        end

        it "allows a non-admin to perform a no-op request" do
          user_session @ta
          put "update",
              params: { id: @course.id,
                        course: { blueprint: "1",
                                  blueprint_restrictions: { "content" => "1" } } },
              format: "json"
          expect(response).to be_successful
        end
      end

      it "validates template restrictions" do
        put "update",
            params: { id: @course.id,
                      course: { blueprint: "1",
                                blueprint_restrictions: { "content" => "1", "doo_dates" => "1" } } },
            format: "json"
        expect(response).to_not be_successful
        expect(response.body).to include "Invalid restrictions"
      end

      it "allows setting whether to use template restrictions by object type" do
        put "update",
            params: { id: @course.id,
                      course: { blueprint: "1",
                                use_blueprint_restrictions_by_object_type: "1" } },
            format: "json"
        expect(response).to be_successful
        template = MasterCourses::MasterTemplate.full_template_for(@course)
        expect(template.use_default_restrictions_by_type).to be_truthy
      end

      it "allows setting default template restrictions by object type" do
        put "update",
            params: { id: @course.id,
                      course: { blueprint: "1",
                                blueprint_restrictions_by_object_type: { "assignment" => { "content" => "1", "due_dates" => "1" }, "quiz" => { "content" => "1" } } } },
            format: "json"
        expect(response).to be_successful
        template = MasterCourses::MasterTemplate.full_template_for(@course)
        expect(template.default_restrictions_by_type).to eq({
                                                              "Assignment" => { content: true, due_dates: true },
                                                              "Quizzes::Quiz" => { content: true }
                                                            })
      end

      it "validates default template restrictions by object type" do
        put "update",
            params: { id: @course.id,
                      course: { blueprint: "1",
                                blueprint_restrictions_by_object_type: { "notarealtype" => { "content" => "1", "due_dates" => "1" } } } },
            format: "json"
        expect(response).to_not be_successful
        expect(response.body).to include "Invalid restrictions"
      end

      context "logging master courses and course pacing" do
        before do
<<<<<<< HEAD
          allow(InstStatsd::Statsd).to receive(:increment)
=======
          allow(InstStatsd::Statsd).to receive(:distributed_increment)
>>>>>>> c345be2d
        end

        it "does not increment the counter when course pacing is not enabled" do
          put "update", params: { id: @course.id, course: { blueprint: "1" } }, format: "json"
          expect(InstStatsd::Statsd).not_to have_received(:distributed_increment).with("course.paced.blueprint_course")
        end

        it "increments the counter when course pacing is already enabled" do
          put "update", params: { id: @course.id, course: { enable_course_paces: "1" } }, format: "json"
          put "update", params: { id: @course.id, course: { blueprint: "1" } }, format: "json"
          expect(InstStatsd::Statsd).to have_received(:distributed_increment).with("course.paced.blueprint_course").once
        end

        it "increments the counter when course pacing is enabled at the same time as blueprint" do
          put "update", params: { id: @course.id, course: { blueprint: "1", enable_course_paces: "1" } }, format: "json"
          expect(InstStatsd::Statsd).to have_received(:distributed_increment).with("course.paced.blueprint_course").once
        end

        it "increments the counter when course pacing is enabled after blueprint has already been enabled" do
          put "update", params: { id: @course.id, course: { blueprint: "1" } }, format: "json"
          put "update", params: { id: @course.id, course: { enable_course_paces: "1" } }, format: "json"

          expect(InstStatsd::Statsd).to have_received(:distributed_increment).with("course.paced.blueprint_course")
        end

        it "does not increment the count if a random course items is updated" do
          put "update", params: { id: @course.id, course: { course_format: "online" } }, format: "json"
          expect(InstStatsd::Statsd).not_to have_received(:distributed_increment).with("course.paced.blueprint_course")
        end
      end
    end

    it "updates pages' permissions even if course default is nil" do
      user_session(@teacher)
      wiki_page = @course.wiki_pages.create! title: "Wiki page 1", editing_roles: "teachers"
      new_permissions = "teachers,students"
      put "update", params: { id: @course.id, update_default_pages: true, course: { default_wiki_editing_roles: new_permissions } }
      @course.reload
      wiki_page.reload
      expect(@course.default_wiki_editing_roles).to eq new_permissions
      expect(wiki_page.editing_roles).to eq new_permissions
    end

    it "does not attempt to sync k5 homeroom to course if sync_enrollments_from_homeroom is falsey" do
      teacher = @teacher
      subject = @course
      toggle_k5_setting(subject.account, true)
      homeroom = course_factory(active_all: true, account: subject.account)
      homeroom.enroll_teacher(teacher, enrollment_state: :active)
      homeroom.homeroom_course = true
      homeroom.restrict_enrollments_to_course_dates = true
      homeroom.save!
      subject.homeroom_course_id = homeroom.id
      subject.save!

      user_session(teacher)
      put "update", params: { id: subject.id, course: { name: "something new", sync_enrollments_from_homeroom: "0", homeroom_course_id: homeroom.id } }
      run_jobs

      # if the sync job runs, we'll know because restrict_enrollments_to_course_dates will be synced as true
      expect(subject.reload.restrict_enrollments_to_course_dates).to be_falsey
    end

    context "course paces" do
      before do
        @course.enable_course_paces = true
        @course.restrict_enrollments_to_course_dates = true
        @course.save!
        @course_pace = course_pace_model(course: @course)
      end

      it "republishes course paces when dates have changed" do
        user_session(@teacher)
        put "update", params: { id: @course.id, course: { start_at: 1.day.from_now } }
        expect(Progress.find_by(context: @course_pace)).to be_queued
        Progress.destroy_all
        put "update", params: { id: @course.id, course: { conclude_at: 1.year.from_now } }
        expect(Progress.find_by(context: @course_pace)).to be_queued
        Progress.destroy_all
        put "update", params: { id: @course.id, course: { restrict_enrollments_to_course_dates: false } }
        expect(Progress.find_by(context: @course_pace)).to be_queued
        Progress.destroy_all
        term = EnrollmentTerm.create!(start_at: 1.day.ago, end_at: 3.days.from_now, root_account: @course.account)
        put "update", params: { id: @course.id, course: { term_id: term.id } }
        expect(Progress.find_by(context: @course_pace)).to be_queued
      end

      it "does not republish course paces when dates have not changed" do
        user_session(@teacher)
        put "update", params: { id: @course.id, course: { name: "course paces" } }
        expect(Progress.find_by(context: @course_pace)).to be_nil
      end

      it "does not allow course to be made a homeroom course" do
        user_session(@teacher)
        put "update", params: { id: @course.id, course: { homeroom_course: "true" }, format: :json }
        expect(response).to have_http_status :bad_request
        json = response.parsed_body
        expect(json["errors"].keys).to include "homeroom_course"
        expect(@course.reload.homeroom_course).to be_falsey
      end
    end

    it "does not allow homeroom course to enable course pacing" do
      toggle_k5_setting(@course.account, true)
      homeroom = course_factory(active_all: true, account: @course.account)
      homeroom.homeroom_course = true
      homeroom.save!
      user_session(@teacher)

      put "update", params: { id: homeroom.id, course: { enable_course_paces: "true" }, format: :json }
      expect(response).to have_http_status :bad_request
      json = response.parsed_body
      expect(json["errors"].keys).to include "enable_course_paces"
      expect(@course.reload.enable_course_paces).to be_falsey
    end

    it "returns an error if syllabus_body content is nested too deeply" do
      user_session(@teacher)
      stub_const("CanvasSanitize::SANITIZE", { parser_options: { max_tree_depth: 1 } })
      put "update", params: { id: @course.id, course: { syllabus_body: "<div><span>deeeeeeep</span></div>" }, format: :json }
      expect(response).to have_http_status :bad_request
      json = response.parsed_body
      expect(json["errors"].keys).to include "unparsable_content"
    end

    it "doesn't overwrite stuck sis fields" do
      user_session(@teacher)
      init_course_name = @course.name

      put "update", params: { id: @course.id, course: { name: "123456" }, override_sis_stickiness: false, format: :json }
      expect(response).to be_successful

      @course.reload
      expect(@course.name).to eq init_course_name
    end

    context "course availability options" do
      before :once do
        @account = Account.default
      end

      it "updates a course's availability options" do
        user_session(@teacher)
        start_at = 5.weeks.ago.beginning_of_day
        conclude_at = 10.weeks.from_now.beginning_of_day
        put "update", params: { id: @course.id, course: { start_at:, conclude_at:, restrict_enrollments_to_course_dates: true } }
        @course.reload
        expect(@course.start_at).to eq start_at
        expect(@course.conclude_at).to eq conclude_at
        expect(@course.restrict_enrollments_to_course_dates).to be true
      end

      context "when prevent_course_availability_editing_by_teachers is enabled" do
        before :once do
          @account.settings[:prevent_course_availability_editing_by_teachers] = true
          @account.save!
        end

        it "returns 401 if the user is a teacher" do
          user_session(@teacher)
          put "update", params: { id: @course.id, course: { restrict_enrollments_to_course_dates: true } }
          expect(response).to be_unauthorized
          put "update", params: { id: @course.id, course: { start_at: 1.day.ago, restrict_enrollments_to_course_dates: true } }
          expect(response).to be_unauthorized
          put "update", params: { id: @course.id, course: { conclude_at: 1.day.from_now, restrict_enrollments_to_course_dates: true } }
          expect(response).to be_unauthorized
        end

        it "returns 401 if a teacher tries to set end_at in an api request" do
          # NOTE: end_at is an alias for conclude_at supported only in api requests (ignored otherwise)
          allow(controller).to receive(:api_request?).and_return(true)
          user_session(@teacher)
          @course.update!(restrict_enrollments_to_course_dates: true)
          put "update", params: { id: @course.id, course: { end_at: 1.day.from_now } }
          expect(response).to be_unauthorized
        end

        it "allows admins to update course availability options still" do
          account_admin_user(active_all: true)
          user_session(@admin)
          start_at = 6.weeks.ago.beginning_of_day
          put "update", params: { id: @course.id, course: { start_at:, restrict_enrollments_to_course_dates: true } }
          expect(response).to be_redirect
          @course.reload
          expect(@course.start_at).to eq start_at
          expect(@course.restrict_enrollments_to_course_dates).to be true
        end

        it "allows teachers to update other course settings" do
          user_session(@teacher)
          put "update", params: { id: @course.id, course: { name: "cool new course" } }
          expect(response).to be_redirect
          expect(@course.reload.name).to eq "cool new course"
        end

        it "allows teachers to update other settings along with course availability settings if the latter remains unchanged" do
          start_at = 6.weeks.ago.beginning_of_day
          conclude_at = 3.weeks.from_now.beginning_of_day
          @course.update!(start_at:, conclude_at:, restrict_enrollments_to_course_dates: true)
          user_session(@teacher)
          put "update", params: { id: @course.id, course: { name: "cool new course", start_at:, conclude_at:, restrict_enrollments_to_course_dates: true } }
          expect(response).to be_redirect
          expect(@course.reload.name).to eq "cool new course"
        end

        it "allows teachers to update settings even if course dates have been set but restrict_enrollments_to_course_dates is false" do
          # in this case, the controller automatically drops the course dates, and this shouldn't be restricted by permissions
          start_at = 6.weeks.ago.beginning_of_day
          conclude_at = 3.weeks.from_now.beginning_of_day
          @course.update!(start_at:, conclude_at:)
          user_session(@teacher)
          put "update", params: { id: @course.id, course: { name: "cool new course", start_at:, conclude_at: } }
          expect(response).to be_redirect
          expect(@course.reload.name).to eq "cool new course"
        end

        it "does not allow teachers to set course dates to nil if restrict_enrollments_to_course_dates is true" do
          start_at = 6.weeks.ago.beginning_of_day
          conclude_at = 3.weeks.from_now.beginning_of_day
          @course.update!(start_at:, conclude_at:, restrict_enrollments_to_course_dates: true)
          user_session(@teacher)
          put "update", params: { id: @course.id, course: { start_at: nil, conclude_at: nil } }
          expect(response).to be_unauthorized
        end

        it "does not allow teachers to change course dates if restrict_enrollments_to_course_dates is true" do
          start_at = 6.weeks.ago.beginning_of_day
          conclude_at = 3.weeks.from_now.beginning_of_day
          @course.update!(start_at:, conclude_at:, restrict_enrollments_to_course_dates: true)
          user_session(@teacher)
          put "update", params: { id: @course.id, course: { start_at: start_at + 1.day } }
          expect(response).to be_unauthorized
        end
      end
    end
  end

  describe "POST 'unconclude'" do
    it "unconcludes the course" do
      course_factory(active_all: true)
      account_admin_user(active_all: true)
      user_session(@admin)
      delete "destroy", params: { id: @course.id, event: "conclude" }
      expect(response).to be_redirect
      expect(@course.reload).to be_completed
      expect(@course.conclude_at).to be <= Time.zone.now
      expect(Auditors::Course).to receive(:record_unconcluded)
        .with(anything, anything, source: :manual)

      post "unconclude", params: { course_id: @course.id }
      expect(response).to be_redirect
      expect(@course.reload).to be_available
      expect(@course.conclude_at).to be_nil
    end
  end

  describe "GET 'self_enrollment'" do
    before :once do
      Account.default.update_attribute(:settings, self_enrollment: "any", open_registration: true)
      course_factory(active_all: true)
    end

    it "redirects to the new self enrollment form" do
      @course.update_attribute(:self_enrollment, true)
      get "self_enrollment", params: { course_id: @course.id, self_enrollment: @course.self_enrollment_code }
      expect(response).to redirect_to(enroll_url(@course.self_enrollment_code))
    end

    it "redirects to the new self enrollment form if using a long code" do
      @course.update_attribute(:self_enrollment, true)
      get "self_enrollment", params: { course_id: @course.id, self_enrollment: @course.long_self_enrollment_code.dup }
      expect(response).to redirect_to(enroll_url(@course.self_enrollment_code))
    end

    it "returns to the course page for an incorrect code" do
      @course.update_attribute(:self_enrollment, true)
      user_factory
      user_session(@user)

      get "self_enrollment", params: { course_id: @course.id, self_enrollment: "abc" }
      expect(response).to redirect_to(course_url(@course))
      expect(@user.enrollments.length).to eq 0
    end

    it "redirects to the new enrollment form even if self_enrollment is disabled" do
      @course.update_attribute(:self_enrollment, true) # generate code
      code = @course.self_enrollment_code
      @course.update_attribute(:self_enrollment, false)

      get "self_enrollment", params: { course_id: @course.id, self_enrollment: code }
      expect(response).to redirect_to(enroll_url(code))
    end
  end

  describe "POST 'self_unenrollment'" do
    before(:once) { course_with_student(active_all: true) }

    before { user_session(@student) }

    it "unenrolls" do
      @enrollment.update_attribute(:self_enrolled, true)

      post "self_unenrollment", params: { course_id: @course.id, self_unenrollment: @enrollment.uuid }
      expect(response).to be_successful
      @enrollment.reload
      expect(@enrollment).to be_completed
    end

    it "does not unenroll for incorrect code" do
      @enrollment.update_attribute(:self_enrolled, true)

      post "self_unenrollment", params: { course_id: @course.id, self_unenrollment: "abc" }
      assert_status(400)
      @enrollment.reload
      expect(@enrollment).to be_active
    end

    it "does not unenroll a non-self-enrollment" do
      post "self_unenrollment", params: { course_id: @course.id, self_unenrollment: @enrollment.uuid }
      assert_status(400)
      @enrollment.reload
      expect(@enrollment).to be_active
    end
  end

  describe "GET 'sis_publish_status'" do
    before(:once) { course_with_teacher(active_all: true) }

    it "checks for authorization" do
      course_with_student_logged_in course: @course, active_all: true
      get "sis_publish_status", params: { course_id: @course.id }
      assert_status(401)
    end

    it "does not try and publish grades" do
      expect_any_instance_of(Course).not_to receive(:publish_final_grades)
      user_session(@teacher)
      get "sis_publish_status", params: { course_id: @course.id }
      expect(response).to be_successful
      expect(json_parse(response.body)).to eq({ "sis_publish_overall_status" => "unpublished", "sis_publish_statuses" => {} })
    end

    it "returns reasonable json for a few enrollments" do
      user_session(@teacher)
      user_ids = create_users(Array.new(3) { { name: "User" } })
      students = create_enrollments(@course, user_ids, return_type: :record)
      students[0].tap do |enrollment|
        enrollment.grade_publishing_status = "published"
        enrollment.save!
      end
      students[1].tap do |enrollment|
        enrollment.grade_publishing_status = "error"
        enrollment.grade_publishing_message = "cause of this reason"
        enrollment.save!
      end
      students[2].tap do |enrollment|
        enrollment.grade_publishing_status = "published"
        enrollment.save!
      end
      get "sis_publish_status", params: { course_id: @course.id }
      expect(response).to be_successful
      response_body = json_parse(response.body)
      response_body["sis_publish_statuses"]["Synced"].sort_by! { |x| x["id"] }
      expect(response_body).to eq({
                                    "sis_publish_overall_status" => "error",
                                    "sis_publish_statuses" => {
                                      "Error: cause of this reason" => [
                                        {
                                          "name" => "User",
                                          "sortable_name" => "User",
                                          "url" => course_user_url(@course, students[1].user),
                                          "id" => students[1].user.id
                                        }
                                      ],
                                      "Synced" => [
                                        {
                                          "name" => "User",
                                          "sortable_name" => "User",
                                          "url" => course_user_url(@course, students[0].user),
                                          "id" => students[0].user.id
                                        },
                                        {
                                          "name" => "User",
                                          "sortable_name" => "User",
                                          "url" => course_user_url(@course, students[2].user),
                                          "id" => students[2].user.id
                                        }
                                      ].sort_by { |x| x["id"] }
                                    }
                                  })
    end
  end

  describe "POST 'publish_to_sis'" do
    it "publishes grades and return results" do
      course_with_teacher_logged_in active_all: true
      @teacher = @user
      user_ids = create_users(Array.new(3) { { name: "User" } })
      students = create_enrollments(@course, user_ids, return_type: :record)
      students[0].tap do |enrollment|
        enrollment.grade_publishing_status = "published"
        enrollment.save!
      end
      students[1].tap do |enrollment|
        enrollment.grade_publishing_status = "error"
        enrollment.grade_publishing_message = "cause of this reason"
        enrollment.save!
      end
      students[2].tap do |enrollment|
        enrollment.grade_publishing_status = "published"
        enrollment.save!
      end

      @plugin = Canvas::Plugin.find!("grade_export")
      @ps = PluginSetting.new(name: @plugin.id, settings: @plugin.default_settings)
      @ps.posted_settings = @plugin.default_settings.merge({
                                                             format_type: "instructure_csv",
                                                             wait_for_success: "no",
                                                             publish_endpoint: "http://localhost/endpoint"
                                                           })
      @ps.save!

      @course.assignment_groups.create(name: "Assignments")
      @course.grading_standard_enabled = true
      @course.save!
      a1 = @course.assignments.create!(title: "A1", points_possible: 10)
      a2 = @course.assignments.create!(title: "A2", points_possible: 10)
      a1.grade_student(students[0].user, { grade: "9", grader: @teacher })
      a2.grade_student(students[0].user, { grade: "10", grader: @teacher })
      a1.grade_student(students[1].user, { grade: "6", grader: @teacher })
      a2.grade_student(students[1].user, { grade: "7", grader: @teacher })

      expect(SSLCommon).to receive(:post_data).once
      post "publish_to_sis", params: { course_id: @course.id }

      expect(response).to be_successful
      response_body = json_parse(response.body)
      response_body["sis_publish_statuses"]["Synced"].sort_by! { |x| x["id"] }
      expect(response_body).to eq({
                                    "sis_publish_overall_status" => "published",
                                    "sis_publish_statuses" => {
                                      "Synced" => [
                                        {
                                          "name" => "User",
                                          "sortable_name" => "User",
                                          "url" => course_user_url(@course, students[0].user),
                                          "id" => students[0].user.id
                                        },
                                        {
                                          "name" => "User",
                                          "sortable_name" => "User",
                                          "url" => course_user_url(@course, students[1].user),
                                          "id" => students[1].user.id
                                        },
                                        {
                                          "name" => "User",
                                          "sortable_name" => "User",
                                          "url" => course_user_url(@course, students[2].user),
                                          "id" => students[2].user.id
                                        }
                                      ].sort_by { |x| x["id"] }
                                    }
                                  })
    end
  end

  describe "GET 'public_feed.atom'" do
    before(:once) do
      course_with_student(active_all: true)
      assignment_model(course: @course)
    end

    it "requires authorization" do
      get "public_feed", params: { feed_code: @enrollment.feed_code + "x" }, format: "atom"
      expect(assigns[:problem]).to match(/The verification code does not match/)
    end

    it "includes absolute path for rel='self' link" do
      get "public_feed", params: { feed_code: @enrollment.feed_code }, format: "atom"
      feed = Feedjira.parse(response.body)
      expect(feed).not_to be_nil
      expect(feed.entries).not_to be_empty
      expect(feed.feed_url).to match(%r{http://})
    end

    it "includes an author for each entry" do
      get "public_feed", params: { feed_code: @enrollment.feed_code }, format: "atom"
      feed = Feedjira.parse(response.body)
      expect(feed).not_to be_nil
      expect(feed.entries).not_to be_empty
      expect(feed.entries.all? { |e| e.author.present? }).to be_truthy
    end

    it "does not include unpublished assignments or discussions or pages" do
      discussion_topic_model(context: @course)
      @assignment.unpublish
      @topic.unpublish!
      @course.wiki_pages.create! title: "unpublished", workflow_state: "unpublished"
      get "public_feed", params: { feed_code: @enrollment.feed_code }, format: "atom"
      feed = Feedjira.parse(response.body)
      expect(feed).not_to be_nil
      expect(feed.entries).to be_empty
    end

    it "respects assignment overrides" do
      @assignment.update_attribute :only_visible_to_overrides, true
      @a0 = @assignment
      graded_discussion_topic(context: @course)
      @topic.assignment.update_attribute :only_visible_to_overrides, true

      get "public_feed", params: { feed_code: @enrollment.feed_code }, format: "atom"
      feed = Feedjira.parse(response.body)
      expect(feed).not_to be_nil
      expect(feed.entries.map(&:id).join(" ")).not_to include @a0.asset_string
      expect(feed.entries.map(&:id).join(" ")).not_to include @topic.asset_string

      assignment_override_model assignment: @a0, set: @enrollment.course_section
      assignment_override_model assignment: @topic.assignment, set: @enrollment.course_section

      get "public_feed", params: { feed_code: @enrollment.feed_code }, format: "atom"
      feed = Feedjira.parse(response.body)
      expect(feed).not_to be_nil
      expect(feed.entries.map(&:id).join(" ")).to include @a0.asset_string
      expect(feed.entries.map(&:id).join(" ")).to include @topic.asset_string
    end
  end

  describe "POST 'reset_content'" do
    before :once do
      course_with_teacher(active_all: true)
    end

    it "only allows teachers to reset if granted :manage_courses_reset" do
      @course.root_account.role_overrides.create!(
        role: teacher_role,
        permission: "manage_courses_reset",
        enabled: true
      )
      user_session(@teacher)
      post "reset_content", params: { course_id: @course.id }
      expect(response).to be_redirect
      expect(@course.reload).to be_deleted
    end

    it "does not allow TAs to reset" do
      course_with_ta(active_all: true, course: @course)
      user_session(@user)
      post "reset_content", params: { course_id: @course.id }
      assert_status(401)
      expect(@course.reload).to be_available
    end

    it "does not allow resetting blueprint courses" do
      @course.root_account.role_overrides.create!(
        role: teacher_role,
        permission: "manage_courses_reset",
        enabled: true
      )
      MasterCourses::MasterTemplate.set_as_master_course(@course)
      user_session(@teacher)
      post "reset_content", params: { course_id: @course.id }
      expect(response).to be_bad_request
    end

    it "does not allow resetting course templates" do
      @course.root_account.role_overrides.create!(
        role: teacher_role,
        permission: "manage_courses_reset",
        enabled: true
      )
      @course.enrollments.each(&:destroy)
      @course.update!(template: true)
      user_session(@teacher)
      post "reset_content", params: { course_id: @course.id }
      assert_status(401)
      expect(@course.reload).to be_available
    end

    it "logs reset audit event" do
      @course.root_account.role_overrides.create!(
        role: teacher_role,
        permission: "manage_courses_reset",
        enabled: true
      )
      user_session(@teacher)
      expect(Auditors::Course).to receive(:record_reset).once
                                                        .with(@course, anything, @user, anything)
      post "reset_content", params: { course_id: @course.id }
    end
  end

  context "visibility_configuration" do
    let(:controller) { CoursesController.new }

    before do
      controller.instance_variable_set(:@course, Course.new(root_account: Account.default))
    end

    it "allows setting course visibility with flag" do
      controller.visibility_configuration({ course_visibility: "public" })
      course = controller.instance_variable_get(:@course)

      expect(course.is_public).to be true

      controller.visibility_configuration({ course_visibility: "institution" })
      expect(course.is_public).to be false
      expect(course.is_public_to_auth_users).to be true

      controller.visibility_configuration({ course_visibility: "course" })
      expect(course.is_public).to be false
      expect(course.is_public).to be false
    end

    it "allows setting syllabus visibility with flag" do
      controller.visibility_configuration({ course_visibility: "course", syllabus_visibility_option: "public" })
      course = controller.instance_variable_get(:@course)

      expect(course.public_syllabus).to be true

      controller.visibility_configuration({ course_visibility: "course", syllabus_visibility_option: "institution" })
      expect(course.public_syllabus).to be false
      expect(course.public_syllabus_to_auth).to be true

      controller.visibility_configuration({ course_visibility: "course", syllabus_visibility_option: "course" })
      expect(course.public_syllabus).to be false
      expect(course.public_syllabus_to_auth).to be false
    end
  end

  context "changed_settings" do
    let(:controller) { CoursesController.new }

    it "has changed settings for a new course" do
      course = Course.new
      course.hide_final_grade = false
      course.hide_distribution_graphs = false
      course.assert_defaults
      changes = course.changes

      changed_settings = controller.changed_settings(changes, course.settings)

      changes[:hide_final_grade] = false
      changes[:hide_distribution_graphs] = false

      expect(changed_settings).to eq changes
    end

    it "has changed settings for an updated course" do
      course = Account.default.courses.create!
      old_values = course.settings

      course.hide_final_grade = false
      course.hide_distribution_graphs = false
      changes = course.changes

      changed_settings = controller.changed_settings(changes, course.settings, old_values)

      changes[:hide_final_grade] = false
      changes[:hide_distribution_graphs] = false

      expect(changed_settings).to eq changes
    end
  end

  describe "quotas" do
    context "with :manage_storage_quotas" do
      before :once do
        @account = Account.default
        account_admin_user account: @account
      end

      before do
        user_session @user
      end

      describe "create" do
        it "sets storage_quota" do
          post "create", params: { account_id: @account.id, course: { name: "xyzzy", storage_quota: 111.decimal_megabytes } }
          @course = @account.courses.where(name: "xyzzy").first
          expect(@course.storage_quota).to eq 111.decimal_megabytes
        end

        it "sets storage_quota_mb" do
          post "create", params: { account_id: @account.id, course: { name: "xyzpdq", storage_quota_mb: 111 } }
          @course = @account.courses.where(name: "xyzpdq").first
          expect(@course.storage_quota_mb).to eq 111
        end
      end

      describe "update" do
        before :once do
          @course = @account.courses.create!
        end

        it "sets storage_quota" do
          post "update", params: { id: @course.id, course: { storage_quota: 111.decimal_megabytes } }
          expect(@course.reload.storage_quota).to eq 111.decimal_megabytes
        end

        it "sets storage_quota_mb" do
          post "update", params: { id: @course.id, course: { storage_quota_mb: 111 } }
          expect(@course.reload.storage_quota_mb).to eq 111
        end
      end
    end

    context "without :manage_storage_quotas" do
      describe "create" do
        before :once do
          @account = Account.default
          role = custom_account_role "lamer", account: @account
          @account.role_overrides.create!(permission: "manage_courses_add",
                                          enabled: true,
                                          role:)
          user_factory
          @account.account_users.create!(user: @user, role:)
        end

        before do
          user_session @user
        end

        it "ignores storage_quota" do
          post "create",
               params: {
                 account_id: @account.id,
                 course: {
                   name: "xyzzy",
                   storage_quota: 111.decimal_megabytes
                 }
               }
          @course = @account.courses.where(name: "xyzzy").first
          expect(@course.storage_quota).to eq @account.default_storage_quota
        end

        it "ignores storage_quota_mb" do
          post "create",
               params: {
                 account_id: @account.id,
                 course: {
                   name: "xyzpdq",
                   storage_quota_mb: 111
                 }
               }
          @course = @account.courses.where(name: "xyzpdq").first
          expect(@course.storage_quota_mb).to eq @account.default_storage_quota / 1.decimal_megabytes
        end
      end

      describe "update" do
        before :once do
          @account = Account.default
          course_with_teacher(account: @account, active_all: true)
        end

        before { user_session(@teacher) }

        it "ignores storage_quota" do
          post "update", params: { id: @course.id, course: { public_description: "wat", storage_quota: 111.decimal_megabytes } }
          @course.reload
          expect(@course.public_description).to eq "wat"
          expect(@course.storage_quota).to eq @account.default_storage_quota
        end

        it "ignores storage_quota_mb" do
          post "update", params: { id: @course.id, course: { public_description: "wat", storage_quota_mb: 111 } }
          @course.reload
          expect(@course.public_description).to eq "wat"
          expect(@course.storage_quota_mb).to eq @account.default_storage_quota / 1.decimal_megabytes
        end
      end
    end
  end

  describe "DELETE 'test_student'" do
    before :once do
      @account = Account.default
      course_with_teacher(account: @account, active_all: true)
      @quiz = @course.quizzes.create!
      @quiz.workflow_state = "available"
      @quiz.save
    end

    it "removes existing quiz submissions created by the test student" do
      user_session(@teacher)
      post "student_view", params: { course_id: @course.id }
      test_student = @course.student_view_student
      @quiz.generate_submission(test_student)
      expect(test_student.quiz_submissions.size).not_to be_zero

      delete "reset_test_student", params: { course_id: @course.id }
      test_student.reload
      expect(test_student.quiz_submissions.size).to be_zero
    end

    it "removes submissions created by the test student" do
      user_session(@teacher)
      post "student_view", params: { course_id: @course.id }
      test_student = @course.student_view_student
      assignment = @course.assignments.create!(workflow_state: "published")
      assignment.grade_student test_student, { grade: 1, grader: @teacher }
      expect(test_student.submissions.size).not_to be_zero
      submission = test_student.submissions.first
      auditor_rec = submission.auditor_grade_change_records.first
      expect(auditor_rec).to_not be_nil
      attachment = attachment_model
      OriginalityReport.create!(attachment:, originality_score: "1", submission: test_student.submissions.first)
      submission.canvadocs_annotation_contexts.create!(
        root_account: @course.root_account,
        attachment:,
        launch_id: "1234"
      )
      delete "reset_test_student", params: { course_id: @course.id }
      test_student.reload
      expect(test_student.submissions.size).to be_zero
      expect(Auditors::ActiveRecord::GradeChangeRecord.where(id: auditor_rec.id).count).to be_zero
    end

    it "removes provisional grades for the test student" do
      user_session(@teacher)
      post "student_view", params: { course_id: @course.id }
      test_student = @course.student_view_student
      assignment = @course.assignments.create!(workflow_state: "published", moderated_grading: true, grader_count: 2)
      assignment.grade_student test_student, { grade: 1, grader: @teacher, provisional: true }
      file = assignment.attachments.create! uploaded_data: default_uploaded_data
      assignment.submissions.first.add_comment(commenter: @teacher, message: "blah", provisional: true, attachments: [file])
      assignment.moderated_grading_selections.where(student: test_student).first.update_attribute(:provisional_grade, ModeratedGrading::ProvisionalGrade.last)

      expect(test_student.submissions.size).not_to be_zero
      delete "reset_test_student", params: { course_id: @course.id }
      test_student.reload
      expect(test_student.submissions.size).to be_zero
    end

    it "decrements needs grading counts" do
      user_session(@teacher)
      post "student_view", params: { course_id: @course.id }
      test_student = @course.student_view_student
      assignment = @course.assignments.create!(workflow_state: "published")
      s = assignment.find_or_create_submission(test_student)
      s.submission_type = "online_quiz"
      s.workflow_state = "submitted"
      s.save!
      assignment.reload

      original_needs_grading_count = assignment.needs_grading_count

      delete "reset_test_student", params: { course_id: @course.id }
      assignment.reload

      expect(assignment.needs_grading_count).to eq original_needs_grading_count - 1
    end

    it "removes outcome results for the test student" do
      user_session(@teacher)
      outcome_with_rubric(course: @course)
      rubric_association_model(rubric: @rubric)

      test_student = @course.student_view_student
      session[:become_user_id] = test_student.id
      rubric_assessment_model(rubric_association: @rubric_association, user: test_student)
      expect(test_student.learning_outcome_results.active.size).not_to be_zero
      expect(@outcome.assessed?).to be_truthy

      delete "reset_test_student", params: { course_id: @course.id }

      test_student.reload
      expect(test_student.learning_outcome_results.active.size).to be_zero
      expect(@outcome.assessed?).to be_falsey
    end
  end

  describe "GET #permissions" do
    before do
      course_with_teacher(active_all: true)
      user_session(@teacher)
    end

    it "returns a json representation for provided permission keys" do
      get :permissions, params: { course_id: @course.id, permissions: :manage_grades }, format: :json
      json = json_parse(response.body)
      expect(json.keys).to include "manage_grades"
    end
  end

  describe "POST start_offline_web_export" do
    it "starts a web zip export" do
      course_with_student_logged_in(active_all: true)
      @course.root_account.settings[:enable_offline_web_export] = true
      @course.root_account.save!
      @course.update_attribute(:enable_offline_web_export, true)
      @course.save!
      expect { post "start_offline_web_export", params: { course_id: @course.id } }
        .to change { @course.reload.web_zip_exports.count }.by(1)
      expect(response).to be_redirect
    end
  end

  describe "GET start_offline_web_export" do
    it "starts a web zip export" do
      course_with_student_logged_in(active_all: true)
      @course.root_account.settings[:enable_offline_web_export] = true
      @course.root_account.save!
      @course.update_attribute(:enable_offline_web_export, true)
      @course.save!
      expect { get "start_offline_web_export", params: { course_id: @course.id } }
        .to change { @course.reload.web_zip_exports.count }.by(1)
      expect(response).to be_redirect
    end
  end

  describe "#users" do
    let(:course) { Course.create! }

    let(:teacher) { teacher_in_course(course:, active_all: true).user }

    let(:student1) { student_in_course(course:, active_all: true).user }

    let(:student2) { student_in_course(course:, active_all: true).user }

    let!(:group1) do
      group = course.groups.create!(name: "group one")
      group.users << student1
      group.users << student2
      group.group_memberships.last.update!(workflow_state: "deleted")
      group.reload
    end

    let!(:group2) do
      group = course.groups.create!(name: "group one")
      group.users << student1
      group.users << student2
      group.group_memberships.first.update!(workflow_state: "deleted")
      group.reload
    end

    let(:section1) { course.course_sections.create!(name: "a") }
    let(:section2) { course.course_sections.create!(name: "b") }
    let(:section3) { course.course_sections.create!(name: "c") }
    let(:section4) { course.course_sections.create!(name: "d") }
    let(:section5) { course.course_sections.create!(name: "e") }

    it "does not set pagination total_pages/last page link" do
      user_session(teacher)
      # need two pages or the first page will also be the last_page
      student1
      student2

      get "users", params: {
        course_id: course.id,
        format: "json",
        enrollment_role: "StudentEnrollment",
        per_page: 1
      }
      expect(response).to be_successful
      expect(response.headers.to_a.find { |a| a.first.downcase == "link" }.last).to_not include("last")
    end

    it "only returns group_ids for active group memberships when requested" do
      user_session(teacher)
      get "users", params: {
        course_id: course.id,
        format: "json",
        include: ["group_ids"],
        enrollment_role: "StudentEnrollment"
      }
      json = json_parse(response.body)
      expect(json[0]).to include({ "id" => student1.id, "group_ids" => [group1.id] })
      expect(json[1]).to include({ "id" => student2.id, "group_ids" => [group2.id] })
    end

    it "can take student uuids as inputs and output uuids in json" do
      user_session(teacher)
      get "users", params: {
        course_id: course.id,
        user_uuids: [student1.uuid],
        format: "json",
        include: ["uuid"],
        enrollment_role: "StudentEnrollment"
      }
      json = json_parse(response.body)
      expect(json.count).to eq(1)
      expect(json[0]).to include({ "id" => student1.id, "uuid" => student1.uuid })
    end

    it "can sort users" do
      student1.update!(name: "Student B")
      student2.update!(name: "Student A")

      user_session(teacher)
      get "users", params: {
        course_id: course.id,
        format: "json",
        enrollment_role: "StudentEnrollment",
        sort: "username"
      }
      json = json_parse(response.body)
      expect(json[0]).to include({ "id" => student2.id })
      expect(json[1]).to include({ "id" => student1.id })
    end

    it "list sections alphabetically" do
      user_session(teacher)
      course.enroll_student(student1, section: section5, enrollment_state: "active", allow_multiple_enrollments: true)
      course.enroll_student(student1, section: section4, enrollment_state: "active", allow_multiple_enrollments: true)
      course.enroll_student(student1, section: section3, enrollment_state: "active", allow_multiple_enrollments: true)
      course.enroll_student(student1, section: section2, enrollment_state: "active", allow_multiple_enrollments: true)
      course.enroll_student(student1, section: section1, enrollment_state: "active", allow_multiple_enrollments: true)

      get "users", params: {
        course_id: course.id,
        format: "json",
        include: ["enrollments"],
      }

      json = json_parse(response.body)
      section_ids = json.first["enrollments"].map { |enrollment| enrollment["course_section_id"] } # rubocop:disable Rails/Pluck
      # excluding the last element since it corresponds to the default section for the course
      # with section name "Unnamed Course"
      expect(section_ids.first(5)).to eq(
        [
          section1.id,
          section2.id,
          section3.id,
          section4.id,
          section5.id
        ]
      )
    end
  end

  describe "#content_share_users" do
    before :once do
      course_with_teacher(name: "search teacher", active_all: true)
    end

    it "requires a search term" do
      user_session(@teacher)
      get "content_share_users", params: { course_id: @course.id }
      expect(response).to be_bad_request
    end

    it "requires the user to have an admin role for the course" do
      course_with_student_logged_in
      get "content_share_users", params: { course_id: @course.id, search_term: "teacher" }
      expect(response).to be_unauthorized

      course_with_designer(name: "course designer", course: @course, active_all: true)
      user_session(@designer)
      get "content_share_users", params: { course_id: @course.id, search_term: "teacher" }
      json = json_parse(response.body)
      expect(json[0]).to include({ "name" => "search teacher" })
    end

    it "returns email, url avatar (if avatars are enabled), and name" do
      user_session(@teacher)
      @search_context = @course
      course_with_teacher(name: "course teacher")
      @teacher.account.enable_service(:avatars)
      get "content_share_users", params: { course_id: @search_context.id, search_term: "course" }
      json = json_parse(response.body)
      expect(json[0]).to include({ "email" => nil, "name" => "course teacher" })
    end

    it "searches by name and email" do
      user_session(@teacher)
      @teacher.account.enable_service(:avatars)
      user_model(name: "course teacher")
      communication_channel_model(user: @user, path: "course_teacher@test.edu")
      course_with_teacher(user: @user, course: @course)

      user_model(name: "course designer")
      communication_channel_model(user: @user, path: "course_designer@test.edu")
      course_with_teacher(user: @user, course: @course)

      get "content_share_users", params: { course_id: @course.id, search_term: "course teacher" }
      json = json_parse(response.body)
      expect(json[0]).to include({ "email" => "course_teacher@test.edu", "name" => "course teacher" })

      get "content_share_users", params: { course_id: @course.id, search_term: "course_designer@test.edu" }
      json = json_parse(response.body)
      expect(json[0]).to include({ "email" => "course_designer@test.edu", "name" => "course designer" })
    end

    it "searches for teachers, TAs, and designers" do
      user_session(@teacher)
      @search_context = @course
      course_with_teacher(name: "course teacher")
      course_with_ta(name: "course ta")
      course_with_designer(name: "course designer")
      course_with_student(name: "course student")
      course_with_observer(name: "course observer")
      get "content_share_users", params: { course_id: @search_context.id, search_term: "course" }
      json = json_parse(response.body)
      expect(json.pluck("name")).to eq(["course designer", "course ta", "course teacher"])
    end

    it "does not return users with only deleted enrollments or deleted courses" do
      user_session(@teacher)
      @search_context = @course
      course_with_teacher(name: "course teacher").destroy
      get "content_share_users", params: { course_id: @search_context.id, search_term: "course" }
      json = json_parse(response.body)
      expect(json.pluck("name")).not_to include("course teacher")

      course_with_ta(name: "course ta")
      @course.destroy
      get "content_share_users", params: { course_id: @search_context.id, search_term: "course" }
      json = json_parse(response.body)
      expect(json.pluck("name")).not_to include("course ta")
    end

    it "search for root and sub-account admins" do
      user_session(@teacher)
      @search_context = @course
      sub_account = account_model(parent_account: @course.root_account)
      account_admin = user_factory(name: "account admin")
      sub_account_admin = user_factory(name: "sub-account admin")
      account_admin_user(account: @course.root_account, user: account_admin)
      account_admin_user(account: sub_account, user: sub_account_admin)

      get "content_share_users", params: { course_id: @search_context.id, search_term: "admin" }
      json = json_parse(response.body)
      expect(json.pluck("name")).to eq(["account admin", "sub-account admin"])
    end

    it "does not return users with deleted admin accounts" do
      user_session(@teacher)
      sub_account = account_model(parent_account: @course.root_account)
      account_admin = user_factory(name: "account admin")
      sub_account_admin = user_factory(name: "sub-account admin")
      account_admin_user(account: @course.root_account, user: account_admin).destroy
      account_admin_user(account: sub_account, user: sub_account_admin)
      sub_account.destroy

      get "content_share_users", params: { course_id: @course.id, search_term: "admin" }
      json = json_parse(response.body)
      expect(json.pluck("name")).not_to include("account admin", "sub-account admin")
    end

    it "returns the searching user" do
      user_session(@teacher)
      @search_context = @course
      course_with_teacher(name: "course teacher")
      get "content_share_users", params: { course_id: @search_context.id, search_term: "teacher" }
      json = json_parse(response.body)
      expect(json.pluck("name")).to match_array(["course teacher", "search teacher"])
    end

    it 'does not return admin roles that do not have the "manage_course_content_add" permission' do
      user_session(@teacher)
      account_admin = user_factory(name: "less privileged account admin")
      role = custom_account_role("manage_course_content_add", account: @course.root_account)
      account_admin_user(account: @course.root_account, user: account_admin, role:)

      get "content_share_users", params: { course_id: @course.id, search_term: "less privileged" }
      json = json_parse(response.body)
      expect(json.pluck("name")).not_to include("less privileged account admin")

      role.role_overrides.create!(enabled: true, permission: "manage_course_content_add", context: @course.root_account)
      get "content_share_users", params: { course_id: @course.id, search_term: "less privileged" }
      json = json_parse(response.body)
      expect(json.pluck("name")).to include("less privileged account admin")
    end

    it "does not return users from other root accounts" do
      user_session(@teacher)
      a1_course = @course
      a2 = Account.create!(name: "other root account")
      a2_admin = user_factory(name: "account 2 admin")
      a2_teacher = user_factory(name: "account 2 teacher")
      account_admin_user(account: a2, user: a2_admin)
      course_with_teacher(name: "account 2 teacher", account: a2, user: a2_teacher)

      get "content_share_users", params: { course_id: a1_course.id, search_term: "account 2" }
      json = json_parse(response.body)
      expect(json.pluck("name")).not_to include("account 2 admin", "account 2 teacher")
    end

    it "still works for teachers whose course is concluded by term" do
      term = Account.default.enrollment_terms.create!(name: "long over")
      term.set_overrides(Account.default, "TeacherEnrollment" => { start_at: "2014-12-01", end_at: "2014-12-31" })
      course_with_teacher_logged_in(active_all: true)
      @course.update(enrollment_term: term)

      get "content_share_users", params: { course_id: @course.id, search_term: "teacher" }
      json = json_parse(response.body)
      expect(json[0]).to include({ "name" => "search teacher" })
    end

    it "does not include pending users" do
      user_session(@teacher)
      @search_context = @course
      course_with_teacher(name: "pending user")
      @user.update_attribute(:workflow_state, "creation_pending")
      course_with_teacher(name: "not pending user", active_all: true)
      get "content_share_users", params: { course_id: @search_context.id, search_term: "pending" }
      json = json_parse(response.body)
      expect(json.length).to be(1)
      expect(json[0]).to include({ "name" => "not pending user" })
    end

    context "sharding" do
      specs_require_sharding

      it "still has a functional query when user is from another shard" do
        @shard1.activate do
          @cs_user = User.create!
        end
        @course.enroll_teacher(@cs_user, enrollment_state: "active")
        user_session(@cs_user)

        sql = nil
        allow(Api).to receive(:paginate) do |scope, _controller, _url|
          sql = scope.to_sql
        end

        get "content_share_users", params: { course_id: @course.id, search_term: "hiyo" }
        expect(sql).to_not include(@shard1.name) # can't just check for success since the query can still work depending on test shard setup
      end
    end
  end

  describe "POST update" do
    it "allows an admin to change visibility" do
      admin = account_admin_user
      course = Course.create!
      user_session(admin)

      post "update", params: { id: course.id,
                               course: { course_visibility: "public", indexed: true } }

      course.reload
      expect(course.is_public).to be true
      expect(course.indexed).to be true
    end

    it "allows the teacher to change visibility" do
      course = Course.create!
      teacher = teacher_in_course(course:, active_all: true).user
      user_session(teacher)

      post "update", params: { id: course.id,
                               course: { course_visibility: "public", indexed: true } }

      course.reload
      expect(course.is_public).to be true
      expect(course.indexed).to be true
    end

    it "does not allow a teacher without the permission to change visibility" do
      course = Course.create!
      teacher = teacher_in_course(course:, active_all: true).user
      course.account.role_overrides.create!(role: teacher_role, permission: "manage_course_visibility", enabled: false)
      user_session(teacher)

      post "update", params: { id: course.id,
                               course: { course_visibility: "public", indexed: true } }

      course.reload
      expect(course.is_public).not_to be true
      expect(course.indexed).not_to be true
    end

    it "does not allow an account admin without the permission to change visibility" do
      admin = account_admin_user_with_role_changes(role_changes: { "manage_course_visibility" => false })
      course = Course.create!
      user_session(admin)

      post "update", params: { id: course.id,
                               course: { course_visibility: "public", indexed: true } }

      course.reload
      expect(course.is_public).not_to be true
      expect(course.indexed).not_to be true
    end

    it "allows a site admin to change visibility even if account admins cannot" do
      site_admin = site_admin_user
      account = Account.create(name: "fake-o")
      account_with_role_changes(account:, role_changes: { "manage_course_visibility" => false })
      course = course_factory(account:)
      user_session(site_admin)

      post "update", params: { id: course.id,
                               course: { course_visibility: "public", indexed: true } }

      course.reload
      expect(course.is_public).to be true
      expect(course.indexed).to be true
    end
  end

  describe "POST 'copy_course'" do
    let(:course) { Course.create! }

    before do
      course.wiki_pages.create!(title: "my page")
      user_session(site_admin_user)
    end

    it "copies a course" do
      post "copy_course", params: { course_id: course.id,
                                    course: { name: "copied course", course_code: "copied" } }
      expect(response).to be_redirect
      run_jobs
      new_course = Course.last
      expect(new_course.name).to eq "copied course"
      expect(new_course.wiki_pages.length).to eq 1
      expect(new_course.wiki_pages.first.title).to eq "my page"
    end

    it "does not apply an account's course template" do
      template = course.account.courses.create!(name: "Template Course", template: true)
      template.assignments.create!(title: "my assignment")
      course.root_account.enable_feature!(:course_templates)
      course.account.update!(course_template: template)

      post "copy_course", params: { course_id: course.id,
                                    course: { name: "copied course", course_code: "copied" } }
      expect(response).to be_redirect
      run_jobs
      new_course = Course.last
      expect(new_course.name).to eq "copied course"
      expect(new_course.wiki_pages.length).to eq 1
      expect(new_course.assignments.length).to eq 0
    end
  end

  describe "visible_self_enrollment_option" do
    before :once do
      Account.default.allow_self_enrollment!
      @user = user_factory(active_all: true)
      @course = course_factory(active_all: true)
    end

    before do
      user_session(@user)
    end

    context "when self_enrollment and open_enrollment is enabled" do
      before :once do
        @course.self_enrollment = true
        @course.open_enrollment = true
        @course.save!
      end

      it "returns :enroll if user is not enrolled" do
        get "show", params: { id: @course.id }

        expect(controller.visible_self_enrollment_option).to be(:enroll)
      end

      it "returns :unenroll if user has self-enrolled" do
        enrollment = @course.enroll_student(@user, enrollment_state: "active")
        enrollment.self_enrolled = true
        enrollment.save!

        get "show", params: { id: @course.id }
        expect(controller.visible_self_enrollment_option).to be(:unenroll)
      end

      it "returns nil if user is enrolled (but not self_enrolled)" do
        @course.enroll_student(@user, enrollment_state: "active")

        get "show", params: { id: @course.id }
        expect(controller.visible_self_enrollment_option).to be_nil
      end

      it "returns nil if user self-enrolled but the course is concluded" do
        enrollment = @course.enroll_student(@user, enrollment_state: "active")
        enrollment.self_enrolled = true
        enrollment.save!
        @course.complete!

        get "show", params: { id: @course.id }
        expect(controller.visible_self_enrollment_option).to be_nil
      end

      it "returns nil if course enabled options but account disabled self-enrollment" do
        Account.default.allow_self_enrollment!("")

        get "show", params: { id: @course.id }
        expect(controller.visible_self_enrollment_option).to be_nil
      end
    end

    it "returns nil if self_enrollment is disabled" do
      @course.open_enrollment = true
      @course.save!

      get "show", params: { id: @course.id }
      expect(controller.visible_self_enrollment_option).to be_nil
    end

    it "returns nil if open_enrollment is disabled" do
      @course.self_enrollment = true
      @course.save!

      get "show", params: { id: @course.id }
      expect(controller.visible_self_enrollment_option).to be_nil
    end
  end

  describe "POST 'dismiss_migration_limitation_msg'" do
    before do
      course_with_teacher(name: "search teacher", active_all: true)
      @quiz_migration_alert =
        QuizMigrationAlert.create!(user_id: @teacher.id, course_id: @course.id, migration_id: "10000000000040")
    end

    context "when the current user has a quiz migration alert for the course" do
      before do
        user_session(@teacher)
      end

      it "returns a successful response" do
        post "dismiss_migration_limitation_msg", params: { id: @course.id }
        expect(response).to be_successful
      end

      it "destroys the quiz migration alert" do
        expect do
          post "dismiss_migration_limitation_msg", params: { id: @course.id }
        end.to change { @teacher.quiz_migration_alerts.count }.from(1).to(0)
      end
    end

    context "when the current user does not have a quiz migration alert for the course" do
      before do
        other_user = user_model
        user_session(other_user)
      end

      it "returns a not_found response" do
        post "dismiss_migration_limitation_msg", params: { id: @course.id }
        expect(response).to be_not_found
      end

      it "does not destroy quiz migration alerts" do
        expect do
          post "dismiss_migration_limitation_msg", params: { id: @course.id }
        end.to not_change { QuizMigrationAlert.count }
      end
    end
  end

  context "accept_enrollment" do
    before do
      allow(RequestCache).to receive(:clear).and_call_original
    end

    it "clears the RequestCache upon accepting an enrollment" do
      student = user_with_pseudonym
      course_with_teacher(active_all: true)
      enrollment = @course.enroll_student(student)
      user_session(student)

      expect(RequestCache).to receive(:clear).exactly(3).times
      post "enrollment_invitation", params: { course_id: @course.id, accept: "1", invitation: enrollment.uuid }
      expect(response).to redirect_to(course_url(@course))
    end
  end
end<|MERGE_RESOLUTION|>--- conflicted
+++ resolved
@@ -3397,11 +3397,7 @@
 
       context "logging master courses and course pacing" do
         before do
-<<<<<<< HEAD
-          allow(InstStatsd::Statsd).to receive(:increment)
-=======
           allow(InstStatsd::Statsd).to receive(:distributed_increment)
->>>>>>> c345be2d
         end
 
         it "does not increment the counter when course pacing is not enabled" do
