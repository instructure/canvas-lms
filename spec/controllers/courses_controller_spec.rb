--- conflicted
+++ resolved
@@ -425,13 +425,8 @@
         let(:teacher) { user_with_pseudonym(active_user: true) }
 
         before do
-<<<<<<< HEAD
-          course.enroll_student(student, section: section).accept!
-          course.enroll_teacher(teacher, section: section).accept!
-=======
           course.enroll_student(student, section:).accept!
           course.enroll_teacher(teacher, section:).accept!
->>>>>>> 442bbfc6
         end
 
         it "shows the course as current for the student when section restrictions are enabled" do
