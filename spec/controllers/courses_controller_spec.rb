# frozen_string_literal: true

#
# Copyright (C) 2011 - present Instructure, Inc.
#
# This file is part of Canvas.
#
# Canvas is free software: you can redistribute it and/or modify it under
# the terms of the GNU Affero General Public License as published by the Free
# Software Foundation, version 3 of the License.
#
# Canvas is distributed in the hope that it will be useful, but WITHOUT ANY
# WARRANTY; without even the implied warranty of MERCHANTABILITY or FITNESS FOR
# A PARTICULAR PURPOSE. See the GNU Affero General Public License for more
# details.
#
# You should have received a copy of the GNU Affero General Public License along
# with this program. If not, see <http://www.gnu.org/licenses/>.
#

require "feedjira"
require_relative "../helpers/k5_common"

describe CoursesController do
  include K5Common

  describe "GET 'index'" do
    before do
      controller.instance_variable_set(:@domain_root_account, Account.default)
    end

    def get_index(user: nil, index_params: {})
      user_session(user) if user
      user ||= @user
      controller.instance_variable_set(:@current_user, user)
      get "index", params: index_params
      controller.load_enrollments_for_index
    end

    it "forces login" do
      course_with_student(active_all: true)
      get "index"
      expect(response).to be_redirect
    end

    it "assigns variables" do
      course_with_student_logged_in(active_all: true)
      get_index
      expect(response).to be_successful
      expect(assigns[:current_enrollments]).not_to be_nil
      expect(assigns[:current_enrollments]).not_to be_empty
      expect(assigns[:current_enrollments][0]).to eql(@enrollment)
      expect(assigns[:past_enrollments]).not_to be_nil
      expect(assigns[:future_enrollments]).not_to be_nil
      expect(assigns[:js_env][:CREATE_COURSES_PERMISSIONS][:PERMISSION]).to be_nil
      expect(assigns[:js_env][:CREATE_COURSES_PERMISSIONS][:RESTRICT_TO_MCC_ACCOUNT]).to be_truthy
    end

    it "does not duplicate enrollments in variables" do
      course_with_student_logged_in(active_all: true)
      course_factory
      @course.start_at = 2.weeks.from_now
      @course.restrict_enrollments_to_course_dates = true
      @course.save!
      @course.offer!
      @course.enroll_student(@user)
      get_index
      expect(response).to be_successful
      assigns[:future_enrollments].each do |e|
        expect(assigns[:current_enrollments]).not_to include e
      end
    end

    it "sets k5_theme when k5 is enabled" do
      course_with_student_logged_in
      toggle_k5_setting(@course.account)

      get_index(user: @student)
      expect(assigns[:js_bundles].flatten).to include :k5_theme
      expect(assigns[:css_bundles].flatten).to include :k5_theme, :k5_font
    end

    it "does not set k5_theme when k5 is off" do
      course_with_student_logged_in

      get_index(user: @student)
      expect(assigns[:js_bundles].flatten).not_to include :k5_theme
      expect(assigns[:css_bundles].flatten).not_to include :k5_theme, :k5_font
    end

    it "does not include k5_font css bundle if use_classic_font? is true" do
      course_with_student_logged_in
      toggle_k5_setting(@course.account)
      toggle_classic_font_setting(@course.account)

      get_index(user: @student)
      expect(assigns[:css_bundles].flatten).to include :k5_theme
      expect(assigns[:css_bundles].flatten).not_to include :k5_font
    end

    describe "homeroom courses" do
      before :once do
        @account = Account.default
        @account.enable_as_k5_account!

        @teacher1 = user_factory(active_all: true, account: @account)
        @student1 = user_factory(active_all: true, account: @account)

        @subject = course_factory(account: @account, course_name: "Subject", active_all: true)
        @homeroom = course_factory(account: @account, course_name: "Homeroom", active_all: true)
        @homeroom.homeroom_course = true
        @homeroom.save!

        @subject.enroll_teacher(@teacher1).accept!
        @subject.enroll_student(@student1).accept!
        @homeroom.enroll_teacher(@teacher1).accept!
        @homeroom.enroll_student(@student1).accept!
      end

      it "is not included for students" do
        controller.instance_variable_set(:@current_user, @student1)
        controller.load_enrollments_for_index
        expect(assigns[:current_enrollments].length).to be 1
        expect(assigns[:current_enrollments][0].course.name).to eq "Subject"
      end

      it "is included for teachers" do
        controller.instance_variable_set(:@current_user, @teacher1)
        controller.load_enrollments_for_index
        expect(assigns[:current_enrollments].length).to be 2
      end

      it "is included for users with teacher and student enrollments" do
        course_factory(active_all: true)
        @course.enroll_teacher(@student1).accept!
        controller.instance_variable_set(:@current_user, @student1)
        controller.load_enrollments_for_index
        expect(assigns[:current_enrollments].length).to be 3
      end
    end

    shared_examples "sorting" do
      before do
        @course1 = (type == "future") ? Account.default.courses.create!(name: "A", start_at: 1.month.from_now, restrict_enrollments_to_course_dates: true) : Account.default.courses.create!(name: "A")
        @course2 = (type == "future") ? Account.default.courses.create!(name: "Z", start_at: 1.month.from_now, restrict_enrollments_to_course_dates: true) : Account.default.courses.create!(name: "Z")

        # user is enrolled as a student in course 1
        enrollment1 = course_with_student user: @student, course: @course1
        enrollment1.invite!

        # publish course 2
        @course2.offer!
        # user is enrolled as a ta in course 2
        enrollment2 = course_with_ta course: @course2, user: @student, active_all: true

        term1 = @course1.root_account.enrollment_terms.create!(name: "Term 1")
        @course1.enrollment_term = term1
        @course1.save!

        term2 = @course2.root_account.enrollment_terms.create!(name: "Term 2")
        @course2.enrollment_term = term2
        @course2.save!

        @student.set_preference(:course_nicknames, @course1.id, "English")
        @student.set_preference(:course_nicknames, @course2.id, "Math")

        @student.favorites.create!(context: @course2)

        if type == "past"
          [enrollment1, enrollment2].each(&:complete!)
        end
      end

      context "on published column" do
        it "lists unpublished courses after published" do
          user_session(@student)
          get_index
          expect(assigns["#{type}_enrollments"].map(&:course_id)).to eq [@course2.id, @course1.id]
        end

        it "lists unpublished courses after published when descending order" do
          user_session(@student)
          get_index(index_params: { sort_column => "published", order_column => "desc" })
          expect(assigns["#{type}_enrollments"].map(&:course_id)).to eq [@course1.id, @course2.id]
        end
      end

      context "on enrolled as column" do
        it "lists enrollment type alphabetically" do
          user_session(@student)
          get_index(index_params: { sort_column => "enrolled_as" })
          expect(assigns["#{type}_enrollments"].map(&:course_id)).to eq [@course1.id, @course2.id]
        end

        it "lists enrollment type reverse alphabetically when descending order" do
          user_session(@student)
          get_index(index_params: { sort_column => "enrolled_as", order_column => "desc" })
          expect(assigns["#{type}_enrollments"].map(&:course_id)).to eq [@course2.id, @course1.id]
        end
      end

      context "on term column" do
        it "lists terms alphabetically" do
          user_session(@student)
          get_index(index_params: { sort_column => "term" })
          expect(assigns["#{type}_enrollments"].map(&:course_id)).to eq [@course1.id, @course2.id]
        end

        it "lists terms reverse alphabetically when descending order" do
          user_session(@student)
          get_index(index_params: { sort_column => "term", order_column => "desc" })
          expect(assigns["#{type}_enrollments"].map(&:course_id)).to eq [@course2.id, @course1.id]
        end
      end

      context "on nickname column" do
        it "lists course nicknames alphabetically" do
          user_session(@student)
          get_index(index_params: { sort_column => "nickname" })
          expect(assigns["#{type}_enrollments"].map(&:course_id)).to eq [@course1.id, @course2.id]
        end

        it "lists course nicknames reverse alphabetically when descending order" do
          user_session(@student)
          get_index(index_params: { sort_column => "nickname", order_column => "desc" })
          expect(assigns["#{type}_enrollments"].map(&:course_id)).to eq [@course2.id, @course1.id]
        end
      end

      context "on course name column" do
        it "lists course names alphabetically" do
          user_session(@student)
          get_index(index_params: { sort_column => "course" })
          expect(assigns["#{type}_enrollments"].map(&:course_id)).to eq [@course1.id, @course2.id]
        end

        it "lists course names reverse alphabetically when descending order" do
          user_session(@student)
          get_index(index_params: { sort_column => "course", order_column => "desc" })
          expect(assigns["#{type}_enrollments"].map(&:course_id)).to eq [@course2.id, @course1.id]
        end
      end

      context "on favorites column" do
        it "lists favorited courses first" do
          user_session(@student)
          get_index(index_params: { sort_column => "favorite" })
          if type == "past"
            # Only active courses can be favorited. Therefore, we don't expect the sorting to affect the order.
            expect(assigns["#{type}_enrollments"].map(&:course_id)).to eq [@course1.id, @course2.id]
          else
            expect(assigns["#{type}_enrollments"].map(&:course_id)).to eq [@course2.id, @course1.id]
          end
        end

        it "lists favorited courses last when descending order" do
          user_session(@student)
          get_index(index_params: { sort_column => "favorite", order_column => "desc" })
          if type == "past"
            # Only active courses can be favorited. Therefore, the list will just be reversed from its ascending order.
            expect(assigns["#{type}_enrollments"].map(&:course_id)).to eq [@course2.id, @course1.id]
          else
            expect(assigns["#{type}_enrollments"].map(&:course_id)).to eq [@course1.id, @course2.id]
          end
        end
      end
    end

    describe "current_enrollments" do
      it "groups enrollments by course and type" do
        # enrollments with multiple sections of the same type should be de-duped
        course_factory(active_all: true)
        user_factory(active_all: true)
        sec1 = @course.course_sections.create!(name: "section1", end_at: 1.week.ago)
        sec2 = @course.course_sections.create!(name: "section2")
        ens = []
        ens << @course.enroll_student(@user, section: sec1, allow_multiple_enrollments: true)
        ens << @course.enroll_student(@user, section: sec2, allow_multiple_enrollments: true)
        ens << @course.enroll_teacher(@user, section: sec2, allow_multiple_enrollments: true)
        ens.each(&:accept!)

        ens[1].conclude # the current enrollment should take precedence over the concluded one

        user_session(@user)
        get_index
        expect(response).to be_successful
        current_ens = assigns[:current_enrollments]
        expect(current_ens.count).to be(2)

        student_e = current_ens.detect(&:student?)
        teacher_e = current_ens.detect(&:teacher?)
        expect(student_e.course_section).to eq sec2 # pick the "current" one
        expect(teacher_e.course_section).to eq sec2

        expect(assigns[:past_enrollments]).to eql([])
        expect(assigns[:future_enrollments]).to eql([])
      end

      it "includes courses with no applicable start/end dates" do
        # no dates at all
        enrollment1 = student_in_course active_all: true, course_name: "A"

        course2 = Account.default.courses.create! start_at: 2.weeks.ago,
                                                  conclude_at: 1.week.from_now,
                                                  restrict_enrollments_to_course_dates: false,
                                                  name: "B"
        course2.offer!
        enrollment2 = student_in_course user: @student, course: course2, active_all: true

        # future date that doesn't count
        course3 = Account.default.courses.create! start_at: 1.week.from_now,
                                                  conclude_at: 2.weeks.from_now,
                                                  restrict_enrollments_to_course_dates: false,
                                                  name: "C"
        course3.offer!
        enrollment3 = student_in_course user: @student, course: course3, active_all: true

        user_session(@student)
        get_index
        expect(response).to be_successful
        expect(assigns[:past_enrollments]).to be_empty
        expect(assigns[:current_enrollments]).to eq [enrollment1, enrollment2, enrollment3]
        expect(assigns[:future_enrollments]).to be_empty
      end

      it "includes courses with current start/end dates" do
        course1 = Account.default.courses.create! start_at: 1.week.ago,
                                                  conclude_at: 1.week.from_now,
                                                  restrict_enrollments_to_course_dates: true,
                                                  name: "A"
        course1.offer!
        enrollment1 = student_in_course course: course1

        enrollment2 = course_with_student user: @student, course_name: "B", active_all: true
        current_term = Account.default.enrollment_terms.create! name: "current term", start_at: 1.month.ago, end_at: 1.month.from_now
        enrollment2.course.enrollment_term = current_term
        enrollment2.course.save!

        user_session(@student)
        get_index
        expect(response).to be_successful
        expect(assigns[:past_enrollments]).to be_empty
        expect(assigns[:current_enrollments]).to eq [enrollment1, enrollment2]
        expect(assigns[:future_enrollments]).to be_empty
      end

      it "includes 'invited' enrollments, and list them before 'active'" do
        enrollment1 = course_with_student course_name: "Z"
        @student.register!
        @course.offer!
        enrollment1.invite!

        enrollment2 = course_with_student user: @student, course_name: "A", active_all: true

        user_session(@student)
        get_index
        expect(response).to be_successful
        expect(assigns[:past_enrollments]).to be_empty
        expect(assigns[:current_enrollments]).to eq [enrollment1, enrollment2]
        expect(assigns[:future_enrollments]).to be_empty
      end

      it "includes unpublished courses" do
        enrollment = course_with_student
        expect(@course).to be_unpublished
        enrollment.invite!

        user_session(@student)
        get_index
        expect(response).to be_successful
        expect(assigns[:past_enrollments]).to be_empty
        expect(assigns[:current_enrollments]).to eq [enrollment]
        expect(assigns[:future_enrollments]).to be_empty
      end

      context "as enrollment admin" do
        it "includes courses with no applicable start/end dates" do
          # no dates at all
          enrollment1 = teacher_in_course active_all: true, course_name: "A"

          course2 = Account.default.courses.create! start_at: 2.weeks.ago,
                                                    conclude_at: 1.week.from_now,
                                                    restrict_enrollments_to_course_dates: false,
                                                    name: "B"
          course2.offer!
          enrollment2 = teacher_in_course user: @teacher, course: course2, active_all: true

          # future date that doesn't count
          course3 = Account.default.courses.create! start_at: 1.week.from_now,
                                                    conclude_at: 2.weeks.from_now,
                                                    restrict_enrollments_to_course_dates: false,
                                                    name: "C"
          course3.offer!
          enrollment3 = teacher_in_course user: @teacher, course: course3, active_all: true

          user_session(@teacher)
          get_index
          expect(response).to be_successful
          expect(assigns[:past_enrollments]).to be_empty
          expect(assigns[:current_enrollments]).to eq [enrollment1, enrollment2, enrollment3]
          expect(assigns[:future_enrollments]).to be_empty
        end
      end

      context "when determining enrollment status based on course and section dates" do
        let(:course) do
          course = Account.default.courses.create!(
            name: "Future Course",
            start_at: 1.month.from_now,
            conclude_at: 2.months.from_now,
            restrict_enrollments_to_course_dates: true
          )
          course.update!(workflow_state: "available")
          course
        end
        let(:section) do
          course.course_sections.create!(
            name: "Past Section",
            start_at: 30.days.ago,
            end_at: 1.day.from_now,
            restrict_enrollments_to_section_dates: true
          )
        end
        let(:student) { user_with_pseudonym(active_user: true) }
        let(:teacher) { user_with_pseudonym(active_user: true) }

        before do
          course.enroll_student(student, section:).accept!
          course.enroll_teacher(teacher, section:).accept!
        end

        it "shows the course as current for the student when section restrictions are enabled" do
          section.update!(restrict_enrollments_to_section_dates: true)
          user_session(student)
          get_index
          expect(assigns(:current_enrollments).map(&:course_id)).to include(course.id)
          expect(assigns(:future_enrollments).map(&:course_id)).not_to include(course.id)
        end

        it "shows the course as future for the student when section restrictions are disabled" do
          section.update!(restrict_enrollments_to_section_dates: false)
          user_session(student)
          get_index

          expect(assigns(:future_enrollments).map(&:course_id)).to include(course.id)
          expect(assigns(:current_enrollments).map(&:course_id)).not_to include(course.id)
        end

        it "always shows the course as current for the teacher regardless of section restrictions" do
          section.update!(restrict_enrollments_to_section_dates: true)
          user_session(teacher)
          get_index

          expect(assigns(:current_enrollments).map(&:course_id)).to include(course.id)
          expect(assigns(:future_enrollments).map(&:course_id)).not_to include(course.id)

          section.update!(restrict_enrollments_to_section_dates: false)
          get_index

          expect(assigns(:current_enrollments).map(&:course_id)).to include(course.id)
          expect(assigns(:future_enrollments).map(&:course_id)).not_to include(course.id)
        end
      end

      describe "sorting" do
        include_examples "sorting" do
          let(:type) { "current" }
          let(:sort_column) { "cc_sort" }
          let(:order_column) { "cc_order" }
        end
      end
    end

    describe "past_enrollments" do
      it "includes 'completed' courses" do
        enrollment1 = course_with_student active_all: true
        expect(enrollment1).to be_active
        enrollment1.course.complete!

        user_session(@student)
        get_index
        expect(response).to be_successful
        expect(assigns[:past_enrollments]).to eql([enrollment1])
        expect(assigns[:current_enrollments]).to eql([])
        expect(assigns[:future_enrollments]).to eql([])
      end

      it "includes 'rejected' and 'completed' enrollments" do
        active_enrollment = course_with_student name: "active", active_course: true
        active_enrollment.accept!
        rejected_enrollment = course_with_student user: @student, course_name: "rejected", active_course: true
        rejected_enrollment.update_attribute(:workflow_state, "rejected")
        completed_enrollment = course_with_student user: @student, course_name: "completed", active_course: true
        completed_enrollment.update_attribute(:workflow_state, "completed")

        user_session(@student)
        get_index
        expect(response).to be_successful
        expect(assigns[:past_enrollments]).to eq [completed_enrollment, rejected_enrollment]
        expect(assigns[:current_enrollments]).to eq [active_enrollment]
        expect(assigns[:future_enrollments]).to be_empty
      end

      it "prioritizes completed enrollments over inactive ones" do
        course_with_student(active_all: true)
        old_enroll = @student.enrollments.first

        section2 = @course.course_sections.create!
        inactive_enroll = @course.enroll_student(@student, section: section2, allow_multiple_enrollments: true)
        inactive_enroll.deactivate

        @course.update(start_at: 2.days.ago, conclude_at: 1.day.ago, restrict_enrollments_to_course_dates: true)

        user_session(@student)

        get_index
        expect(response).to be_successful
        expect(assigns[:past_enrollments]).to eq [old_enroll]
      end

      it "includes 'active' enrollments whose term is past" do
        @student = user_factory

        # by course date, unrestricted
        course1 = Account.default.courses.create! start_at: 2.months.ago,
                                                  conclude_at: 1.month.ago, # oh hey this already "ended" (not really because it's unrestricted) but whatever
                                                  restrict_enrollments_to_course_dates: false,
                                                  name: "One"
        course1.offer!
        enrollment1 = course_with_student course: course1, user: @student, active_all: true

        # by course date, restricted
        course2 = Account.default.courses.create! start_at: 2.months.ago,
                                                  conclude_at: 1.month.ago,
                                                  restrict_enrollments_to_course_dates: true,
                                                  name: "Two"
        course2.offer!
        enrollment2 = course_with_student course: course2, user: @student, active_all: true

        # by enrollment term
        enrollment3 = course_with_student user: @student, course_name: "Three", active_all: true
        past_term = Account.default.enrollment_terms.create! name: "past term", start_at: 1.month.ago, end_at: 1.day.ago
        enrollment3.course.enrollment_term = past_term
        enrollment3.course.save!

        # by course date, unrestricted but the course dates aren't over yet
        course4 = Account.default.courses.create! start_at: 2.months.ago,
                                                  conclude_at: 1.month.from_now,
                                                  restrict_enrollments_to_course_dates: false,
                                                  name: "Fore"
        course4.offer!
        enrollment4 = course_with_student course: course4, user: @student, active_all: true

        # by course date, unrestricted past view
        course5 = Account.default.courses.create! start_at: 2.months.ago,
                                                  conclude_at: 1.month.ago,
                                                  restrict_enrollments_to_course_dates: false,
                                                  name: "Phive",
                                                  restrict_student_past_view: false
        course5.offer!
        enrollment5 = course_with_student course: course5, user: @student, active_all: true

        # by course date, restricted past view & enrollment dates
        course6 = Account.default.courses.create! start_at: 2.months.ago,
                                                  conclude_at: 1.month.ago,
                                                  restrict_enrollments_to_course_dates: true,
                                                  name: "Styx",
                                                  restrict_student_past_view: true
        course6.offer!
        course_with_student course: course6, user: @student, active_all: true

        # past course date, restricted past view & enrollment dates not concluded
        course7 = Account.default.courses.create! start_at: 2.months.ago,
                                                  conclude_at: 1.month.ago,
                                                  restrict_enrollments_to_course_dates: false,
                                                  name: "Ptheven",
                                                  restrict_student_past_view: true
        course7.offer!
        enrollment7 = course_with_student course: course7, user: @student, active_all: true

        user_session(@student)
        get_index
        expect(response).to be_successful
        expect(assigns[:past_enrollments]).to match_array([enrollment7, enrollment5, enrollment3, enrollment2, enrollment1])
        expect(assigns[:current_enrollments]).to eq [enrollment4]
        expect(assigns[:future_enrollments]).to be_empty
      end

      it "does other terrible date logic based on sections" do
        @student = user_factory

        # section date in past
        course1 = Account.default.courses.create! start_at: 2.months.ago, conclude_at: 1.month.from_now
        course1.default_section.update(end_at: 1.month.ago)
        course1.offer!
        enrollment1 = course_with_student course: course1, user: @student, active_all: true

        # by section date, in future
        course2 = Account.default.courses.create! start_at: 2.months.ago, conclude_at: 1.month.ago
        course2.default_section.update(end_at: 1.month.from_now)
        course2.offer!
        enrollment2 = course_with_student course: course2, user: @student, active_all: true

        user_session(@student)
        get_index
        expect(response).to be_successful
        expect(assigns[:past_enrollments]).to eq [enrollment1]
        expect(assigns[:current_enrollments]).to eq [enrollment2]
        expect(assigns[:future_enrollments]).to be_empty
      end

      it "does even more terrible date logic based on sections" do
        @student = user_factory

        # both section dates in past
        course1 = Account.default.courses.create! start_at: 2.months.ago, conclude_at: 1.month.from_now
        course1.default_section.update(end_at: 1.month.ago)
        section2 = course1.course_sections.create!(end_at: 1.week.ago)
        course1.offer!
        course_with_student course: course1, user: @student, active_all: true
        course_with_student course: course1, section: section2, user: @student, active_all: true, allow_multiple_enrollments: true

        user_session(@student)
        get_index
        expect(response).to be_successful
        expect(assigns[:past_enrollments].count).to eq 1
        expect(assigns[:past_enrollments].first.course).to eq course1
        expect(assigns[:current_enrollments]).to be_empty
        expect(assigns[:future_enrollments]).to be_empty
      end

      it "does not include hard-inactive enrollments even in the future" do
        course1 = Account.default.courses.create!(start_at: 1.month.from_now, restrict_enrollments_to_course_dates: true)
        course1.offer!
        enrollment = course_with_student course: course1, user: @student, active_all: true
        enrollment.deactivate

        user_session(@student)
        get_index
        expect(response).to be_successful
        expect(assigns[:future_enrollments]).to be_empty
      end

      it "does not include 'invited' enrollments whose term is past" do
        @student = user_factory

        # by enrollment term
        enrollment = course_with_student user: @student, course_name: "Three", active_course: true
        past_term = Account.default.enrollment_terms.create! name: "past term", start_at: 1.month.ago, end_at: 1.day.ago
        enrollment.course.enrollment_term = past_term
        enrollment.course.save!
        enrollment.reload

        expect(enrollment.workflow_state).to eq "invited"
        expect(enrollment).to_not be_invited # state_based_on_date

        user_session(@student)
        get_index
        expect(response).to be_successful
        expect(assigns[:past_enrollments]).to be_empty
        expect(assigns[:future_enrollments]).to be_empty
      end

      it "does not include the course if the caller is a student or observer and the course restricts students viewing courses after the end date" do
        course1 = Account.default.courses.create!(restrict_student_past_view: true)
        course1.offer!

        enrollment = course_with_student course: course1
        enrollment.accept!

        teacher = user_with_pseudonym(active_all: true)
        teacher_enrollment = course_with_teacher course: course1, user: teacher
        teacher_enrollment.accept!

        course1.start_at = 2.months.ago
        course1.conclude_at = 1.month.ago
        course1.save!

        course1.enrollment_term.update_attribute(:end_at, 1.month.ago)

        get_index(user: @student)
        expect(response).to be_successful
        expect(assigns[:past_enrollments]).to be_empty
        expect(assigns[:current_enrollments]).to be_empty
        expect(assigns[:future_enrollments]).to be_empty

        observer = user_with_pseudonym(active_all: true)
        add_linked_observer(@student, observer)
        get_index(user: observer)
        expect(response).to be_successful
        expect(assigns[:past_enrollments]).to be_empty
        expect(assigns[:current_enrollments]).to be_empty
        expect(assigns[:future_enrollments]).to be_empty

        get_index(user: teacher)
        expect(response).to be_successful
        expect(assigns[:past_enrollments]).to eq [teacher_enrollment]
        expect(assigns[:current_enrollments]).to be_empty
        expect(assigns[:future_enrollments]).to be_empty
      end

      it "includes the student's course when the course restricts students viewing courses after the end date if they're not actually soft-concluded" do
        course1 = Account.default.courses.create!(restrict_student_past_view: true)
        course1.offer!

        enrollment = course_with_student course: course1
        enrollment.accept!

        course1.start_at = 2.months.ago
        course1.conclude_at = 1.month.ago
        course1.save!

        course1.enrollment_term.update_attribute(:end_at, 1.month.from_now)

        user_session(@student)
        get_index
        expect(response).to be_successful
        expect(assigns[:past_enrollments]).to eq [enrollment]
        expect(assigns[:current_enrollments]).to be_empty
        expect(assigns[:future_enrollments]).to be_empty
      end

      describe "unpublished_courses" do
        it "lists unpublished courses after published" do
          @student = user_factory

          # past unpublished course
          course1 = Account.default.courses.create! start_at: 2.months.ago, conclude_at: 1.month.ago, name: "A"
          course1.offer!
          enrollment1 = course_with_student course: course1, user: @student
          enrollment1.accept!
          course1.update! workflow_state: "created"

          # past published course
          course2 = Account.default.courses.create! start_at: 2.months.ago, conclude_at: 1.month.ago, name: "Z"
          course2.offer!
          course_with_student course: course2, user: @student, active_all: true

          user_session(@student)
          get_index
          expect(assigns[:past_enrollments].map(&:course_id)).to eq [course2.id, course1.id] # Z, then A
        end
      end

      describe "sorting" do
        include_examples "sorting" do
          let(:type) { "past" }
          let(:sort_column) { "pc_sort" }
          let(:order_column) { "pc_order" }
        end
      end
    end

    describe "future_enrollments" do
      it "includes courses with a start date in the future, regardless of published state" do
        # published course
        course1 = Account.default.courses.create! start_at: 1.month.from_now, restrict_enrollments_to_course_dates: true, name: "A"
        course1.offer!
        course_with_student course: course1

        # unpublished course
        course2 = Account.default.courses.create! start_at: 1.month.from_now, restrict_enrollments_to_course_dates: true, name: "B"
        expect(course2).to be_unpublished
        course_with_student user: @student, course: course2

        user_session(@student)
        get_index
        expect(response).to be_successful
        expect(assigns[:past_enrollments]).to be_empty
        expect(assigns[:current_enrollments]).to be_empty
        expect(assigns[:future_enrollments].map(&:course_id)).to eq [course1.id, course2.id]

        observer = user_with_pseudonym(active_all: true)
        add_linked_observer(@student, observer)
        user_session(observer)
        get_index
        expect(response).to be_successful
        expect(assigns[:past_enrollments]).to be_empty
        expect(assigns[:current_enrollments]).to be_empty
        expect(assigns[:future_enrollments].map(&:course_id)).to eq [course1.id, course2.id]
      end

      it "includes courses with accepted enrollments and future start dates" do
        course1 = Account.default.courses.create! start_at: 1.month.from_now, restrict_enrollments_to_course_dates: true, name: "A"
        course1.offer!
        student_in_course course: course1, active_all: true
        user_session(@student)
        get_index
        expect(assigns[:future_enrollments].map(&:course_id)).to eq [course1.id]
      end

      it "is not empty if the caller is a student or observer and the root account restricts students viewing courses before the start date" do
        course1 = Account.default.courses.create! start_at: 1.month.from_now, restrict_enrollments_to_course_dates: true
        course1.offer!
        enrollment1 = course_with_student course: course1
        enrollment1.root_account.settings[:restrict_student_future_view] = true
        enrollment1.root_account.save!
        expect(course1.restrict_student_future_view?).to be_truthy # should inherit

        user_session(@student)
        get_index
        expect(response).to be_successful
        expect(assigns[:past_enrollments]).to be_empty
        expect(assigns[:current_enrollments]).to be_empty
        expect(assigns[:future_enrollments]).to eq [enrollment1]

        observer = user_with_pseudonym(active_all: true)
        add_linked_observer(@student, observer)
        user_session(observer)
        get_index
        expect(response).to be_successful
        expect(assigns[:past_enrollments]).to be_empty
        expect(assigns[:current_enrollments]).to be_empty
        expect(assigns[:future_enrollments]).to eq [observer.enrollments.first]

        teacher = user_with_pseudonym(active_all: true)
        teacher_enrollment = course_with_teacher course: course1, user: teacher
        user_session(teacher)
        get_index
        expect(response).to be_successful
        expect(assigns[:past_enrollments]).to be_empty
        expect(assigns[:current_enrollments]).to be_empty
        expect(assigns[:future_enrollments]).to eq [teacher_enrollment]
      end

      it "does not include published course enrollments if account disallows future view and listing" do
        Account.default.tap do |a|
          a.settings.merge!(restrict_student_future_view: true, restrict_student_future_listing: true)
          a.save!
        end

        course1 = Account.default.courses.create! start_at: 1.month.from_now, restrict_enrollments_to_course_dates: true, workflow_state: "available"
        enrollment1 = course_with_student course: course1
        expect(enrollment1.workflow_state).to eq "invited"
        expect(enrollment1.restrict_future_listing?).to be_truthy

        user_session(@student)
        get_index
        expect(response).to be_successful
        expect(assigns[:future_enrollments]).to eq []
      end

      it "does not include unpublished course enrollments if account disallows future listing" do
        # even if it _would_ be accessible if it were published
        Account.default.tap do |a|
          a.settings.merge!(restrict_student_future_view: true, restrict_student_future_listing: true)
          a.save!
        end

        course1 = Account.default.courses.create! start_at: 1.month.from_now, restrict_enrollments_to_course_dates: true
        course1.restrict_student_future_view = false
        course1.save!
        enrollment1 = course_with_student course: course1
        expect(enrollment1.workflow_state).to eq "creation_pending"
        expect(enrollment1.restrict_future_listing?).to be_truthy

        user_session(@student)
        get_index
        expect(response).to be_successful
        expect(assigns[:future_enrollments]).to eq []

        course1.offer!
        get_index
        expect(response).to be_successful
        expect(assigns[:future_enrollments]).to eq [enrollment1] # show it because it's accessible now
      end

      describe "unpublished_courses" do
        it "lists unpublished courses after published" do
          # unpublished course
          course1 = Account.default.courses.create! start_at: 1.month.from_now, restrict_enrollments_to_course_dates: true, name: "A"
          expect(course1).to be_unpublished
          course_with_student user: @student, course: course1

          # published course
          course2 = Account.default.courses.create! start_at: 1.month.from_now, restrict_enrollments_to_course_dates: true, name: "Z"
          course2.offer!
          course_with_student user: @student, course: course2

          user_session(@student)
          get_index
          expect(assigns[:future_enrollments].map(&:course_id)).to eq [course2.id, course1.id] # Z, then A
        end
      end

      describe "sorting" do
        include_examples "sorting" do
          let(:type) { "future" }
          let(:sort_column) { "fc_sort" }
          let(:order_column) { "fc_order" }
        end
      end
    end

    describe "per-assignment permissions" do
      let(:assignment_permissions) { assigns[:js_env][:PERMISSIONS][:by_assignment_id] }

      before do
        @course = Course.create!(default_view: "assignments")
        @teacher = course_with_user("TeacherEnrollment", course: @course, active_all: true).user
        @ta = course_with_user("TaEnrollment", course: @course, active_all: true).user
        @course.enable_feature!(:moderated_grading)

        @assignment = @course.assignments.create!(
          moderated_grading: true,
          grader_count: 2,
          final_grader: @teacher
        )

        ta_in_course(active_all: true)
      end

      it "sets the 'update' attribute to true when user is the final grader" do
        user_session(@teacher)
        get "show", params: { id: @course.id }
        expect(assignment_permissions[@assignment.id][:update]).to be(true)
      end

      it "sets the 'update' attribute to true when user has the Select Final Grade permission" do
        user_session(@ta)
        get "show", params: { id: @course.id }
        expect(assignment_permissions[@assignment.id][:update]).to be(true)
      end

      it "sets the 'update' attribute to false when user does not have the Select Final Grade permission" do
        @course.account.role_overrides.create!(permission: :select_final_grade, enabled: false, role: ta_role)
        user_session(@ta)
        get "show", params: { id: @course.id }
        expect(assignment_permissions[@assignment.id][:update]).to be(false)
      end
    end

    describe "Course notification settings" do
      before do
        @course = Course.create!(default_view: "assignments")
        @teacher = course_with_user("TeacherEnrollment", course: @course, active_all: true).user
      end

      it "shows the course notification settings page" do
        user_session(@teacher)
        get "show", params: { id: @course.id, view: "notifications" }
        expect(response).to be_successful
        expect(assigns[:js_bundles].flatten).to include(:course_notification_settings)
      end

      it "sets discussions_reporting to falsey if discussions_reporting is off" do
        @course.root_account.disable_feature! :discussions_reporting
        user_session(@user)
        get "show", params: { id: @course.id, view: "notifications" }
        expect(assigns[:js_env][:discussions_reporting]).to be_falsey
      end

      it "sets discussions_reporting to truthy if discussions_reporting is on" do
        @course.root_account.enable_feature! :discussions_reporting
        user_session(@user)
        get "show", params: { id: @course.id, view: "notifications" }
        expect(assigns[:js_env][:discussions_reporting]).to be_truthy
      end
    end
  end

  describe "GET 'statistics'" do
    it "does not break using new student_ids method from course" do
      course_with_teacher_logged_in(active_all: true)
      get "statistics", params: { course_id: @course.id }, format: "json"
      expect(response).to be_successful
    end
  end

  describe "observer_pairing_codes" do
    before :once do
      course_with_teacher(active_all: true)
      student = user_with_pseudonym(name: "Bob Jones", sis_user_id: "bobjones1")
      student_in_course(course: @course, user: student, active_all: true)
      @teacher.name = "teacher"
      @teacher.save!
    end

    it "returns unauthorized if self registration is off" do
      user_session(@teacher)
      @course.root_account.root_account.role_overrides.create!(role: teacher_role, enabled: true, permission: :generate_observer_pairing_code)
      ObserverPairingCode.create(user: @student, expires_at: 1.day.from_now, code: SecureRandom.hex(3))
      get :observer_pairing_codes_csv, params: { course_id: @course.id }
      expect(response).to be_unauthorized
    end

    it "returns unauthorized if role does not have permission" do
      user_session(@teacher)
      @course.root_account.root_account.role_overrides.create!(role: teacher_role, enabled: false, permission: :generate_observer_pairing_code)
      @teacher.account.canvas_authentication_provider.update_attribute(:self_registration, true)
      ObserverPairingCode.create(user: @student, expires_at: 1.day.from_now, code: SecureRandom.hex(3))
      get :observer_pairing_codes_csv, params: { course_id: @course.id }
      expect(response).to be_unauthorized
    end

    it "generates an observer pairing codes csv" do
      user_session(@teacher)
      @course.root_account.root_account.role_overrides.create!(role: teacher_role, enabled: true, permission: :generate_observer_pairing_code)
      @teacher.account.canvas_authentication_provider.update_attribute(:self_registration, true)
      get :observer_pairing_codes_csv, params: { course_id: @course.id }
      expect(response).to be_successful
      expect(response.header["Content-Type"]).to eql("text/csv")
      headings = response.body.split("\n").first.split(",")
      row = response.body.split("\n").second.split(",")
      expect(headings).to eq(["Last Name", "First Name", "SIS ID", "Pairing Code", "Expires At"])
      expect(row).to eq(["Jones", "Bob", "bobjones1", "\"=\"\"#{ObserverPairingCode.last.code}\"\"\"", ObserverPairingCode.last.expires_at.to_s])
    end

    it "generates observer pairing codes only for students" do
      user_session(@teacher)
      @course.root_account.root_account.role_overrides.create!(role: teacher_role, enabled: true, permission: :generate_observer_pairing_code)
      @teacher.account.canvas_authentication_provider.update_attribute(:self_registration, true)
      get :observer_pairing_codes_csv, params: { course_id: @course.id }
      expect(response).to be_successful
      expect(response.header["Content-Type"]).to eql("text/csv")
      expect(response.body).to include(@student.first_name)
      expect(response.body.include?(@teacher.name)).to be_falsey
      expect(response.body.split(",").last.strip).to eql(ObserverPairingCode.last.expires_at.to_s)
      expect(response.body.split(",")[-2]).to include(ObserverPairingCode.last.code)
    end
  end

  describe "GET 'settings'" do
    subject do
      user_session user
      get "settings", params: { course_id: course.id }
    end

    let(:course) { @course }
    let(:user) { @teacher }

    before :once do
      course_with_teacher(active_all: true)
      student_in_course(active_all: true)
    end

    it "sets MSFT sync cooldown in the JS ENV" do
      subject
      expect(controller.js_env[:MANUAL_MSFT_SYNC_COOLDOWN]).to eq(
        MicrosoftSync::Group.manual_sync_cooldown
      )
    end

    it "sets MSFT enabled in the JS ENV" do
      subject
      expect(controller.js_env[:MSFT_SYNC_ENABLED]).to be false
    end

    it "sets MSFT enrollment limits in the JS ENV" do
      subject
      expect(controller.js_env[:MSFT_SYNC_MAX_ENROLLMENT_MEMBERS]).to eq(
        MicrosoftSync::MembershipDiff::MAX_ENROLLMENT_MEMBERS
      )
      expect(controller.js_env[:MSFT_SYNC_MAX_ENROLLMENT_OWNERS]).to eq(
        MicrosoftSync::MembershipDiff::MAX_ENROLLMENT_OWNERS
      )
    end

    it "sets MSFT_SYNC_CAN_BYPASS_COOLDOWN in the JS ENV" do
      subject
      expect(controller.js_env[:MSFT_SYNC_CAN_BYPASS_COOLDOWN]).to be false
    end

    it "sets the external tools create url" do
      user_session(@teacher)
      get "settings", params: { course_id: @course.id }
      expect(controller.js_env[:EXTERNAL_TOOLS_CREATE_URL]).to eq(
        "http://test.host/courses/#{@course.id}/external_tools"
      )
    end

    it "sets the tool configuration show url" do
      user_session(@teacher)
      get "settings", params: { course_id: @course.id }
      expect(controller.js_env[:TOOL_CONFIGURATION_SHOW_URL]).to eq(
        "http://test.host/api/lti/courses/#{@course.id}/developer_keys/:developer_key_id/tool_configuration"
      )
    end

    it "sets tool creation permissions true for roles that are granted rights" do
      user_session(@teacher)
      get "settings", params: { course_id: @course.id }
      expect(controller.js_env[:PERMISSIONS][:add_tool_manually]).to be(true)
    end

    it "does not set tool creation permissions for roles not granted rights" do
      user_session(@student)
      get "settings", params: { course_id: @course.id }
      expect(controller.js_env[:PERMISSIONS]).to be_nil
    end

    it "only sets course color js_env vars for elementary courses" do
      @course.account.enable_as_k5_account!
      @course.course_color = "#BAD"
      @course.save!

      user_session(@teacher)
      get "settings", params: { course_id: @course.id }
      expect(controller.js_env[:COURSE_COLOR]).to eq "#BAD"
      expect(controller.js_env[:COURSE_COLORS_ENABLED]).to be true
    end

    it "does not set course color js_env vars for non-elementary courses" do
      @course.course_color = "#BAD"
      @course.save!

      user_session(@teacher)
      get "settings", params: { course_id: @course.id }
      expect(controller.js_env[:COURSE_COLOR]).to be_falsy
      expect(controller.js_env[:COURSE_COLORS_ENABLED]).to be false
    end

    it "requires authorization" do
      get "settings", params: { course_id: @course.id }
      assert_unauthorized
    end

    it "shoulds not allow students" do
      user_session(@student)
      get "settings", params: { course_id: @course.id }
      assert_unauthorized
    end

    it "renders properly" do
      user_session(@teacher)
      get "settings", params: { course_id: @course.id }
      expect(response).to be_successful
      expect(response).to render_template("settings")
    end

    it "gives a helpful error message for students that can't access yet" do
      user_session(@student)
      @course.workflow_state = "claimed"
      @course.save!
      get "settings", params: { course_id: @course.id }
      assert_status(401)
      expect(assigns[:unauthorized_reason]).to eq :unpublished
      expect(assigns[:unauthorized_message]).not_to be_nil

      @course.workflow_state = "available"
      @course.save!
      @enrollment.start_at = 2.days.from_now
      @enrollment.end_at = 4.days.from_now
      @enrollment.save!
      get "settings", params: { course_id: @course.id }
      assert_status(401)
      expect(assigns[:unauthorized_reason]).to eq :unpublished
      expect(assigns[:unauthorized_message]).not_to be_nil
    end

    it "does not record recent activity for unauthorize actions" do
      user_session(@student)
      @course.workflow_state = "available"
      @course.restrict_student_future_view = true
      @course.save!
      @enrollment.start_at = 2.days.from_now
      @enrollment.end_at = 4.days.from_now
      @enrollment.last_activity_at = nil
      @enrollment.save!
      get "settings", params: { course_id: @course.id }
      assert_status(401)
      expect(assigns[:unauthorized_reason]).to eq(:unpublished)
      expect(@enrollment.reload.last_activity_at).to be_nil
    end

    it "assigns active course_settings_sub_navigation external tools" do
      user_session(@teacher)
      shared_settings = { consumer_key: "test", shared_secret: "secret", url: "http://example.com/lti" }
      inactive_tool = @course.context_external_tools.create(shared_settings.merge(name: "inactive", course_settings_sub_navigation: { enabled: true }))
      active_tool = @course.context_external_tools.create(shared_settings.merge(name: "active", course_settings_sub_navigation: { enabled: true }))
      inactive_tool.workflow_state = "deleted"
      inactive_tool.save!

      get "settings", params: { course_id: @course.id }
      expect(assigns[:course_settings_sub_navigation_tools].size).to eq 1
      assigned_tool = assigns[:course_settings_sub_navigation_tools].first
      expect(assigned_tool.id).to eq active_tool.id
    end
  end

  describe "GET 'enrollment_invitation'" do
    it "rejects invitation for logged-in user" do
      course_with_student_logged_in(active_course: true)
      post "enrollment_invitation", params: { course_id: @course.id, reject: "1", invitation: @enrollment.uuid }
      expect(response).to be_redirect
      expect(response).to redirect_to(dashboard_url)
      expect(assigns[:pending_enrollment]).to eql(@enrollment)
      expect(assigns[:pending_enrollment]).to be_rejected
    end

    it "rejects invitation for not-logged-in user" do
      course_with_student(active_course: true, active_user: true)
      post "enrollment_invitation", params: { course_id: @course.id, reject: "1", invitation: @enrollment.uuid }
      expect(response).to be_redirect
      expect(response).to redirect_to(root_url)
      expect(assigns[:pending_enrollment]).to eql(@enrollment)
      expect(assigns[:pending_enrollment]).to be_rejected
    end

    it "rejects temporary invitation" do
      user_with_pseudonym(active_all: 1)
      user_session(@user, @pseudonym)
      user = User.create! { |u| u.workflow_state = "creation_pending" }
      user.communication_channels.create!(path: @cc.path)
      course_factory(active_all: true)
      @enrollment = @course.enroll_student(user)
      post "enrollment_invitation", params: { course_id: @course.id, reject: "1", invitation: @enrollment.uuid }
      expect(response).to be_redirect
      expect(response).to redirect_to(root_url)
      expect(assigns[:pending_enrollment]).to eql(@enrollment)
      expect(assigns[:pending_enrollment]).to be_rejected
    end

    it "does not reject invitation for bad parameters" do
      course_with_student(active_course: true, active_user: true)
      post "enrollment_invitation", params: { course_id: @course.id, reject: "1", invitation: "#{@enrollment.uuid}https://canvas.instructure.com/courses/#{@course.id}?invitation=#{@enrollment.uuid}" }
      expect(response).to be_redirect
      expect(response).to redirect_to(course_url(@course.id))
      expect(assigns[:pending_enrollment]).to be_nil
    end

    it "accepts invitation for logged-in user" do
      course_with_student_logged_in(active_course: true, active_user: true)
      post "enrollment_invitation", params: { course_id: @course.id, accept: "1", invitation: @enrollment.uuid }
      expect(response).to be_redirect
      expect(response).to redirect_to(course_url(@course.id))
      expect(assigns[:context_enrollment]).to eql(@enrollment)
      expect(assigns[:context_enrollment]).to be_active
    end

    it "asks user to login for registered not-logged-in user" do
      user_with_pseudonym(active_course: true, active_user: true)
      course_factory(active_all: true)
      @enrollment = @course.enroll_user(@user)
      post "enrollment_invitation", params: { course_id: @course.id, accept: "1", invitation: @enrollment.uuid }
      expect(response).to be_redirect
      expect(response).to redirect_to(login_url)
    end

    it "defers to registration_confirmation for pre-registered not-logged-in user" do
      user_with_pseudonym
      course_factory(active_course: true, active_user: true)
      @enrollment = @course.enroll_user(@user)
      post "enrollment_invitation", params: { course_id: @course.id, accept: "1", invitation: @enrollment.uuid }
      expect(response).to be_redirect
      expect(response).to redirect_to(registration_confirmation_url(@pseudonym.communication_channel.confirmation_code, enrollment: @enrollment.uuid))
    end

    it "defers to registration_confirmation if logged-in user does not match enrollment user" do
      user_with_pseudonym
      @u2 = @user
      course_with_student_logged_in(active_course: true, active_user: true)
      @e2 = @course.enroll_user(@u2)
      post "enrollment_invitation", params: { course_id: @course.id, accept: "1", invitation: @e2.uuid }
      expect(response).to redirect_to(registration_confirmation_url(nonce: @pseudonym.communication_channel.confirmation_code, enrollment: @e2.uuid))
    end

    it "asks user to login if logged-in user does not match enrollment user, and enrollment user doesn't have an e-mail" do
      user_factory
      @user.register!
      @u2 = @user
      course_with_student_logged_in(active_course: true, active_user: true)
      @e2 = @course.enroll_user(@u2)
      post "enrollment_invitation", params: { course_id: @course.id, accept: "1", invitation: @e2.uuid }
      expect(response).to redirect_to(login_url(force_login: 1))
    end

    it "accepts an enrollment for a restricted by dates course" do
      course_with_student_logged_in(active_all: true)

      @course.update(restrict_enrollments_to_course_dates: true,
                     start_at: 2.weeks.from_now)
      @enrollment.update(workflow_state: "invited", last_activity_at: nil)

      post "enrollment_invitation", params: { course_id: @course.id,
                                              accept: "1",
                                              invitation: @enrollment.uuid }

      expect(response).to redirect_to(course_url(@course))
      @enrollment.reload
      expect(@enrollment.workflow_state).to eq("active")
      expect(@enrollment.last_activity_at).to be_nil
    end
  end

  describe "GET 'show'" do
    before :once do
      course_with_teacher(active_all: true)
      student_in_course(active_all: true)
    end

    it "requires authorization" do
      get "show", params: { id: @course.id }
      assert_unauthorized
    end

    it "does not find deleted courses" do
      user_session(@teacher)
      @course.destroy
      assert_page_not_found do
        get "show", params: { id: @course.id }
      end
    end

    it "assigns variables" do
      user_session(@student)
      get "show", params: { id: @course.id }
      expect(response).to be_successful
      expect(assigns[:context]).to eql(@course)
      expect(assigns[:modules].to_a).to eql([])
    end

    it "gives a helpful error message for students that can't access yet" do
      user_session(@student)
      @course.workflow_state = "claimed"
      @course.restrict_student_future_view = true
      @course.save!
      get "show", params: { id: @course.id }
      assert_status(401)
      expect(assigns[:unauthorized_reason]).to eq :unpublished
      expect(assigns[:unauthorized_message]).not_to be_nil

      @course.workflow_state = "available"
      @course.save!
      @enrollment.start_at = 2.days.from_now
      @enrollment.end_at = 4.days.from_now
      @enrollment.save!
      controller.instance_variable_set(:@js_env, nil)
      get "show", params: { id: @course.id }
      assert_status(401)
      expect(assigns[:unauthorized_reason]).to eq :unpublished
      expect(assigns[:unauthorized_message]).not_to be_nil
    end

    it "renders a flash with the appropriate param" do
      user_session(@teacher)
      get "show", params: { id: @course.id, for_reload: 1 }
      expect(flash[:notice]).to match(/Course was successfully updated./)
    end

    it "allows test student to leave student view from a Canvas Career course" do
      user_session(@teacher)
      @fake_student = @course.student_view_student
      session[:become_user_id] = @fake_student.id

      get "show", params: { id: @course.id, leave_student_view: "/courses/#{@course.id}/modules" }
      expect(response).to redirect_to("#{course_url(@course)}/modules")
      expect(session[:become_user_id]).to be_nil
    end

    it "allows admin to stop acting as user from a Canvas Career course" do
      user_session(@teacher)
      @user = @course.student_view_student
      session[:become_user_id] = @user.id

      get "show", params: { id: @course.id, stop_acting_as_user: "/courses/#{@course.id}/modules" }
      expect(response).to redirect_to(user_masquerade_url(@teacher.id, stop_acting_as_user: true))
    end

    it "redirects to the modules page for horizon courses" do
      user_session(@teacher)
      @course.account.enable_feature!(:horizon_course_setting)
      @course.update!(horizon_course: true)

      get "show", params: { id: @course.id }
      expect(response).to redirect_to("#{course_url(@course)}/modules")
    end

    it "does not redirect to modules page for horizon courses when invitation param is present" do
      user_session(@teacher)
      @course.account.enable_feature!(:horizon_course_setting)
      @course.update!(horizon_course: true)

      get "show", params: { id: @course.id, invitation: "some_invitation_code" }
      expect(response).to be_successful
      expect(response).not_to be_redirect
    end

    it "allows student view student to view unpublished courses" do
      @course.update_attribute :workflow_state, "claimed"
      user_session(@teacher)
      @fake_student = @course.student_view_student
      session[:become_user_id] = @fake_student.id

      get "show", params: { id: @course.id }
      expect(response).to be_successful
    end

    it "does not allow student view students to view other courses" do
      course_with_teacher_logged_in(active_user: true)
      @c1 = @course

      course_factory(active_course: true)
      @c2 = @course

      @fake1 = @c1.student_view_student
      session[:become_user_id] = @fake1.id

      get "show", params: { id: @c2.id }
      assert_unauthorized
    end

    it "includes analytics 2 link if installed" do
      tool = analytics_2_tool_factory
      Account.default.enable_feature!(:analytics_2)

      get "show", params: { id: @course.id }
      expect(controller.course_custom_links).to include({
                                                          text: "Analytics 2",
                                                          url: "http://test.host/courses/#{@course.id}/external_tools/#{tool.id}?launch_type=course_navigation",
                                                          icon_class: "icon-analytics",
                                                          tool_id: ContextExternalTool::ANALYTICS_2
                                                        })
    end

    def check_course_show(should_show)
      controller.instance_variable_set(:@context_all_permissions, nil)
      controller.instance_variable_set(:@js_env, nil)

      get "show", params: { id: @course.id }
      if should_show
        expect(response).to be_successful
        expect(assigns[:context]).to eql(@course)
      else
        assert_status(401)
      end
    end

    it "shows unauthorized/authorized to a student for a future course depending on restrict_student_future_view setting" do
      course_with_student_logged_in(active_course: 1)

      @course.start_at = 2.weeks.from_now
      @course.restrict_enrollments_to_course_dates = true
      @course.restrict_student_future_view = true
      @course.save!

      check_course_show(false)
      expect(assigns[:unauthorized_message]).not_to be_nil

      @course.restrict_student_future_view = false
      @course.save!

      check_course_show(true)
    end

    it "shows unauthorized/authorized to a student for a past course depending on restrict_student_past_view setting" do
      course_with_student_logged_in(active_course: 1)

      @course.start_at = 3.weeks.ago
      @course.conclude_at = 2.weeks.ago
      @course.restrict_enrollments_to_course_dates = true
      @course.restrict_student_past_view = true
      @course.save!

      check_course_show(false)

      # manually completed
      @course.conclude_at = 2.weeks.from_now
      @course.save!
      @student.enrollments.first.complete!

      check_course_show(false)

      @course.restrict_student_past_view = false
      @course.save!

      check_course_show(true)
    end

    context "when default_view is `syllabus`" do
      before do
        course_with_student_logged_in(active_course: 1)
        @course.default_view = "syllabus"
        @course.syllabus_body = "<p>This is your syllabus.</p>"
        @course.save!
      end

      it "assigns syllabus_body" do
        get :show, params: { id: @course.id }
        expect(assigns[:syllabus_body]).not_to be_nil
      end

      it "assigns groups" do
        get :show, params: { id: @course.id }
        expect(assigns[:groups]).not_to be_nil
      end
    end

    context "show feedback for the current course only on course front page" do
      before(:once) do
        course_with_teacher(active_all: true)
        @course1 = @course
        student_in_course(active_all: true, course: @course1)
        @me = @user

        course_with_teacher(active_all: true, user: @teacher)
        @course2 = @course
        student_in_course(active_all: true, course: @course2, user: @me)

        @a1 = @course1.assignments.new(title: "some assignment course 1")
        @a1.workflow_state = "published"
        @a1.save
        @s1 = @a1.submit_homework(@student)
        @c1 = @s1.add_comment(author: @teacher, comment: "some comment1")

        # this shouldn't show up in any course 1 list
        @a2 = @course2.assignments.new(title: "some assignment course 2")
        @a2.workflow_state = "published"
        @a2.save
        @s2 = @a2.submit_homework(@student)
        @c2 = @s2.add_comment(author: @teacher, comment: "some comment2")
      end

      context "as a teacher" do
        before do
          @course1.update!(default_view: "assignments")
          student_in_course(active_all: true, course: @course1)
          @assignment = @course1.assignments.create!(due_at: 1.day.from_now)
          user_session(@teacher)
        end

        it "shows unpublished upcoming assignments" do
          @assignment.unpublish
          get "show", params: { id: @course1.id }
          expect(assigns(:upcoming_assignments)).to include @assignment
        end

        it "does not show duplicate upcoming assignments" do
          create_adhoc_override_for_assignment(@assignment, @me, due_at: 2.days.from_now)
          get "show", params: { id: @course1.id }
          expect(assigns(:upcoming_assignments).count).to eq 1
        end

        it "includes assignments where at least one assigned student has the assignment upcoming" do
          create_adhoc_override_for_assignment(@assignment, @me, due_at: 1.day.ago)
          get "show", params: { id: @course1.id }
          expect(assigns(:upcoming_assignments)).to include @assignment
        end

        it "excludes assignments where no assigned students have the assignment upcoming" do
          @assignment.update!(only_visible_to_overrides: true)
          create_adhoc_override_for_assignment(@assignment, @me, due_at: 1.day.ago)
          get "show", params: { id: @course1.id }
          expect(assigns(:upcoming_assignments)).not_to include @assignment
        end

        it "sorts assignments by their earliest upcoming due date, ascending" do
          create_adhoc_override_for_assignment(@assignment, @me, due_at: 3.days.from_now)
          later_assignment = @course1.assignments.create!(due_at: 2.days.from_now)
          get "show", params: { id: @course1.id }
          expect(assigns(:upcoming_assignments)).to eq [@assignment, later_assignment]
        end

        it "includes discussion checkpoints if discussion checkpoints enabled" do
          @course1.account.enable_feature!(:discussion_checkpoints)
          @reply_to_topic, @reply_to_entry = graded_discussion_topic_with_checkpoints(context: @course1)
          get "show", params: { id: @course1.id }
          expect(assigns(:upcoming_assignments)).to include @reply_to_topic
          expect(assigns(:upcoming_assignments)).to include @reply_to_entry
        end
      end

      context "as a student" do
        before do
          user_session(@me)
        end

        it "works for module view" do
          @course1.default_view = "modules"
          @course1.save
          get "show", params: { id: @course1.id }
          expect(assigns(:recent_feedback).count).to eq 1
          expect(assigns(:recent_feedback).first.assignment_id).to eq @a1.id
        end

        it "works for assignments view" do
          @course1.default_view = "assignments"
          @course1.save!
          get "show", params: { id: @course1.id }
          expect(assigns(:recent_feedback).count).to eq 1
          expect(assigns(:recent_feedback).first.assignment_id).to eq @a1.id
        end

        it "disables management and set env urls on assignment homepage" do
          @course1.default_view = "assignments"
          @course1.save!
          get "show", params: { id: @course1.id }
          expect(controller.js_env[:URLS][:new_assignment_url]).not_to be_nil
          expect(controller.js_env[:PERMISSIONS][:manage]).to be_falsey
        end

        it "sets ping_url" do
          get "show", params: { id: @course1.id }
          expect(controller.js_env[:ping_url]).not_to be_nil
        end

        it "does not show unpublished assignments to students" do
          @course1.default_view = "assignments"
          @course1.save!
          @a1a = @course1.assignments.new(title: "some assignment course 1", due_at: 1.day.from_now)
          @a1a.save
          @a1a.unpublish
          get "show", params: { id: @course1.id }
          expect(assigns(:upcoming_assignments).map(&:id).include?(@a1a.id)).to be_falsey
        end

        it "works for wiki view" do
          @course1.default_view = "wiki"
          @course1.save
          get "show", params: { id: @course1.id }
          expect(assigns(:recent_feedback).count).to eq 1
          expect(assigns(:recent_feedback).first.assignment_id).to eq @a1.id
        end

        it "works for wiki view with draft state enabled" do
          @course1.wiki_pages.create!(title: "blah").set_as_front_page!
          @course1.reload
          @course1.default_view = "wiki"
          @course1.save!
          get "show", params: { id: @course1.id }
          expect(controller.js_env[:WIKI_RIGHTS].symbolize_keys).to eql({ read: true })
          expect(controller.js_env[:PAGE_RIGHTS].symbolize_keys).to eql({ read: true })
          expect(controller.js_env[:COURSE_TITLE]).to eql @course1.name
        end

        it "works for wiki view with home page announcements enabled" do
          @course1.wiki_pages.create!(title: "blah").set_as_front_page!
          @course1.reload
          @course1.default_view = "wiki"
          @course1.show_announcements_on_home_page = true
          @course1.home_page_announcement_limit = 3
          @course1.save!
          get "show", params: { id: @course1.id }
          expect(controller.js_env[:COURSE_HOME]).to be_truthy
          expect(controller.js_env[:SHOW_ANNOUNCEMENTS]).to be_truthy
          expect(controller.js_env[:ANNOUNCEMENT_LIMIT]).to eq(3)
        end

        it "does not show announcements for public users" do
          @course1.wiki_pages.create!(title: "blah").set_as_front_page!
          @course1.reload
          @course1.default_view = "wiki"
          @course1.show_announcements_on_home_page = true
          @course1.home_page_announcement_limit = 3
          @course1.is_public = true
          @course1.save!
          remove_user_session
          get "show", params: { id: @course1.id }
          expect(response).to be_successful
          expect(controller.js_env[:COURSE_HOME]).to be_truthy
          expect(controller.js_env[:SHOW_ANNOUNCEMENTS]).to be_falsey
        end

        it "works for syllabus view" do
          @course1.default_view = "syllabus"
          @course1.save
          get "show", params: { id: @course1.id }
          expect(assigns(:recent_feedback).count).to eq 1
          expect(assigns(:recent_feedback).first.assignment_id).to eq @a1.id
        end

        it "works for feed view" do
          @course1.default_view = "feed"
          @course1.save
          get "show", params: { id: @course1.id }
          expect(assigns(:recent_feedback).count).to eq 1
          expect(assigns(:recent_feedback).first.assignment_id).to eq @a1.id
        end

        it "only shows recent feedback if user is student in specified course" do
          course_with_teacher(active_all: true, user: @student)
          @course3 = @course
          get "show", params: { id: @course3.id }
          expect(assigns(:show_recent_feedback)).to be_falsey
        end
      end
    end

    context "invitations" do
      before :once do
        Account.default.settings[:allow_invitation_previews] = true
        Account.default.save!
        course_with_teacher(active_course: true)
        @teacher_enrollment = @enrollment
        student_in_course(course: @course)
      end

      it "allows an invited user to see the course" do
        expect(@enrollment).to be_invited
        get "show", params: { id: @course.id, invitation: @enrollment.uuid }
        expect(response).to be_successful
        expect(assigns[:pending_enrollment]).to eq @enrollment
      end

      it "still shows unauthorized if unpublished, regardless of if previews are allowed" do
        # unpublished course with invited student in default account (allows previews)
        @course.workflow_state = "claimed"
        @course.save!

        get "show", params: { id: @course.id, invitation: @enrollment.uuid }
        assert_unauthorized
        expect(assigns[:unauthorized_message]).not_to be_nil

        # unpublished course with invited student in account that disallows previews
        @account = Account.create!
        course_with_student(account: @account)
        @course.workflow_state = "claimed"
        @course.save!

        controller.instance_variable_set(:@js_env, nil)
        get "show", params: { id: @course.id, invitation: @enrollment.uuid }
        assert_unauthorized
        expect(assigns[:unauthorized_message]).not_to be_nil
      end

      it "does not show unauthorized for invited teachers when unpublished" do
        # unpublished course with invited teacher
        @course.workflow_state = "claimed"
        @course.save!

        get "show", params: { id: @course.id, invitation: @teacher_enrollment.uuid }
        expect(response).to be_successful
      end

      it "re-invites an enrollment that has previously been rejected" do
        expect(@enrollment).to be_invited
        @enrollment.reject!
        get "show", params: { id: @course.id, invitation: @enrollment.uuid }
        expect(response).to be_successful
        @enrollment.reload
        expect(@enrollment).to be_invited
      end

      it "auto-accepts if previews are not allowed" do
        # Currently, previews are only allowed for the default account
        @account = Account.create!
        course_with_student_logged_in(active_course: 1, account: @account)
        get "show", params: { id: @course.id, invitation: @enrollment.uuid }
        expect(response).to be_successful
        expect(response).to render_template("show")
        expect(assigns[:context_enrollment]).to eq @enrollment
        @enrollment.reload
        expect(@enrollment).to be_active
      end

      it "does not error when navigating to unpublished course after admin enrollment invitation" do
        account = Account.create!
        account.settings[:allow_invitation_previews] = false
        account.save!

        course_factory(account:)
        user_factory(active_all: true)
        enrollment = @course.enroll_teacher(@user, enrollment_state: "invited")
        user_session(@user)

        get "show", params: { id: @course.id }

        expect(response).to be_successful
        expect(response).to render_template("show")
        expect(assigns[:context_enrollment]).to eq enrollment
        expect(enrollment.reload).to be_active
      end

      it "ignores invitations that have been accepted (not logged in)" do
        @enrollment.accept!
        get "show", params: { id: @course.id, invitation: @enrollment.uuid }
        assert_unauthorized
      end

      it "ignores invitations that have been accepted (logged in)" do
        @enrollment.accept!
        user_session(@student)
        get "show", params: { id: @course.id, invitation: @enrollment.uuid }
        expect(response).to be_successful
        expect(assigns[:pending_enrollment]).to be_nil
      end

      it "uses the invitation enrollment, rather than the current enrollment" do
        @student.register!
        user_session(@student)
        @student1 = @student
        @enrollment1 = @enrollment
        student_in_course
        expect(@enrollment).to be_invited

        get "show", params: { id: @course.id, invitation: @enrollment.uuid }
        expect(response).to be_successful
        expect(assigns[:pending_enrollment]).to eq @enrollment
        expect(assigns[:current_user]).to eq @student1
        expect(session[:enrollment_uuid]).to eq @enrollment.uuid
        expect(session[:permissions_key]).not_to be_nil
        @enrollment.reload
        expect(@enrollment).to be_invited

        controller.instance_variable_set(:@js_env, nil)
        get "show", params: { id: @course.id } # invitation should be in the session now
        expect(response).to be_successful
        expect(assigns[:pending_enrollment]).to eq @enrollment
        expect(assigns[:current_user]).to eq @student1
        expect(session[:enrollment_uuid]).to eq @enrollment.uuid
        expect(session[:permissions_key]).not_to be_nil
        @enrollment.reload
        expect(@enrollment).to be_invited
      end

      it "auto-redirects to registration page when it's a self-enrollment" do
        @user = User.new
        cc = @user.communication_channels.build(path: "jt@instructure.com")
        cc.user = @user
        @user.workflow_state = "creation_pending"
        @user.save!
        @enrollment = @course.enroll_student(@user)
        @enrollment.update_attribute(:self_enrolled, true)
        expect(@enrollment).to be_invited

        get "show", params: { id: @course.id, invitation: @enrollment.uuid }
        expect(response).to redirect_to(registration_confirmation_url(@user.email_channel.confirmation_code, enrollment: @enrollment.uuid))
      end

      it "does not use the session enrollment if it's for the wrong course" do
        @enrollment1 = @enrollment
        @course1 = @course
        course_factory(active_course: 1)
        student_in_course(user: @user)
        @enrollment2 = @enrollment
        @course2 = @course
        user_session(@user)

        get "show", params: { id: @course1.id }
        expect(response).to be_successful
        expect(assigns[:pending_enrollment]).to eq @enrollment1
        expect(session[:enrollment_uuid]).to eq @enrollment1.uuid
        expect(session[:permissions_key]).not_to be_nil
        permissions_key = session[:permissions_key]

        controller.instance_variable_set(:@pending_enrollment, nil)
        controller.instance_variable_set(:@js_env, nil)
        get "show", params: { id: @course2.id }
        expect(response).to be_successful
        expect(assigns[:pending_enrollment]).to eq @enrollment2
        expect(session[:enrollment_uuid]).to eq @enrollment2.uuid
        expect(session[:permissions_key]).not_to eq permissions_key
      end

      it "finds temporary enrollments that match the logged in user" do
        @temporary = User.create! { |u| u.workflow_state = "creation_pending" }
        @temporary.communication_channels.create!(path: "user@example.com")
        @enrollment = @course.enroll_student(@temporary)
        @user = user_with_pseudonym(active_all: 1, username: "user@example.com")
        expect(@enrollment).to be_invited
        user_session(@user)

        get "show", params: { id: @course.id }
        expect(response).to be_successful
        expect(assigns[:pending_enrollment]).to eq @enrollment
      end
    end

    it "sets ENV.COURSE_ID for assignments view" do
      course_with_teacher_logged_in(active_all: true)
      @course.default_view = "assignments"
      @course.save!
      get "show", params: { id: @course.id }
      expect(assigns(:js_env)[:COURSE_ID]).to eq @course.id.to_s
    end

    it "sets new_quizzes flags for assignments view" do
      course_with_teacher_logged_in(active_all: true)
      @course.default_view = "assignments"
      @course.save!
      get "show", params: { id: @course.id }
      expect(assigns(:js_env)[:FLAGS].keys).to include :newquizzes_on_quiz_page
    end

    it "sets SpeedGrader link flags for assignments view" do
      course_with_teacher_logged_in(active_all: true)
      @course.default_view = "assignments"
      @course.save!
      get "show", params: { id: @course.id }
      expect(assigns(:js_env)[:FLAGS].keys).to include :show_additional_speed_grader_link
    end

    it "redirects html to settings page when user can :read_as_admin, but not :read" do
      # an account user on the site admin will always have :read_as_admin
      # permission to any course, but will not have :read permission unless
      # they've been granted the :read_course_content role override, which
      # defaults to false for everyone except those with the AccountAdmin role
      role = custom_account_role("LimitedAccess", account: Account.site_admin)
      user_factory(active_all: true)
      Account.site_admin.account_users.create!(user: @user, role:)
      user_session(@user)

      get "show", params: { id: @course.id }
      expect(response).to be_redirect
      expect(response.location).to match(%r{/courses/#{@course.id}/settings})
    end

    it "does not redirect xhr to settings page when user can :read_as_admin, but not :read" do
      role = custom_account_role("LimitedAccess", account: Account.site_admin)
      user_factory(active_all: true)
      Account.site_admin.account_users.create!(user: @user, role:)
      user_session(@user)

      get "show", params: { id: @course.id }, xhr: true
      expect(response).to be_successful
    end

    describe "redirecting to crosslisted courses" do
      before do
        @course1 = @course
        @course2 = course_factory(active_all: true)
        @student1 = @student
      end

      context "as a student" do
        before do
          user_session(@student1)
        end

        it "redirects to the xlisted course when there's no enrollment in the requested course" do
          @course1.default_section.crosslist_to_course(@course2, run_jobs_immediately: true)
          get "show", params: { id: @course1.id }
          expect(response).to redirect_to(course_url(@course2))
        end

        it "does not redirect to the xlisted course when there's an enrollment in the requested course" do
          section2 = @course1.course_sections.create!(name: "section2")
          @course1.enroll_student(@student1, section: section2, enrollment_state: "active", allow_multiple_enrollments: true)
          @course1.default_section.crosslist_to_course(@course2, run_jobs_immediately: true)
          get "show", params: { id: @course1.id }
          expect(response).not_to be_redirect
        end
      end

      context "as an observer" do
        before do
          @observer = course_with_observer(course: @course1, associated_user_id: @student1.id, active_all: true).user
          user_session(@observer)
        end

        it "redirects to the xlisted course when there's no enrollment in the requested course" do
          @course1.default_section.crosslist_to_course(@course2, run_jobs_immediately: true)
          get "show", params: { id: @course1.id }
          expect(response).to redirect_to(course_url(@course2))
        end

        it "does not redirect to the xlisted course when there's an unlinked enrollment in the requested course" do
          section2 = @course1.course_sections.create!(name: "section2")
          @course1.enroll_user(@observer, "ObserverEnrollment", section: section2, enrollment_state: :active)
          @course1.default_section.crosslist_to_course(@course2, run_jobs_immediately: true)
          get "show", params: { id: @course1.id }
          expect(response).not_to be_redirect
        end

        it "does not redirect to the xlisted course when there's a linked enrollment in the requested course" do
          section2 = @course1.course_sections.create!(name: "section2")
          student2 = student_in_course(course: @course1, section: section2, active_all: true).user
          course_with_observer(
            user: @observer,
            course: @course1,
            section: section2,
            associated_user_id: student2.id,
            active_all: true,
            allow_multiple_enrollments: true
          )
          @course1.default_section.crosslist_to_course(@course2, run_jobs_immediately: true)
          get "show", params: { id: @course1.id }
          expect(response).not_to be_redirect
        end
      end
    end

    context "page views enabled" do
      before do
        Setting.set("enable_page_views", "db")
        @old_thread_context = Thread.current[:context]
        Thread.current[:context] = { request_id: SecureRandom.uuid }
      end

      after do
        Thread.current[:context] = @old_thread_context
      end

      it "logs an AUA with membership_type" do
        user_session(@student)
        get "show", params: { id: @course.id }
        expect(response).to be_successful
        aua = AssetUserAccess.where(user_id: @student, context_type: "Course", context_id: @course).first
        expect(aua.asset_category).to eq "home"
        expect(aua.membership_type).to eq "StudentEnrollment"
      end

      it "logs an asset user access for api requests" do
        allow(@controller).to receive(:api_request?).and_return(true)
        user_session(@student)
        get "show", params: { id: @course.id }
        expect(response).to be_successful
        aua = AssetUserAccess.where(user_id: @student, context_type: "Course", context_id: @course).first
        expect(aua.asset_category).to eq "home"
        expect(aua.membership_type).to eq "StudentEnrollment"
      end
    end

    context "course_home_sub_navigation" do
      before :once do
        @tool = @course.context_external_tools.create(consumer_key: "test",
                                                      shared_secret: "secret",
                                                      url: "http://example.com/lti",
                                                      name: "tool",
                                                      course_home_sub_navigation: { enabled: true, visibility: "admins" })
      end

      it "shows admin-level course_home_sub_navigation external tools for teachers" do
        user_session(@teacher)

        get "show", params: { id: @course.id }
        expect(assigns[:course_home_sub_navigation_tools].size).to eq 1
      end

      it "rejects admin-level course_home_sub_navigation external tools for students" do
        user_session(@student)

        get "show", params: { id: @course.id }
        expect(assigns[:course_home_sub_navigation_tools].size).to eq 0
      end
    end

    describe "when account is enabled as k5 account" do
      before :once do
        toggle_k5_setting(@course.account)
      end

      it "sets the course_home_view to 'k5_dashboard'" do
        user_session(@student)

        get "show", params: { id: @course.id }
        expect(assigns[:course_home_view]).to eq "k5_dashboard"
      end

      it "registers k5_course js and css bundles and sets K5_USER = true in js_env" do
        user_session(@student)

        get "show", params: { id: @course.id }
        expect(assigns[:js_bundles].flatten).to include :k5_course
        expect(assigns[:js_bundles].flatten).to include :k5_theme
        expect(assigns[:css_bundles].flatten).to include :k5_common
        expect(assigns[:css_bundles].flatten).to include :k5_course
        expect(assigns[:css_bundles].flatten).to include :k5_theme
        expect(assigns[:css_bundles].flatten).to include :k5_font
        expect(assigns[:js_env][:K5_USER]).to be_truthy
      end

      it "does not include k5_font css bundle if account's use_classic_font_in_k5? is true, even if use_classic_font? is false" do
        allow(controller).to receive(:use_classic_font?).and_return(false)
        @course.account.settings[:use_classic_font_in_k5] = { value: true }
        @course.account.save!
        user_session(@student)

        get "show", params: { id: @course.id }
        expect(assigns[:css_bundles].flatten).to include :k5_theme
        expect(assigns[:css_bundles].flatten).not_to include :k5_font
      end

      it "registers module-related js and css bundles and sets CONTEXT_MODULE_ASSIGNMENT_INFO_URL in js_env" do
        user_session(@student)

        get "show", params: { id: @course.id }
        expect(assigns[:js_bundles].flatten).to include :context_modules
        expect(assigns[:css_bundles].flatten).to include :content_next
        expect(assigns[:css_bundles].flatten).to include :context_modules2
        expect(assigns[:js_env][:CONTEXT_MODULE_ASSIGNMENT_INFO_URL]).to be_truthy
      end

      it "does not render the sidebar navigation or breadcrumbs" do
        user_session(@student)

        get "show", params: { id: @course.id }
        expect(assigns[:show_left_side]).to be_falsy
        expect(assigns[:_crumbs].length).to be 1
      end

      it "sets STUDENT_PLANNER_ENABLED = true in js_env if the user has student enrollments" do
        user_session(@student)

        get "show", params: { id: @course.id }
        expect(assigns[:js_env][:STUDENT_PLANNER_ENABLED]).to be_truthy
      end

      it "sets STUDENT_PLANNER_ENABLED = false in js_env if the user doesn't have student enrollments" do
        user_session(@teacher)

        get "show", params: { id: @course.id }
        expect(assigns[:js_env][:STUDENT_PLANNER_ENABLED]).to be_falsy
      end

      it "sets PERMISSIONS appropriately in js_env" do
        user_session(@teacher)

        get "show", params: { id: @course.id }
        expect(assigns[:js_env][:PERMISSIONS]).to eq({ manage: true,
                                                       manage_groups: true,
                                                       read_announcements: true,
                                                       read_as_admin: true })
      end

      it "sets COURSE.color appropriately in js_env" do
        @course.course_color = "#BB8"
        @course.save!
        user_session(@student)

        get "show", params: { id: @course.id }
        expect(assigns[:js_env][:COURSE][:color]).to eq("#BB8")
      end

      it "loads announcements on home page when course is a k5 homeroom course" do
        @course.homeroom_course = true
        @course.save!
        user_session(@teacher)

        get "show", params: { id: @course.id }
        expect(assigns[:course_home_view]).to eq "announcements"
        bundle = assigns[:js_bundles].select { |b| b.include? :announcements }
        expect(bundle.size).to eq 1
      end

      it "sets the course_home_view to 'Important Info' if the teacher has no announcement reading permission for the homeroom" do
        @course.homeroom_course = true
        @course.save!

        @course.account.role_overrides.create!(permission: :read_announcements, role: teacher_role, enabled: false)
        user_session(@teacher)

        get "show", params: { id: @course.id }
        expect(assigns[:course_home_view]).to eq "syllabus"
      end

      it "sets COURSE.has_syllabus_body to true when syllabus exists" do
        @course.syllabus_body = "Welcome"
        @course.save!
        user_session(@student)

        get "show", params: { id: @course.id }
        expect(assigns[:js_env][:COURSE][:has_syllabus_body]).to be_truthy
      end

      it "sets COURSE.has_syllabus_body to false when syllabus does not exist" do
        @course.syllabus_body = nil
        @course.save!
        user_session(@student)

        get "show", params: { id: @course.id }
        expect(assigns[:js_env][:COURSE][:has_syllabus_body]).to be_falsey
      end

      it "sets ENV.OBSERVED_USERS_LIST with self and observed users" do
        user_session(@student)

        get "show", params: { id: @course.id }
        observers = assigns[:js_env][:OBSERVED_USERS_LIST]
        expect(observers.length).to be(1)
        expect(observers[0][:name]).to eq(@student.name)
        expect(observers[0][:id]).to eq(@student.id)
      end

      it "sets COURSE.student_outcome_gradebook_enabled when feature is on" do
        @course.enable_feature!(:student_outcome_gradebook)
        user_session(@student)

        get "show", params: { id: @course.id }
        expect(assigns[:js_env][:COURSE][:student_outcome_gradebook_enabled]).to be_truthy
      end

      it "sets ENV.SHOW_IMMERSIVE_READER when user flag is enabled" do
        @student.enable_feature!(:user_immersive_reader_wiki_pages)
        user_session(@student)

        get "show", params: { id: @course.id }
        expect(assigns[:js_env][:SHOW_IMMERSIVE_READER]).to be_truthy
      end

      context "ENV.COURSE.self_enrollment" do
        before :once do
          @course.root_account.allow_self_enrollment!
          @course.is_public = true
          @course.save!
          @student.enrollments.destroy_all
        end

        before do
          user_session(@student)
        end

        it "is set to to 'enroll' if self-enrollment is enabled" do
          @course.self_enrollment = true
          @course.open_enrollment = true
          @course.save!

          get "show", params: { id: @course.id }
          expect(assigns[:js_env][:COURSE][:self_enrollment][:option]).to be(:enroll)
          expect(assigns[:js_env][:COURSE][:self_enrollment][:url]).not_to be_nil
        end

        it "is set to to nil if self-enrollment is disabled" do
          get "show", params: { id: @course.id }
          expect(assigns[:js_env][:COURSE][:self_enrollment][:option]).to be_nil
          expect(assigns[:js_env][:COURSE][:self_enrollment][:url]).to be_nil
        end
      end

      describe "embed mode" do
        it "sets ENV.TAB_CONTENT_ONLY appropriately" do
          user_session(@student)

          get "show", params: { id: @course.id, embed: true }
          expect(assigns[:js_env][:TAB_CONTENT_ONLY]).to be_truthy

          get "show", params: { id: @course.id }
          expect(assigns[:js_env][:TAB_CONTENT_ONLY]).to be_falsy
        end
      end

      describe "update" do
        before :once do
          @subject = @course
          @homeroom = course_factory
          @homeroom.homeroom_course = true
          @homeroom.save!
        end

        it "syncs enrollments if setting is set" do
          progress = double("Progress").as_null_object
          allow(Progress).to receive(:new).and_return(progress)
          expect(progress).to receive(:process_job)

          user_session(@teacher)

          get "update", params: {
            id: @subject.id,
            course: {
              homeroom_course_id: @homeroom.id,
              sync_enrollments_from_homeroom: "1"
            }
          }
        end

        it "does not sync if course is a sis import" do
          progress = double("Progress").as_null_object
          allow(Progress).to receive(:new).and_return(progress)
          expect(progress).not_to receive(:process_job)

          user_session(@teacher)
          sis = @subject.account.sis_batches.create
          @subject.sis_batch_id = sis.id
          @subject.save!

          get "update", params: {
            id: @subject.id,
            course: {
              homeroom_course_id: @homeroom.id,
              sync_enrollments_from_homeroom: "1"
            }
          }
        end
      end
    end

    context "COURSE.latest_announcement" do
      let_once(:announcement1) do
        Announcement.create!(
          title: "Hello students",
          message: "Welcome to the grind",
          user: @teacher,
          context: @course,
          workflow_state: "published",
          posted_at: 1.hour.ago
        )
      end

      let_once(:announcement2) do
        Announcement.create!(
          title: "Hidden",
          message: "You shouldn't see me",
          user: @teacher,
          context: @course,
          workflow_state: "post_delayed"
        )
      end

      before :once do
        toggle_k5_setting(@course.account)
      end

      before do
        user_session(@student)
      end

      it "is set with most recent visible announcement" do
        get "show", params: { id: @course.id }
        expect(assigns[:js_env][:COURSE][:latest_announcement][:title]).to eq "Hello students"
        expect(assigns[:js_env][:COURSE][:latest_announcement][:message]).to eq "Welcome to the grind"
      end

      it "is set with most recent visible announcement for observers" do
        @observer = course_with_observer(course: @course, active_all: true).user
        user_session(@observer)

        get "show", params: { id: @course.id }
        expect(assigns[:js_env][:COURSE][:latest_announcement][:title]).to eq "Hello students"
        expect(assigns[:js_env][:COURSE][:latest_announcement][:message]).to eq "Welcome to the grind"
      end

      it "is set to nil if there are no recent (within 2 weeks) announcements" do
        announcement1.posted_at = 3.weeks.ago
        announcement1.save!
        announcement2.destroy

        get "show", params: { id: @course.id }
        expect(assigns[:js_env][:COURSE][:latest_announcement]).to be_nil
      end

      it "is set to nil if there's announcements but user doesn't have :read_announcements" do
        @course.account.role_overrides.create!(permission: :read_announcements, role: student_role, enabled: false)

        get "show", params: { id: @course.id }
        expect(assigns[:js_env][:COURSE][:latest_announcement]).to be_nil
      end

      it "only shows announcements visible to student sections" do
        secret_section = CourseSection.create!(name: "Secret Section", course: @course)
        Announcement.create!(
          title: "For the other section only",
          message: "Hello",
          user: @teacher,
          context: @course,
          workflow_state: "published",
          posted_at: 1.minute.ago,
          is_section_specific: true,
          course_sections: [secret_section]
        )

        get "show", params: { id: @course.id }
        expect(assigns[:js_env][:COURSE][:latest_announcement][:title]).to eq "Hello students"
      end
    end

    context "COURSE.is_published" do
      before do
        user_session(@teacher)
      end

      it "is set to true if the course is published" do
        get "show", params: { id: @course.id }
        expect(controller.js_env[:COURSE][:is_published]).to be(true)
      end

      it "is set to false if the course is not published" do
        @course.workflow_state = "claimed"
        @course.save!
        get "show", params: { id: @course.id }
        expect(controller.js_env[:COURSE][:is_published]).to be(false)
      end
    end

    context "when logged in as an observer with multiple student associations" do
      before do
        @student2 = User.create!
        @course.enroll_user(@student2, "StudentEnrollment", enrollment_state: "active")

        @observer = User.create!
        @course.enroll_user(@observer, "ObserverEnrollment", enrollment_state: "active", associated_user_id: @student.id)
        @course.enroll_user(@observer, "ObserverEnrollment", enrollment_state: "active", associated_user_id: @student2.id)
        user_session(@observer)
      end

      it "sets context_enrollment using selected observed user" do
        cookies["#{ObserverEnrollmentsHelper::OBSERVER_COOKIE_PREFIX}#{@observer.id}"] = @student2.id
        get :show, params: { id: @course.id }
        enrollment = assigns[:context_enrollment]
        expect(enrollment.is_a?(ObserverEnrollment)).to be true
        expect(enrollment.user_id).to eq @observer.id
        expect(enrollment.associated_user_id).to eq @student2.id
      end

      it "sets js_env variables" do
        get :show, params: { id: @course.id }
        expect(assigns[:js_env]).to have_key(:OBSERVER_OPTIONS)
        expect(assigns[:js_env][:OBSERVER_OPTIONS][:OBSERVED_USERS_LIST].is_a?(Array)).to be true
        expect(assigns[:js_env][:OBSERVER_OPTIONS][:CAN_ADD_OBSERVEE]).to be false
      end
    end
  end

  describe "POST 'unenroll_user'" do
    before :once do
      course_with_teacher(active_all: true)
      @teacher_enrollment = @enrollment
      student_in_course(active_all: true)
    end

    it "requires authorization" do
      post "unenroll_user", params: { course_id: @course.id, id: @enrollment.id }
      assert_unauthorized
    end

    it "does not allow students to unenroll" do
      user_session(@student)
      post "unenroll_user", params: { course_id: @course.id, id: @enrollment.id }
      assert_unauthorized
    end

    it "unenrolls users" do
      user_session(@teacher)
      post "unenroll_user", params: { course_id: @course.id, id: @enrollment.id }
      @course.reload
      expect(response).to be_successful
      expect(@course.enrollments.map(&:user)).not_to include(@student)
    end

    it "does not allow teachers to unenroll themselves" do
      user_session(@teacher)
      post "unenroll_user", params: { course_id: @course.id, id: @teacher_enrollment.id }
      assert_unauthorized
    end

    it "allows admins to unenroll themselves" do
      user_session(@teacher)
      @course.account.account_users.create!(user: @teacher)
      post "unenroll_user", params: { course_id: @course.id, id: @teacher_enrollment.id }
      @course.reload
      expect(response).to be_successful
      expect(@course.enrollments.map(&:user)).not_to include(@teacher)
    end
  end

  describe "POST 'enroll_users'" do
    before :once do
      account = Account.default
      account.settings = { open_registration: true }
      account.save!
      course_with_teacher(active_all: true)
      student_in_course(active_all: true)
    end

    it "requires authorization" do
      post "enroll_users", params: { course_id: @course.id, user_list: "sam@yahoo.com" }
      assert_unauthorized
    end

    it "does not allow students to enroll people" do
      user_session(@student)
      post "enroll_users", params: { course_id: @course.id, user_list: "\"Sam\" <sam@yahoo.com>, \"Fred\" <fred@yahoo.com>" }
      assert_unauthorized
    end

    it "enrolls people" do
      user_session(@teacher)
      post "enroll_users", params: { course_id: @course.id, user_list: "\"Sam\" <sam@yahoo.com>, \"Fred\" <fred@yahoo.com>" }
      expect(response).to be_successful
      @course.reload
      expect(@course.students.map(&:name)).to include("Sam")
      expect(@course.students.map(&:name)).to include("Fred")
    end

    it "does not enroll people in hard-concluded courses" do
      user_session(@teacher)
      @course.complete
      post "enroll_users", params: { course_id: @course.id, user_list: "\"Sam\" <sam@yahoo.com>, \"Fred\" <fred@yahoo.com>" }
      expect(response).not_to be_successful
      @course.reload
      expect(@course.students.map(&:name)).not_to include("Sam")
      expect(@course.students.map(&:name)).not_to include("Fred")
    end

    it "does not enroll people in soft-concluded courses" do
      user_session(@teacher)
      @course.start_at = 2.days.ago
      @course.conclude_at = 1.day.ago
      @course.restrict_enrollments_to_course_dates = true
      @course.save!
      post "enroll_users", params: { course_id: @course.id, user_list: "\"Sam\" <sam@yahoo.com>, \"Fred\" <fred@yahoo.com>" }
      expect(response).not_to be_successful
      @course.reload
      expect(@course.students.map(&:name)).not_to include("Sam")
      expect(@course.students.map(&:name)).not_to include("Fred")
    end

    it "records initial_enrollment_type on new users" do
      user_session(@teacher)
      post "enroll_users", params: { course_id: @course.id, user_list: "\"Sam\" <sam@yahoo.com>", enrollment_type: "ObserverEnrollment" }
      expect(response).to be_successful
      @course.reload
      expect(@course.observers.count).to eq 1
      expect(@course.observers.first.initial_enrollment_type).to eq "observer"
    end

    it "enrolls using custom role id" do
      user_session(@teacher)
      role = custom_student_role("customrole", account: @course.account)
      post "enroll_users", params: { course_id: @course.id, user_list: "\"Sam\" <sam@yahoo.com>", role_id: role.id }
      expect(response).to be_successful
      @course.reload
      expect(@course.students.map(&:name)).to include("Sam")
      expect(@course.student_enrollments.find_by(role_id: role.id)).to_not be_nil
    end

    it "allows TAs to enroll Observers (by default)" do
      course_with_teacher(active_all: true)
      @user = user_factory
      @course.enroll_ta(user_factory).accept!
      user_session(@user)
      post "enroll_users", params: { course_id: @course.id, user_list: "\"Sam\" <sam@yahoo.com>, \"Fred\" <fred@yahoo.com>", enrollment_type: "ObserverEnrollment" }
      expect(response).to be_successful
      @course.reload
      expect(@course.students).to be_empty
      expect(@course.observers.map(&:name)).to include("Sam")
      expect(@course.observers.map(&:name)).to include("Fred")
      expect(@course.observer_enrollments.map(&:workflow_state)).to eql(["invited", "invited"])
    end

    it "will use json for limit_privileges_to_course_section param" do
      user_session(@teacher)
      post "enroll_users", params: { course_id: @course.id,
                                     user_list: "\"Sam\" <sam@yahoo.com>",
                                     enrollment_type: "TeacherEnrollment",
                                     limit_privileges_to_course_section: true }
      expect(response).to be_successful
      run_jobs
      enrollment = @course.reload.teachers.find { |t| t.name == "Sam" }.enrollments.first
      expect(enrollment.limit_privileges_to_course_section).to be true
    end

    it "alsoes accept a list of user tokens (instead of ye old UserList)" do
      u1 = user_factory
      u2 = user_factory
      user_session(@teacher)
      post "enroll_users", params: { course_id: @course.id, user_tokens: [u1.token, u2.token] }
      expect(response).to be_successful
      @course.reload
      expect(@course.students).to include(u1)
      expect(@course.students).to include(u2)
    end

    context "enrollment tracking" do
      before do
        user_session(@teacher)
      end

      it "tracks enrollments for unpaced courses" do
        allow(InstStatsd::Statsd).to receive(:count)
        post "enroll_users", params: { course_id: @course.id, user_list: "\"Sam\" <sam@yahoo.com>, \"Fred\" <fred@yahoo.com>" }
        expect(InstStatsd::Statsd).to have_received(:count).with("course.unpaced.student_enrollment_count", 3).once
      end

      it "tracks enrollments for paced courses" do
        allow(InstStatsd::Statsd).to receive(:count)
        @course.enable_course_paces = true
        @course.save!
        post "enroll_users", params: { course_id: @course.id, user_list: "\"Sam\" <sam@yahoo.com>, \"Fred\" <fred@yahoo.com>" }
        expect(InstStatsd::Statsd).to have_received(:count).with("course.paced.student_enrollment_count", 3).once
      end
    end
  end

  describe "POST create" do
    before do
      @account = Account.default
      role = custom_account_role "lamer", account: @account
      @account.role_overrides.create!(permission: "manage_courses_add", enabled: true, role:)
      @visperm = @account.role_overrides.create!(permission: "manage_course_visibility", enabled: true, role:)
      user_factory
      @account.account_users.create!(user: @user, role:)
      user_session @user
    end

    it "logs create course event" do
      course = @account.courses.build({ name: "Course Name", lock_all_announcements: true })
      changes = course.changes
      changes.delete("settings")
      changes["lock_all_announcements"] = [nil, true]

      expect(Auditors::Course).to receive(:record_created)
        .with(anything, anything, changes, anything)

      post "create", params: { account_id: @account.id, course: { name: course.name, lock_all_announcements: true } }
    end

    it "sets the visibility settings when we have permission" do
      post "create",
           params: {
             account_id: @account.id,
             course: {
               name: "new course",
               is_public: true,
               public_syllabus: true,
               is_public_to_auth_users: true,
               public_syllabus_to_auth: true
             }
           },
           format: :json

      json = response.parsed_body
      expect(json["is_public"]).to be true
      expect(json["public_syllabus"]).to be true
      expect(json["is_public_to_auth_users"]).to be true
      expect(json["public_syllabus_to_auth"]).to be true
    end

    it "sets grade_passback_setting" do
      post "create",
           params: {
             account_id: @account.id,
             course: {
               name: "new course",
               grade_passback_setting: "nightly_sync",
             }
           },
           format: :json

      json = response.parsed_body
      expect(Course.find(json["id"]).grade_passback_setting).to eq "nightly_sync"
    end

    describe "post policy" do
      it "sets to true" do
        post "create",
             params: {
               account_id: @account.id,
               course: {
                 name: "new course with post policy set to true",
                 post_manually: true
               }
             },
             format: :json

        json = response.parsed_body
        expect(Course.find(json["id"]).post_manually?).to be true
      end

      it "sets to false" do
        post "create",
             params: {
               account_id: @account.id,
               course: {
                 name: "new course with post policy set to false",
                 post_manually: false
               }
             },
             format: :json

        json = response.parsed_body
        expect(Course.find(json["id"]).post_manually?).to be false
      end
    end

    it "does not allow visibility to be set when we don't have permission" do
      @visperm.enabled = false
      @visperm.save

      post "create",
           params: {
             account_id: @account.id,
             course: {
               name: "new course",
               is_public: true,
               public_syllabus: true,
               is_public_to_auth_users: true,
               public_syllabus_to_auth: true
             }
           },
           format: :json

      json = response.parsed_body
      expect(json["is_public"]).to be false
      expect(json["public_syllabus"]).to be false
      expect(json["is_public_to_auth_users"]).to be false
      expect(json["public_syllabus_to_auth"]).to be false
    end

    it "returns an error if syllabus_body content is nested too deeply" do
      stub_const("CanvasSanitize::SANITIZE", { parser_options: { max_tree_depth: 1 } })
      put "create", params: { account_id: @account.id, course: { syllabus_body: "<div><span>deeeeeeep</span></div>" }, format: :json }
      expect(response).to have_http_status :bad_request
      json = response.parsed_body
      expect(json["errors"].keys).to include "unparsable_content"
    end
  end

  describe "PUT 'update'" do
    before :once do
      course_with_teacher(active_all: true)
      student_in_course(active_all: true)
    end

    it "requires authorization" do
      put "update", params: { id: @course.id, course: { name: "new course name" } }
      assert_unauthorized
    end

    it "does not let students update the course details" do
      user_session(@student)
      put "update", params: { id: @course.id, course: { name: "new course name" } }
      assert_unauthorized
    end

    it "updates course details" do
      user_session(@teacher)
      put "update", params: { id: @course.id, course: { name: "new course name" } }
      expect(assigns[:course]).not_to be_nil
      expect(assigns[:course]).to eql(@course)
    end

    it "updates some settings and stuff" do
      user_session(@teacher)
      put "update", params: { id: @course.id, course: { show_announcements_on_home_page: true, home_page_announcement_limit: 2 } }
      @course.reload
      expect(@course.show_announcements_on_home_page).to be_truthy
      expect(@course.home_page_announcement_limit).to eq 2
    end

    it "allows setting course default grading scheme back to default canvas grading scheme" do
      user_session(@teacher)

      @standard = @course.grading_standards.create!(title: "course standard", standard_data: { a: { name: "A", value: "95" }, b: { name: "B", value: "80" }, f: { name: "F", value: "" } })

      put "update", params: { id: @course.id, course: { grading_standard_enabled: 1, grading_standard_id: @standard.id } }
      @course.reload
      expect(@course.grading_standard_id).to eq @standard.id

      put "update", params: { id: @course.id, course: { grading_standard_enabled: 1, grading_standard_id: "" } }
      @course.reload
      expect(@course.grading_standard_id).to eq 0

      put "update", params: { id: @course.id, course: { grading_standard_enabled: 1, grading_standard_id: @standard.id } }
      @course.reload
      expect(@course.grading_standard_id).to eq @standard.id

      put "update", params: { id: @course.id, course: { grading_standard_enabled: 0 } }
      @course.reload
      expect(@course.grading_standard_id).to be_nil
    end

    it "allows sending events" do
      user_session(@teacher)
      put "update", params: { id: @course.id, course: { event: "complete" } }
      expect(assigns[:course]).not_to be_nil
      expect(assigns[:course].state).to be(:completed)
    end

    it "logs published event on update" do
      @course.claim!
      expect(Auditors::Course).to receive(:record_published).once
      user_session(@teacher)
      put "update", params: { id: @course.id, offer: true }
    end

    it "does not publish when offer is false" do
      @course.claim!
      expect(Auditors::Course).not_to receive(:record_published)
      user_session(@teacher)
      put "update", params: { id: @course.id, offer: "false" }
      expect(@course.reload).to be_claimed
    end

    it "does not log published event if course was already published" do
      expect(Auditors::Course).not_to receive(:record_published)
      user_session(@teacher)
      put "update", params: { id: @course.id, offer: true }
    end

    it "logs claimed event on update" do
      expect(Auditors::Course).to receive(:record_claimed).once
      user_session(@teacher)
      put "update", params: { id: @course.id, course: { event: "claim" } }
    end

    it "allows unpublishing of the course" do
      user_session(@teacher)
      put "update", params: { id: @course.id, course: { event: "claim" } }
      @course.reload
      expect(@course.workflow_state).to eq "claimed"
    end

    it "does not allow unpublishing of the course if submissions present" do
      course_with_student_submissions({ active_all: true, submission_points: true })
      put "update", params: { id: @course.id, course: { event: "claim" } }
      @course.reload
      expect(@course.workflow_state).to eq "available"
    end

    it "allows unpublishing of the course if submissions have no score or grade" do
      course_with_student_submissions
      put "update", params: { id: @course.id, course: { event: "claim" } }
      @course.reload
      expect(@course.workflow_state).to eq "claimed"
    end

    it "allows the course to be unpublished if it contains only graded student view submissions" do
      assignment = @course.assignments.create!(workflow_state: "published")
      sv_student = @course.student_view_student
      assignment.grade_student sv_student, { grade: 1, grader: @teacher }
      user_session @teacher
      put "update", params: { id: @course.id, course: { event: "claim" } }
      @course.reload
      expect(@course.workflow_state).to eq "claimed"
    end

    it "sets the grading standard id on concluding courses when inheriting a default scheme from the account level" do
      gs = GradingStandard.new(context: @course.account, title: "My Grading Standard", data: { "A" => 0.94, "B" => 0, })
      gs.save!
      Account.site_admin.enable_feature!(:default_account_grading_scheme)
      @course.update!(grading_standard_id: nil)
      @course.root_account.update!(grading_standard_id: gs.id)
      user_session(@teacher)
      put "update", params: { id: @course.id, course: { event: "conclude" }, format: :json }
      json = response.parsed_body
      expect(json["course"]["grading_standard_id"]).to eq gs.id
      @course.reload
      expect(@course.grading_standard_id).to eq gs.id
    end

    it "sets the grading standard id to 0 when concluding courses on assignments using the canvas default grading scheme to avoid grades changing after conclusion if an account default is later set" do
      expect(Auditors::Course).to receive(:record_concluded).once
      @course.update!(grading_standard_id: nil)
      @course.root_account.update!(grading_standard_id: nil)
      letter_graded_assignment = @course.assignments.create!(name: "letter grade assignment", grading_type: "letter_grade", grading_standard_id: nil, points_possible: 10)
      user_session(@teacher)
      put "update", params: { id: @course.id, course: { event: "conclude" }, format: :json }

      expect(letter_graded_assignment.reload.grading_standard_id).to eq 0
    end

    it "concludes a course if given :manage_courses_conclude" do
      @course.root_account.role_overrides.create!(
        role: teacher_role,
        permission: "manage_courses_conclude",
        enabled: true
      )
      expect(Auditors::Course).to receive(:record_concluded).once
      user_session(@teacher)
      put "update", params: { id: @course.id, course: { event: "conclude" }, format: :json }
      json = response.parsed_body
      expect(json["course"]["workflow_state"]).to eq "completed"
      @course.reload
      expect(@course.workflow_state).to eq "completed"
    end

    it "doesn't conclude course if :manage_courses_conclude is not enabled" do
      @course.root_account.role_overrides.create!(
        role: teacher_role,
        permission: "manage_courses_conclude",
        enabled: false
      )
      expect(Auditors::Course).not_to receive(:record_concluded)
      user_session(@teacher)
      put "update", params: { id: @course.id, course: { event: "conclude" }, format: :json }
      assert_forbidden
    end

    it "publishes a course if given :manage_courses_publish" do
      @course.root_account.role_overrides.create!(
        role: teacher_role,
        permission: "manage_courses_publish",
        enabled: true
      )
      @course.claim!
      expect(Auditors::Course).to receive(:record_published).once
      user_session(@teacher)
      put "update", params: { id: @course.id, course: { event: "offer" }, format: :json }
      json = response.parsed_body
      expect(json["course"]["workflow_state"]).to eq "available"
      @course.reload
      expect(@course.workflow_state).to eq "available"
    end

    it "doesn't publish course if :manage_courses_publish is not enabled" do
      @course.root_account.role_overrides.create!(
        role: teacher_role,
        permission: "manage_courses_publish",
        enabled: false
      )
      @course.claim!
      expect(Auditors::Course).not_to receive(:record_published)
      user_session(@teacher)
      put "update", params: { id: @course.id, course: { event: "offer" }, format: :json }
      assert_forbidden
    end

    it "deletes a course if given :manage_courses_delete" do
      @course.root_account.role_overrides.create!(
        role: teacher_role,
        permission: "manage_courses_delete",
        enabled: true
      )
      user_session(@teacher)
      expect(Auditors::Course).to receive(:record_deleted).once
      put "update", params: { id: @course.id, course: { event: "delete" }, format: :json }
      json = response.parsed_body
      expect(json["course"]["workflow_state"]).to eq "deleted"
      @course.reload
      expect(@course.workflow_state).to eq "deleted"
    end

    it "doesn't delete course if :manage_courses_delete is not enabled" do
      @course.root_account.role_overrides.create!(
        role: teacher_role,
        permission: "manage_courses_delete",
        enabled: false
      )
      user_session(@teacher)
      expect(Auditors::Course).not_to receive(:record_deleted)
      put "update", params: { id: @course.id, course: { event: "delete" }, format: :json }
      assert_forbidden
    end

    it "doesn't allow a teacher to undelete a course" do
      @course.destroy
      expect(Auditors::Course).not_to receive(:record_restored)
      user_session(@teacher)
      put "update", params: { id: @course.id, course: { event: "undelete" }, format: :json }
      expect(response).to have_http_status :forbidden
    end

    it "undeletes a course" do
      @course.destroy
      expect(Auditors::Course).to receive(:record_restored).once
      user_session(account_admin_user)
      put "update", params: { id: @course.id, course: { event: "undelete" }, format: :json }
      json = response.parsed_body
      expect(json["course"]["workflow_state"]).to eq "claimed"
      @course.reload
      expect(@course.workflow_state).to eq "claimed"
    end

    it "returns an error if a bad event is given" do
      user_session(@teacher)
      put "update", params: { id: @course.id, course: { event: "boogie" }, format: :json }
      expect(response).to have_http_status :bad_request
      json = response.parsed_body
      expect(json["errors"].keys).to include "workflow_state"
    end

    it "locks active course announcements" do
      user_session(@teacher)
      active_announcement  = @course.announcements.create!(title: "active", message: "test")
      delayed_announcement = @course.announcements.create!(title: "delayed", message: "test")
      deleted_announcement = @course.announcements.create!(title: "deleted", message: "test")

      delayed_announcement.workflow_state  = "post_delayed"
      delayed_announcement.delayed_post_at = 3.weeks.from_now
      delayed_announcement.save!

      deleted_announcement.destroy

      put "update", params: { id: @course.id, course: { lock_all_announcements: 1 } }
      expect(assigns[:course].lock_all_announcements).to be_truthy

      expect(active_announcement.reload).to be_locked
      expect(delayed_announcement.reload).to be_post_delayed
      expect(deleted_announcement.reload).to be_deleted
    end

    it "logs update course event" do
      user_session(@teacher)
      @course.lock_all_announcements = true
      @course.save!

      changes = {
        "name" => [@course.name, "new course name"],
        "lock_all_announcements" => [true, false]
      }

      expect(Auditors::Course).to receive(:record_updated)
        .with(anything, anything, changes, source: :manual)

      put "update", params: { id: @course.id,
                              course: {
                                name: changes["name"].last,
                                lock_all_announcements: false
                              } }
    end

    it "updates its lock_all_announcements setting" do
      user_session(@teacher)
      @course.lock_all_announcements = true
      @course.save!
      put "update", params: { id: @course.id, course: { lock_all_announcements: 0 } }
      expect(assigns[:course].lock_all_announcements).to be_falsey
    end

    it "updates its usage_rights_required setting" do
      user_session(@teacher)
      @course.usage_rights_required = true
      @course.save!
      put "update", params: { id: @course.id, course: { usage_rights_required: 0 } }
      expect(assigns[:course].usage_rights_required).to be_falsey
    end

    it "lets sub-account admins move courses to other accounts within their sub-account" do
      subaccount = account_model(parent_account: Account.default)
      sub_subaccount1 = account_model(parent_account: subaccount)
      sub_subaccount2 = account_model(parent_account: subaccount)
      course_factory(account: sub_subaccount1)

      @user = account_admin_user(account: subaccount, active_user: true)
      user_session(@user)

      put "update", params: { id: @course.id, course: { account_id: sub_subaccount2.id } }

      @course.reload
      expect(@course.account_id).to eq sub_subaccount2.id
    end

    it "does not let sub-account admins move courses to other accounts outside their sub-account" do
      subaccount1 = account_model(parent_account: Account.default)
      subaccount2 = account_model(parent_account: Account.default)
      course_factory(account: subaccount1)

      @user = account_admin_user(account: subaccount1, active_user: true)
      user_session(@user)

      put "update", params: { id: @course.id, course: { account_id: subaccount2.id } }

      @course.reload
      expect(@course.account_id).to eq subaccount1.id
    end

    it "lets site admins move courses to any account" do
      account1 = Account.create!(name: "account1")
      account2 = Account.create!(name: "account2")
      course_factory(account: account1)

      user_session(site_admin_user)

      put "update", params: { id: @course.id, course: { account_id: account2.id } }

      @course.reload
      expect(@course.account_id).to eq account2.id
    end

    describe "post policy" do
      before do
        user_session(@teacher)
      end

      it "updates to true" do
        put "update", params: { id: @course.id, course: { post_manually: true } }
        @course.reload
        expect(@course.post_manually?).to be true
      end

      it "updates to false" do
        put "update", params: { id: @course.id, course: { post_manually: false } }
        @course.reload
        expect(@course.post_manually?).to be false
      end
    end

    describe "touching content when public visibility changes" do
      before do
        user_session(@teacher)
        @assignment = @course.assignments.create!(name: "name")
        @time = 1.day.ago
        Assignment.where(id: @assignment).update_all(updated_at: @time)

        @assignment.reload
      end

      it "touches content when is_public is updated" do
        put "update", params: { id: @course.id, course: { is_public: true } }

        @assignment.reload
        expect(@assignment.updated_at).to_not eq @time
      end

      it "touches content when is_public_to_auth_users is updated" do
        put "update", params: { id: @course.id, course: { is_public_to_auth_users: true } }

        @assignment.reload
        expect(@assignment.updated_at).to_not eq @time
      end

      it "does not touch content when neither is updated" do
        put "update", params: { id: @course.id, course: { name: "name" } }

        @assignment.reload
        expect(@assignment.updated_at).to eq @time
      end
    end

    it "lets admins without course edit rights update only the syllabus body" do
      role = custom_account_role("grade viewer", account: Account.default)
      account_admin_user_with_role_changes(
        role:,
        role_changes: { manage_course_content_edit: true }
      )
      user_session(@user)

      name = "some name"
      body = "some body"
      put "update", params: { id: @course.id, course: { name:, syllabus_body: body } }

      @course.reload
      expect(@course.name).to_not eq name
      expect(@course.syllabus_body).to eq body
    end

    context "sharding" do
      specs_require_sharding

      it "doesn't re-create attachment associations on syllabus body on save" do
        user_session(@teacher)
        @course.root_account.enable_feature!(:disable_file_verifiers_in_public_syllabus)

        att1 = attachment_model(context: @course)
<<<<<<< HEAD
        aa1 = AttachmentAssociation.create!(attachment: @attachment, context: @course, user: @teacher, field_name: "syllabus_body")
=======
        aa1 = AttachmentAssociation.create!(attachment: @attachment, context: @course, user: @teacher, context_concern: "syllabus_body")
>>>>>>> 3b5eb382
        att2 = nil
        @shard1.activate do
          user_model
          att2 = attachment_model(context: @user)
        end
<<<<<<< HEAD
        aa2 = AttachmentAssociation.create!(attachment: @attachment, context: @course, user: @user, field_name: "syllabus_body")
=======
        aa2 = AttachmentAssociation.create!(attachment: @attachment, context: @course, user: @user, context_concern: "syllabus_body")
>>>>>>> 3b5eb382

        body = <<~HTML
          <p><img src="/courses/#{@course.id}/files/#{att1.id}/preview" /></p>
          <p><img src="/users/#{@user.id}/files/#{att2.id}/preview" /></p>
        HTML

        put "update", params: { id: @course.id, course: { syllabus_body: body } }

        expect(AttachmentAssociation.where(context: @course).pluck(:id)).to match_array [aa1.id, aa2.id]
      end
    end

    it "renders the show page with a flash on error" do
      user_session(@teacher)
      # cause the course to be invalid
      Course.where(id: @course).update_all(restrict_enrollments_to_course_dates: true, start_at: Time.now.utc, conclude_at: 1.day.ago)
      put "update", params: { id: @course.id, course: { name: "name change" } }
      expect(flash[:error]).to match(/There was an error saving the changes to the course/)
    end

    describe "course images" do
      before do
        user_session(@teacher)
      end

      it "allows valid course file ids" do
        attachment_with_context(@course)
        put "update", params: { id: @course.id, course: { image_id: @attachment.id } }
        @course.reload
        expect(@course.settings[:image_id]).to eq @attachment.id.to_s
      end

      it "allows valid urls" do
        put "update", params: { id: @course.id, course: { image_url: "http://farm3.static.flickr.com/image.jpg" } }
        @course.reload
        expect(@course.settings[:image_url]).to eq "http://farm3.static.flickr.com/image.jpg"
      end

      it "rejects invalid urls" do
        put "update", params: { id: @course.id, course: { image_url: "exam ple.com" } }
        @course.reload
        expect(@course.settings[:image_url]).to be_nil
      end

      it "rejects random letters and numbers" do
        put "update", params: { id: @course.id, course: { image_id: "123a456b78c" } }
        @course.reload
        expect(@course.settings[:image_id]).to be_nil
      end

      it "rejects setting both a url and an id at the same time" do
        put "update", params: { id: @course.id, course: { image_id: "123a456b78c", image_url: "http://example.com" } }
        @course.reload
        expect(@course.settings[:image_id]).to be_nil
        expect(@course.settings[:image_url]).to be_nil
      end

      it "rejects non-course ids" do
        put "update", params: { id: @course.id, course: { image_id: 1_234_134_123 } }
        @course.reload
        expect(@course.settings[:image_id]).to be_nil
      end

      it "clears the image_url when setting an image_id" do
        attachment_with_context(@course)
        put "update", params: { id: @course.id, course: { image_url: "http://farm3.static.flickr.com/image.jpg" } }
        put "update", params: { id: @course.id, course: { image_id: @attachment.id } }
        @course.reload
        expect(@course.settings[:image_id]).to eq @attachment.id.to_s
        expect(@course.settings[:image_url]).to be_nil
      end

      it "clears the image_id when setting an image_url" do
        put "update", params: { id: @course.id, course: { image_id: "12345678" } }
        put "update", params: { id: @course.id, course: { image_url: "http://farm3.static.flickr.com/image.jpg" } }
        @course.reload
        expect(@course.settings[:image_id]).to be_nil
        expect(@course.settings[:image_url]).to eq "http://farm3.static.flickr.com/image.jpg"
      end

      it "clears image id after setting remove_image" do
        put "update", params: { id: @course.id, course: { image_id: "12345678" } }
        put "update", params: { id: @course.id, course: { remove_image: true } }
        @course.reload
        expect(@course.settings[:image_id]).to be_nil
        expect(@course.settings[:image_url]).to be_nil
      end

      it "clears image url after setting remove_image" do
        put "update", params: { id: @course.id, course: { image_url: "http://farm3.static.flickr.com/image.jpg" } }
        put "update", params: { id: @course.id, course: { remove_image: true } }
        @course.reload
        expect(@course.settings[:image_id]).to be_nil
        expect(@course.settings[:image_url]).to be_nil
      end
    end

    describe "course colors" do
      before do
        user_session(@teacher)
      end

      it "allows valid hexcodes" do
        put "update", params: { id: @course.id, course: { course_color: "#112233" } }
        @course.reload
        expect(@course.settings[:course_color]).to eq "#112233"
      end

      it "rejects invalid hexcodes" do
        put "update", params: { id: @course.id, course: { course_color: "#NOOOO" } }
        put "update", params: { id: @course.id, course: { course_color: "1" } }
        put "update", params: { id: @course.id, course: { course_color: "#1a2b3c4e5f6" } }
        @course.reload
        expect(@course.settings[:course_color]).to be_nil
      end

      it "normalizes hexcodes without a leading #" do
        put "update", params: { id: @course.id, course: { course_color: "123456" } }
        @course.reload
        expect(@course.settings[:course_color]).to eq "#123456"
      end

      it "sets blank inputs to nil" do
        put "update", params: { id: @course.id, course: { course_color: "   " } }
        @course.reload
        expect(@course.settings[:course_color]).to be_nil
      end

      it "sets single character (e.g. just a pound sign) inputs to nil" do
        put "update", params: { id: @course.id, course: { course_color: "#" } }
        @course.reload
        expect(@course.settings[:course_color]).to be_nil
      end
    end

    describe "default due time" do
      before do
        user_session @teacher
      end

      it "sets the normalized due time if valid" do
        put "update", params: { id: @course.id, course: { default_due_time: "4:00 PM" } }
        expect(@course.reload.settings[:default_due_time]).to eq "16:00:00"
      end

      it "ignores invalid settings" do
        put "update", params: { id: @course.id, course: { default_due_time: "lolcats" } }
        expect(@course.reload.settings[:default_due_time]).to be_nil
      end

      it "inherits the account setting if `inherit` is given" do
        @course.account.update settings: { default_due_time: { value: "21:00:00" } }
        expect(@course.default_due_time).to eq "21:00:00"

        @course.default_due_time = "22:00:00"
        @course.save!
        expect(@course.default_due_time).to eq "22:00:00"

        put "update", params: { id: @course.id, course: { default_due_time: "inherit" } }
        @course.reload
        expect(@course.default_due_time).to eq "21:00:00"
        expect(@course.settings[:default_due_time]).to be_nil
      end

      it "leaves the setting alone if the parameter isn't given" do
        @course.default_due_time = "22:00:00"
        @course.save!
        put "update", params: { id: @course.id, course: { course_color: "#000000" } }
        expect(@course.reload.settings[:default_due_time]).to eq "22:00:00"
      end
    end

    describe "master courses" do
      before :once do
        account_admin_user
        course_factory
        ta_in_course
      end

      before do
        user_session(@admin)
      end

      it "requires :manage_master_courses permission" do
        user_session @ta
        put "update", params: { id: @course.id, course: { blueprint: "1" } }, format: "json"
        expect(response).to be_forbidden
      end

      it "sets a course as a master course" do
        put "update", params: { id: @course.id, course: { blueprint: "1" } }, format: "json"
        expect(response).to be_successful
        expect(MasterCourses::MasterTemplate).to be_is_master_course @course
      end

      it "does not allow a course with students to be set as a master course" do
        student_in_course
        put "update", params: { id: @course.id, course: { blueprint: "1" } }, format: "json"
        expect(response).to have_http_status :bad_request
        expect(response.body).to include "Cannot have a blueprint course with students"
      end

      it "does not allow a course with observers to be set as a master course" do
        observer_in_course
        put "update", params: { id: @course.id, course: { blueprint: "1" } }, format: "json"
        expect(response).to have_http_status :bad_request
        expect(response.body).to include "Cannot have a blueprint course with observers"
      end

      it "does not allow a minion course to be set as a master course" do
        c1 = @course
        c2 = course_factory
        template = MasterCourses::MasterTemplate.set_as_master_course(c1)
        template.add_child_course!(c2)
        put "update", params: { id: c2.id, course: { blueprint: "1" } }, format: "json"
        expect(response).to have_http_status :bad_request
        expect(response.body).to include "Course is already associated"
      end

      it "allows setting of default template restrictions" do
        put "update",
            params: { id: @course.id,
                      course: { blueprint: "1",
                                blueprint_restrictions: { "content" => "0", "due_dates" => "1" } } },
            format: "json"
        expect(response).to be_successful
        template = MasterCourses::MasterTemplate.full_template_for(@course)
        expect(template.default_restrictions).to eq({ content: false, due_dates: true })
      end

      describe "changing restrictions" do
        before :once do
          @template = MasterCourses::MasterTemplate.set_as_master_course(@course)
          @template.update_attribute(:default_restrictions, { content: true })
        end

        it "allows an admin to change restrictions" do
          put "update",
              params: { id: @course.id,
                        course: { blueprint: "1",
                                  blueprint_restrictions: { "content" => "0", "due_dates" => "1" } } },
              format: "json"
          expect(response).to be_successful
          template = MasterCourses::MasterTemplate.full_template_for(@course)
          expect(template.default_restrictions).to eq({ content: false, due_dates: true })
        end

        it "forbids a non-admin from changing restrictions" do
          user_session @ta
          put "update",
              params: { id: @course.id,
                        course: { blueprint: "1",
                                  blueprint_restrictions: { "content" => "0", "due_dates" => "1" } } },
              format: "json"
          expect(response).to be_forbidden
        end

        it "allows a non-admin to perform a no-op request" do
          user_session @ta
          put "update",
              params: { id: @course.id,
                        course: { blueprint: "1",
                                  blueprint_restrictions: { "content" => "1" } } },
              format: "json"
          expect(response).to be_successful
        end
      end

      it "validates template restrictions" do
        put "update",
            params: { id: @course.id,
                      course: { blueprint: "1",
                                blueprint_restrictions: { "content" => "1", "doo_dates" => "1" } } },
            format: "json"
        expect(response).to_not be_successful
        expect(response.body).to include "Invalid restrictions"
      end

      it "allows setting whether to use template restrictions by object type" do
        put "update",
            params: { id: @course.id,
                      course: { blueprint: "1",
                                use_blueprint_restrictions_by_object_type: "1" } },
            format: "json"
        expect(response).to be_successful
        template = MasterCourses::MasterTemplate.full_template_for(@course)
        expect(template.use_default_restrictions_by_type).to be_truthy
      end

      it "allows setting default template restrictions by object type" do
        put "update",
            params: { id: @course.id,
                      course: { blueprint: "1",
                                blueprint_restrictions_by_object_type: { "assignment" => { "content" => "1", "due_dates" => "1" }, "quiz" => { "content" => "1" } } } },
            format: "json"
        expect(response).to be_successful
        template = MasterCourses::MasterTemplate.full_template_for(@course)
        expect(template.default_restrictions_by_type).to eq({
                                                              "Assignment" => { content: true, due_dates: true },
                                                              "Quizzes::Quiz" => { content: true }
                                                            })
      end

      it "validates default template restrictions by object type" do
        put "update",
            params: { id: @course.id,
                      course: { blueprint: "1",
                                blueprint_restrictions_by_object_type: { "notarealtype" => { "content" => "1", "due_dates" => "1" } } } },
            format: "json"
        expect(response).to_not be_successful
        expect(response.body).to include "Invalid restrictions"
      end

      context "logging master courses and course pacing" do
        before do
          allow(InstStatsd::Statsd).to receive(:distributed_increment)
        end

        it "does not increment the counter when course pacing is not enabled" do
          put "update", params: { id: @course.id, course: { blueprint: "1" } }, format: "json"
          expect(InstStatsd::Statsd).not_to have_received(:distributed_increment).with("course.paced.blueprint_course")
        end

        it "increments the counter when course pacing is already enabled" do
          put "update", params: { id: @course.id, course: { enable_course_paces: "1" } }, format: "json"
          put "update", params: { id: @course.id, course: { blueprint: "1" } }, format: "json"
          expect(InstStatsd::Statsd).to have_received(:distributed_increment).with("course.paced.blueprint_course").once
        end

        it "increments the counter when course pacing is enabled at the same time as blueprint" do
          put "update", params: { id: @course.id, course: { blueprint: "1", enable_course_paces: "1" } }, format: "json"
          expect(InstStatsd::Statsd).to have_received(:distributed_increment).with("course.paced.blueprint_course").once
        end

        it "increments the counter when course pacing is enabled after blueprint has already been enabled" do
          put "update", params: { id: @course.id, course: { blueprint: "1" } }, format: "json"
          put "update", params: { id: @course.id, course: { enable_course_paces: "1" } }, format: "json"

          expect(InstStatsd::Statsd).to have_received(:distributed_increment).with("course.paced.blueprint_course")
        end

        it "does not increment the count if a random course items is updated" do
          put "update", params: { id: @course.id, course: { course_format: "online" } }, format: "json"
          expect(InstStatsd::Statsd).not_to have_received(:distributed_increment).with("course.paced.blueprint_course")
        end
      end
    end

    it "updates pages' permissions even if course default is nil" do
      user_session(@teacher)
      wiki_page = @course.wiki_pages.create! title: "Wiki page 1", editing_roles: "teachers"
      new_permissions = "teachers,students"
      put "update", params: { id: @course.id, update_default_pages: true, course: { default_wiki_editing_roles: new_permissions } }
      @course.reload
      wiki_page.reload
      expect(@course.default_wiki_editing_roles).to eq new_permissions
      expect(wiki_page.editing_roles).to eq new_permissions
    end

    it "does not attempt to sync k5 homeroom to course if sync_enrollments_from_homeroom is falsey" do
      teacher = @teacher
      subject = @course
      toggle_k5_setting(subject.account, true)
      homeroom = course_factory(active_all: true, account: subject.account)
      homeroom.enroll_teacher(teacher, enrollment_state: :active)
      homeroom.homeroom_course = true
      homeroom.restrict_enrollments_to_course_dates = true
      homeroom.save!
      subject.homeroom_course_id = homeroom.id
      subject.save!

      user_session(teacher)
      put "update", params: { id: subject.id, course: { name: "something new", sync_enrollments_from_homeroom: "0", homeroom_course_id: homeroom.id } }
      run_jobs

      # if the sync job runs, we'll know because restrict_enrollments_to_course_dates will be synced as true
      expect(subject.reload.restrict_enrollments_to_course_dates).to be_falsey
    end

    context "course paces" do
      before do
        @course.enable_course_paces = true
        @course.restrict_enrollments_to_course_dates = true
        @course.save!
        @course_pace = course_pace_model(course: @course)
      end

      it "republishes course paces when dates have changed" do
        user_session(@teacher)
        put "update", params: { id: @course.id, course: { start_at: 1.day.from_now } }
        expect(Progress.find_by(context: @course_pace)).to be_queued
        Progress.destroy_all
        put "update", params: { id: @course.id, course: { conclude_at: 1.year.from_now } }
        expect(Progress.find_by(context: @course_pace)).to be_queued
        Progress.destroy_all
        put "update", params: { id: @course.id, course: { restrict_enrollments_to_course_dates: false } }
        expect(Progress.find_by(context: @course_pace)).to be_queued
        Progress.destroy_all
        term = EnrollmentTerm.create!(start_at: 1.day.ago, end_at: 3.days.from_now, root_account: @course.account)
        put "update", params: { id: @course.id, course: { term_id: term.id } }
        expect(Progress.find_by(context: @course_pace)).to be_queued
      end

      it "does not republish course paces when dates have not changed" do
        user_session(@teacher)
        put "update", params: { id: @course.id, course: { name: "course paces" } }
        expect(Progress.find_by(context: @course_pace)).to be_nil
      end

      it "does not allow course to be made a homeroom course" do
        user_session(@teacher)
        put "update", params: { id: @course.id, course: { homeroom_course: "true" }, format: :json }
        expect(response).to have_http_status :bad_request
        json = response.parsed_body
        expect(json["errors"].keys).to include "homeroom_course"
        expect(@course.reload.homeroom_course).to be_falsey
      end
    end

    it "does not allow homeroom course to enable course pacing" do
      toggle_k5_setting(@course.account, true)
      homeroom = course_factory(active_all: true, account: @course.account)
      homeroom.homeroom_course = true
      homeroom.save!
      user_session(@teacher)

      put "update", params: { id: homeroom.id, course: { enable_course_paces: "true" }, format: :json }
      expect(response).to have_http_status :bad_request
      json = response.parsed_body
      expect(json["errors"].keys).to include "enable_course_paces"
      expect(@course.reload.enable_course_paces).to be_falsey
    end

    it "returns an error if syllabus_body content is nested too deeply" do
      user_session(@teacher)
      stub_const("CanvasSanitize::SANITIZE", { parser_options: { max_tree_depth: 1 } })
      put "update", params: { id: @course.id, course: { syllabus_body: "<div><span>deeeeeeep</span></div>" }, format: :json }
      expect(response).to have_http_status :bad_request
      json = response.parsed_body
      expect(json["errors"].keys).to include "unparsable_content"
    end

    it "doesn't overwrite stuck sis fields" do
      user_session(@teacher)
      init_course_name = @course.name

      put "update", params: { id: @course.id, course: { name: "123456" }, override_sis_stickiness: false, format: :json }
      expect(response).to be_successful

      @course.reload
      expect(@course.name).to eq init_course_name
    end

    context "course availability options" do
      before :once do
        @account = Account.default
      end

      it "updates a course's availability options" do
        user_session(@teacher)
        start_at = 5.weeks.ago.beginning_of_day
        conclude_at = 10.weeks.from_now.beginning_of_day
        put "update", params: { id: @course.id, course: { start_at:, conclude_at:, restrict_enrollments_to_course_dates: true } }
        @course.reload
        expect(@course.start_at).to eq start_at
        expect(@course.conclude_at).to eq conclude_at
        expect(@course.restrict_enrollments_to_course_dates).to be true
      end

      context "when prevent_course_availability_editing_by_teachers is enabled" do
        before :once do
          @account.settings[:prevent_course_availability_editing_by_teachers] = true
          @account.save!
        end

        it "returns 401 if the user is a teacher" do
          user_session(@teacher)
          put "update", params: { id: @course.id, course: { restrict_enrollments_to_course_dates: true } }
          expect(response).to be_unauthorized
          put "update", params: { id: @course.id, course: { start_at: 1.day.ago, restrict_enrollments_to_course_dates: true } }
          expect(response).to be_unauthorized
          put "update", params: { id: @course.id, course: { conclude_at: 1.day.from_now, restrict_enrollments_to_course_dates: true } }
          expect(response).to be_unauthorized
        end

        it "returns 401 if a teacher tries to set end_at in an api request" do
          # NOTE: end_at is an alias for conclude_at supported only in api requests (ignored otherwise)
          allow(controller).to receive(:api_request?).and_return(true)
          user_session(@teacher)
          @course.update!(restrict_enrollments_to_course_dates: true)
          put "update", params: { id: @course.id, course: { end_at: 1.day.from_now } }
          expect(response).to be_unauthorized
        end

        it "allows admins to update course availability options still" do
          account_admin_user(active_all: true)
          user_session(@admin)
          start_at = 6.weeks.ago.beginning_of_day
          put "update", params: { id: @course.id, course: { start_at:, restrict_enrollments_to_course_dates: true } }
          expect(response).to be_redirect
          @course.reload
          expect(@course.start_at).to eq start_at
          expect(@course.restrict_enrollments_to_course_dates).to be true
        end

        it "allows teachers to update other course settings" do
          user_session(@teacher)
          put "update", params: { id: @course.id, course: { name: "cool new course" } }
          expect(response).to be_redirect
          expect(@course.reload.name).to eq "cool new course"
        end

        it "allows teachers to update other settings along with course availability settings if the latter remains unchanged" do
          start_at = 6.weeks.ago.beginning_of_day
          conclude_at = 3.weeks.from_now.beginning_of_day
          @course.update!(start_at:, conclude_at:, restrict_enrollments_to_course_dates: true)
          user_session(@teacher)
          put "update", params: { id: @course.id, course: { name: "cool new course", start_at:, conclude_at:, restrict_enrollments_to_course_dates: true } }
          expect(response).to be_redirect
          expect(@course.reload.name).to eq "cool new course"
        end

        it "allows teachers to update settings even if course dates have been set but restrict_enrollments_to_course_dates is false" do
          # in this case, the controller automatically drops the course dates, and this shouldn't be restricted by permissions
          start_at = 6.weeks.ago.beginning_of_day
          conclude_at = 3.weeks.from_now.beginning_of_day
          @course.update!(start_at:, conclude_at:)
          user_session(@teacher)
          put "update", params: { id: @course.id, course: { name: "cool new course", start_at:, conclude_at: } }
          expect(response).to be_redirect
          expect(@course.reload.name).to eq "cool new course"
        end

        it "does not allow teachers to set course dates to nil if restrict_enrollments_to_course_dates is true" do
          start_at = 6.weeks.ago.beginning_of_day
          conclude_at = 3.weeks.from_now.beginning_of_day
          @course.update!(start_at:, conclude_at:, restrict_enrollments_to_course_dates: true)
          user_session(@teacher)
          put "update", params: { id: @course.id, course: { start_at: nil, conclude_at: nil } }
          expect(response).to be_unauthorized
        end

        it "does not allow teachers to change course dates if restrict_enrollments_to_course_dates is true" do
          start_at = 6.weeks.ago.beginning_of_day
          conclude_at = 3.weeks.from_now.beginning_of_day
          @course.update!(start_at:, conclude_at:, restrict_enrollments_to_course_dates: true)
          user_session(@teacher)
          put "update", params: { id: @course.id, course: { start_at: start_at + 1.day } }
          expect(response).to be_unauthorized
        end
      end
    end
  end

  describe "POST 'unconclude'" do
    it "unconcludes the course" do
      course_factory(active_all: true)
      account_admin_user(active_all: true)
      user_session(@admin)
      delete "destroy", params: { id: @course.id, event: "conclude" }
      expect(response).to be_redirect
      expect(@course.reload).to be_completed
      expect(@course.conclude_at).to be <= Time.zone.now
      expect(Auditors::Course).to receive(:record_unconcluded)
        .with(anything, anything, source: :manual)

      post "unconclude", params: { course_id: @course.id }
      expect(response).to be_redirect
      expect(@course.reload).to be_available
      expect(@course.conclude_at).to be_nil
    end
  end

  describe "GET 'self_enrollment'" do
    before :once do
      Account.default.update_attribute(:settings, self_enrollment: "any", open_registration: true)
      course_factory(active_all: true)
    end

    it "redirects to the new self enrollment form" do
      @course.update_attribute(:self_enrollment, true)
      get "self_enrollment", params: { course_id: @course.id, self_enrollment: @course.self_enrollment_code }
      expect(response).to redirect_to(enroll_url(@course.self_enrollment_code))
    end

    it "redirects to the new self enrollment form if using a long code" do
      @course.update_attribute(:self_enrollment, true)
      get "self_enrollment", params: { course_id: @course.id, self_enrollment: @course.long_self_enrollment_code.dup }
      expect(response).to redirect_to(enroll_url(@course.self_enrollment_code))
    end

    it "returns to the course page for an incorrect code" do
      @course.update_attribute(:self_enrollment, true)
      user_factory
      user_session(@user)

      get "self_enrollment", params: { course_id: @course.id, self_enrollment: "abc" }
      expect(response).to redirect_to(course_url(@course))
      expect(@user.enrollments.length).to eq 0
    end

    it "redirects to the new enrollment form even if self_enrollment is disabled" do
      @course.update_attribute(:self_enrollment, true) # generate code
      code = @course.self_enrollment_code
      @course.update_attribute(:self_enrollment, false)

      get "self_enrollment", params: { course_id: @course.id, self_enrollment: code }
      expect(response).to redirect_to(enroll_url(code))
    end
  end

  describe "POST 'self_unenrollment'" do
    before(:once) { course_with_student(active_all: true) }

    before { user_session(@student) }

    it "unenrolls" do
      @enrollment.update_attribute(:self_enrolled, true)

      post "self_unenrollment", params: { course_id: @course.id, self_unenrollment: @enrollment.uuid }
      expect(response).to be_successful
      @enrollment.reload
      expect(@enrollment).to be_completed
    end

    it "does not unenroll for incorrect code" do
      @enrollment.update_attribute(:self_enrolled, true)

      post "self_unenrollment", params: { course_id: @course.id, self_unenrollment: "abc" }
      assert_status(400)
      @enrollment.reload
      expect(@enrollment).to be_active
    end

    it "does not unenroll a non-self-enrollment" do
      post "self_unenrollment", params: { course_id: @course.id, self_unenrollment: @enrollment.uuid }
      assert_status(400)
      @enrollment.reload
      expect(@enrollment).to be_active
    end
  end

  describe "GET 'sis_publish_status'" do
    before(:once) { course_with_teacher(active_all: true) }

    it "checks for authorization" do
      course_with_student_logged_in course: @course, active_all: true
      get "sis_publish_status", params: { course_id: @course.id }
      assert_status(401)
    end

    it "does not try and publish grades" do
      expect_any_instance_of(Course).not_to receive(:publish_final_grades)
      user_session(@teacher)
      get "sis_publish_status", params: { course_id: @course.id }
      expect(response).to be_successful
      expect(json_parse(response.body)).to eq({ "sis_publish_overall_status" => "unpublished", "sis_publish_statuses" => {} })
    end

    it "returns reasonable json for a few enrollments" do
      user_session(@teacher)
      user_ids = create_users(Array.new(3) { { name: "User" } })
      students = create_enrollments(@course, user_ids, return_type: :record)
      students[0].tap do |enrollment|
        enrollment.grade_publishing_status = "published"
        enrollment.save!
      end
      students[1].tap do |enrollment|
        enrollment.grade_publishing_status = "error"
        enrollment.grade_publishing_message = "cause of this reason"
        enrollment.save!
      end
      students[2].tap do |enrollment|
        enrollment.grade_publishing_status = "published"
        enrollment.save!
      end
      get "sis_publish_status", params: { course_id: @course.id }
      expect(response).to be_successful
      response_body = json_parse(response.body)
      response_body["sis_publish_statuses"]["Synced"].sort_by! { |x| x["id"] }
      expect(response_body).to eq({
                                    "sis_publish_overall_status" => "error",
                                    "sis_publish_statuses" => {
                                      "Error: cause of this reason" => [
                                        {
                                          "name" => "User",
                                          "sortable_name" => "User",
                                          "url" => course_user_url(@course, students[1].user),
                                          "id" => students[1].user.id
                                        }
                                      ],
                                      "Synced" => [
                                        {
                                          "name" => "User",
                                          "sortable_name" => "User",
                                          "url" => course_user_url(@course, students[0].user),
                                          "id" => students[0].user.id
                                        },
                                        {
                                          "name" => "User",
                                          "sortable_name" => "User",
                                          "url" => course_user_url(@course, students[2].user),
                                          "id" => students[2].user.id
                                        }
                                      ].sort_by { |x| x["id"] }
                                    }
                                  })
    end
  end

  describe "POST 'publish_to_sis'" do
    it "publishes grades and return results" do
      course_with_teacher_logged_in active_all: true
      @teacher = @user
      user_ids = create_users(Array.new(3) { { name: "User" } })
      students = create_enrollments(@course, user_ids, return_type: :record)
      students[0].tap do |enrollment|
        enrollment.grade_publishing_status = "published"
        enrollment.save!
      end
      students[1].tap do |enrollment|
        enrollment.grade_publishing_status = "error"
        enrollment.grade_publishing_message = "cause of this reason"
        enrollment.save!
      end
      students[2].tap do |enrollment|
        enrollment.grade_publishing_status = "published"
        enrollment.save!
      end

      @plugin = Canvas::Plugin.find!("grade_export")
      @ps = PluginSetting.new(name: @plugin.id, settings: @plugin.default_settings)
      @ps.posted_settings = @plugin.default_settings.merge({
                                                             format_type: "instructure_csv",
                                                             wait_for_success: "no",
                                                             publish_endpoint: "http://localhost/endpoint"
                                                           })
      @ps.save!

      @course.assignment_groups.create(name: "Assignments")
      @course.grading_standard_enabled = true
      @course.save!
      a1 = @course.assignments.create!(title: "A1", points_possible: 10)
      a2 = @course.assignments.create!(title: "A2", points_possible: 10)
      a1.grade_student(students[0].user, { grade: "9", grader: @teacher })
      a2.grade_student(students[0].user, { grade: "10", grader: @teacher })
      a1.grade_student(students[1].user, { grade: "6", grader: @teacher })
      a2.grade_student(students[1].user, { grade: "7", grader: @teacher })

      expect(SSLCommon).to receive(:post_data).once
      post "publish_to_sis", params: { course_id: @course.id }

      expect(response).to be_successful
      response_body = json_parse(response.body)
      response_body["sis_publish_statuses"]["Synced"].sort_by! { |x| x["id"] }
      expect(response_body).to eq({
                                    "sis_publish_overall_status" => "published",
                                    "sis_publish_statuses" => {
                                      "Synced" => [
                                        {
                                          "name" => "User",
                                          "sortable_name" => "User",
                                          "url" => course_user_url(@course, students[0].user),
                                          "id" => students[0].user.id
                                        },
                                        {
                                          "name" => "User",
                                          "sortable_name" => "User",
                                          "url" => course_user_url(@course, students[1].user),
                                          "id" => students[1].user.id
                                        },
                                        {
                                          "name" => "User",
                                          "sortable_name" => "User",
                                          "url" => course_user_url(@course, students[2].user),
                                          "id" => students[2].user.id
                                        }
                                      ].sort_by { |x| x["id"] }
                                    }
                                  })
    end
  end

  describe "GET 'public_feed.atom'" do
    before(:once) do
      course_with_student(active_all: true)
      assignment_model(course: @course)
    end

    it "requires authorization" do
      get "public_feed", params: { feed_code: @enrollment.feed_code + "x" }, format: "atom"
      expect(assigns[:problem]).to match(/The verification code does not match/)
    end

    it "includes absolute path for rel='self' link" do
      get "public_feed", params: { feed_code: @enrollment.feed_code }, format: "atom"
      feed = Feedjira.parse(response.body)
      expect(feed).not_to be_nil
      expect(feed.entries).not_to be_empty
      expect(feed.feed_url).to match(%r{http://})
    end

    it "includes an author for each entry" do
      get "public_feed", params: { feed_code: @enrollment.feed_code }, format: "atom"
      feed = Feedjira.parse(response.body)
      expect(feed).not_to be_nil
      expect(feed.entries).not_to be_empty
      expect(feed.entries.all? { |e| e.author.present? }).to be_truthy
    end

    it "does not include unpublished assignments or discussions or pages" do
      discussion_topic_model(context: @course)
      @assignment.unpublish
      @topic.unpublish!
      @course.wiki_pages.create! title: "unpublished", workflow_state: "unpublished"
      get "public_feed", params: { feed_code: @enrollment.feed_code }, format: "atom"
      feed = Feedjira.parse(response.body)
      expect(feed).not_to be_nil
      expect(feed.entries).to be_empty
    end

    it "respects assignment overrides" do
      @assignment.update_attribute :only_visible_to_overrides, true
      @a0 = @assignment
      graded_discussion_topic(context: @course)
      @topic.assignment.update_attribute :only_visible_to_overrides, true

      get "public_feed", params: { feed_code: @enrollment.feed_code }, format: "atom"
      feed = Feedjira.parse(response.body)
      expect(feed).not_to be_nil
      expect(feed.entries.map(&:id).join(" ")).not_to include @a0.asset_string
      expect(feed.entries.map(&:id).join(" ")).not_to include @topic.asset_string

      assignment_override_model assignment: @a0, set: @enrollment.course_section
      assignment_override_model assignment: @topic.assignment, set: @enrollment.course_section

      get "public_feed", params: { feed_code: @enrollment.feed_code }, format: "atom"
      feed = Feedjira.parse(response.body)
      expect(feed).not_to be_nil
      expect(feed.entries.map(&:id).join(" ")).to include @a0.asset_string
      expect(feed.entries.map(&:id).join(" ")).to include @topic.asset_string
    end
  end

  describe "POST 'reset_content'" do
    before :once do
      course_with_teacher(active_all: true)
    end

    it "only allows teachers to reset if granted :manage_courses_reset" do
      @course.root_account.role_overrides.create!(
        role: teacher_role,
        permission: "manage_courses_reset",
        enabled: true
      )
      user_session(@teacher)
      post "reset_content", params: { course_id: @course.id }
      expect(response).to be_redirect
      expect(@course.reload).to be_deleted
    end

    it "does not allow TAs to reset" do
      course_with_ta(active_all: true, course: @course)
      user_session(@user)
      post "reset_content", params: { course_id: @course.id }
      assert_status(401)
      expect(@course.reload).to be_available
    end

    it "does not allow resetting blueprint courses" do
      @course.root_account.role_overrides.create!(
        role: teacher_role,
        permission: "manage_courses_reset",
        enabled: true
      )
      MasterCourses::MasterTemplate.set_as_master_course(@course)
      user_session(@teacher)
      post "reset_content", params: { course_id: @course.id }
      expect(response).to be_bad_request
    end

    it "does not allow resetting course templates" do
      @course.root_account.role_overrides.create!(
        role: teacher_role,
        permission: "manage_courses_reset",
        enabled: true
      )
      @course.enrollments.each(&:destroy)
      @course.update!(template: true)
      user_session(@teacher)
      post "reset_content", params: { course_id: @course.id }
      assert_status(401)
      expect(@course.reload).to be_available
    end

    it "logs reset audit event" do
      @course.root_account.role_overrides.create!(
        role: teacher_role,
        permission: "manage_courses_reset",
        enabled: true
      )
      user_session(@teacher)
      expect(Auditors::Course).to receive(:record_reset).once
                                                        .with(@course, anything, @user, anything)
      post "reset_content", params: { course_id: @course.id }
    end
  end

  context "visibility_configuration" do
    let(:controller) { CoursesController.new }

    before do
      controller.instance_variable_set(:@course, Course.new(root_account: Account.default))
    end

    it "allows setting course visibility with flag" do
      controller.visibility_configuration({ course_visibility: "public" })
      course = controller.instance_variable_get(:@course)

      expect(course.is_public).to be true

      controller.visibility_configuration({ course_visibility: "institution" })
      expect(course.is_public).to be false
      expect(course.is_public_to_auth_users).to be true

      controller.visibility_configuration({ course_visibility: "course" })
      expect(course.is_public).to be false
      expect(course.is_public).to be false
    end

    it "allows setting syllabus visibility with flag" do
      controller.visibility_configuration({ course_visibility: "course", syllabus_visibility_option: "public" })
      course = controller.instance_variable_get(:@course)

      expect(course.public_syllabus).to be true

      controller.visibility_configuration({ course_visibility: "course", syllabus_visibility_option: "institution" })
      expect(course.public_syllabus).to be false
      expect(course.public_syllabus_to_auth).to be true

      controller.visibility_configuration({ course_visibility: "course", syllabus_visibility_option: "course" })
      expect(course.public_syllabus).to be false
      expect(course.public_syllabus_to_auth).to be false
    end
  end

  context "changed_settings" do
    let(:controller) { CoursesController.new }

    it "has changed settings for a new course" do
      course = Course.new
      course.hide_final_grade = false
      course.hide_distribution_graphs = false
      course.assert_defaults
      changes = course.changes

      changed_settings = controller.changed_settings(changes, course.settings)

      changes[:hide_final_grade] = false
      changes[:hide_distribution_graphs] = false

      expect(changed_settings).to eq changes
    end

    it "has changed settings for an updated course" do
      course = Account.default.courses.create!
      old_values = course.settings

      course.hide_final_grade = false
      course.hide_distribution_graphs = false
      changes = course.changes

      changed_settings = controller.changed_settings(changes, course.settings, old_values)

      changes[:hide_final_grade] = false
      changes[:hide_distribution_graphs] = false

      expect(changed_settings).to eq changes
    end
  end

  describe "quotas" do
    context "with :manage_storage_quotas" do
      before :once do
        @account = Account.default
        account_admin_user account: @account
      end

      before do
        user_session @user
      end

      describe "create" do
        it "sets storage_quota" do
          post "create", params: { account_id: @account.id, course: { name: "xyzzy", storage_quota: 111.decimal_megabytes } }
          @course = @account.courses.where(name: "xyzzy").first
          expect(@course.storage_quota).to eq 111.decimal_megabytes
        end

        it "sets storage_quota_mb" do
          post "create", params: { account_id: @account.id, course: { name: "xyzpdq", storage_quota_mb: 111 } }
          @course = @account.courses.where(name: "xyzpdq").first
          expect(@course.storage_quota_mb).to eq 111
        end
      end

      describe "update" do
        before :once do
          @course = @account.courses.create!
        end

        it "sets storage_quota" do
          post "update", params: { id: @course.id, course: { storage_quota: 111.decimal_megabytes } }
          expect(@course.reload.storage_quota).to eq 111.decimal_megabytes
        end

        it "sets storage_quota_mb" do
          post "update", params: { id: @course.id, course: { storage_quota_mb: 111 } }
          expect(@course.reload.storage_quota_mb).to eq 111
        end
      end
    end

    context "without :manage_storage_quotas" do
      describe "create" do
        before :once do
          @account = Account.default
          role = custom_account_role "lamer", account: @account
          @account.role_overrides.create!(permission: "manage_courses_add",
                                          enabled: true,
                                          role:)
          user_factory
          @account.account_users.create!(user: @user, role:)
        end

        before do
          user_session @user
        end

        it "ignores storage_quota" do
          post "create",
               params: {
                 account_id: @account.id,
                 course: {
                   name: "xyzzy",
                   storage_quota: 111.decimal_megabytes
                 }
               }
          @course = @account.courses.where(name: "xyzzy").first
          expect(@course.storage_quota).to eq @account.default_storage_quota
        end

        it "ignores storage_quota_mb" do
          post "create",
               params: {
                 account_id: @account.id,
                 course: {
                   name: "xyzpdq",
                   storage_quota_mb: 111
                 }
               }
          @course = @account.courses.where(name: "xyzpdq").first
          expect(@course.storage_quota_mb).to eq @account.default_storage_quota / 1.decimal_megabytes
        end
      end

      describe "update" do
        before :once do
          @account = Account.default
          course_with_teacher(account: @account, active_all: true)
        end

        before { user_session(@teacher) }

        it "ignores storage_quota" do
          post "update", params: { id: @course.id, course: { public_description: "wat", storage_quota: 111.decimal_megabytes } }
          @course.reload
          expect(@course.public_description).to eq "wat"
          expect(@course.storage_quota).to eq @account.default_storage_quota
        end

        it "ignores storage_quota_mb" do
          post "update", params: { id: @course.id, course: { public_description: "wat", storage_quota_mb: 111 } }
          @course.reload
          expect(@course.public_description).to eq "wat"
          expect(@course.storage_quota_mb).to eq @account.default_storage_quota / 1.decimal_megabytes
        end
      end
    end
  end

  describe "DELETE 'test_student'" do
    before :once do
      @account = Account.default
      course_with_teacher(account: @account, active_all: true)
      @quiz = @course.quizzes.create!
      @quiz.workflow_state = "available"
      @quiz.save
    end

    it "removes existing quiz submissions created by the test student" do
      user_session(@teacher)
      post "student_view", params: { course_id: @course.id }
      test_student = @course.student_view_student
      @quiz.generate_submission(test_student)
      expect(test_student.quiz_submissions.size).not_to be_zero

      delete "reset_test_student", params: { course_id: @course.id }
      test_student.reload
      expect(test_student.quiz_submissions.size).to be_zero
    end

    it "removes submissions created by the test student" do
      user_session(@teacher)
      post "student_view", params: { course_id: @course.id }
      test_student = @course.student_view_student
      assignment = @course.assignments.create!(workflow_state: "published")
      assignment.grade_student test_student, { grade: 1, grader: @teacher }
      expect(test_student.submissions.size).not_to be_zero
      submission = test_student.submissions.first
      auditor_rec = submission.auditor_grade_change_records.first
      expect(auditor_rec).to_not be_nil
      attachment = attachment_model
      OriginalityReport.create!(attachment:, originality_score: "1", submission: test_student.submissions.first)
      submission.canvadocs_annotation_contexts.create!(
        root_account: @course.root_account,
        attachment:,
        launch_id: "1234"
      )
      delete "reset_test_student", params: { course_id: @course.id }
      test_student.reload
      expect(test_student.submissions.size).to be_zero
      expect(Auditors::ActiveRecord::GradeChangeRecord.where(id: auditor_rec.id).count).to be_zero
    end

    it "removes provisional grades for the test student" do
      user_session(@teacher)
      post "student_view", params: { course_id: @course.id }
      test_student = @course.student_view_student
      assignment = @course.assignments.create!(workflow_state: "published", moderated_grading: true, grader_count: 2)
      assignment.grade_student test_student, { grade: 1, grader: @teacher, provisional: true }
      file = assignment.attachments.create! uploaded_data: default_uploaded_data
      assignment.submissions.first.add_comment(commenter: @teacher, message: "blah", provisional: true, attachments: [file])
      assignment.moderated_grading_selections.where(student: test_student).first.update_attribute(:provisional_grade, ModeratedGrading::ProvisionalGrade.last)

      expect(test_student.submissions.size).not_to be_zero
      delete "reset_test_student", params: { course_id: @course.id }
      test_student.reload
      expect(test_student.submissions.size).to be_zero
    end

    it "decrements needs grading counts" do
      user_session(@teacher)
      post "student_view", params: { course_id: @course.id }
      test_student = @course.student_view_student
      assignment = @course.assignments.create!(workflow_state: "published")
      s = assignment.find_or_create_submission(test_student)
      s.submission_type = "online_quiz"
      s.workflow_state = "submitted"
      s.save!
      assignment.reload

      original_needs_grading_count = assignment.needs_grading_count

      delete "reset_test_student", params: { course_id: @course.id }
      assignment.reload

      expect(assignment.needs_grading_count).to eq original_needs_grading_count - 1
    end

    it "removes outcome results for the test student" do
      user_session(@teacher)
      outcome_with_rubric(course: @course)
      rubric_association_model(rubric: @rubric)

      test_student = @course.student_view_student
      session[:become_user_id] = test_student.id
      rubric_assessment_model(rubric_association: @rubric_association, user: test_student)
      expect(test_student.learning_outcome_results.active.size).not_to be_zero
      expect(@outcome.assessed?).to be_truthy

      delete "reset_test_student", params: { course_id: @course.id }

      test_student.reload
      expect(test_student.learning_outcome_results.active.size).to be_zero
      expect(@outcome.assessed?).to be_falsey
    end

    it "removes auto grade results for the test student" do
      user_session(@teacher)
      post "student_view", params: { course_id: @course.id }
      test_student = @course.student_view_student

      assignment = @course.assignments.create!(workflow_state: "published")

      submission = assignment.submissions.find_by(user: test_student) ||
                   assignment.submissions.build(user: test_student)
      submission.save! unless submission.persisted?

      AutoGradeResult.create!(
        submission:,
        attempt: 1,
        grade_data: { score: 4.0 },
        grading_attempts: 1,
        root_account_id: @course.account.root_account.id
      )

      expect(AutoGradeResult.where(submission_id: submission.id).count).to eq(1)

      delete "reset_test_student", params: { course_id: @course.id }

      expect(AutoGradeResult.where(submission_id: submission.id)).to be_empty
    end
  end

  describe "GET #permissions" do
    before do
      course_with_teacher(active_all: true)
      user_session(@teacher)
    end

    it "returns a json representation for provided permission keys" do
      get :permissions, params: { course_id: @course.id, permissions: :manage_grades }, format: :json
      json = json_parse(response.body)
      expect(json.keys).to include "manage_grades"
    end
  end

  describe "POST start_offline_web_export" do
    it "starts a web zip export" do
      course_with_student_logged_in(active_all: true)
      @course.root_account.settings[:enable_offline_web_export] = true
      @course.root_account.save!
      @course.update_attribute(:enable_offline_web_export, true)
      @course.save!
      expect { post "start_offline_web_export", params: { course_id: @course.id } }
        .to change { @course.reload.web_zip_exports.count }.by(1)
      expect(response).to be_redirect
    end
  end

  describe "GET start_offline_web_export" do
    it "starts a web zip export" do
      course_with_student_logged_in(active_all: true)
      @course.root_account.settings[:enable_offline_web_export] = true
      @course.root_account.save!
      @course.update_attribute(:enable_offline_web_export, true)
      @course.save!
      expect { get "start_offline_web_export", params: { course_id: @course.id } }
        .to change { @course.reload.web_zip_exports.count }.by(1)
      expect(response).to be_redirect
    end
  end

  describe "#users" do
    let(:course) { Course.create! }

    let(:teacher) { teacher_in_course(course:, active_all: true).user }

    let(:student1) { student_in_course(course:, active_all: true).user }

    let(:student2) { student_in_course(course:, active_all: true).user }

    let!(:group1) do
      group = course.groups.create!(name: "group one")
      group.users << student1
      group.users << student2
      group.group_memberships.last.update!(workflow_state: "deleted")
      group.reload
    end

    let!(:group2) do
      group = course.groups.create!(name: "group one")
      group.users << student1
      group.users << student2
      group.group_memberships.first.update!(workflow_state: "deleted")
      group.reload
    end

    let(:section1) { course.course_sections.create!(name: "a") }
    let(:section2) { course.course_sections.create!(name: "b") }
    let(:section3) { course.course_sections.create!(name: "c") }
    let(:section4) { course.course_sections.create!(name: "d") }
    let(:section5) { course.course_sections.create!(name: "e") }

    it "does not set pagination total_pages/last page link" do
      user_session(teacher)
      # need two pages or the first page will also be the last_page
      student1
      student2

      get "users", params: {
        course_id: course.id,
        format: "json",
        enrollment_role: "StudentEnrollment",
        per_page: 1
      }
      expect(response).to be_successful
      expect(response.headers.to_a.find { |a| a.first.downcase == "link" }.last).to_not include("last")
    end

    it "only returns group_ids for active group memberships when requested" do
      user_session(teacher)
      get "users", params: {
        course_id: course.id,
        format: "json",
        include: ["group_ids"],
        enrollment_role: "StudentEnrollment"
      }
      json = json_parse(response.body)
      expect(json[0]).to include({ "id" => student1.id, "group_ids" => [group1.id] })
      expect(json[1]).to include({ "id" => student2.id, "group_ids" => [group2.id] })
    end

    it "can take student uuids as inputs and output uuids in json" do
      user_session(teacher)
      get "users", params: {
        course_id: course.id,
        user_uuids: [student1.uuid],
        format: "json",
        include: ["uuid"],
        enrollment_role: "StudentEnrollment"
      }
      json = json_parse(response.body)
      expect(json.count).to eq(1)
      expect(json[0]).to include({ "id" => student1.id, "uuid" => student1.uuid })
    end

    it "can sort users" do
      student1.update!(name: "Student B")
      student2.update!(name: "Student A")

      user_session(teacher)
      get "users", params: {
        course_id: course.id,
        format: "json",
        enrollment_role: "StudentEnrollment",
        sort: "username"
      }
      json = json_parse(response.body)
      expect(json[0]).to include({ "id" => student2.id })
      expect(json[1]).to include({ "id" => student1.id })
    end

    it "list sections alphabetically" do
      user_session(teacher)
      course.enroll_student(student1, section: section5, enrollment_state: "active", allow_multiple_enrollments: true)
      course.enroll_student(student1, section: section4, enrollment_state: "active", allow_multiple_enrollments: true)
      course.enroll_student(student1, section: section3, enrollment_state: "active", allow_multiple_enrollments: true)
      course.enroll_student(student1, section: section2, enrollment_state: "active", allow_multiple_enrollments: true)
      course.enroll_student(student1, section: section1, enrollment_state: "active", allow_multiple_enrollments: true)

      get "users", params: {
        course_id: course.id,
        format: "json",
        include: ["enrollments"],
      }

      json = json_parse(response.body)
      section_ids = json.first["enrollments"].map { |enrollment| enrollment["course_section_id"] } # rubocop:disable Rails/Pluck
      # excluding the last element since it corresponds to the default section for the course
      # with section name "Unnamed Course"
      expect(section_ids.first(5)).to eq(
        [
          section1.id,
          section2.id,
          section3.id,
          section4.id,
          section5.id
        ]
      )
    end
  end

  describe "#content_share_users" do
    before :once do
      course_with_teacher(name: "search teacher", active_all: true)
    end

    it "requires a search term" do
      user_session(@teacher)
      get "content_share_users", params: { course_id: @course.id }
      expect(response).to be_bad_request
    end

    it "requires the user to have an admin role for the course" do
      course_with_student_logged_in
      get "content_share_users", params: { course_id: @course.id, search_term: "teacher" }
      expect(response).to be_unauthorized

      course_with_designer(name: "course designer", course: @course, active_all: true)
      user_session(@designer)
      get "content_share_users", params: { course_id: @course.id, search_term: "teacher" }
      json = json_parse(response.body)
      expect(json[0]).to include({ "name" => "search teacher" })
    end

    it "returns email, url avatar (if avatars are enabled), and name" do
      user_session(@teacher)
      @search_context = @course
      course_with_teacher(name: "course teacher")
      @teacher.account.enable_service(:avatars)
      get "content_share_users", params: { course_id: @search_context.id, search_term: "course" }
      json = json_parse(response.body)
      expect(json[0]).to include({ "email" => nil, "name" => "course teacher" })
    end

    it "searches by name and email" do
      user_session(@teacher)
      @teacher.account.enable_service(:avatars)
      user_model(name: "course teacher")
      communication_channel_model(user: @user, path: "course_teacher@test.edu")
      course_with_teacher(user: @user, course: @course)

      user_model(name: "course designer")
      communication_channel_model(user: @user, path: "course_designer@test.edu")
      course_with_teacher(user: @user, course: @course)

      get "content_share_users", params: { course_id: @course.id, search_term: "course teacher" }
      json = json_parse(response.body)
      expect(json[0]).to include({ "email" => "course_teacher@test.edu", "name" => "course teacher" })

      get "content_share_users", params: { course_id: @course.id, search_term: "course_designer@test.edu" }
      json = json_parse(response.body)
      expect(json[0]).to include({ "email" => "course_designer@test.edu", "name" => "course designer" })
    end

    it "searches for teachers, TAs, and designers" do
      user_session(@teacher)
      @search_context = @course
      course_with_teacher(name: "course teacher")
      course_with_ta(name: "course ta")
      course_with_designer(name: "course designer")
      course_with_student(name: "course student")
      course_with_observer(name: "course observer")
      get "content_share_users", params: { course_id: @search_context.id, search_term: "course" }
      json = json_parse(response.body)
      expect(json.pluck("name")).to eq(["course designer", "course ta", "course teacher"])
    end

    it "does not return users with only deleted enrollments or deleted courses" do
      user_session(@teacher)
      @search_context = @course
      course_with_teacher(name: "course teacher").destroy
      get "content_share_users", params: { course_id: @search_context.id, search_term: "course" }
      json = json_parse(response.body)
      expect(json.pluck("name")).not_to include("course teacher")

      course_with_ta(name: "course ta")
      @course.destroy
      get "content_share_users", params: { course_id: @search_context.id, search_term: "course" }
      json = json_parse(response.body)
      expect(json.pluck("name")).not_to include("course ta")
    end

    it "search for root and sub-account admins" do
      user_session(@teacher)
      @search_context = @course
      sub_account = account_model(parent_account: @course.root_account)
      account_admin = user_factory(name: "account admin")
      sub_account_admin = user_factory(name: "sub-account admin")
      account_admin_user(account: @course.root_account, user: account_admin)
      account_admin_user(account: sub_account, user: sub_account_admin)

      get "content_share_users", params: { course_id: @search_context.id, search_term: "admin" }
      json = json_parse(response.body)
      expect(json.pluck("name")).to eq(["account admin", "sub-account admin"])
    end

    it "does not return users with deleted admin accounts" do
      user_session(@teacher)
      sub_account = account_model(parent_account: @course.root_account)
      account_admin = user_factory(name: "account admin")
      sub_account_admin = user_factory(name: "sub-account admin")
      account_admin_user(account: @course.root_account, user: account_admin).destroy
      account_admin_user(account: sub_account, user: sub_account_admin)
      sub_account.destroy

      get "content_share_users", params: { course_id: @course.id, search_term: "admin" }
      json = json_parse(response.body)
      expect(json.pluck("name")).not_to include("account admin", "sub-account admin")
    end

    it "returns the searching user" do
      user_session(@teacher)
      @search_context = @course
      course_with_teacher(name: "course teacher")
      get "content_share_users", params: { course_id: @search_context.id, search_term: "teacher" }
      json = json_parse(response.body)
      expect(json.pluck("name")).to match_array(["course teacher", "search teacher"])
    end

    it 'does not return admin roles that do not have the "manage_course_content_add" permission' do
      user_session(@teacher)
      account_admin = user_factory(name: "less privileged account admin")
      role = custom_account_role("manage_course_content_add", account: @course.root_account)
      account_admin_user(account: @course.root_account, user: account_admin, role:)

      get "content_share_users", params: { course_id: @course.id, search_term: "less privileged" }
      json = json_parse(response.body)
      expect(json.pluck("name")).not_to include("less privileged account admin")

      role.role_overrides.create!(enabled: true, permission: "manage_course_content_add", context: @course.root_account)
      get "content_share_users", params: { course_id: @course.id, search_term: "less privileged" }
      json = json_parse(response.body)
      expect(json.pluck("name")).to include("less privileged account admin")
    end

    it "does not return users from other root accounts" do
      user_session(@teacher)
      a1_course = @course
      a2 = Account.create!(name: "other root account")
      a2_admin = user_factory(name: "account 2 admin")
      a2_teacher = user_factory(name: "account 2 teacher")
      account_admin_user(account: a2, user: a2_admin)
      course_with_teacher(name: "account 2 teacher", account: a2, user: a2_teacher)

      get "content_share_users", params: { course_id: a1_course.id, search_term: "account 2" }
      json = json_parse(response.body)
      expect(json.pluck("name")).not_to include("account 2 admin", "account 2 teacher")
    end

    it "still works for teachers whose course is concluded by term" do
      term = Account.default.enrollment_terms.create!(name: "long over")
      term.set_overrides(Account.default, "TeacherEnrollment" => { start_at: "2014-12-01", end_at: "2014-12-31" })
      course_with_teacher_logged_in(active_all: true)
      @course.update(enrollment_term: term)

      get "content_share_users", params: { course_id: @course.id, search_term: "teacher" }
      json = json_parse(response.body)
      expect(json[0]).to include({ "name" => "search teacher" })
    end

    it "does not include pending users" do
      user_session(@teacher)
      @search_context = @course
      course_with_teacher(name: "pending user")
      @user.update_attribute(:workflow_state, "creation_pending")
      course_with_teacher(name: "not pending user", active_all: true)
      get "content_share_users", params: { course_id: @search_context.id, search_term: "pending" }
      json = json_parse(response.body)
      expect(json.length).to be(1)
      expect(json[0]).to include({ "name" => "not pending user" })
    end

    context "sharding" do
      specs_require_sharding

      it "still has a functional query when user is from another shard" do
        @shard1.activate do
          @cs_user = User.create!
        end
        @course.enroll_teacher(@cs_user, enrollment_state: "active")
        user_session(@cs_user)

        sql = nil
        allow(Api).to receive(:paginate) do |scope, _controller, _url|
          sql = scope.to_sql
        end

        get "content_share_users", params: { course_id: @course.id, search_term: "hiyo" }
        expect(sql).to_not include(@shard1.name) # can't just check for success since the query can still work depending on test shard setup
      end
    end
  end

  describe "POST update" do
    it "allows an admin to change visibility" do
      admin = account_admin_user
      course = Course.create!
      user_session(admin)

      post "update", params: { id: course.id,
                               course: { course_visibility: "public", indexed: true } }

      course.reload
      expect(course.is_public).to be true
      expect(course.indexed).to be true
    end

    it "allows the teacher to change visibility" do
      course = Course.create!
      teacher = teacher_in_course(course:, active_all: true).user
      user_session(teacher)

      post "update", params: { id: course.id,
                               course: { course_visibility: "public", indexed: true } }

      course.reload
      expect(course.is_public).to be true
      expect(course.indexed).to be true
    end

    it "does not allow a teacher without the permission to change visibility" do
      course = Course.create!
      teacher = teacher_in_course(course:, active_all: true).user
      course.account.role_overrides.create!(role: teacher_role, permission: "manage_course_visibility", enabled: false)
      user_session(teacher)

      post "update", params: { id: course.id,
                               course: { course_visibility: "public", indexed: true } }

      course.reload
      expect(course.is_public).not_to be true
      expect(course.indexed).not_to be true
    end

    it "does not allow an account admin without the permission to change visibility" do
      admin = account_admin_user_with_role_changes(role_changes: { "manage_course_visibility" => false })
      course = Course.create!
      user_session(admin)

      post "update", params: { id: course.id,
                               course: { course_visibility: "public", indexed: true } }

      course.reload
      expect(course.is_public).not_to be true
      expect(course.indexed).not_to be true
    end

    it "allows a site admin to change visibility even if account admins cannot" do
      site_admin = site_admin_user
      account = Account.create(name: "fake-o")
      account_with_role_changes(account:, role_changes: { "manage_course_visibility" => false })
      course = course_factory(account:)
      user_session(site_admin)

      post "update", params: { id: course.id,
                               course: { course_visibility: "public", indexed: true } }

      course.reload
      expect(course.is_public).to be true
      expect(course.indexed).to be true
    end
  end

  describe "POST 'copy_course'" do
    let(:course) { Course.create! }

    before do
      course.wiki_pages.create!(title: "my page")
      user_session(site_admin_user)
    end

    it "copies a course" do
      post "copy_course", params: { course_id: course.id,
                                    course: { name: "copied course", course_code: "copied" } }
      expect(response).to be_redirect
      run_jobs
      new_course = Course.last
      expect(new_course.name).to eq "copied course"
      expect(new_course.wiki_pages.length).to eq 1
      expect(new_course.wiki_pages.first.title).to eq "my page"
    end

    it "does not apply an account's course template" do
      template = course.account.courses.create!(name: "Template Course", template: true)
      template.assignments.create!(title: "my assignment")
      course.root_account.enable_feature!(:course_templates)
      course.account.update!(course_template: template)

      post "copy_course", params: { course_id: course.id,
                                    course: { name: "copied course", course_code: "copied" } }
      expect(response).to be_redirect
      run_jobs
      new_course = Course.last
      expect(new_course.name).to eq "copied course"
      expect(new_course.wiki_pages.length).to eq 1
      expect(new_course.assignments.length).to eq 0
    end
  end

  describe "visible_self_enrollment_option" do
    before :once do
      Account.default.allow_self_enrollment!
      @user = user_factory(active_all: true)
      @course = course_factory(active_all: true)
    end

    before do
      user_session(@user)
    end

    context "when self_enrollment and open_enrollment is enabled" do
      before :once do
        @course.self_enrollment = true
        @course.open_enrollment = true
        @course.save!
      end

      it "returns :enroll if user is not enrolled" do
        get "show", params: { id: @course.id }

        expect(controller.visible_self_enrollment_option).to be(:enroll)
      end

      it "returns :unenroll if user has self-enrolled" do
        enrollment = @course.enroll_student(@user, enrollment_state: "active")
        enrollment.self_enrolled = true
        enrollment.save!

        get "show", params: { id: @course.id }
        expect(controller.visible_self_enrollment_option).to be(:unenroll)
      end

      it "returns nil if user is enrolled (but not self_enrolled)" do
        @course.enroll_student(@user, enrollment_state: "active")

        get "show", params: { id: @course.id }
        expect(controller.visible_self_enrollment_option).to be_nil
      end

      it "returns nil if user self-enrolled but the course is concluded" do
        enrollment = @course.enroll_student(@user, enrollment_state: "active")
        enrollment.self_enrolled = true
        enrollment.save!
        @course.complete!

        get "show", params: { id: @course.id }
        expect(controller.visible_self_enrollment_option).to be_nil
      end

      it "returns nil if course enabled options but account disabled self-enrollment" do
        Account.default.allow_self_enrollment!("")

        get "show", params: { id: @course.id }
        expect(controller.visible_self_enrollment_option).to be_nil
      end
    end

    it "returns nil if self_enrollment is disabled" do
      @course.open_enrollment = true
      @course.save!

      get "show", params: { id: @course.id }
      expect(controller.visible_self_enrollment_option).to be_nil
    end

    it "returns nil if open_enrollment is disabled" do
      @course.self_enrollment = true
      @course.save!

      get "show", params: { id: @course.id }
      expect(controller.visible_self_enrollment_option).to be_nil
    end
  end

  describe "POST 'dismiss_migration_limitation_msg'" do
    before do
      course_with_teacher(name: "search teacher", active_all: true)
      @quiz_migration_alert =
        QuizMigrationAlert.create!(user_id: @teacher.id, course_id: @course.id, migration_id: "10000000000040")
    end

    context "when the current user has a quiz migration alert for the course" do
      before do
        user_session(@teacher)
      end

      it "returns a successful response" do
        post "dismiss_migration_limitation_msg", params: { id: @course.id }
        expect(response).to be_successful
      end

      it "destroys the quiz migration alert" do
        expect do
          post "dismiss_migration_limitation_msg", params: { id: @course.id }
        end.to change { @teacher.quiz_migration_alerts.count }.from(1).to(0)
      end
    end

    context "when the current user does not have a quiz migration alert for the course" do
      before do
        other_user = user_model
        user_session(other_user)
      end

      it "returns a not_found response" do
        post "dismiss_migration_limitation_msg", params: { id: @course.id }
        expect(response).to be_not_found
      end

      it "does not destroy quiz migration alerts" do
        expect do
          post "dismiss_migration_limitation_msg", params: { id: @course.id }
        end.to not_change { QuizMigrationAlert.count }
      end
    end
  end

  context "accept_enrollment" do
    before do
      allow(RequestCache).to receive(:clear).and_call_original
    end

    it "clears the RequestCache upon accepting an enrollment" do
      student = user_with_pseudonym
      course_with_teacher(active_all: true)
      enrollment = @course.enroll_student(student)
      user_session(student)

      expect(RequestCache).to receive(:clear).exactly(3).times
      post "enrollment_invitation", params: { course_id: @course.id, accept: "1", invitation: enrollment.uuid }
      expect(response).to redirect_to(course_url(@course))
    end
  end
end<|MERGE_RESOLUTION|>--- conflicted
+++ resolved
@@ -3112,21 +3112,13 @@
         @course.root_account.enable_feature!(:disable_file_verifiers_in_public_syllabus)
 
         att1 = attachment_model(context: @course)
-<<<<<<< HEAD
-        aa1 = AttachmentAssociation.create!(attachment: @attachment, context: @course, user: @teacher, field_name: "syllabus_body")
-=======
         aa1 = AttachmentAssociation.create!(attachment: @attachment, context: @course, user: @teacher, context_concern: "syllabus_body")
->>>>>>> 3b5eb382
         att2 = nil
         @shard1.activate do
           user_model
           att2 = attachment_model(context: @user)
         end
-<<<<<<< HEAD
-        aa2 = AttachmentAssociation.create!(attachment: @attachment, context: @course, user: @user, field_name: "syllabus_body")
-=======
         aa2 = AttachmentAssociation.create!(attachment: @attachment, context: @course, user: @user, context_concern: "syllabus_body")
->>>>>>> 3b5eb382
 
         body = <<~HTML
           <p><img src="/courses/#{@course.id}/files/#{att1.id}/preview" /></p>
