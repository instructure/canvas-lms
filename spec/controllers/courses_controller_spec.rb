--- conflicted
+++ resolved
@@ -3183,8 +3183,6 @@
       @course.reload
       expect(@course.name).to eq init_course_name
     end
-<<<<<<< HEAD
-=======
 
     context "course availability options" do
       before :once do
@@ -3256,7 +3254,6 @@
         end
       end
     end
->>>>>>> b9ca45d3
   end
 
   describe "POST 'unconclude'" do
