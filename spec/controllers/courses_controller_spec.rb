--- conflicted
+++ resolved
@@ -730,14 +730,11 @@
       )
     end
 
-<<<<<<< HEAD
-=======
     it 'sets MSFT enabled in the JS ENV' do
       subject
       expect(controller.js_env[:MSFT_SYNC_ENABLED]).to eq false
     end
 
->>>>>>> d5718924
     it 'sets the external tools create url' do
       user_session(@teacher)
       get 'settings', params: {:course_id => @course.id}
