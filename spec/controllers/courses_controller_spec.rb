--- conflicted
+++ resolved
@@ -2745,8 +2745,6 @@
         expect(course.attachment_associations).to be_empty
       end
     end
-<<<<<<< HEAD
-=======
 
     context "when course templates are enabled" do
       def create_account_template
@@ -2816,7 +2814,6 @@
         expect(Course.last.content_migrations.length).to eq 1
       end
     end
->>>>>>> 142422de
   end
 
   describe "PUT 'update'" do
