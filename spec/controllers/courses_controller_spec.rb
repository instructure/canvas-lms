--- conflicted
+++ resolved
@@ -281,11 +281,7 @@
 
       context "on accessibility column" do
         before do
-<<<<<<< HEAD
-          skip("Flaky spec needs fixed in LMA-226") unless Account.site_admin.feature_enabled?(:accessibility_tab_enable)
-=======
           skip("Flaky spec needs fixed in LMA-226") unless @course1.root_account.enable_content_a11y_checker?
->>>>>>> 2ec7b1b5
 
           # For accessibility column
           wiki_page = wiki_page_model(course: @course1)
