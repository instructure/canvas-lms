# frozen_string_literal: true

#
# Copyright (C) 2011 - present Instructure, Inc.
#
# This file is part of Canvas.
#
# Canvas is free software: you can redistribute it and/or modify it under
# the terms of the GNU Affero General Public License as published by the Free
# Software Foundation, version 3 of the License.
#
# Canvas is distributed in the hope that it will be useful, but WITHOUT ANY
# WARRANTY; without even the implied warranty of MERCHANTABILITY or FITNESS FOR
# A PARTICULAR PURPOSE. See the GNU Affero General Public License for more
# details.
#
# You should have received a copy of the GNU Affero General Public License along
# with this program. If not, see <http://www.gnu.org/licenses/>.
#

require_relative '../helpers/k5_common'

describe CoursesController do
  include K5Common

  describe "GET 'index'" do
    before do
      controller.instance_variable_set(:@domain_root_account, Account.default)
    end

    def get_index(user = nil)
      user_session(user) if user
      user ||= @user
      controller.instance_variable_set(:@current_user, user)
      controller.load_enrollments_for_index
      get 'index'
    end

    it "forces login" do
      course_with_student(:active_all => true)
      get 'index'
      expect(response).to be_redirect
    end

    it "assigns variables" do
      course_with_student_logged_in(:active_all => true)
      get_index
      expect(response).to be_successful
      expect(assigns[:current_enrollments]).not_to be_nil
      expect(assigns[:current_enrollments]).not_to be_empty
      expect(assigns[:current_enrollments][0]).to eql(@enrollment)
      expect(assigns[:past_enrollments]).not_to be_nil
      expect(assigns[:future_enrollments]).not_to be_nil
      expect(assigns[:js_env][:CREATE_COURSES_PERMISSIONS][:PERMISSION]).to be_nil
      expect(assigns[:js_env][:CREATE_COURSES_PERMISSIONS][:RESTRICT_TO_MCC_ACCOUNT]).to be_falsey
    end

    it "does not duplicate enrollments in variables" do
      course_with_student_logged_in(:active_all => true)
      course_factory
      @course.start_at = Time.now + 2.weeks
      @course.restrict_enrollments_to_course_dates = true
      @course.save!
      @course.offer!
      @course.enroll_student(@user)
      get_index
      expect(response).to be_successful
      assigns[:future_enrollments].each do |e|
        expect(assigns[:current_enrollments]).not_to include e
      end
    end

    it "sets k5_theme when k5 is enabled" do
      course_with_student_logged_in
      toggle_k5_setting(@course.account)

      get_index @student
      expect(assigns[:js_bundles].flatten).to include :k5_theme
      expect(assigns[:css_bundles].flatten).to include :k5_theme
    end

    it "does not set k5_theme when k5 is off" do
      course_with_student_logged_in

      get_index @student
      expect(assigns[:js_bundles].flatten).not_to include :k5_theme
      expect(assigns[:css_bundles].flatten).not_to include :k5_theme
    end

    describe "homeroom courses" do
      before :once do
        @account = Account.default
        @account.enable_as_k5_account!

        @teacher1 = user_factory(active_all: true, account: @account)
        @student1 = user_factory(active_all: true, account: @account)

        @subject = course_factory(account: @account, course_name: "Subject", active_all: true)
        @homeroom = course_factory(account: @account, course_name: "Homeroom", active_all: true)
        @homeroom.homeroom_course = true
        @homeroom.save!

        @subject.enroll_teacher(@teacher1).accept!
        @subject.enroll_student(@student1).accept!
        @homeroom.enroll_teacher(@teacher1).accept!
        @homeroom.enroll_student(@student1).accept!
      end

      it "is not included for students" do
        controller.instance_variable_set(:@current_user, @student1)
        controller.load_enrollments_for_index
        expect(assigns[:current_enrollments].length).to be 1
        expect(assigns[:current_enrollments][0].course.name).to eq "Subject"
      end

      it "is included for teachers" do
        controller.instance_variable_set(:@current_user, @teacher1)
        controller.load_enrollments_for_index
        expect(assigns[:current_enrollments].length).to be 2
      end

      it "is included for users with teacher and student enrollments" do
        course_factory(active_all: true)
        @course.enroll_teacher(@student1).accept!
        controller.instance_variable_set(:@current_user, @student1)
        controller.load_enrollments_for_index
        expect(assigns[:current_enrollments].length).to be 3
      end
    end

    describe 'current_enrollments' do
      it "groups enrollments by course and type" do
        # enrollments with multiple sections of the same type should be de-duped
        course_factory(active_all: true)
        user_factory(active_all: true)
        sec1 = @course.course_sections.create!(:name => "section1", :end_at => 1.week.ago)
        sec2 = @course.course_sections.create!(:name => "section2")
        ens = []
        ens << @course.enroll_student(@user, :section => sec1, :allow_multiple_enrollments => true)
        ens << @course.enroll_student(@user, :section => sec2, :allow_multiple_enrollments => true)
        ens << @course.enroll_teacher(@user, :section => sec2, :allow_multiple_enrollments => true)
        ens.each(&:accept!)

        ens[1].conclude # the current enrollment should take precedence over the concluded one

        user_session(@user)
        get_index
        expect(response).to be_successful
        current_ens = assigns[:current_enrollments]
        expect(current_ens.count).to eql(2)

        student_e = current_ens.detect(&:student?)
        teacher_e = current_ens.detect(&:teacher?)
        expect(student_e.course_section).to eq sec2 # pick the "current" one
        expect(teacher_e.course_section).to eq sec2

        expect(assigns[:past_enrollments]).to eql([])
        expect(assigns[:future_enrollments]).to eql([])
      end

      it "includes courses with no applicable start/end dates" do
        # no dates at all
        enrollment1 = student_in_course active_all: true, course_name: 'A'

        course2 = Account.default.courses.create! start_at: 2.weeks.ago, conclude_at: 1.week.from_now,
                                                  restrict_enrollments_to_course_dates: false,
                                                  name: 'B'
        course2.offer!
        enrollment2 = student_in_course user: @student, course: course2, active_all: true

        # future date that doesn't count
        course3 = Account.default.courses.create! start_at: 1.week.from_now, conclude_at: 2.weeks.from_now,
                                                  restrict_enrollments_to_course_dates: false,
                                                  name: 'C'
        course3.offer!
        enrollment3 = student_in_course user: @student, course: course3, active_all: true

        user_session(@student)
        get_index
        expect(response).to be_successful
        expect(assigns[:past_enrollments]).to be_empty
        expect(assigns[:current_enrollments]).to eq [enrollment1, enrollment2, enrollment3]
        expect(assigns[:future_enrollments]).to be_empty
      end

      it "includes courses with current start/end dates" do
        course1 = Account.default.courses.create! start_at: 1.week.ago, conclude_at: 1.week.from_now,
                                                  restrict_enrollments_to_course_dates: true,
                                                  name: 'A'
        course1.offer!
        enrollment1 = student_in_course course: course1

        enrollment2 = course_with_student user: @student, course_name: 'B', active_all: true
        current_term = Account.default.enrollment_terms.create! name: 'current term', start_at: 1.month.ago, end_at: 1.month.from_now
        enrollment2.course.enrollment_term = current_term
        enrollment2.course.save!

        user_session(@student)
        get_index
        expect(response).to be_successful
        expect(assigns[:past_enrollments]).to be_empty
        expect(assigns[:current_enrollments]).to eq [enrollment1, enrollment2]
        expect(assigns[:future_enrollments]).to be_empty
      end

      it "includes 'invited' enrollments, and list them before 'active'" do
        enrollment1 = course_with_student course_name: 'Z'
        @student.register!
        @course.offer!
        enrollment1.invite!

        enrollment2 = course_with_student user: @student, course_name: 'A', active_all: true

        user_session(@student)
        get_index
        expect(response).to be_successful
        expect(assigns[:past_enrollments]).to be_empty
        expect(assigns[:current_enrollments]).to eq [enrollment1, enrollment2]
        expect(assigns[:future_enrollments]).to be_empty
      end

      it "includes unpublished courses" do
        enrollment = course_with_student
        expect(@course).to be_unpublished
        enrollment.invite!

        user_session(@student)
        get_index
        expect(response).to be_successful
        expect(assigns[:past_enrollments]).to be_empty
        expect(assigns[:current_enrollments]).to eq [enrollment]
        expect(assigns[:future_enrollments]).to be_empty
      end

      describe "unpublished_courses" do
        it "lists unpublished courses after published" do
          # unpublished course
          course1 = Account.default.courses.create! name: 'A'
          enrollment1 = course_with_student user: @student, course: course1
          enrollment1.invite!
          expect(course1).to be_unpublished

          # published course
          course2 = Account.default.courses.create! name: 'Z'
          course2.offer!
          course_with_student course: course2, user: @student, active_all: true

          user_session(@student)
          get_index
          expect(assigns[:current_enrollments].map(&:course_id)).to eq [course2.id, course1.id]
        end
      end
    end

    describe 'past_enrollments' do
      it "includes 'completed' courses" do
        enrollment1 = course_with_student active_all: true
        expect(enrollment1).to be_active
        enrollment1.course.complete!

        user_session(@student)
        get_index
        expect(response).to be_successful
        expect(assigns[:past_enrollments]).to eql([enrollment1])
        expect(assigns[:current_enrollments]).to eql([])
        expect(assigns[:future_enrollments]).to eql([])
      end

      it "includes 'rejected' and 'completed' enrollments" do
        active_enrollment = course_with_student name: 'active', active_course: true
        active_enrollment.accept!
        rejected_enrollment = course_with_student user: @student, course_name: 'rejected', active_course: true
        rejected_enrollment.update_attribute(:workflow_state, 'rejected')
        completed_enrollment = course_with_student user: @student, course_name: 'completed', active_course: true
        completed_enrollment.update_attribute(:workflow_state, 'completed')

        user_session(@student)
        get_index
        expect(response).to be_successful
        expect(assigns[:past_enrollments]).to eq [completed_enrollment, rejected_enrollment]
        expect(assigns[:current_enrollments]).to eq [active_enrollment]
        expect(assigns[:future_enrollments]).to be_empty
      end

      it "prioritizes completed enrollments over inactive ones" do
        course_with_student(:active_all => true)
        old_enroll = @student.enrollments.first

        section2 = @course.course_sections.create!
        inactive_enroll = @course.enroll_student(@student, :section => section2, :allow_multiple_enrollments => true)
        inactive_enroll.deactivate

        @course.update(:start_at => 2.days.ago, :conclude_at => 1.day.ago, :restrict_enrollments_to_course_dates => true)

        user_session(@student)

        get_index
        expect(response).to be_successful
        expect(assigns[:past_enrollments]).to eq [old_enroll]
      end

      it "includes 'active' enrollments whose term is past" do
        @student = user_factory

        # by course date, unrestricted
        course1 = Account.default.courses.create! start_at: 2.months.ago,
                                                  conclude_at: 1.month.ago, # oh hey this already "ended" (not really because it's unrestricted) but whatever
                                                  restrict_enrollments_to_course_dates: false,
                                                  name: 'One'
        course1.offer!
        enrollment1 = course_with_student course: course1, user: @student, active_all: true

        # by course date, restricted
        course2 = Account.default.courses.create! start_at: 2.months.ago, conclude_at: 1.month.ago,
                                                  restrict_enrollments_to_course_dates: true,
                                                  name: 'Two'
        course2.offer!
        enrollment2 = course_with_student course: course2, user: @student, active_all: true

        # by enrollment term
        enrollment3 = course_with_student user: @student, course_name: 'Three', active_all: true
        past_term = Account.default.enrollment_terms.create! name: 'past term', start_at: 1.month.ago, end_at: 1.day.ago
        enrollment3.course.enrollment_term = past_term
        enrollment3.course.save!

        # by course date, unrestricted but the course dates aren't over yet
        course4 = Account.default.courses.create! start_at: 2.months.ago, conclude_at: 1.month.from_now,
                                                  restrict_enrollments_to_course_dates: false,
                                                  name: 'Fore'
        course4.offer!
        enrollment4 = course_with_student course: course4, user: @student, active_all: true

        # by course date, unrestricted past view
        course5 = Account.default.courses.create! start_at: 2.months.ago, conclude_at: 1.month.ago,
                                                  restrict_enrollments_to_course_dates: false,
                                                  name: 'Phive',
                                                  restrict_student_past_view: false
        course5.offer!
        enrollment5 = course_with_student course: course5, user: @student, active_all: true

        # by course date, restricted past view & enrollment dates
        course6 = Account.default.courses.create! start_at: 2.months.ago, conclude_at: 1.month.ago,
                                                  restrict_enrollments_to_course_dates: true,
                                                  name: 'Styx',
                                                  restrict_student_past_view: true
        course6.offer!
        course_with_student course: course6, user: @student, active_all: true

        # past course date, restricted past view & enrollment dates not concluded
        course7 = Account.default.courses.create! start_at: 2.months.ago, conclude_at: 1.month.ago,
                                                  restrict_enrollments_to_course_dates: false,
                                                  name: 'Ptheven',
                                                  restrict_student_past_view: true
        course7.offer!
        enrollment7 = course_with_student course: course7, user: @student, active_all: true

        user_session(@student)
        get_index
        expect(response).to be_successful
        expect(assigns[:past_enrollments]).to match_array([enrollment7, enrollment5, enrollment3, enrollment2, enrollment1])
        expect(assigns[:current_enrollments]).to eq [enrollment4]
        expect(assigns[:future_enrollments]).to be_empty
      end

      it "does other terrible date logic based on sections" do
        @student = user_factory

        # section date in past
        course1 = Account.default.courses.create! start_at: 2.months.ago, conclude_at: 1.month.from_now
        course1.default_section.update(:end_at => 1.month.ago)
        course1.offer!
        enrollment1 = course_with_student course: course1, user: @student, active_all: true

        # by section date, in future
        course2 = Account.default.courses.create! start_at: 2.months.ago, conclude_at: 1.month.ago
        course2.default_section.update(:end_at => 1.month.from_now)
        course2.offer!
        enrollment2 = course_with_student course: course2, user: @student, active_all: true

        user_session(@student)
        get_index
        expect(response).to be_successful
        expect(assigns[:past_enrollments]).to eq [enrollment1]
        expect(assigns[:current_enrollments]).to eq [enrollment2]
        expect(assigns[:future_enrollments]).to be_empty
      end

      it "does even more terrible date logic based on sections" do
        @student = user_factory

        # both section dates in past
        course1 = Account.default.courses.create! start_at: 2.months.ago, conclude_at: 1.month.from_now
        course1.default_section.update(:end_at => 1.month.ago)
        section2 = course1.course_sections.create!(:end_at => 1.week.ago)
        course1.offer!
        course_with_student course: course1, user: @student, active_all: true
        course_with_student course: course1, section: section2, user: @student, active_all: true, allow_multiple_enrollments: true

        user_session(@student)
        get_index
        expect(response).to be_successful
        expect(assigns[:past_enrollments].count).to eq 1
        expect(assigns[:past_enrollments].first.course).to eq course1
        expect(assigns[:current_enrollments]).to be_empty
        expect(assigns[:future_enrollments]).to be_empty
      end

      it "does not include hard-inactive enrollments even in the future" do
        course1 = Account.default.courses.create!(start_at: 1.month.from_now, restrict_enrollments_to_course_dates: true)
        course1.offer!
        enrollment = course_with_student course: course1, user: @student, active_all: true
        enrollment.deactivate

        user_session(@student)
        get_index
        expect(response).to be_successful
        expect(assigns[:future_enrollments]).to be_empty
      end

      it "does not include 'invited' enrollments whose term is past" do
        @student = user_factory

        # by enrollment term
        enrollment = course_with_student user: @student, course_name: 'Three', :active_course => true
        past_term = Account.default.enrollment_terms.create! name: 'past term', start_at: 1.month.ago, end_at: 1.day.ago
        enrollment.course.enrollment_term = past_term
        enrollment.course.save!
        enrollment.reload

        expect(enrollment.workflow_state).to eq "invited"
        expect(enrollment).to_not be_invited # state_based_on_date

        user_session(@student)
        get_index
        expect(response).to be_successful
        expect(assigns[:past_enrollments]).to be_empty
        expect(assigns[:future_enrollments]).to be_empty
      end

      it "does not include the course if the caller is a student or observer and the course restricts students viewing courses after the end date" do
        course1 = Account.default.courses.create!(:restrict_student_past_view => true)
        course1.offer!

        enrollment = course_with_student course: course1
        enrollment.accept!

        teacher = user_with_pseudonym(:active_all => true)
        teacher_enrollment = course_with_teacher course: course1, :user => teacher
        teacher_enrollment.accept!

        course1.start_at = 2.months.ago
        course1.conclude_at = 1.month.ago
        course1.save!

        course1.enrollment_term.update_attribute(:end_at, 1.month.ago)

        get_index(@student)
        expect(response).to be_successful
        expect(assigns[:past_enrollments]).to be_empty
        expect(assigns[:current_enrollments]).to be_empty
        expect(assigns[:future_enrollments]).to be_empty

        observer = user_with_pseudonym(active_all: true)
        add_linked_observer(@student, observer)
        get_index(observer)
        expect(response).to be_successful
        expect(assigns[:past_enrollments]).to be_empty
        expect(assigns[:current_enrollments]).to be_empty
        expect(assigns[:future_enrollments]).to be_empty

        get_index(teacher)
        expect(response).to be_successful
        expect(assigns[:past_enrollments]).to eq [teacher_enrollment]
        expect(assigns[:current_enrollments]).to be_empty
        expect(assigns[:future_enrollments]).to be_empty
      end

      it "includes the student's course when the course restricts students viewing courses after the end date if they're not actually soft-concluded" do
        course1 = Account.default.courses.create!(:restrict_student_past_view => true)
        course1.offer!

        enrollment = course_with_student course: course1
        enrollment.accept!

        course1.start_at = 2.months.ago
        course1.conclude_at = 1.month.ago
        course1.save!

        course1.enrollment_term.update_attribute(:end_at, 1.month.from_now)

        user_session(@student)
        get_index
        expect(response).to be_successful
        expect(assigns[:past_enrollments]).to eq [enrollment]
        expect(assigns[:current_enrollments]).to be_empty
        expect(assigns[:future_enrollments]).to be_empty
      end

      describe "unpublished_courses" do
        it "lists unpublished courses after published" do
          @student = user_factory

          # past unpublished course
          course1 = Account.default.courses.create! start_at: 2.months.ago, conclude_at: 1.month.ago, name: 'A'
          course1.offer!
          enrollment1 = course_with_student course: course1, user: @student
          enrollment1.accept!
          course1.update! workflow_state: 'created'

          # past published course
          course2 = Account.default.courses.create! start_at: 2.months.ago, conclude_at: 1.month.ago, name: 'Z'
          course2.offer!
          course_with_student course: course2, user: @student, active_all: true

          user_session(@student)
          get_index
          expect(assigns[:past_enrollments].map(&:course_id)).to eq [course2.id, course1.id] # Z, then A
        end
      end
    end

<<<<<<< HEAD
    describe 'current_enrollments' do
      it "includes courses with no applicable start/end dates" do
        # no dates at all
        enrollment1 = student_in_course active_all: true, course_name: 'A'

        course2 = Account.default.courses.create! start_at: 2.weeks.ago, conclude_at: 1.week.from_now,
                                                  restrict_enrollments_to_course_dates: false,
                                                  name: 'B'
        course2.offer!
        enrollment2 = student_in_course user: @student, course: course2, active_all: true

        # future date that doesn't count
        course3 = Account.default.courses.create! start_at: 1.weeks.from_now, conclude_at: 2.weeks.from_now,
                                                  restrict_enrollments_to_course_dates: false,
                                                  name: 'C'
        course3.offer!
        enrollment3 = student_in_course user: @student, course: course3, active_all: true

        user_session(@student)
        get_index
        expect(response).to be_successful
        expect(assigns[:past_enrollments]).to be_empty
        expect(assigns[:current_enrollments]).to eq [enrollment1, enrollment2, enrollment3]
        expect(assigns[:future_enrollments]).to be_empty
      end

      it "includes courses with current start/end dates" do
        course1 = Account.default.courses.create! start_at: 1.week.ago, conclude_at: 1.week.from_now,
                                                  restrict_enrollments_to_course_dates: true,
                                                  name: 'A'
        course1.offer!
        enrollment1 = student_in_course course: course1

        enrollment2 = course_with_student user: @student, course_name: 'B', active_all: true
        current_term = Account.default.enrollment_terms.create! name: 'current term', start_at: 1.month.ago, end_at: 1.month.from_now
        enrollment2.course.enrollment_term = current_term
        enrollment2.course.save!

        user_session(@student)
        get_index
        expect(response).to be_successful
        expect(assigns[:past_enrollments]).to be_empty
        expect(assigns[:current_enrollments]).to eq [enrollment1, enrollment2]
        expect(assigns[:future_enrollments]).to be_empty
      end

      it "includes 'invited' enrollments, and list them before 'active'" do
        enrollment1 = course_with_student course_name: 'Z'
        @student.register!
        @course.offer!
        enrollment1.invite!

        enrollment2 = course_with_student user: @student, course_name: 'A', active_all: true

        user_session(@student)
        get_index
        expect(response).to be_successful
        expect(assigns[:past_enrollments]).to be_empty
        expect(assigns[:current_enrollments]).to eq [enrollment1, enrollment2]
        expect(assigns[:future_enrollments]).to be_empty
      end

      it "includes unpublished courses" do
        enrollment = course_with_student
        expect(@course).to be_unpublished
        enrollment.invite!

        user_session(@student)
        get_index
        expect(response).to be_successful
        expect(assigns[:past_enrollments]).to be_empty
        expect(assigns[:current_enrollments]).to eq [enrollment]
        expect(assigns[:future_enrollments]).to be_empty
      end

      describe "unpublished_courses" do
        it "lists unpublished courses after published" do
          # unpublished course
          course1 = Account.default.courses.create! name: 'A'
          enrollment1 = course_with_student user: @student, course: course1
          enrollment1.invite!
          expect(course1).to be_unpublished

          # published course
          course2 = Account.default.courses.create! name: 'Z'
          course2.offer!
          course_with_student course: course2, user: @student, active_all: true

          user_session(@student)
          get_index
          expect(assigns[:current_enrollments].map(&:course_id)).to eq [course2.id, course1.id]
        end
      end
    end

=======
>>>>>>> 0c292493
    describe 'future_enrollments' do
      it "includes courses with a start date in the future, regardless of published state" do
        # published course
        course1 = Account.default.courses.create! start_at: 1.month.from_now, restrict_enrollments_to_course_dates: true, name: 'A'
        course1.offer!
        course_with_student course: course1

        # unpublished course
        course2 = Account.default.courses.create! start_at: 1.month.from_now, restrict_enrollments_to_course_dates: true, name: 'B'
        expect(course2).to be_unpublished
        course_with_student user: @student, course: course2

        user_session(@student)
        get_index
        expect(response).to be_successful
        expect(assigns[:past_enrollments]).to be_empty
        expect(assigns[:current_enrollments]).to be_empty
        expect(assigns[:future_enrollments].map(&:course_id)).to eq [course1.id, course2.id]

        observer = user_with_pseudonym(active_all: true)
        add_linked_observer(@student, observer)
        user_session(observer)
        get_index
        expect(response).to be_successful
        expect(assigns[:past_enrollments]).to be_empty
        expect(assigns[:current_enrollments]).to be_empty
        expect(assigns[:future_enrollments].map(&:course_id)).to eq [course1.id, course2.id]
      end

      it "includes courses with accepted enrollments and future start dates" do
        course1 = Account.default.courses.create! start_at: 1.month.from_now, restrict_enrollments_to_course_dates: true, name: 'A'
        course1.offer!
        student_in_course course: course1, active_all: true
        user_session(@student)
        get_index
        expect(assigns[:future_enrollments].map(&:course_id)).to eq [course1.id]
      end

      it "is not empty if the caller is a student or observer and the root account restricts students viewing courses before the start date" do
        course1 = Account.default.courses.create! start_at: 1.month.from_now, restrict_enrollments_to_course_dates: true
        course1.offer!
        enrollment1 = course_with_student course: course1
        enrollment1.root_account.settings[:restrict_student_future_view] = true
        enrollment1.root_account.save!
        expect(course1.restrict_student_future_view?).to be_truthy # should inherit

        user_session(@student)
        get_index
        expect(response).to be_successful
        expect(assigns[:past_enrollments]).to be_empty
        expect(assigns[:current_enrollments]).to be_empty
        expect(assigns[:future_enrollments]).to eq [enrollment1]

        observer = user_with_pseudonym(active_all: true)
        add_linked_observer(@student, observer)
        user_session(observer)
        get_index
        expect(response).to be_successful
        expect(assigns[:past_enrollments]).to be_empty
        expect(assigns[:current_enrollments]).to be_empty
        expect(assigns[:future_enrollments]).to eq [observer.enrollments.first]

        teacher = user_with_pseudonym(:active_all => true)
        teacher_enrollment = course_with_teacher course: course1, :user => teacher
        user_session(teacher)
        get_index
        expect(response).to be_successful
        expect(assigns[:past_enrollments]).to be_empty
        expect(assigns[:current_enrollments]).to be_empty
        expect(assigns[:future_enrollments]).to eq [teacher_enrollment]
      end

      it "does not include published course enrollments if account disallows future view and listing" do
        Account.default.tap { |a| a.settings.merge!(:restrict_student_future_view => true, :restrict_student_future_listing => true); a.save! }

        course1 = Account.default.courses.create! start_at: 1.month.from_now, restrict_enrollments_to_course_dates: true, workflow_state: 'available'
        enrollment1 = course_with_student course: course1
        expect(enrollment1.workflow_state).to eq 'invited'
        expect(enrollment1.restrict_future_listing?).to be_truthy

        user_session(@student)
        get_index
        expect(response).to be_successful
        expect(assigns[:future_enrollments]).to eq []
      end

      it "does not include unpublished course enrollments if account disallows future listing" do
        # even if it _would_ be accessible if it were published
        Account.default.tap { |a| a.settings.merge!(:restrict_student_future_view => true, :restrict_student_future_listing => true); a.save! }

        course1 = Account.default.courses.create! start_at: 1.month.from_now, restrict_enrollments_to_course_dates: true
        course1.restrict_student_future_view = false
        course1.save!
        enrollment1 = course_with_student course: course1
        expect(enrollment1.workflow_state).to eq 'creation_pending'
        expect(enrollment1.restrict_future_listing?).to be_truthy

        user_session(@student)
        get_index
        expect(response).to be_successful
        expect(assigns[:future_enrollments]).to eq []

        course1.offer!
        get_index
        expect(response).to be_successful
        expect(assigns[:future_enrollments]).to eq [enrollment1] # show it because it's accessible now
      end

      describe "unpublished_courses" do
        it "lists unpublished courses after published" do
          # unpublished course
          course1 = Account.default.courses.create! start_at: 1.month.from_now, restrict_enrollments_to_course_dates: true, name: 'A'
          expect(course1).to be_unpublished
          course_with_student user: @student, course: course1

          # published course
          course2 = Account.default.courses.create! start_at: 1.month.from_now, restrict_enrollments_to_course_dates: true, name: 'Z'
          course2.offer!
          course_with_student user: @student, course: course2

          user_session(@student)
          get_index
          expect(assigns[:future_enrollments].map(&:course_id)).to eq [course2.id, course1.id] # Z, then A
        end
      end
    end

    describe "per-assignment permissions" do
      let(:assignment_permissions) { assigns[:js_env][:PERMISSIONS][:by_assignment_id] }

      before do
        @course = Course.create!(default_view: "assignments")
        @teacher = course_with_user("TeacherEnrollment", course: @course, active_all: true).user
        @ta = course_with_user("TaEnrollment", course: @course, active_all: true).user
        @course.enable_feature!(:moderated_grading)

        @assignment = @course.assignments.create!(
          moderated_grading: true,
          grader_count: 2,
          final_grader: @teacher
        )

        ta_in_course(active_all: true)
      end

      it "sets the 'update' attribute to true when user is the final grader" do
        user_session(@teacher)
        get 'show', params: { id: @course.id }
        expect(assignment_permissions[@assignment.id][:update]).to eq(true)
      end

      it "sets the 'update' attribute to true when user has the Select Final Grade permission" do
        user_session(@ta)
        get 'show', params: { id: @course.id }
        expect(assignment_permissions[@assignment.id][:update]).to eq(true)
      end

      it "sets the 'update' attribute to false when user does not have the Select Final Grade permission" do
        @course.account.role_overrides.create!(permission: :select_final_grade, enabled: false, role: ta_role)
        user_session(@ta)
        get 'show', params: { id: @course.id }
        expect(assignment_permissions[@assignment.id][:update]).to eq(false)
      end
    end

    describe 'Course notification settings' do
      before do
        @course = Course.create!(default_view: "assignments")
        @teacher = course_with_user("TeacherEnrollment", course: @course, active_all: true).user
      end

      it 'shows the course notification settings page' do
        user_session(@teacher)
        get 'show', params: { id: @course.id, view: 'notifications' }
        expect(response).to be_successful
        expect(assigns[:js_bundles].flatten).to include(:course_notification_settings)
      end
    end
  end

  describe "GET 'statistics'" do
    it 'does not break using new student_ids method from course' do
      course_with_teacher_logged_in(:active_all => true)
      get 'statistics', params: { :course_id => @course.id }, :format => 'json'
      expect(response).to be_successful
    end
  end

  describe 'observer_pairing_codes' do
    before :once do
      course_with_teacher(active_all: true)
      student_in_course(course: @course, active_all: true)
      @teacher.name = "teacher"
      @teacher.save!
    end

    it "returns unauthorized if self registration is off" do
      user_session(@teacher)
      @course.root_account.root_account.role_overrides.create!(role: teacher_role, enabled: true, permission: :generate_observer_pairing_code)
      ObserverPairingCode.create(user: @student, expires_at: 1.day.from_now, code: SecureRandom.hex(3))
      get :observer_pairing_codes_csv, params: { course_id: @course.id }
      expect(response).to be_unauthorized
    end

    it "returns unauthorized if role does not have permission" do
      user_session(@teacher)
      @course.root_account.root_account.role_overrides.create!(role: teacher_role, enabled: false, permission: :generate_observer_pairing_code)
      @teacher.account.canvas_authentication_provider.update_attribute(:self_registration, true)
      ObserverPairingCode.create(user: @student, expires_at: 1.day.from_now, code: SecureRandom.hex(3))
      get :observer_pairing_codes_csv, params: { course_id: @course.id }
      expect(response).to be_unauthorized
    end

    it "generates an observer pairing codes csv" do
      user_session(@teacher)
      @course.root_account.root_account.role_overrides.create!(role: teacher_role, enabled: true, permission: :generate_observer_pairing_code)
      @teacher.account.canvas_authentication_provider.update_attribute(:self_registration, true)
      get :observer_pairing_codes_csv, params: { course_id: @course.id }
      expect(response).to be_successful
      expect(response.header['Content-Type']).to eql("text/csv")
      expect(response.body.split(",").last.strip).to eql(ObserverPairingCode.last.expires_at.to_s)
      expect(response.body.split(",")[-2]).to include(ObserverPairingCode.last.code)
    end

    it "generates observer pairing codes only for students" do
      user_session(@teacher)
      @course.root_account.root_account.role_overrides.create!(role: teacher_role, enabled: true, permission: :generate_observer_pairing_code)
      @teacher.account.canvas_authentication_provider.update_attribute(:self_registration, true)
      get :observer_pairing_codes_csv, params: { course_id: @course.id }
      expect(response).to be_successful
      expect(response.header['Content-Type']).to eql("text/csv")
      expect(response.body).to include(@student.name)
      expect(response.body.include?(@teacher.name)).to be_falsey
      expect(response.body.split(",").last.strip).to eql(ObserverPairingCode.last.expires_at.to_s)
      expect(response.body.split(",")[-2]).to include(ObserverPairingCode.last.code)
    end
  end

  describe "GET 'settings'" do
    subject do
      user_session user
      get 'settings', params: { course_id: course.id }
    end

    let(:course) { @course }
    let(:user) { @teacher }

    before :once do
      course_with_teacher(active_all: true)
      student_in_course(active_all: true)
    end

    it 'sets MSFT sync cooldown in the JS ENV' do
      subject
      expect(controller.js_env[:MANUAL_MSFT_SYNC_COOLDOWN]).to eq(
        MicrosoftSync::Group.manual_sync_cooldown
      )
    end

    it 'sets MSFT enabled in the JS ENV' do
      subject
      expect(controller.js_env[:MSFT_SYNC_ENABLED]).to eq false
    end

    it 'sets MSFT enrollment limits in the JS ENV' do
      subject
      expect(controller.js_env[:MSFT_SYNC_MAX_ENROLLMENT_MEMBERS]).to eq(
        MicrosoftSync::MembershipDiff::MAX_ENROLLMENT_MEMBERS
      )
      expect(controller.js_env[:MSFT_SYNC_MAX_ENROLLMENT_OWNERS]).to eq(
        MicrosoftSync::MembershipDiff::MAX_ENROLLMENT_OWNERS
      )
    end

    it 'sets MSFT_SYNC_CAN_BYPASS_COOLDOWN in the JS ENV' do
      subject
      expect(controller.js_env[:MSFT_SYNC_CAN_BYPASS_COOLDOWN]).to eq false
    end

    it 'sets the external tools create url' do
      user_session(@teacher)
      get 'settings', params: { :course_id => @course.id }
      expect(controller.js_env[:EXTERNAL_TOOLS_CREATE_URL]).to eq(
        "http://test.host/courses/#{@course.id}/external_tools"
      )
    end

    it 'sets the tool configuration show url' do
      user_session(@teacher)
      get 'settings', params: { :course_id => @course.id }
      expect(controller.js_env[:TOOL_CONFIGURATION_SHOW_URL]).to eq(
        "http://test.host/api/lti/courses/#{@course.id}/developer_keys/:developer_key_id/tool_configuration"
      )
    end

    it "sets tool creation permissions true for roles that are granted rights" do
      user_session(@teacher)
      get 'settings', params: { :course_id => @course.id }
      expect(controller.js_env[:PERMISSIONS][:create_tool_manually]).to eq(true)
    end

    it "does not set tool creation permissions for roles not granted rights" do
      user_session(@student)
      get 'settings', params: { :course_id => @course.id }
      expect(controller.js_env[:PERMISSIONS]).to be_nil
    end

    it "only sets course color js_env vars for elementary courses" do
      @course.account.enable_as_k5_account!
      @course.course_color = "#BAD"
      @course.save!

      user_session(@teacher)
      get 'settings', params: { :course_id => @course.id }
      expect(controller.js_env[:COURSE_COLOR]).to eq "#BAD"
      expect(controller.js_env[:COURSE_COLORS_ENABLED]).to be true
    end

    it "does not set course color js_env vars for non-elementary courses" do
      @course.course_color = "#BAD"
      @course.save!

      user_session(@teacher)
      get 'settings', params: { :course_id => @course.id }
      expect(controller.js_env[:COURSE_COLOR]).to be_falsy
      expect(controller.js_env[:COURSE_COLORS_ENABLED]).to be false
    end

    it "requires authorization" do
      get 'settings', params: { :course_id => @course.id }
      assert_unauthorized
    end

    it "shoulds not allow students" do
      user_session(@student)
      get 'settings', params: { :course_id => @course.id }
      assert_unauthorized
    end

    it "renders properly" do
      user_session(@teacher)
      get 'settings', params: { :course_id => @course.id }
      expect(response).to be_successful
      expect(response).to render_template("settings")
    end

    it "gives a helpful error message for students that can't access yet" do
      user_session(@student)
      @course.workflow_state = 'claimed'
      @course.save!
      get 'settings', params: { :course_id => @course.id }
      assert_status(401)
      expect(assigns[:unauthorized_reason]).to eq :unpublished
      expect(assigns[:unauthorized_message]).not_to be_nil

      @course.workflow_state = 'available'
      @course.save!
      @enrollment.start_at = 2.days.from_now
      @enrollment.end_at = 4.days.from_now
      @enrollment.save!
      get 'settings', params: { :course_id => @course.id }
      assert_status(401)
      expect(assigns[:unauthorized_reason]).to eq :unpublished
      expect(assigns[:unauthorized_message]).not_to be_nil
    end

    it "does not record recent activity for unauthorize actions" do
      user_session(@student)
      @course.workflow_state = 'available'
      @course.restrict_student_future_view = true
      @course.save!
      @enrollment.start_at = 2.days.from_now
      @enrollment.end_at = 4.days.from_now
      @enrollment.last_activity_at = nil
      @enrollment.save!
      get 'settings', params: { course_id: @course.id }
      assert_status(401)
      expect(assigns[:unauthorized_reason]).to eq(:unpublished)
      expect(@enrollment.reload.last_activity_at).to be(nil)
    end

    it "assigns active course_settings_sub_navigation external tools" do
      user_session(@teacher)
      shared_settings = { consumer_key: 'test', shared_secret: 'secret', url: 'http://example.com/lti' }
      inactive_tool = @course.context_external_tools.create(shared_settings.merge(name: 'inactive', course_settings_sub_navigation: { enabled: true }))
      active_tool = @course.context_external_tools.create(shared_settings.merge(name: 'active', course_settings_sub_navigation: { enabled: true }))
      inactive_tool.workflow_state = 'deleted'
      inactive_tool.save!

      get 'settings', params: { :course_id => @course.id }
      expect(assigns[:course_settings_sub_navigation_tools].size).to eq 1
      assigned_tool = assigns[:course_settings_sub_navigation_tools].first
      expect(assigned_tool.id).to eq active_tool.id
    end
  end

  describe "GET 'enrollment_invitation'" do
    it "rejects invitation for logged-in user" do
      course_with_student_logged_in(:active_course => true)
      post 'enrollment_invitation', params: { :course_id => @course.id, :reject => '1', :invitation => @enrollment.uuid }
      expect(response).to be_redirect
      expect(response).to redirect_to(dashboard_url)
      expect(assigns[:pending_enrollment]).to eql(@enrollment)
      expect(assigns[:pending_enrollment]).to be_rejected
    end

    it "rejects invitation for not-logged-in user" do
      course_with_student(:active_course => true, :active_user => true)
      post 'enrollment_invitation', params: { :course_id => @course.id, :reject => '1', :invitation => @enrollment.uuid }
      expect(response).to be_redirect
      expect(response).to redirect_to(root_url)
      expect(assigns[:pending_enrollment]).to eql(@enrollment)
      expect(assigns[:pending_enrollment]).to be_rejected
    end

    it "rejects temporary invitation" do
      user_with_pseudonym(:active_all => 1)
      user_session(@user, @pseudonym)
      user = User.create! { |u| u.workflow_state = 'creation_pending' }
      user.communication_channels.create!(:path => @cc.path)
      course_factory(active_all: true)
      @enrollment = @course.enroll_student(user)
      post 'enrollment_invitation', params: { :course_id => @course.id, :reject => '1', :invitation => @enrollment.uuid }
      expect(response).to be_redirect
      expect(response).to redirect_to(root_url)
      expect(assigns[:pending_enrollment]).to eql(@enrollment)
      expect(assigns[:pending_enrollment]).to be_rejected
    end

    it "does not reject invitation for bad parameters" do
      course_with_student(:active_course => true, :active_user => true)
      post 'enrollment_invitation', params: { :course_id => @course.id, :reject => '1', :invitation => "#{@enrollment.uuid}https://canvas.instructure.com/courses/#{@course.id}?invitation=#{@enrollment.uuid}" }
      expect(response).to be_redirect
      expect(response).to redirect_to(course_url(@course.id))
      expect(assigns[:pending_enrollment]).to be_nil
    end

    it "accepts invitation for logged-in user" do
      course_with_student_logged_in(:active_course => true, :active_user => true)
      post 'enrollment_invitation', params: { :course_id => @course.id, :accept => '1', :invitation => @enrollment.uuid }
      expect(response).to be_redirect
      expect(response).to redirect_to(course_url(@course.id))
      expect(assigns[:context_enrollment]).to eql(@enrollment)
      expect(assigns[:context_enrollment]).to be_active
    end

    it "asks user to login for registered not-logged-in user" do
      user_with_pseudonym(:active_course => true, :active_user => true)
      course_factory(active_all: true)
      @enrollment = @course.enroll_user(@user)
      post 'enrollment_invitation', params: { :course_id => @course.id, :accept => '1', :invitation => @enrollment.uuid }
      expect(response).to be_redirect
      expect(response).to redirect_to(login_url)
    end

    it "defers to registration_confirmation for pre-registered not-logged-in user" do
      user_with_pseudonym
      course_factory(active_course: true, :active_user => true)
      @enrollment = @course.enroll_user(@user)
      post 'enrollment_invitation', params: { :course_id => @course.id, :accept => '1', :invitation => @enrollment.uuid }
      expect(response).to be_redirect
      expect(response).to redirect_to(registration_confirmation_url(@pseudonym.communication_channel.confirmation_code, :enrollment => @enrollment.uuid))
    end

    it "defers to registration_confirmation if logged-in user does not match enrollment user" do
      user_with_pseudonym
      @u2 = @user
      course_with_student_logged_in(:active_course => true, :active_user => true)
      @e2 = @course.enroll_user(@u2)
      post 'enrollment_invitation', params: { :course_id => @course.id, :accept => '1', :invitation => @e2.uuid }
      expect(response).to redirect_to(registration_confirmation_url(:nonce => @pseudonym.communication_channel.confirmation_code, :enrollment => @e2.uuid))
    end

    it "asks user to login if logged-in user does not match enrollment user, and enrollment user doesn't have an e-mail" do
      user_factory
      @user.register!
      @u2 = @user
      course_with_student_logged_in(:active_course => true, :active_user => true)
      @e2 = @course.enroll_user(@u2)
      post 'enrollment_invitation', params: { :course_id => @course.id, :accept => '1', :invitation => @e2.uuid }
      expect(response).to redirect_to(login_url(:force_login => 1))
    end

    it "accepts an enrollment for a restricted by dates course" do
      course_with_student_logged_in(:active_all => true)

      @course.update(:restrict_enrollments_to_course_dates => true,
                     :start_at => Time.now + 2.weeks)
      @enrollment.update(:workflow_state => 'invited', last_activity_at: nil)

      post 'enrollment_invitation', params: { :course_id => @course.id, :accept => '1',
                                              :invitation => @enrollment.uuid }

      expect(response).to redirect_to(course_url(@course))
      @enrollment.reload
      expect(@enrollment.workflow_state).to eq('active')
      expect(@enrollment.last_activity_at).to be(nil)
    end
  end

  describe "GET 'show'" do
    before :once do
      course_with_teacher(active_all: true)
      student_in_course(active_all: true)
    end

    it "requires authorization" do
      get 'show', params: { :id => @course.id }
      assert_unauthorized
    end

    it "does not find deleted courses" do
      user_session(@teacher)
      @course.destroy
      assert_page_not_found do
        get 'show', params: { :id => @course.id }
      end
    end

    it "assigns variables" do
      user_session(@student)
      get 'show', params: { :id => @course.id }
      expect(response).to be_successful
      expect(assigns[:context]).to eql(@course)
      expect(assigns[:modules].to_a).to eql([])
    end

    it "gives a helpful error message for students that can't access yet" do
      user_session(@student)
      @course.workflow_state = 'claimed'
      @course.restrict_student_future_view = true
      @course.save!
      get 'show', params: { :id => @course.id }
      assert_status(401)
      expect(assigns[:unauthorized_reason]).to eq :unpublished
      expect(assigns[:unauthorized_message]).not_to be_nil

      @course.workflow_state = 'available'
      @course.save!
      @enrollment.start_at = 2.days.from_now
      @enrollment.end_at = 4.days.from_now
      @enrollment.save!
      controller.instance_variable_set(:@js_env, nil)
      get 'show', params: { :id => @course.id }
      assert_status(401)
      expect(assigns[:unauthorized_reason]).to eq :unpublished
      expect(assigns[:unauthorized_message]).not_to be_nil
    end

    it "allows student view student to view unpublished courses" do
      @course.update_attribute :workflow_state, 'claimed'
      user_session(@teacher)
      @fake_student = @course.student_view_student
      session[:become_user_id] = @fake_student.id

      get 'show', params: { :id => @course.id }
      expect(response).to be_successful
    end

    it "does not allow student view students to view other courses" do
      course_with_teacher_logged_in(:active_user => true)
      @c1 = @course

      course_factory(active_course: true)
      @c2 = @course

      @fake1 = @c1.student_view_student
      session[:become_user_id] = @fake1.id

      get 'show', params: { :id => @c2.id }
      assert_unauthorized
    end

    it 'includes analytics 2 link if installed' do
      tool = analytics_2_tool_factory
      Account.default.enable_feature!(:analytics_2)

      get 'show', params: { id: @course.id }
      expect(controller.course_custom_links).to include({
                                                          text: "Analytics 2",
                                                          url: "http://test.host/courses/#{@course.id}/external_tools/#{tool.id}?launch_type=course_navigation",
                                                          icon_class: "icon-analytics",
                                                          tool_id: ContextExternalTool::ANALYTICS_2
                                                        })
    end

    def check_course_show(should_show)
      controller.instance_variable_set(:@context_all_permissions, nil)
      controller.instance_variable_set(:@js_env, nil)

      get 'show', params: { :id => @course.id }
      if should_show
        expect(response).to be_successful
        expect(assigns[:context]).to eql(@course)
      else
        assert_status(401)
      end
    end

    it "shows unauthorized/authorized to a student for a future course depending on restrict_student_future_view setting" do
      course_with_student_logged_in(:active_course => 1)

      @course.start_at = Time.now + 2.weeks
      @course.restrict_enrollments_to_course_dates = true
      @course.restrict_student_future_view = true
      @course.save!

      check_course_show(false)
      expect(assigns[:unauthorized_message]).not_to be_nil

      @course.restrict_student_future_view = false
      @course.save!

      check_course_show(true)
    end

    it "shows unauthorized/authorized to a student for a past course depending on restrict_student_past_view setting" do
      course_with_student_logged_in(:active_course => 1)

      @course.start_at = 3.weeks.ago
      @course.conclude_at = 2.weeks.ago
      @course.restrict_enrollments_to_course_dates = true
      @course.restrict_student_past_view = true
      @course.save!

      check_course_show(false)

      # manually completed
      @course.conclude_at = 2.weeks.from_now
      @course.save!
      @student.enrollments.first.complete!

      check_course_show(false)

      @course.restrict_student_past_view = false
      @course.save!

      check_course_show(true)
    end

    context 'when default_view is `syllabus`' do
      before do
        course_with_student_logged_in(active_course: 1)
        @course.default_view = 'syllabus'
        @course.syllabus_body = '<p>This is your syllabus.</p>'
        @course.save!
      end

      it 'assigns syllabus_body' do
        get :show, params: { id: @course.id }
        expect(assigns[:syllabus_body]).not_to be_nil
      end

      it 'assigns groups' do
        get :show, params: { id: @course.id }
        expect(assigns[:groups]).not_to be_nil
      end
    end

    context "show feedback for the current course only on course front page" do
      before(:once) do
        course_with_teacher(active_all: true)
        @course1 = @course
        student_in_course(active_all: true, course: @course1)
        @me = @user

        course_with_teacher(active_all: true, user: @teacher)
        @course2 = @course
        student_in_course(active_all: true, course: @course2, user: @me)

        @a1 = @course1.assignments.new(:title => "some assignment course 1")
        @a1.workflow_state = "published"
        @a1.save
        @s1 = @a1.submit_homework(@student)
        @c1 = @s1.add_comment(:author => @teacher, :comment => "some comment1")

        # this shouldn't show up in any course 1 list
        @a2 = @course2.assignments.new(:title => "some assignment course 2")
        @a2.workflow_state = "published"
        @a2.save
        @s2 = @a2.submit_homework(@student)
        @c2 = @s2.add_comment(:author => @teacher, :comment => "some comment2")
      end

      before do
        user_session(@me)
      end

      it "works for module view" do
        @course1.default_view = "modules"
        @course1.save
        get 'show', params: { :id => @course1.id }
        expect(assigns(:recent_feedback).count).to eq 1
        expect(assigns(:recent_feedback).first.assignment_id).to eq @a1.id
      end

      it "works for assignments view" do
        @course1.default_view = "assignments"
        @course1.save!
        get 'show', params: { :id => @course1.id }
        expect(assigns(:recent_feedback).count).to eq 1
        expect(assigns(:recent_feedback).first.assignment_id).to eq @a1.id
      end

      it "disables management and set env urls on assignment homepage" do
        @course1.default_view = "assignments"
        @course1.save!
        get 'show', params: { :id => @course1.id }
        expect(controller.js_env[:URLS][:new_assignment_url]).not_to be_nil
        expect(controller.js_env[:PERMISSIONS][:manage]).to be_falsey
      end

      it "sets ping_url" do
        get 'show', params: { :id => @course1.id }
        expect(controller.js_env[:ping_url]).not_to be_nil
      end

      it "does not show unpublished assignments to students" do
        @course1.default_view = "assignments"
        @course1.save!
        @a1a = @course1.assignments.new(:title => "some assignment course 1", due_at: 1.day.from_now)
        @a1a.save
        @a1a.unpublish
        get 'show', params: { :id => @course1.id }
        expect(assigns(:upcoming_assignments).map(&:id).include?(@a1a.id)).to be_falsey
      end

      it "works for wiki view" do
        @course1.default_view = "wiki"
        @course1.save
        get 'show', params: { :id => @course1.id }
        expect(assigns(:recent_feedback).count).to eq 1
        expect(assigns(:recent_feedback).first.assignment_id).to eq @a1.id
      end

      it "works for wiki view with draft state enabled" do
        @course1.wiki_pages.create!(:title => 'blah').set_as_front_page!
        @course1.reload
        @course1.default_view = "wiki"
        @course1.save!
        get 'show', params: { :id => @course1.id }
        expect(controller.js_env[:WIKI_RIGHTS].symbolize_keys).to eql({ :read => true })
        expect(controller.js_env[:PAGE_RIGHTS].symbolize_keys).to eql({ :read => true })
        expect(controller.js_env[:COURSE_TITLE]).to eql @course1.name
      end

      it "works for wiki view with home page announcements enabled" do
        @course1.wiki_pages.create!(:title => 'blah').set_as_front_page!
        @course1.reload
        @course1.default_view = "wiki"
        @course1.show_announcements_on_home_page = true
        @course1.home_page_announcement_limit = 3
        @course1.save!
        get 'show', params: { :id => @course1.id }
        expect(controller.js_env[:COURSE_HOME]).to be_truthy
        expect(controller.js_env[:SHOW_ANNOUNCEMENTS]).to be_truthy
        expect(controller.js_env[:ANNOUNCEMENT_LIMIT]).to eq(3)
      end

      it "does not show announcements for public users" do
        @course1.wiki_pages.create!(:title => 'blah').set_as_front_page!
        @course1.reload
        @course1.default_view = "wiki"
        @course1.show_announcements_on_home_page = true
        @course1.home_page_announcement_limit = 3
        @course1.is_public = true
        @course1.save!
        remove_user_session
        get 'show', params: { :id => @course1.id }
        expect(response).to be_successful
        expect(controller.js_env[:COURSE_HOME]).to be_truthy
        expect(controller.js_env[:SHOW_ANNOUNCEMENTS]).to be_falsey
      end

      it "works for syllabus view" do
        @course1.default_view = "syllabus"
        @course1.save
        get 'show', params: { :id => @course1.id }
        expect(assigns(:recent_feedback).count).to eq 1
        expect(assigns(:recent_feedback).first.assignment_id).to eq @a1.id
      end

      it "works for feed view" do
        @course1.default_view = "feed"
        @course1.save
        get 'show', params: { :id => @course1.id }
        expect(assigns(:recent_feedback).count).to eq 1
        expect(assigns(:recent_feedback).first.assignment_id).to eq @a1.id
      end

      it "only shows recent feedback if user is student in specified course" do
        course_with_teacher(:active_all => true, :user => @student)
        @course3 = @course
        get 'show', params: { :id => @course3.id }
        expect(assigns(:show_recent_feedback)).to be_falsey
      end
    end

    context "invitations" do
      before :once do
        Account.default.settings[:allow_invitation_previews] = true
        Account.default.save!
        course_with_teacher(active_course: true)
        @teacher_enrollment = @enrollment
        student_in_course(course: @course)
      end

      it "allows an invited user to see the course" do
        expect(@enrollment).to be_invited
        get 'show', params: { :id => @course.id, :invitation => @enrollment.uuid }
        expect(response).to be_successful
        expect(assigns[:pending_enrollment]).to eq @enrollment
      end

      it "still shows unauthorized if unpublished, regardless of if previews are allowed" do
        # unpublished course with invited student in default account (allows previews)
        @course.workflow_state = 'claimed'
        @course.save!

        get 'show', params: { :id => @course.id, :invitation => @enrollment.uuid }
        assert_unauthorized
        expect(assigns[:unauthorized_message]).not_to be_nil

        # unpublished course with invited student in account that disallows previews
        @account = Account.create!
        course_with_student(:account => @account)
        @course.workflow_state = 'claimed'
        @course.save!

        controller.instance_variable_set(:@js_env, nil)
        get 'show', params: { :id => @course.id, :invitation => @enrollment.uuid }
        assert_unauthorized
        expect(assigns[:unauthorized_message]).not_to be_nil
      end

      it "does not show unauthorized for invited teachers when unpublished" do
        # unpublished course with invited teacher
        @course.workflow_state = 'claimed'
        @course.save!

        get 'show', params: { :id => @course.id, :invitation => @teacher_enrollment.uuid }
        expect(response).to be_successful
      end

      it "re-invites an enrollment that has previously been rejected" do
        expect(@enrollment).to be_invited
        @enrollment.reject!
        get 'show', params: { :id => @course.id, :invitation => @enrollment.uuid }
        expect(response).to be_successful
        @enrollment.reload
        expect(@enrollment).to be_invited
      end

      it "auto-accepts if previews are not allowed" do
        # Currently, previews are only allowed for the default account
        @account = Account.create!
        course_with_student_logged_in(:active_course => 1, :account => @account)
        get 'show', params: { :id => @course.id, :invitation => @enrollment.uuid }
        expect(response).to be_successful
        expect(response).to render_template('show')
        expect(assigns[:context_enrollment]).to eq @enrollment
        @enrollment.reload
        expect(@enrollment).to be_active
      end

      it "does not error when previewing an unpublished course as an invited admin" do
        @account = Account.create!
        @account.settings[:allow_invitation_previews] = false
        @account.save!

        course_factory(:account => @account)
        user_factory(active_all: true)
        enrollment = @course.enroll_teacher(@user, :enrollment_state => 'invited')
        user_session(@user)

        get 'show', params: { :id => @course.id }

        expect(response).to be_successful
        expect(response).to render_template('show')
        expect(assigns[:context_enrollment]).to eq enrollment
        enrollment.reload
        expect(enrollment).to be_invited
      end

      it "ignores invitations that have been accepted (not logged in)" do
        @enrollment.accept!
        get 'show', params: { :id => @course.id, :invitation => @enrollment.uuid }
        assert_unauthorized
      end

      it "ignores invitations that have been accepted (logged in)" do
        @enrollment.accept!
        user_session(@student)
        get 'show', params: { :id => @course.id, :invitation => @enrollment.uuid }
        expect(response).to be_successful
        expect(assigns[:pending_enrollment]).to be_nil
      end

      it "uses the invitation enrollment, rather than the current enrollment" do
        @student.register!
        user_session(@student)
        @student1 = @student
        @enrollment1 = @enrollment
        student_in_course
        expect(@enrollment).to be_invited

        get 'show', params: { :id => @course.id, :invitation => @enrollment.uuid }
        expect(response).to be_successful
        expect(assigns[:pending_enrollment]).to eq @enrollment
        expect(assigns[:current_user]).to eq @student1
        expect(session[:enrollment_uuid]).to eq @enrollment.uuid
        expect(session[:permissions_key]).not_to be_nil
        permissions_key = session[:permissions_key]
        @enrollment.reload
        expect(@enrollment).to be_invited

        controller.instance_variable_set(:@js_env, nil)
        get 'show', params: { :id => @course.id } # invitation should be in the session now
        expect(response).to be_successful
        expect(assigns[:pending_enrollment]).to eq @enrollment
        expect(assigns[:current_user]).to eq @student1
        expect(session[:enrollment_uuid]).to eq @enrollment.uuid
        expect(session[:permissions_key]).to eq permissions_key
        @enrollment.reload
        expect(@enrollment).to be_invited
      end

      it "auto-redirects to registration page when it's a self-enrollment" do
        @user = User.new
        cc = @user.communication_channels.build(:path => "jt@instructure.com")
        cc.user = @user
        @user.workflow_state = 'creation_pending'
        @user.save!
        @enrollment = @course.enroll_student(@user)
        @enrollment.update_attribute(:self_enrolled, true)
        expect(@enrollment).to be_invited

        get 'show', params: { :id => @course.id, :invitation => @enrollment.uuid }
        expect(response).to redirect_to(registration_confirmation_url(@user.email_channel.confirmation_code, :enrollment => @enrollment.uuid))
      end

      it "does not use the session enrollment if it's for the wrong course" do
        @enrollment1 = @enrollment
        @course1 = @course
        course_factory(:active_course => 1)
        student_in_course(:user => @user)
        @enrollment2 = @enrollment
        @course2 = @course
        user_session(@user)

        get 'show', params: { :id => @course1.id }
        expect(response).to be_successful
        expect(assigns[:pending_enrollment]).to eq @enrollment1
        expect(session[:enrollment_uuid]).to eq @enrollment1.uuid
        expect(session[:permissions_key]).not_to be_nil
        permissions_key = session[:permissions_key]

        controller.instance_variable_set(:@pending_enrollment, nil)
        controller.instance_variable_set(:@js_env, nil)
        get 'show', params: { :id => @course2.id }
        expect(response).to be_successful
        expect(assigns[:pending_enrollment]).to eq @enrollment2
        expect(session[:enrollment_uuid]).to eq @enrollment2.uuid
        expect(session[:permissions_key]).not_to eq permissions_key
      end

      it "finds temporary enrollments that match the logged in user" do
        @temporary = User.create! { |u| u.workflow_state = 'creation_pending' }
        @temporary.communication_channels.create!(:path => 'user@example.com')
        @enrollment = @course.enroll_student(@temporary)
        @user = user_with_pseudonym(:active_all => 1, :username => 'user@example.com')
        expect(@enrollment).to be_invited
        user_session(@user)

        get 'show', params: { :id => @course.id }
        expect(response).to be_successful
        expect(assigns[:pending_enrollment]).to eq @enrollment
      end
    end

    it "sets ENV.COURSE_ID for assignments view" do
      course_with_teacher_logged_in(:active_all => true)
      @course.default_view = "assignments"
      @course.save!
      get 'show', params: { :id => @course.id }
      expect(assigns(:js_env)[:COURSE_ID]).to eq @course.id.to_s
    end

    it "redirects html to settings page when user can :read_as_admin, but not :read" do
      # an account user on the site admin will always have :read_as_admin
      # permission to any course, but will not have :read permission unless
      # they've been granted the :read_course_content role override, which
      # defaults to false for everyone except those with the AccountAdmin role
      role = custom_account_role('LimitedAccess', :account => Account.site_admin)
      user_factory(active_all: true)
      Account.site_admin.account_users.create!(user: @user, :role => role)
      user_session(@user)

      get 'show', params: { :id => @course.id }
      expect(response).to be_redirect
      expect(response.location).to match(%r{/courses/#{@course.id}/settings})
    end

    it "does not redirect xhr to settings page when user can :read_as_admin, but not :read" do
      role = custom_account_role('LimitedAccess', :account => Account.site_admin)
      user_factory(active_all: true)
      Account.site_admin.account_users.create!(user: @user, role: role)
      user_session(@user)

      get 'show', params: { :id => @course.id }, xhr: true
      expect(response).to be_successful
    end

    it "redirects to the xlisted course" do
      user_session(@student)
      @course1 = @course
      @course2 = course_factory(active_all: true)
      @course1.default_section.crosslist_to_course(@course2, :run_jobs_immediately => true)

      get 'show', params: { :id => @course1.id }
      expect(response).to be_redirect
      expect(response.location).to match(%r{/courses/#{@course2.id}})
    end

    it "does not redirect to the xlisted course if the enrollment is deleted" do
      user_session(@student)
      @course1 = @course
      @course2 = course_factory(active_all: true)
      @course1.default_section.crosslist_to_course(@course2, :run_jobs_immediately => true)
      @user.enrollments.destroy_all

      get 'show', params: { :id => @course1.id }
      expect(response.status).to eq 401
    end

    context "page views enabled" do
      before do
        Setting.set('enable_page_views', 'db')
        @old_thread_context = Thread.current[:context]
        Thread.current[:context] = { request_id: SecureRandom.uuid }
      end

      after do
        Thread.current[:context] = @old_thread_context
      end

      it "logs an AUA with membership_type" do
        user_session(@student)
        get 'show', params: { :id => @course.id }
        expect(response).to be_successful
        aua = AssetUserAccess.where(user_id: @student, context_type: 'Course', context_id: @course).first
        expect(aua.asset_category).to eq 'home'
        expect(aua.membership_type).to eq 'StudentEnrollment'
      end

      it "logs an asset user access for api requests" do
        allow(@controller).to receive(:api_request?).and_return(true)
        user_session(@student)
        get 'show', params: { :id => @course.id }
        expect(response).to be_successful
        aua = AssetUserAccess.where(user_id: @student, context_type: 'Course', context_id: @course).first
        expect(aua.asset_category).to eq 'home'
        expect(aua.membership_type).to eq 'StudentEnrollment'
      end
    end

    context "course_home_sub_navigation" do
      before :once do
        @tool = @course.context_external_tools.create(consumer_key: 'test', shared_secret: 'secret', url: 'http://example.com/lti',
                                                      name: 'tool', course_home_sub_navigation: { enabled: true, visibility: 'admins' })
      end

      it "shows admin-level course_home_sub_navigation external tools for teachers" do
        user_session(@teacher)

        get 'show', params: { :id => @course.id }
        expect(assigns[:course_home_sub_navigation_tools].size).to eq 1
      end

      it "rejects admin-level course_home_sub_navigation external tools for students" do
        user_session(@student)

        get 'show', params: { :id => @course.id }
        expect(assigns[:course_home_sub_navigation_tools].size).to eq 0
      end
    end

    describe "when account is enabled as k5 account" do
      before :once do
        toggle_k5_setting(@course.account)
      end

      it "sets the course_home_view to 'k5_dashboard'" do
        user_session(@student)

        get 'show', params: { :id => @course.id }
        expect(assigns[:course_home_view]).to eq 'k5_dashboard'
      end

      it "registers k5_course js and css bundles and sets K5_USER = true in js_env" do
        user_session(@student)

        get 'show', params: { :id => @course.id }
        expect(assigns[:js_bundles].flatten).to include :k5_course
        expect(assigns[:js_bundles].flatten).to include :k5_theme
        expect(assigns[:css_bundles].flatten).to include :k5_common
        expect(assigns[:css_bundles].flatten).to include :k5_course
        expect(assigns[:css_bundles].flatten).to include :k5_theme
        expect(assigns[:js_env][:K5_USER]).to be_truthy
      end

      it "registers module-related js and css bundles and sets CONTEXT_MODULE_ASSIGNMENT_INFO_URL in js_env" do
        user_session(@student)

        get 'show', params: { :id => @course.id }
        expect(assigns[:js_bundles].flatten).to include :context_modules
        expect(assigns[:css_bundles].flatten).to include :content_next
        expect(assigns[:css_bundles].flatten).to include :context_modules2
        expect(assigns[:js_env][:CONTEXT_MODULE_ASSIGNMENT_INFO_URL]).to be_truthy
      end

      it "does not render the sidebar navigation or breadcrumbs" do
        user_session(@student)

        get 'show', params: { :id => @course.id }
        expect(assigns[:show_left_side]).to be_falsy
        expect(assigns[:_crumbs].length).to be 1
      end

      it "sets STUDENT_PLANNER_ENABLED = true in js_env if the user has student enrollments" do
        user_session(@student)

        get 'show', params: { :id => @course.id }
        expect(assigns[:js_env][:STUDENT_PLANNER_ENABLED]).to be_truthy
      end

      it "sets STUDENT_PLANNER_ENABLED = false in js_env if the user doesn't have student enrollments" do
        user_session(@teacher)

        get 'show', params: { :id => @course.id }
        expect(assigns[:js_env][:STUDENT_PLANNER_ENABLED]).to be_falsy
      end

      it "sets PERMISSIONS appropriately in js_env" do
        user_session(@teacher)

        get 'show', params: { :id => @course.id }
        expect(assigns[:js_env][:PERMISSIONS]).to eq({ manage: true,
                                                       manage_groups: true,
                                                       read_announcements: true,
                                                       read_as_admin: true })
      end

      it "sets COURSE.color appropriately in js_env" do
        @course.course_color = "#BB8"
        @course.save!
        user_session(@student)

        get 'show', params: { :id => @course.id }
        expect(assigns[:js_env][:COURSE][:color]).to eq('#BB8')
      end

      it "loads announcements on home page when course is a k5 homeroom course" do
        @course.homeroom_course = true
        @course.save!
        user_session(@teacher)

        get 'show', params: { :id => @course.id }
        expect(assigns[:course_home_view]).to eq "announcements"
        bundle = assigns[:js_bundles].select { |b| b.include? :announcements }
        expect(bundle.size).to eq 1
      end

      it "sets the course_home_view to 'Important Info' if the teacher has no announcement reading permission for the homeroom" do
        @course.homeroom_course = true
        @course.save!

        @course.account.role_overrides.create!(permission: :read_announcements, role: teacher_role, enabled: false)
        user_session(@teacher)

        get 'show', params: { :id => @course.id }
        expect(assigns[:course_home_view]).to eq 'syllabus'
      end

      it "sets COURSE.has_syllabus_body to true when syllabus exists" do
        @course.syllabus_body = "Welcome"
        @course.save!
        user_session(@student)

        get 'show', params: { :id => @course.id }
        expect(assigns[:js_env][:COURSE][:has_syllabus_body]).to be_truthy
      end

      it "sets COURSE.has_syllabus_body to false when syllabus does not exist" do
        @course.syllabus_body = nil
        @course.save!
        user_session(@student)

        get 'show', params: { :id => @course.id }
        expect(assigns[:js_env][:COURSE][:has_syllabus_body]).to be_falsey
      end

      it "sets ENV.OBSERVER_LIST with self and observed users" do
        user_session(@student)

        get 'show', params: { :id => @course.id }
        observers = assigns[:js_env][:OBSERVER_LIST]
        expect(observers.length).to be(1)
        expect(observers[0][:name]).to eq(@student.name)
        expect(observers[0][:id]).to eq(@student.id)
      end

      it 'sets COURSE.student_outcome_gradebook_enabled when feature is on' do
        @course.enable_feature!(:student_outcome_gradebook)
        user_session(@student)

        get 'show', params: { :id => @course.id }
        expect(assigns[:js_env][:COURSE][:student_outcome_gradebook_enabled]).to be_truthy
      end

      context "ENV.COURSE.self_enrollment" do
        before :once do
          @course.root_account.allow_self_enrollment!
          @course.is_public = true
          @course.save!
          @student.enrollments.destroy_all
        end

        before do
          user_session(@student)
        end

        it "is set to to 'enroll' if self-enrollment is enabled" do
          @course.self_enrollment = true
          @course.open_enrollment = true
          @course.save!

          get 'show', params: { :id => @course.id }
          expect(assigns[:js_env][:COURSE][:self_enrollment][:option]).to be(:enroll)
          expect(assigns[:js_env][:COURSE][:self_enrollment][:url]).not_to be_nil
        end

        it "is set to to nil if self-enrollment is disabled" do
          get 'show', params: { :id => @course.id }
          expect(assigns[:js_env][:COURSE][:self_enrollment][:option]).to be_nil
          expect(assigns[:js_env][:COURSE][:self_enrollment][:url]).to be_nil
        end
      end

      describe 'embed mode' do
        it 'sets ENV.TAB_CONTENT_ONLY appropriately' do
          user_session(@student)

          get 'show', params: { id: @course.id, embed: true }
          expect(assigns[:js_env][:TAB_CONTENT_ONLY]).to be_truthy

          get 'show', params: { id: @course.id }
          expect(assigns[:js_env][:TAB_CONTENT_ONLY]).to be_falsy
        end
      end

      describe "update" do
        it "syncs enrollments if setting is set" do
          progress = double('Progress').as_null_object
          allow(Progress).to receive(:new).and_return(progress)
          expect(progress).to receive(:process_job)

          user_session(@teacher)

          get 'update', params: {
            :id => @course.id,
            :course => {
              homeroom_course_id: '17',
              sync_enrollments_from_homeroom: '1'
            }
          }
        end

        it "does not sync if course is a sis import" do
          progress = double('Progress').as_null_object
          allow(Progress).to receive(:new).and_return(progress)
          expect(progress).not_to receive(:process_job)

          user_session(@teacher)
          sis = @course.account.sis_batches.create
          @course.sis_batch_id = sis.id
          @course.save!

          get 'update', params: {
            :id => @course.id,
            :course => {
              homeroom_course_id: '17',
              sync_enrollments_from_homeroom: '1'
            }
          }
        end
      end
    end

    context 'COURSE.latest_announcement' do
      let_once(:announcement1) do
        Announcement.create!(
          :title => "Hello students",
          :message => "Welcome to the grind",
          :user => @teacher,
          :context => @course,
          :workflow_state => "published",
          :posted_at => 1.hour.ago
        )
      end

      let_once(:announcement2) do
        Announcement.create!(
          :title => "Hidden",
          :message => "You shouldn't see me",
          :user => @teacher,
          :context => @course,
          :workflow_state => "post_delayed"
        )
      end

      before :once do
        toggle_k5_setting(@course.account)
      end

      before do
        user_session(@student)
      end

      it 'is set with most recent visible announcement' do
        get 'show', params: { :id => @course.id }
        expect(assigns[:js_env][:COURSE][:latest_announcement][:title]).to eq "Hello students"
        expect(assigns[:js_env][:COURSE][:latest_announcement][:message]).to eq "Welcome to the grind"
      end

      it 'is set to nil if there are no recent (within 2 weeks) announcements' do
        announcement1.posted_at = 3.weeks.ago
        announcement1.save!
        announcement2.destroy

        get 'show', params: { :id => @course.id }
        expect(assigns[:js_env][:COURSE][:latest_announcement]).to be_nil
      end

      it "is set to nil if there's announcements but user doesn't have :read_announcements" do
        @course.account.role_overrides.create!(permission: :read_announcements, role: student_role, enabled: false)

        get 'show', params: { :id => @course.id }
        expect(assigns[:js_env][:COURSE][:latest_announcement]).to be_nil
      end

      it "only shows announcements visible to student sections" do
        secret_section = CourseSection.create!(name: 'Secret Section', course: @course)
        Announcement.create!(
          :title => "For the other section only",
          :message => "Hello",
          :user => @teacher,
          :context => @course,
          :workflow_state => "published",
          :posted_at => 1.minute.ago,
          :is_section_specific => true,
          :course_sections => [secret_section]
        )

        get 'show', params: { :id => @course.id }
        expect(assigns[:js_env][:COURSE][:latest_announcement][:title]).to eq "Hello students"
      end
    end
  end

  describe "POST 'unenroll_user'" do
    before :once do
      course_with_teacher(active_all: true)
      @teacher_enrollment = @enrollment
      student_in_course(active_all: true)
    end

    it "requires authorization" do
      post 'unenroll_user', params: { :course_id => @course.id, :id => @enrollment.id }
      assert_unauthorized
    end

    it "does not allow students to unenroll" do
      user_session(@student)
      post 'unenroll_user', params: { :course_id => @course.id, :id => @enrollment.id }
      assert_unauthorized
    end

    it "unenrolls users" do
      user_session(@teacher)
      post 'unenroll_user', params: { :course_id => @course.id, :id => @enrollment.id }
      @course.reload
      expect(response).to be_successful
      expect(@course.enrollments.map { |e| e.user }).not_to be_include(@student)
    end

    it "does not allow teachers to unenroll themselves" do
      user_session(@teacher)
      post 'unenroll_user', params: { :course_id => @course.id, :id => @teacher_enrollment.id }
      assert_unauthorized
    end

    it "allows admins to unenroll themselves" do
      user_session(@teacher)
      @course.account.account_users.create!(user: @teacher)
      post 'unenroll_user', params: { :course_id => @course.id, :id => @teacher_enrollment.id }
      @course.reload
      expect(response).to be_successful
      expect(@course.enrollments.map { |e| e.user }).not_to be_include(@teacher)
    end
  end

  describe "POST 'enroll_users'" do
    before :once do
      account = Account.default
      account.settings = { :open_registration => true }
      account.save!
      course_with_teacher(active_all: true)
      student_in_course(active_all: true)
    end

    it "requires authorization" do
      post 'enroll_users', params: { :course_id => @course.id, :user_list => "sam@yahoo.com" }
      assert_unauthorized
    end

    it "does not allow students to enroll people" do
      user_session(@student)
      post 'enroll_users', params: { :course_id => @course.id, :user_list => "\"Sam\" <sam@yahoo.com>, \"Fred\" <fred@yahoo.com>" }
      assert_unauthorized
    end

    it "enrolls people" do
      user_session(@teacher)
      post 'enroll_users', params: { :course_id => @course.id, :user_list => "\"Sam\" <sam@yahoo.com>, \"Fred\" <fred@yahoo.com>" }
      expect(response).to be_successful
      @course.reload
      expect(@course.students.map { |s| s.name }).to be_include("Sam")
      expect(@course.students.map { |s| s.name }).to be_include("Fred")
    end

    it "does not enroll people in hard-concluded courses" do
      user_session(@teacher)
      @course.complete
      post 'enroll_users', params: { :course_id => @course.id, :user_list => "\"Sam\" <sam@yahoo.com>, \"Fred\" <fred@yahoo.com>" }
      expect(response).not_to be_successful
      @course.reload
      expect(@course.students.map { |s| s.name }).not_to be_include("Sam")
      expect(@course.students.map { |s| s.name }).not_to be_include("Fred")
    end

    it "does not enroll people in soft-concluded courses" do
      user_session(@teacher)
      @course.start_at = 2.days.ago
      @course.conclude_at = 1.day.ago
      @course.restrict_enrollments_to_course_dates = true
      @course.save!
      post 'enroll_users', params: { :course_id => @course.id, :user_list => "\"Sam\" <sam@yahoo.com>, \"Fred\" <fred@yahoo.com>" }
      expect(response).not_to be_successful
      @course.reload
      expect(@course.students.map { |s| s.name }).not_to be_include("Sam")
      expect(@course.students.map { |s| s.name }).not_to be_include("Fred")
    end

    it "records initial_enrollment_type on new users" do
      user_session(@teacher)
      post 'enroll_users', params: { :course_id => @course.id, :user_list => "\"Sam\" <sam@yahoo.com>", :enrollment_type => 'ObserverEnrollment' }
      expect(response).to be_successful
      @course.reload
      expect(@course.observers.count).to eq 1
      expect(@course.observers.first.initial_enrollment_type).to eq 'observer'
    end

    it "enrolls using custom role id" do
      user_session(@teacher)
      role = custom_student_role('customrole', :account => @course.account)
      post 'enroll_users', params: { :course_id => @course.id, :user_list => "\"Sam\" <sam@yahoo.com>", :role_id => role.id }
      expect(response).to be_successful
      @course.reload
      expect(@course.students.map(&:name)).to include("Sam")
      expect(@course.student_enrollments.find_by_role_id(role.id)).to_not be_nil
    end

    it "allows TAs to enroll Observers (by default)" do
      course_with_teacher(:active_all => true)
      @user = user_factory
      @course.enroll_ta(user_factory).accept!
      user_session(@user)
      post 'enroll_users', params: { :course_id => @course.id, :user_list => "\"Sam\" <sam@yahoo.com>, \"Fred\" <fred@yahoo.com>", :enrollment_type => 'ObserverEnrollment' }
      expect(response).to be_successful
      @course.reload
      expect(@course.students).to be_empty
      expect(@course.observers.map { |s| s.name }).to be_include("Sam")
      expect(@course.observers.map { |s| s.name }).to be_include("Fred")
      expect(@course.observer_enrollments.map(&:workflow_state)).to eql(['invited', 'invited'])
    end

    it "will use json for limit_privileges_to_course_section param" do
      user_session(@teacher)
      post 'enroll_users', params: { :course_id => @course.id,
                                     :user_list => "\"Sam\" <sam@yahoo.com>",
                                     :enrollment_type => 'TeacherEnrollment',
                                     :limit_privileges_to_course_section => true }
      expect(response).to be_successful
      run_jobs
      enrollment = @course.reload.teachers.find { |t| t.name == 'Sam' }.enrollments.first
      expect(enrollment.limit_privileges_to_course_section).to eq true
    end

    it "alsoes accept a list of user tokens (instead of ye old UserList)" do
      u1 = user_factory
      u2 = user_factory
      user_session(@teacher)
      post 'enroll_users', params: { :course_id => @course.id, :user_tokens => [u1.token, u2.token] }
      expect(response).to be_successful
      @course.reload
      expect(@course.students).to include(u1)
      expect(@course.students).to include(u2)
    end
  end

  describe "POST create" do
    before do
      @account = Account.default
      @account.root_account.disable_feature!(:granular_permissions_manage_courses)
      role = custom_account_role 'lamer', :account => @account
      @account.role_overrides.create! :permission => 'manage_courses', :enabled => true, :role => role
      @visperm = @account.role_overrides.create! :permission => 'manage_course_visibility', :enabled => true, :role => role
      user_factory
      @account.account_users.create!(user: @user, role: role)
      user_session @user
    end

    it "logs create course event" do
      course = @account.courses.build({
                                        :name => "Course Name",
                                        :lock_all_announcements => true
                                      })
      changes = course.changes
      changes.delete("settings")
      changes["lock_all_announcements"] = [nil, true]

      expect(Auditors::Course).to receive(:record_created)
        .with(anything, anything, changes, anything)

      post 'create', params: { :account_id => @account.id, :course =>
          { :name => course.name, :lock_all_announcements => true } }
    end

    it "sets the visibility settings when we have permission" do
      post 'create', params: {
        :account_id => @account.id, :course => {
          name: 'new course',
          is_public: true,
          public_syllabus: true,
          is_public_to_auth_users: true,
          public_syllabus_to_auth: true
        }
      }, format: :json

      json = JSON.parse response.body
      expect(json['is_public']).to be true
      expect(json['public_syllabus']).to be true
      expect(json['is_public_to_auth_users']).to be true
      expect(json['public_syllabus_to_auth']).to be true
    end

    it "sets grade_passback_setting" do
      post 'create', params: {
        :account_id => @account.id, :course => {
          name: 'new course',
          grade_passback_setting: 'nightly_sync',
        }
      }, format: :json

      json = JSON.parse response.body
      expect(Course.find(json['id']).grade_passback_setting).to eq 'nightly_sync'
    end

    it "does not allow visibility to be set when we don't have permission" do
      @visperm.enabled = false
      @visperm.save

      post 'create', params: {
        :account_id => @account.id, :course => {
          name: 'new course',
          is_public: true,
          public_syllabus: true,
          is_public_to_auth_users: true,
          public_syllabus_to_auth: true
        }
      }, format: :json

      json = JSON.parse response.body
      expect(json['is_public']).to be false
      expect(json['public_syllabus']).to be false
      expect(json['is_public_to_auth_users']).to be false
      expect(json['public_syllabus_to_auth']).to be false
    end
  end

  describe 'POST create (granular permissions)' do
    before do
      @account = Account.default
      @account.root_account.enable_feature!(:granular_permissions_manage_courses)
      role = custom_account_role 'lamer', account: @account
      @account.role_overrides.create! permission: 'manage_courses_add', enabled: true, role: role
      @visperm =
        @account.role_overrides.create! permission: 'manage_course_visibility',
                                        enabled: true,
                                        role: role
      user_factory
      @account.account_users.create!(user: @user, role: role)
      user_session @user
    end

    it 'logs create course event' do
      course = @account.courses.build({ name: 'Course Name', lock_all_announcements: true })
      changes = course.changes
      changes.delete('settings')
      changes['lock_all_announcements'] = [nil, true]

      expect(Auditors::Course).to receive(:record_created).with(
        anything,
        anything,
        changes,
        anything
      )

      post 'create',
           params: {
             account_id: @account.id,
             course: {
               name: course.name,
               lock_all_announcements: true
             }
           }
    end

    it 'sets the visibility settings when we have permission' do
      post 'create',
           params: {
             account_id: @account.id,
             course: {
               name: 'new course',
               is_public: true,
               public_syllabus: true,
               is_public_to_auth_users: true,
               public_syllabus_to_auth: true
             }
           },
           format: :json

      json = JSON.parse response.body
      expect(json['is_public']).to be true
      expect(json['public_syllabus']).to be true
      expect(json['is_public_to_auth_users']).to be true
      expect(json['public_syllabus_to_auth']).to be true
    end

    it "does not allow visibility to be set when we don't have permission" do
      @visperm.enabled = false
      @visperm.save

      post 'create',
           params: {
             account_id: @account.id,
             course: {
               name: 'new course',
               is_public: true,
               public_syllabus: true,
               is_public_to_auth_users: true,
               public_syllabus_to_auth: true
             }
           },
           format: :json

      json = JSON.parse response.body
      expect(json['is_public']).to be false
      expect(json['public_syllabus']).to be false
      expect(json['is_public_to_auth_users']).to be false
      expect(json['public_syllabus_to_auth']).to be false
    end
  end

  describe "PUT 'update'" do
    before :once do
      course_with_teacher(active_all: true)
      student_in_course(active_all: true)
    end

    it "requires authorization" do
      put 'update', params: { :id => @course.id, :course => { :name => "new course name" } }
      assert_unauthorized
    end

    it "does not let students update the course details" do
      user_session(@student)
      put 'update', params: { :id => @course.id, :course => { :name => "new course name" } }
      assert_unauthorized
    end

    it "updates course details" do
      user_session(@teacher)
      put 'update', params: { :id => @course.id, :course => { :name => "new course name" } }
      expect(assigns[:course]).not_to be_nil
      expect(assigns[:course]).to eql(@course)
    end

    it "updates some settings and stuff" do
      user_session(@teacher)
      put 'update', params: { :id => @course.id, :course => { :show_announcements_on_home_page => true, :home_page_announcement_limit => 2 } }
      @course.reload
      expect(@course.show_announcements_on_home_page).to be_truthy
      expect(@course.home_page_announcement_limit).to eq 2
    end

    it "allows sending events" do
      user_session(@teacher)
      put 'update', params: { :id => @course.id, :course => { :event => "complete" } }
      expect(assigns[:course]).not_to be_nil
      expect(assigns[:course].state).to eql(:completed)
    end

    it "logs published event on update" do
      @course.claim!
      expect(Auditors::Course).to receive(:record_published).once
      user_session(@teacher)
      put 'update', params: { :id => @course.id, :offer => true }
    end

    it "does not publish when offer is false" do
      @course.claim!
      expect(Auditors::Course).not_to receive(:record_published)
      user_session(@teacher)
      put 'update', params: { :id => @course.id, :offer => "false" }
      expect(@course.reload).to be_claimed
    end

    it "does not log published event if course was already published" do
      expect(Auditors::Course).not_to receive(:record_published)
      user_session(@teacher)
      put 'update', params: { :id => @course.id, :offer => true }
    end

    it "logs claimed event on update" do
      expect(Auditors::Course).to receive(:record_claimed).once
      user_session(@teacher)
      put 'update', params: { :id => @course.id, :course => { :event => 'claim' } }
    end

    it 'allows unpublishing of the course' do
      user_session(@teacher)
      put 'update', params: { :id => @course.id, :course => { :event => 'claim' } }
      @course.reload
      expect(@course.workflow_state).to eq 'claimed'
    end

    it 'does not allow unpublishing of the course if submissions present' do
      course_with_student_submissions({ active_all: true, submission_points: true })
      put 'update', params: { :id => @course.id, :course => { :event => 'claim' } }
      @course.reload
      expect(@course.workflow_state).to eq 'available'
    end

    it "allows unpublishing of the course if submissions have no score or grade" do
      course_with_student_submissions
      put 'update', params: { :id => @course.id, :course => { :event => 'claim' } }
      @course.reload
      expect(@course.workflow_state).to eq 'claimed'
    end

    it "allows the course to be unpublished if it contains only graded student view submissions" do
      assignment = @course.assignments.create!(:workflow_state => 'published')
      sv_student = @course.student_view_student
      assignment.grade_student sv_student, { :grade => 1, :grader => @teacher }
      user_session @teacher
      put 'update', params: { :id => @course.id, :course => { :event => 'claim' } }
      @course.reload
      expect(@course.workflow_state).to eq 'claimed'
    end

    it "concludes a course" do
      @course.root_account.disable_feature!(:granular_permissions_manage_courses)
      expect(Auditors::Course).to receive(:record_concluded).once
      user_session(@teacher)
      put 'update', params: { :id => @course.id, :course => { :event => "conclude" }, :format => :json }
      json = JSON.parse response.body
      expect(json['course']['workflow_state']).to eq 'completed'
      @course.reload
      expect(@course.workflow_state).to eq 'completed'
    end

    it "concludes a course if given :manage_courses_conclude (granular permissions)" do
      @course.root_account.enable_feature!(:granular_permissions_manage_courses)
      @course.root_account.role_overrides.create!(
        role: teacher_role,
        permission: 'manage_courses_conclude',
        enabled: true
      )
      expect(Auditors::Course).to receive(:record_concluded).once
      user_session(@teacher)
      put 'update', params: { :id => @course.id, :course => { :event => "conclude" }, :format => :json }
      json = JSON.parse response.body
      expect(json['course']['workflow_state']).to eq 'completed'
      @course.reload
      expect(@course.workflow_state).to eq 'completed'
    end

    it "doesn't conclude course if :manage_courses_conclude is not enabled (granular permissions)" do
      @course.root_account.enable_feature!(:granular_permissions_manage_courses)
      @course.root_account.role_overrides.create!(
        role: teacher_role,
        permission: 'manage_courses_conclude',
        enabled: false
      )
      expect(Auditors::Course).not_to receive(:record_concluded)
      user_session(@teacher)
      put 'update', params: { :id => @course.id, :course => { :event => "conclude" }, :format => :json }
      assert_unauthorized
    end

    it "publishes a course" do
      @course.root_account.disable_feature!(:granular_permissions_manage_courses)
      @course.claim!
      expect(Auditors::Course).to receive(:record_published).once
      user_session(@teacher)
      put 'update', params: { :id => @course.id, :course => { :event => 'offer' }, :format => :json }
      json = JSON.parse response.body
      expect(json['course']['workflow_state']).to eq 'available'
      @course.reload
      expect(@course.workflow_state).to eq 'available'
    end

    it "publishes a course if given :manage_courses_publish (granular permissions)" do
      @course.root_account.enable_feature!(:granular_permissions_manage_courses)
      @course.root_account.role_overrides.create!(
        role: teacher_role,
        permission: 'manage_courses_publish',
        enabled: true
      )
      @course.claim!
      expect(Auditors::Course).to receive(:record_published).once
      user_session(@teacher)
      put 'update', params: { :id => @course.id, :course => { :event => 'offer' }, :format => :json }
      json = JSON.parse response.body
      expect(json['course']['workflow_state']).to eq 'available'
      @course.reload
      expect(@course.workflow_state).to eq 'available'
    end

    it "doesn't publish course if :manage_courses_publish is not enabled (granular permissions)" do
      @course.root_account.enable_feature!(:granular_permissions_manage_courses)
      @course.root_account.role_overrides.create!(
        role: teacher_role,
        permission: 'manage_courses_publish',
        enabled: false
      )
      @course.claim!
      expect(Auditors::Course).not_to receive(:record_published)
      user_session(@teacher)
      put 'update', params: { :id => @course.id, :course => { :event => 'offer' }, :format => :json }
      assert_unauthorized
    end

    it "deletes a course" do
      @course.root_account.disable_feature!(:granular_permissions_manage_courses)
      user_session(@teacher)
      expect(Auditors::Course).to receive(:record_deleted).once
      put 'update', params: { :id => @course.id, :course => { :event => 'delete' }, :format => :json }
      json = JSON.parse response.body
      expect(json['course']['workflow_state']).to eq 'deleted'
      @course.reload
      expect(@course.workflow_state).to eq 'deleted'
    end

    it "deletes a course if given :manage_courses_delete (granular permissions)" do
      @course.root_account.enable_feature!(:granular_permissions_manage_courses)
      @course.root_account.role_overrides.create!(
        role: teacher_role,
        permission: 'manage_courses_delete',
        enabled: true
      )
      user_session(@teacher)
      expect(Auditors::Course).to receive(:record_deleted).once
      put 'update', params: { :id => @course.id, :course => { :event => 'delete' }, :format => :json }
      json = JSON.parse response.body
      expect(json['course']['workflow_state']).to eq 'deleted'
      @course.reload
      expect(@course.workflow_state).to eq 'deleted'
    end

    it "doesn't delete course if :manage_courses_delete is not enabled (granular permissions)" do
      @course.root_account.enable_feature!(:granular_permissions_manage_courses)
      @course.root_account.role_overrides.create!(
        role: teacher_role,
        permission: 'manage_courses_delete',
        enabled: false
      )
      user_session(@teacher)
      expect(Auditors::Course).not_to receive(:record_deleted)
      put 'update', params: { :id => @course.id, :course => { :event => 'delete' }, :format => :json }
      assert_unauthorized
    end

    it "doesn't allow a teacher to undelete a course" do
      @course.destroy
      expect(Auditors::Course).not_to receive(:record_restored)
      user_session(@teacher)
      put 'update', params: { :id => @course.id, :course => { :event => 'undelete' }, :format => :json }
      expect(response.status).to eq 401
    end

    it "undeletes a course" do
      @course.destroy
      expect(Auditors::Course).to receive(:record_restored).once
      user_session(account_admin_user)
      put 'update', params: { :id => @course.id, :course => { :event => 'undelete' }, :format => :json }
      json = JSON.parse response.body
      expect(json['course']['workflow_state']).to eq 'claimed'
      @course.reload
      expect(@course.workflow_state).to eq 'claimed'
    end

    it "returns an error if a bad event is given" do
      user_session(@teacher)
      put 'update', params: { :id => @course.id, :course => { :event => 'boogie' }, :format => :json }
      expect(response.status).to eq 400
      json = JSON.parse response.body
      expect(json['errors'].keys).to include 'workflow_state'
    end

    it "locks active course announcements" do
      user_session(@teacher)
      active_announcement  = @course.announcements.create!(:title => 'active', :message => 'test')
      delayed_announcement = @course.announcements.create!(:title => 'delayed', :message => 'test')
      deleted_announcement = @course.announcements.create!(:title => 'deleted', :message => 'test')

      delayed_announcement.workflow_state  = 'post_delayed'
      delayed_announcement.delayed_post_at = Time.now + 3.weeks
      delayed_announcement.save!

      deleted_announcement.destroy

      put 'update', params: { :id => @course.id, :course => { :lock_all_announcements => 1 } }
      expect(assigns[:course].lock_all_announcements).to be_truthy

      expect(active_announcement.reload).to be_locked
      expect(delayed_announcement.reload).to be_post_delayed
      expect(deleted_announcement.reload).to be_deleted
    end

    it "logs update course event" do
      user_session(@teacher)
      @course.lock_all_announcements = true
      @course.save!

      changes = {
        "name" => [@course.name, "new course name"],
        "lock_all_announcements" => [true, false]
      }

      expect(Auditors::Course).to receive(:record_updated)
        .with(anything, anything, changes, source: :manual)

      put 'update', params: { :id => @course.id, :course => {
        :name => changes["name"].last,
        :lock_all_announcements => false
      } }
    end

    it "updates its lock_all_announcements setting" do
      user_session(@teacher)
      @course.lock_all_announcements = true
      @course.save!
      put 'update', params: { :id => @course.id, :course => { :lock_all_announcements => 0 } }
      expect(assigns[:course].lock_all_announcements).to be_falsey
    end

    it "updates its usage_rights_required setting" do
      user_session(@teacher)
      @course.usage_rights_required = true
      @course.save!
      put 'update', params: { :id => @course.id, :course => { :usage_rights_required => 0 } }
      expect(assigns[:course].usage_rights_required).to be_falsey
    end

    it "lets sub-account admins move courses to other accounts within their sub-account" do
      subaccount = account_model(:parent_account => Account.default)
      sub_subaccount1 = account_model(:parent_account => subaccount)
      sub_subaccount2 = account_model(:parent_account => subaccount)
      course_factory(:account => sub_subaccount1)

      @user = account_admin_user(:account => subaccount, :active_user => true)
      user_session(@user)

      put 'update', params: { :id => @course.id, :course => { :account_id => sub_subaccount2.id } }

      @course.reload
      expect(@course.account_id).to eq sub_subaccount2.id
    end

    it "does not let sub-account admins move courses to other accounts outside their sub-account" do
      subaccount1 = account_model(:parent_account => Account.default)
      subaccount2 = account_model(:parent_account => Account.default)
      course_factory(:account => subaccount1)

      @user = account_admin_user(:account => subaccount1, :active_user => true)
      user_session(@user)

      put 'update', params: { :id => @course.id, :course => { :account_id => subaccount2.id } }

      @course.reload
      expect(@course.account_id).to eq subaccount1.id
    end

    it "lets site admins move courses to any account" do
      account1 = Account.create!(:name => "account1")
      account2 = Account.create!(:name => "account2")
      course_factory(:account => account1)

      user_session(site_admin_user)

      put 'update', params: { :id => @course.id, :course => { :account_id => account2.id } }

      @course.reload
      expect(@course.account_id).to eq account2.id
    end

    describe "touching content when public visibility changes" do
      before do
        user_session(@teacher)
        @assignment = @course.assignments.create!(:name => "name")
        @time = 1.day.ago
        Assignment.where(:id => @assignment).update_all(:updated_at => @time)

        @assignment.reload
      end

      it "touches content when is_public is updated" do
        put 'update', params: { :id => @course.id, :course => { :is_public => true } }

        @assignment.reload
        expect(@assignment.updated_at).to_not eq @time
      end

      it "touches content when is_public_to_auth_users is updated" do
        put 'update', params: { :id => @course.id, :course => { :is_public_to_auth_users => true } }

        @assignment.reload
        expect(@assignment.updated_at).to_not eq @time
      end

      it "does not touch content when neither is updated" do
        put 'update', params: { :id => @course.id, :course => { :name => "name" } }

        @assignment.reload
        expect(@assignment.updated_at).to eq @time
      end
    end

    it "lets admins without course edit rights update only the syllabus body" do
      role = custom_account_role('grade viewer', :account => Account.default)
      account_admin_user_with_role_changes(:role => role, :role_changes => { :manage_content => true })
      user_session(@user)

      name = "some name"
      body = "some body"
      put 'update', params: { :id => @course.id, :course => { :name => name, :syllabus_body => body } }

      @course.reload
      expect(@course.name).to_not eq name
      expect(@course.syllabus_body).to eq body
    end

    it "renders the show page with a flash on error" do
      user_session(@teacher)
      # cause the course to be invalid
      Course.where(id: @course).update_all(restrict_enrollments_to_course_dates: true, start_at: Time.now.utc, conclude_at: 1.day.ago)
      put 'update', params: { :id => @course.id, :course => { :name => "name change" } }
      expect(flash[:error]).to match(/There was an error saving the changes to the course/)
    end

    describe "course images" do
      before do
        user_session(@teacher)
      end

      it "allows valid course file ids" do
        attachment_with_context(@course)
        put 'update', params: { :id => @course.id, :course => { :image_id => @attachment.id } }
        @course.reload
        expect(@course.settings[:image_id]).to eq @attachment.id.to_s
      end

      it "allows valid urls" do
        put 'update', params: { :id => @course.id, :course => { :image_url => 'http://farm3.static.flickr.com/image.jpg' } }
        @course.reload
        expect(@course.settings[:image_url]).to eq 'http://farm3.static.flickr.com/image.jpg'
      end

      it "rejects invalid urls" do
        put 'update', params: { :id => @course.id, :course => { :image_url => 'exam ple.com' } }
        @course.reload
        expect(@course.settings[:image_url]).to be_nil
      end

      it "rejects random letters and numbers" do
        put 'update', params: { :id => @course.id, :course => { :image_id => '123a456b78c' } }
        @course.reload
        expect(@course.settings[:image_id]).to be_nil
      end

      it "rejects setting both a url and an id at the same time" do
        put 'update', params: { :id => @course.id, :course => { :image_id => '123a456b78c', :image_url => 'http://example.com' } }
        @course.reload
        expect(@course.settings[:image_id]).to be_nil
        expect(@course.settings[:image_url]).to be_nil
      end

      it "rejects non-course ids" do
        put 'update', params: { :id => @course.id, :course => { :image_id => 1_234_134_123 } }
        @course.reload
        expect(@course.settings[:image_id]).to be_nil
      end

      it "clears the image_url when setting an image_id" do
        attachment_with_context(@course)
        put 'update', params: { :id => @course.id, :course => { :image_url => 'http://farm3.static.flickr.com/image.jpg' } }
        put 'update', params: { :id => @course.id, :course => { :image_id => @attachment.id } }
        @course.reload
        expect(@course.settings[:image_id]).to eq @attachment.id.to_s
        expect(@course.settings[:image_url]).to eq ''
      end

      it "clears the image_id when setting an image_url" do
        put 'update', params: { :id => @course.id, :course => { :image_id => '12345678' } }
        put 'update', params: { :id => @course.id, :course => { :image_url => 'http://farm3.static.flickr.com/image.jpg' } }
        @course.reload
        expect(@course.settings[:image_id]).to eq ''
        expect(@course.settings[:image_url]).to eq 'http://farm3.static.flickr.com/image.jpg'
      end

      it "clears image id after setting remove_image" do
        put 'update', params: { :id => @course.id, :course => { :image_id => '12345678' } }
        put 'update', params: { :id => @course.id, :course => { :remove_image => true } }
        @course.reload
        expect(@course.settings[:image_id]).to eq ''
        expect(@course.settings[:image_url]).to eq ''
      end

      it "clears image url after setting remove_image" do
        put 'update', params: { :id => @course.id, :course => { :image_url => 'http://farm3.static.flickr.com/image.jpg' } }
        put 'update', params: { :id => @course.id, :course => { :remove_image => true } }
        @course.reload
        expect(@course.settings[:image_id]).to eq ''
        expect(@course.settings[:image_url]).to eq ''
      end
    end

    describe 'course colors' do
      before do
        user_session(@teacher)
      end

      it "allows valid hexcodes" do
        put 'update', params: { :id => @course.id, :course => { :course_color => "#112233" } }
        @course.reload
        expect(@course.settings[:course_color]).to eq '#112233'
      end

      it "rejects invalid hexcodes" do
        put 'update', params: { :id => @course.id, :course => { :course_color => "#NOOOO" } }
        put 'update', params: { :id => @course.id, :course => { :course_color => "1" } }
        put 'update', params: { :id => @course.id, :course => { :course_color => "#1a2b3c4e5f6" } }
        @course.reload
        expect(@course.settings[:course_color]).to eq ""
      end

      it "normalizes hexcodes without a leading #" do
        put 'update', params: { :id => @course.id, :course => { :course_color => "123456" } }
        @course.reload
        expect(@course.settings[:course_color]).to eq '#123456'
      end

      it "sets blank inputs to nil" do
        put 'update', params: { :id => @course.id, :course => { :course_color => "   " } }
        @course.reload
        expect(@course.settings[:course_color]).to eq ""
      end

      it "sets single character (e.g. just a pound sign) inputs to nil" do
        put 'update', params: { :id => @course.id, :course => { :course_color => "#" } }
        @course.reload
        expect(@course.settings[:course_color]).to eq ""
      end
    end

    describe 'master courses' do
      before :once do
        account_admin_user
        course_factory
        ta_in_course
      end

      before do
        user_session(@admin)
      end

      it 'requires :manage_master_courses permission' do
        user_session @ta
        put 'update', params: { :id => @course.id, :course => { :blueprint => '1' } }, :format => 'json'
        expect(response).to be_unauthorized
      end

      it 'sets a course as a master course' do
        put 'update', params: { :id => @course.id, :course => { :blueprint => '1' } }, :format => 'json'
        expect(response).to be_successful
        expect(MasterCourses::MasterTemplate).to be_is_master_course @course
      end

      it 'does not allow a course with students to be set as a master course' do
        student_in_course
        put 'update', params: { :id => @course.id, :course => { :blueprint => '1' } }, :format => 'json'
        expect(response.status).to eq 400
        expect(response.body).to include 'Cannot have a blueprint course with students'
      end

      it 'does not allow a minion course to be set as a master course' do
        c1 = @course
        c2 = course_factory
        template = MasterCourses::MasterTemplate.set_as_master_course(c1)
        template.add_child_course!(c2)
        put 'update', params: { :id => c2.id, :course => { :blueprint => '1' } }, :format => 'json'
        expect(response.status).to eq 400
        expect(response.body).to include 'Course is already associated'
      end

      it "allows setting of default template restrictions" do
        put 'update', params: { :id => @course.id, :course => { :blueprint => '1',
                                                                :blueprint_restrictions => { 'content' => '0', 'due_dates' => '1' } } }, :format => 'json'
        expect(response).to be_successful
        template = MasterCourses::MasterTemplate.full_template_for(@course)
        expect(template.default_restrictions).to eq({ :content => false, :due_dates => true })
      end

      describe "changing restrictions" do
        before :once do
          @template = MasterCourses::MasterTemplate.set_as_master_course(@course)
          @template.update_attribute(:default_restrictions, { :content => true })
        end

        it "allows an admin to change restrictions" do
          put 'update', params: { :id => @course.id, :course => { :blueprint => '1',
                                                                  :blueprint_restrictions => { 'content' => '0', 'due_dates' => '1' } } }, :format => 'json'
          expect(response).to be_successful
          template = MasterCourses::MasterTemplate.full_template_for(@course)
          expect(template.default_restrictions).to eq({ :content => false, :due_dates => true })
        end

        it "forbids a non-admin from changing restrictions" do
          user_session @ta
          put 'update', params: { :id => @course.id, :course => { :blueprint => '1',
                                                                  :blueprint_restrictions => { 'content' => '0', 'due_dates' => '1' } } }, :format => 'json'
          expect(response).to be_unauthorized
        end

        it "allows a non-admin to perform a no-op request" do
          user_session @ta
          put 'update', params: { :id => @course.id, :course => { :blueprint => '1',
                                                                  :blueprint_restrictions => { 'content' => '1' } } }, :format => 'json'
          expect(response).to be_successful
        end
      end

      it "validates template restrictions" do
        put 'update', params: { :id => @course.id, :course => { :blueprint => '1',
                                                                :blueprint_restrictions => { 'content' => '1', 'doo_dates' => '1' } } }, :format => 'json'
        expect(response).to_not be_successful
        expect(response.body).to include 'Invalid restrictions'
      end

      it "allows setting whether to use template restrictions by object type" do
        put 'update', params: { :id => @course.id, :course => { :blueprint => '1',
                                                                :use_blueprint_restrictions_by_object_type => '1' } }, :format => 'json'
        expect(response).to be_successful
        template = MasterCourses::MasterTemplate.full_template_for(@course)
        expect(template.use_default_restrictions_by_type).to be_truthy
      end

      it "allows setting default template restrictions by object type" do
        put 'update', params: { :id => @course.id, :course => { :blueprint => '1',
                                                                :blueprint_restrictions_by_object_type =>
            { 'assignment' => { 'content' => '1', 'due_dates' => '1' }, 'quiz' => { 'content' => '1' } } } }, :format => 'json'
        expect(response).to be_successful
        template = MasterCourses::MasterTemplate.full_template_for(@course)
        expect(template.default_restrictions_by_type).to eq({
                                                              "Assignment" => { :content => true, :due_dates => true },
                                                              "Quizzes::Quiz" => { :content => true }
                                                            })
      end

      it "validates default template restrictions by object type" do
        put 'update', params: { :id => @course.id, :course => { :blueprint => '1',
                                                                :blueprint_restrictions_by_object_type =>
            { 'notarealtype' => { 'content' => '1', 'due_dates' => '1' } } } }, :format => 'json'
        expect(response).to_not be_successful
        expect(response.body).to include 'Invalid restrictions'
      end
    end

    it "updates pages' permissions even if course default is nil" do
      user_session(@teacher)
      wiki_page = @course.wiki_pages.create! :title => 'Wiki page 1', :editing_roles => 'teachers'
      new_permissions = 'teachers,students'
      put 'update', params: { :id => @course.id, :update_default_pages => true, :course => { :default_wiki_editing_roles => new_permissions } }
      @course.reload
      wiki_page.reload
      expect(@course.default_wiki_editing_roles).to eq new_permissions
      expect(wiki_page.editing_roles).to eq new_permissions
    end
  end

  describe "POST 'unconclude'" do
    it "unconcludes the course" do
      course_factory(:active_all => true)
      account_admin_user(:active_all => true)
      user_session(@admin)
      delete 'destroy', params: { :id => @course.id, :event => 'conclude' }
      expect(response).to be_redirect
      expect(@course.reload).to be_completed
      expect(@course.conclude_at).to be <= Time.now
      expect(Auditors::Course).to receive(:record_unconcluded)
        .with(anything, anything, source: :manual)

      post 'unconclude', params: { :course_id => @course.id }
      expect(response).to be_redirect
      expect(@course.reload).to be_available
      expect(@course.conclude_at).to be_nil
    end
  end

  describe "GET 'self_enrollment'" do
    before :once do
      Account.default.update_attribute(:settings, :self_enrollment => 'any', :open_registration => true)
      course_factory(active_all: true)
    end

    it "redirects to the new self enrollment form" do
      @course.update_attribute(:self_enrollment, true)
      get 'self_enrollment', params: { :course_id => @course.id, :self_enrollment => @course.self_enrollment_code }
      expect(response).to redirect_to(enroll_url(@course.self_enrollment_code))
    end

    it "redirects to the new self enrollment form if using a long code" do
      @course.update_attribute(:self_enrollment, true)
      get 'self_enrollment', params: { :course_id => @course.id, :self_enrollment => @course.long_self_enrollment_code.dup }
      expect(response).to redirect_to(enroll_url(@course.self_enrollment_code))
    end

    it "returns to the course page for an incorrect code" do
      @course.update_attribute(:self_enrollment, true)
      user_factory
      user_session(@user)

      get 'self_enrollment', params: { :course_id => @course.id, :self_enrollment => 'abc' }
      expect(response).to redirect_to(course_url(@course))
      expect(@user.enrollments.length).to eq 0
    end

    it "redirects to the new enrollment form even if self_enrollment is disabled" do
      @course.update_attribute(:self_enrollment, true) # generate code
      code = @course.self_enrollment_code
      @course.update_attribute(:self_enrollment, false)

      get 'self_enrollment', params: { :course_id => @course.id, :self_enrollment => code }
      expect(response).to redirect_to(enroll_url(code))
    end
  end

  describe "POST 'self_unenrollment'" do
    before(:once) { course_with_student(:active_all => true) }

    before { user_session(@student) }

    it "unenrolls" do
      @enrollment.update_attribute(:self_enrolled, true)

      post 'self_unenrollment', params: { :course_id => @course.id, :self_unenrollment => @enrollment.uuid }
      expect(response).to be_successful
      @enrollment.reload
      expect(@enrollment).to be_completed
    end

    it "does not unenroll for incorrect code" do
      @enrollment.update_attribute(:self_enrolled, true)

      post 'self_unenrollment', params: { :course_id => @course.id, :self_unenrollment => 'abc' }
      assert_status(400)
      @enrollment.reload
      expect(@enrollment).to be_active
    end

    it "does not unenroll a non-self-enrollment" do
      post 'self_unenrollment', params: { :course_id => @course.id, :self_unenrollment => @enrollment.uuid }
      assert_status(400)
      @enrollment.reload
      expect(@enrollment).to be_active
    end
  end

  describe "GET 'sis_publish_status'" do
    before(:once) { course_with_teacher(:active_all => true) }

    it 'checks for authorization' do
      course_with_student_logged_in :course => @course, :active_all => true
      get 'sis_publish_status', params: { :course_id => @course.id }
      assert_status(401)
    end

    it 'does not try and publish grades' do
      expect_any_instance_of(Course).not_to receive(:publish_final_grades)
      user_session(@teacher)
      get 'sis_publish_status', params: { :course_id => @course.id }
      expect(response).to be_successful
      expect(json_parse(response.body)).to eq({ "sis_publish_overall_status" => "unpublished", "sis_publish_statuses" => {} })
    end

    it 'returns reasonable json for a few enrollments' do
      user_session(@teacher)
      user_ids = create_users(3.times.map { { name: "User" } })
      students = create_enrollments(@course, user_ids, return_type: :record)
      students[0].tap do |enrollment|
        enrollment.grade_publishing_status = "published"
        enrollment.save!
      end
      students[1].tap do |enrollment|
        enrollment.grade_publishing_status = "error"
        enrollment.grade_publishing_message = "cause of this reason"
        enrollment.save!
      end
      students[2].tap do |enrollment|
        enrollment.grade_publishing_status = "published"
        enrollment.save!
      end
      get 'sis_publish_status', params: { :course_id => @course.id }
      expect(response).to be_successful
      response_body = json_parse(response.body)
      response_body["sis_publish_statuses"]["Synced"].sort_by! { |x| x["id"] }
      expect(response_body).to eq({
                                    "sis_publish_overall_status" => "error",
                                    "sis_publish_statuses" => {
                                      "Error: cause of this reason" => [
                                        {
                                          "name" => "User",
                                          "sortable_name" => "User",
                                          "url" => course_user_url(@course, students[1].user),
                                          "id" => students[1].user.id
                                        }
                                      ],
                                      "Synced" => [
                                        {
                                          "name" => "User",
                                          "sortable_name" => "User",
                                          "url" => course_user_url(@course, students[0].user),
                                          "id" => students[0].user.id
                                        },
                                        {
                                          "name" => "User",
                                          "sortable_name" => "User",
                                          "url" => course_user_url(@course, students[2].user),
                                          "id" => students[2].user.id
                                        }
                                      ].sort_by { |x| x["id"] }
                                    }
                                  })
    end
  end

  describe "POST 'publish_to_sis'" do
    it "publishes grades and return results" do
      course_with_teacher_logged_in :active_all => true
      @teacher = @user
      user_ids = create_users(3.times.map { { name: "User" } })
      students = create_enrollments(@course, user_ids, return_type: :record)
      students[0].tap do |enrollment|
        enrollment.grade_publishing_status = "published"
        enrollment.save!
      end
      students[1].tap do |enrollment|
        enrollment.grade_publishing_status = "error"
        enrollment.grade_publishing_message = "cause of this reason"
        enrollment.save!
      end
      students[2].tap do |enrollment|
        enrollment.grade_publishing_status = "published"
        enrollment.save!
      end

      @plugin = Canvas::Plugin.find!('grade_export')
      @ps = PluginSetting.new(:name => @plugin.id, :settings => @plugin.default_settings)
      @ps.posted_settings = @plugin.default_settings.merge({
                                                             :format_type => "instructure_csv",
                                                             :wait_for_success => "no",
                                                             :publish_endpoint => "http://localhost/endpoint"
                                                           })
      @ps.save!

      @course.assignment_groups.create(:name => "Assignments")
      @course.grading_standard_enabled = true
      @course.save!
      a1 = @course.assignments.create!(:title => "A1", :points_possible => 10)
      a2 = @course.assignments.create!(:title => "A2", :points_possible => 10)
      a1.grade_student(students[0].user, { :grade => "9", :grader => @teacher })
      a2.grade_student(students[0].user, { :grade => "10", :grader => @teacher })
      a1.grade_student(students[1].user, { :grade => "6", :grader => @teacher })
      a2.grade_student(students[1].user, { :grade => "7", :grader => @teacher })

      expect(SSLCommon).to receive(:post_data).once
      post "publish_to_sis", params: { :course_id => @course.id }

      expect(response).to be_successful
      response_body = json_parse(response.body)
      response_body["sis_publish_statuses"]["Synced"].sort_by! { |x| x["id"] }
      expect(response_body).to eq({
                                    "sis_publish_overall_status" => "published",
                                    "sis_publish_statuses" => {
                                      "Synced" => [
                                        {
                                          "name" => "User",
                                          "sortable_name" => "User",
                                          "url" => course_user_url(@course, students[0].user),
                                          "id" => students[0].user.id
                                        },
                                        {
                                          "name" => "User",
                                          "sortable_name" => "User",
                                          "url" => course_user_url(@course, students[1].user),
                                          "id" => students[1].user.id
                                        },
                                        {
                                          "name" => "User",
                                          "sortable_name" => "User",
                                          "url" => course_user_url(@course, students[2].user),
                                          "id" => students[2].user.id
                                        }
                                      ].sort_by { |x| x["id"] }
                                    }
                                  })
    end
  end

  describe "GET 'public_feed.atom'" do
    before(:once) do
      course_with_student(:active_all => true)
      assignment_model(:course => @course)
    end

    it "requires authorization" do
      get 'public_feed', params: { :feed_code => @enrollment.feed_code + 'x' }, :format => 'atom'
      expect(assigns[:problem]).to match(/The verification code does not match/)
    end

    it "includes absolute path for rel='self' link" do
      get 'public_feed', params: { :feed_code => @enrollment.feed_code }, :format => 'atom'
      feed = Atom::Feed.load_feed(response.body) rescue nil
      expect(feed).not_to be_nil
      expect(feed.entries).not_to be_empty
      expect(feed.links.first.rel).to match(/self/)
      expect(feed.links.first.href).to match(/http:\/\//)
    end

    it "includes an author for each entry" do
      get 'public_feed', params: { :feed_code => @enrollment.feed_code }, :format => 'atom'
      feed = Atom::Feed.load_feed(response.body) rescue nil
      expect(feed).not_to be_nil
      expect(feed.entries).not_to be_empty
      expect(feed.entries.all? { |e| e.authors.present? }).to be_truthy
    end

    it "does not include unpublished assignments or discussions or pages" do
      discussion_topic_model(:context => @course)
      @assignment.unpublish
      @topic.unpublish!
      @course.wiki_pages.create! :title => 'unpublished', :workflow_state => 'unpublished'
      get 'public_feed', params: { :feed_code => @enrollment.feed_code }, :format => 'atom'
      feed = Atom::Feed.load_feed(response.body) rescue nil
      expect(feed).not_to be_nil
      expect(feed.entries).to be_empty
    end

    it "respects assignment overrides" do
      @assignment.update_attribute :only_visible_to_overrides, true
      @a0 = @assignment
      graded_discussion_topic(context: @course)
      @topic.assignment.update_attribute :only_visible_to_overrides, true

      get 'public_feed', params: { :feed_code => @enrollment.feed_code }, :format => 'atom'
      feed = Atom::Feed.load_feed(response.body) rescue nil
      expect(feed).not_to be_nil
      expect(feed.entries.map(&:id).join(" ")).not_to include @a0.asset_string
      expect(feed.entries.map(&:id).join(" ")).not_to include @topic.asset_string

      assignment_override_model :assignment => @a0, :set => @enrollment.course_section
      assignment_override_model :assignment => @topic.assignment, :set => @enrollment.course_section

      get 'public_feed', params: { :feed_code => @enrollment.feed_code }, :format => 'atom'
      feed = Atom::Feed.load_feed(response.body) rescue nil
      expect(feed).not_to be_nil
      expect(feed.entries.map(&:id).join(" ")).to include @a0.asset_string
      expect(feed.entries.map(&:id).join(" ")).to include @topic.asset_string
    end
  end

  describe "POST 'reset_content'" do
    before :once do
      course_with_teacher(:active_all => true)
    end

    it "allows teachers to reset" do
      @course.root_account.disable_feature!(:granular_permissions_manage_courses)
      user_session(@teacher)
      post 'reset_content', params: { :course_id => @course.id }
      expect(response).to be_redirect
      expect(@course.reload).to be_deleted
    end

    it "only allows teachers to reset if granted :manage_courses_reset (granular permissions)" do
      @course.root_account.enable_feature!(:granular_permissions_manage_courses)
      @course.root_account.role_overrides.create!(
        role: teacher_role,
        permission: 'manage_courses_reset',
        enabled: true
      )
      user_session(@teacher)
      post 'reset_content', params: { :course_id => @course.id }
      expect(response).to be_redirect
      expect(@course.reload).to be_deleted
    end

    it "does not allow TAs to reset" do
      course_with_ta(:active_all => true, :course => @course)
      user_session(@user)
      post 'reset_content', params: { :course_id => @course.id }
      assert_status(401)
      expect(@course.reload).to be_available
    end

    it "does not allow resetting blueprint courses" do
      @course.root_account.disable_feature!(:granular_permissions_manage_courses)
      MasterCourses::MasterTemplate.set_as_master_course(@course)
      user_session(@teacher)
      post 'reset_content', params: { :course_id => @course.id }
      expect(response).to be_bad_request
    end

    it "does not allow resetting blueprint courses (granular permissions)" do
      @course.root_account.enable_feature!(:granular_permissions_manage_courses)
      @course.root_account.role_overrides.create!(
        role: teacher_role,
        permission: 'manage_courses_reset',
        enabled: true
      )
      MasterCourses::MasterTemplate.set_as_master_course(@course)
      user_session(@teacher)
      post 'reset_content', params: { :course_id => @course.id }
      expect(response).to be_bad_request
    end

    it "logs reset audit event" do
      @course.root_account.disable_feature!(:granular_permissions_manage_courses)
      user_session(@teacher)
      expect(Auditors::Course).to receive(:record_reset).once
                                                        .with(@course, anything, @user, anything)
      post 'reset_content', params: { :course_id => @course.id }
    end

    it "logs reset audit event (granular permissions)" do
      @course.root_account.enable_feature!(:granular_permissions_manage_courses)
      @course.root_account.role_overrides.create!(
        role: teacher_role,
        permission: 'manage_courses_reset',
        enabled: true
      )
      user_session(@teacher)
      expect(Auditors::Course).to receive(:record_reset).once
                                                        .with(@course, anything, @user, anything)
      post 'reset_content', params: { :course_id => @course.id }
    end
  end

  context "visibility_configuration" do
    let(:controller) { CoursesController.new }

    before do
      controller.instance_variable_set(:@course, Course.new)
    end

    it "allows setting course visibility with flag" do
      controller.visibility_configuration({ :course_visibility => 'public' })
      course = controller.instance_variable_get(:@course)

      expect(course.is_public).to eq true

      controller.visibility_configuration({ :course_visibility => 'institution' })
      expect(course.is_public).to eq false
      expect(course.is_public_to_auth_users).to eq true

      controller.visibility_configuration({ :course_visibility => 'course' })
      expect(course.is_public).to eq false
      expect(course.is_public).to eq false
    end

    it "allows setting syllabus visibility with flag" do
      controller.visibility_configuration({ :course_visibility => 'course', :syllabus_visibility_option => 'public' })
      course = controller.instance_variable_get(:@course)

      expect(course.public_syllabus).to eq true

      controller.visibility_configuration({ :course_visibility => 'course', :syllabus_visibility_option => 'institution' })
      expect(course.public_syllabus).to eq false
      expect(course.public_syllabus_to_auth).to eq true

      controller.visibility_configuration({ :course_visibility => 'course', :syllabus_visibility_option => 'course' })
      expect(course.public_syllabus).to eq false
      expect(course.public_syllabus_to_auth).to eq false
    end
  end

  context "changed_settings" do
    let(:controller) { CoursesController.new }

    it "has changed settings for a new course" do
      course = Course.new
      course.hide_final_grade = false
      course.hide_distribution_graphs = false
      course.assert_defaults
      changes = course.changes

      changed_settings = controller.changed_settings(changes, course.settings)

      changes.merge!(
        hide_final_grade: false,
        hide_distribution_graphs: false
      )

      expect(changed_settings).to eq changes
    end

    it "has changed settings for an updated course" do
      course = Account.default.courses.create!
      old_values = course.settings

      course.hide_final_grade = false
      course.hide_distribution_graphs = false
      changes = course.changes

      changed_settings = controller.changed_settings(changes, course.settings, old_values)

      changes.merge!(
        hide_final_grade: false,
        hide_distribution_graphs: false
      )

      expect(changed_settings).to eq changes
    end
  end

  describe "quotas" do
    context "with :manage_storage_quotas" do
      before :once do
        @account = Account.default
        account_admin_user :account => @account
      end

      before do
        user_session @user
      end

      describe "create" do
        it "sets storage_quota" do
          post 'create', params: { :account_id => @account.id, :course =>
              { :name => 'xyzzy', :storage_quota => 111.megabytes } }
          @course = @account.courses.where(name: 'xyzzy').first
          expect(@course.storage_quota).to eq 111.megabytes
        end

        it "sets storage_quota_mb" do
          post 'create', params: { :account_id => @account.id, :course =>
              { :name => 'xyzpdq', :storage_quota_mb => 111 } }
          @course = @account.courses.where(name: 'xyzpdq').first
          expect(@course.storage_quota_mb).to eq 111
        end
      end

      describe "update" do
        before :once do
          @course = @account.courses.create!
        end

        it "sets storage_quota" do
          post 'update', params: { :id => @course.id, :course =>
            { :storage_quota => 111.megabytes } }
          expect(@course.reload.storage_quota).to eq 111.megabytes
        end

        it "sets storage_quota_mb" do
          post 'update', params: { :id => @course.id, :course =>
            { :storage_quota_mb => 111 } }
          expect(@course.reload.storage_quota_mb).to eq 111
        end
      end
    end

    context "without :manage_storage_quotas" do
      describe "create" do
        before :once do
          @account = Account.default
          @account.disable_feature!(:granular_permissions_manage_courses)
          role = custom_account_role 'lamer', :account => @account
          @account.role_overrides.create! :permission => 'manage_courses', :enabled => true,
                                          :role => role
          user_factory
          @account.account_users.create!(user: @user, role: role)
        end

        before do
          user_session @user
        end

        it "ignores storage_quota" do
          post 'create', params: { :account_id => @account.id, :course =>
              { :name => 'xyzzy', :storage_quota => 111.megabytes } }
          @course = @account.courses.where(name: 'xyzzy').first
          expect(@course.storage_quota).to eq @account.default_storage_quota
        end

        it "ignores storage_quota_mb" do
          post 'create', params: { :account_id => @account.id, :course =>
              { :name => 'xyzpdq', :storage_quota_mb => 111 } }
          @course = @account.courses.where(name: 'xyzpdq').first
          expect(@course.storage_quota_mb).to eq @account.default_storage_quota / 1.megabyte
        end
      end

      describe 'create (granular permissions)' do
        before :once do
          @account = Account.default
          @account.enable_feature!(:granular_permissions_manage_courses)
          role = custom_account_role 'lamer', account: @account
          @account.role_overrides.create! permission: 'manage_courses_add',
                                          enabled: true,
                                          role: role
          user_factory
          @account.account_users.create!(user: @user, role: role)
        end

        before do
          user_session @user
        end

        it 'ignores storage_quota' do
          post 'create',
               params: {
                 account_id: @account.id,
                 course: {
                   name: 'xyzzy',
                   storage_quota: 111.megabytes
                 }
               }
          @course = @account.courses.where(name: 'xyzzy').first
          expect(@course.storage_quota).to eq @account.default_storage_quota
        end

        it 'ignores storage_quota_mb' do
          post 'create',
               params: {
                 account_id: @account.id,
                 course: {
                   name: 'xyzpdq',
                   storage_quota_mb: 111
                 }
               }
          @course = @account.courses.where(name: 'xyzpdq').first
          expect(@course.storage_quota_mb).to eq @account.default_storage_quota / 1.megabyte
        end
      end

      describe "update" do
        before :once do
          @account = Account.default
          course_with_teacher(:account => @account, :active_all => true)
        end

        before { user_session(@teacher) }

        it "ignores storage_quota" do
          post 'update', params: { :id => @course.id, :course =>
              { :public_description => 'wat', :storage_quota => 111.megabytes } }
          @course.reload
          expect(@course.public_description).to eq 'wat'
          expect(@course.storage_quota).to eq @account.default_storage_quota
        end

        it "ignores storage_quota_mb" do
          post 'update', params: { :id => @course.id, :course =>
              { :public_description => 'wat', :storage_quota_mb => 111 } }
          @course.reload
          expect(@course.public_description).to eq 'wat'
          expect(@course.storage_quota_mb).to eq @account.default_storage_quota / 1.megabyte
        end
      end
    end
  end

  describe "DELETE 'test_student'" do
    before :once do
      @account = Account.default
      course_with_teacher(:account => @account, :active_all => true)
      @quiz = @course.quizzes.create!
      @quiz.workflow_state = "available"
      @quiz.save
    end

    it "removes existing quiz submissions created by the test student" do
      user_session(@teacher)
      post 'student_view', params: { course_id: @course.id }
      test_student = @course.student_view_student
      @quiz.generate_submission(test_student)
      expect(test_student.quiz_submissions.size).not_to be_zero

      delete 'reset_test_student', params: { course_id: @course.id }
      test_student.reload
      expect(test_student.quiz_submissions.size).to be_zero
    end

    it "removes submissions created by the test student" do
      allow(Audits).to receive(:config).and_return({ 'write_paths' => ['active_record'], 'read_path' => 'active_record' })
      user_session(@teacher)
      post 'student_view', params: { course_id: @course.id }
      test_student = @course.student_view_student
      assignment = @course.assignments.create!(:workflow_state => 'published')
      assignment.grade_student test_student, { :grade => 1, :grader => @teacher }
      expect(test_student.submissions.size).not_to be_zero
      submission = test_student.submissions.first
      auditor_rec = submission.auditor_grade_change_records.first
      expect(auditor_rec).to_not be_nil
      attachment = attachment_model
      OriginalityReport.create!(attachment: attachment, originality_score: '1', submission: test_student.submissions.first)
      submission.canvadocs_annotation_contexts.create!(
        root_account: @course.root_account,
        attachment: attachment,
        launch_id: '1234'
      )
      delete 'reset_test_student', params: { course_id: @course.id }
      test_student.reload
      expect(test_student.submissions.size).to be_zero
      expect(Auditors::ActiveRecord::GradeChangeRecord.where(id: auditor_rec.id).count).to be_zero
    end

    it "removes provisional grades for the test student" do
      user_session(@teacher)
      post 'student_view', params: { course_id: @course.id }
      test_student = @course.student_view_student
      assignment = @course.assignments.create!(workflow_state: 'published', moderated_grading: true, grader_count: 2)
      assignment.grade_student test_student, { :grade => 1, :grader => @teacher, :provisional => true }
      file = assignment.attachments.create! uploaded_data: default_uploaded_data
      assignment.submissions.first.add_comment(commenter: @teacher, message: 'blah', provisional: true, attachments: [file])
      assignment.moderated_grading_selections.where(student: test_student).first.update_attribute(:provisional_grade, ModeratedGrading::ProvisionalGrade.last)

      expect(test_student.submissions.size).not_to be_zero
      delete 'reset_test_student', params: { course_id: @course.id }
      test_student.reload
      expect(test_student.submissions.size).to be_zero
    end

    it "decrements needs grading counts" do
      user_session(@teacher)
      post 'student_view', params: { course_id: @course.id }
      test_student = @course.student_view_student
      assignment = @course.assignments.create!(:workflow_state => 'published')
      s = assignment.find_or_create_submission(test_student)
      s.submission_type = 'online_quiz'
      s.workflow_state = 'submitted'
      s.save!
      assignment.reload

      original_needs_grading_count = assignment.needs_grading_count

      delete 'reset_test_student', params: { course_id: @course.id }
      assignment.reload

      expect(assignment.needs_grading_count).to eq original_needs_grading_count - 1
    end

    it 'removes outcome results for the test student' do
      user_session(@teacher)
      outcome_with_rubric(course: @course)
      rubric_association_model(rubric: @rubric)

      test_student = @course.student_view_student
      session[:become_user_id] = test_student.id
      rubric_assessment_model(rubric_association: @rubric_association, user: test_student)
      expect(test_student.learning_outcome_results.active.size).not_to be_zero
      expect(@outcome.assessed?).to be_truthy

      delete 'reset_test_student', params: { course_id: @course.id }

      test_student.reload
      expect(test_student.learning_outcome_results.active.size).to be_zero
      expect(@outcome.assessed?).to be_falsey
    end
  end

  describe 'GET #permissions' do
    before do
      course_with_teacher(active_all: true)
      user_session(@teacher)
    end

    it 'returns a json representation for provided permission keys' do
      get :permissions, params: { course_id: @course.id, permissions: :manage_grades }, format: :json
      json = json_parse(response.body)
      expect(json.keys).to include 'manage_grades'
    end
  end

  describe "POST start_offline_web_export" do
    it "starts a web zip export" do
      course_with_student_logged_in(active_all: true)
      @course.root_account.settings[:enable_offline_web_export] = true
      @course.root_account.save!
      @course.update_attribute(:enable_offline_web_export, true)
      @course.save!
      expect { post 'start_offline_web_export', params: { course_id: @course.id } }
        .to change { @course.reload.web_zip_exports.count }.by(1)
      expect(response).to be_redirect
    end
  end

  describe '#users' do
    let(:course) { Course.create! }

    let(:teacher) { teacher_in_course(course: course, active_all: true).user }

    let(:student1) { student_in_course(course: course, active_all: true).user }

    let(:student2) { student_in_course(course: course, active_all: true).user }

    let!(:group1) do
      group = course.groups.create!(name: "group one")
      group.users << student1
      group.users << student2
      group.group_memberships.last.update!(workflow_state: 'deleted')
      group.reload
    end

    let!(:group2) do
      group = course.groups.create!(name: "group one")
      group.users << student1
      group.users << student2
      group.group_memberships.first.update!(workflow_state: 'deleted')
      group.reload
    end

    it "does not set pagination total_pages/last page link" do
      user_session(teacher)
      # need two pages or the first page will also be the last_page
      student1
      student2

      get 'users', params: {
        course_id: course.id,
        format: 'json',
        enrollment_role: 'StudentEnrollment',
        per_page: 1
      }
      expect(response).to be_successful
      expect(response.headers.to_a.find { |a| a.first == "Link" }.last).to_not include("last")
    end

    it "sets pagination total_pages/last page link if account setting enabled" do
      user_session(teacher)
      # need two pages or the first page will also be the last_page
      student1
      student2
      account = course.root_account
      account.settings[:allow_last_page_on_course_users] = true
      account.save!

      get 'users', params: {
        course_id: course.id,
        format: 'json',
        enrollment_role: 'StudentEnrollment',
        per_page: 1
      }
      expect(response).to be_successful
      expect(response.headers.to_a.find { |a| a.first == "Link" }.last).to include("last")

      get 'users', params: {
        search_term: 'us',
        course_id: course.id,
        format: 'json',
        enrollment_role: 'StudentEnrollment',
        per_page: 1
      }
      expect(response).to be_successful
      expect(response.headers.to_a.find { |a| a.first == "Link" }.last).to_not include("last")
    end

    it 'only returns group_ids for active group memberships when requested' do
      user_session(teacher)
      get 'users', params: {
        course_id: course.id,
        format: 'json',
        include: ['group_ids'],
        enrollment_role: 'StudentEnrollment'
      }
      json = json_parse(response.body)
      expect(json[0]).to include({ "id" => student1.id, "group_ids" => [group1.id] })
      expect(json[1]).to include({ "id" => student2.id, "group_ids" => [group2.id] })
    end

    it 'can take student uuids as inputs and output uuids in json' do
      user_session(teacher)
      get 'users', params: {
        course_id: course.id,
        user_uuids: [student1.uuid],
        format: 'json',
        include: ['uuid'],
        enrollment_role: 'StudentEnrollment'
      }
      json = json_parse(response.body)
      expect(json.count).to eq(1)
      expect(json[0]).to include({ "id" => student1.id, "uuid" => student1.uuid })
    end

    it 'can sort users' do
      student1.update!(name: 'Student B')
      student2.update!(name: 'Student A')

      user_session(teacher)
      get 'users', params: {
        course_id: course.id,
        format: 'json',
        enrollment_role: 'StudentEnrollment',
        sort: 'username'
      }
      json = json_parse(response.body)
      expect(json[0]).to include({ 'id' => student2.id })
      expect(json[1]).to include({ 'id' => student1.id })
    end
  end

  describe '#content_share_users' do
    before :once do
      course_with_teacher(name: 'search teacher', :active_all => true)
    end

    it 'requires a search term' do
      user_session(@teacher)
      get 'content_share_users', params: { course_id: @course.id }
      expect(response).to be_bad_request
    end

    it 'requires the user to have an admin role for the course' do
      course_with_student_logged_in
      get 'content_share_users', params: { course_id: @course.id, search_term: 'teacher' }
      expect(response).to be_unauthorized

      course_with_designer(name: 'course designer', course: @course, :active_all => true)
      user_session(@designer)
      get 'content_share_users', params: { course_id: @course.id, search_term: 'teacher' }
      json = json_parse(response.body)
      expect(json[0]).to include({ 'name' => 'search teacher' })
    end

    it 'returns email, url avatar (if avatars are enabled), and name' do
      user_session(@teacher)
      @search_context = @course
      course_with_teacher(name: 'course teacher')
      @teacher.account.enable_service(:avatars)
      get 'content_share_users', params: { course_id: @search_context.id, search_term: 'course' }
      json = json_parse(response.body)
      expect(json[0]).to include({ 'email' => nil, 'name' => 'course teacher' })
    end

    it 'searches by name and email' do
      user_session(@teacher)
      @teacher.account.enable_service(:avatars)
      user_model(name: "course teacher")
      communication_channel_model(user: @user, path: 'course_teacher@test.edu')
      course_with_teacher(user: @user, course: @course)

      user_model(name: "course designer")
      communication_channel_model(user: @user, path: 'course_designer@test.edu')
      course_with_teacher(user: @user, course: @course)

      get 'content_share_users', params: { course_id: @course.id, search_term: 'course teacher' }
      json = json_parse(response.body)
      expect(json[0]).to include({ 'email' => 'course_teacher@test.edu', 'name' => 'course teacher' })

      get 'content_share_users', params: { course_id: @course.id, search_term: 'course_designer@test.edu' }
      json = json_parse(response.body)
      expect(json[0]).to include({ 'email' => 'course_designer@test.edu', 'name' => 'course designer' })
    end

    it 'searches for teachers, TAs, and designers' do
      user_session(@teacher)
      @search_context = @course
      course_with_teacher(name: 'course teacher')
      course_with_ta(name: 'course ta')
      course_with_designer(name: 'course designer')
      course_with_student(name: 'course student')
      course_with_observer(name: 'course observer')
      get 'content_share_users', params: { course_id: @search_context.id, search_term: 'course' }
      json = json_parse(response.body)
      expect(json.map { |user| user['name'] }).to eq(['course designer', 'course ta', 'course teacher'])
    end

    it 'does not return users with only deleted enrollments or deleted courses' do
      user_session(@teacher)
      @search_context = @course
      course_with_teacher(name: 'course teacher').destroy
      get 'content_share_users', params: { course_id: @search_context.id, search_term: 'course' }
      json = json_parse(response.body)
      expect(json.map { |user| user['name'] }).not_to include('course teacher')

      course_with_ta(name: 'course ta')
      @course.destroy
      get 'content_share_users', params: { course_id: @search_context.id, search_term: 'course' }
      json = json_parse(response.body)
      expect(json.map { |user| user['name'] }).not_to include('course ta')
    end

    it 'search for root and sub-account admins' do
      user_session(@teacher)
      @search_context = @course
      sub_account = account_model(parent_account: @course.root_account)
      account_admin = user_factory(name: 'account admin')
      sub_account_admin = user_factory(name: 'sub-account admin')
      account_admin_user(account: @course.root_account, user: account_admin)
      account_admin_user(account: sub_account, user: sub_account_admin)

      get 'content_share_users', params: { course_id: @search_context.id, search_term: 'admin' }
      json = json_parse(response.body)
      expect(json.map { |user| user['name'] }).to eq(['account admin', 'sub-account admin'])
    end

    it 'does not return users with deleted admin accounts' do
      user_session(@teacher)
      sub_account = account_model(parent_account: @course.root_account)
      account_admin = user_factory(name: 'account admin')
      sub_account_admin = user_factory(name: 'sub-account admin')
      account_admin_user(account: @course.root_account, user: account_admin).destroy
      account_admin_user(account: sub_account, user: sub_account_admin)
      sub_account.destroy

      get 'content_share_users', params: { course_id: @course.id, search_term: 'admin' }
      json = json_parse(response.body)
      expect(json.map { |user| user['name'] }).not_to include('account admin', 'sub-account admin')
    end

    it 'returns the searching user' do
      user_session(@teacher)
      @search_context = @course
      course_with_teacher(name: 'course teacher')
      get 'content_share_users', params: { course_id: @search_context.id, search_term: 'teacher' }
      json = json_parse(response.body)
      expect(json.map { |user| user['name'] }).to match_array(['course teacher', 'search teacher'])
    end

    it 'does not return admin roles that do not have the "manage_content" permission' do
      user_session(@teacher)
      account_admin = user_factory(name: 'less privileged account admin')
      role = custom_account_role('manage_content', account: @course.root_account)
      account_admin_user(account: @course.root_account, user: account_admin, role: role)

      get 'content_share_users', params: { course_id: @course.id, search_term: 'less privileged' }
      json = json_parse(response.body)
      expect(json.map { |user| user['name'] }).not_to include('less privileged account admin')

      role.role_overrides.create!(enabled: true, permission: 'manage_content', context: @course.root_account)
      get 'content_share_users', params: { course_id: @course.id, search_term: 'less privileged' }
      json = json_parse(response.body)
      expect(json.map { |user| user['name'] }).to include('less privileged account admin')
    end

    it 'does not return users from other root accounts' do
      user_session(@teacher)
      a1_course = @course
      a2 = Account.create!(name: 'other root account')
      a2_admin = user_factory(name: 'account 2 admin')
      a2_teacher = user_factory(name: 'account 2 teacher')
      account_admin_user(account: a2, user: a2_admin)
      course_with_teacher(name: 'account 2 teacher', account: a2, user: a2_teacher)

      get 'content_share_users', params: { course_id: a1_course.id, search_term: 'account 2' }
      json = json_parse(response.body)
      expect(json.map { |user| user['name'] }).not_to include('account 2 admin', 'account 2 teacher')
    end

    it 'still works for teachers whose course is concluded by term' do
      term = Account.default.enrollment_terms.create!(:name => "long over")
      term.set_overrides(Account.default, 'TeacherEnrollment' => { start_at: '2014-12-01', end_at: '2014-12-31' })
      course_with_teacher_logged_in(active_all: true)
      @course.update(:enrollment_term => term)

      get 'content_share_users', params: { course_id: @course.id, search_term: 'teacher' }
      json = json_parse(response.body)
      expect(json[0]).to include({ 'name' => 'search teacher' })
    end

    context "sharding" do
      specs_require_sharding

      it "still has a functional query when user is from another shard" do
        @shard1.activate do
          @cs_user = User.create!
        end
        @course.enroll_teacher(@cs_user, :enrollment_state => "active")
        user_session(@cs_user)

        sql = nil
        allow(Api).to receive(:paginate) do |scope, _controller, _url|
          sql = scope.to_sql
        end

        get 'content_share_users', params: { course_id: @course.id, search_term: 'hiyo' }
        expect(sql).to_not include(@shard1.name) # can't just check for success since the query can still work depending on test shard setup
      end
    end
  end

  describe 'POST update' do
    it 'allows an admin to change visibility' do
      admin = account_admin_user
      course = Course.create!
      user_session(admin)

      post 'update', params: { id: course.id,
                               course: { course_visibility: 'public', indexed: true } }

      course.reload
      expect(course.is_public).to eq true
      expect(course.indexed).to eq true
    end

    it 'allows the teacher to change visibility' do
      course = Course.create!
      teacher = teacher_in_course(course: course, active_all: true).user
      user_session(teacher)

      post 'update', params: { id: course.id,
                               course: { course_visibility: 'public', indexed: true } }

      course.reload
      expect(course.is_public).to eq true
      expect(course.indexed).to eq true
    end

    it 'does not allow a teacher without the permission to change visibility' do
      course = Course.create!
      teacher = teacher_in_course(course: course, active_all: true).user
      course.account.role_overrides.create!(role: teacher_role, permission: 'manage_course_visibility', enabled: false)
      user_session(teacher)

      post 'update', params: { id: course.id,
                               course: { course_visibility: 'public', indexed: true } }

      course.reload
      expect(course.is_public).not_to eq true
      expect(course.indexed).not_to eq true
    end

    it 'does not allow an account admin without the permission to change visibility' do
      admin = account_admin_user_with_role_changes(:role_changes => { 'manage_course_visibility' => false })
      course = Course.create!
      user_session(admin)

      post 'update', params: { id: course.id,
                               course: { course_visibility: 'public', indexed: true } }

      course.reload
      expect(course.is_public).not_to eq true
      expect(course.indexed).not_to eq true
    end

    it 'allows a site admin to change visibility even if account admins cannot' do
      site_admin = site_admin_user
      account = Account.create(name: 'fake-o')
      account_with_role_changes(:account => account, :role_changes => { 'manage_course_visibility' => false })
      course = course_factory(:account => account)
      user_session(site_admin)

      post 'update', params: { id: course.id,
                               course: { course_visibility: 'public', indexed: true } }

      course.reload
      expect(course.is_public).to eq true
      expect(course.indexed).to eq true
    end
  end

  describe "POST 'copy_course'" do
    let(:course) { Course.create! }

    before do
      course.wiki_pages.create!(title: 'my page')
      user_session(site_admin_user)
    end

    it "copies a course" do
      post 'copy_course', params: { course_id: course.id,
                                    course: { name: 'copied course', course_code: 'copied' } }
      expect(response).to be_redirect
      run_jobs
      new_course = Course.last
      expect(new_course.name).to eq 'copied course'
      expect(new_course.wiki_pages.length).to eq 1
      expect(new_course.wiki_pages.first.title).to eq 'my page'
    end

    it "does not apply an account's course template" do
      template = course.account.courses.create!(name: 'Template Course', template: true)
      template.assignments.create!(title: 'my assignment')
      course.root_account.enable_feature!(:course_templates)
      course.account.update!(course_template: template)

      post 'copy_course', params: { course_id: course.id,
                                    course: { name: 'copied course', course_code: 'copied' } }
      expect(response).to be_redirect
      run_jobs
      new_course = Course.last
      expect(new_course.name).to eq 'copied course'
      expect(new_course.wiki_pages.length).to eq 1
      expect(new_course.assignments.length).to eq 0
    end
  end

  describe "visible_self_enrollment_option" do
    before :once do
      Account.default.allow_self_enrollment!
      @user = user_factory(active_all: true)
      @course = course_factory(active_all: true)
    end

    before do
      user_session(@user)
    end

    context "when self_enrollment and open_enrollment is enabled" do
      before :once do
        @course.self_enrollment = true
        @course.open_enrollment = true
        @course.save!
      end

      it "returns :enroll if user is not enrolled" do
        get 'show', params: { id: @course.id }

        expect(controller.visible_self_enrollment_option).to be(:enroll)
      end

      it "returns :unenroll if user has self-enrolled" do
        enrollment = @course.enroll_student(@user, enrollment_state: 'active')
        enrollment.self_enrolled = true
        enrollment.save!

        get 'show', params: { id: @course.id }
        expect(controller.visible_self_enrollment_option).to be(:unenroll)
      end

      it "returns nil if user is enrolled (but not self_enrolled)" do
        @course.enroll_student(@user, enrollment_state: 'active')

        get 'show', params: { id: @course.id }
        expect(controller.visible_self_enrollment_option).to be_nil
      end

      it "returns nil if user self-enrolled but the course is concluded" do
        enrollment = @course.enroll_student(@user, enrollment_state: 'active')
        enrollment.self_enrolled = true
        enrollment.save!
        @course.complete!

        get 'show', params: { id: @course.id }
        expect(controller.visible_self_enrollment_option).to be_nil
      end

      it "returns nil if course enabled options but account disabled self-enrollment" do
        Account.default.allow_self_enrollment!('')

        get 'show', params: { id: @course.id }
        expect(controller.visible_self_enrollment_option).to be_nil
      end
    end

    it "returns nil if self_enrollment is disabled" do
      @course.open_enrollment = true
      @course.save!

      get 'show', params: { id: @course.id }
      expect(controller.visible_self_enrollment_option).to be_nil
    end

    it "returns nil if open_enrollment is disabled" do
      @course.self_enrollment = true
      @course.save!

      get 'show', params: { id: @course.id }
      expect(controller.visible_self_enrollment_option).to be_nil
    end
  end
end<|MERGE_RESOLUTION|>--- conflicted
+++ resolved
@@ -519,104 +519,6 @@
       end
     end
 
-<<<<<<< HEAD
-    describe 'current_enrollments' do
-      it "includes courses with no applicable start/end dates" do
-        # no dates at all
-        enrollment1 = student_in_course active_all: true, course_name: 'A'
-
-        course2 = Account.default.courses.create! start_at: 2.weeks.ago, conclude_at: 1.week.from_now,
-                                                  restrict_enrollments_to_course_dates: false,
-                                                  name: 'B'
-        course2.offer!
-        enrollment2 = student_in_course user: @student, course: course2, active_all: true
-
-        # future date that doesn't count
-        course3 = Account.default.courses.create! start_at: 1.weeks.from_now, conclude_at: 2.weeks.from_now,
-                                                  restrict_enrollments_to_course_dates: false,
-                                                  name: 'C'
-        course3.offer!
-        enrollment3 = student_in_course user: @student, course: course3, active_all: true
-
-        user_session(@student)
-        get_index
-        expect(response).to be_successful
-        expect(assigns[:past_enrollments]).to be_empty
-        expect(assigns[:current_enrollments]).to eq [enrollment1, enrollment2, enrollment3]
-        expect(assigns[:future_enrollments]).to be_empty
-      end
-
-      it "includes courses with current start/end dates" do
-        course1 = Account.default.courses.create! start_at: 1.week.ago, conclude_at: 1.week.from_now,
-                                                  restrict_enrollments_to_course_dates: true,
-                                                  name: 'A'
-        course1.offer!
-        enrollment1 = student_in_course course: course1
-
-        enrollment2 = course_with_student user: @student, course_name: 'B', active_all: true
-        current_term = Account.default.enrollment_terms.create! name: 'current term', start_at: 1.month.ago, end_at: 1.month.from_now
-        enrollment2.course.enrollment_term = current_term
-        enrollment2.course.save!
-
-        user_session(@student)
-        get_index
-        expect(response).to be_successful
-        expect(assigns[:past_enrollments]).to be_empty
-        expect(assigns[:current_enrollments]).to eq [enrollment1, enrollment2]
-        expect(assigns[:future_enrollments]).to be_empty
-      end
-
-      it "includes 'invited' enrollments, and list them before 'active'" do
-        enrollment1 = course_with_student course_name: 'Z'
-        @student.register!
-        @course.offer!
-        enrollment1.invite!
-
-        enrollment2 = course_with_student user: @student, course_name: 'A', active_all: true
-
-        user_session(@student)
-        get_index
-        expect(response).to be_successful
-        expect(assigns[:past_enrollments]).to be_empty
-        expect(assigns[:current_enrollments]).to eq [enrollment1, enrollment2]
-        expect(assigns[:future_enrollments]).to be_empty
-      end
-
-      it "includes unpublished courses" do
-        enrollment = course_with_student
-        expect(@course).to be_unpublished
-        enrollment.invite!
-
-        user_session(@student)
-        get_index
-        expect(response).to be_successful
-        expect(assigns[:past_enrollments]).to be_empty
-        expect(assigns[:current_enrollments]).to eq [enrollment]
-        expect(assigns[:future_enrollments]).to be_empty
-      end
-
-      describe "unpublished_courses" do
-        it "lists unpublished courses after published" do
-          # unpublished course
-          course1 = Account.default.courses.create! name: 'A'
-          enrollment1 = course_with_student user: @student, course: course1
-          enrollment1.invite!
-          expect(course1).to be_unpublished
-
-          # published course
-          course2 = Account.default.courses.create! name: 'Z'
-          course2.offer!
-          course_with_student course: course2, user: @student, active_all: true
-
-          user_session(@student)
-          get_index
-          expect(assigns[:current_enrollments].map(&:course_id)).to eq [course2.id, course1.id]
-        end
-      end
-    end
-
-=======
->>>>>>> 0c292493
     describe 'future_enrollments' do
       it "includes courses with a start date in the future, regardless of published state" do
         # published course
@@ -690,7 +592,10 @@
       end
 
       it "does not include published course enrollments if account disallows future view and listing" do
-        Account.default.tap { |a| a.settings.merge!(:restrict_student_future_view => true, :restrict_student_future_listing => true); a.save! }
+        Account.default.tap do |a|
+          a.settings.merge!(:restrict_student_future_view => true, :restrict_student_future_listing => true)
+          a.save!
+        end
 
         course1 = Account.default.courses.create! start_at: 1.month.from_now, restrict_enrollments_to_course_dates: true, workflow_state: 'available'
         enrollment1 = course_with_student course: course1
@@ -705,7 +610,10 @@
 
       it "does not include unpublished course enrollments if account disallows future listing" do
         # even if it _would_ be accessible if it were published
-        Account.default.tap { |a| a.settings.merge!(:restrict_student_future_view => true, :restrict_student_future_listing => true); a.save! }
+        Account.default.tap do |a|
+          a.settings.merge!(:restrict_student_future_view => true, :restrict_student_future_listing => true)
+          a.save!
+        end
 
         course1 = Account.default.courses.create! start_at: 1.month.from_now, restrict_enrollments_to_course_dates: true
         course1.restrict_student_future_view = false
@@ -2010,7 +1918,7 @@
       post 'unenroll_user', params: { :course_id => @course.id, :id => @enrollment.id }
       @course.reload
       expect(response).to be_successful
-      expect(@course.enrollments.map { |e| e.user }).not_to be_include(@student)
+      expect(@course.enrollments.map(&:user)).not_to be_include(@student)
     end
 
     it "does not allow teachers to unenroll themselves" do
@@ -2025,7 +1933,7 @@
       post 'unenroll_user', params: { :course_id => @course.id, :id => @teacher_enrollment.id }
       @course.reload
       expect(response).to be_successful
-      expect(@course.enrollments.map { |e| e.user }).not_to be_include(@teacher)
+      expect(@course.enrollments.map(&:user)).not_to be_include(@teacher)
     end
   end
 
@@ -2054,8 +1962,8 @@
       post 'enroll_users', params: { :course_id => @course.id, :user_list => "\"Sam\" <sam@yahoo.com>, \"Fred\" <fred@yahoo.com>" }
       expect(response).to be_successful
       @course.reload
-      expect(@course.students.map { |s| s.name }).to be_include("Sam")
-      expect(@course.students.map { |s| s.name }).to be_include("Fred")
+      expect(@course.students.map(&:name)).to be_include("Sam")
+      expect(@course.students.map(&:name)).to be_include("Fred")
     end
 
     it "does not enroll people in hard-concluded courses" do
@@ -2064,8 +1972,8 @@
       post 'enroll_users', params: { :course_id => @course.id, :user_list => "\"Sam\" <sam@yahoo.com>, \"Fred\" <fred@yahoo.com>" }
       expect(response).not_to be_successful
       @course.reload
-      expect(@course.students.map { |s| s.name }).not_to be_include("Sam")
-      expect(@course.students.map { |s| s.name }).not_to be_include("Fred")
+      expect(@course.students.map(&:name)).not_to be_include("Sam")
+      expect(@course.students.map(&:name)).not_to be_include("Fred")
     end
 
     it "does not enroll people in soft-concluded courses" do
@@ -2077,8 +1985,8 @@
       post 'enroll_users', params: { :course_id => @course.id, :user_list => "\"Sam\" <sam@yahoo.com>, \"Fred\" <fred@yahoo.com>" }
       expect(response).not_to be_successful
       @course.reload
-      expect(@course.students.map { |s| s.name }).not_to be_include("Sam")
-      expect(@course.students.map { |s| s.name }).not_to be_include("Fred")
+      expect(@course.students.map(&:name)).not_to be_include("Sam")
+      expect(@course.students.map(&:name)).not_to be_include("Fred")
     end
 
     it "records initial_enrollment_type on new users" do
@@ -2097,7 +2005,7 @@
       expect(response).to be_successful
       @course.reload
       expect(@course.students.map(&:name)).to include("Sam")
-      expect(@course.student_enrollments.find_by_role_id(role.id)).to_not be_nil
+      expect(@course.student_enrollments.find_by(role_id: role.id)).to_not be_nil
     end
 
     it "allows TAs to enroll Observers (by default)" do
@@ -2109,8 +2017,8 @@
       expect(response).to be_successful
       @course.reload
       expect(@course.students).to be_empty
-      expect(@course.observers.map { |s| s.name }).to be_include("Sam")
-      expect(@course.observers.map { |s| s.name }).to be_include("Fred")
+      expect(@course.observers.map(&:name)).to be_include("Sam")
+      expect(@course.observers.map(&:name)).to be_include("Fred")
       expect(@course.observer_enrollments.map(&:workflow_state)).to eql(['invited', 'invited'])
     end
 
@@ -3047,7 +2955,7 @@
 
     it 'returns reasonable json for a few enrollments' do
       user_session(@teacher)
-      user_ids = create_users(3.times.map { { name: "User" } })
+      user_ids = create_users(Array.new(3) { { name: "User" } })
       students = create_enrollments(@course, user_ids, return_type: :record)
       students[0].tap do |enrollment|
         enrollment.grade_publishing_status = "published"
@@ -3100,7 +3008,7 @@
     it "publishes grades and return results" do
       course_with_teacher_logged_in :active_all => true
       @teacher = @user
-      user_ids = create_users(3.times.map { { name: "User" } })
+      user_ids = create_users(Array.new(3) { { name: "User" } })
       students = create_enrollments(@course, user_ids, return_type: :record)
       students[0].tap do |enrollment|
         enrollment.grade_publishing_status = "published"
@@ -3186,7 +3094,7 @@
       expect(feed).not_to be_nil
       expect(feed.entries).not_to be_empty
       expect(feed.links.first.rel).to match(/self/)
-      expect(feed.links.first.href).to match(/http:\/\//)
+      expect(feed.links.first.href).to match(%r{http://})
     end
 
     it "includes an author for each entry" do
@@ -3286,6 +3194,21 @@
       expect(response).to be_bad_request
     end
 
+    it "does not allow resetting course templates (granular permissions)" do
+      @course.root_account.enable_feature!(:granular_permissions_manage_courses)
+      @course.root_account.role_overrides.create!(
+        role: teacher_role,
+        permission: 'manage_courses_reset',
+        enabled: true
+      )
+      @course.enrollments.each(&:destroy)
+      @course.update!(template: true)
+      user_session(@teacher)
+      post 'reset_content', params: { :course_id => @course.id }
+      assert_status(401)
+      expect(@course.reload).to be_available
+    end
+
     it "logs reset audit event" do
       @course.root_account.disable_feature!(:granular_permissions_manage_courses)
       user_session(@teacher)
@@ -3358,10 +3281,8 @@
 
       changed_settings = controller.changed_settings(changes, course.settings)
 
-      changes.merge!(
-        hide_final_grade: false,
-        hide_distribution_graphs: false
-      )
+      changes[:hide_final_grade] = false
+      changes[:hide_distribution_graphs] = false
 
       expect(changed_settings).to eq changes
     end
@@ -3376,10 +3297,8 @@
 
       changed_settings = controller.changed_settings(changes, course.settings, old_values)
 
-      changes.merge!(
-        hide_final_grade: false,
-        hide_distribution_graphs: false
-      )
+      changes[:hide_final_grade] = false
+      changes[:hide_distribution_graphs] = false
 
       expect(changed_settings).to eq changes
     end
