--- conflicted
+++ resolved
@@ -281,13 +281,9 @@
 
       context "on accessibility column" do
         before do
-<<<<<<< HEAD
-          skip("Flaky spec needs fixed in LMA-226") unless @course1.root_account.enable_content_a11y_checker?
-=======
           account = Account.default
           account.settings[:enable_content_a11y_checker] = true
           account.save!
->>>>>>> 661629a0
 
           wiki_page = wiki_page_model(course: @course1, title: "Wiki Page", body: "<div><h1>Document Title</h1></div>")
           scan = AccessibilityResourceScan.for_context(wiki_page).first
