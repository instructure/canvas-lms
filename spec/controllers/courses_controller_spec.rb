# frozen_string_literal: true

#
# Copyright (C) 2011 - present Instructure, Inc.
#
# This file is part of Canvas.
#
# Canvas is free software: you can redistribute it and/or modify it under
# the terms of the GNU Affero General Public License as published by the Free
# Software Foundation, version 3 of the License.
#
# Canvas is distributed in the hope that it will be useful, but WITHOUT ANY
# WARRANTY; without even the implied warranty of MERCHANTABILITY or FITNESS FOR
# A PARTICULAR PURPOSE. See the GNU Affero General Public License for more
# details.
#
# You should have received a copy of the GNU Affero General Public License along
# with this program. If not, see <http://www.gnu.org/licenses/>.
#

require 'sharding_spec_helper'
require_relative '../helpers/k5_common'

describe CoursesController do
  include K5Common

  describe "GET 'index'" do
    before(:each) do
      controller.instance_variable_set(:@domain_root_account, Account.default)
    end

    def get_index(user=nil)
      user_session(user) if user
      user ||= @user
      controller.instance_variable_set(:@current_user, user)
      controller.load_enrollments_for_index
      get 'index'
    end

    it "should force login" do
      course_with_student(:active_all => true)
      get 'index'
      expect(response).to be_redirect
    end

    it "should assign variables" do
      course_with_student_logged_in(:active_all => true)
      get_index
      expect(response).to be_successful
      expect(assigns[:current_enrollments]).not_to be_nil
      expect(assigns[:current_enrollments]).not_to be_empty
      expect(assigns[:current_enrollments][0]).to eql(@enrollment)
      expect(assigns[:past_enrollments]).not_to be_nil
      expect(assigns[:future_enrollments]).not_to be_nil
    end

    it "should not duplicate enrollments in variables" do
      course_with_student_logged_in(:active_all => true)
      course_factory
      @course.start_at = Time.now + 2.weeks
      @course.restrict_enrollments_to_course_dates = true
      @course.save!
      @course.offer!
      @course.enroll_student(@user)
      get_index
      expect(response).to be_successful
      assigns[:future_enrollments].each do |e|
        expect(assigns[:current_enrollments]).not_to include e
      end
    end

    it "sets k5_theme when k5 is enabled" do
      course_with_student_logged_in
      toggle_k5_setting(@course.account)

      get_index @student
      expect(assigns[:js_bundles].flatten).to include :k5_theme
      expect(assigns[:css_bundles].flatten).to include :k5_theme
    end

    it "does not set k5_theme when k5 is off" do
      course_with_student_logged_in

      get_index @student
      expect(assigns[:js_bundles].flatten).not_to include :k5_theme
      expect(assigns[:css_bundles].flatten).not_to include :k5_theme
    end

    describe "homeroom courses" do
      before :once do
        @account = Account.default
        @account.enable_as_k5_account!

        @teacher1 = user_factory(active_all: true, account: @account)
        @student1 = user_factory(active_all: true, account: @account)

        @subject = course_factory(account: @account, course_name: "Subject", active_all: true)
        @homeroom = course_factory(account: @account, course_name: "Homeroom", active_all: true)
        @homeroom.homeroom_course = true
        @homeroom.save!

        @subject.enroll_teacher(@teacher1).accept!
        @subject.enroll_student(@student1).accept!
        @homeroom.enroll_teacher(@teacher1).accept!
        @homeroom.enroll_student(@student1).accept!
      end

      it "should not be included for students" do
        controller.instance_variable_set(:@current_user, @student1)
        controller.load_enrollments_for_index
        expect(assigns[:current_enrollments].length).to be 1
        expect(assigns[:current_enrollments][0].course.name).to eq "Subject"
      end

      it "should be included for teachers" do
        controller.instance_variable_set(:@current_user, @teacher1)
        controller.load_enrollments_for_index
        expect(assigns[:current_enrollments].length).to be 2
      end

      it "should be included for users with teacher and student enrollments" do
        course_factory(active_all: true)
        @course.enroll_teacher(@student1).accept!
        controller.instance_variable_set(:@current_user, @student1)
        controller.load_enrollments_for_index
        expect(assigns[:current_enrollments].length).to be 3
      end
    end

    describe 'current_enrollments' do
      it "should group enrollments by course and type" do
        # enrollments with multiple sections of the same type should be de-duped
        course_factory(active_all: true)
        user_factory(active_all: true)
        sec1 = @course.course_sections.create!(:name => "section1", :end_at => 1.week.ago)
        sec2 = @course.course_sections.create!(:name => "section2")
        ens = []
        ens << @course.enroll_student(@user, :section => sec1, :allow_multiple_enrollments => true)
        ens << @course.enroll_student(@user, :section => sec2, :allow_multiple_enrollments => true)
        ens << @course.enroll_teacher(@user, :section => sec2, :allow_multiple_enrollments => true)
        ens.each(&:accept!)

        ens[1].conclude # the current enrollment should take precedence over the concluded one

        user_session(@user)
        get_index
        expect(response).to be_successful
        current_ens = assigns[:current_enrollments]
        expect(current_ens.count).to eql(2)

        student_e = current_ens.detect(&:student?)
        teacher_e = current_ens.detect(&:teacher?)
        expect(student_e.course_section).to eq sec2 # pick the "current" one
        expect(teacher_e.course_section).to eq sec2

        expect(assigns[:past_enrollments]).to eql([])
        expect(assigns[:future_enrollments]).to eql([])
      end
    end

    describe 'past_enrollments' do
      it "should include 'completed' courses" do
        enrollment1 = course_with_student active_all: true
        expect(enrollment1).to be_active
        enrollment1.course.complete!

        user_session(@student)
        get_index
        expect(response).to be_successful
        expect(assigns[:past_enrollments]).to eql([enrollment1])
        expect(assigns[:current_enrollments]).to eql([])
        expect(assigns[:future_enrollments]).to eql([])
      end

      it "should include 'rejected' and 'completed' enrollments" do
        active_enrollment = course_with_student name: 'active', active_course: true
        active_enrollment.accept!
        rejected_enrollment = course_with_student user: @student, course_name: 'rejected', active_course: true
        rejected_enrollment.update_attribute(:workflow_state, 'rejected')
        completed_enrollment = course_with_student user: @student, course_name: 'completed', active_course: true
        completed_enrollment.update_attribute(:workflow_state, 'completed')

        user_session(@student)
        get_index
        expect(response).to be_successful
        expect(assigns[:past_enrollments]).to eq [completed_enrollment, rejected_enrollment]
        expect(assigns[:current_enrollments]).to eq [active_enrollment]
        expect(assigns[:future_enrollments]).to be_empty
      end

      it "should prioritize completed enrollments over inactive ones" do
        course_with_student(:active_all => true)
        old_enroll = @student.enrollments.first

        section2 = @course.course_sections.create!
        inactive_enroll = @course.enroll_student(@student, :section => section2, :allow_multiple_enrollments => true)
        inactive_enroll.deactivate

        @course.update(:start_at => 2.days.ago, :conclude_at => 1.day.ago, :restrict_enrollments_to_course_dates => true)

        user_session(@student)

        get_index
        expect(response).to be_successful
        expect(assigns[:past_enrollments]).to eq [old_enroll]
      end

      it "should include 'active' enrollments whose term is past" do
        @student = user_factory

        # by course date, unrestricted
        course1 = Account.default.courses.create! start_at: 2.months.ago,
          conclude_at: 1.month.ago, # oh hey this already "ended" (not really because it's unrestricted) but whatever
          restrict_enrollments_to_course_dates: false,
          name: 'One'
        course1.offer!
        enrollment1 = course_with_student course: course1, user: @student, active_all: true

        # by course date, restricted
        course2 = Account.default.courses.create! start_at: 2.months.ago, conclude_at: 1.month.ago,
                                                  restrict_enrollments_to_course_dates: true,
                                                  name: 'Two'
        course2.offer!
        enrollment2 = course_with_student course: course2, user: @student, active_all: true

        # by enrollment term
        enrollment3 = course_with_student user: @student, course_name: 'Three', active_all: true
        past_term = Account.default.enrollment_terms.create! name: 'past term', start_at: 1.month.ago, end_at: 1.day.ago
        enrollment3.course.enrollment_term = past_term
        enrollment3.course.save!

        # by course date, unrestricted but the course dates aren't over yet
        course4 = Account.default.courses.create! start_at: 2.months.ago, conclude_at: 1.month.from_now,
          restrict_enrollments_to_course_dates: false,
          name: 'Fore'
        course4.offer!
        enrollment4 = course_with_student course: course4, user: @student, active_all: true

        # by course date, unrestricted past view
        course5 = Account.default.courses.create! start_at: 2.months.ago, conclude_at: 1.month.ago,
                                                  restrict_enrollments_to_course_dates: false,
                                                  name: 'Phive',
                                                  restrict_student_past_view: false
        course5.offer!
        enrollment5 = course_with_student course: course5, user: @student, active_all: true

        # by course date, restricted past view & enrollment dates
        course6 = Account.default.courses.create! start_at: 2.months.ago, conclude_at: 1.month.ago,
                                                  restrict_enrollments_to_course_dates: true,
                                                  name: 'Styx',
                                                  restrict_student_past_view: true
        course6.offer!
        enrollment6 = course_with_student course: course6, user: @student, active_all: true

        # past course date, restricted past view & enrollment dates not concluded
        course7 = Account.default.courses.create! start_at: 2.months.ago, conclude_at: 1.month.ago,
          restrict_enrollments_to_course_dates: false,
          name: 'Ptheven',
          restrict_student_past_view: true
        course7.offer!
        enrollment7 = course_with_student course: course7, user: @student, active_all: true

        user_session(@student)
        get_index
        expect(response).to be_successful
        expect(assigns[:past_enrollments]).to match_array([enrollment7, enrollment5, enrollment3, enrollment2, enrollment1])
        expect(assigns[:current_enrollments]).to eq [enrollment4]
        expect(assigns[:future_enrollments]).to be_empty
      end

      it "should do other terrible date logic based on sections" do
        @student = user_factory

        # section date in past
        course1 = Account.default.courses.create! start_at: 2.months.ago, conclude_at: 1.month.from_now
        course1.default_section.update(:end_at => 1.month.ago)
        course1.offer!
        enrollment1 = course_with_student course: course1, user: @student, active_all: true

        # by section date, in future
        course2 = Account.default.courses.create! start_at: 2.months.ago, conclude_at: 1.month.ago
        course2.default_section.update(:end_at => 1.month.from_now)
        course2.offer!
        enrollment2 = course_with_student course: course2, user: @student, active_all: true

        user_session(@student)
        get_index
        expect(response).to be_successful
        expect(assigns[:past_enrollments]).to eq [enrollment1]
        expect(assigns[:current_enrollments]).to eq [enrollment2]
        expect(assigns[:future_enrollments]).to be_empty
      end

      it "should do even more terrible date logic based on sections" do
        @student = user_factory

        # both section dates in past
        course1 = Account.default.courses.create! start_at: 2.months.ago, conclude_at: 1.month.from_now
        course1.default_section.update(:end_at => 1.month.ago)
        section2 = course1.course_sections.create!(:end_at => 1.week.ago)
        course1.offer!
        enrollment1 = course_with_student course: course1, user: @student, active_all: true
        enrollment2 = course_with_student course: course1, section: section2, user: @student, active_all: true, allow_multiple_enrollments: true

        user_session(@student)
        get_index
        expect(response).to be_successful
        expect(assigns[:past_enrollments].count).to eq 1
        expect(assigns[:past_enrollments].first.course).to eq course1
        expect(assigns[:current_enrollments]).to be_empty
        expect(assigns[:future_enrollments]).to be_empty
      end

      it "should not include hard-inactive enrollments even in the future" do
        course1 = Account.default.courses.create!(start_at: 1.month.from_now, restrict_enrollments_to_course_dates: true)
        course1.offer!
        enrollment = course_with_student course: course1, user: @student, active_all: true
        enrollment.deactivate

        user_session(@student)
        get_index
        expect(response).to be_successful
        expect(assigns[:future_enrollments]).to be_empty
      end

      it "should not include 'invited' enrollments whose term is past" do
        @student = user_factory

        # by enrollment term
        enrollment = course_with_student user: @student, course_name: 'Three', :active_course => true
        past_term = Account.default.enrollment_terms.create! name: 'past term', start_at: 1.month.ago, end_at: 1.day.ago
        enrollment.course.enrollment_term = past_term
        enrollment.course.save!
        enrollment.reload

        expect(enrollment.workflow_state).to eq "invited"
        expect(enrollment).to_not be_invited # state_based_on_date

        user_session(@student)
        get_index
        expect(response).to be_successful
        expect(assigns[:past_enrollments]).to be_empty
        expect(assigns[:future_enrollments]).to be_empty
      end

      it "should not include the course if the caller is a student or observer and the course restricts students viewing courses after the end date" do
        course1 = Account.default.courses.create!(:restrict_student_past_view => true)
        course1.offer!

        enrollment = course_with_student course: course1
        enrollment.accept!

        teacher = user_with_pseudonym(:active_all => true)
        teacher_enrollment = course_with_teacher course: course1, :user => teacher
        teacher_enrollment.accept!

        course1.start_at = 2.months.ago
        course1.conclude_at = 1.month.ago
        course1.save!

        course1.enrollment_term.update_attribute(:end_at, 1.month.ago)

        get_index(@student)
        expect(response).to be_successful
        expect(assigns[:past_enrollments]).to be_empty
        expect(assigns[:current_enrollments]).to be_empty
        expect(assigns[:future_enrollments]).to be_empty

        observer = user_with_pseudonym(active_all: true)
        add_linked_observer(@student, observer)
        get_index(observer)
        expect(response).to be_successful
        expect(assigns[:past_enrollments]).to be_empty
        expect(assigns[:current_enrollments]).to be_empty
        expect(assigns[:future_enrollments]).to be_empty

        get_index(teacher)
        expect(response).to be_successful
        expect(assigns[:past_enrollments]).to eq [teacher_enrollment]
        expect(assigns[:current_enrollments]).to be_empty
        expect(assigns[:future_enrollments]).to be_empty
      end

      it "should include the student's course when the course restricts students viewing courses after the end date if they're not actually soft-concluded" do
        course1 = Account.default.courses.create!(:restrict_student_past_view => true)
        course1.offer!

        enrollment = course_with_student course: course1
        enrollment.accept!

        course1.start_at = 2.months.ago
        course1.conclude_at = 1.month.ago
        course1.save!

        course1.enrollment_term.update_attribute(:end_at, 1.month.from_now)

        user_session(@student)
        get_index
        expect(response).to be_successful
        expect(assigns[:past_enrollments]).to eq [enrollment]
        expect(assigns[:current_enrollments]).to be_empty
        expect(assigns[:future_enrollments]).to be_empty
      end

      describe "unpublished_courses" do
        it "should list unpublished courses after published" do
          @student = user_factory

          # past unpublished course
          course1 = Account.default.courses.create! start_at: 2.months.ago, conclude_at: 1.month.ago, name: 'A'
          course1.offer!
          enrollment1 = course_with_student course: course1, user: @student
          enrollment1.accept!
          course1.update! workflow_state: 'created'

          # past published course
          course2 = Account.default.courses.create! start_at: 2.months.ago, conclude_at: 1.month.ago, name: 'Z'
          course2.offer!
          course_with_student course: course2, user: @student, active_all: true

          user_session(@student)
          get_index
          expect(assigns[:past_enrollments].map(&:course_id)).to eq [course2.id, course1.id] # Z, then A
        end
      end
    end

    describe 'current_enrollments' do
      it "should include courses with no applicable start/end dates" do
        # no dates at all
        enrollment1 = student_in_course active_all: true, course_name: 'A'

        course2 = Account.default.courses.create! start_at: 2.weeks.ago, conclude_at: 1.week.from_now,
                                                  restrict_enrollments_to_course_dates: false,
                                                  name: 'B'
        course2.offer!
        enrollment2 = student_in_course user: @student, course: course2, active_all: true

        # future date that doesn't count
        course3 = Account.default.courses.create! start_at: 1.weeks.from_now, conclude_at: 2.weeks.from_now,
                                                  restrict_enrollments_to_course_dates: false,
                                                  name: 'C'
        course3.offer!
        enrollment3 = student_in_course user: @student, course: course3, active_all: true

        user_session(@student)
        get_index
        expect(response).to be_successful
        expect(assigns[:past_enrollments]).to be_empty
        expect(assigns[:current_enrollments]).to eq [enrollment1, enrollment2, enrollment3]
        expect(assigns[:future_enrollments]).to be_empty
      end

      it "should include courses with current start/end dates" do
        course1 = Account.default.courses.create! start_at: 1.week.ago, conclude_at: 1.week.from_now,
                                                  restrict_enrollments_to_course_dates: true,
                                                  name: 'A'
        course1.offer!
        enrollment1 = student_in_course course: course1

        enrollment2 = course_with_student user: @student, course_name: 'B', active_all: true
        current_term = Account.default.enrollment_terms.create! name: 'current term', start_at: 1.month.ago, end_at: 1.month.from_now
        enrollment2.course.enrollment_term = current_term
        enrollment2.course.save!

        user_session(@student)
        get_index
        expect(response).to be_successful
        expect(assigns[:past_enrollments]).to be_empty
        expect(assigns[:current_enrollments]).to eq [enrollment1, enrollment2]
        expect(assigns[:future_enrollments]).to be_empty
      end

      it "should include 'invited' enrollments, and list them before 'active'" do
        enrollment1 = course_with_student course_name: 'Z'
        @student.register!
        @course.offer!
        enrollment1.invite!

        enrollment2 = course_with_student user: @student, course_name: 'A', active_all: true

        user_session(@student)
        get_index
        expect(response).to be_successful
        expect(assigns[:past_enrollments]).to be_empty
        expect(assigns[:current_enrollments]).to eq [enrollment1, enrollment2]
        expect(assigns[:future_enrollments]).to be_empty
      end

      it "should include unpublished courses" do
        enrollment = course_with_student
        expect(@course).to be_unpublished
        enrollment.invite!

        user_session(@student)
        get_index
        expect(response).to be_successful
        expect(assigns[:past_enrollments]).to be_empty
        expect(assigns[:current_enrollments]).to eq [enrollment]
        expect(assigns[:future_enrollments]).to be_empty
      end

      describe "unpublished_courses" do
        it "should list unpublished courses after published" do
          # unpublished course
          course1 = Account.default.courses.create! name: 'A'
          enrollment1 = course_with_student user: @student, course: course1
          enrollment1.invite!
          expect(course1).to be_unpublished

          # published course
          course2 = Account.default.courses.create! name: 'Z'
          course2.offer!
          course_with_student course: course2, user: @student, active_all: true

          user_session(@student)
          get_index
          expect(assigns[:current_enrollments].map(&:course_id)).to eq [course2.id, course1.id]
        end
      end
    end

    describe 'future_enrollments' do
      it "should include courses with a start date in the future, regardless of published state" do
        # published course
        course1 = Account.default.courses.create! start_at: 1.month.from_now, restrict_enrollments_to_course_dates: true, name: 'A'
        course1.offer!
        enrollment1 = course_with_student course: course1

        # unpublished course
        course2 = Account.default.courses.create! start_at: 1.month.from_now, restrict_enrollments_to_course_dates: true, name: 'B'
        expect(course2).to be_unpublished
        enrollment2 = course_with_student user: @student, course: course2

        user_session(@student)
        get_index
        expect(response).to be_successful
        expect(assigns[:past_enrollments]).to be_empty
        expect(assigns[:current_enrollments]).to be_empty
        expect(assigns[:future_enrollments].map(&:course_id)).to eq [course1.id, course2.id]

        observer = user_with_pseudonym(active_all: true)
        add_linked_observer(@student, observer)
        user_session(observer)
        get_index
        expect(response).to be_successful
        expect(assigns[:past_enrollments]).to be_empty
        expect(assigns[:current_enrollments]).to be_empty
        expect(assigns[:future_enrollments].map(&:course_id)).to eq [course1.id, course2.id]
      end

      it "should include courses with accepted enrollments and future start dates" do
        course1 = Account.default.courses.create! start_at: 1.month.from_now, restrict_enrollments_to_course_dates: true, name: 'A'
        course1.offer!
        student_in_course course: course1, active_all: true
        user_session(@student)
        get_index
        expect(assigns[:future_enrollments].map(&:course_id)).to eq [course1.id]
      end

      it "should not be empty if the caller is a student or observer and the root account restricts students viewing courses before the start date" do
        course1 = Account.default.courses.create! start_at: 1.month.from_now, restrict_enrollments_to_course_dates: true
        course1.offer!
        enrollment1 = course_with_student course: course1
        enrollment1.root_account.settings[:restrict_student_future_view] = true
        enrollment1.root_account.save!
        expect(course1.restrict_student_future_view?).to be_truthy # should inherit

        user_session(@student)
        get_index
        expect(response).to be_successful
        expect(assigns[:past_enrollments]).to be_empty
        expect(assigns[:current_enrollments]).to be_empty
        expect(assigns[:future_enrollments]).to eq [enrollment1]

        observer = user_with_pseudonym(active_all: true)
        add_linked_observer(@student, observer)
        user_session(observer)
        get_index
        expect(response).to be_successful
        expect(assigns[:past_enrollments]).to be_empty
        expect(assigns[:current_enrollments]).to be_empty
        expect(assigns[:future_enrollments]).to eq [observer.enrollments.first]

        teacher = user_with_pseudonym(:active_all => true)
        teacher_enrollment = course_with_teacher course: course1, :user => teacher
        user_session(teacher)
        get_index
        expect(response).to be_successful
        expect(assigns[:past_enrollments]).to be_empty
        expect(assigns[:current_enrollments]).to be_empty
        expect(assigns[:future_enrollments]).to eq [teacher_enrollment]
      end

      it "should not include published course enrollments if account disallows future view and listing" do
        Account.default.tap{|a| a.settings.merge!(:restrict_student_future_view => true, :restrict_student_future_listing => true); a.save!}

        course1 = Account.default.courses.create! start_at: 1.month.from_now, restrict_enrollments_to_course_dates: true, workflow_state: 'available'
        enrollment1 = course_with_student course: course1
        expect(enrollment1.workflow_state).to eq 'invited'
        expect(enrollment1.restrict_future_listing?).to be_truthy

        user_session(@student)
        get_index
        expect(response).to be_successful
        expect(assigns[:future_enrollments]).to eq []
      end

      it "should not include unpublished course enrollments if account disallows future listing" do
        # even if it _would_ be accessible if it were published
        Account.default.tap{|a| a.settings.merge!(:restrict_student_future_view => true, :restrict_student_future_listing => true); a.save!}

        course1 = Account.default.courses.create! start_at: 1.month.from_now, restrict_enrollments_to_course_dates: true
        course1.restrict_student_future_view = false
        course1.save!
        enrollment1 = course_with_student course: course1
        expect(enrollment1.workflow_state).to eq 'creation_pending'
        expect(enrollment1.restrict_future_listing?).to be_truthy

        user_session(@student)
        get_index
        expect(response).to be_successful
        expect(assigns[:future_enrollments]).to eq []

        course1.offer!
        get_index
        expect(response).to be_successful
        expect(assigns[:future_enrollments]).to eq [enrollment1] # show it because it's accessible now
      end

      describe "unpublished_courses" do
        it "should list unpublished courses after published" do
          # unpublished course
          course1 = Account.default.courses.create! start_at: 1.month.from_now, restrict_enrollments_to_course_dates: true, name: 'A'
          expect(course1).to be_unpublished
          course_with_student user: @student, course: course1

          # published course
          course2 = Account.default.courses.create! start_at: 1.month.from_now, restrict_enrollments_to_course_dates: true, name: 'Z'
          course2.offer!
          course_with_student user: @student, course: course2

          user_session(@student)
          get_index
          expect(assigns[:future_enrollments].map(&:course_id)).to eq [course2.id, course1.id] # Z, then A
        end
      end
    end

    describe "per-assignment permissions" do
      let(:assignment_permissions) { assigns[:js_env][:PERMISSIONS][:by_assignment_id] }

      before(:each) do
        @course = Course.create!(default_view: "assignments")
        @teacher = course_with_user("TeacherEnrollment", course: @course, active_all: true).user
        @ta = course_with_user("TaEnrollment", course: @course, active_all: true).user
        @course.enable_feature!(:moderated_grading)

        @assignment = @course.assignments.create!(
          moderated_grading: true,
          grader_count: 2,
          final_grader: @teacher
        )

        ta_in_course(active_all: true)
      end

      it "sets the 'update' attribute to true when user is the final grader" do
        user_session(@teacher)
        get 'show', params: {id: @course.id}
        expect(assignment_permissions[@assignment.id][:update]).to eq(true)
      end

      it "sets the 'update' attribute to true when user has the Select Final Grade permission" do
        user_session(@ta)
        get 'show', params: {id: @course.id}
        expect(assignment_permissions[@assignment.id][:update]).to eq(true)
      end

      it "sets the 'update' attribute to false when user does not have the Select Final Grade permission" do
        @course.account.role_overrides.create!(permission: :select_final_grade, enabled: false, role: ta_role)
        user_session(@ta)
        get 'show', params: {id: @course.id}
        expect(assignment_permissions[@assignment.id][:update]).to eq(false)
      end
    end

    describe 'Course notification settings' do
      before(:each) do
        @course = Course.create!(default_view: "assignments")
        @teacher = course_with_user("TeacherEnrollment", course: @course, active_all: true).user
      end

      it 'shows the course notification settings page' do
        user_session(@teacher)
        get 'show', params: {id: @course.id, view: 'notifications'}
        expect(response).to be_successful
        expect(assigns[:js_bundles].flatten).to include(:course_notification_settings)
      end
    end
  end

  describe "GET 'statistics'" do
    it 'does not break using new student_ids method from course' do
      course_with_teacher_logged_in(:active_all => true)
      get 'statistics', params: {:course_id => @course.id}, :format => 'json'
      expect(response).to be_successful
    end
  end

  describe 'observer_pairing_codes' do
    before :once do
      course_with_teacher(active_all: true)
      student_in_course(course: @course, active_all: true)
      @teacher.name = "teacher"
      @teacher.save!
    end

    it "returns unauthorized if self registration is off" do
      user_session(@teacher)
      @course.root_account.root_account.role_overrides.create!(role: teacher_role, enabled: true, permission: :generate_observer_pairing_code)
      ObserverPairingCode.create(user: @student, expires_at: 1.day.from_now, code: SecureRandom.hex(3))
      get :observer_pairing_codes_csv, params: {course_id: @course.id}
      expect(response).to be_unauthorized
    end

    it "returns unauthorized if role does not have permission" do
      user_session(@teacher)
      @course.root_account.root_account.role_overrides.create!(role: teacher_role, enabled: false, permission: :generate_observer_pairing_code)
      @teacher.account.canvas_authentication_provider.update_attribute(:self_registration, true)
      ObserverPairingCode.create(user: @student, expires_at: 1.day.from_now, code: SecureRandom.hex(3))
      get :observer_pairing_codes_csv, params: {course_id: @course.id}
      expect(response).to be_unauthorized
    end

    it "generates an observer pairing codes csv" do
      user_session(@teacher)
      @course.root_account.root_account.role_overrides.create!(role: teacher_role, enabled: true, permission: :generate_observer_pairing_code)
      @teacher.account.canvas_authentication_provider.update_attribute(:self_registration, true)
      get :observer_pairing_codes_csv, params: {course_id: @course.id}
      expect(response).to be_successful
      expect(response.header['Content-Type']).to eql("text/csv")
      expect(response.body.split(",").last.strip).to eql(ObserverPairingCode.last.expires_at.to_s)
      expect(response.body.split(",")[-2]).to include(ObserverPairingCode.last.code)
    end

    it "generates observer pairing codes only for students" do
      user_session(@teacher)
      @course.root_account.root_account.role_overrides.create!(role: teacher_role, enabled: true, permission: :generate_observer_pairing_code)
      @teacher.account.canvas_authentication_provider.update_attribute(:self_registration, true)
      get :observer_pairing_codes_csv, params: {course_id: @course.id}
      expect(response).to be_successful
      expect(response.header['Content-Type']).to eql("text/csv")
      expect(response.body).to include(@student.name)
      expect(response.body.include?(@teacher.name)).to be_falsey
      expect(response.body.split(",").last.strip).to eql(ObserverPairingCode.last.expires_at.to_s)
      expect(response.body.split(",")[-2]).to include(ObserverPairingCode.last.code)
    end
  end

  describe "GET 'settings'" do
    subject do
      user_session user
      get 'settings', params: {course_id: course.id}
    end

    let(:course) { @course }
    let(:user) { @teacher }

    before :once do
      course_with_teacher(active_all: true)
      student_in_course(active_all: true)
    end

    it 'sets MSFT sync cooldown in the JS ENV' do
      subject
      expect(controller.js_env[:MANUAL_MSFT_SYNC_COOLDOWN]).to eq(
        MicrosoftSync::Group.manual_sync_cooldown
      )
    end

    it 'sets MSFT enabled in the JS ENV' do
      subject
      expect(controller.js_env[:MSFT_SYNC_ENABLED]).to eq false
    end

    it 'sets MSFT_SYNC_CAN_BYPASS_COOLDOWN in the JS ENV' do
      subject
      expect(controller.js_env[:MSFT_SYNC_CAN_BYPASS_COOLDOWN]).to eq false
    end

    it 'sets the external tools create url' do
      user_session(@teacher)
      get 'settings', params: {:course_id => @course.id}
      expect(controller.js_env[:EXTERNAL_TOOLS_CREATE_URL]).to eq(
        "http://test.host/courses/#{@course.id}/external_tools"
      )
    end

    it 'sets the tool configuration show url' do
      user_session(@teacher)
      get 'settings', params: {:course_id => @course.id}
      expect(controller.js_env[:TOOL_CONFIGURATION_SHOW_URL]).to eq(
        "http://test.host/api/lti/courses/#{@course.id}/developer_keys/:developer_key_id/tool_configuration"
      )
    end

    it "should set tool creation permissions true for roles that are granted rights" do
      user_session(@teacher)
      get 'settings', params: {:course_id => @course.id}
      expect(controller.js_env[:PERMISSIONS][:create_tool_manually]).to eq(true)
    end

    it "should not set tool creation permissions for roles not granted rights" do
      user_session(@student)
      get 'settings', params: {:course_id => @course.id}
      expect(controller.js_env[:PERMISSIONS]).to be_nil
    end

    it "should only set course color js_env vars for elementary courses" do
      @course.account.enable_as_k5_account!
      @course.course_color = "#BAD"
      @course.save!

      user_session(@teacher)
      get 'settings', params: {:course_id => @course.id}
      expect(controller.js_env[:COURSE_COLOR]).to eq "#BAD"
      expect(controller.js_env[:COURSE_COLORS_ENABLED]).to be true
    end

    it "should not set course color js_env vars for non-elementary courses" do
      @course.course_color = "#BAD"
      @course.save!

      user_session(@teacher)
      get 'settings', params: {:course_id => @course.id}
      expect(controller.js_env[:COURSE_COLOR]).to be_falsy
      expect(controller.js_env[:COURSE_COLORS_ENABLED]).to be false
    end

    it "should require authorization" do
      get 'settings', params: {:course_id => @course.id}
      assert_unauthorized
    end

    it "should should not allow students" do
      user_session(@student)
      get 'settings', params: {:course_id => @course.id}
      assert_unauthorized
    end

    it "should render properly" do
      user_session(@teacher)
      get 'settings', params: {:course_id => @course.id}
      expect(response).to be_successful
      expect(response).to render_template("settings")
    end

    it "should give a helpful error message for students that can't access yet" do
      user_session(@student)
      @course.workflow_state = 'claimed'
      @course.save!
      get 'settings', params: {:course_id => @course.id}
      assert_status(401)
      expect(assigns[:unauthorized_reason]).to eq :unpublished
      expect(assigns[:unauthorized_message]).not_to be_nil

      @course.workflow_state = 'available'
      @course.save!
      @enrollment.start_at = 2.days.from_now
      @enrollment.end_at = 4.days.from_now
      @enrollment.save!
      get 'settings', params: {:course_id => @course.id}
      assert_status(401)
      expect(assigns[:unauthorized_reason]).to eq :unpublished
      expect(assigns[:unauthorized_message]).not_to be_nil
    end

    it "does not record recent activity for unauthorize actions" do
      user_session(@student)
      @course.workflow_state = 'available'
      @course.restrict_student_future_view = true
      @course.save!
      @enrollment.start_at = 2.days.from_now
      @enrollment.end_at = 4.days.from_now
      @enrollment.last_activity_at = nil
      @enrollment.save!
      get 'settings', params: {course_id: @course.id}
      assert_status(401)
      expect(assigns[:unauthorized_reason]).to eq(:unpublished)
      expect(@enrollment.reload.last_activity_at).to be(nil)
    end

    it "should assign active course_settings_sub_navigation external tools" do
      user_session(@teacher)
      shared_settings = { consumer_key: 'test', shared_secret: 'secret', url: 'http://example.com/lti' }
      inactive_tool = @course.context_external_tools.create(shared_settings.merge(name: 'inactive', course_settings_sub_navigation: {enabled: true}))
      active_tool = @course.context_external_tools.create(shared_settings.merge(name: 'active', course_settings_sub_navigation: {enabled: true}))
      inactive_tool.workflow_state = 'deleted'
      inactive_tool.save!

      get 'settings', params: {:course_id => @course.id}
      expect(assigns[:course_settings_sub_navigation_tools].size).to eq 1
      assigned_tool = assigns[:course_settings_sub_navigation_tools].first
      expect(assigned_tool.id).to eq active_tool.id
    end
  end

  describe "GET 'enrollment_invitation'" do
    it "should successfully reject invitation for logged-in user" do
      course_with_student_logged_in(:active_course => true)
      post 'enrollment_invitation', params: {:course_id => @course.id, :reject => '1', :invitation => @enrollment.uuid}
      expect(response).to be_redirect
      expect(response).to redirect_to(dashboard_url)
      expect(assigns[:pending_enrollment]).to eql(@enrollment)
      expect(assigns[:pending_enrollment]).to be_rejected
    end

    it "should successfully reject invitation for not-logged-in user" do
      course_with_student(:active_course => true, :active_user => true)
      post 'enrollment_invitation', params: {:course_id => @course.id, :reject => '1', :invitation => @enrollment.uuid}
      expect(response).to be_redirect
      expect(response).to redirect_to(root_url)
      expect(assigns[:pending_enrollment]).to eql(@enrollment)
      expect(assigns[:pending_enrollment]).to be_rejected
    end

    it "should successfully reject temporary invitation" do
      user_with_pseudonym(:active_all => 1)
      user_session(@user, @pseudonym)
      user = User.create! { |u| u.workflow_state = 'creation_pending' }
      user.communication_channels.create!(:path => @cc.path)
      course_factory(active_all: true)
      @enrollment = @course.enroll_student(user)
      post 'enrollment_invitation', params: {:course_id => @course.id, :reject => '1', :invitation => @enrollment.uuid}
      expect(response).to be_redirect
      expect(response).to redirect_to(root_url)
      expect(assigns[:pending_enrollment]).to eql(@enrollment)
      expect(assigns[:pending_enrollment]).to be_rejected
    end

    it "should not reject invitation for bad parameters" do
      course_with_student(:active_course => true, :active_user => true)
      post 'enrollment_invitation', params: {:course_id => @course.id, :reject => '1', :invitation => "#{@enrollment.uuid}https://canvas.instructure.com/courses/#{@course.id}?invitation=#{@enrollment.uuid}"}
      expect(response).to be_redirect
      expect(response).to redirect_to(course_url(@course.id))
      expect(assigns[:pending_enrollment]).to be_nil
    end

    it "should accept invitation for logged-in user" do
      course_with_student_logged_in(:active_course => true, :active_user => true)
      post 'enrollment_invitation', params: {:course_id => @course.id, :accept => '1', :invitation => @enrollment.uuid}
      expect(response).to be_redirect
      expect(response).to redirect_to(course_url(@course.id))
      expect(assigns[:context_enrollment]).to eql(@enrollment)
      expect(assigns[:context_enrollment]).to be_active
    end

    it "should ask user to login for registered not-logged-in user" do
      user_with_pseudonym(:active_course => true, :active_user => true)
      course_factory(active_all: true)
      @enrollment = @course.enroll_user(@user)
      post 'enrollment_invitation', params: {:course_id => @course.id, :accept => '1', :invitation => @enrollment.uuid}
      expect(response).to be_redirect
      expect(response).to redirect_to(login_url)
    end

    it "should defer to registration_confirmation for pre-registered not-logged-in user" do
      user_with_pseudonym
      course_factory(active_course: true, :active_user => true)
      @enrollment = @course.enroll_user(@user)
      post 'enrollment_invitation', params: {:course_id => @course.id, :accept => '1', :invitation => @enrollment.uuid}
      expect(response).to be_redirect
      expect(response).to redirect_to(registration_confirmation_url(@pseudonym.communication_channel.confirmation_code, :enrollment => @enrollment.uuid))
    end

    it "should defer to registration_confirmation if logged-in user does not match enrollment user" do
      user_with_pseudonym
      @u2 = @user
      course_with_student_logged_in(:active_course => true, :active_user => true)
      @e2 = @course.enroll_user(@u2)
      post 'enrollment_invitation', params: {:course_id => @course.id, :accept => '1', :invitation => @e2.uuid}
      expect(response).to redirect_to(registration_confirmation_url(:nonce => @pseudonym.communication_channel.confirmation_code, :enrollment => @e2.uuid))
    end

    it "should ask user to login if logged-in user does not match enrollment user, and enrollment user doesn't have an e-mail" do
      user_factory
      @user.register!
      @u2 = @user
      course_with_student_logged_in(:active_course => true, :active_user => true)
      @e2 = @course.enroll_user(@u2)
      post 'enrollment_invitation', params: {:course_id => @course.id, :accept => '1', :invitation => @e2.uuid}
      expect(response).to redirect_to(login_url(:force_login => 1))
    end

    it "should accept an enrollment for a restricted by dates course" do
      course_with_student_logged_in(:active_all => true)

      @course.update(:restrict_enrollments_to_course_dates => true,
                                :start_at => Time.now + 2.weeks)
      @enrollment.update(:workflow_state => 'invited', last_activity_at: nil)

      post 'enrollment_invitation', params: {:course_id => @course.id, :accept => '1',
        :invitation => @enrollment.uuid}

      expect(response).to redirect_to(course_url(@course))
      @enrollment.reload
      expect(@enrollment.workflow_state).to eq('active')
      expect(@enrollment.last_activity_at).to be(nil)
    end
  end

  describe "GET 'show'" do
    before :once do
      course_with_teacher(active_all: true)
      student_in_course(active_all: true)
    end

    it "should require authorization" do
      get 'show', params: {:id => @course.id}
      assert_unauthorized
    end

    it "should not find deleted courses" do
      user_session(@teacher)
      @course.destroy
      assert_page_not_found do
        get 'show', params: {:id => @course.id}
      end
    end

    it "should assign variables" do
      user_session(@student)
      get 'show', params: {:id => @course.id}
      expect(response).to be_successful
      expect(assigns[:context]).to eql(@course)
      expect(assigns[:modules].to_a).to eql([])
    end

    it "should give a helpful error message for students that can't access yet" do
      user_session(@student)
      @course.workflow_state = 'claimed'
      @course.restrict_student_future_view = true
      @course.save!
      get 'show', params: {:id => @course.id}
      assert_status(401)
      expect(assigns[:unauthorized_reason]).to eq :unpublished
      expect(assigns[:unauthorized_message]).not_to be_nil

      @course.workflow_state = 'available'
      @course.save!
      @enrollment.start_at = 2.days.from_now
      @enrollment.end_at = 4.days.from_now
      @enrollment.save!
      controller.instance_variable_set(:@js_env, nil)
      get 'show', params: {:id => @course.id}
      assert_status(401)
      expect(assigns[:unauthorized_reason]).to eq :unpublished
      expect(assigns[:unauthorized_message]).not_to be_nil
    end

    it "should allow student view student to view unpublished courses" do
      @course.update_attribute :workflow_state, 'claimed'
      user_session(@teacher)
      @fake_student = @course.student_view_student
      session[:become_user_id] = @fake_student.id

      get 'show', params: {:id => @course.id}
      expect(response).to be_successful
    end

    it "should not allow student view students to view other courses" do
      course_with_teacher_logged_in(:active_user => true)
      @c1 = @course

      course_factory(active_course: true)
      @c2 = @course

      @fake1 = @c1.student_view_student
      session[:become_user_id] = @fake1.id

      get 'show', params: {:id => @c2.id}
      assert_unauthorized
    end

    it 'includes analytics 2 link if installed' do
      tool = analytics_2_tool_factory
      Account.default.enable_feature!(:analytics_2)

      get 'show', params: {id: @course.id}
      expect(controller.course_custom_links).to include({
        text: "Analytics 2",
        url: "http://test.host/courses/#{@course.id}/external_tools/#{tool.id}?launch_type=course_navigation",
        icon_class: "icon-analytics",
        tool_id: ContextExternalTool::ANALYTICS_2
      })
    end

    def check_course_show(should_show)
      controller.instance_variable_set(:@context_all_permissions, nil)
      controller.instance_variable_set(:@js_env, nil)

      get 'show', params: {:id => @course.id}
      if should_show
        expect(response).to be_successful
        expect(assigns[:context]).to eql(@course)
      else
        assert_status(401)
      end
    end

    it "should show unauthorized/authorized to a student for a future course depending on restrict_student_future_view setting" do
      course_with_student_logged_in(:active_course => 1)

      @course.start_at = Time.now + 2.weeks
      @course.restrict_enrollments_to_course_dates = true
      @course.restrict_student_future_view = true
      @course.save!

      check_course_show(false)
      expect(assigns[:unauthorized_message]).not_to be_nil

      @course.restrict_student_future_view = false
      @course.save!

      check_course_show(true)
    end

    it "should show unauthorized/authorized to a student for a past course depending on restrict_student_past_view setting" do
      course_with_student_logged_in(:active_course => 1)

      @course.start_at = 3.weeks.ago
      @course.conclude_at = 2.weeks.ago
      @course.restrict_enrollments_to_course_dates = true
      @course.restrict_student_past_view = true
      @course.save!

      check_course_show(false)

      # manually completed
      @course.conclude_at = 2.weeks.from_now
      @course.save!
      @student.enrollments.first.complete!

      check_course_show(false)

      @course.restrict_student_past_view = false
      @course.save!

      check_course_show(true)
    end

    context 'when default_view is `syllabus`' do
      before do
        course_with_student_logged_in(active_course: 1)
        @course.default_view = 'syllabus'
        @course.syllabus_body = '<p>This is your syllabus.</p>'
        @course.save!
      end

      it 'assigns syllabus_body' do
        get :show, params: {id: @course.id}
        expect(assigns[:syllabus_body]).not_to be_nil
      end

      it 'assigns groups' do
        get :show, params: {id: @course.id}
        expect(assigns[:groups]).not_to be_nil
      end
    end

    context "show feedback for the current course only on course front page" do
      before(:once) do
        course_with_teacher(active_all: true)
        @course1 = @course
        student_in_course(active_all: true, course: @course1)
        @me = @user

        course_with_teacher(active_all: true, user: @teacher)
        @course2 = @course
        student_in_course(active_all: true, course: @course2, user: @me)

        @a1 = @course1.assignments.new(:title => "some assignment course 1")
        @a1.workflow_state = "published"
        @a1.save
        @s1 = @a1.submit_homework(@student)
        @c1 = @s1.add_comment(:author => @teacher, :comment => "some comment1")

        # this shouldn't show up in any course 1 list
        @a2 = @course2.assignments.new(:title => "some assignment course 2")
        @a2.workflow_state = "published"
        @a2.save
        @s2 = @a2.submit_homework(@student)
        @c2 = @s2.add_comment(:author => @teacher, :comment => "some comment2")
      end

      before(:each) do
        user_session(@me)
      end

      it "should work for module view" do
        @course1.default_view = "modules"
        @course1.save
        get 'show', params: {:id => @course1.id}
        expect(assigns(:recent_feedback).count).to eq 1
        expect(assigns(:recent_feedback).first.assignment_id).to eq @a1.id
      end

      it "should work for assignments view" do
        @course1.default_view = "assignments"
        @course1.save!
        get 'show', params: {:id => @course1.id}
        expect(assigns(:recent_feedback).count).to eq 1
        expect(assigns(:recent_feedback).first.assignment_id).to eq @a1.id
      end

      it "should disable management and set env urls on assignment homepage" do
        @course1.default_view = "assignments"
        @course1.save!
        get 'show', params: {:id => @course1.id}
        expect(controller.js_env[:URLS][:new_assignment_url]).not_to be_nil
        expect(controller.js_env[:PERMISSIONS][:manage]).to be_falsey
      end

      it "should set ping_url" do
        get 'show', params: {:id => @course1.id}
        expect(controller.js_env[:ping_url]).not_to be_nil
      end

      it "should not show unpublished assignments to students" do
        @course1.default_view = "assignments"
        @course1.save!
        @a1a = @course1.assignments.new(:title => "some assignment course 1", due_at: 1.day.from_now)
        @a1a.save
        @a1a.unpublish
        get 'show', params: {:id => @course1.id}
        expect(assigns(:upcoming_assignments).map(&:id).include?(@a1a.id)).to be_falsey
      end

      it "should work for wiki view" do
        @course1.default_view = "wiki"
        @course1.save
        get 'show', params: {:id => @course1.id}
        expect(assigns(:recent_feedback).count).to eq 1
        expect(assigns(:recent_feedback).first.assignment_id).to eq @a1.id
      end

      it "should work for wiki view with draft state enabled" do
        @course1.wiki_pages.create!(:title => 'blah').set_as_front_page!
        @course1.reload
        @course1.default_view = "wiki"
        @course1.save!
        get 'show', params: {:id => @course1.id}
        expect(controller.js_env[:WIKI_RIGHTS].symbolize_keys).to eql({:read => true})
        expect(controller.js_env[:PAGE_RIGHTS].symbolize_keys).to eql({:read => true})
        expect(controller.js_env[:COURSE_TITLE]).to eql @course1.name
      end

      it "should work for wiki view with home page announcements enabled" do
        @course1.wiki_pages.create!(:title => 'blah').set_as_front_page!
        @course1.reload
        @course1.default_view = "wiki"
        @course1.show_announcements_on_home_page = true
        @course1.home_page_announcement_limit = 3
        @course1.save!
        get 'show', params: {:id => @course1.id}
        expect(controller.js_env[:COURSE_HOME]).to be_truthy
        expect(controller.js_env[:SHOW_ANNOUNCEMENTS]).to be_truthy
        expect(controller.js_env[:ANNOUNCEMENT_LIMIT]).to eq(3)
      end

      it "should not show announcements for public users" do
        @course1.wiki_pages.create!(:title => 'blah').set_as_front_page!
        @course1.reload
        @course1.default_view = "wiki"
        @course1.show_announcements_on_home_page = true
        @course1.home_page_announcement_limit = 3
        @course1.is_public = true
        @course1.save!
        remove_user_session
        get 'show', params: {:id => @course1.id}
        expect(response).to be_successful
        expect(controller.js_env[:COURSE_HOME]).to be_truthy
        expect(controller.js_env[:SHOW_ANNOUNCEMENTS]).to be_falsey
      end

      it "should work for syllabus view" do
        @course1.default_view = "syllabus"
        @course1.save
        get 'show', params: {:id => @course1.id}
        expect(assigns(:recent_feedback).count).to eq 1
        expect(assigns(:recent_feedback).first.assignment_id).to eq @a1.id
      end

      it "should work for feed view" do
        @course1.default_view = "feed"
        @course1.save
        get 'show', params: {:id => @course1.id}
        expect(assigns(:recent_feedback).count).to eq 1
        expect(assigns(:recent_feedback).first.assignment_id).to eq @a1.id
      end

      it "should only show recent feedback if user is student in specified course" do
        course_with_teacher(:active_all => true, :user => @student)
        @course3 = @course
        get 'show', params: {:id => @course3.id}
        expect(assigns(:show_recent_feedback)).to be_falsey
      end

    end

    context "invitations" do
      before :once do
        Account.default.settings[:allow_invitation_previews] = true
        Account.default.save!
        course_with_teacher(active_course: true)
        @teacher_enrollment = @enrollment
        student_in_course(course: @course)
      end

      it "should allow an invited user to see the course" do
        expect(@enrollment).to be_invited
        get 'show', params: {:id => @course.id, :invitation => @enrollment.uuid}
        expect(response).to be_successful
        expect(assigns[:pending_enrollment]).to eq @enrollment
      end

      it "should still show unauthorized if unpublished, regardless of if previews are allowed" do
        # unpublished course with invited student in default account (allows previews)
        @course.workflow_state = 'claimed'
        @course.save!

        get 'show', params: {:id => @course.id, :invitation => @enrollment.uuid}
        assert_unauthorized
        expect(assigns[:unauthorized_message]).not_to be_nil

        # unpublished course with invited student in account that disallows previews
        @account = Account.create!
        course_with_student(:account => @account)
        @course.workflow_state = 'claimed'
        @course.save!

        controller.instance_variable_set(:@js_env, nil)
        get 'show', params: {:id => @course.id, :invitation => @enrollment.uuid}
        assert_unauthorized
        expect(assigns[:unauthorized_message]).not_to be_nil
      end

      it "should not show unauthorized for invited teachers when unpublished" do
        # unpublished course with invited teacher
        @course.workflow_state = 'claimed'
        @course.save!

        get 'show', params: {:id => @course.id, :invitation => @teacher_enrollment.uuid}
        expect(response).to be_successful
      end

      it "should re-invite an enrollment that has previously been rejected" do
        expect(@enrollment).to be_invited
        @enrollment.reject!
        get 'show', params: {:id => @course.id, :invitation => @enrollment.uuid}
        expect(response).to be_successful
        @enrollment.reload
        expect(@enrollment).to be_invited
      end

      it "should auto-accept if previews are not allowed" do
        # Currently, previews are only allowed for the default account
        @account = Account.create!
        course_with_student_logged_in(:active_course => 1, :account => @account)
        get 'show', params: {:id => @course.id, :invitation => @enrollment.uuid}
        expect(response).to be_successful
        expect(response).to render_template('show')
        expect(assigns[:context_enrollment]).to eq @enrollment
        @enrollment.reload
        expect(@enrollment).to be_active
      end

      it "should not error when previewing an unpublished course as an invited admin" do
        @account = Account.create!
        @account.settings[:allow_invitation_previews] = false
        @account.save!

        course_factory(:account => @account)
        user_factory(active_all: true)
        enrollment = @course.enroll_teacher(@user, :enrollment_state => 'invited')
        user_session(@user)

        get 'show', params: {:id => @course.id}

        expect(response).to be_successful
        expect(response).to render_template('show')
        expect(assigns[:context_enrollment]).to eq enrollment
        enrollment.reload
        expect(enrollment).to be_invited
      end

      it "should ignore invitations that have been accepted (not logged in)" do
        @enrollment.accept!
        get 'show', params: {:id => @course.id, :invitation => @enrollment.uuid}
        assert_unauthorized
      end

      it "should ignore invitations that have been accepted (logged in)" do
        @enrollment.accept!
        user_session(@student)
        get 'show', params: {:id => @course.id, :invitation => @enrollment.uuid}
        expect(response).to be_successful
        expect(assigns[:pending_enrollment]).to be_nil
      end

      it "should use the invitation enrollment, rather than the current enrollment" do
        @student.register!
        user_session(@student)
        @student1 = @student
        @enrollment1 = @enrollment
        student_in_course
        expect(@enrollment).to be_invited

        get 'show', params: {:id => @course.id, :invitation => @enrollment.uuid}
        expect(response).to be_successful
        expect(assigns[:pending_enrollment]).to eq @enrollment
        expect(assigns[:current_user]).to eq @student1
        expect(session[:enrollment_uuid]).to eq @enrollment.uuid
        expect(session[:permissions_key]).not_to be_nil
        permissions_key = session[:permissions_key]
        @enrollment.reload
        expect(@enrollment).to be_invited

        controller.instance_variable_set(:@js_env, nil)
        get 'show', params: {:id => @course.id} # invitation should be in the session now
        expect(response).to be_successful
        expect(assigns[:pending_enrollment]).to eq @enrollment
        expect(assigns[:current_user]).to eq @student1
        expect(session[:enrollment_uuid]).to eq @enrollment.uuid
        expect(session[:permissions_key]).to eq permissions_key
        @enrollment.reload
        expect(@enrollment).to be_invited
      end

      it "should auto-redirect to registration page when it's a self-enrollment" do
        @user = User.new
        cc = @user.communication_channels.build(:path => "jt@instructure.com")
        cc.user = @user
        @user.workflow_state = 'creation_pending'
        @user.save!
        @enrollment = @course.enroll_student(@user)
        @enrollment.update_attribute(:self_enrolled, true)
        expect(@enrollment).to be_invited

        get 'show', params: {:id => @course.id, :invitation => @enrollment.uuid}
        expect(response).to redirect_to(registration_confirmation_url(@user.email_channel.confirmation_code, :enrollment => @enrollment.uuid))
      end

      it "should not use the session enrollment if it's for the wrong course" do
        @enrollment1 = @enrollment
        @course1 = @course
        course_factory(:active_course => 1)
        student_in_course(:user => @user)
        @enrollment2 = @enrollment
        @course2 = @course
        user_session(@user)

        get 'show', params: {:id => @course1.id}
        expect(response).to be_successful
        expect(assigns[:pending_enrollment]).to eq @enrollment1
        expect(session[:enrollment_uuid]).to eq @enrollment1.uuid
        expect(session[:permissions_key]).not_to be_nil
        permissions_key = session[:permissions_key]

        controller.instance_variable_set(:@pending_enrollment, nil)
        controller.instance_variable_set(:@js_env, nil)
        get 'show', params: {:id => @course2.id}
        expect(response).to be_successful
        expect(assigns[:pending_enrollment]).to eq @enrollment2
        expect(session[:enrollment_uuid]).to eq @enrollment2.uuid
        expect(session[:permissions_key]).not_to eq permissions_key
      end

      it "should find temporary enrollments that match the logged in user" do
        @temporary = User.create! { |u| u.workflow_state = 'creation_pending' }
        @temporary.communication_channels.create!(:path => 'user@example.com')
        @enrollment = @course.enroll_student(@temporary)
        @user = user_with_pseudonym(:active_all => 1, :username => 'user@example.com')
        expect(@enrollment).to be_invited
        user_session(@user)

        get 'show', params: {:id => @course.id}
        expect(response).to be_successful
        expect(assigns[:pending_enrollment]).to eq @enrollment
      end
    end

    it "should set ENV.COURSE_ID for assignments view" do
      course_with_teacher_logged_in(:active_all => true)
      @course.default_view = "assignments"
      @course.save!
      get 'show', params: {:id => @course.id}
      expect(assigns(:js_env)[:COURSE_ID]).to eq @course.id.to_s
    end

    it "should redirect html to settings page when user can :read_as_admin, but not :read" do
      # an account user on the site admin will always have :read_as_admin
      # permission to any course, but will not have :read permission unless
      # they've been granted the :read_course_content role override, which
      # defaults to false for everyone except those with the AccountAdmin role
      role = custom_account_role('LimitedAccess', :account => Account.site_admin)
      user_factory(active_all: true)
      Account.site_admin.account_users.create!(user: @user, :role => role)
      user_session(@user)

      get 'show', params: {:id => @course.id}
      expect(response).to be_redirect
      expect(response.location).to match(%r{/courses/#{@course.id}/settings})
    end

    it "should not redirect xhr to settings page when user can :read_as_admin, but not :read" do
      role = custom_account_role('LimitedAccess', :account => Account.site_admin)
      user_factory(active_all: true)
      Account.site_admin.account_users.create!(user: @user, role: role)
      user_session(@user)

      get 'show', params: {:id => @course.id}, xhr: true
      expect(response).to be_successful
    end

    it "should redirect to the xlisted course" do
      user_session(@student)
      @course1 = @course
      @course2 = course_factory(active_all: true)
      @course1.default_section.crosslist_to_course(@course2, :run_jobs_immediately => true)

      get 'show', params: {:id => @course1.id}
      expect(response).to be_redirect
      expect(response.location).to match(%r{/courses/#{@course2.id}})
    end

    it "should not redirect to the xlisted course if the enrollment is deleted" do
      user_session(@student)
      @course1 = @course
      @course2 = course_factory(active_all: true)
      @course1.default_section.crosslist_to_course(@course2, :run_jobs_immediately => true)
      @user.enrollments.destroy_all

      get 'show', params: {:id => @course1.id}
      expect(response.status).to eq 401
    end

    context "page views enabled" do
      before do
        Setting.set('enable_page_views', 'db')
        @old_thread_context = Thread.current[:context]
        Thread.current[:context] = { request_id: SecureRandom.uuid }
      end

      after do
        Thread.current[:context] = @old_thread_context
      end

      it "should log an AUA with membership_type" do
        user_session(@student)
        get 'show', params: {:id => @course.id}
        expect(response).to be_successful
        aua = AssetUserAccess.where(user_id: @student, context_type: 'Course', context_id: @course).first
        expect(aua.asset_category).to eq 'home'
        expect(aua.membership_type).to eq 'StudentEnrollment'
      end

      it "should log an asset user access for api requests" do
        allow(@controller).to receive(:api_request?).and_return(true)
        user_session(@student)
        get 'show', params: {:id => @course.id}
        expect(response).to be_successful
        aua = AssetUserAccess.where(user_id: @student, context_type: 'Course', context_id: @course).first
        expect(aua.asset_category).to eq 'home'
        expect(aua.membership_type).to eq 'StudentEnrollment'
      end
    end

    context "course_home_sub_navigation" do
      before :once do
        @tool = @course.context_external_tools.create(consumer_key: 'test', shared_secret: 'secret', url: 'http://example.com/lti',
          name: 'tool', course_home_sub_navigation: {enabled: true, visibility: 'admins'})
      end

      it "should show admin-level course_home_sub_navigation external tools for teachers" do
        user_session(@teacher)

        get 'show', params: {:id => @course.id}
        expect(assigns[:course_home_sub_navigation_tools].size).to eq 1
      end

      it "should reject admin-level course_home_sub_navigation external tools for students" do
        user_session(@student)

        get 'show', params: {:id => @course.id}
        expect(assigns[:course_home_sub_navigation_tools].size).to eq 0
      end
    end

    describe "when account is enabled as k5 account" do
      before :once do
        toggle_k5_setting(@course.account)
      end

      it "sets the course_home_view to 'k5_dashboard'" do
        user_session(@student)

        get 'show', params: {:id => @course.id}
        expect(assigns[:course_home_view]).to eq 'k5_dashboard'
      end

      it "registers k5_course js and css bundles and sets K5_USER = true in js_env" do
        user_session(@student)

        get 'show', params: {:id => @course.id}
        expect(assigns[:js_bundles].flatten).to include :k5_course
        expect(assigns[:js_bundles].flatten).to include :k5_theme
        expect(assigns[:css_bundles].flatten).to include :k5_common
        expect(assigns[:css_bundles].flatten).to include :k5_course
        expect(assigns[:css_bundles].flatten).to include :k5_theme
        expect(assigns[:js_env][:K5_USER]).to be_truthy
      end

      it "registers module-related js and css bundles and sets CONTEXT_MODULE_ASSIGNMENT_INFO_URL in js_env" do
        user_session(@student)

        get 'show', params: {:id => @course.id}
        expect(assigns[:js_bundles].flatten).to include :context_modules
        expect(assigns[:css_bundles].flatten).to include :content_next
        expect(assigns[:css_bundles].flatten).to include :context_modules2
        expect(assigns[:js_env][:CONTEXT_MODULE_ASSIGNMENT_INFO_URL]).to be_truthy
      end

      it "does not render the sidebar navigation or breadcrumbs" do
        user_session(@student)

        get 'show', params: {:id => @course.id}
        expect(assigns[:show_left_side]).to be_falsy
        expect(assigns[:_crumbs].length).to be 1
      end

      it "sets STUDENT_PLANNER_ENABLED = true in js_env if the user has student enrollments" do
        user_session(@student)

        get 'show', params: {:id => @course.id}
        expect(assigns[:js_env][:STUDENT_PLANNER_ENABLED]).to be_truthy
      end

      it "sets STUDENT_PLANNER_ENABLED = false in js_env if the user doesn't have student enrollments" do
        user_session(@teacher)

        get 'show', params: {:id => @course.id}
        expect(assigns[:js_env][:STUDENT_PLANNER_ENABLED]).to be_falsy
      end

      it "sets PERMISSIONS appropriately in js_env" do
        user_session(@teacher)

        get 'show', params: {:id => @course.id}
        expect(assigns[:js_env][:PERMISSIONS]).to eq({manage: true, read_as_admin: true})
      end

      it "sets COURSE.color appropriately in js_env" do
        @course.course_color = "#BB8"
        @course.save!
        user_session(@student)

        get 'show', params: {:id => @course.id}
        expect(assigns[:js_env][:COURSE][:color]).to eq('#BB8')
      end

      it "loads announcements on home page when course is a k5 homeroom course" do
        @course.homeroom_course = true
        @course.save!
        user_session(@teacher)

        get 'show', params: {:id => @course.id}
        expect(assigns[:course_home_view]).to eq "announcements"
        bundle = assigns[:js_bundles].select { |b| b.include? :announcements }
        expect(bundle.size).to eq 1
      end

      it "sets COURSE.has_syllabus_body to true when syllabus exists" do
        @course.syllabus_body = "Welcome"
        @course.save!
        user_session(@student)

        get 'show', params: {:id => @course.id}
        expect(assigns[:js_env][:COURSE][:has_syllabus_body]).to be_truthy
      end

      it "sets COURSE.has_syllabus_body to false when syllabus does not exist" do
        @course.syllabus_body = nil
        @course.save!
        user_session(@student)

        get 'show', params: {:id => @course.id}
        expect(assigns[:js_env][:COURSE][:has_syllabus_body]).to be_falsey
      end
    end


    it 'sets COURSE.student_outcome_gradebook_enabled when feature is on' do
      @course.enable_feature!(:student_outcome_gradebook)
      user_session(@student)

      get 'show', params: {:id => @course.id}
      expect(assigns[:js_env][:COURSE][:student_outcome_gradebook_enabled]).to be_truthy
    end

    context 'COURSE.latest_announcement' do
      let_once(:announcement1) do
        Announcement.create!(
          :title => "Hello students",
          :message => "Welcome to the grind",
          :user => @teacher,
          :context => @course,
          :workflow_state => "published",
          :posted_at => 1.hour.ago
        )
      end

      let_once(:announcement2) do
        Announcement.create!(
          :title => "Hidden",
          :message => "You shouldn't see me",
          :user => @teacher,
          :context => @course,
          :workflow_state => "post_delayed"
        )
      end

      before :once do
        toggle_k5_setting(@course.account)
      end

      before :each do
        user_session(@student)
      end

      it 'is set with most recent visible announcement' do
        get 'show', params: {:id => @course.id}
        expect(assigns[:js_env][:COURSE][:latest_announcement][:title]).to eq "Hello students"
        expect(assigns[:js_env][:COURSE][:latest_announcement][:message]).to eq "Welcome to the grind"
      end

      it 'is set to nil if there are no recent (within 2 weeks) announcements' do
        announcement1.posted_at = 3.weeks.ago
        announcement1.save!
        announcement2.destroy

        get 'show', params: {:id => @course.id}
        expect(assigns[:js_env][:COURSE][:latest_announcement]).to be_nil
      end

      it "is set to nil if there's announcements but user doesn't have :read_announcements" do
        @course.account.role_overrides.create!(permission: :read_announcements, role: student_role, enabled: false)

        get 'show', params: {:id => @course.id}
        expect(assigns[:js_env][:COURSE][:latest_announcement]).to be_nil
      end

      it "only shows announcements visible to student sections" do
        secret_section = CourseSection.create!(name: 'Secret Section', course: @course)
        Announcement.create!(
          :title => "For the other section only",
          :message => "Hello",
          :user => @teacher,
          :context => @course,
          :workflow_state => "published",
          :posted_at => 1.minute.ago,
          :is_section_specific => true,
          :course_sections => [secret_section]
        )

        get 'show', params: {:id => @course.id}
        expect(assigns[:js_env][:COURSE][:latest_announcement][:title]).to eq "Hello students"
      end
    end
  end

  describe "POST 'unenroll_user'" do
    before :once do
      course_with_teacher(active_all: true)
      @teacher_enrollment = @enrollment
      student_in_course(active_all: true)
    end

    it "should require authorization" do
      post 'unenroll_user', params: {:course_id => @course.id, :id => @enrollment.id}
      assert_unauthorized
    end

    it "should not allow students to unenroll" do
      user_session(@student)
      post 'unenroll_user', params: {:course_id => @course.id, :id => @enrollment.id}
      assert_unauthorized
    end

    it "should unenroll users" do
      user_session(@teacher)
      post 'unenroll_user', params: {:course_id => @course.id, :id => @enrollment.id}
      @course.reload
      expect(response).to be_successful
      expect(@course.enrollments.map{|e| e.user}).not_to be_include(@student)
    end

    it "should not allow teachers to unenroll themselves" do
      user_session(@teacher)
      post 'unenroll_user', params: {:course_id => @course.id, :id => @teacher_enrollment.id}
      assert_unauthorized
    end

    it "should allow admins to unenroll themselves" do
      user_session(@teacher)
      @course.account.account_users.create!(user: @teacher)
      post 'unenroll_user', params: {:course_id => @course.id, :id => @teacher_enrollment.id}
      @course.reload
      expect(response).to be_successful
      expect(@course.enrollments.map{|e| e.user}).not_to be_include(@teacher)
    end
  end

  describe "POST 'enroll_users'" do
    before :once do
      account = Account.default
      account.settings = { :open_registration => true }
      account.save!
      course_with_teacher(active_all: true)
      student_in_course(active_all: true)
    end

    it "should require authorization" do
      post 'enroll_users', params: {:course_id => @course.id, :user_list => "sam@yahoo.com"}
      assert_unauthorized
    end

    it "should not allow students to enroll people" do
      user_session(@student)
      post 'enroll_users', params: {:course_id => @course.id, :user_list => "\"Sam\" <sam@yahoo.com>, \"Fred\" <fred@yahoo.com>"}
      assert_unauthorized
    end

    it "should enroll people" do
      user_session(@teacher)
      post 'enroll_users', params: {:course_id => @course.id, :user_list => "\"Sam\" <sam@yahoo.com>, \"Fred\" <fred@yahoo.com>"}
      expect(response).to be_successful
      @course.reload
      expect(@course.students.map{|s| s.name}).to be_include("Sam")
      expect(@course.students.map{|s| s.name}).to be_include("Fred")
    end

    it "should not enroll people in hard-concluded courses" do
      user_session(@teacher)
      @course.complete
      post 'enroll_users', params: {:course_id => @course.id, :user_list => "\"Sam\" <sam@yahoo.com>, \"Fred\" <fred@yahoo.com>"}
      expect(response).not_to be_successful
      @course.reload
      expect(@course.students.map{|s| s.name}).not_to be_include("Sam")
      expect(@course.students.map{|s| s.name}).not_to be_include("Fred")
    end

    it "should not enroll people in soft-concluded courses" do
      user_session(@teacher)
      @course.start_at = 2.days.ago
      @course.conclude_at = 1.day.ago
      @course.restrict_enrollments_to_course_dates = true
      @course.save!
      post 'enroll_users', params: {:course_id => @course.id, :user_list => "\"Sam\" <sam@yahoo.com>, \"Fred\" <fred@yahoo.com>"}
      expect(response).not_to be_successful
      @course.reload
      expect(@course.students.map{|s| s.name}).not_to be_include("Sam")
      expect(@course.students.map{|s| s.name}).not_to be_include("Fred")
    end

    it "should record initial_enrollment_type on new users" do
      user_session(@teacher)
      post 'enroll_users', params: {:course_id => @course.id, :user_list => "\"Sam\" <sam@yahoo.com>", :enrollment_type => 'ObserverEnrollment'}
      expect(response).to be_successful
      @course.reload
      expect(@course.observers.count).to eq 1
      expect(@course.observers.first.initial_enrollment_type).to eq 'observer'
    end

    it "should enroll using custom role id" do
      user_session(@teacher)
      role = custom_student_role('customrole', :account => @course.account)
      post 'enroll_users', params: {:course_id => @course.id, :user_list => "\"Sam\" <sam@yahoo.com>", :role_id => role.id}
      expect(response).to be_successful
      @course.reload
      expect(@course.students.map(&:name)).to include("Sam")
      expect(@course.student_enrollments.find_by_role_id(role.id)).to_not be_nil
    end

    it "should allow TAs to enroll Observers (by default)" do
      course_with_teacher(:active_all => true)
      @user = user_factory
      @course.enroll_ta(user_factory).accept!
      user_session(@user)
      post 'enroll_users', params: {:course_id => @course.id, :user_list => "\"Sam\" <sam@yahoo.com>, \"Fred\" <fred@yahoo.com>", :enrollment_type => 'ObserverEnrollment'}
      expect(response).to be_successful
      @course.reload
      expect(@course.students).to be_empty
      expect(@course.observers.map{|s| s.name}).to be_include("Sam")
      expect(@course.observers.map{|s| s.name}).to be_include("Fred")
      expect(@course.observer_enrollments.map(&:workflow_state)).to eql(['invited', 'invited'])
    end

    it "will use json for limit_privileges_to_course_section param" do
      user_session(@teacher)
      post 'enroll_users', params: {:course_id => @course.id,
        :user_list => "\"Sam\" <sam@yahoo.com>",
        :enrollment_type => 'TeacherEnrollment',
        :limit_privileges_to_course_section => true}
      expect(response).to be_successful
      run_jobs
      enrollment = @course.reload.teachers.find { |t| t.name == 'Sam' }.enrollments.first
      expect(enrollment.limit_privileges_to_course_section).to eq true
    end

    it "should also accept a list of user tokens (instead of ye old UserList)" do
      u1 = user_factory
      u2 = user_factory
      user_session(@teacher)
      post 'enroll_users', params: {:course_id => @course.id, :user_tokens => [u1.token, u2.token]}
      expect(response).to be_successful
      @course.reload
      expect(@course.students).to include(u1)
      expect(@course.students).to include(u2)
    end
  end

  describe "POST create" do
    before do
      @account = Account.default
      @account.root_account.disable_feature!(:granular_permissions_manage_courses)
      role = custom_account_role 'lamer', :account => @account
      @account.role_overrides.create! :permission => 'manage_courses', :enabled => true, :role => role
      @visperm = @account.role_overrides.create! :permission => 'manage_course_visibility', :enabled => true, :role => role
      user_factory
      @account.account_users.create!(user: @user, role: role)
      user_session @user
    end

    it "should log create course event" do
      course = @account.courses.build({
        :name => "Course Name",
        :lock_all_announcements => true
      })
      changes = course.changes
      changes.delete("settings")
      changes["lock_all_announcements"] = [ nil, true ]

      expect(Auditors::Course).to receive(:record_created).
        with(anything, anything, changes, anything)

      post 'create', params: { :account_id => @account.id, :course =>
          { :name => course.name, :lock_all_announcements => true } }
    end

    it "should set the visibility settings when we have permission" do
      post 'create', params: {
        :account_id => @account.id, :course => {
          name: 'new course',
          is_public: true,
          public_syllabus: true,
          is_public_to_auth_users: true,
          public_syllabus_to_auth: true
        }
      }, format: :json

      json = JSON.parse response.body
      expect(json['is_public']).to be true
      expect(json['public_syllabus']).to be true
      expect(json['is_public_to_auth_users']).to be true
      expect(json['public_syllabus_to_auth']).to be true
    end

    it "should set grade_passback_setting" do
      post 'create', params: {
        :account_id => @account.id, :course => {
          name: 'new course',
          grade_passback_setting: 'nightly_sync',
        }
      }, format: :json

      json = JSON.parse response.body
      expect(Course.find(json['id']).grade_passback_setting).to eq 'nightly_sync'
    end

    it "should NOT allow visibility to be set when we don't have permission" do
      @visperm.enabled = false
      @visperm.save

      post 'create', params: {
        :account_id => @account.id, :course => {
          name: 'new course',
          is_public: true,
          public_syllabus: true,
          is_public_to_auth_users: true,
          public_syllabus_to_auth: true
        }
      }, format: :json

      json = JSON.parse response.body
      expect(json['is_public']).to be false
      expect(json['public_syllabus']).to be false
      expect(json['is_public_to_auth_users']).to be false
      expect(json['public_syllabus_to_auth']).to be false
    end
  end

  describe 'POST create (granular permissions)' do
    before do
      @account = Account.default
      @account.root_account.enable_feature!(:granular_permissions_manage_courses)
      role = custom_account_role 'lamer', account: @account
      @account.role_overrides.create! permission: 'manage_courses_add', enabled: true, role: role
      @visperm =
        @account.role_overrides.create! permission: 'manage_course_visibility',
                                        enabled: true,
                                        role: role
      user_factory
      @account.account_users.create!(user: @user, role: role)
      user_session @user
    end

    it 'should log create course event' do
      course = @account.courses.build({ name: 'Course Name', lock_all_announcements: true })
      changes = course.changes
      changes.delete('settings')
      changes['lock_all_announcements'] = [nil, true]

      expect(Auditors::Course).to receive(:record_created).with(
        anything,
        anything,
        changes,
        anything
      )

      post 'create',
           params: {
             account_id: @account.id,
             course: {
               name: course.name,
               lock_all_announcements: true
             }
           }
    end

    it 'should set the visibility settings when we have permission' do
      post 'create',
           params: {
             account_id: @account.id,
             course: {
               name: 'new course',
               is_public: true,
               public_syllabus: true,
               is_public_to_auth_users: true,
               public_syllabus_to_auth: true
             }
           },
           format: :json

      json = JSON.parse response.body
      expect(json['is_public']).to be true
      expect(json['public_syllabus']).to be true
      expect(json['is_public_to_auth_users']).to be true
      expect(json['public_syllabus_to_auth']).to be true
    end

    it "should NOT allow visibility to be set when we don't have permission" do
      @visperm.enabled = false
      @visperm.save

      post 'create',
           params: {
             account_id: @account.id,
             course: {
               name: 'new course',
               is_public: true,
               public_syllabus: true,
               is_public_to_auth_users: true,
               public_syllabus_to_auth: true
             }
           },
           format: :json

      json = JSON.parse response.body
      expect(json['is_public']).to be false
      expect(json['public_syllabus']).to be false
      expect(json['is_public_to_auth_users']).to be false
      expect(json['public_syllabus_to_auth']).to be false
    end
  end

  describe "PUT 'update'" do
    before :once do
      course_with_teacher(active_all: true)
      student_in_course(active_all: true)
    end

    it "should require authorization" do
      put 'update', params: {:id => @course.id, :course => {:name => "new course name"}}
      assert_unauthorized
    end

    it "should not let students update the course details" do
      user_session(@student)
      put 'update', params: {:id => @course.id, :course => {:name => "new course name"}}
      assert_unauthorized
    end

    it "should update course details" do
      user_session(@teacher)
      put 'update', params: {:id => @course.id, :course => {:name => "new course name"}}
      expect(assigns[:course]).not_to be_nil
      expect(assigns[:course]).to eql(@course)
    end

    it "should update some settings and stuff" do
      user_session(@teacher)
      put 'update', params: {:id => @course.id, :course => {:show_announcements_on_home_page => true, :home_page_announcement_limit => 2}}
      @course.reload
      expect(@course.show_announcements_on_home_page).to be_truthy
      expect(@course.home_page_announcement_limit).to eq 2
    end

    it "should allow sending events" do
      user_session(@teacher)
      put 'update', params: {:id => @course.id, :course => {:event => "complete"}}
      expect(assigns[:course]).not_to be_nil
      expect(assigns[:course].state).to eql(:completed)
    end

    it "should log published event on update" do
      @course.claim!
      expect(Auditors::Course).to receive(:record_published).once
      user_session(@teacher)
      put 'update', params: {:id => @course.id, :offer => true}
    end

    it "should not publish when offer is false" do
      @course.claim!
      expect(Auditors::Course).to receive(:record_published).never
      user_session(@teacher)
      put 'update', params: {:id => @course.id, :offer => "false"}
      expect(@course.reload).to be_claimed
    end

    it "should not log published event if course was already published" do
      expect(Auditors::Course).to receive(:record_published).never
      user_session(@teacher)
      put 'update', params: {:id => @course.id, :offer => true}
    end

    it "should log claimed event on update" do
      expect(Auditors::Course).to receive(:record_claimed).once
      user_session(@teacher)
      put 'update', params: {:id => @course.id, :course => {:event => 'claim'}}
    end

    it 'should allow unpublishing of the course' do
      user_session(@teacher)
      put 'update', params: {:id => @course.id, :course => {:event => 'claim'}}
      @course.reload
      expect(@course.workflow_state).to eq 'claimed'
    end

    it 'should not allow unpublishing of the course if submissions present' do
      course_with_student_submissions({active_all: true, submission_points: true})
      put 'update', params: {:id => @course.id, :course => {:event => 'claim'}}
      @course.reload
      expect(@course.workflow_state).to eq 'available'
    end

    it "should allow unpublishing of the course if submissions have no score or grade" do
      course_with_student_submissions
      put 'update', params: {:id => @course.id, :course => {:event => 'claim'}}
      @course.reload
      expect(@course.workflow_state).to eq 'claimed'
    end

    it "should allow the course to be unpublished if it contains only graded student view submissions" do
      assignment = @course.assignments.create!(:workflow_state => 'published')
      sv_student = @course.student_view_student
      sub = assignment.grade_student sv_student, { :grade => 1, :grader => @teacher }
      user_session @teacher
      put 'update', params: {:id => @course.id, :course => { :event => 'claim' }}
      @course.reload
      expect(@course.workflow_state).to eq 'claimed'
    end

    it "concludes a course" do
      @course.root_account.disable_feature!(:granular_permissions_manage_courses)
      expect(Auditors::Course).to receive(:record_concluded).once
      user_session(@teacher)
      put 'update', params: {:id => @course.id, :course => {:event => "conclude"}, :format => :json}
      json = JSON.parse response.body
      expect(json['course']['workflow_state']).to eq 'completed'
      @course.reload
      expect(@course.workflow_state).to eq 'completed'
    end

    it "concludes a course if given :manage_courses_conclude (granular permissions)" do
      @course.root_account.enable_feature!(:granular_permissions_manage_courses)
      @course.root_account.role_overrides.create!(
        role: teacher_role,
        permission: 'manage_courses_conclude',
        enabled: true
      )
      expect(Auditors::Course).to receive(:record_concluded).once
      user_session(@teacher)
      put 'update', params: {:id => @course.id, :course => {:event => "conclude"}, :format => :json}
      json = JSON.parse response.body
      expect(json['course']['workflow_state']).to eq 'completed'
      @course.reload
      expect(@course.workflow_state).to eq 'completed'
    end

    it "doesn't conclude course if :manage_courses_conclude is not enabled (granular permissions)" do
      @course.root_account.enable_feature!(:granular_permissions_manage_courses)
      @course.root_account.role_overrides.create!(
        role: teacher_role,
        permission: 'manage_courses_conclude',
        enabled: false
      )
      expect(Auditors::Course).not_to receive(:record_concluded)
      user_session(@teacher)
      put 'update', params: {:id => @course.id, :course => {:event => "conclude"}, :format => :json}
      assert_unauthorized
    end

    it "publishes a course" do
      @course.root_account.disable_feature!(:granular_permissions_manage_courses)
      @course.claim!
      expect(Auditors::Course).to receive(:record_published).once
      user_session(@teacher)
      put 'update', params: {:id => @course.id, :course => {:event => 'offer'}, :format => :json}
      json = JSON.parse response.body
      expect(json['course']['workflow_state']).to eq 'available'
      @course.reload
      expect(@course.workflow_state).to eq 'available'
    end

    it "publishes a course if given :manage_courses_publish (granular permissions)" do
      @course.root_account.enable_feature!(:granular_permissions_manage_courses)
      @course.root_account.role_overrides.create!(
        role: teacher_role,
        permission: 'manage_courses_publish',
        enabled: true
      )
      @course.claim!
      expect(Auditors::Course).to receive(:record_published).once
      user_session(@teacher)
      put 'update', params: {:id => @course.id, :course => {:event => 'offer'}, :format => :json}
      json = JSON.parse response.body
      expect(json['course']['workflow_state']).to eq 'available'
      @course.reload
      expect(@course.workflow_state).to eq 'available'
    end

    it "doesn't publish course if :manage_courses_publish is not enabled (granular permissions)" do
      @course.root_account.enable_feature!(:granular_permissions_manage_courses)
      @course.root_account.role_overrides.create!(
        role: teacher_role,
        permission: 'manage_courses_publish',
        enabled: false
      )
      @course.claim!
      expect(Auditors::Course).not_to receive(:record_published)
      user_session(@teacher)
      put 'update', params: {:id => @course.id, :course => {:event => 'offer'}, :format => :json}
      assert_unauthorized
    end

    it "deletes a course" do
      @course.root_account.disable_feature!(:granular_permissions_manage_courses)
      user_session(@teacher)
      expect(Auditors::Course).to receive(:record_deleted).once
      put 'update', params: {:id => @course.id, :course => {:event => 'delete'}, :format => :json}
      json = JSON.parse response.body
      expect(json['course']['workflow_state']).to eq 'deleted'
      @course.reload
      expect(@course.workflow_state).to eq 'deleted'
    end

    it "deletes a course if given :manage_courses_delete (granular permissions)" do
      @course.root_account.enable_feature!(:granular_permissions_manage_courses)
      @course.root_account.role_overrides.create!(
        role: teacher_role,
        permission: 'manage_courses_delete',
        enabled: true
      )
      user_session(@teacher)
      expect(Auditors::Course).to receive(:record_deleted).once
      put 'update', params: {:id => @course.id, :course => {:event => 'delete'}, :format => :json}
      json = JSON.parse response.body
      expect(json['course']['workflow_state']).to eq 'deleted'
      @course.reload
      expect(@course.workflow_state).to eq 'deleted'
    end

    it "doesn't delete course if :manage_courses_delete is not enabled (granular permissions)" do
      @course.root_account.enable_feature!(:granular_permissions_manage_courses)
      @course.root_account.role_overrides.create!(
        role: teacher_role,
        permission: 'manage_courses_delete',
        enabled: false
      )
      user_session(@teacher)
      expect(Auditors::Course).not_to receive(:record_deleted)
      put 'update', params: {:id => @course.id, :course => {:event => 'delete'}, :format => :json}
      assert_unauthorized
    end

    it "doesn't allow a teacher to undelete a course" do
      @course.destroy
      expect(Auditors::Course).to receive(:record_restored).never
      user_session(@teacher)
      put 'update', params: {:id => @course.id, :course => {:event => 'undelete'}, :format => :json}
      expect(response.status).to eq 401
    end

    it "undeletes a course" do
      @course.destroy
      expect(Auditors::Course).to receive(:record_restored).once
      user_session(account_admin_user)
      put 'update', params: {:id => @course.id, :course => {:event => 'undelete'}, :format => :json}
      json = JSON.parse response.body
      expect(json['course']['workflow_state']).to eq 'claimed'
      @course.reload
      expect(@course.workflow_state).to eq 'claimed'
    end

    it "returns an error if a bad event is given" do
      user_session(@teacher)
      put 'update', params: {:id => @course.id, :course => {:event => 'boogie'}, :format => :json}
      expect(response.status).to eq 400
      json = JSON.parse response.body
      expect(json['errors'].keys).to include 'workflow_state'
    end

    it "should lock active course announcements" do
      user_session(@teacher)
      active_announcement  = @course.announcements.create!(:title => 'active', :message => 'test')
      delayed_announcement = @course.announcements.create!(:title => 'delayed', :message => 'test')
      deleted_announcement = @course.announcements.create!(:title => 'deleted', :message => 'test')

      delayed_announcement.workflow_state  = 'post_delayed'
      delayed_announcement.delayed_post_at = Time.now + 3.weeks
      delayed_announcement.save!

      deleted_announcement.destroy

      put 'update', params: {:id => @course.id, :course => { :lock_all_announcements => 1 }}
      expect(assigns[:course].lock_all_announcements).to be_truthy

      expect(active_announcement.reload).to be_locked
      expect(delayed_announcement.reload).to be_post_delayed
      expect(deleted_announcement.reload).to be_deleted
    end

    it "should log update course event" do
      user_session(@teacher)
      @course.lock_all_announcements = true
      @course.save!

      changes = {
        "name" => [ @course.name, "new course name" ],
        "lock_all_announcements" => [ true, false ]
      }

      expect(Auditors::Course).to receive(:record_updated).
        with(anything, anything, changes, source: :manual)

      put 'update', params: {:id => @course.id, :course => {
        :name => changes["name"].last,
        :lock_all_announcements => false
      }}
    end

    it "should update its lock_all_announcements setting" do
      user_session(@teacher)
      @course.lock_all_announcements = true
      @course.save!
      put 'update', params: {:id => @course.id, :course => { :lock_all_announcements => 0 }}
      expect(assigns[:course].lock_all_announcements).to be_falsey
    end

    it "should update its usage_rights_required setting" do
      user_session(@teacher)
      @course.usage_rights_required = true
      @course.save!
      put 'update', params: {:id => @course.id, :course => { :usage_rights_required => 0 }}
      expect(assigns[:course].usage_rights_required).to be_falsey
    end

    it "should let sub-account admins move courses to other accounts within their sub-account" do
      subaccount = account_model(:parent_account => Account.default)
      sub_subaccount1 = account_model(:parent_account => subaccount)
      sub_subaccount2 = account_model(:parent_account => subaccount)
      course_factory(:account => sub_subaccount1)

      @user = account_admin_user(:account => subaccount, :active_user => true)
      user_session(@user)

      put 'update', params: {:id => @course.id, :course => { :account_id => sub_subaccount2.id }}

      @course.reload
      expect(@course.account_id).to eq sub_subaccount2.id
    end

    it "should not let sub-account admins move courses to other accounts outside their sub-account" do
      subaccount1 = account_model(:parent_account => Account.default)
      subaccount2 = account_model(:parent_account => Account.default)
      course_factory(:account => subaccount1)

      @user = account_admin_user(:account => subaccount1, :active_user => true)
      user_session(@user)

      put 'update', params: {:id => @course.id, :course => { :account_id => subaccount2.id }}

      @course.reload
      expect(@course.account_id).to eq subaccount1.id
    end

    it "should let site admins move courses to any account" do
      account1 = Account.create!(:name => "account1")
      account2 = Account.create!(:name => "account2")
      course_factory(:account => account1)

      user_session(site_admin_user)

      put 'update', params: {:id => @course.id, :course => { :account_id => account2.id }}

      @course.reload
      expect(@course.account_id).to eq account2.id
    end

    describe "touching content when public visibility changes" do
      before :each do
        user_session(@teacher)
        @assignment = @course.assignments.create!(:name => "name")
        @time = 1.day.ago
        Assignment.where(:id => @assignment).update_all(:updated_at => @time)

        @assignment.reload
      end

      it "should touch content when is_public is updated" do
        put 'update', params: {:id => @course.id, :course => { :is_public => true }}

        @assignment.reload
        expect(@assignment.updated_at).to_not eq @time
      end

      it "should touch content when is_public_to_auth_users is updated" do
        put 'update', params: {:id => @course.id, :course => { :is_public_to_auth_users => true }}

        @assignment.reload
        expect(@assignment.updated_at).to_not eq @time
      end

      it "should not touch content when neither is updated" do
        put 'update', params: {:id => @course.id, :course => { :name => "name" }}

        @assignment.reload
        expect(@assignment.updated_at).to eq @time
      end
    end

    it "should let admins without course edit rights update only the syllabus body" do
      role = custom_account_role('grade viewer', :account => Account.default)
      account_admin_user_with_role_changes(:role => role, :role_changes => {:manage_content => true})
      user_session(@user)

      name = "some name"
      body = "some body"
      put 'update', params: {:id => @course.id, :course => { :name => name, :syllabus_body => body }}

      @course.reload
      expect(@course.name).to_not eq name
      expect(@course.syllabus_body).to eq body
    end

    it "should render the show page with a flash on error" do
      user_session(@teacher)
      # cause the course to be invalid
      Course.where(id: @course).update_all(start_at: Time.now.utc, conclude_at: 1.day.ago)
      put 'update', params: {:id => @course.id, :course => { :name => "name change" }}
      expect(flash[:error]).to match(/There was an error saving the changes to the course/)
    end

    describe "course images" do
      before :each do
        user_session(@teacher)
      end

      it "should allow valid course file ids" do
        attachment_with_context(@course)
        put 'update', params: {:id => @course.id, :course => { :image_id => @attachment.id }}
        @course.reload
        expect(@course.settings[:image_id]).to eq @attachment.id.to_s
      end

      it "should allow valid urls" do
        put 'update', params: {:id => @course.id, :course => { :image_url => 'http://farm3.static.flickr.com/image.jpg' }}
        @course.reload
        expect(@course.settings[:image_url]).to eq 'http://farm3.static.flickr.com/image.jpg'
      end

      it "should reject invalid urls" do
        put 'update', params: {:id => @course.id, :course => { :image_url => 'exam ple.com' }}
        @course.reload
        expect(@course.settings[:image_url]).to be_nil
      end

      it "should reject random letters and numbers" do
        put 'update', params: {:id => @course.id, :course => { :image_id => '123a456b78c' }}
        @course.reload
        expect(@course.settings[:image_id]).to be_nil
      end

      it "should reject setting both a url and an id at the same time" do
        put 'update', params: {:id => @course.id, :course => { :image_id => '123a456b78c', :image_url => 'http://example.com' }}
        @course.reload
        expect(@course.settings[:image_id]).to be_nil
        expect(@course.settings[:image_url]).to be_nil
      end

      it "should reject non-course ids" do
        put 'update', params: {:id => @course.id, :course => { :image_id => 1234134123 }}
        @course.reload
        expect(@course.settings[:image_id]).to be_nil
      end

      it "should clear the image_url when setting an image_id" do
        attachment_with_context(@course)
        put 'update', params: {:id => @course.id, :course => { :image_url => 'http://farm3.static.flickr.com/image.jpg' }}
        put 'update', params: {:id => @course.id, :course => { :image_id => @attachment.id }}
        @course.reload
        expect(@course.settings[:image_id]).to eq @attachment.id.to_s
        expect(@course.settings[:image_url]).to eq ''
      end

      it "should clear the image_id when setting an image_url" do
        put 'update', params: {:id => @course.id, :course => { :image_id => '12345678' }}
        put 'update', params: {:id => @course.id, :course => { :image_url => 'http://farm3.static.flickr.com/image.jpg' }}
        @course.reload
        expect(@course.settings[:image_id]).to eq ''
        expect(@course.settings[:image_url]).to eq 'http://farm3.static.flickr.com/image.jpg'
      end

      it "should clear image id after setting remove_image" do
        put 'update', params: {:id => @course.id, :course => { :image_id => '12345678' }}
        put 'update', params: {:id => @course.id, :course => { :remove_image => true }}
        @course.reload
        expect(@course.settings[:image_id]).to eq ''
        expect(@course.settings[:image_url]).to eq ''
      end

      it "should clear image url after setting remove_image" do
        put 'update', params: {:id => @course.id, :course => { :image_url => 'http://farm3.static.flickr.com/image.jpg' }}
        put 'update', params: {:id => @course.id, :course => { :remove_image => true }}
        @course.reload
        expect(@course.settings[:image_id]).to eq ''
        expect(@course.settings[:image_url]).to eq ''
      end
    end

    describe 'course colors' do
      before :each do
        user_session(@teacher)
      end

      it "should allow valid hexcodes" do
        put 'update', params: {:id => @course.id, :course => { :course_color => "#112233" }}
        @course.reload
        expect(@course.settings[:course_color]).to eq '#112233'
      end

      it "should reject invalid hexcodes" do
        put 'update', params: {:id => @course.id, :course => { :course_color => "#NOOOO" }}
        put 'update', params: {:id => @course.id, :course => { :course_color => "1" }}
        put 'update', params: {:id => @course.id, :course => { :course_color => "#1a2b3c4e5f6" }}
        @course.reload
        expect(@course.settings[:course_color]).to eq ""
      end

      it "should normalize hexcodes without a leading #" do
        put 'update', params: {:id => @course.id, :course => { :course_color => "123456" }}
        @course.reload
        expect(@course.settings[:course_color]).to eq '#123456'
      end

      it "should set blank inputs to nil" do
        put 'update', params: {:id => @course.id, :course => { :course_color => "   " }}
        @course.reload
        expect(@course.settings[:course_color]).to eq ""
      end

      it "should set single character (e.g. just a pound sign) inputs to nil" do
        put 'update', params: {:id => @course.id, :course => { :course_color => "#" }}
        @course.reload
        expect(@course.settings[:course_color]).to eq ""
      end
    end

    describe 'master courses' do
      before :once do
        account_admin_user
        course_factory
        ta_in_course
      end

      before :each do
        user_session(@admin)
      end

      it 'should require :manage_master_courses permission' do
        user_session @ta
        put 'update', params: {:id => @course.id, :course => { :blueprint => '1' }}, :format => 'json'
        expect(response).to be_unauthorized
      end

      it 'should set a course as a master course' do
        put 'update', params: {:id => @course.id, :course => { :blueprint => '1' }}, :format => 'json'
        expect(response).to be_successful
        expect(MasterCourses::MasterTemplate).to be_is_master_course @course
      end

      it 'should not allow a course with students to be set as a master course' do
        student_in_course
        put 'update', params: {:id => @course.id, :course => { :blueprint => '1' }}, :format => 'json'
        expect(response.status).to eq 400
        expect(response.body).to include 'Cannot have a blueprint course with students'
      end

      it 'should not allow a minion course to be set as a master course' do
        c1 = @course
        c2 = course_factory
        template = MasterCourses::MasterTemplate.set_as_master_course(c1)
        template.add_child_course!(c2)
        put 'update', params: {:id => c2.id, :course => { :blueprint => '1' }}, :format => 'json'
        expect(response.status).to eq 400
        expect(response.body).to include 'Course is already associated'
      end

      it "should allow setting of default template restrictions" do
        put 'update', params: {:id => @course.id, :course => { :blueprint => '1',
          :blueprint_restrictions => {'content' => '0', 'due_dates' => '1'}}}, :format => 'json'
        expect(response).to be_successful
        template = MasterCourses::MasterTemplate.full_template_for(@course)
        expect(template.default_restrictions).to eq({:content => false, :due_dates => true})
      end

      describe "changing restrictions" do
        before :once do
          @template = MasterCourses::MasterTemplate.set_as_master_course(@course)
          @template.update_attribute(:default_restrictions, {:content => true})
        end

        it "allows an admin to change restrictions" do
          put 'update', params: {:id => @course.id, :course => { :blueprint => '1',
            :blueprint_restrictions => {'content' => '0', 'due_dates' => '1'}}}, :format => 'json'
          expect(response).to be_successful
          template = MasterCourses::MasterTemplate.full_template_for(@course)
          expect(template.default_restrictions).to eq({:content => false, :due_dates => true})
        end

        it "forbids a non-admin from changing restrictions" do
          user_session @ta
          put 'update', params: {:id => @course.id, :course => { :blueprint => '1',
            :blueprint_restrictions => {'content' => '0', 'due_dates' => '1'}}}, :format => 'json'
          expect(response).to be_unauthorized
        end

        it "allows a non-admin to perform a no-op request" do
          user_session @ta
          put 'update', params: {:id => @course.id, :course => { :blueprint => '1',
            :blueprint_restrictions => {'content' => '1'}}}, :format => 'json'
          expect(response).to be_successful
        end
      end

      it "should validate template restrictions" do
        put 'update', params: {:id => @course.id, :course => { :blueprint => '1',
          :blueprint_restrictions => {'content' => '1', 'doo_dates' => '1'}}}, :format => 'json'
        expect(response).to_not be_successful
        expect(response.body).to include 'Invalid restrictions'
      end

      it "should allow setting whether to use template restrictions by object type" do
        put 'update', params: {:id => @course.id, :course => { :blueprint => '1',
          :use_blueprint_restrictions_by_object_type => '1'}}, :format => 'json'
        expect(response).to be_successful
        template = MasterCourses::MasterTemplate.full_template_for(@course)
        expect(template.use_default_restrictions_by_type).to be_truthy
      end

      it "should allow setting default template restrictions by object type" do
        put 'update', params: {:id => @course.id, :course => { :blueprint => '1',
          :blueprint_restrictions_by_object_type =>
            {'assignment' => {'content' => '1', 'due_dates' => '1'}, 'quiz' => {'content' => '1'}}}}, :format => 'json'
        expect(response).to be_successful
        template = MasterCourses::MasterTemplate.full_template_for(@course)
        expect(template.default_restrictions_by_type).to eq ({
          "Assignment" => {:content => true, :due_dates => true},
          "Quizzes::Quiz" => {:content => true}
        })
      end

      it "should validate default template restrictions by object type" do
        put 'update', params: {:id => @course.id, :course => { :blueprint => '1',
          :blueprint_restrictions_by_object_type =>
            {'notarealtype' => {'content' => '1', 'due_dates' => '1'}}}}, :format => 'json'
        expect(response).to_not be_successful
        expect(response.body).to include 'Invalid restrictions'
      end
    end

    it "should update pages' permissions even if course default is nil" do
      user_session(@teacher)
      wiki_page = @course.wiki_pages.create! :title => 'Wiki page 1', :editing_roles=> 'teachers'
      new_permissions = 'teachers,students'
      put 'update', params: {:id => @course.id, :update_default_pages => true, :course => {:default_wiki_editing_roles => new_permissions}}
      @course.reload
      wiki_page.reload
      expect(@course.default_wiki_editing_roles).to eq new_permissions
      expect(wiki_page.editing_roles).to eq new_permissions
    end
  end

  describe "POST 'unconclude'" do
    it "should unconclude the course" do
      course_factory(:active_all => true)
      account_admin_user(:active_all => true)
      user_session(@admin)
      delete 'destroy', params: {:id => @course.id, :event => 'conclude'}
      expect(response).to be_redirect
      expect(@course.reload).to be_completed
      expect(@course.conclude_at).to be <= Time.now
      expect(Auditors::Course).to receive(:record_unconcluded).
        with(anything, anything, source: :manual)

      post 'unconclude', params: {:course_id => @course.id}
      expect(response).to be_redirect
      expect(@course.reload).to be_available
      expect(@course.conclude_at).to be_nil
    end
  end

  describe "GET 'self_enrollment'" do
    before :once do
      Account.default.update_attribute(:settings, :self_enrollment => 'any', :open_registration => true)
      course_factory(active_all: true)
    end

    it "should redirect to the new self enrollment form" do
      @course.update_attribute(:self_enrollment, true)
      get 'self_enrollment', params: {:course_id => @course.id, :self_enrollment => @course.self_enrollment_code}
      expect(response).to redirect_to(enroll_url(@course.self_enrollment_code))
    end

    it "should redirect to the new self enrollment form if using a long code" do
      @course.update_attribute(:self_enrollment, true)
      get 'self_enrollment', params: {:course_id => @course.id, :self_enrollment => @course.long_self_enrollment_code.dup}
      expect(response).to redirect_to(enroll_url(@course.self_enrollment_code))
    end

    it "should return to the course page for an incorrect code" do
      @course.update_attribute(:self_enrollment, true)
      user_factory
      user_session(@user)

      get 'self_enrollment', params: {:course_id => @course.id, :self_enrollment => 'abc'}
      expect(response).to redirect_to(course_url(@course))
      expect(@user.enrollments.length).to eq 0
    end

    it "should redirect to the new enrollment form even if self_enrollment is disabled" do
      @course.update_attribute(:self_enrollment, true) # generate code
      code = @course.self_enrollment_code
      @course.update_attribute(:self_enrollment, false)

      get 'self_enrollment', params: {:course_id => @course.id, :self_enrollment => code}
      expect(response).to redirect_to(enroll_url(code))
    end
  end

  describe "POST 'self_unenrollment'" do
    before(:once) { course_with_student(:active_all => true) }
    before(:each) { user_session(@student) }

    it "should unenroll" do
      @enrollment.update_attribute(:self_enrolled, true)

      post 'self_unenrollment', params: {:course_id => @course.id, :self_unenrollment => @enrollment.uuid}
      expect(response).to be_successful
      @enrollment.reload
      expect(@enrollment).to be_completed
    end

    it "should not unenroll for incorrect code" do
      @enrollment.update_attribute(:self_enrolled, true)

      post 'self_unenrollment', params: {:course_id => @course.id, :self_unenrollment => 'abc'}
      assert_status(400)
      @enrollment.reload
      expect(@enrollment).to be_active
    end

    it "should not unenroll a non-self-enrollment" do
      post 'self_unenrollment', params: {:course_id => @course.id, :self_unenrollment => @enrollment.uuid}
      assert_status(400)
      @enrollment.reload
      expect(@enrollment).to be_active
    end
  end

  describe "GET 'sis_publish_status'" do
    before(:once) { course_with_teacher(:active_all => true) }

    it 'should check for authorization' do
      course_with_student_logged_in :course => @course, :active_all => true
      get 'sis_publish_status', params: {:course_id => @course.id}
      assert_status(401)
    end

    it 'should not try and publish grades' do
      expect_any_instance_of(Course).to receive(:publish_final_grades).never
      user_session(@teacher)
      get 'sis_publish_status', params: {:course_id => @course.id}
      expect(response).to be_successful
      expect(json_parse(response.body)).to eq({"sis_publish_overall_status" => "unpublished", "sis_publish_statuses" => {}})
    end

    it 'should return reasonable json for a few enrollments' do
      user_session(@teacher)
      user_ids = create_users(3.times.map{ {name: "User"} })
      students = create_enrollments(@course, user_ids, return_type: :record)
      students[0].tap do |enrollment|
        enrollment.grade_publishing_status = "published"
        enrollment.save!
      end
      students[1].tap do |enrollment|
        enrollment.grade_publishing_status = "error"
        enrollment.grade_publishing_message = "cause of this reason"
        enrollment.save!
      end
      students[2].tap do |enrollment|
        enrollment.grade_publishing_status = "published"
        enrollment.save!
      end
      get 'sis_publish_status', params: {:course_id => @course.id}
      expect(response).to be_successful
      response_body = json_parse(response.body)
      response_body["sis_publish_statuses"]["Synced"].sort_by!{|x| x["id"]}
      expect(response_body).to eq({
        "sis_publish_overall_status" => "error",
        "sis_publish_statuses" => {
          "Error: cause of this reason" => [
            {
              "name"=>"User",
              "sortable_name"=>"User",
              "url"=>course_user_url(@course, students[1].user),
              "id"=>students[1].user.id
            }
          ],
          "Synced" => [
            {
              "name"=>"User",
              "sortable_name"=>"User",
              "url"=>course_user_url(@course, students[0].user),
              "id"=>students[0].user.id
            },
            {
              "name"=>"User",
              "sortable_name"=>"User",
              "url"=>course_user_url(@course, students[2].user),
              "id"=>students[2].user.id
            }
          ].sort_by{|x| x["id"]}
        }
      })
    end
  end

  describe "POST 'publish_to_sis'" do
    it "should publish grades and return results" do
      course_with_teacher_logged_in :active_all => true
      @teacher = @user
      user_ids = create_users(3.times.map{ {name: "User"} })
      students = create_enrollments(@course, user_ids, return_type: :record)
      students[0].tap do |enrollment|
        enrollment.grade_publishing_status = "published"
        enrollment.save!
      end
      students[1].tap do |enrollment|
        enrollment.grade_publishing_status = "error"
        enrollment.grade_publishing_message = "cause of this reason"
        enrollment.save!
      end
      students[2].tap do |enrollment|
        enrollment.grade_publishing_status = "published"
        enrollment.save!
      end

      @plugin = Canvas::Plugin.find!('grade_export')
      @ps = PluginSetting.new(:name => @plugin.id, :settings => @plugin.default_settings)
      @ps.posted_settings = @plugin.default_settings.merge({
          :format_type => "instructure_csv",
          :wait_for_success => "no",
          :publish_endpoint => "http://localhost/endpoint"
        })
      @ps.save!

      @course.assignment_groups.create(:name => "Assignments")
      @course.grading_standard_enabled = true
      @course.save!
      a1 = @course.assignments.create!(:title => "A1", :points_possible => 10)
      a2 = @course.assignments.create!(:title => "A2", :points_possible => 10)
      a1.grade_student(students[0].user, { :grade => "9", :grader => @teacher })
      a2.grade_student(students[0].user, { :grade => "10", :grader => @teacher })
      a1.grade_student(students[1].user, { :grade => "6", :grader => @teacher })
      a2.grade_student(students[1].user, { :grade => "7", :grader => @teacher })

      expect(SSLCommon).to receive(:post_data).once
      post "publish_to_sis", params: {:course_id => @course.id}

      expect(response).to be_successful
      response_body = json_parse(response.body)
      response_body["sis_publish_statuses"]["Synced"].sort_by!{|x| x["id"]}
      expect(response_body).to eq({
        "sis_publish_overall_status" => "published",
        "sis_publish_statuses" => {
          "Synced" => [
            {
              "name"=>"User",
              "sortable_name"=>"User",
              "url"=>course_user_url(@course, students[0].user),
              "id"=>students[0].user.id
            },
            {
              "name"=>"User",
              "sortable_name"=>"User",
              "url"=>course_user_url(@course, students[1].user),
              "id"=>students[1].user.id
            },
            {
              "name"=>"User",
              "sortable_name"=>"User",
              "url"=>course_user_url(@course, students[2].user),
              "id"=>students[2].user.id
            }
          ].sort_by{|x| x["id"]}
        }
      })
    end
  end

  describe "GET 'public_feed.atom'" do
    before(:once) do
      course_with_student(:active_all => true)
      assignment_model(:course => @course)
    end

    it "should require authorization" do
      get 'public_feed', params: {:feed_code => @enrollment.feed_code + 'x'}, :format => 'atom'
      expect(assigns[:problem]).to match /The verification code does not match/
    end

    it "should include absolute path for rel='self' link" do
      get 'public_feed', params: {:feed_code => @enrollment.feed_code}, :format => 'atom'
      feed = Atom::Feed.load_feed(response.body) rescue nil
      expect(feed).not_to be_nil
      expect(feed.entries).not_to be_empty
      expect(feed.links.first.rel).to match(/self/)
      expect(feed.links.first.href).to match(/http:\/\//)
    end

    it "should include an author for each entry" do
      get 'public_feed', params: {:feed_code => @enrollment.feed_code}, :format => 'atom'
      feed = Atom::Feed.load_feed(response.body) rescue nil
      expect(feed).not_to be_nil
      expect(feed.entries).not_to be_empty
      expect(feed.entries.all?{|e| e.authors.present?}).to be_truthy
    end

    it "should not include unpublished assignments or discussions or pages" do
      discussion_topic_model(:context => @course)
      @assignment.unpublish
      @topic.unpublish!
      @course.wiki_pages.create! :title => 'unpublished', :workflow_state => 'unpublished'
      get 'public_feed', params: {:feed_code => @enrollment.feed_code}, :format => 'atom'
      feed = Atom::Feed.load_feed(response.body) rescue nil
      expect(feed).not_to be_nil
      expect(feed.entries).to be_empty
    end

    it "respects assignment overrides" do
      @assignment.update_attribute :only_visible_to_overrides, true
      @a0 = @assignment
      graded_discussion_topic(context: @course)
      @topic.assignment.update_attribute :only_visible_to_overrides, true

      get 'public_feed', params: {:feed_code => @enrollment.feed_code}, :format => 'atom'
      feed = Atom::Feed.load_feed(response.body) rescue nil
      expect(feed).not_to be_nil
      expect(feed.entries.map(&:id).join(" ")).not_to include @a0.asset_string
      expect(feed.entries.map(&:id).join(" ")).not_to include @topic.asset_string

      assignment_override_model :assignment => @a0, :set => @enrollment.course_section
      assignment_override_model :assignment => @topic.assignment, :set => @enrollment.course_section

      get 'public_feed', params: {:feed_code => @enrollment.feed_code}, :format => 'atom'
      feed = Atom::Feed.load_feed(response.body) rescue nil
      expect(feed).not_to be_nil
      expect(feed.entries.map(&:id).join(" ")).to include @a0.asset_string
      expect(feed.entries.map(&:id).join(" ")).to include @topic.asset_string
    end
  end

  describe "POST 'reset_content'" do
    before :once do
      course_with_teacher(:active_all => true)
    end

    it "should allow teachers to reset" do
      @course.root_account.disable_feature!(:granular_permissions_manage_courses)
      user_session(@teacher)
      post 'reset_content', params: {:course_id => @course.id}
      expect(response).to be_redirect
      expect(@course.reload).to be_deleted
    end

    it "should only allow teachers to reset if granted :manage_courses_reset (granular permissions)" do
      @course.root_account.enable_feature!(:granular_permissions_manage_courses)
      @course.root_account.role_overrides.create!(
        role: teacher_role,
        permission: 'manage_courses_reset',
        enabled: true
      )
      user_session(@teacher)
      post 'reset_content', params: {:course_id => @course.id}
      expect(response).to be_redirect
      expect(@course.reload).to be_deleted
    end

    it "should not allow TAs to reset" do
      course_with_ta(:active_all => true, :course => @course)
      user_session(@user)
      post 'reset_content', params: {:course_id => @course.id}
      assert_status(401)
      expect(@course.reload).to be_available
    end

    it "does not allow resetting blueprint courses" do
      @course.root_account.disable_feature!(:granular_permissions_manage_courses)
      MasterCourses::MasterTemplate.set_as_master_course(@course)
      user_session(@teacher)
      post 'reset_content', params: {:course_id => @course.id}
      expect(response).to be_bad_request
    end

    it "does not allow resetting blueprint courses (granular permissions)" do
      @course.root_account.enable_feature!(:granular_permissions_manage_courses)
      @course.root_account.role_overrides.create!(
        role: teacher_role,
        permission: 'manage_courses_reset',
        enabled: true
      )
      MasterCourses::MasterTemplate.set_as_master_course(@course)
      user_session(@teacher)
      post 'reset_content', params: {:course_id => @course.id}
      expect(response).to be_bad_request
    end

    it "should log reset audit event" do
      @course.root_account.disable_feature!(:granular_permissions_manage_courses)
      user_session(@teacher)
      expect(Auditors::Course).to receive(:record_reset).once.
        with(@course, anything, @user, anything)
      post 'reset_content', params: {:course_id => @course.id}
    end

    it "should log reset audit event (granular permissions)" do
      @course.root_account.enable_feature!(:granular_permissions_manage_courses)
      @course.root_account.role_overrides.create!(
        role: teacher_role,
        permission: 'manage_courses_reset',
        enabled: true
      )
      user_session(@teacher)
      expect(Auditors::Course).to receive(:record_reset).once.
        with(@course, anything, @user, anything)
      post 'reset_content', params: {:course_id => @course.id}
    end
  end

  context "visibility_configuration" do
    let(:controller) { CoursesController.new }

    before do
      controller.instance_variable_set(:@course, Course.new)
    end

    it "should allow setting course visibility with flag" do

      controller.visibility_configuration({:course_visibility => 'public'})
      course = controller.instance_variable_get(:@course)

      expect(course.is_public).to eq true

      controller.visibility_configuration({:course_visibility => 'institution'})
      expect(course.is_public).to eq false
      expect(course.is_public_to_auth_users).to eq true

      controller.visibility_configuration({:course_visibility => 'course'})
      expect(course.is_public).to eq false
      expect(course.is_public).to eq false
    end

    it "should allow setting syllabus visibility with flag" do
      controller.visibility_configuration({:course_visibility => 'course', :syllabus_visibility_option => 'public'})
      course = controller.instance_variable_get(:@course)

      expect(course.public_syllabus).to eq true

      controller.visibility_configuration({:course_visibility => 'course', :syllabus_visibility_option => 'institution'})
      expect(course.public_syllabus).to eq false
      expect(course.public_syllabus_to_auth).to eq true

      controller.visibility_configuration({:course_visibility => 'course', :syllabus_visibility_option => 'course'})
      expect(course.public_syllabus).to eq false
      expect(course.public_syllabus_to_auth).to eq false
    end

  end

  context "changed_settings" do
    let(:controller) { CoursesController.new }

    it "should have changed settings for a new course" do
      course = Course.new
      course.hide_final_grade = false
      course.hide_distribution_graphs = false
      course.assert_defaults
      changes = course.changes

      changed_settings = controller.changed_settings(changes, course.settings)

      changes.merge!(
        hide_final_grade: false,
        hide_distribution_graphs: false
      )

      expect(changed_settings).to eq changes
    end

    it "should have changed settings for an updated course" do
      course = Account.default.courses.create!
      old_values = course.settings

      course.hide_final_grade = false
      course.hide_distribution_graphs = false
      changes = course.changes

      changed_settings = controller.changed_settings(changes, course.settings, old_values)

      changes.merge!(
        hide_final_grade: false,
        hide_distribution_graphs: false
      )

      expect(changed_settings).to eq changes
    end
  end

  describe "quotas" do
    context "with :manage_storage_quotas" do
      before :once do
        @account = Account.default
        account_admin_user :account => @account
      end

      before :each do
        user_session @user
      end

      describe "create" do
        it "should set storage_quota" do
          post 'create', params: { :account_id => @account.id, :course =>
              { :name => 'xyzzy', :storage_quota => 111.megabytes } }
          @course = @account.courses.where(name: 'xyzzy').first
          expect(@course.storage_quota).to eq 111.megabytes
        end

        it "should set storage_quota_mb" do
          post 'create', params: { :account_id => @account.id, :course =>
              { :name => 'xyzpdq', :storage_quota_mb => 111 } }
          @course = @account.courses.where(name: 'xyzpdq').first
          expect(@course.storage_quota_mb).to eq 111
        end
      end

      describe "update" do
        before :once do
          @course = @account.courses.create!
        end

        it "should set storage_quota" do
          post 'update', params: { :id => @course.id, :course =>
            { :storage_quota => 111.megabytes } }
          expect(@course.reload.storage_quota).to eq 111.megabytes
        end

        it "should set storage_quota_mb" do
          post 'update', params: { :id => @course.id, :course =>
            { :storage_quota_mb => 111 } }
          expect(@course.reload.storage_quota_mb).to eq 111
        end
      end
    end

    context "without :manage_storage_quotas" do
      describe "create" do
        before :once do
          @account = Account.default
          @account.disable_feature!(:granular_permissions_manage_courses)
          role = custom_account_role 'lamer', :account => @account
          @account.role_overrides.create! :permission => 'manage_courses', :enabled => true,
                                          :role => role
          user_factory
          @account.account_users.create!(user: @user, role: role)
        end

        before :each do
          user_session @user
        end

        it "should ignore storage_quota" do
          post 'create', params: {:account_id => @account.id, :course =>
              { :name => 'xyzzy', :storage_quota => 111.megabytes } }
          @course = @account.courses.where(name: 'xyzzy').first
          expect(@course.storage_quota).to eq @account.default_storage_quota
        end

        it "should ignore storage_quota_mb" do
          post 'create', params: { :account_id => @account.id, :course =>
              { :name => 'xyzpdq', :storage_quota_mb => 111 } }
          @course = @account.courses.where(name: 'xyzpdq').first
          expect(@course.storage_quota_mb).to eq @account.default_storage_quota / 1.megabyte
        end
      end

      describe 'create (granular permissions)' do
        before :once do
          @account = Account.default
          @account.enable_feature!(:granular_permissions_manage_courses)
          role = custom_account_role 'lamer', account: @account
          @account.role_overrides.create! permission: 'manage_courses_add',
                                          enabled: true,
                                          role: role
          user_factory
          @account.account_users.create!(user: @user, role: role)
        end

        before :each do
          user_session @user
        end

        it 'should ignore storage_quota' do
          post 'create',
               params: {
                 account_id: @account.id,
                 course: {
                   name: 'xyzzy',
                   storage_quota: 111.megabytes
                 }
               }
          @course = @account.courses.where(name: 'xyzzy').first
          expect(@course.storage_quota).to eq @account.default_storage_quota
        end

        it 'should ignore storage_quota_mb' do
          post 'create',
               params: {
                 account_id: @account.id,
                 course: {
                   name: 'xyzpdq',
                   storage_quota_mb: 111
                 }
               }
          @course = @account.courses.where(name: 'xyzpdq').first
          expect(@course.storage_quota_mb).to eq @account.default_storage_quota / 1.megabyte
        end
      end

      describe "update" do
        before :once do
          @account = Account.default
          course_with_teacher(:account => @account, :active_all => true)
        end
        before(:each) { user_session(@teacher) }

        it "should ignore storage_quota" do
          post 'update', params: { :id => @course.id, :course =>
              { :public_description => 'wat', :storage_quota => 111.megabytes } }
          @course.reload
          expect(@course.public_description).to eq 'wat'
          expect(@course.storage_quota).to eq @account.default_storage_quota
        end

        it "should ignore storage_quota_mb" do
          post 'update', params: { :id => @course.id, :course =>
              { :public_description => 'wat', :storage_quota_mb => 111 } }
          @course.reload
          expect(@course.public_description).to eq 'wat'
          expect(@course.storage_quota_mb).to eq @account.default_storage_quota / 1.megabyte
        end
      end
    end
  end

  describe "DELETE 'test_student'" do
    before :once do
      @account = Account.default
      course_with_teacher(:account => @account, :active_all => true)
      @quiz = @course.quizzes.create!
      @quiz.workflow_state = "available"
      @quiz.save
    end

    it "removes existing quiz submissions created by the test student" do
      user_session(@teacher)
      post 'student_view', params: {course_id: @course.id}
      test_student = @course.student_view_student
      @quiz.generate_submission(test_student)
      expect(test_student.quiz_submissions.size).not_to be_zero

      delete 'reset_test_student', params: {course_id: @course.id}
      test_student.reload
      expect(test_student.quiz_submissions.size).to be_zero
    end

    it "removes submissions created by the test student" do
      allow(Audits).to receive(:config).and_return({'write_paths' => ['active_record'], 'read_path' => 'active_record'})
      user_session(@teacher)
      post 'student_view', params: {course_id: @course.id}
      test_student = @course.student_view_student
      assignment = @course.assignments.create!(:workflow_state => 'published')
      assignment.grade_student test_student, { :grade => 1, :grader => @teacher }
      expect(test_student.submissions.size).not_to be_zero
      submission = test_student.submissions.first
      auditor_rec = submission.auditor_grade_change_records.first
      expect(auditor_rec).to_not be_nil
      attachment = attachment_model
      OriginalityReport.create!(attachment: attachment, originality_score: '1', submission: test_student.submissions.first)
      submission.canvadocs_annotation_contexts.create!(
        root_account: @course.root_account,
        attachment: attachment,
        launch_id: '1234'
      )
      delete 'reset_test_student', params: {course_id: @course.id}
      test_student.reload
      expect(test_student.submissions.size).to be_zero
      expect(Auditors::ActiveRecord::GradeChangeRecord.where(id: auditor_rec.id).count).to be_zero
    end

    it "removes provisional grades for the test student" do
      user_session(@teacher)
      post 'student_view', params: {course_id: @course.id}
      test_student = @course.student_view_student
      assignment = @course.assignments.create!(workflow_state: 'published', moderated_grading: true, grader_count: 2)
      assignment.grade_student test_student, { :grade => 1, :grader => @teacher, :provisional => true }
      file = assignment.attachments.create! uploaded_data: default_uploaded_data
      assignment.submissions.first.add_comment(commenter: @teacher, message: 'blah', provisional: true, attachments: [file])
      assignment.moderated_grading_selections.where(student: test_student).first.update_attribute(:provisional_grade, ModeratedGrading::ProvisionalGrade.last)

      expect(test_student.submissions.size).not_to be_zero
      delete 'reset_test_student', params: {course_id: @course.id}
      test_student.reload
      expect(test_student.submissions.size).to be_zero
    end

    it "decrements needs grading counts" do
      user_session(@teacher)
      post 'student_view', params: {course_id: @course.id}
      test_student = @course.student_view_student
      assignment = @course.assignments.create!(:workflow_state => 'published')
      s = assignment.find_or_create_submission(test_student)
      s.submission_type = 'online_quiz'
      s.workflow_state = 'submitted'
      s.save!
      assignment.reload

      original_needs_grading_count = assignment.needs_grading_count

      delete 'reset_test_student', params: {course_id: @course.id}
      assignment.reload

      expect(assignment.needs_grading_count).to eq original_needs_grading_count - 1
    end

    it 'removes outcome results for the test student' do
      user_session(@teacher)
      outcome_with_rubric(course: @course)
      rubric_association_model(rubric: @rubric)

      test_student = @course.student_view_student
      session[:become_user_id] = test_student.id
      rubric_assessment_model(rubric_association: @rubric_association, user: test_student)
      expect(test_student.learning_outcome_results.active.size).not_to be_zero
      expect(@outcome.assessed?).to be_truthy

      delete 'reset_test_student', params: {course_id: @course.id}

      test_student.reload
      expect(test_student.learning_outcome_results.active.size).to be_zero
      expect(@outcome.assessed?).to be_falsey
    end
  end

  describe 'GET #permissions' do
    before do
      course_with_teacher(active_all: true)
      user_session(@teacher)
    end

    it 'returns a json representation for provided permission keys' do
      get :permissions, params: {course_id: @course.id, permissions: :manage_grades}, format: :json
      json = json_parse(response.body)
      expect(json.keys).to include 'manage_grades'
    end
  end

  describe "POST start_offline_web_export" do
    it "starts a web zip export" do
      course_with_student_logged_in(active_all: true)
      @course.root_account.settings[:enable_offline_web_export] = true
      @course.root_account.save!
      @course.update_attribute(:enable_offline_web_export, true)
      @course.save!
      expect { post 'start_offline_web_export', params: {course_id: @course.id} }
      .to change { @course.reload.web_zip_exports.count }.by(1)
      expect(response).to be_redirect
    end
  end

  describe '#users' do
    let(:course) { Course.create! }

    let(:teacher) { teacher_in_course(course: course, active_all: true).user }

    let(:student1) { student_in_course(course: course, active_all: true).user }

    let(:student2) { student_in_course(course: course, active_all: true).user }

    let!(:group1) do
      group = course.groups.create!(name: "group one")
      group.users << student1
      group.users << student2
      group.group_memberships.last.update!(workflow_state: 'deleted')
      group.reload
    end

    let!(:group2) do
      group = course.groups.create!(name: "group one")
      group.users << student1
      group.users << student2
      group.group_memberships.first.update!(workflow_state: 'deleted')
      group.reload
    end

    it "should not set pagination total_pages/last page link" do
      user_session(teacher)
      # need two pages or the first page will also be the last_page
      student1
      student2

      get 'users', params: {
        course_id: course.id,
        format: 'json',
        enrollment_role: 'StudentEnrollment',
        per_page: 1
      }
      expect(response).to be_successful
      expect(response.headers.to_a.find { |a| a.first == "Link" }.last).to_not include("last")
    end

    it "should set pagination total_pages/last page link if account setting enabled" do
      user_session(teacher)
      # need two pages or the first page will also be the last_page
      student1
      student2
      account = course.root_account
      account.settings[:allow_last_page_on_course_users] = true
      account.save!

      get 'users', params: {
        course_id: course.id,
        format: 'json',
        enrollment_role: 'StudentEnrollment',
        per_page: 1
      }
      expect(response).to be_successful
      expect(response.headers.to_a.find { |a| a.first == "Link" }.last).to include("last")
<<<<<<< HEAD
=======

      get 'users', params: {
        search_term: 'us',
        course_id: course.id,
        format: 'json',
        enrollment_role: 'StudentEnrollment',
        per_page: 1
      }
      expect(response).to be_successful
      expect(response.headers.to_a.find { |a| a.first == "Link" }.last).to_not include("last")
>>>>>>> 196ccc35
    end

    it 'only returns group_ids for active group memberships when requested' do
      user_session(teacher)
      get 'users', params: {
        course_id: course.id,
        format: 'json',
        include: ['group_ids'],
        enrollment_role: 'StudentEnrollment'
      }
      json = json_parse(response.body)
      expect(json[0]).to include({ "id" => student1.id, "group_ids" => [group1.id] })
      expect(json[1]).to include({ "id" => student2.id, "group_ids" => [group2.id] })
    end

    it 'can take student uuids as inputs and output uuids in json' do
      user_session(teacher)
      get 'users', params: {
        course_id: course.id,
        user_uuids: [student1.uuid],
        format: 'json',
        include: ['uuid'],
        enrollment_role: 'StudentEnrollment'
      }
      json = json_parse(response.body)
      expect(json.count).to eq(1)
      expect(json[0]).to include({ "id" => student1.id, "uuid" => student1.uuid })
    end

    it 'can sort users' do
      student1.update!(name: 'Student B')
      student2.update!(name: 'Student A')

      user_session(teacher)
      get 'users', params: {
        course_id: course.id,
        format: 'json',
        enrollment_role: 'StudentEnrollment',
        sort: 'username'
      }
      json = json_parse(response.body)
      expect(json[0]).to include({ 'id' => student2.id })
      expect(json[1]).to include({ 'id' => student1.id })
    end
  end

  describe '#content_share_users' do
    before :once do
      course_with_teacher(name: 'search teacher', :active_all => true)
    end

    it 'requires a search term' do
      user_session(@teacher)
      get 'content_share_users', params: {course_id: @course.id}
      expect(response).to be_bad_request
    end

    it 'requires the user to have an admin role for the course' do
      course_with_student_logged_in
      get 'content_share_users', params: {course_id: @course.id, search_term: 'teacher'}
      expect(response).to be_unauthorized

      course_with_designer(name: 'course designer', course: @course, :active_all => true)
      user_session(@designer)
      get 'content_share_users', params: {course_id: @course.id, search_term: 'teacher'}
      json = json_parse(response.body)
      expect(json[0]).to include({'name' => 'search teacher'})
    end

    it 'should return email, url avatar (if avatars are enabled), and name' do
      user_session(@teacher)
      @search_context = @course
      course_with_teacher(name: 'course teacher')
      @teacher.account.enable_service(:avatars)
      get 'content_share_users', params: {course_id: @search_context.id, search_term: 'course'}
      json = json_parse(response.body)
      expect(json[0]).to include({'email' => nil, 'name' => 'course teacher'})
    end

    it 'should search by name and email' do
      user_session(@teacher)
      @teacher.account.enable_service(:avatars)
      user_model(name: "course teacher")
      communication_channel_model(user: @user, path: 'course_teacher@test.edu')
      course_with_teacher(user: @user, course: @course)

      user_model(name: "course designer")
      communication_channel_model(user: @user, path: 'course_designer@test.edu')
      course_with_teacher(user: @user, course: @course)

      get 'content_share_users', params: {course_id: @course.id, search_term: 'course teacher'}
      json = json_parse(response.body)
      expect(json[0]).to include({'email' => 'course_teacher@test.edu', 'name' => 'course teacher'})

      get 'content_share_users', params: {course_id: @course.id, search_term: 'course_designer@test.edu'}
      json = json_parse(response.body)
      expect(json[0]).to include({'email' => 'course_designer@test.edu', 'name' => 'course designer'})
    end

    it 'searches for teachers, TAs, and designers' do
      user_session(@teacher)
      @search_context = @course
      course_with_teacher(name: 'course teacher')
      course_with_ta(name: 'course ta')
      course_with_designer(name: 'course designer')
      course_with_student(name: 'course student')
      course_with_observer(name: 'course observer')
      get 'content_share_users', params: {course_id: @search_context.id, search_term: 'course'}
      json = json_parse(response.body)
      expect(json.map{|user| user['name']}).to eq(['course designer', 'course ta', 'course teacher'])
    end

    it 'should not return users with only deleted enrollments or deleted courses' do
      user_session(@teacher)
      @search_context = @course
      course_with_teacher(name: 'course teacher').destroy
      get 'content_share_users', params: {course_id: @search_context.id, search_term: 'course'}
      json = json_parse(response.body)
      expect(json.map{|user| user['name']}).not_to include('course teacher')

      course_with_ta(name: 'course ta')
      @course.destroy
      get 'content_share_users', params: {course_id: @search_context.id, search_term: 'course'}
      json = json_parse(response.body)
      expect(json.map{|user| user['name']}).not_to include('course ta')
    end

    it 'search for root and sub-account admins' do
      user_session(@teacher)
      @search_context = @course
      sub_account = account_model(parent_account: @course.root_account)
      account_admin = user_factory(name: 'account admin')
      sub_account_admin = user_factory(name: 'sub-account admin')
      account_admin_user(account: @course.root_account, user: account_admin)
      account_admin_user(account: sub_account, user: sub_account_admin)

      get 'content_share_users', params: {course_id: @search_context.id, search_term: 'admin'}
      json = json_parse(response.body)
      expect(json.map{|user| user['name']}).to eq(['account admin', 'sub-account admin'])
    end

    it 'should not return users with deleted admin accounts' do
      user_session(@teacher)
      sub_account = account_model(parent_account: @course.root_account)
      account_admin = user_factory(name: 'account admin')
      sub_account_admin = user_factory(name: 'sub-account admin')
      account_admin_user(account: @course.root_account, user: account_admin).destroy
      account_admin_user(account: sub_account, user: sub_account_admin)
      sub_account.destroy

      get 'content_share_users', params: {course_id: @course.id, search_term: 'admin'}
      json = json_parse(response.body)
      expect(json.map{|user| user['name']}).not_to include('account admin', 'sub-account admin')
    end

    it 'should return the searching user' do
      user_session(@teacher)
      @search_context = @course
      course_with_teacher(name: 'course teacher')
      get 'content_share_users', params: {course_id: @search_context.id, search_term: 'teacher'}
      json = json_parse(response.body)
      expect(json.map{|user| user['name']}).to match_array(['course teacher', 'search teacher'])
    end

    it 'should not return admin roles that do not have the "manage_content" permission' do
      user_session(@teacher)
      account_admin = user_factory(name: 'less privileged account admin')
      role = custom_account_role('manage_content', account: @course.root_account)
      account_admin_user(account: @course.root_account, user: account_admin, role: role)

      get 'content_share_users', params: {course_id: @course.id, search_term: 'less privileged'}
      json = json_parse(response.body)
      expect(json.map{|user| user['name']}).not_to include('less privileged account admin')

      role.role_overrides.create!(enabled: true, permission: 'manage_content', context: @course.root_account)
      get 'content_share_users', params: {course_id: @course.id, search_term: 'less privileged'}
      json = json_parse(response.body)
      expect(json.map{|user| user['name']}).to include('less privileged account admin')
    end

    it 'should not return users from other root accounts' do
      user_session(@teacher)
      a1_course = @course
      a2 = Account.create!(name: 'other root account')
      a2_admin = user_factory(name: 'account 2 admin')
      a2_teacher = user_factory(name: 'account 2 teacher')
      account_admin_user(account: a2, user: a2_admin)
      course_with_teacher(name: 'account 2 teacher', account: a2, user: a2_teacher)

      get 'content_share_users', params: {course_id: a1_course.id, search_term: 'account 2'}
      json = json_parse(response.body)
      expect(json.map{|user| user['name']}).not_to include('account 2 admin', 'account 2 teacher')
    end

    it 'should still work for teachers whose course is concluded by term' do
      term = Account.default.enrollment_terms.create!(:name => "long over")
      term.set_overrides(Account.default, 'TeacherEnrollment' => { start_at: '2014-12-01', end_at: '2014-12-31' })
      course_with_teacher_logged_in(active_all: true)
      @course.update(:enrollment_term => term)

      get 'content_share_users', params: {course_id: @course.id, search_term: 'teacher'}
      json = json_parse(response.body)
      expect(json[0]).to include({'name' => 'search teacher'})
    end

    context "sharding" do
      specs_require_sharding

      it "should still have a functional query when user is from another shard" do
        @shard1.activate do
          @cs_user = User.create!
        end
        @course.enroll_teacher(@cs_user, :enrollment_state => "active")
        user_session(@cs_user)

        sql = nil
        allow(Api).to receive(:paginate) do |scope, _controller, _url|
          sql = scope.to_sql
        end

        get 'content_share_users', params: {course_id: @course.id, search_term: 'hiyo'}
        expect(sql).to_not include(@shard1.name) # can't just check for success since the query can still work depending on test shard setup
      end
    end
  end

  describe 'POST update' do
    it 'allows an admin to change visibility' do
      admin = account_admin_user
      course = Course.create!
      user_session(admin)

      post 'update', params: { id: course.id,
                               course: { course_visibility: 'public', indexed: true }}

      course.reload
      expect(course.is_public).to eq true
      expect(course.indexed).to eq true

    end

    it 'allows the teacher to change visibility' do
      course = Course.create!
      teacher = teacher_in_course(course: course, active_all: true).user
      user_session(teacher)

      post 'update', params: { id: course.id,
                               course: { course_visibility: 'public', indexed: true }}

      course.reload
      expect(course.is_public).to eq true
      expect(course.indexed).to eq true
    end

    it 'does not allow a teacher without the permission to change visibility' do
      course = Course.create!
      teacher = teacher_in_course(course: course, active_all: true).user
      course.account.role_overrides.create!(role: teacher_role, permission: 'manage_course_visibility', enabled: false)
      user_session(teacher)

      post 'update', params: { id: course.id,
                               course: { course_visibility: 'public', indexed: true }}

      course.reload
      expect(course.is_public).not_to eq true
      expect(course.indexed).not_to eq true
    end

    it 'does not allow an account admin without the permission to change visibility' do
      admin = account_admin_user_with_role_changes(:role_changes => {'manage_course_visibility' => false})
      course = Course.create!
      user_session(admin)

      post 'update', params: { id: course.id,
                               course: { course_visibility: 'public', indexed: true }}

      course.reload
      expect(course.is_public).not_to eq true
      expect(course.indexed).not_to eq true
    end

    it 'allows a site admin to change visibility even if account admins cannot' do
      site_admin = site_admin_user
      account = Account.create(name: 'fake-o')
      account_with_role_changes(:account => account, :role_changes => { 'manage_course_visibility' => false })
      course = course_factory(:account => account)
      user_session(site_admin)

      post 'update', params: { id: course.id,
                               course: { course_visibility: 'public', indexed: true }}

      course.reload
      expect(course.is_public).to eq true
      expect(course.indexed).to eq true
    end
  end

  describe "POST 'copy_course'" do
    let(:course) { Course.create! }

    before do
      course.wiki_pages.create!(title: 'my page')
      user_session(site_admin_user)
    end

    it "copies a course" do
      post 'copy_course', params: { course_id: course.id,
        course: { name: 'copied course', course_code: 'copied' } }
      expect(response).to be_redirect
      run_jobs
      new_course = Course.last
      expect(new_course.name).to eq 'copied course'
      expect(new_course.wiki_pages.length).to eq 1
      expect(new_course.wiki_pages.first.title).to eq 'my page'
    end

    it "does not apply an account's course template" do
      template = course.account.courses.create!(name: 'Template Course', template: true)
      template.assignments.create!(title: 'my assignment')
      course.root_account.enable_feature!(:course_templates)
      course.account.update!(course_template: template)

      post 'copy_course', params: { course_id: course.id,
        course: { name: 'copied course', course_code: 'copied' } }
      expect(response).to be_redirect
      run_jobs
      new_course = Course.last
      expect(new_course.name).to eq 'copied course'
      expect(new_course.wiki_pages.length).to eq 1
      expect(new_course.assignments.length).to eq 0
    end
  end
end<|MERGE_RESOLUTION|>--- conflicted
+++ resolved
@@ -3508,8 +3508,6 @@
       }
       expect(response).to be_successful
       expect(response.headers.to_a.find { |a| a.first == "Link" }.last).to include("last")
-<<<<<<< HEAD
-=======
 
       get 'users', params: {
         search_term: 'us',
@@ -3520,7 +3518,6 @@
       }
       expect(response).to be_successful
       expect(response.headers.to_a.find { |a| a.first == "Link" }.last).to_not include("last")
->>>>>>> 196ccc35
     end
 
     it 'only returns group_ids for active group memberships when requested' do
