# frozen_string_literal: true

#
# Copyright (C) 2011 - present Instructure, Inc.
#
# This file is part of Canvas.
#
# Canvas is free software: you can redistribute it and/or modify it under
# the terms of the GNU Affero General Public License as published by the Free
# Software Foundation, version 3 of the License.
#
# Canvas is distributed in the hope that it will be useful, but WITHOUT ANY
# WARRANTY; without even the implied warranty of MERCHANTABILITY or FITNESS FOR
# A PARTICULAR PURPOSE. See the GNU Affero General Public License for more
# details.
#
# You should have received a copy of the GNU Affero General Public License along
# with this program. If not, see <http://www.gnu.org/licenses/>.
#

require "feedjira"
require_relative "../helpers/k5_common"

describe CoursesController do
  include K5Common

  describe "GET 'index'" do
    before do
      controller.instance_variable_set(:@domain_root_account, Account.default)
    end

    def get_index(user: nil, index_params: {})
      user_session(user) if user
      user ||= @user
      controller.instance_variable_set(:@current_user, user)
      get "index", params: index_params
      controller.load_enrollments_for_index
    end

    it "forces login" do
      course_with_student(active_all: true)
      get "index"
      expect(response).to be_redirect
    end

    it "assigns variables" do
      course_with_student_logged_in(active_all: true)
      get_index
      expect(response).to be_successful
      expect(assigns[:current_enrollments]).not_to be_nil
      expect(assigns[:current_enrollments]).not_to be_empty
      expect(assigns[:current_enrollments][0]).to eql(@enrollment)
      expect(assigns[:past_enrollments]).not_to be_nil
      expect(assigns[:future_enrollments]).not_to be_nil
      expect(assigns[:js_env][:CREATE_COURSES_PERMISSIONS][:PERMISSION]).to be_nil
      expect(assigns[:js_env][:CREATE_COURSES_PERMISSIONS][:RESTRICT_TO_MCC_ACCOUNT]).to be_truthy
    end

    it "does not duplicate enrollments in variables" do
      course_with_student_logged_in(active_all: true)
      course_factory
      @course.start_at = 2.weeks.from_now
      @course.restrict_enrollments_to_course_dates = true
      @course.save!
      @course.offer!
      @course.enroll_student(@user)
      get_index
      expect(response).to be_successful
      assigns[:future_enrollments].each do |e|
        expect(assigns[:current_enrollments]).not_to include e
      end
    end

    it "sets k5_theme when k5 is enabled" do
      course_with_student_logged_in
      toggle_k5_setting(@course.account)

      get_index(user: @student)
      expect(assigns[:js_bundles].flatten).to include :k5_theme
      expect(assigns[:css_bundles].flatten).to include :k5_theme, :k5_font
    end

    it "does not set k5_theme when k5 is off" do
      course_with_student_logged_in

      get_index(user: @student)
      expect(assigns[:js_bundles].flatten).not_to include :k5_theme
      expect(assigns[:css_bundles].flatten).not_to include :k5_theme, :k5_font
    end

    it "does not include k5_font css bundle if use_classic_font? is true" do
      course_with_student_logged_in
      toggle_k5_setting(@course.account)
      toggle_classic_font_setting(@course.account)

      get_index(user: @student)
      expect(assigns[:css_bundles].flatten).to include :k5_theme
      expect(assigns[:css_bundles].flatten).not_to include :k5_font
    end

    context "when the user prefers the dyslexia friendly font" do
      before do
        course_with_student_logged_in(active_all: true)
        toggle_k5_setting(@course.account)
        @student.enable_feature!(:use_dyslexic_font)
      end

      it "does not include k5_font css bundle" do
        get_index(user: @student)
        expect(assigns[:css_bundles].flatten).to include :k5_theme
        expect(assigns[:css_bundles].flatten).not_to include :k5_font
      end
    end

    describe "homeroom courses" do
      before :once do
        @account = Account.default
        @account.enable_as_k5_account!

        @teacher1 = user_factory(active_all: true, account: @account)
        @student1 = user_factory(active_all: true, account: @account)

        @subject = course_factory(account: @account, course_name: "Subject", active_all: true)
        @homeroom = course_factory(account: @account, course_name: "Homeroom", active_all: true)
        @homeroom.homeroom_course = true
        @homeroom.save!

        @subject.enroll_teacher(@teacher1).accept!
        @subject.enroll_student(@student1).accept!
        @homeroom.enroll_teacher(@teacher1).accept!
        @homeroom.enroll_student(@student1).accept!
      end

      it "is not included for students" do
        controller.instance_variable_set(:@current_user, @student1)
        controller.load_enrollments_for_index
        expect(assigns[:current_enrollments].length).to be 1
        expect(assigns[:current_enrollments][0].course.name).to eq "Subject"
      end

      it "is included for teachers" do
        controller.instance_variable_set(:@current_user, @teacher1)
        controller.load_enrollments_for_index
        expect(assigns[:current_enrollments].length).to be 2
      end

      it "is included for users with teacher and student enrollments" do
        course_factory(active_all: true)
        @course.enroll_teacher(@student1).accept!
        controller.instance_variable_set(:@current_user, @student1)
        controller.load_enrollments_for_index
        expect(assigns[:current_enrollments].length).to be 3
      end
    end

    shared_examples "sorting" do
      before do
        @course1 = (type == "future") ? Account.default.courses.create!(name: "A", start_at: 1.month.from_now, restrict_enrollments_to_course_dates: true) : Account.default.courses.create!(name: "A")
        @course2 = (type == "future") ? Account.default.courses.create!(name: "Z", start_at: 1.month.from_now, restrict_enrollments_to_course_dates: true) : Account.default.courses.create!(name: "Z")

        # user is enrolled as a student in course 1
        enrollment1 = course_with_student user: @student, course: @course1
        enrollment1.invite!

        # publish course 2
        @course2.offer!
        # user is enrolled as a ta in course 2
        enrollment2 = course_with_ta course: @course2, user: @student, active_all: true

        term1 = @course1.root_account.enrollment_terms.create!(name: "Term 1")
        @course1.enrollment_term = term1
        @course1.save!

        term2 = @course2.root_account.enrollment_terms.create!(name: "Term 2")
        @course2.enrollment_term = term2
        @course2.save!

        @student.set_preference(:course_nicknames, @course1.id, "English")
        @student.set_preference(:course_nicknames, @course2.id, "Math")

        @student.favorites.create!(context: @course2)

        if type == "past"
          [enrollment1, enrollment2].each(&:complete!)
        end
      end

      context "on published column" do
        it "lists unpublished courses after published" do
          user_session(@student)
          get_index
          expect(assigns["#{type}_enrollments"].map(&:course_id)).to eq [@course2.id, @course1.id]
        end

        it "lists unpublished courses after published when descending order" do
          user_session(@student)
          get_index(index_params: { sort_column => "published", order_column => "desc" })
          expect(assigns["#{type}_enrollments"].map(&:course_id)).to eq [@course1.id, @course2.id]
        end
      end

      context "on enrolled as column" do
        it "lists enrollment type alphabetically" do
          user_session(@student)
          get_index(index_params: { sort_column => "enrolled_as" })
          expect(assigns["#{type}_enrollments"].map(&:course_id)).to eq [@course1.id, @course2.id]
        end

        it "lists enrollment type reverse alphabetically when descending order" do
          user_session(@student)
          get_index(index_params: { sort_column => "enrolled_as", order_column => "desc" })
          expect(assigns["#{type}_enrollments"].map(&:course_id)).to eq [@course2.id, @course1.id]
        end
      end

      context "on term column" do
        it "lists terms alphabetically" do
          user_session(@student)
          get_index(index_params: { sort_column => "term" })
          expect(assigns["#{type}_enrollments"].map(&:course_id)).to eq [@course1.id, @course2.id]
        end

        it "lists terms reverse alphabetically when descending order" do
          user_session(@student)
          get_index(index_params: { sort_column => "term", order_column => "desc" })
          expect(assigns["#{type}_enrollments"].map(&:course_id)).to eq [@course2.id, @course1.id]
        end
      end

      context "on nickname column" do
        it "lists course nicknames alphabetically" do
          user_session(@student)
          get_index(index_params: { sort_column => "nickname" })
          expect(assigns["#{type}_enrollments"].map(&:course_id)).to eq [@course1.id, @course2.id]
        end

        it "lists course nicknames reverse alphabetically when descending order" do
          user_session(@student)
          get_index(index_params: { sort_column => "nickname", order_column => "desc" })
          expect(assigns["#{type}_enrollments"].map(&:course_id)).to eq [@course2.id, @course1.id]
        end
      end

      context "on course name column" do
        it "lists course names alphabetically" do
          user_session(@student)
          get_index(index_params: { sort_column => "course" })
          expect(assigns["#{type}_enrollments"].map(&:course_id)).to eq [@course1.id, @course2.id]
        end

        it "lists course names reverse alphabetically when descending order" do
          user_session(@student)
          get_index(index_params: { sort_column => "course", order_column => "desc" })
          expect(assigns["#{type}_enrollments"].map(&:course_id)).to eq [@course2.id, @course1.id]
        end
      end

      context "on favorites column" do
        it "lists favorited courses first" do
          user_session(@student)
          get_index(index_params: { sort_column => "favorite" })
          if type == "past"
            # Only active courses can be favorited. Therefore, we don't expect the sorting to affect the order.
            expect(assigns["#{type}_enrollments"].map(&:course_id)).to eq [@course1.id, @course2.id]
          else
            expect(assigns["#{type}_enrollments"].map(&:course_id)).to eq [@course2.id, @course1.id]
          end
        end

        it "lists favorited courses last when descending order" do
          user_session(@student)
          get_index(index_params: { sort_column => "favorite", order_column => "desc" })
          if type == "past"
            # Only active courses can be favorited. Therefore, the list will just be reversed from its ascending order.
            expect(assigns["#{type}_enrollments"].map(&:course_id)).to eq [@course2.id, @course1.id]
          else
            expect(assigns["#{type}_enrollments"].map(&:course_id)).to eq [@course1.id, @course2.id]
          end
        end
      end

      context "on accessibility column" do
        before do
          skip("Flaky spec needs fixed in LMA-226") unless Account.site_admin.feature_enabled?(:accessibility_tab_enable)

          # For accessibility column
          wiki_page = wiki_page_model(course: @course1)
          scan = AccessibilityResourceScan.for_context(wiki_page).first_or_initialize
          scan.assign_attributes(
            course: @course1,
            workflow_state: "completed",
            resource_name: wiki_page.title,
            resource_workflow_state: "published",
            resource_updated_at: wiki_page.updated_at,
            issue_count: 1
          )
          scan.save!
        end

        it "lists courses with accessibility issues first" do
          user_session(@student)
          get_index(index_params: { sort_column => "accessibility" })
          expect(assigns["#{type}_enrollments"].map(&:course_id)).to eq [@course1.id, @course2.id]
        end

        it "lists courses with accessibility issues last when descending order" do
          user_session(@student)
          get_index(index_params: { sort_column => "accessibility", order_column => "desc" })
          expect(assigns["#{type}_enrollments"].map(&:course_id)).to eq [@course2.id, @course1.id]
        end
      end
    end

    describe "current_enrollments" do
      it "groups enrollments by course and type" do
        # enrollments with multiple sections of the same type should be de-duped
        course_factory(active_all: true)
        user_factory(active_all: true)
        sec1 = @course.course_sections.create!(name: "section1", end_at: 1.week.ago)
        sec2 = @course.course_sections.create!(name: "section2")
        ens = []
        ens << @course.enroll_student(@user, section: sec1, allow_multiple_enrollments: true)
        ens << @course.enroll_student(@user, section: sec2, allow_multiple_enrollments: true)
        ens << @course.enroll_teacher(@user, section: sec2, allow_multiple_enrollments: true)
        ens.each(&:accept!)

        ens[1].conclude # the current enrollment should take precedence over the concluded one

        user_session(@user)
        get_index
        expect(response).to be_successful
        current_ens = assigns[:current_enrollments]
        expect(current_ens.count).to be(2)

        student_e = current_ens.detect(&:student?)
        teacher_e = current_ens.detect(&:teacher?)
        expect(student_e.course_section).to eq sec2 # pick the "current" one
        expect(teacher_e.course_section).to eq sec2

        expect(assigns[:past_enrollments]).to eql([])
        expect(assigns[:future_enrollments]).to eql([])
      end

      it "includes courses with no applicable start/end dates" do
        # no dates at all
        enrollment1 = student_in_course active_all: true, course_name: "A"

        course2 = Account.default.courses.create! start_at: 2.weeks.ago,
                                                  conclude_at: 1.week.from_now,
                                                  restrict_enrollments_to_course_dates: false,
                                                  name: "B"
        course2.offer!
        enrollment2 = student_in_course user: @student, course: course2, active_all: true

        # future date that doesn't count
        course3 = Account.default.courses.create! start_at: 1.week.from_now,
                                                  conclude_at: 2.weeks.from_now,
                                                  restrict_enrollments_to_course_dates: false,
                                                  name: "C"
        course3.offer!
        enrollment3 = student_in_course user: @student, course: course3, active_all: true

        user_session(@student)
        get_index
        expect(response).to be_successful
        expect(assigns[:past_enrollments]).to be_empty
        expect(assigns[:current_enrollments]).to eq [enrollment1, enrollment2, enrollment3]
        expect(assigns[:future_enrollments]).to be_empty
      end

      it "includes courses with current start/end dates" do
        course1 = Account.default.courses.create! start_at: 1.week.ago,
                                                  conclude_at: 1.week.from_now,
                                                  restrict_enrollments_to_course_dates: true,
                                                  name: "A"
        course1.offer!
        enrollment1 = student_in_course course: course1

        enrollment2 = course_with_student user: @student, course_name: "B", active_all: true
        current_term = Account.default.enrollment_terms.create! name: "current term", start_at: 1.month.ago, end_at: 1.month.from_now
        enrollment2.course.enrollment_term = current_term
        enrollment2.course.save!

        user_session(@student)
        get_index
        expect(response).to be_successful
        expect(assigns[:past_enrollments]).to be_empty
        expect(assigns[:current_enrollments]).to eq [enrollment1, enrollment2]
        expect(assigns[:future_enrollments]).to be_empty
      end

      it "includes 'invited' enrollments, and list them before 'active'" do
        enrollment1 = course_with_student course_name: "Z"
        @student.register!
        @course.offer!
        enrollment1.invite!

        enrollment2 = course_with_student user: @student, course_name: "A", active_all: true

        user_session(@student)
        get_index
        expect(response).to be_successful
        expect(assigns[:past_enrollments]).to be_empty
        expect(assigns[:current_enrollments]).to eq [enrollment1, enrollment2]
        expect(assigns[:future_enrollments]).to be_empty
      end

      it "includes unpublished courses" do
        enrollment = course_with_student
        expect(@course).to be_unpublished
        enrollment.invite!

        user_session(@student)
        get_index
        expect(response).to be_successful
        expect(assigns[:past_enrollments]).to be_empty
        expect(assigns[:current_enrollments]).to eq [enrollment]
        expect(assigns[:future_enrollments]).to be_empty
      end

      context "as enrollment admin" do
        it "includes courses with no applicable start/end dates" do
          # no dates at all
          enrollment1 = teacher_in_course active_all: true, course_name: "A"

          course2 = Account.default.courses.create! start_at: 2.weeks.ago,
                                                    conclude_at: 1.week.from_now,
                                                    restrict_enrollments_to_course_dates: false,
                                                    name: "B"
          course2.offer!
          enrollment2 = teacher_in_course user: @teacher, course: course2, active_all: true

          # future date that doesn't count
          course3 = Account.default.courses.create! start_at: 1.week.from_now,
                                                    conclude_at: 2.weeks.from_now,
                                                    restrict_enrollments_to_course_dates: false,
                                                    name: "C"
          course3.offer!
          enrollment3 = teacher_in_course user: @teacher, course: course3, active_all: true

          user_session(@teacher)
          get_index
          expect(response).to be_successful
          expect(assigns[:past_enrollments]).to be_empty
          expect(assigns[:current_enrollments]).to eq [enrollment1, enrollment2, enrollment3]
          expect(assigns[:future_enrollments]).to be_empty
        end
      end

      context "when determining enrollment status based on course and section dates" do
        let(:course) do
          course = Account.default.courses.create!(
            name: "Future Course",
            start_at: 1.month.from_now,
            conclude_at: 2.months.from_now,
            restrict_enrollments_to_course_dates: true
          )
          course.update!(workflow_state: "available")
          course
        end
        let(:section) do
          course.course_sections.create!(
            name: "Past Section",
            start_at: 30.days.ago,
            end_at: 1.day.from_now,
            restrict_enrollments_to_section_dates: true
          )
        end
        let(:student) { user_with_pseudonym(active_user: true) }
        let(:teacher) { user_with_pseudonym(active_user: true) }

        before do
          course.enroll_student(student, section:).accept!
          course.enroll_teacher(teacher, section:).accept!
        end

        it "shows the course as current for the student when section restrictions are enabled" do
          section.update!(restrict_enrollments_to_section_dates: true)
          user_session(student)
          get_index
          expect(assigns(:current_enrollments).map(&:course_id)).to include(course.id)
          expect(assigns(:future_enrollments).map(&:course_id)).not_to include(course.id)
        end

        it "shows the course as future for the student when section restrictions are disabled" do
          section.update!(restrict_enrollments_to_section_dates: false)
          user_session(student)
          get_index

          expect(assigns(:future_enrollments).map(&:course_id)).to include(course.id)
          expect(assigns(:current_enrollments).map(&:course_id)).not_to include(course.id)
        end

        it "always shows the course as current for the teacher regardless of section restrictions" do
          section.update!(restrict_enrollments_to_section_dates: true)
          user_session(teacher)
          get_index

          expect(assigns(:current_enrollments).map(&:course_id)).to include(course.id)
          expect(assigns(:future_enrollments).map(&:course_id)).not_to include(course.id)

          section.update!(restrict_enrollments_to_section_dates: false)
          get_index

          expect(assigns(:current_enrollments).map(&:course_id)).to include(course.id)
          expect(assigns(:future_enrollments).map(&:course_id)).not_to include(course.id)
        end
      end

      describe "sorting" do
        include_examples "sorting" do
          let(:type) { "current" }
          let(:sort_column) { "cc_sort" }
          let(:order_column) { "cc_order" }
        end
      end
    end

    describe "past_enrollments" do
      it "includes 'completed' courses" do
        enrollment1 = course_with_student active_all: true
        expect(enrollment1).to be_active
        enrollment1.course.complete!

        user_session(@student)
        get_index
        expect(response).to be_successful
        expect(assigns[:past_enrollments]).to eql([enrollment1])
        expect(assigns[:current_enrollments]).to eql([])
        expect(assigns[:future_enrollments]).to eql([])
      end

      it "includes 'rejected' and 'completed' enrollments" do
        active_enrollment = course_with_student name: "active", active_course: true
        active_enrollment.accept!
        rejected_enrollment = course_with_student user: @student, course_name: "rejected", active_course: true
        rejected_enrollment.update_attribute(:workflow_state, "rejected")
        completed_enrollment = course_with_student user: @student, course_name: "completed", active_course: true
        completed_enrollment.update_attribute(:workflow_state, "completed")

        user_session(@student)
        get_index
        expect(response).to be_successful
        expect(assigns[:past_enrollments]).to eq [completed_enrollment, rejected_enrollment]
        expect(assigns[:current_enrollments]).to eq [active_enrollment]
        expect(assigns[:future_enrollments]).to be_empty
      end

      it "prioritizes completed enrollments over inactive ones" do
        course_with_student(active_all: true)
        old_enroll = @student.enrollments.first

        section2 = @course.course_sections.create!
        inactive_enroll = @course.enroll_student(@student, section: section2, allow_multiple_enrollments: true)
        inactive_enroll.deactivate

        @course.update(start_at: 2.days.ago, conclude_at: 1.day.ago, restrict_enrollments_to_course_dates: true)

        user_session(@student)

        get_index
        expect(response).to be_successful
        expect(assigns[:past_enrollments]).to eq [old_enroll]
      end

      it "includes 'active' enrollments whose term is past" do
        @student = user_factory

        # by course date, unrestricted
        course1 = Account.default.courses.create! start_at: 2.months.ago,
                                                  conclude_at: 1.month.ago, # oh hey this already "ended" (not really because it's unrestricted) but whatever
                                                  restrict_enrollments_to_course_dates: false,
                                                  name: "One"
        course1.offer!
        enrollment1 = course_with_student course: course1, user: @student, active_all: true

        # by course date, restricted
        course2 = Account.default.courses.create! start_at: 2.months.ago,
                                                  conclude_at: 1.month.ago,
                                                  restrict_enrollments_to_course_dates: true,
                                                  name: "Two"
        course2.offer!
        enrollment2 = course_with_student course: course2, user: @student, active_all: true

        # by enrollment term
        enrollment3 = course_with_student user: @student, course_name: "Three", active_all: true
        past_term = Account.default.enrollment_terms.create! name: "past term", start_at: 1.month.ago, end_at: 1.day.ago
        enrollment3.course.enrollment_term = past_term
        enrollment3.course.save!

        # by course date, unrestricted but the course dates aren't over yet
        course4 = Account.default.courses.create! start_at: 2.months.ago,
                                                  conclude_at: 1.month.from_now,
                                                  restrict_enrollments_to_course_dates: false,
                                                  name: "Fore"
        course4.offer!
        enrollment4 = course_with_student course: course4, user: @student, active_all: true

        # by course date, unrestricted past view
        course5 = Account.default.courses.create! start_at: 2.months.ago,
                                                  conclude_at: 1.month.ago,
                                                  restrict_enrollments_to_course_dates: false,
                                                  name: "Phive",
                                                  restrict_student_past_view: false
        course5.offer!
        enrollment5 = course_with_student course: course5, user: @student, active_all: true

        # by course date, restricted past view & enrollment dates
        course6 = Account.default.courses.create! start_at: 2.months.ago,
                                                  conclude_at: 1.month.ago,
                                                  restrict_enrollments_to_course_dates: true,
                                                  name: "Styx",
                                                  restrict_student_past_view: true
        course6.offer!
        course_with_student course: course6, user: @student, active_all: true

        # past course date, restricted past view & enrollment dates not concluded
        course7 = Account.default.courses.create! start_at: 2.months.ago,
                                                  conclude_at: 1.month.ago,
                                                  restrict_enrollments_to_course_dates: false,
                                                  name: "Ptheven",
                                                  restrict_student_past_view: true
        course7.offer!
        enrollment7 = course_with_student course: course7, user: @student, active_all: true

        user_session(@student)
        get_index
        expect(response).to be_successful
        expect(assigns[:past_enrollments]).to match_array([enrollment7, enrollment5, enrollment3, enrollment2, enrollment1])
        expect(assigns[:current_enrollments]).to eq [enrollment4]
        expect(assigns[:future_enrollments]).to be_empty
      end

      it "does other terrible date logic based on sections" do
        @student = user_factory

        # section date in past
        course1 = Account.default.courses.create! start_at: 2.months.ago, conclude_at: 1.month.from_now
        course1.default_section.update(end_at: 1.month.ago)
        course1.offer!
        enrollment1 = course_with_student course: course1, user: @student, active_all: true

        # by section date, in future
        course2 = Account.default.courses.create! start_at: 2.months.ago, conclude_at: 1.month.ago
        course2.default_section.update(end_at: 1.month.from_now)
        course2.offer!
        enrollment2 = course_with_student course: course2, user: @student, active_all: true

        user_session(@student)
        get_index
        expect(response).to be_successful
        expect(assigns[:past_enrollments]).to eq [enrollment1]
        expect(assigns[:current_enrollments]).to eq [enrollment2]
        expect(assigns[:future_enrollments]).to be_empty
      end

      it "does even more terrible date logic based on sections" do
        @student = user_factory

        # both section dates in past
        course1 = Account.default.courses.create! start_at: 2.months.ago, conclude_at: 1.month.from_now
        course1.default_section.update(end_at: 1.month.ago)
        section2 = course1.course_sections.create!(end_at: 1.week.ago)
        course1.offer!
        course_with_student course: course1, user: @student, active_all: true
        course_with_student course: course1, section: section2, user: @student, active_all: true, allow_multiple_enrollments: true

        user_session(@student)
        get_index
        expect(response).to be_successful
        expect(assigns[:past_enrollments].count).to eq 1
        expect(assigns[:past_enrollments].first.course).to eq course1
        expect(assigns[:current_enrollments]).to be_empty
        expect(assigns[:future_enrollments]).to be_empty
      end

      it "does not include hard-inactive enrollments even in the future" do
        course1 = Account.default.courses.create!(start_at: 1.month.from_now, restrict_enrollments_to_course_dates: true)
        course1.offer!
        enrollment = course_with_student course: course1, user: @student, active_all: true
        enrollment.deactivate

        user_session(@student)
        get_index
        expect(response).to be_successful
        expect(assigns[:future_enrollments]).to be_empty
      end

      it "does not include 'invited' enrollments whose term is past" do
        @student = user_factory

        # by enrollment term
        enrollment = course_with_student user: @student, course_name: "Three", active_course: true
        past_term = Account.default.enrollment_terms.create! name: "past term", start_at: 1.month.ago, end_at: 1.day.ago
        enrollment.course.enrollment_term = past_term
        enrollment.course.save!
        enrollment.reload

        expect(enrollment.workflow_state).to eq "invited"
        expect(enrollment).to_not be_invited # state_based_on_date

        user_session(@student)
        get_index
        expect(response).to be_successful
        expect(assigns[:past_enrollments]).to be_empty
        expect(assigns[:future_enrollments]).to be_empty
      end

      it "does not include the course if the caller is a student or observer and the course restricts students viewing courses after the end date" do
        course1 = Account.default.courses.create!(restrict_student_past_view: true)
        course1.offer!

        enrollment = course_with_student course: course1
        enrollment.accept!

        teacher = user_with_pseudonym(active_all: true)
        teacher_enrollment = course_with_teacher course: course1, user: teacher
        teacher_enrollment.accept!

        course1.start_at = 2.months.ago
        course1.conclude_at = 1.month.ago
        course1.save!

        course1.enrollment_term.update_attribute(:end_at, 1.month.ago)

        get_index(user: @student)
        expect(response).to be_successful
        expect(assigns[:past_enrollments]).to be_empty
        expect(assigns[:current_enrollments]).to be_empty
        expect(assigns[:future_enrollments]).to be_empty

        observer = user_with_pseudonym(active_all: true)
        add_linked_observer(@student, observer)
        get_index(user: observer)
        expect(response).to be_successful
        expect(assigns[:past_enrollments]).to be_empty
        expect(assigns[:current_enrollments]).to be_empty
        expect(assigns[:future_enrollments]).to be_empty

        get_index(user: teacher)
        expect(response).to be_successful
        expect(assigns[:past_enrollments]).to eq [teacher_enrollment]
        expect(assigns[:current_enrollments]).to be_empty
        expect(assigns[:future_enrollments]).to be_empty
      end

      it "includes the student's course when the course restricts students viewing courses after the end date if they're not actually soft-concluded" do
        course1 = Account.default.courses.create!(restrict_student_past_view: true)
        course1.offer!

        enrollment = course_with_student course: course1
        enrollment.accept!

        course1.start_at = 2.months.ago
        course1.conclude_at = 1.month.ago
        course1.save!

        course1.enrollment_term.update_attribute(:end_at, 1.month.from_now)

        user_session(@student)
        get_index
        expect(response).to be_successful
        expect(assigns[:past_enrollments]).to eq [enrollment]
        expect(assigns[:current_enrollments]).to be_empty
        expect(assigns[:future_enrollments]).to be_empty
      end

      describe "unpublished_courses" do
        it "lists unpublished courses after published" do
          @student = user_factory

          # past unpublished course
          course1 = Account.default.courses.create! start_at: 2.months.ago, conclude_at: 1.month.ago, name: "A"
          course1.offer!
          enrollment1 = course_with_student course: course1, user: @student
          enrollment1.accept!
          course1.update! workflow_state: "created"

          # past published course
          course2 = Account.default.courses.create! start_at: 2.months.ago, conclude_at: 1.month.ago, name: "Z"
          course2.offer!
          course_with_student course: course2, user: @student, active_all: true

          user_session(@student)
          get_index
          expect(assigns[:past_enrollments].map(&:course_id)).to eq [course2.id, course1.id] # Z, then A
        end
      end

      describe "sorting" do
        include_examples "sorting" do
          let(:type) { "past" }
          let(:sort_column) { "pc_sort" }
          let(:order_column) { "pc_order" }
        end
      end
    end

    describe "future_enrollments" do
      it "includes courses with a start date in the future, regardless of published state" do
        # published course
        course1 = Account.default.courses.create! start_at: 1.month.from_now, restrict_enrollments_to_course_dates: true, name: "A"
        course1.offer!
        course_with_student course: course1

        # unpublished course
        course2 = Account.default.courses.create! start_at: 1.month.from_now, restrict_enrollments_to_course_dates: true, name: "B"
        expect(course2).to be_unpublished
        course_with_student user: @student, course: course2

        user_session(@student)
        get_index
        expect(response).to be_successful
        expect(assigns[:past_enrollments]).to be_empty
        expect(assigns[:current_enrollments]).to be_empty
        expect(assigns[:future_enrollments].map(&:course_id)).to eq [course1.id, course2.id]

        observer = user_with_pseudonym(active_all: true)
        add_linked_observer(@student, observer)
        user_session(observer)
        get_index
        expect(response).to be_successful
        expect(assigns[:past_enrollments]).to be_empty
        expect(assigns[:current_enrollments]).to be_empty
        expect(assigns[:future_enrollments].map(&:course_id)).to eq [course1.id, course2.id]
      end

      it "includes courses with accepted enrollments and future start dates" do
        course1 = Account.default.courses.create! start_at: 1.month.from_now, restrict_enrollments_to_course_dates: true, name: "A"
        course1.offer!
        student_in_course course: course1, active_all: true
        user_session(@student)
        get_index
        expect(assigns[:future_enrollments].map(&:course_id)).to eq [course1.id]
      end

      it "is not empty if the caller is a student or observer and the root account restricts students viewing courses before the start date" do
        course1 = Account.default.courses.create! start_at: 1.month.from_now, restrict_enrollments_to_course_dates: true
        course1.offer!
        enrollment1 = course_with_student course: course1
        enrollment1.root_account.settings[:restrict_student_future_view] = true
        enrollment1.root_account.save!
        expect(course1.restrict_student_future_view?).to be_truthy # should inherit

        user_session(@student)
        get_index
        expect(response).to be_successful
        expect(assigns[:past_enrollments]).to be_empty
        expect(assigns[:current_enrollments]).to be_empty
        expect(assigns[:future_enrollments]).to eq [enrollment1]

        observer = user_with_pseudonym(active_all: true)
        add_linked_observer(@student, observer)
        user_session(observer)
        get_index
        expect(response).to be_successful
        expect(assigns[:past_enrollments]).to be_empty
        expect(assigns[:current_enrollments]).to be_empty
        expect(assigns[:future_enrollments]).to eq [observer.enrollments.first]

        teacher = user_with_pseudonym(active_all: true)
        teacher_enrollment = course_with_teacher course: course1, user: teacher
        user_session(teacher)
        get_index
        expect(response).to be_successful
        expect(assigns[:past_enrollments]).to be_empty
        expect(assigns[:current_enrollments]).to be_empty
        expect(assigns[:future_enrollments]).to eq [teacher_enrollment]
      end

      it "does not include published course enrollments if account disallows future view and listing" do
        Account.default.tap do |a|
          a.settings.merge!(restrict_student_future_view: true, restrict_student_future_listing: true)
          a.save!
        end

        course1 = Account.default.courses.create! start_at: 1.month.from_now, restrict_enrollments_to_course_dates: true, workflow_state: "available"
        enrollment1 = course_with_student course: course1
        expect(enrollment1.workflow_state).to eq "invited"
        expect(enrollment1.restrict_future_listing?).to be_truthy

        user_session(@student)
        get_index
        expect(response).to be_successful
        expect(assigns[:future_enrollments]).to eq []
      end

      it "does not include unpublished course enrollments if account disallows future listing" do
        # even if it _would_ be accessible if it were published
        Account.default.tap do |a|
          a.settings.merge!(restrict_student_future_view: true, restrict_student_future_listing: true)
          a.save!
        end

        course1 = Account.default.courses.create! start_at: 1.month.from_now, restrict_enrollments_to_course_dates: true
        course1.restrict_student_future_view = false
        course1.save!
        enrollment1 = course_with_student course: course1
        expect(enrollment1.workflow_state).to eq "creation_pending"
        expect(enrollment1.restrict_future_listing?).to be_truthy

        user_session(@student)
        get_index
        expect(response).to be_successful
        expect(assigns[:future_enrollments]).to eq []

        course1.offer!
        get_index
        expect(response).to be_successful
        expect(assigns[:future_enrollments]).to eq [enrollment1] # show it because it's accessible now
      end

      describe "unpublished_courses" do
        it "lists unpublished courses after published" do
          # unpublished course
          course1 = Account.default.courses.create! start_at: 1.month.from_now, restrict_enrollments_to_course_dates: true, name: "A"
          expect(course1).to be_unpublished
          course_with_student user: @student, course: course1

          # published course
          course2 = Account.default.courses.create! start_at: 1.month.from_now, restrict_enrollments_to_course_dates: true, name: "Z"
          course2.offer!
          course_with_student user: @student, course: course2

          user_session(@student)
          get_index
          expect(assigns[:future_enrollments].map(&:course_id)).to eq [course2.id, course1.id] # Z, then A
        end
      end

      describe "sorting" do
        include_examples "sorting" do
          let(:type) { "future" }
          let(:sort_column) { "fc_sort" }
          let(:order_column) { "fc_order" }
        end
      end
    end

    describe "per-assignment permissions" do
      let(:assignment_permissions) { assigns[:js_env][:PERMISSIONS][:by_assignment_id] }

      before do
        @course = Course.create!(default_view: "assignments")
        @teacher = course_with_user("TeacherEnrollment", course: @course, active_all: true).user
        @ta = course_with_user("TaEnrollment", course: @course, active_all: true).user
        @course.enable_feature!(:moderated_grading)

        @assignment = @course.assignments.create!(
          moderated_grading: true,
          grader_count: 2,
          final_grader: @teacher
        )

        ta_in_course(active_all: true)
      end

      it "sets the 'update' attribute to true when user is the final grader" do
        user_session(@teacher)
        get "show", params: { id: @course.id }
        expect(assignment_permissions[@assignment.id][:update]).to be(true)
      end

      it "sets the 'update' attribute to true when user has the Select Final Grade permission" do
        user_session(@ta)
        get "show", params: { id: @course.id }
        expect(assignment_permissions[@assignment.id][:update]).to be(true)
      end

      it "sets the 'update' attribute to false when user does not have the Select Final Grade permission" do
        @course.account.role_overrides.create!(permission: :select_final_grade, enabled: false, role: ta_role)
        user_session(@ta)
        get "show", params: { id: @course.id }
        expect(assignment_permissions[@assignment.id][:update]).to be(false)
      end
    end

    describe "Course notification settings" do
      before do
        @course = Course.create!(default_view: "assignments")
        @teacher = course_with_user("TeacherEnrollment", course: @course, active_all: true).user
      end

      it "shows the course notification settings page" do
        user_session(@teacher)
        get "show", params: { id: @course.id, view: "notifications" }
        expect(response).to be_successful
        expect(assigns[:js_bundles].flatten).to include(:course_notification_settings)
      end

      it "sets discussions_reporting to falsey if discussions_reporting is off" do
        @course.root_account.disable_feature! :discussions_reporting
        user_session(@user)
        get "show", params: { id: @course.id, view: "notifications" }
        expect(assigns[:js_env][:discussions_reporting]).to be_falsey
      end

      it "sets discussions_reporting to truthy if discussions_reporting is on" do
        @course.root_account.enable_feature! :discussions_reporting
        user_session(@user)
        get "show", params: { id: @course.id, view: "notifications" }
        expect(assigns[:js_env][:discussions_reporting]).to be_truthy
      end
    end
  end

  describe "GET 'statistics'" do
    it "does not break using new student_ids method from course" do
      course_with_teacher_logged_in(active_all: true)
      get "statistics", params: { course_id: @course.id }, format: "json"
      expect(response).to be_successful
    end
  end

  describe "observer_pairing_codes" do
    before :once do
      course_with_teacher(active_all: true)
      student = user_with_pseudonym(name: "Bob Jones", sis_user_id: "bobjones1")
      student_in_course(course: @course, user: student, active_all: true)
      @teacher.name = "teacher"
      @teacher.save!
    end

    it "returns unauthorized if self registration is off" do
      user_session(@teacher)
      @course.root_account.root_account.role_overrides.create!(role: teacher_role, enabled: true, permission: :generate_observer_pairing_code)
      ObserverPairingCode.create(user: @student, expires_at: 1.day.from_now, code: SecureRandom.hex(3))
      get :observer_pairing_codes_csv, params: { course_id: @course.id }
      expect(response).to be_unauthorized
    end

    it "returns unauthorized if role does not have permission" do
      user_session(@teacher)
      @course.root_account.root_account.role_overrides.create!(role: teacher_role, enabled: false, permission: :generate_observer_pairing_code)
      @teacher.account.canvas_authentication_provider.update_attribute(:self_registration, true)
      ObserverPairingCode.create(user: @student, expires_at: 1.day.from_now, code: SecureRandom.hex(3))
      get :observer_pairing_codes_csv, params: { course_id: @course.id }
      expect(response).to be_unauthorized
    end

    it "generates an observer pairing codes csv" do
      user_session(@teacher)
      @course.root_account.root_account.role_overrides.create!(role: teacher_role, enabled: true, permission: :generate_observer_pairing_code)
      @teacher.account.canvas_authentication_provider.update_attribute(:self_registration, true)
      get :observer_pairing_codes_csv, params: { course_id: @course.id }
      expect(response).to be_successful
      expect(response.header["Content-Type"]).to eql("text/csv")
      headings = response.body.split("\n").first.split(",")
      row = response.body.split("\n").second.split(",")
      expect(headings).to eq(["Last Name", "First Name", "SIS ID", "Pairing Code", "Expires At"])
      expect(row).to eq(["Jones", "Bob", "bobjones1", "\"=\"\"#{ObserverPairingCode.last.code}\"\"\"", ObserverPairingCode.last.expires_at.to_s])
    end

    it "generates observer pairing codes only for students" do
      user_session(@teacher)
      @course.root_account.root_account.role_overrides.create!(role: teacher_role, enabled: true, permission: :generate_observer_pairing_code)
      @teacher.account.canvas_authentication_provider.update_attribute(:self_registration, true)
      get :observer_pairing_codes_csv, params: { course_id: @course.id }
      expect(response).to be_successful
      expect(response.header["Content-Type"]).to eql("text/csv")
      expect(response.body).to include(@student.first_name)
      expect(response.body.include?(@teacher.name)).to be_falsey
      expect(response.body.split(",").last.strip).to eql(ObserverPairingCode.last.expires_at.to_s)
      expect(response.body.split(",")[-2]).to include(ObserverPairingCode.last.code)
    end
  end

  describe "GET 'settings'" do
    subject do
      user_session user
      get "settings", params: { course_id: course.id }
    end

    let(:course) { @course }
    let(:user) { @teacher }

    before :once do
      course_with_teacher(active_all: true)
      student_in_course(active_all: true)
    end

    it "sets MSFT sync cooldown in the JS ENV" do
      subject
      expect(controller.js_env[:MANUAL_MSFT_SYNC_COOLDOWN]).to eq(
        MicrosoftSync::Group.manual_sync_cooldown
      )
    end

    it "sets MSFT enabled in the JS ENV" do
      subject
      expect(controller.js_env[:MSFT_SYNC_ENABLED]).to be false
    end

    it "sets MSFT enrollment limits in the JS ENV" do
      subject
      expect(controller.js_env[:MSFT_SYNC_MAX_ENROLLMENT_MEMBERS]).to eq(
        MicrosoftSync::MembershipDiff::MAX_ENROLLMENT_MEMBERS
      )
      expect(controller.js_env[:MSFT_SYNC_MAX_ENROLLMENT_OWNERS]).to eq(
        MicrosoftSync::MembershipDiff::MAX_ENROLLMENT_OWNERS
      )
    end

    it "sets MSFT_SYNC_CAN_BYPASS_COOLDOWN in the JS ENV" do
      subject
      expect(controller.js_env[:MSFT_SYNC_CAN_BYPASS_COOLDOWN]).to be false
    end

    it "sets the external tools create url" do
      user_session(@teacher)
      get "settings", params: { course_id: @course.id }
      expect(controller.js_env[:EXTERNAL_TOOLS_CREATE_URL]).to eq(
        "http://test.host/courses/#{@course.id}/external_tools"
      )
    end

    it "sets the tool configuration show url" do
      user_session(@teacher)
      get "settings", params: { course_id: @course.id }
      expect(controller.js_env[:TOOL_CONFIGURATION_SHOW_URL]).to eq(
        "http://test.host/api/lti/courses/#{@course.id}/developer_keys/:developer_key_id/tool_configuration"
      )
    end

    it "sets tool creation permissions true for roles that are granted rights" do
      user_session(@teacher)
      get "settings", params: { course_id: @course.id }
      expect(controller.js_env[:PERMISSIONS][:add_tool_manually]).to be(true)
    end

    it "does not set tool creation permissions for roles not granted rights" do
      user_session(@student)
      get "settings", params: { course_id: @course.id }
      expect(controller.js_env[:PERMISSIONS]).to be_nil
    end

    it "only sets course color js_env vars for elementary courses" do
      @course.account.enable_as_k5_account!
      @course.course_color = "#BAD"
      @course.save!

      user_session(@teacher)
      get "settings", params: { course_id: @course.id }
      expect(controller.js_env[:COURSE_COLOR]).to eq "#BAD"
      expect(controller.js_env[:COURSE_COLORS_ENABLED]).to be true
    end

    it "does not set course color js_env vars for non-elementary courses" do
      @course.course_color = "#BAD"
      @course.save!

      user_session(@teacher)
      get "settings", params: { course_id: @course.id }
      expect(controller.js_env[:COURSE_COLOR]).to be_falsy
      expect(controller.js_env[:COURSE_COLORS_ENABLED]).to be false
    end

    it "requires authorization" do
      get "settings", params: { course_id: @course.id }
      assert_unauthorized
    end

    it "shoulds not allow students" do
      user_session(@student)
      get "settings", params: { course_id: @course.id }
      assert_unauthorized
    end

    it "renders properly" do
      user_session(@teacher)
      get "settings", params: { course_id: @course.id }
      expect(response).to be_successful
      expect(response).to render_template("settings")
    end

    it "gives a helpful error message for students that can't access yet" do
      user_session(@student)
      @course.workflow_state = "claimed"
      @course.save!
      get "settings", params: { course_id: @course.id }
      assert_status(401)
      expect(assigns[:unauthorized_reason]).to eq :unpublished
      expect(assigns[:unauthorized_message]).not_to be_nil

      @course.workflow_state = "available"
      @course.save!
      @enrollment.start_at = 2.days.from_now
      @enrollment.end_at = 4.days.from_now
      @enrollment.save!
      get "settings", params: { course_id: @course.id }
      assert_status(401)
      expect(assigns[:unauthorized_reason]).to eq :unpublished
      expect(assigns[:unauthorized_message]).not_to be_nil
    end

    it "does not record recent activity for unauthorize actions" do
      user_session(@student)
      @course.workflow_state = "available"
      @course.restrict_student_future_view = true
      @course.save!
      @enrollment.start_at = 2.days.from_now
      @enrollment.end_at = 4.days.from_now
      @enrollment.last_activity_at = nil
      @enrollment.save!
      get "settings", params: { course_id: @course.id }
      assert_status(401)
      expect(assigns[:unauthorized_reason]).to eq(:unpublished)
      expect(@enrollment.reload.last_activity_at).to be_nil
    end

    it "assigns active course_settings_sub_navigation external tools" do
      user_session(@teacher)
      shared_settings = { consumer_key: "test", shared_secret: "secret", url: "http://example.com/lti" }
      inactive_tool = @course.context_external_tools.create(shared_settings.merge(name: "inactive", course_settings_sub_navigation: { enabled: true }))
      active_tool = @course.context_external_tools.create(shared_settings.merge(name: "active", course_settings_sub_navigation: { enabled: true }))
      inactive_tool.workflow_state = "deleted"
      inactive_tool.save!

      get "settings", params: { course_id: @course.id }
      expect(assigns[:course_settings_sub_navigation_tools].size).to eq 1
      assigned_tool = assigns[:course_settings_sub_navigation_tools].first
      expect(assigned_tool.id).to eq active_tool.id
    end
  end

  describe "GET 'enrollment_invitation'" do
    it "rejects invitation for logged-in user" do
      course_with_student_logged_in(active_course: true)
      post "enrollment_invitation", params: { course_id: @course.id, reject: "1", invitation: @enrollment.uuid }
      expect(response).to be_redirect
      expect(response).to redirect_to(dashboard_url)
      expect(assigns[:pending_enrollment]).to eql(@enrollment)
      expect(assigns[:pending_enrollment]).to be_rejected
    end

    it "rejects invitation for not-logged-in user" do
      course_with_student(active_course: true, active_user: true)
      post "enrollment_invitation", params: { course_id: @course.id, reject: "1", invitation: @enrollment.uuid }
      expect(response).to be_redirect
      expect(response).to redirect_to(root_url)
      expect(assigns[:pending_enrollment]).to eql(@enrollment)
      expect(assigns[:pending_enrollment]).to be_rejected
    end

    it "rejects temporary invitation" do
      user_with_pseudonym(active_all: 1)
      user_session(@user, @pseudonym)
      user = User.create! { |u| u.workflow_state = "creation_pending" }
      user.communication_channels.create!(path: @cc.path)
      course_factory(active_all: true)
      @enrollment = @course.enroll_student(user)
      post "enrollment_invitation", params: { course_id: @course.id, reject: "1", invitation: @enrollment.uuid }
      expect(response).to be_redirect
      expect(response).to redirect_to(root_url)
      expect(assigns[:pending_enrollment]).to eql(@enrollment)
      expect(assigns[:pending_enrollment]).to be_rejected
    end

    it "does not reject invitation for bad parameters" do
      course_with_student(active_course: true, active_user: true)
      post "enrollment_invitation", params: { course_id: @course.id, reject: "1", invitation: "#{@enrollment.uuid}https://canvas.instructure.com/courses/#{@course.id}?invitation=#{@enrollment.uuid}" }
      expect(response).to be_redirect
      expect(response).to redirect_to(course_url(@course.id))
      expect(assigns[:pending_enrollment]).to be_nil
    end

    it "accepts invitation for logged-in user" do
      course_with_student_logged_in(active_course: true, active_user: true)
      post "enrollment_invitation", params: { course_id: @course.id, accept: "1", invitation: @enrollment.uuid }
      expect(response).to be_redirect
      expect(response).to redirect_to(course_url(@course.id))
      expect(assigns[:context_enrollment]).to eql(@enrollment)
      expect(assigns[:context_enrollment]).to be_active
    end

    it "asks user to login for registered not-logged-in user" do
      user_with_pseudonym(active_course: true, active_user: true)
      course_factory(active_all: true)
      @enrollment = @course.enroll_user(@user)
      post "enrollment_invitation", params: { course_id: @course.id, accept: "1", invitation: @enrollment.uuid }
      expect(response).to be_redirect
      expect(response).to redirect_to(login_url)
    end

    it "defers to registration_confirmation for pre-registered not-logged-in user" do
      user_with_pseudonym
      course_factory(active_course: true, active_user: true)
      @enrollment = @course.enroll_user(@user)
      post "enrollment_invitation", params: { course_id: @course.id, accept: "1", invitation: @enrollment.uuid }
      expect(response).to be_redirect
      expect(response).to redirect_to(registration_confirmation_url(@pseudonym.communication_channel.confirmation_code, enrollment: @enrollment.uuid))
    end

    it "defers to registration_confirmation if logged-in user does not match enrollment user" do
      user_with_pseudonym
      @u2 = @user
      course_with_student_logged_in(active_course: true, active_user: true)
      @e2 = @course.enroll_user(@u2)
      post "enrollment_invitation", params: { course_id: @course.id, accept: "1", invitation: @e2.uuid }
      expect(response).to redirect_to(registration_confirmation_url(nonce: @pseudonym.communication_channel.confirmation_code, enrollment: @e2.uuid))
    end

    it "asks user to login if logged-in user does not match enrollment user, and enrollment user doesn't have an e-mail" do
      user_factory
      @user.register!
      @u2 = @user
      course_with_student_logged_in(active_course: true, active_user: true)
      @e2 = @course.enroll_user(@u2)
      post "enrollment_invitation", params: { course_id: @course.id, accept: "1", invitation: @e2.uuid }
      expect(response).to redirect_to(login_url(force_login: 1))
    end

    it "accepts an enrollment for a restricted by dates course" do
      course_with_student_logged_in(active_all: true)

      @course.update(restrict_enrollments_to_course_dates: true,
                     start_at: 2.weeks.from_now)
      @enrollment.update(workflow_state: "invited", last_activity_at: nil)

      post "enrollment_invitation", params: { course_id: @course.id,
                                              accept: "1",
                                              invitation: @enrollment.uuid }

      expect(response).to redirect_to(course_url(@course))
      @enrollment.reload
      expect(@enrollment.workflow_state).to eq("active")
      expect(@enrollment.last_activity_at).to be_nil
    end
  end

  describe "GET 'show'" do
    before :once do
      course_with_teacher(active_all: true)
      student_in_course(active_all: true)
    end

    it "requires authorization" do
      get "show", params: { id: @course.id }
      assert_unauthorized
    end

    it "does not find deleted courses" do
      user_session(@teacher)
      @course.destroy
      assert_page_not_found do
        get "show", params: { id: @course.id }
      end
    end

    it "assigns variables" do
      user_session(@student)
      get "show", params: { id: @course.id }
      expect(response).to be_successful
      expect(assigns[:context]).to eql(@course)
      expect(assigns[:modules].to_a).to eql([])
    end

    it "gives a helpful error message for students that can't access yet" do
      user_session(@student)
      @course.workflow_state = "claimed"
      @course.restrict_student_future_view = true
      @course.save!
      get "show", params: { id: @course.id }
      assert_status(401)
      expect(assigns[:unauthorized_reason]).to eq :unpublished
      expect(assigns[:unauthorized_message]).not_to be_nil

      @course.workflow_state = "available"
      @course.save!
      @enrollment.start_at = 2.days.from_now
      @enrollment.end_at = 4.days.from_now
      @enrollment.save!
      controller.instance_variable_set(:@js_env, nil)
      get "show", params: { id: @course.id }
      assert_status(401)
      expect(assigns[:unauthorized_reason]).to eq :unpublished
      expect(assigns[:unauthorized_message]).not_to be_nil
    end

    it "renders a flash with the appropriate param" do
      user_session(@teacher)
      get "show", params: { id: @course.id, for_reload: 1 }
      expect(flash[:notice]).to match(/Course was successfully updated./)
    end

    it "allows test student to leave student view from a Canvas Career course" do
      user_session(@teacher)
      @fake_student = @course.student_view_student
      session[:become_user_id] = @fake_student.id

      get "show", params: { id: @course.id, leave_student_view: "/courses/#{@course.id}/modules" }
      expect(response).to redirect_to("#{course_url(@course)}/modules")
      expect(session[:become_user_id]).to be_nil
    end

    it "allows admin to stop acting as user from a Canvas Career course" do
      user_session(@teacher)
      @user = @course.student_view_student
      session[:become_user_id] = @user.id

      get "show", params: { id: @course.id, stop_acting_as_user: "/courses/#{@course.id}/modules" }
      expect(response).to redirect_to(user_masquerade_url(@teacher.id, stop_acting_as_user: true))
    end

    it "does not redirect to modules page for horizon courses when invitation param is present" do
      user_session(@teacher)
      @course.account.enable_feature!(:horizon_course_setting)
      @course.update!(horizon_course: true)

      get "show", params: { id: @course.id, invitation: "some_invitation_code" }
      expect(response).to be_successful
      expect(response).not_to be_redirect
    end

    it "allows student view student to view unpublished courses" do
      @course.update_attribute :workflow_state, "claimed"
      user_session(@teacher)
      @fake_student = @course.student_view_student
      session[:become_user_id] = @fake_student.id

      get "show", params: { id: @course.id }
      expect(response).to be_successful
    end

    it "does not allow student view students to view other courses" do
      course_with_teacher_logged_in(active_user: true)
      @c1 = @course

      course_factory(active_course: true)
      @c2 = @course

      @fake1 = @c1.student_view_student
      session[:become_user_id] = @fake1.id

      get "show", params: { id: @c2.id }
      assert_unauthorized
    end

    it "includes admin analytics link if installed" do
      tool = admin_analytics_tool_factory(context: @course)
      @course.enable_feature!(:analytics_2)

      get "show", params: { id: @course.id }
      expect(controller.course_custom_links).to include({
                                                          text: "Admin Analytics",
                                                          url: "http://test.host/courses/#{@course.id}/external_tools/#{tool.id}?launch_type=course_navigation",
                                                          icon_class: "icon-analytics",
                                                          tool_id: ContextExternalTool::ADMIN_ANALYTICS
                                                        })
    end

    def check_course_show(should_show)
      controller.instance_variable_set(:@context_all_permissions, nil)
      controller.instance_variable_set(:@js_env, nil)

      get "show", params: { id: @course.id }
      if should_show
        expect(response).to be_successful
        expect(assigns[:context]).to eql(@course)
      else
        assert_status(401)
      end
    end

    it "shows unauthorized/authorized to a student for a future course depending on restrict_student_future_view setting" do
      course_with_student_logged_in(active_course: 1)

      @course.start_at = 2.weeks.from_now
      @course.restrict_enrollments_to_course_dates = true
      @course.restrict_student_future_view = true
      @course.save!

      check_course_show(false)
      expect(assigns[:unauthorized_message]).not_to be_nil

      @course.restrict_student_future_view = false
      @course.save!

      check_course_show(true)
    end

    it "shows unauthorized/authorized to a student for a past course depending on restrict_student_past_view setting" do
      course_with_student_logged_in(active_course: 1)

      @course.start_at = 3.weeks.ago
      @course.conclude_at = 2.weeks.ago
      @course.restrict_enrollments_to_course_dates = true
      @course.restrict_student_past_view = true
      @course.save!

      check_course_show(false)

      # manually completed
      @course.conclude_at = 2.weeks.from_now
      @course.save!
      @student.enrollments.first.complete!

      check_course_show(false)

      @course.restrict_student_past_view = false
      @course.save!

      check_course_show(true)
    end

    context "when default_view is `syllabus`" do
      before do
        course_with_student_logged_in(active_course: 1)
        @course.default_view = "syllabus"
        @course.syllabus_body = "<p>This is your syllabus.</p>"
        @course.save!
      end

      it "assigns syllabus_body" do
        get :show, params: { id: @course.id }
        expect(assigns[:syllabus_body]).not_to be_nil
      end

      it "assigns groups" do
        get :show, params: { id: @course.id }
        expect(assigns[:groups]).not_to be_nil
      end
    end

    context "show feedback for the current course only on course front page" do
      before(:once) do
        course_with_teacher(active_all: true)
        @course1 = @course
        student_in_course(active_all: true, course: @course1)
        @me = @user

        course_with_teacher(active_all: true, user: @teacher)
        @course2 = @course
        student_in_course(active_all: true, course: @course2, user: @me)

        @a1 = @course1.assignments.new(title: "some assignment course 1")
        @a1.workflow_state = "published"
        @a1.save
        @s1 = @a1.submit_homework(@student)
        @c1 = @s1.add_comment(author: @teacher, comment: "some comment1")

        # this shouldn't show up in any course 1 list
        @a2 = @course2.assignments.new(title: "some assignment course 2")
        @a2.workflow_state = "published"
        @a2.save
        @s2 = @a2.submit_homework(@student)
        @c2 = @s2.add_comment(author: @teacher, comment: "some comment2")
      end

      context "as a teacher" do
        before do
          @course1.update!(default_view: "assignments")
          student_in_course(active_all: true, course: @course1)
          @assignment = @course1.assignments.create!(due_at: 1.day.from_now)
          user_session(@teacher)
        end

        it "shows unpublished upcoming assignments" do
          @assignment.unpublish
          get "show", params: { id: @course1.id }
          expect(assigns(:upcoming_assignments)).to include @assignment
        end

        it "does not show duplicate upcoming assignments" do
          create_adhoc_override_for_assignment(@assignment, @me, due_at: 2.days.from_now)
          get "show", params: { id: @course1.id }
          expect(assigns(:upcoming_assignments).count).to eq 1
        end

        it "includes assignments where at least one assigned student has the assignment upcoming" do
          create_adhoc_override_for_assignment(@assignment, @me, due_at: 1.day.ago)
          get "show", params: { id: @course1.id }
          expect(assigns(:upcoming_assignments)).to include @assignment
        end

        it "excludes assignments where no assigned students have the assignment upcoming" do
          @assignment.update!(only_visible_to_overrides: true)
          create_adhoc_override_for_assignment(@assignment, @me, due_at: 1.day.ago)
          get "show", params: { id: @course1.id }
          expect(assigns(:upcoming_assignments)).not_to include @assignment
        end

        it "sorts assignments by their earliest upcoming due date, ascending" do
          create_adhoc_override_for_assignment(@assignment, @me, due_at: 3.days.from_now)
          later_assignment = @course1.assignments.create!(due_at: 2.days.from_now)
          get "show", params: { id: @course1.id }
          expect(assigns(:upcoming_assignments)).to eq [@assignment, later_assignment]
        end

        it "includes discussion checkpoints if discussion checkpoints enabled" do
          @course1.account.enable_feature!(:discussion_checkpoints)
          @reply_to_topic, @reply_to_entry = graded_discussion_topic_with_checkpoints(context: @course1)
          get "show", params: { id: @course1.id }
          expect(assigns(:upcoming_assignments)).to include @reply_to_topic
          expect(assigns(:upcoming_assignments)).to include @reply_to_entry
        end
      end

      context "as a student" do
        before do
          user_session(@me)
        end

        it "works for module view" do
          @course1.default_view = "modules"
          @course1.save
          get "show", params: { id: @course1.id }
          expect(assigns(:recent_feedback).count).to eq 1
          expect(assigns(:recent_feedback).first.assignment_id).to eq @a1.id
        end

        it "works for assignments view" do
          @course1.default_view = "assignments"
          @course1.save!
          get "show", params: { id: @course1.id }
          expect(assigns(:recent_feedback).count).to eq 1
          expect(assigns(:recent_feedback).first.assignment_id).to eq @a1.id
        end

        it "disables management and set env urls on assignment homepage" do
          @course1.default_view = "assignments"
          @course1.save!
          get "show", params: { id: @course1.id }
          expect(controller.js_env[:URLS][:new_assignment_url]).not_to be_nil
          expect(controller.js_env[:PERMISSIONS][:manage]).to be_falsey
        end

        it "sets ping_url" do
          get "show", params: { id: @course1.id }
          expect(controller.js_env[:ping_url]).not_to be_nil
        end

        it "does not show unpublished assignments to students" do
          @course1.default_view = "assignments"
          @course1.save!
          @a1a = @course1.assignments.new(title: "some assignment course 1", due_at: 1.day.from_now)
          @a1a.save
          @a1a.unpublish
          get "show", params: { id: @course1.id }
          expect(assigns(:upcoming_assignments).map(&:id).include?(@a1a.id)).to be_falsey
        end

        it "works for wiki view" do
          @course1.default_view = "wiki"
          @course1.save
          get "show", params: { id: @course1.id }
          expect(assigns(:recent_feedback).count).to eq 1
          expect(assigns(:recent_feedback).first.assignment_id).to eq @a1.id
        end

        it "works for wiki view with draft state enabled" do
          @course1.wiki_pages.create!(title: "blah").set_as_front_page!
          @course1.reload
          @course1.default_view = "wiki"
          @course1.save!
          get "show", params: { id: @course1.id }
          expect(controller.js_env[:WIKI_RIGHTS].symbolize_keys).to eql({ read: true })
          expect(controller.js_env[:PAGE_RIGHTS].symbolize_keys).to eql({ read: true })
          expect(controller.js_env[:COURSE_TITLE]).to eql @course1.name
        end

        it "works for wiki view with home page announcements enabled" do
          @course1.wiki_pages.create!(title: "blah").set_as_front_page!
          @course1.reload
          @course1.default_view = "wiki"
          @course1.show_announcements_on_home_page = true
          @course1.home_page_announcement_limit = 3
          @course1.save!
          get "show", params: { id: @course1.id }
          expect(controller.js_env[:COURSE_HOME]).to be_truthy
          expect(controller.js_env[:SHOW_ANNOUNCEMENTS]).to be_truthy
          expect(controller.js_env[:ANNOUNCEMENT_LIMIT]).to eq(3)
        end

        it "does not show announcements for public users" do
          @course1.wiki_pages.create!(title: "blah").set_as_front_page!
          @course1.reload
          @course1.default_view = "wiki"
          @course1.show_announcements_on_home_page = true
          @course1.home_page_announcement_limit = 3
          @course1.is_public = true
          @course1.save!
          remove_user_session
          get "show", params: { id: @course1.id }
          expect(response).to be_successful
          expect(controller.js_env[:COURSE_HOME]).to be_truthy
          expect(controller.js_env[:SHOW_ANNOUNCEMENTS]).to be_falsey
        end

        it "works for syllabus view" do
          @course1.default_view = "syllabus"
          @course1.save
          get "show", params: { id: @course1.id }
          expect(assigns(:recent_feedback).count).to eq 1
          expect(assigns(:recent_feedback).first.assignment_id).to eq @a1.id
        end

        it "works for feed view" do
          @course1.default_view = "feed"
          @course1.save
          get "show", params: { id: @course1.id }
          expect(assigns(:recent_feedback).count).to eq 1
          expect(assigns(:recent_feedback).first.assignment_id).to eq @a1.id
        end

        it "only shows recent feedback if user is student in specified course" do
          course_with_teacher(active_all: true, user: @student)
          @course3 = @course
          get "show", params: { id: @course3.id }
          expect(assigns(:show_recent_feedback)).to be_falsey
        end
      end
    end

    context "invitations" do
      before :once do
        Account.default.settings[:allow_invitation_previews] = true
        Account.default.save!
        course_with_teacher(active_course: true)
        @teacher_enrollment = @enrollment
        student_in_course(course: @course)
      end

      it "allows an invited user to see the course" do
        expect(@enrollment).to be_invited
        get "show", params: { id: @course.id, invitation: @enrollment.uuid }
        expect(response).to be_successful
        expect(assigns[:pending_enrollment]).to eq @enrollment
      end

      it "still shows unauthorized if unpublished, regardless of if previews are allowed" do
        # unpublished course with invited student in default account (allows previews)
        @course.workflow_state = "claimed"
        @course.save!

        get "show", params: { id: @course.id, invitation: @enrollment.uuid }
        assert_unauthorized
        expect(assigns[:unauthorized_message]).not_to be_nil

        # unpublished course with invited student in account that disallows previews
        @account = Account.create!
        course_with_student(account: @account)
        @course.workflow_state = "claimed"
        @course.save!

        controller.instance_variable_set(:@js_env, nil)
        get "show", params: { id: @course.id, invitation: @enrollment.uuid }
        assert_unauthorized
        expect(assigns[:unauthorized_message]).not_to be_nil
      end

      it "does not show unauthorized for invited teachers when unpublished" do
        # unpublished course with invited teacher
        @course.workflow_state = "claimed"
        @course.save!

        get "show", params: { id: @course.id, invitation: @teacher_enrollment.uuid }
        expect(response).to be_successful
      end

      it "re-invites an enrollment that has previously been rejected" do
        expect(@enrollment).to be_invited
        @enrollment.reject!
        get "show", params: { id: @course.id, invitation: @enrollment.uuid }
        expect(response).to be_successful
        @enrollment.reload
        expect(@enrollment).to be_invited
      end

      it "auto-accepts if previews are not allowed" do
        # Currently, previews are only allowed for the default account
        @account = Account.create!
        course_with_student_logged_in(active_course: 1, account: @account)
        get "show", params: { id: @course.id, invitation: @enrollment.uuid }
        expect(response).to be_successful
        expect(response).to render_template("show")
        expect(assigns[:context_enrollment]).to eq @enrollment
        @enrollment.reload
        expect(@enrollment).to be_active
      end

      it "does not error when navigating to unpublished course after admin enrollment invitation" do
        account = Account.create!
        account.settings[:allow_invitation_previews] = false
        account.save!

        course_factory(account:)
        user_factory(active_all: true)
        enrollment = @course.enroll_teacher(@user, enrollment_state: "invited")
        user_session(@user)

        get "show", params: { id: @course.id }

        expect(response).to be_successful
        expect(response).to render_template("show")
        expect(assigns[:context_enrollment]).to eq enrollment
        expect(enrollment.reload).to be_active
      end

      it "ignores invitations that have been accepted (not logged in)" do
        @enrollment.accept!
        get "show", params: { id: @course.id, invitation: @enrollment.uuid }
        assert_unauthorized
      end

      it "ignores invitations that have been accepted (logged in)" do
        @enrollment.accept!
        user_session(@student)
        get "show", params: { id: @course.id, invitation: @enrollment.uuid }
        expect(response).to be_successful
        expect(assigns[:pending_enrollment]).to be_nil
      end

      it "uses the invitation enrollment, rather than the current enrollment" do
        @student.register!
        user_session(@student)
        @student1 = @student
        @enrollment1 = @enrollment
        student_in_course
        expect(@enrollment).to be_invited

        get "show", params: { id: @course.id, invitation: @enrollment.uuid }
        expect(response).to be_successful
        expect(assigns[:pending_enrollment]).to eq @enrollment
        expect(assigns[:current_user]).to eq @student1
        expect(session[:enrollment_uuid]).to eq @enrollment.uuid
        expect(session[:permissions_key]).not_to be_nil
        @enrollment.reload
        expect(@enrollment).to be_invited

        controller.instance_variable_set(:@js_env, nil)
        get "show", params: { id: @course.id } # invitation should be in the session now
        expect(response).to be_successful
        expect(assigns[:pending_enrollment]).to eq @enrollment
        expect(assigns[:current_user]).to eq @student1
        expect(session[:enrollment_uuid]).to eq @enrollment.uuid
        expect(session[:permissions_key]).not_to be_nil
        @enrollment.reload
        expect(@enrollment).to be_invited
      end

      it "auto-redirects to registration page when it's a self-enrollment" do
        @user = User.new
        cc = @user.communication_channels.build(path: "jt@instructure.com")
        cc.user = @user
        @user.workflow_state = "creation_pending"
        @user.save!
        @enrollment = @course.enroll_student(@user)
        @enrollment.update_attribute(:self_enrolled, true)
        expect(@enrollment).to be_invited

        get "show", params: { id: @course.id, invitation: @enrollment.uuid }
        expect(response).to redirect_to(registration_confirmation_url(@user.email_channel.confirmation_code, enrollment: @enrollment.uuid))
      end

      it "does not use the session enrollment if it's for the wrong course" do
        @enrollment1 = @enrollment
        @course1 = @course
        course_factory(active_course: 1)
        student_in_course(user: @user)
        @enrollment2 = @enrollment
        @course2 = @course
        user_session(@user)

        get "show", params: { id: @course1.id }
        expect(response).to be_successful
        expect(assigns[:pending_enrollment]).to eq @enrollment1
        expect(session[:enrollment_uuid]).to eq @enrollment1.uuid
        expect(session[:permissions_key]).not_to be_nil
        permissions_key = session[:permissions_key]

        controller.instance_variable_set(:@pending_enrollment, nil)
        controller.instance_variable_set(:@js_env, nil)
        get "show", params: { id: @course2.id }
        expect(response).to be_successful
        expect(assigns[:pending_enrollment]).to eq @enrollment2
        expect(session[:enrollment_uuid]).to eq @enrollment2.uuid
        expect(session[:permissions_key]).not_to eq permissions_key
      end

      it "finds temporary enrollments that match the logged in user" do
        @temporary = User.create! { |u| u.workflow_state = "creation_pending" }
        @temporary.communication_channels.create!(path: "user@example.com")
        @enrollment = @course.enroll_student(@temporary)
        @user = user_with_pseudonym(active_all: 1, username: "user@example.com")
        expect(@enrollment).to be_invited
        user_session(@user)

        get "show", params: { id: @course.id }
        expect(response).to be_successful
        expect(assigns[:pending_enrollment]).to eq @enrollment
      end
    end

    it "sets ENV.COURSE_ID for assignments view" do
      course_with_teacher_logged_in(active_all: true)
      @course.default_view = "assignments"
      @course.save!
      get "show", params: { id: @course.id }
      expect(assigns(:js_env)[:COURSE_ID]).to eq @course.id.to_s
    end

    it "sets new_quizzes flags for assignments view" do
      course_with_teacher_logged_in(active_all: true)
      @course.default_view = "assignments"
      @course.save!
      get "show", params: { id: @course.id }
      expect(assigns(:js_env)[:FLAGS].keys).to include :newquizzes_on_quiz_page
    end

    it "sets SpeedGrader link flags for assignments view" do
      course_with_teacher_logged_in(active_all: true)
      @course.default_view = "assignments"
      @course.save!
      get "show", params: { id: @course.id }
      expect(assigns(:js_env)[:FLAGS].keys).to include :show_additional_speed_grader_link
    end

    it "redirects html to settings page when user can :read_as_admin, but not :read" do
      # an account user on the site admin will always have :read_as_admin
      # permission to any course, but will not have :read permission unless
      # they've been granted the :read_course_content role override, which
      # defaults to false for everyone except those with the AccountAdmin role
      role = custom_account_role("LimitedAccess", account: Account.site_admin)
      user_factory(active_all: true)
      Account.site_admin.account_users.create!(user: @user, role:)
      user_session(@user)

      get "show", params: { id: @course.id }
      expect(response).to be_redirect
      expect(response.location).to match(%r{/courses/#{@course.id}/settings})
    end

    it "does not redirect xhr to settings page when user can :read_as_admin, but not :read" do
      role = custom_account_role("LimitedAccess", account: Account.site_admin)
      user_factory(active_all: true)
      Account.site_admin.account_users.create!(user: @user, role:)
      user_session(@user)

      get "show", params: { id: @course.id }, xhr: true
      expect(response).to be_successful
    end

    describe "redirecting to crosslisted courses" do
      before do
        @course1 = @course
        @course2 = course_factory(active_all: true)
        @student1 = @student
      end

      context "as a student" do
        before do
          user_session(@student1)
        end

        it "redirects to the xlisted course when there's no enrollment in the requested course" do
          @course1.default_section.crosslist_to_course(@course2, run_jobs_immediately: true)
          get "show", params: { id: @course1.id }
          expect(response).to redirect_to(course_url(@course2))
        end

        it "does not redirect to the xlisted course when there's an enrollment in the requested course" do
          section2 = @course1.course_sections.create!(name: "section2")
          @course1.enroll_student(@student1, section: section2, enrollment_state: "active", allow_multiple_enrollments: true)
          @course1.default_section.crosslist_to_course(@course2, run_jobs_immediately: true)
          get "show", params: { id: @course1.id }
          expect(response).not_to be_redirect
        end
      end

      context "as an observer" do
        before do
          @observer = course_with_observer(course: @course1, associated_user_id: @student1.id, active_all: true).user
          user_session(@observer)
        end

        it "redirects to the xlisted course when there's no enrollment in the requested course" do
          @course1.default_section.crosslist_to_course(@course2, run_jobs_immediately: true)
          get "show", params: { id: @course1.id }
          expect(response).to redirect_to(course_url(@course2))
        end

        it "does not redirect to the xlisted course when there's an unlinked enrollment in the requested course" do
          section2 = @course1.course_sections.create!(name: "section2")
          @course1.enroll_user(@observer, "ObserverEnrollment", section: section2, enrollment_state: :active)
          @course1.default_section.crosslist_to_course(@course2, run_jobs_immediately: true)
          get "show", params: { id: @course1.id }
          expect(response).not_to be_redirect
        end

        it "does not redirect to the xlisted course when there's a linked enrollment in the requested course" do
          section2 = @course1.course_sections.create!(name: "section2")
          student2 = student_in_course(course: @course1, section: section2, active_all: true).user
          course_with_observer(
            user: @observer,
            course: @course1,
            section: section2,
            associated_user_id: student2.id,
            active_all: true,
            allow_multiple_enrollments: true
          )
          @course1.default_section.crosslist_to_course(@course2, run_jobs_immediately: true)
          get "show", params: { id: @course1.id }
          expect(response).not_to be_redirect
        end
      end
    end

    context "page views enabled" do
      before do
        Setting.set("enable_page_views", "db")
        @old_thread_context = Thread.current[:context]
        Thread.current[:context] = { request_id: SecureRandom.uuid }
      end

      after do
        Thread.current[:context] = @old_thread_context
      end

      it "logs an AUA with membership_type" do
        user_session(@student)
        get "show", params: { id: @course.id }
        expect(response).to be_successful
        aua = AssetUserAccess.where(user_id: @student, context_type: "Course", context_id: @course).first
        expect(aua.asset_category).to eq "home"
        expect(aua.membership_type).to eq "StudentEnrollment"
      end

      it "logs an asset user access for api requests" do
        allow(@controller).to receive(:api_request?).and_return(true)
        user_session(@student)
        get "show", params: { id: @course.id }
        expect(response).to be_successful
        aua = AssetUserAccess.where(user_id: @student, context_type: "Course", context_id: @course).first
        expect(aua.asset_category).to eq "home"
        expect(aua.membership_type).to eq "StudentEnrollment"
      end
    end

    context "course_home_sub_navigation" do
      before :once do
        @tool = @course.context_external_tools.create(consumer_key: "test",
                                                      shared_secret: "secret",
                                                      url: "http://example.com/lti",
                                                      name: "tool",
                                                      course_home_sub_navigation: { enabled: true, visibility: "admins" })
      end

      it "shows admin-level course_home_sub_navigation external tools for teachers" do
        user_session(@teacher)

        get "show", params: { id: @course.id }
        expect(assigns[:course_home_sub_navigation_tools].size).to eq 1
      end

      it "rejects admin-level course_home_sub_navigation external tools for students" do
        user_session(@student)

        get "show", params: { id: @course.id }
        expect(assigns[:course_home_sub_navigation_tools].size).to eq 0
      end
    end

    describe "when account is enabled as k5 account" do
      before :once do
        toggle_k5_setting(@course.account)
      end

      it "sets the course_home_view to 'k5_dashboard'" do
        user_session(@student)

        get "show", params: { id: @course.id }
        expect(assigns[:course_home_view]).to eq "k5_dashboard"
      end

      it "registers k5_course js and css bundles and sets K5_USER = true in js_env" do
        user_session(@student)

        get "show", params: { id: @course.id }
        expect(assigns[:js_bundles].flatten).to include :k5_course
        expect(assigns[:js_bundles].flatten).to include :k5_theme
        expect(assigns[:css_bundles].flatten).to include :k5_common
        expect(assigns[:css_bundles].flatten).to include :k5_course
        expect(assigns[:css_bundles].flatten).to include :k5_theme
        expect(assigns[:css_bundles].flatten).to include :k5_font
        expect(assigns[:js_env][:K5_USER]).to be_truthy
      end

      it "does not include k5_font css bundle if account's use_classic_font_in_k5? is true, even if use_classic_font? is false" do
        allow(controller).to receive(:use_classic_font?).and_return(false)
        @course.account.settings[:use_classic_font_in_k5] = { value: true }
        @course.account.save!
        user_session(@student)

        get "show", params: { id: @course.id }
        expect(assigns[:css_bundles].flatten).to include :k5_theme
        expect(assigns[:css_bundles].flatten).not_to include :k5_font
      end

      it "registers module-related js and css bundles and sets CONTEXT_MODULE_ASSIGNMENT_INFO_URL in js_env" do
        user_session(@student)

        get "show", params: { id: @course.id }
        expect(assigns[:js_bundles].flatten).to include :context_modules
        expect(assigns[:css_bundles].flatten).to include :content_next
        expect(assigns[:css_bundles].flatten).to include :context_modules2
        expect(assigns[:js_env][:CONTEXT_MODULE_ASSIGNMENT_INFO_URL]).to be_truthy
      end

      it "does not render the sidebar navigation or breadcrumbs" do
        user_session(@student)

        get "show", params: { id: @course.id }
        expect(assigns[:show_left_side]).to be_falsy
        expect(assigns[:_crumbs].length).to be 1
      end

      it "sets STUDENT_PLANNER_ENABLED = true in js_env if the user has student enrollments" do
        user_session(@student)

        get "show", params: { id: @course.id }
        expect(assigns[:js_env][:STUDENT_PLANNER_ENABLED]).to be_truthy
      end

      it "sets STUDENT_PLANNER_ENABLED = false in js_env if the user doesn't have student enrollments" do
        user_session(@teacher)

        get "show", params: { id: @course.id }
        expect(assigns[:js_env][:STUDENT_PLANNER_ENABLED]).to be_falsy
      end

      it "sets PERMISSIONS appropriately in js_env" do
        user_session(@teacher)

        get "show", params: { id: @course.id }
        expect(assigns[:js_env][:PERMISSIONS]).to eq({ manage: true,
                                                       manage_groups: true,
                                                       read_announcements: true,
                                                       read_as_admin: true })
      end

      it "sets COURSE.color appropriately in js_env" do
        @course.course_color = "#BB8"
        @course.save!
        user_session(@student)

        get "show", params: { id: @course.id }
        expect(assigns[:js_env][:COURSE][:color]).to eq("#BB8")
      end

      it "loads announcements on home page when course is a k5 homeroom course" do
        @course.homeroom_course = true
        @course.save!
        user_session(@teacher)

        get "show", params: { id: @course.id }
        expect(assigns[:course_home_view]).to eq "announcements"
        bundle = assigns[:js_bundles].select { |b| b.include? :announcements }
        expect(bundle.size).to eq 1
      end

      it "sets the course_home_view to 'Important Info' if the teacher has no announcement reading permission for the homeroom" do
        @course.homeroom_course = true
        @course.save!

        @course.account.role_overrides.create!(permission: :read_announcements, role: teacher_role, enabled: false)
        user_session(@teacher)

        get "show", params: { id: @course.id }
        expect(assigns[:course_home_view]).to eq "syllabus"
      end

      it "sets COURSE.has_syllabus_body to true when syllabus exists" do
        @course.syllabus_body = "Welcome"
        @course.save!
        user_session(@student)

        get "show", params: { id: @course.id }
        expect(assigns[:js_env][:COURSE][:has_syllabus_body]).to be_truthy
      end

      it "sets COURSE.has_syllabus_body to false when syllabus does not exist" do
        @course.syllabus_body = nil
        @course.save!
        user_session(@student)

        get "show", params: { id: @course.id }
        expect(assigns[:js_env][:COURSE][:has_syllabus_body]).to be_falsey
      end

      it "sets ENV.OBSERVED_USERS_LIST with self and observed users" do
        user_session(@student)

        get "show", params: { id: @course.id }
        observers = assigns[:js_env][:OBSERVED_USERS_LIST]
        expect(observers.length).to be(1)
        expect(observers[0][:name]).to eq(@student.name)
        expect(observers[0][:id]).to eq(@student.id)
      end

      it "sets COURSE.student_outcome_gradebook_enabled when feature is on" do
        @course.enable_feature!(:student_outcome_gradebook)
        user_session(@student)

        get "show", params: { id: @course.id }
        expect(assigns[:js_env][:COURSE][:student_outcome_gradebook_enabled]).to be_truthy
      end

      it "sets ENV.SHOW_IMMERSIVE_READER when user flag is enabled" do
        @student.enable_feature!(:user_immersive_reader_wiki_pages)
        user_session(@student)

        get "show", params: { id: @course.id }
        expect(assigns[:js_env][:SHOW_IMMERSIVE_READER]).to be_truthy
      end

      context "ENV.COURSE.self_enrollment" do
        before :once do
          @course.root_account.allow_self_enrollment!
          @course.is_public = true
          @course.save!
          @student.enrollments.destroy_all
        end

        before do
          user_session(@student)
        end

        it "is set to to 'enroll' if self-enrollment is enabled" do
          @course.self_enrollment = true
          @course.open_enrollment = true
          @course.save!

          get "show", params: { id: @course.id }
          expect(assigns[:js_env][:COURSE][:self_enrollment][:option]).to be(:enroll)
          expect(assigns[:js_env][:COURSE][:self_enrollment][:url]).not_to be_nil
        end

        it "is set to to nil if self-enrollment is disabled" do
          get "show", params: { id: @course.id }
          expect(assigns[:js_env][:COURSE][:self_enrollment][:option]).to be_nil
          expect(assigns[:js_env][:COURSE][:self_enrollment][:url]).to be_nil
        end
      end

      describe "embed mode" do
        it "sets ENV.TAB_CONTENT_ONLY appropriately" do
          user_session(@student)

          get "show", params: { id: @course.id, embed: true }
          expect(assigns[:js_env][:TAB_CONTENT_ONLY]).to be_truthy

          get "show", params: { id: @course.id }
          expect(assigns[:js_env][:TAB_CONTENT_ONLY]).to be_falsy
        end
      end

      describe "update" do
        before :once do
          @subject = @course
          @homeroom = course_factory
          @homeroom.homeroom_course = true
          @homeroom.save!
        end

        it "syncs enrollments if setting is set" do
          progress = double("Progress").as_null_object
          allow(Progress).to receive(:new).and_return(progress)
          expect(progress).to receive(:process_job)

          user_session(@teacher)

          get "update", params: {
            id: @subject.id,
            course: {
              homeroom_course_id: @homeroom.id,
              sync_enrollments_from_homeroom: "1"
            }
          }
        end

        it "does not sync if course is a sis import" do
          progress = double("Progress").as_null_object
          allow(Progress).to receive(:new).and_return(progress)
          expect(progress).not_to receive(:process_job)

          user_session(@teacher)
          sis = @subject.account.sis_batches.create
          @subject.sis_batch_id = sis.id
          @subject.save!

          get "update", params: {
            id: @subject.id,
            course: {
              homeroom_course_id: @homeroom.id,
              sync_enrollments_from_homeroom: "1"
            }
          }
        end
      end
    end

    context "COURSE.latest_announcement" do
      let_once(:announcement1) do
        Announcement.create!(
          title: "Hello students",
          message: "Welcome to the grind",
          user: @teacher,
          context: @course,
          workflow_state: "published",
          posted_at: 1.hour.ago
        )
      end

      let_once(:announcement2) do
        Announcement.create!(
          title: "Hidden",
          message: "You shouldn't see me",
          user: @teacher,
          context: @course,
          workflow_state: "post_delayed"
        )
      end

      before :once do
        toggle_k5_setting(@course.account)
      end

      before do
        user_session(@student)
      end

      it "is set with most recent visible announcement" do
        get "show", params: { id: @course.id }
        expect(assigns[:js_env][:COURSE][:latest_announcement][:title]).to eq "Hello students"
        expect(assigns[:js_env][:COURSE][:latest_announcement][:message]).to eq "Welcome to the grind"
      end

      it "is set with most recent visible announcement for observers" do
        @observer = course_with_observer(course: @course, active_all: true).user
        user_session(@observer)

        get "show", params: { id: @course.id }
        expect(assigns[:js_env][:COURSE][:latest_announcement][:title]).to eq "Hello students"
        expect(assigns[:js_env][:COURSE][:latest_announcement][:message]).to eq "Welcome to the grind"
      end

      it "is set to nil if there are no recent (within 2 weeks) announcements" do
        announcement1.posted_at = 3.weeks.ago
        announcement1.save!
        announcement2.destroy

        get "show", params: { id: @course.id }
        expect(assigns[:js_env][:COURSE][:latest_announcement]).to be_nil
      end

      it "is set to nil if there's announcements but user doesn't have :read_announcements" do
        @course.account.role_overrides.create!(permission: :read_announcements, role: student_role, enabled: false)

        get "show", params: { id: @course.id }
        expect(assigns[:js_env][:COURSE][:latest_announcement]).to be_nil
      end

      it "only shows announcements visible to student sections" do
        secret_section = CourseSection.create!(name: "Secret Section", course: @course)
        Announcement.create!(
          title: "For the other section only",
          message: "Hello",
          user: @teacher,
          context: @course,
          workflow_state: "published",
          posted_at: 1.minute.ago,
          is_section_specific: true,
          course_sections: [secret_section]
        )

        get "show", params: { id: @course.id }
        expect(assigns[:js_env][:COURSE][:latest_announcement][:title]).to eq "Hello students"
      end
    end

    context "COURSE.is_published" do
      before do
        user_session(@teacher)
      end

      it "is set to true if the course is published" do
        get "show", params: { id: @course.id }
        expect(controller.js_env[:COURSE][:is_published]).to be(true)
      end

      it "is set to false if the course is not published" do
        @course.workflow_state = "claimed"
        @course.save!
        get "show", params: { id: @course.id }
        expect(controller.js_env[:COURSE][:is_published]).to be(false)
      end
    end

    context "when logged in as an observer with multiple student associations" do
      before do
        @student2 = User.create!
        @course.enroll_user(@student2, "StudentEnrollment", enrollment_state: "active")

        @observer = User.create!
        @course.enroll_user(@observer, "ObserverEnrollment", enrollment_state: "active", associated_user_id: @student.id)
        @course.enroll_user(@observer, "ObserverEnrollment", enrollment_state: "active", associated_user_id: @student2.id)
        user_session(@observer)
      end

      it "sets context_enrollment using selected observed user" do
        cookies["#{ObserverEnrollmentsHelper::OBSERVER_COOKIE_PREFIX}#{@observer.id}"] = @student2.id
        get :show, params: { id: @course.id }
        enrollment = assigns[:context_enrollment]
        expect(enrollment.is_a?(ObserverEnrollment)).to be true
        expect(enrollment.user_id).to eq @observer.id
        expect(enrollment.associated_user_id).to eq @student2.id
      end

      it "sets js_env variables" do
        get :show, params: { id: @course.id }
        expect(assigns[:js_env]).to have_key(:OBSERVER_OPTIONS)
        expect(assigns[:js_env][:OBSERVER_OPTIONS][:OBSERVED_USERS_LIST].is_a?(Array)).to be true
        expect(assigns[:js_env][:OBSERVER_OPTIONS][:CAN_ADD_OBSERVEE]).to be false
      end
    end

    context "differentiation tag rollback" do
      before do
        @course.account.enable_feature!(:assign_to_differentiation_tags)
        @course.account.settings[:allow_assign_to_differentiation_tags] = { value: true }
        @course.account.save!

        @group_category = @course.group_categories.create!(name: "Test Category", non_collaborative: true)
        @group = @group_category.groups.create!(context: @course, name: "Test Group", non_collaborative: true)
        assignment = @course.assignments.create!(title: "Test Assignment")
        assignment.assignment_overrides.create!(set_type: "Group", set: @group)

        # Turn off differentiation tags for rollback
        @course.account.settings[:allow_assign_to_differentiation_tags] = { value: false }
        @course.account.save!
      end

      it "sets active running conversion job in ENV" do
        Progress.create!(context: @course, tag: DifferentiationTag::DELAYED_JOB_TAG)
        user_session(@teacher)
        get "show", params: { id: @course.id }

        expect(assigns[:js_env][:ACTIVE_TAG_CONVERSION_JOB]).to be_truthy
      end
    end
  end

  describe "POST 'unenroll_user'" do
    before :once do
      course_with_teacher(active_all: true)
      @teacher_enrollment = @enrollment
      student_in_course(active_all: true)
    end

    it "requires authorization" do
      post "unenroll_user", params: { course_id: @course.id, id: @enrollment.id }
      assert_unauthorized
    end

    it "does not allow students to unenroll" do
      user_session(@student)
      post "unenroll_user", params: { course_id: @course.id, id: @enrollment.id }
      assert_unauthorized
    end

    it "unenrolls users" do
      user_session(@teacher)
      post "unenroll_user", params: { course_id: @course.id, id: @enrollment.id }
      @course.reload
      expect(response).to be_successful
      expect(@course.enrollments.map(&:user)).not_to include(@student)
    end

    it "does not allow teachers to unenroll themselves" do
      user_session(@teacher)
      post "unenroll_user", params: { course_id: @course.id, id: @teacher_enrollment.id }
      assert_unauthorized
    end

    it "allows admins to unenroll themselves" do
      user_session(@teacher)
      @course.account.account_users.create!(user: @teacher)
      post "unenroll_user", params: { course_id: @course.id, id: @teacher_enrollment.id }
      @course.reload
      expect(response).to be_successful
      expect(@course.enrollments.map(&:user)).not_to include(@teacher)
    end
  end

  describe "POST 'enroll_users'" do
    before :once do
      account = Account.default
      account.settings = { open_registration: true }
      account.save!
      course_with_teacher(active_all: true)
      student_in_course(active_all: true)
    end

    it "requires authorization" do
      post "enroll_users", params: { course_id: @course.id, user_list: "sam@yahoo.com" }
      assert_unauthorized
    end

    it "does not allow students to enroll people" do
      user_session(@student)
      post "enroll_users", params: { course_id: @course.id, user_list: "\"Sam\" <sam@yahoo.com>, \"Fred\" <fred@yahoo.com>" }
      assert_unauthorized
    end

    it "enrolls people" do
      user_session(@teacher)
      post "enroll_users", params: { course_id: @course.id, user_list: "\"Sam\" <sam@yahoo.com>, \"Fred\" <fred@yahoo.com>" }
      expect(response).to be_successful
      @course.reload
      expect(@course.students.map(&:name)).to include("Sam")
      expect(@course.students.map(&:name)).to include("Fred")
    end

    it "does not enroll people in hard-concluded courses" do
      user_session(@teacher)
      @course.complete
      post "enroll_users", params: { course_id: @course.id, user_list: "\"Sam\" <sam@yahoo.com>, \"Fred\" <fred@yahoo.com>" }
      expect(response).not_to be_successful
      @course.reload
      expect(@course.students.map(&:name)).not_to include("Sam")
      expect(@course.students.map(&:name)).not_to include("Fred")
    end

    it "does not enroll people in soft-concluded courses" do
      user_session(@teacher)
      @course.start_at = 2.days.ago
      @course.conclude_at = 1.day.ago
      @course.restrict_enrollments_to_course_dates = true
      @course.save!
      post "enroll_users", params: { course_id: @course.id, user_list: "\"Sam\" <sam@yahoo.com>, \"Fred\" <fred@yahoo.com>" }
      expect(response).not_to be_successful
      @course.reload
      expect(@course.students.map(&:name)).not_to include("Sam")
      expect(@course.students.map(&:name)).not_to include("Fred")
    end

    it "records initial_enrollment_type on new users" do
      user_session(@teacher)
      post "enroll_users", params: { course_id: @course.id, user_list: "\"Sam\" <sam@yahoo.com>", enrollment_type: "ObserverEnrollment" }
      expect(response).to be_successful
      @course.reload
      expect(@course.observers.count).to eq 1
      expect(@course.observers.first.initial_enrollment_type).to eq "observer"
    end

    it "enrolls using custom role id" do
      user_session(@teacher)
      role = custom_student_role("customrole", account: @course.account)
      post "enroll_users", params: { course_id: @course.id, user_list: "\"Sam\" <sam@yahoo.com>", role_id: role.id }
      expect(response).to be_successful
      @course.reload
      expect(@course.students.map(&:name)).to include("Sam")
      expect(@course.student_enrollments.find_by(role_id: role.id)).to_not be_nil
    end

    it "allows TAs to enroll Observers (by default)" do
      course_with_teacher(active_all: true)
      @user = user_factory
      @course.enroll_ta(user_factory).accept!
      user_session(@user)
      post "enroll_users", params: { course_id: @course.id, user_list: "\"Sam\" <sam@yahoo.com>, \"Fred\" <fred@yahoo.com>", enrollment_type: "ObserverEnrollment" }
      expect(response).to be_successful
      @course.reload
      expect(@course.students).to be_empty
      expect(@course.observers.map(&:name)).to include("Sam")
      expect(@course.observers.map(&:name)).to include("Fred")
      expect(@course.observer_enrollments.map(&:workflow_state)).to eql(["invited", "invited"])
    end

    it "will use json for limit_privileges_to_course_section param" do
      user_session(@teacher)
      post "enroll_users", params: { course_id: @course.id,
                                     user_list: "\"Sam\" <sam@yahoo.com>",
                                     enrollment_type: "TeacherEnrollment",
                                     limit_privileges_to_course_section: true }
      expect(response).to be_successful
      run_jobs
      enrollment = @course.reload.teachers.find { |t| t.name == "Sam" }.enrollments.first
      expect(enrollment.limit_privileges_to_course_section).to be true
    end

    it "alsoes accept a list of user tokens (instead of ye old UserList)" do
      u1 = user_factory
      u2 = user_factory
      user_session(@teacher)
      post "enroll_users", params: { course_id: @course.id, user_tokens: [u1.token, u2.token] }
      expect(response).to be_successful
      @course.reload
      expect(@course.students).to include(u1)
      expect(@course.students).to include(u2)
    end

    context "enrollment tracking" do
      before do
        user_session(@teacher)
      end

      it "tracks enrollments for unpaced courses" do
        allow(InstStatsd::Statsd).to receive(:count)
        post "enroll_users", params: { course_id: @course.id, user_list: "\"Sam\" <sam@yahoo.com>, \"Fred\" <fred@yahoo.com>" }
        expect(InstStatsd::Statsd).to have_received(:count).with("course.unpaced.student_enrollment_count", 3).once
      end

      it "tracks enrollments for paced courses" do
        allow(InstStatsd::Statsd).to receive(:count)
        @course.enable_course_paces = true
        @course.save!
        post "enroll_users", params: { course_id: @course.id, user_list: "\"Sam\" <sam@yahoo.com>, \"Fred\" <fred@yahoo.com>" }
        expect(InstStatsd::Statsd).to have_received(:count).with("course.paced.student_enrollment_count", 3).once
      end
    end
  end

  describe "POST create" do
    before do
      @account = Account.default
      role = custom_account_role "lamer", account: @account
      @account.role_overrides.create!(permission: "manage_courses_add", enabled: true, role:)
      @visperm = @account.role_overrides.create!(permission: "manage_course_visibility", enabled: true, role:)
      user_factory
      @account.account_users.create!(user: @user, role:)
      user_session @user
    end

    it "logs create course event" do
      course = @account.courses.build({ name: "Course Name", lock_all_announcements: true })
      changes = course.changes
      changes.delete("settings")
      changes["lock_all_announcements"] = [nil, true]

      expect(Auditors::Course).to receive(:record_created)
        .with(anything, anything, changes, anything)

      post "create", params: { account_id: @account.id, course: { name: course.name, lock_all_announcements: true } }
    end

    it "sets the visibility settings when we have permission" do
      post "create",
           params: {
             account_id: @account.id,
             course: {
               name: "new course",
               is_public: true,
               public_syllabus: true,
               is_public_to_auth_users: true,
               public_syllabus_to_auth: true
             }
           },
           format: :json

      json = response.parsed_body
      expect(json["is_public"]).to be true
      expect(json["public_syllabus"]).to be true
      expect(json["is_public_to_auth_users"]).to be true
      expect(json["public_syllabus_to_auth"]).to be true
    end

    it "sets grade_passback_setting" do
      post "create",
           params: {
             account_id: @account.id,
             course: {
               name: "new course",
               grade_passback_setting: "nightly_sync",
             }
           },
           format: :json

      json = response.parsed_body
      expect(Course.find(json["id"]).grade_passback_setting).to eq "nightly_sync"
    end

    describe "post policy" do
      it "sets to true" do
        post "create",
             params: {
               account_id: @account.id,
               course: {
                 name: "new course with post policy set to true",
                 post_manually: true
               }
             },
             format: :json

        json = response.parsed_body
        expect(Course.find(json["id"]).post_manually?).to be true
      end

      it "sets to false" do
        post "create",
             params: {
               account_id: @account.id,
               course: {
                 name: "new course with post policy set to false",
                 post_manually: false
               }
             },
             format: :json

        json = response.parsed_body
        expect(Course.find(json["id"]).post_manually?).to be false
      end
    end

    it "does not allow visibility to be set when we don't have permission" do
      @visperm.enabled = false
      @visperm.save

      post "create",
           params: {
             account_id: @account.id,
             course: {
               name: "new course",
               is_public: true,
               public_syllabus: true,
               is_public_to_auth_users: true,
               public_syllabus_to_auth: true
             }
           },
           format: :json

      json = response.parsed_body
      expect(json["is_public"]).to be false
      expect(json["public_syllabus"]).to be false
      expect(json["is_public_to_auth_users"]).to be false
      expect(json["public_syllabus_to_auth"]).to be false
    end

    it "returns an error if syllabus_body content is nested too deeply" do
      stub_const("CanvasSanitize::SANITIZE", { parser_options: { max_tree_depth: 1 } })
      put "create", params: { account_id: @account.id, course: { syllabus_body: "<div><span>deeeeeeep</span></div>" }, format: :json }
      expect(response).to have_http_status :bad_request
      json = response.parsed_body
      expect(json["errors"].keys).to include "unparsable_content"
    end

    context "with disable_file_verifiers_in_public_syllabus enabled" do
      before do
        @account.enable_feature!(:disable_file_verifiers_in_public_syllabus)
      end

      it "creates attachment_associations when files are linked in the syllabus" do
        attachment_model(context: @user)
        put "create", params: { account_id: @account.id, course: { syllabus_body: "<p><a href=\"/files/#{@attachment.id}\">#{@attachment.display_name}</a></p>" }, format: :json }

        expect(response).to be_successful
        json = response.parsed_body
        course = Course.find(json["id"])
        expect(course.attachment_associations.pluck(:context_concern, :attachment_id)).to eq([["syllabus_body", @attachment.id]])
      end
    end

    context "when course templates are enabled" do
      def create_account_template
        template = @account.courses.create!(name: "Template Course", template: true)
        template.assignments.create!(title: "my assignment")
        template.context_modules.create!(name: "Module 1")
        template.context_modules.create!(name: "Module 2")
        @account.update!(course_template: template)
        template
      end

      it "does not apply an account's course template if :skip_course_template is true" do
        create_account_template

        post "create",
             params: {
               account_id: @account.id,
               course: {
                 name: "new course",
                 is_public: true,
                 public_syllabus: true,
                 is_public_to_auth_users: true,
                 public_syllabus_to_auth: true
               },
               skip_course_template: true
             },
             format: :json

        expect(Course.last.content_migrations.length).to eq 0
      end

      it "applies an account's course template if :skip_course_template is false" do
        create_account_template

        post "create",
             params: {
               account_id: @account.id,
               course: {
                 name: "new course",
                 is_public: true,
                 public_syllabus: true,
                 is_public_to_auth_users: true,
                 public_syllabus_to_auth: true
               },
               skip_course_template: false
             },
             format: :json

        expect(Course.last.content_migrations.length).to eq 1
      end

      it "applies an account's course template if :skip_course_template is missing" do
        create_account_template
        post "create",
             params: {
               account_id: @account.id,
               course: {
                 name: "new course",
                 is_public: true,
                 public_syllabus: true,
                 is_public_to_auth_users: true,
                 public_syllabus_to_auth: true
               }
             },
             format: :json

        expect(Course.last.content_migrations.length).to eq 1
      end
    end
  end

  describe "PUT 'update'" do
    before :once do
      course_with_teacher(active_all: true)
      student_in_course(active_all: true)
    end

    it "requires authorization" do
      put "update", params: { id: @course.id, course: { name: "new course name" } }
      assert_unauthorized
    end

    it "does not let students update the course details" do
      user_session(@student)
      put "update", params: { id: @course.id, course: { name: "new course name" } }
      assert_unauthorized
    end

    it "updates course details" do
      user_session(@teacher)
      put "update", params: { id: @course.id, course: { name: "new course name" } }
      expect(assigns[:course]).not_to be_nil
      expect(assigns[:course]).to eql(@course)
    end

    it "updates some settings and stuff" do
      user_session(@teacher)
      put "update", params: { id: @course.id, course: { show_announcements_on_home_page: true, home_page_announcement_limit: 2 } }
      @course.reload
      expect(@course.show_announcements_on_home_page).to be_truthy
      expect(@course.home_page_announcement_limit).to eq 2
    end

    it "allows setting course default grading scheme back to default canvas grading scheme" do
      user_session(@teacher)

      @standard = @course.grading_standards.create!(title: "course standard", standard_data: { a: { name: "A", value: "95" }, b: { name: "B", value: "80" }, f: { name: "F", value: "" } })

      put "update", params: { id: @course.id, course: { grading_standard_enabled: 1, grading_standard_id: @standard.id } }
      @course.reload
      expect(@course.grading_standard_id).to eq @standard.id

      put "update", params: { id: @course.id, course: { grading_standard_enabled: 1, grading_standard_id: "" } }
      @course.reload
      expect(@course.grading_standard_id).to eq 0

      put "update", params: { id: @course.id, course: { grading_standard_enabled: 1, grading_standard_id: @standard.id } }
      @course.reload
      expect(@course.grading_standard_id).to eq @standard.id

      put "update", params: { id: @course.id, course: { grading_standard_enabled: 0 } }
      @course.reload
      expect(@course.grading_standard_id).to be_nil
    end

    it "allows sending events" do
      user_session(@teacher)
      put "update", params: { id: @course.id, course: { event: "complete" } }
      expect(assigns[:course]).not_to be_nil
      expect(assigns[:course].state).to be(:completed)
    end

    it "logs published event on update" do
      @course.claim!
      expect(Auditors::Course).to receive(:record_published).once
      user_session(@teacher)
      put "update", params: { id: @course.id, offer: true }
    end

    it "does not publish when offer is false" do
      @course.claim!
      expect(Auditors::Course).not_to receive(:record_published)
      user_session(@teacher)
      put "update", params: { id: @course.id, offer: "false" }
      expect(@course.reload).to be_claimed
    end

    it "does not log published event if course was already published" do
      expect(Auditors::Course).not_to receive(:record_published)
      user_session(@teacher)
      put "update", params: { id: @course.id, offer: true }
    end

    it "logs claimed event on update" do
      expect(Auditors::Course).to receive(:record_claimed).once
      user_session(@teacher)
      put "update", params: { id: @course.id, course: { event: "claim" } }
    end

    it "allows unpublishing of the course" do
      user_session(@teacher)
      put "update", params: { id: @course.id, course: { event: "claim" } }
      @course.reload
      expect(@course.workflow_state).to eq "claimed"
    end

    it "does not allow unpublishing of the course if submissions present" do
      course_with_student_submissions({ active_all: true, submission_points: true })
      put "update", params: { id: @course.id, course: { event: "claim" } }
      @course.reload
      expect(@course.workflow_state).to eq "available"
    end

    it "allows unpublishing of the course if submissions have no score or grade" do
      course_with_student_submissions
      put "update", params: { id: @course.id, course: { event: "claim" } }
      @course.reload
      expect(@course.workflow_state).to eq "claimed"
    end

    it "allows the course to be unpublished if it contains only graded student view submissions" do
      assignment = @course.assignments.create!(workflow_state: "published")
      sv_student = @course.student_view_student
      assignment.grade_student sv_student, { grade: 1, grader: @teacher }
      user_session @teacher
      put "update", params: { id: @course.id, course: { event: "claim" } }
      @course.reload
      expect(@course.workflow_state).to eq "claimed"
    end

    it "sets the grading standard id on concluding courses when inheriting a default scheme from the account level" do
      gs = GradingStandard.new(context: @course.account, title: "My Grading Standard", data: { "A" => 0.94, "B" => 0, })
      gs.save!
      Account.site_admin.enable_feature!(:default_account_grading_scheme)
      @course.update!(grading_standard_id: nil)
      @course.root_account.update!(grading_standard_id: gs.id)
      user_session(@teacher)
      put "update", params: { id: @course.id, course: { event: "conclude" }, format: :json }
      json = response.parsed_body
      expect(json["course"]["grading_standard_id"]).to eq gs.id
      @course.reload
      expect(@course.grading_standard_id).to eq gs.id
    end

    it "sets the grading standard id to 0 when concluding courses on assignments using the canvas default grading scheme to avoid grades changing after conclusion if an account default is later set" do
      expect(Auditors::Course).to receive(:record_concluded).once
      @course.update!(grading_standard_id: nil)
      @course.root_account.update!(grading_standard_id: nil)
      letter_graded_assignment = @course.assignments.create!(name: "letter grade assignment", grading_type: "letter_grade", grading_standard_id: nil, points_possible: 10)
      user_session(@teacher)
      put "update", params: { id: @course.id, course: { event: "conclude" }, format: :json }

      expect(letter_graded_assignment.reload.grading_standard_id).to eq 0
    end

    it "concludes a course if given :manage_courses_conclude" do
      @course.root_account.role_overrides.create!(
        role: teacher_role,
        permission: "manage_courses_conclude",
        enabled: true
      )
      expect(Auditors::Course).to receive(:record_concluded).once
      user_session(@teacher)
      put "update", params: { id: @course.id, course: { event: "conclude" }, format: :json }
      json = response.parsed_body
      expect(json["course"]["workflow_state"]).to eq "completed"
      @course.reload
      expect(@course.workflow_state).to eq "completed"
    end

    it "doesn't conclude course if :manage_courses_conclude is not enabled" do
      @course.root_account.role_overrides.create!(
        role: teacher_role,
        permission: "manage_courses_conclude",
        enabled: false
      )
      expect(Auditors::Course).not_to receive(:record_concluded)
      user_session(@teacher)
      put "update", params: { id: @course.id, course: { event: "conclude" }, format: :json }
      assert_forbidden
    end

    it "publishes a course if given :manage_courses_publish" do
      @course.root_account.role_overrides.create!(
        role: teacher_role,
        permission: "manage_courses_publish",
        enabled: true
      )
      @course.claim!
      expect(Auditors::Course).to receive(:record_published).once
      user_session(@teacher)
      put "update", params: { id: @course.id, course: { event: "offer" }, format: :json }
      json = response.parsed_body
      expect(json["course"]["workflow_state"]).to eq "available"
      @course.reload
      expect(@course.workflow_state).to eq "available"
    end

    it "doesn't publish course if :manage_courses_publish is not enabled" do
      @course.root_account.role_overrides.create!(
        role: teacher_role,
        permission: "manage_courses_publish",
        enabled: false
      )
      @course.claim!
      expect(Auditors::Course).not_to receive(:record_published)
      user_session(@teacher)
      put "update", params: { id: @course.id, course: { event: "offer" }, format: :json }
      assert_forbidden
    end

    it "deletes a course if given :manage_courses_delete" do
      @course.root_account.role_overrides.create!(
        role: teacher_role,
        permission: "manage_courses_delete",
        enabled: true
      )
      user_session(@teacher)
      expect(Auditors::Course).to receive(:record_deleted).once
      put "update", params: { id: @course.id, course: { event: "delete" }, format: :json }
      json = response.parsed_body
      expect(json["course"]["workflow_state"]).to eq "deleted"
      @course.reload
      expect(@course.workflow_state).to eq "deleted"
    end

    it "doesn't delete course if :manage_courses_delete is not enabled" do
      @course.root_account.role_overrides.create!(
        role: teacher_role,
        permission: "manage_courses_delete",
        enabled: false
      )
      user_session(@teacher)
      expect(Auditors::Course).not_to receive(:record_deleted)
      put "update", params: { id: @course.id, course: { event: "delete" }, format: :json }
      assert_forbidden
    end

    it "doesn't allow a teacher to undelete a course" do
      @course.destroy
      expect(Auditors::Course).not_to receive(:record_restored)
      user_session(@teacher)
      put "update", params: { id: @course.id, course: { event: "undelete" }, format: :json }
      expect(response).to have_http_status :forbidden
    end

    it "undeletes a course" do
      @course.destroy
      expect(Auditors::Course).to receive(:record_restored).once
      user_session(account_admin_user)
      put "update", params: { id: @course.id, course: { event: "undelete" }, format: :json }
      json = response.parsed_body
      expect(json["course"]["workflow_state"]).to eq "claimed"
      @course.reload
      expect(@course.workflow_state).to eq "claimed"
    end

    it "returns an error if a bad event is given" do
      user_session(@teacher)
      put "update", params: { id: @course.id, course: { event: "boogie" }, format: :json }
      expect(response).to have_http_status :bad_request
      json = response.parsed_body
      expect(json["errors"].keys).to include "workflow_state"
    end

    it "locks active course announcements" do
      user_session(@teacher)
      active_announcement  = @course.announcements.create!(title: "active", message: "test")
      delayed_announcement = @course.announcements.create!(title: "delayed", message: "test")
      deleted_announcement = @course.announcements.create!(title: "deleted", message: "test")

      delayed_announcement.workflow_state  = "post_delayed"
      delayed_announcement.delayed_post_at = 3.weeks.from_now
      delayed_announcement.save!

      deleted_announcement.destroy

      put "update", params: { id: @course.id, course: { lock_all_announcements: 1 } }
      expect(assigns[:course].lock_all_announcements).to be_truthy

      expect(active_announcement.reload).to be_locked
      expect(delayed_announcement.reload).to be_post_delayed
      expect(deleted_announcement.reload).to be_deleted
    end

    it "logs update course event" do
      user_session(@teacher)
      @course.lock_all_announcements = true
      @course.save!

      changes = {
        "name" => [@course.name, "new course name"],
        "lock_all_announcements" => [true, false]
      }

      expect(Auditors::Course).to receive(:record_updated)
        .with(anything, anything, changes, source: :manual)

      put "update", params: { id: @course.id,
                              course: {
                                name: changes["name"].last,
                                lock_all_announcements: false
                              } }
    end

    it "updates its lock_all_announcements setting" do
      user_session(@teacher)
      @course.lock_all_announcements = true
      @course.save!
      put "update", params: { id: @course.id, course: { lock_all_announcements: 0 } }
      expect(assigns[:course].lock_all_announcements).to be_falsey
    end

    it "updates its usage_rights_required setting" do
      user_session(@teacher)
      @course.usage_rights_required = true
      @course.save!
      put "update", params: { id: @course.id, course: { usage_rights_required: 0 } }
      expect(assigns[:course].usage_rights_required).to be_falsey
    end

    it "lets sub-account admins move courses to other accounts within their sub-account" do
      subaccount = account_model(parent_account: Account.default)
      sub_subaccount1 = account_model(parent_account: subaccount)
      sub_subaccount2 = account_model(parent_account: subaccount)
      course_factory(account: sub_subaccount1)

      @user = account_admin_user(account: subaccount, active_user: true)
      user_session(@user)

      put "update", params: { id: @course.id, course: { account_id: sub_subaccount2.id } }

      @course.reload
      expect(@course.account_id).to eq sub_subaccount2.id
    end

    it "does not let sub-account admins move courses to other accounts outside their sub-account" do
      subaccount1 = account_model(parent_account: Account.default)
      subaccount2 = account_model(parent_account: Account.default)
      course_factory(account: subaccount1)

      @user = account_admin_user(account: subaccount1, active_user: true)
      user_session(@user)

      put "update", params: { id: @course.id, course: { account_id: subaccount2.id } }

      @course.reload
      expect(@course.account_id).to eq subaccount1.id
    end

    it "lets site admins move courses to any account" do
      account1 = Account.create!(name: "account1")
      account2 = Account.create!(name: "account2")
      course_factory(account: account1)

      user_session(site_admin_user)

      put "update", params: { id: @course.id, course: { account_id: account2.id } }

      @course.reload
      expect(@course.account_id).to eq account2.id
    end

    describe "post policy" do
      before do
        user_session(@teacher)
      end

      it "updates to true" do
        put "update", params: { id: @course.id, course: { post_manually: true } }
        @course.reload
        expect(@course.post_manually?).to be true
      end

      it "updates to false" do
        put "update", params: { id: @course.id, course: { post_manually: false } }
        @course.reload
        expect(@course.post_manually?).to be false
      end
    end

    describe "touching content when public visibility changes" do
      before do
        user_session(@teacher)
        @assignment = @course.assignments.create!(name: "name")
        @time = 1.day.ago
        Assignment.where(id: @assignment).update_all(updated_at: @time)

        @assignment.reload
      end

      it "touches content when is_public is updated" do
        put "update", params: { id: @course.id, course: { is_public: true } }

        @assignment.reload
        expect(@assignment.updated_at).to_not eq @time
      end

      it "touches content when is_public_to_auth_users is updated" do
        put "update", params: { id: @course.id, course: { is_public_to_auth_users: true } }

        @assignment.reload
        expect(@assignment.updated_at).to_not eq @time
      end

      it "does not touch content when neither is updated" do
        put "update", params: { id: @course.id, course: { name: "name" } }

        @assignment.reload
        expect(@assignment.updated_at).to eq @time
      end
    end

    it "lets admins without course edit rights update only the syllabus body" do
      role = custom_account_role("grade viewer", account: Account.default)
      account_admin_user_with_role_changes(
        role:,
        role_changes: { manage_course_content_edit: true }
      )
      user_session(@user)

      name = "some name"
      body = "some body"
      put "update", params: { id: @course.id, course: { name:, syllabus_body: body } }

      @course.reload
      expect(@course.name).to_not eq name
      expect(@course.syllabus_body).to eq body
    end

    context "sharding" do
      specs_require_sharding

      it "doesn't re-create attachment associations on syllabus body on save" do
        user_session(@teacher)
        @course.root_account.enable_feature!(:disable_file_verifiers_in_public_syllabus)

        att1 = attachment_model(context: @course)
        aa1 = AttachmentAssociation.create!(attachment: @attachment, context: @course, user: @teacher, context_concern: "syllabus_body")
        att2 = nil
        @shard1.activate do
          user_model
          att2 = attachment_model(context: @user)
        end
        aa2 = AttachmentAssociation.create!(attachment: @attachment, context: @course, user: @user, context_concern: "syllabus_body")

        body = <<~HTML
          <p><img src="/courses/#{@course.id}/files/#{att1.id}/preview" /></p>
          <p><img src="/users/#{@user.id}/files/#{att2.id}/preview" /></p>
        HTML

        put "update", params: { id: @course.id, course: { syllabus_body: body } }

        expect(AttachmentAssociation.where(context: @course).pluck(:id)).to match_array [aa1.id, aa2.id]
      end
    end

    it "renders the show page with a flash on error" do
      user_session(@teacher)
      # cause the course to be invalid
      Course.where(id: @course).update_all(restrict_enrollments_to_course_dates: true, start_at: Time.now.utc, conclude_at: 1.day.ago)
      put "update", params: { id: @course.id, course: { name: "name change" } }
      expect(flash[:error]).to match(/There was an error saving the changes to the course/)
    end

    describe "course images" do
      before do
        user_session(@teacher)
      end

      it "allows valid course file ids" do
        attachment_with_context(@course)
        put "update", params: { id: @course.id, course: { image_id: @attachment.id } }
        @course.reload
        expect(@course.settings[:image_id]).to eq @attachment.id.to_s
      end

      it "allows valid urls" do
        put "update", params: { id: @course.id, course: { image_url: "http://farm3.static.flickr.com/image.jpg" } }
        @course.reload
        expect(@course.settings[:image_url]).to eq "http://farm3.static.flickr.com/image.jpg"
      end

      it "rejects invalid urls" do
        put "update", params: { id: @course.id, course: { image_url: "exam ple.com" } }
        @course.reload
        expect(@course.settings[:image_url]).to be_nil
      end

      it "rejects random letters and numbers" do
        put "update", params: { id: @course.id, course: { image_id: "123a456b78c" } }
        @course.reload
        expect(@course.settings[:image_id]).to be_nil
      end

      it "rejects setting both a url and an id at the same time" do
        put "update", params: { id: @course.id, course: { image_id: "123a456b78c", image_url: "http://example.com" } }
        @course.reload
        expect(@course.settings[:image_id]).to be_nil
        expect(@course.settings[:image_url]).to be_nil
      end

      it "rejects non-course ids" do
        put "update", params: { id: @course.id, course: { image_id: 1_234_134_123 } }
        @course.reload
        expect(@course.settings[:image_id]).to be_nil
      end

      it "clears the image_url when setting an image_id" do
        attachment_with_context(@course)
        put "update", params: { id: @course.id, course: { image_url: "http://farm3.static.flickr.com/image.jpg" } }
        put "update", params: { id: @course.id, course: { image_id: @attachment.id } }
        @course.reload
        expect(@course.settings[:image_id]).to eq @attachment.id.to_s
        expect(@course.settings[:image_url]).to be_nil
      end

      it "clears the image_id when setting an image_url" do
        put "update", params: { id: @course.id, course: { image_id: "12345678" } }
        put "update", params: { id: @course.id, course: { image_url: "http://farm3.static.flickr.com/image.jpg" } }
        @course.reload
        expect(@course.settings[:image_id]).to be_nil
        expect(@course.settings[:image_url]).to eq "http://farm3.static.flickr.com/image.jpg"
      end

      it "clears image id after setting remove_image" do
        put "update", params: { id: @course.id, course: { image_id: "12345678" } }
        put "update", params: { id: @course.id, course: { remove_image: true } }
        @course.reload
        expect(@course.settings[:image_id]).to be_nil
        expect(@course.settings[:image_url]).to be_nil
      end

      it "clears image url after setting remove_image" do
        put "update", params: { id: @course.id, course: { image_url: "http://farm3.static.flickr.com/image.jpg" } }
        put "update", params: { id: @course.id, course: { remove_image: true } }
        @course.reload
        expect(@course.settings[:image_id]).to be_nil
        expect(@course.settings[:image_url]).to be_nil
      end
    end

    context "with disable_file_verifiers_in_public_syllabus enabled" do
      before do
        user_session(@teacher)
        @course.root_account.enable_feature!(:disable_file_verifiers_in_public_syllabus)
        @image = attachment_model(context: @course, display_name: "100mpx.png", uploaded_data: fixture_file_upload("100mpx.png"), instfs_uuid: "image")
        @course.saving_user = @teacher
        @course.update(syllabus_body: "<p><a href=\"/files/#{@image.id}\">#{@image.display_name}</a></p>")
        @course
      end

      it "adds attachment_associations when new files are linked in the syllabus" do
        media = attachment_model(context: @course, display_name: "292.mp3", uploaded_data: fixture_file_upload("292.mp3"), instfs_uuid: "media")
        new_body = <<~HTML
          <p><a href="/files/#{@image.id}">#{@image.display_name}</a></p>
          <p><iframe src="/media_attachments_iframe/#{media.id}?type=video&amp;embedded=true"></iframe></p>
        HTML
        put "update", params: { id: @course.id, course: { syllabus_body: new_body }, format: :json }

        expected_associations = [["syllabus_body", @image.id],
                                 ["syllabus_body", media.id]]
        expect(@course.attachment_associations.pluck(:context_concern, :attachment_id)).to match_array(expected_associations)
      end

      it "removes attachment_associations when files are removed from the syllabus" do
        media = attachment_model(context: @course, display_name: "292.mp3", uploaded_data: fixture_file_upload("292.mp3"), instfs_uuid: "media")
        new_body = <<~HTML
          <p><iframe src="/media_attachments_iframe/#{media.id}?type=video&amp;embedded=true"></iframe></p>
        HTML
        put "update", params: { id: @course.id, course: { syllabus_body: new_body }, format: :json }

        expect(@course.attachment_associations.pluck(:context_concern, :attachment_id)).to match_array([["syllabus_body", media.id]])
      end

      it "does not call update_associations when the syllabus body doesn't change" do
        expect(@course).not_to receive(:update_associations)
        put "update", params: { id: @course.id, course: { image_url: "http://farm3.static.flickr.com/image.jpg" }, format: :json }
      end
    end

    describe "course colors" do
      before do
        user_session(@teacher)
      end

      it "allows valid hexcodes" do
        put "update", params: { id: @course.id, course: { course_color: "#112233" } }
        @course.reload
        expect(@course.settings[:course_color]).to eq "#112233"
      end

      it "rejects invalid hexcodes" do
        put "update", params: { id: @course.id, course: { course_color: "#NOOOO" } }
        put "update", params: { id: @course.id, course: { course_color: "1" } }
        put "update", params: { id: @course.id, course: { course_color: "#1a2b3c4e5f6" } }
        @course.reload
        expect(@course.settings[:course_color]).to be_nil
      end

      it "normalizes hexcodes without a leading #" do
        put "update", params: { id: @course.id, course: { course_color: "123456" } }
        @course.reload
        expect(@course.settings[:course_color]).to eq "#123456"
      end

      it "sets blank inputs to nil" do
        put "update", params: { id: @course.id, course: { course_color: "   " } }
        @course.reload
        expect(@course.settings[:course_color]).to be_nil
      end

      it "sets single character (e.g. just a pound sign) inputs to nil" do
        put "update", params: { id: @course.id, course: { course_color: "#" } }
        @course.reload
        expect(@course.settings[:course_color]).to be_nil
      end
    end

    describe "default due time" do
      before do
        user_session @teacher
      end

      it "sets the normalized due time if valid" do
        put "update", params: { id: @course.id, course: { default_due_time: "4:00 PM" } }
        expect(@course.reload.settings[:default_due_time]).to eq "16:00:00"
      end

      it "ignores invalid settings" do
        put "update", params: { id: @course.id, course: { default_due_time: "lolcats" } }
        expect(@course.reload.settings[:default_due_time]).to be_nil
      end

      it "inherits the account setting if `inherit` is given" do
        @course.account.update settings: { default_due_time: { value: "21:00:00" } }
        expect(@course.default_due_time).to eq "21:00:00"

        @course.default_due_time = "22:00:00"
        @course.save!
        expect(@course.default_due_time).to eq "22:00:00"

        put "update", params: { id: @course.id, course: { default_due_time: "inherit" } }
        @course.reload
        expect(@course.default_due_time).to eq "21:00:00"
        expect(@course.settings[:default_due_time]).to be_nil
      end

      it "leaves the setting alone if the parameter isn't given" do
        @course.default_due_time = "22:00:00"
        @course.save!
        put "update", params: { id: @course.id, course: { course_color: "#000000" } }
        expect(@course.reload.settings[:default_due_time]).to eq "22:00:00"
      end
    end

    describe "master courses" do
      before :once do
        account_admin_user
        course_factory
        ta_in_course
      end

      before do
        user_session(@admin)
      end

      it "requires :manage_master_courses permission" do
        user_session @ta
        put "update", params: { id: @course.id, course: { blueprint: "1" } }, format: "json"
        expect(response).to be_forbidden
      end

      it "sets a course as a master course" do
        put "update", params: { id: @course.id, course: { blueprint: "1" } }, format: "json"
        expect(response).to be_successful
        expect(MasterCourses::MasterTemplate).to be_is_master_course @course
      end

      it "does not allow a course with students to be set as a master course" do
        student_in_course
        put "update", params: { id: @course.id, course: { blueprint: "1" } }, format: "json"
        expect(response).to have_http_status :bad_request
        expect(response.body).to include "Cannot have a blueprint course with students"
      end

      it "does not allow a course with observers to be set as a master course" do
        observer_in_course
        put "update", params: { id: @course.id, course: { blueprint: "1" } }, format: "json"
        expect(response).to have_http_status :bad_request
        expect(response.body).to include "Cannot have a blueprint course with observers"
      end

      it "does not allow a minion course to be set as a master course" do
        c1 = @course
        c2 = course_factory
        template = MasterCourses::MasterTemplate.set_as_master_course(c1)
        template.add_child_course!(c2)
        put "update", params: { id: c2.id, course: { blueprint: "1" } }, format: "json"
        expect(response).to have_http_status :bad_request
        expect(response.body).to include "Course is already associated"
      end

      it "allows setting of default template restrictions" do
        put "update",
            params: { id: @course.id,
                      course: { blueprint: "1",
                                blueprint_restrictions: { "content" => "0", "due_dates" => "1" } } },
            format: "json"
        expect(response).to be_successful
        template = MasterCourses::MasterTemplate.full_template_for(@course)
        expect(template.default_restrictions).to eq({ content: false, due_dates: true })
      end

      describe "changing restrictions" do
        before :once do
          @template = MasterCourses::MasterTemplate.set_as_master_course(@course)
          @template.update_attribute(:default_restrictions, { content: true })
        end

        it "allows an admin to change restrictions" do
          put "update",
              params: { id: @course.id,
                        course: { blueprint: "1",
                                  blueprint_restrictions: { "content" => "0", "due_dates" => "1" } } },
              format: "json"
          expect(response).to be_successful
          template = MasterCourses::MasterTemplate.full_template_for(@course)
          expect(template.default_restrictions).to eq({ content: false, due_dates: true })
        end

        it "forbids a non-admin from changing restrictions" do
          user_session @ta
          put "update",
              params: { id: @course.id,
                        course: { blueprint: "1",
                                  blueprint_restrictions: { "content" => "0", "due_dates" => "1" } } },
              format: "json"
          expect(response).to be_forbidden
        end

        it "allows a non-admin to perform a no-op request" do
          user_session @ta
          put "update",
              params: { id: @course.id,
                        course: { blueprint: "1",
                                  blueprint_restrictions: { "content" => "1" } } },
              format: "json"
          expect(response).to be_successful
        end
      end

      it "validates template restrictions" do
        put "update",
            params: { id: @course.id,
                      course: { blueprint: "1",
                                blueprint_restrictions: { "content" => "1", "doo_dates" => "1" } } },
            format: "json"
        expect(response).to_not be_successful
        expect(response.body).to include "Invalid restrictions"
      end

      it "allows setting whether to use template restrictions by object type" do
        put "update",
            params: { id: @course.id,
                      course: { blueprint: "1",
                                use_blueprint_restrictions_by_object_type: "1" } },
            format: "json"
        expect(response).to be_successful
        template = MasterCourses::MasterTemplate.full_template_for(@course)
        expect(template.use_default_restrictions_by_type).to be_truthy
      end

      it "allows setting default template restrictions by object type" do
        put "update",
            params: { id: @course.id,
                      course: { blueprint: "1",
                                blueprint_restrictions_by_object_type: { "assignment" => { "content" => "1", "due_dates" => "1" }, "quiz" => { "content" => "1" } } } },
            format: "json"
        expect(response).to be_successful
        template = MasterCourses::MasterTemplate.full_template_for(@course)
        expect(template.default_restrictions_by_type).to eq({
                                                              "Assignment" => { content: true, due_dates: true },
                                                              "Quizzes::Quiz" => { content: true }
                                                            })
      end

      it "validates default template restrictions by object type" do
        put "update",
            params: { id: @course.id,
                      course: { blueprint: "1",
                                blueprint_restrictions_by_object_type: { "notarealtype" => { "content" => "1", "due_dates" => "1" } } } },
            format: "json"
        expect(response).to_not be_successful
        expect(response.body).to include "Invalid restrictions"
      end

      context "logging master courses and course pacing" do
        before do
          allow(InstStatsd::Statsd).to receive(:distributed_increment)
        end

        it "does not increment the counter when course pacing is not enabled" do
          put "update", params: { id: @course.id, course: { blueprint: "1" } }, format: "json"
          expect(InstStatsd::Statsd).not_to have_received(:distributed_increment).with("course.paced.blueprint_course")
        end

        it "increments the counter when course pacing is already enabled" do
          put "update", params: { id: @course.id, course: { enable_course_paces: "1" } }, format: "json"
          put "update", params: { id: @course.id, course: { blueprint: "1" } }, format: "json"
          expect(InstStatsd::Statsd).to have_received(:distributed_increment).with("course.paced.blueprint_course").once
        end

        it "increments the counter when course pacing is enabled at the same time as blueprint" do
          put "update", params: { id: @course.id, course: { blueprint: "1", enable_course_paces: "1" } }, format: "json"
          expect(InstStatsd::Statsd).to have_received(:distributed_increment).with("course.paced.blueprint_course").once
        end

        it "increments the counter when course pacing is enabled after blueprint has already been enabled" do
          put "update", params: { id: @course.id, course: { blueprint: "1" } }, format: "json"
          put "update", params: { id: @course.id, course: { enable_course_paces: "1" } }, format: "json"

          expect(InstStatsd::Statsd).to have_received(:distributed_increment).with("course.paced.blueprint_course")
        end

        it "does not increment the count if a random course items is updated" do
          put "update", params: { id: @course.id, course: { course_format: "online" } }, format: "json"
          expect(InstStatsd::Statsd).not_to have_received(:distributed_increment).with("course.paced.blueprint_course")
        end
      end
    end

    it "updates pages' permissions even if course default is nil" do
      user_session(@teacher)
      wiki_page = @course.wiki_pages.create! title: "Wiki page 1", editing_roles: "teachers"
      new_permissions = "teachers,students"
      put "update", params: { id: @course.id, update_default_pages: true, course: { default_wiki_editing_roles: new_permissions } }
      @course.reload
      wiki_page.reload
      expect(@course.default_wiki_editing_roles).to eq new_permissions
      expect(wiki_page.editing_roles).to eq new_permissions
    end

    it "does not attempt to sync k5 homeroom to course if sync_enrollments_from_homeroom is falsey" do
      teacher = @teacher
      subject = @course
      toggle_k5_setting(subject.account, true)
      homeroom = course_factory(active_all: true, account: subject.account)
      homeroom.enroll_teacher(teacher, enrollment_state: :active)
      homeroom.homeroom_course = true
      homeroom.restrict_enrollments_to_course_dates = true
      homeroom.save!
      subject.homeroom_course_id = homeroom.id
      subject.save!

      user_session(teacher)
      put "update", params: { id: subject.id, course: { name: "something new", sync_enrollments_from_homeroom: "0", homeroom_course_id: homeroom.id } }
      run_jobs

      # if the sync job runs, we'll know because restrict_enrollments_to_course_dates will be synced as true
      expect(subject.reload.restrict_enrollments_to_course_dates).to be_falsey
    end

    context "course paces" do
      before do
        @course.enable_course_paces = true
        @course.restrict_enrollments_to_course_dates = true
        @course.save!
        @course_pace = course_pace_model(course: @course)
      end

      it "republishes course paces when dates have changed" do
        user_session(@teacher)
        put "update", params: { id: @course.id, course: { start_at: 1.day.from_now } }
        expect(Progress.find_by(context: @course_pace)).to be_queued
        Progress.destroy_all
        put "update", params: { id: @course.id, course: { conclude_at: 1.year.from_now } }
        expect(Progress.find_by(context: @course_pace)).to be_queued
        Progress.destroy_all
        put "update", params: { id: @course.id, course: { restrict_enrollments_to_course_dates: false } }
        expect(Progress.find_by(context: @course_pace)).to be_queued
        Progress.destroy_all
        term = EnrollmentTerm.create!(start_at: 1.day.ago, end_at: 3.days.from_now, root_account: @course.account)
        put "update", params: { id: @course.id, course: { term_id: term.id } }
        expect(Progress.find_by(context: @course_pace)).to be_queued
      end

      it "does not republish course paces when dates have not changed" do
        user_session(@teacher)
        put "update", params: { id: @course.id, course: { name: "course paces" } }
        expect(Progress.find_by(context: @course_pace)).to be_nil
      end

      it "does not allow course to be made a homeroom course" do
        user_session(@teacher)
        put "update", params: { id: @course.id, course: { homeroom_course: "true" }, format: :json }
        expect(response).to have_http_status :bad_request
        json = response.parsed_body
        expect(json["errors"].keys).to include "homeroom_course"
        expect(@course.reload.homeroom_course).to be_falsey
      end
    end

    it "does not allow homeroom course to enable course pacing" do
      toggle_k5_setting(@course.account, true)
      homeroom = course_factory(active_all: true, account: @course.account)
      homeroom.homeroom_course = true
      homeroom.save!
      user_session(@teacher)

      put "update", params: { id: homeroom.id, course: { enable_course_paces: "true" }, format: :json }
      expect(response).to have_http_status :bad_request
      json = response.parsed_body
      expect(json["errors"].keys).to include "enable_course_paces"
      expect(@course.reload.enable_course_paces).to be_falsey
    end

    it "returns an error if syllabus_body content is nested too deeply" do
      user_session(@teacher)
      stub_const("CanvasSanitize::SANITIZE", { parser_options: { max_tree_depth: 1 } })
      put "update", params: { id: @course.id, course: { syllabus_body: "<div><span>deeeeeeep</span></div>" }, format: :json }
      expect(response).to have_http_status :bad_request
      json = response.parsed_body
      expect(json["errors"].keys).to include "unparsable_content"
    end

    context "override_sis_stickiness" do
      let_once(:account) { Account.default }
      let_once(:sub_account) { account_model(parent_account: account) }
      let_once(:admin) { account_admin_user(active_all: true, account:) }

      it "doesn't overwrite stuck sis fields" do
        user_session(@teacher)
        init_course_name = @course.name
        put "update", params: { id: @course.id, course: { name: "123456" }, override_sis_stickiness: false, format: :json }
        expect(response).to be_successful
        @course.reload
        expect(@course.name).to eq init_course_name
      end

      it "doesn't override a sticky account_id field when explicit false" do
        user_session(admin)
        put "update", params: { id: @course.id,
                                course: { account_id: sub_account.id },
                                override_sis_stickiness: false,
                                format: :json }
        expect(response).to be_successful
        expect(@course.reload.account).to eq account
      end

      it "overrides a sticky account_id field when explicit true" do
        user_session(admin)
        put "update", params: { id: @course.id,
                                course: { account_id: sub_account.id },
                                override_sis_stickiness: true,
                                format: :json }
        expect(response).to be_successful
        expect(@course.reload.account).to eq sub_account
      end

      it "overrides a sticky account_id field when implicit true (the default)" do
        user_session(admin)
        put "update", params: { id: @course.id,
                                course: { account_id: sub_account.id },
                                format: :json }
        expect(response).to be_successful
        expect(@course.reload.account).to eq sub_account
      end
    end

    context "course availability options" do
      before :once do
        @account = Account.default
      end

      it "updates a course's availability options" do
        user_session(@teacher)
        start_at = 5.weeks.ago.beginning_of_day
        conclude_at = 10.weeks.from_now.beginning_of_day
        put "update", params: { id: @course.id, course: { start_at:, conclude_at:, restrict_enrollments_to_course_dates: true } }
        @course.reload
        expect(@course.start_at).to eq start_at
        expect(@course.conclude_at).to eq conclude_at
        expect(@course.restrict_enrollments_to_course_dates).to be true
      end

      context "when prevent_course_availability_editing_by_teachers is enabled" do
        before :once do
          @account.settings[:prevent_course_availability_editing_by_teachers] = true
          @account.save!
        end

        it "returns 401 if the user is a teacher" do
          user_session(@teacher)
          put "update", params: { id: @course.id, course: { restrict_enrollments_to_course_dates: true } }
          expect(response).to be_unauthorized
          put "update", params: { id: @course.id, course: { start_at: 1.day.ago, restrict_enrollments_to_course_dates: true } }
          expect(response).to be_unauthorized
          put "update", params: { id: @course.id, course: { conclude_at: 1.day.from_now, restrict_enrollments_to_course_dates: true } }
          expect(response).to be_unauthorized
        end

        it "returns 401 if a teacher tries to set end_at in an api request" do
          # NOTE: end_at is an alias for conclude_at supported only in api requests (ignored otherwise)
          allow(controller).to receive(:api_request?).and_return(true)
          user_session(@teacher)
          @course.update!(restrict_enrollments_to_course_dates: true)
          put "update", params: { id: @course.id, course: { end_at: 1.day.from_now } }
          expect(response).to be_unauthorized
        end

        it "allows admins to update course availability options still" do
          account_admin_user(active_all: true)
          user_session(@admin)
          start_at = 6.weeks.ago.beginning_of_day
          put "update", params: { id: @course.id, course: { start_at:, restrict_enrollments_to_course_dates: true } }
          expect(response).to be_redirect
          @course.reload
          expect(@course.start_at).to eq start_at
          expect(@course.restrict_enrollments_to_course_dates).to be true
        end

        it "allows teachers to update other course settings" do
          user_session(@teacher)
          put "update", params: { id: @course.id, course: { name: "cool new course" } }
          expect(response).to be_redirect
          expect(@course.reload.name).to eq "cool new course"
        end

        it "allows teachers to update other settings along with course availability settings if the latter remains unchanged" do
          start_at = 6.weeks.ago.beginning_of_day
          conclude_at = 3.weeks.from_now.beginning_of_day
          @course.update!(start_at:, conclude_at:, restrict_enrollments_to_course_dates: true)
          user_session(@teacher)
          put "update", params: { id: @course.id, course: { name: "cool new course", start_at:, conclude_at:, restrict_enrollments_to_course_dates: true } }
          expect(response).to be_redirect
          expect(@course.reload.name).to eq "cool new course"
        end

        it "allows teachers to update settings even if course dates have been set but restrict_enrollments_to_course_dates is false" do
          # in this case, the controller automatically drops the course dates, and this shouldn't be restricted by permissions
          start_at = 6.weeks.ago.beginning_of_day
          conclude_at = 3.weeks.from_now.beginning_of_day
          @course.update!(start_at:, conclude_at:)
          user_session(@teacher)
          put "update", params: { id: @course.id, course: { name: "cool new course", start_at:, conclude_at: } }
          expect(response).to be_redirect
          expect(@course.reload.name).to eq "cool new course"
        end

        it "does not allow teachers to set course dates to nil if restrict_enrollments_to_course_dates is true" do
          start_at = 6.weeks.ago.beginning_of_day
          conclude_at = 3.weeks.from_now.beginning_of_day
          @course.update!(start_at:, conclude_at:, restrict_enrollments_to_course_dates: true)
          user_session(@teacher)
          put "update", params: { id: @course.id, course: { start_at: nil, conclude_at: nil } }
          expect(response).to be_unauthorized
        end

        it "does not allow teachers to change course dates if restrict_enrollments_to_course_dates is true" do
          start_at = 6.weeks.ago.beginning_of_day
          conclude_at = 3.weeks.from_now.beginning_of_day
          @course.update!(start_at:, conclude_at:, restrict_enrollments_to_course_dates: true)
          user_session(@teacher)
          put "update", params: { id: @course.id, course: { start_at: start_at + 1.day } }
          expect(response).to be_unauthorized
        end
      end
    end
  end

  describe "POST 'unconclude'" do
    it "unconcludes the course" do
      course_factory(active_all: true)
      account_admin_user(active_all: true)
      user_session(@admin)
      delete "destroy", params: { id: @course.id, event: "conclude" }
      expect(response).to be_redirect
      expect(@course.reload).to be_completed
      expect(@course.conclude_at).to be <= Time.zone.now
      expect(Auditors::Course).to receive(:record_unconcluded)
        .with(anything, anything, source: :manual)

      post "unconclude", params: { course_id: @course.id }
      expect(response).to be_redirect
      expect(@course.reload).to be_available
      expect(@course.conclude_at).to be_nil
    end
  end

  describe "GET 'self_enrollment'" do
    before :once do
      Account.default.update_attribute(:settings, self_enrollment: "any", open_registration: true)
      course_factory(active_all: true)
    end

    it "redirects to the new self enrollment form" do
      @course.update_attribute(:self_enrollment, true)
      get "self_enrollment", params: { course_id: @course.id, self_enrollment: @course.self_enrollment_code }
      expect(response).to redirect_to(enroll_url(@course.self_enrollment_code))
    end

    it "redirects to the new self enrollment form if using a long code" do
      @course.update_attribute(:self_enrollment, true)
      get "self_enrollment", params: { course_id: @course.id, self_enrollment: @course.long_self_enrollment_code.dup }
      expect(response).to redirect_to(enroll_url(@course.self_enrollment_code))
    end

    it "returns to the course page for an incorrect code" do
      @course.update_attribute(:self_enrollment, true)
      user_factory
      user_session(@user)

      get "self_enrollment", params: { course_id: @course.id, self_enrollment: "abc" }
      expect(response).to redirect_to(course_url(@course))
      expect(@user.enrollments.length).to eq 0
    end

    it "redirects to the new enrollment form even if self_enrollment is disabled" do
      @course.update_attribute(:self_enrollment, true) # generate code
      code = @course.self_enrollment_code
      @course.update_attribute(:self_enrollment, false)

      get "self_enrollment", params: { course_id: @course.id, self_enrollment: code }
      expect(response).to redirect_to(enroll_url(code))
    end
  end

  describe "POST 'self_unenrollment'" do
    before(:once) { course_with_student(active_all: true) }

    before { user_session(@student) }

    it "unenrolls" do
      @enrollment.update_attribute(:self_enrolled, true)

      post "self_unenrollment", params: { course_id: @course.id, self_unenrollment: @enrollment.uuid }
      expect(response).to be_successful
      @enrollment.reload
      expect(@enrollment).to be_completed
    end

    it "does not unenroll for incorrect code" do
      @enrollment.update_attribute(:self_enrolled, true)

      post "self_unenrollment", params: { course_id: @course.id, self_unenrollment: "abc" }
      assert_status(400)
      @enrollment.reload
      expect(@enrollment).to be_active
    end

    it "does not unenroll a non-self-enrollment" do
      post "self_unenrollment", params: { course_id: @course.id, self_unenrollment: @enrollment.uuid }
      assert_status(400)
      @enrollment.reload
      expect(@enrollment).to be_active
    end
  end

  describe "GET 'sis_publish_status'" do
    before(:once) { course_with_teacher(active_all: true) }

    it "checks for authorization" do
      course_with_student_logged_in course: @course, active_all: true
      get "sis_publish_status", params: { course_id: @course.id }
      assert_status(401)
    end

    it "does not try and publish grades" do
      expect_any_instance_of(Course).not_to receive(:publish_final_grades)
      user_session(@teacher)
      get "sis_publish_status", params: { course_id: @course.id }
      expect(response).to be_successful
      expect(json_parse(response.body)).to eq({ "sis_publish_overall_status" => "unpublished", "sis_publish_statuses" => {} })
    end

    it "returns reasonable json for a few enrollments" do
      user_session(@teacher)
      user_ids = create_users(Array.new(3) { { name: "User" } })
      students = create_enrollments(@course, user_ids, return_type: :record)
      students[0].tap do |enrollment|
        enrollment.grade_publishing_status = "published"
        enrollment.save!
      end
      students[1].tap do |enrollment|
        enrollment.grade_publishing_status = "error"
        enrollment.grade_publishing_message = "cause of this reason"
        enrollment.save!
      end
      students[2].tap do |enrollment|
        enrollment.grade_publishing_status = "published"
        enrollment.save!
      end
      get "sis_publish_status", params: { course_id: @course.id }
      expect(response).to be_successful
      response_body = json_parse(response.body)
      response_body["sis_publish_statuses"]["Synced"].sort_by! { |x| x["id"] }
      expect(response_body).to eq({
                                    "sis_publish_overall_status" => "error",
                                    "sis_publish_statuses" => {
                                      "Error: cause of this reason" => [
                                        {
                                          "name" => "User",
                                          "sortable_name" => "User",
                                          "url" => course_user_url(@course, students[1].user),
                                          "id" => students[1].user.id
                                        }
                                      ],
                                      "Synced" => [
                                        {
                                          "name" => "User",
                                          "sortable_name" => "User",
                                          "url" => course_user_url(@course, students[0].user),
                                          "id" => students[0].user.id
                                        },
                                        {
                                          "name" => "User",
                                          "sortable_name" => "User",
                                          "url" => course_user_url(@course, students[2].user),
                                          "id" => students[2].user.id
                                        }
                                      ].sort_by { |x| x["id"] }
                                    }
                                  })
    end
  end

  describe "POST 'publish_to_sis'" do
    it "publishes grades and return results" do
      course_with_teacher_logged_in active_all: true
      @teacher = @user
      user_ids = create_users(Array.new(3) { { name: "User" } })
      students = create_enrollments(@course, user_ids, return_type: :record)
      students[0].tap do |enrollment|
        enrollment.grade_publishing_status = "published"
        enrollment.save!
      end
      students[1].tap do |enrollment|
        enrollment.grade_publishing_status = "error"
        enrollment.grade_publishing_message = "cause of this reason"
        enrollment.save!
      end
      students[2].tap do |enrollment|
        enrollment.grade_publishing_status = "published"
        enrollment.save!
      end

      @plugin = Canvas::Plugin.find!("grade_export")
      @ps = PluginSetting.new(name: @plugin.id, settings: @plugin.default_settings)
      @ps.posted_settings = @plugin.default_settings.merge({
                                                             format_type: "instructure_csv",
                                                             wait_for_success: "no",
                                                             publish_endpoint: "http://localhost/endpoint"
                                                           })
      @ps.save!

      @course.assignment_groups.create(name: "Assignments")
      @course.grading_standard_enabled = true
      @course.save!
      a1 = @course.assignments.create!(title: "A1", points_possible: 10)
      a2 = @course.assignments.create!(title: "A2", points_possible: 10)
      a1.grade_student(students[0].user, { grade: "9", grader: @teacher })
      a2.grade_student(students[0].user, { grade: "10", grader: @teacher })
      a1.grade_student(students[1].user, { grade: "6", grader: @teacher })
      a2.grade_student(students[1].user, { grade: "7", grader: @teacher })

      expect(SSLCommon).to receive(:post_data).once
      post "publish_to_sis", params: { course_id: @course.id }

      expect(response).to be_successful
      response_body = json_parse(response.body)
      response_body["sis_publish_statuses"]["Synced"].sort_by! { |x| x["id"] }
      expect(response_body).to eq({
                                    "sis_publish_overall_status" => "published",
                                    "sis_publish_statuses" => {
                                      "Synced" => [
                                        {
                                          "name" => "User",
                                          "sortable_name" => "User",
                                          "url" => course_user_url(@course, students[0].user),
                                          "id" => students[0].user.id
                                        },
                                        {
                                          "name" => "User",
                                          "sortable_name" => "User",
                                          "url" => course_user_url(@course, students[1].user),
                                          "id" => students[1].user.id
                                        },
                                        {
                                          "name" => "User",
                                          "sortable_name" => "User",
                                          "url" => course_user_url(@course, students[2].user),
                                          "id" => students[2].user.id
                                        }
                                      ].sort_by { |x| x["id"] }
                                    }
                                  })
    end
  end

  describe "GET 'public_feed.atom'" do
    before(:once) do
      course_with_student(active_all: true)
      assignment_model(course: @course)
    end

    it "requires authorization" do
      get "public_feed", params: { feed_code: @enrollment.feed_code + "x" }, format: "atom"
      expect(assigns[:problem]).to match(/The verification code does not match/)
    end

    it "includes absolute path for rel='self' link" do
      get "public_feed", params: { feed_code: @enrollment.feed_code }, format: "atom"
      feed = Feedjira.parse(response.body)
      expect(feed).not_to be_nil
      expect(feed.entries).not_to be_empty
      expect(feed.feed_url).to match(%r{http://})
    end

    it "includes an author for each entry" do
      get "public_feed", params: { feed_code: @enrollment.feed_code }, format: "atom"
      feed = Feedjira.parse(response.body)
      expect(feed).not_to be_nil
      expect(feed.entries).not_to be_empty
      expect(feed.entries.all? { |e| e.author.present? }).to be_truthy
    end

    it "does not include unpublished assignments or discussions or pages" do
      discussion_topic_model(context: @course)
      @assignment.unpublish
      @topic.unpublish!
      @course.wiki_pages.create! title: "unpublished", workflow_state: "unpublished"
      get "public_feed", params: { feed_code: @enrollment.feed_code }, format: "atom"
      feed = Feedjira.parse(response.body)
      expect(feed).not_to be_nil
      expect(feed.entries).to be_empty
    end

    it "respects assignment overrides" do
      @assignment.update_attribute :only_visible_to_overrides, true
      @a0 = @assignment
      graded_discussion_topic(context: @course)
      @topic.assignment.update_attribute :only_visible_to_overrides, true

      get "public_feed", params: { feed_code: @enrollment.feed_code }, format: "atom"
      feed = Feedjira.parse(response.body)
      expect(feed).not_to be_nil
      expect(feed.entries.map(&:id).join(" ")).not_to include @a0.asset_string
      expect(feed.entries.map(&:id).join(" ")).not_to include @topic.asset_string

      assignment_override_model assignment: @a0, set: @enrollment.course_section
      assignment_override_model assignment: @topic.assignment, set: @enrollment.course_section

      get "public_feed", params: { feed_code: @enrollment.feed_code }, format: "atom"
      feed = Feedjira.parse(response.body)
      expect(feed).not_to be_nil
      expect(feed.entries.map(&:id).join(" ")).to include @a0.asset_string
      expect(feed.entries.map(&:id).join(" ")).to include @topic.asset_string
    end
  end

  describe "POST 'reset_content'" do
    before :once do
      course_with_teacher(active_all: true)
    end

    it "only allows teachers to reset if granted :manage_courses_reset" do
      @course.root_account.role_overrides.create!(
        role: teacher_role,
        permission: "manage_courses_reset",
        enabled: true
      )
      user_session(@teacher)
      post "reset_content", params: { course_id: @course.id }
      expect(response).to be_redirect
      expect(@course.reload).to be_deleted
    end

    it "does not allow TAs to reset" do
      course_with_ta(active_all: true, course: @course)
      user_session(@user)
      post "reset_content", params: { course_id: @course.id }
      assert_status(401)
      expect(@course.reload).to be_available
    end

    it "does not allow resetting blueprint courses" do
      @course.root_account.role_overrides.create!(
        role: teacher_role,
        permission: "manage_courses_reset",
        enabled: true
      )
      MasterCourses::MasterTemplate.set_as_master_course(@course)
      user_session(@teacher)
      post "reset_content", params: { course_id: @course.id }
      expect(response).to be_bad_request
    end

    it "does not allow resetting course templates" do
      @course.root_account.role_overrides.create!(
        role: teacher_role,
        permission: "manage_courses_reset",
        enabled: true
      )
      @course.enrollments.each(&:destroy)
      @course.update!(template: true)
      user_session(@teacher)
      post "reset_content", params: { course_id: @course.id }
      assert_status(401)
      expect(@course.reload).to be_available
    end

    it "logs reset audit event" do
      @course.root_account.role_overrides.create!(
        role: teacher_role,
        permission: "manage_courses_reset",
        enabled: true
      )
      user_session(@teacher)
      expect(Auditors::Course).to receive(:record_reset).once
                                                        .with(@course, anything, @user, anything)
      post "reset_content", params: { course_id: @course.id }
    end
  end

  context "visibility_configuration" do
    let(:controller) { CoursesController.new }

    before do
      controller.instance_variable_set(:@course, Course.new(root_account: Account.default))
    end

    it "allows setting course visibility with flag" do
      controller.visibility_configuration({ course_visibility: "public" })
      course = controller.instance_variable_get(:@course)

      expect(course.is_public).to be true

      controller.visibility_configuration({ course_visibility: "institution" })
      expect(course.is_public).to be false
      expect(course.is_public_to_auth_users).to be true

      controller.visibility_configuration({ course_visibility: "course" })
      expect(course.is_public).to be false
      expect(course.is_public).to be false
    end

    it "allows setting syllabus visibility with flag" do
      controller.visibility_configuration({ course_visibility: "course", syllabus_visibility_option: "public" })
      course = controller.instance_variable_get(:@course)

      expect(course.public_syllabus).to be true

      controller.visibility_configuration({ course_visibility: "course", syllabus_visibility_option: "institution" })
      expect(course.public_syllabus).to be false
      expect(course.public_syllabus_to_auth).to be true

      controller.visibility_configuration({ course_visibility: "course", syllabus_visibility_option: "course" })
      expect(course.public_syllabus).to be false
      expect(course.public_syllabus_to_auth).to be false
    end
  end

  context "changed_settings" do
    let(:controller) { CoursesController.new }

    it "has changed settings for a new course" do
      course = Course.new
      course.hide_final_grade = false
      course.hide_distribution_graphs = false
      course.assert_defaults
      changes = course.changes

      changed_settings = controller.changed_settings(changes, course.settings)

      changes[:hide_final_grade] = false
      changes[:hide_distribution_graphs] = false

      expect(changed_settings).to eq changes
    end

    it "has changed settings for an updated course" do
      course = Account.default.courses.create!
      old_values = course.settings

      course.hide_final_grade = false
      course.hide_distribution_graphs = false
      changes = course.changes

      changed_settings = controller.changed_settings(changes, course.settings, old_values)

      changes[:hide_final_grade] = false
      changes[:hide_distribution_graphs] = false

      expect(changed_settings).to eq changes
    end
  end

  describe "quotas" do
    context "with :manage_storage_quotas" do
      before :once do
        @account = Account.default
        account_admin_user account: @account
      end

      before do
        user_session @user
      end

      describe "create" do
        it "sets storage_quota" do
          post "create", params: { account_id: @account.id, course: { name: "xyzzy", storage_quota: 111.decimal_megabytes } }
          @course = @account.courses.where(name: "xyzzy").first
          expect(@course.storage_quota).to eq 111.decimal_megabytes
        end

        it "sets storage_quota_mb" do
          post "create", params: { account_id: @account.id, course: { name: "xyzpdq", storage_quota_mb: 111 } }
          @course = @account.courses.where(name: "xyzpdq").first
          expect(@course.storage_quota_mb).to eq 111
        end
      end

      describe "update" do
        before :once do
          @course = @account.courses.create!
        end

        it "sets storage_quota" do
          post "update", params: { id: @course.id, course: { storage_quota: 111.decimal_megabytes } }
          expect(@course.reload.storage_quota).to eq 111.decimal_megabytes
        end

        it "sets storage_quota_mb" do
          post "update", params: { id: @course.id, course: { storage_quota_mb: 111 } }
          expect(@course.reload.storage_quota_mb).to eq 111
        end
      end
    end

    context "without :manage_storage_quotas" do
      describe "create" do
        before :once do
          @account = Account.default
          role = custom_account_role "lamer", account: @account
          @account.role_overrides.create!(permission: "manage_courses_add",
                                          enabled: true,
                                          role:)
          user_factory
          @account.account_users.create!(user: @user, role:)
        end

        before do
          user_session @user
        end

        it "ignores storage_quota" do
          post "create",
               params: {
                 account_id: @account.id,
                 course: {
                   name: "xyzzy",
                   storage_quota: 111.decimal_megabytes
                 }
               }
          @course = @account.courses.where(name: "xyzzy").first
          expect(@course.storage_quota).to eq @account.default_storage_quota
        end

        it "ignores storage_quota_mb" do
          post "create",
               params: {
                 account_id: @account.id,
                 course: {
                   name: "xyzpdq",
                   storage_quota_mb: 111
                 }
               }
          @course = @account.courses.where(name: "xyzpdq").first
          expect(@course.storage_quota_mb).to eq @account.default_storage_quota / 1.decimal_megabytes
        end
      end

      describe "update" do
        before :once do
          @account = Account.default
          course_with_teacher(account: @account, active_all: true)
        end

        before { user_session(@teacher) }

        it "ignores storage_quota" do
          post "update", params: { id: @course.id, course: { public_description: "wat", storage_quota: 111.decimal_megabytes } }
          @course.reload
          expect(@course.public_description).to eq "wat"
          expect(@course.storage_quota).to eq @account.default_storage_quota
        end

        it "ignores storage_quota_mb" do
          post "update", params: { id: @course.id, course: { public_description: "wat", storage_quota_mb: 111 } }
          @course.reload
          expect(@course.public_description).to eq "wat"
          expect(@course.storage_quota_mb).to eq @account.default_storage_quota / 1.decimal_megabytes
        end
      end
    end
  end

  describe "DELETE 'test_student'" do
    before :once do
      @account = Account.default
      course_with_teacher(account: @account, active_all: true)
      @quiz = @course.quizzes.create!
      @quiz.workflow_state = "available"
      @quiz.save
    end

    it "removes existing quiz submissions created by the test student" do
      user_session(@teacher)
      post "student_view", params: { course_id: @course.id }
      test_student = @course.student_view_student
      @quiz.generate_submission(test_student)
      expect(test_student.quiz_submissions.size).not_to be_zero

      delete "reset_test_student", params: { course_id: @course.id }
      test_student.reload
      expect(test_student.quiz_submissions.size).to be_zero
    end

    it "removes submissions created by the test student" do
      user_session(@teacher)
      post "student_view", params: { course_id: @course.id }
      test_student = @course.student_view_student
      assignment = @course.assignments.create!(workflow_state: "published")
      assignment.grade_student test_student, { grade: 1, grader: @teacher }
      expect(test_student.submissions.size).not_to be_zero
      submission = test_student.submissions.first
      auditor_rec = submission.auditor_grade_change_records.first
      expect(auditor_rec).to_not be_nil
      attachment = attachment_model
      attachment.create_canvadoc
      canvadocs_submission = attachment.canvadoc.canvadocs_submissions.find_or_create_by(submission_id: submission.id)
      OriginalityReport.create!(attachment:, originality_score: "1", submission: test_student.submissions.first)
      submission.canvadocs_annotation_contexts.create!(
        root_account: @course.root_account,
        attachment:,
        launch_id: "1234"
      )
      delete "reset_test_student", params: { course_id: @course.id }
      test_student.reload
      expect(test_student.submissions.size).to be_zero
      expect { canvadocs_submission.reload }.to raise_error(ActiveRecord::RecordNotFound)
      expect(Auditors::ActiveRecord::GradeChangeRecord.where(id: auditor_rec.id).count).to be_zero
    end

    it "removes provisional grades for the test student" do
      user_session(@teacher)
      post "student_view", params: { course_id: @course.id }
      test_student = @course.student_view_student
      assignment = @course.assignments.create!(workflow_state: "published", moderated_grading: true, grader_count: 2)
      assignment.grade_student test_student, { grade: 1, grader: @teacher, provisional: true }
      file = assignment.attachments.create! uploaded_data: default_uploaded_data
      assignment.submissions.first.add_comment(commenter: @teacher, message: "blah", provisional: true, attachments: [file])
      assignment.moderated_grading_selections.where(student: test_student).first.update_attribute(:provisional_grade, ModeratedGrading::ProvisionalGrade.last)

      expect(test_student.submissions.size).not_to be_zero
      delete "reset_test_student", params: { course_id: @course.id }
      test_student.reload
      expect(test_student.submissions.size).to be_zero
    end

    it "decrements needs grading counts" do
      user_session(@teacher)
      post "student_view", params: { course_id: @course.id }
      test_student = @course.student_view_student
      assignment = @course.assignments.create!(workflow_state: "published")
      s = assignment.find_or_create_submission(test_student)
      s.submission_type = "online_quiz"
      s.workflow_state = "submitted"
      s.save!
      assignment.reload

      original_needs_grading_count = assignment.needs_grading_count

      delete "reset_test_student", params: { course_id: @course.id }
      assignment.reload

      expect(assignment.needs_grading_count).to eq original_needs_grading_count - 1
    end

    it "removes outcome results for the test student" do
      user_session(@teacher)
      outcome_with_rubric(course: @course)
      rubric_association_model(rubric: @rubric)

      test_student = @course.student_view_student
      session[:become_user_id] = test_student.id
      rubric_assessment_model(rubric_association: @rubric_association, user: test_student)
      expect(test_student.learning_outcome_results.active.size).not_to be_zero
      expect(@outcome.assessed?).to be_truthy

      delete "reset_test_student", params: { course_id: @course.id }

      test_student.reload
      expect(test_student.learning_outcome_results.active.size).to be_zero
      expect(@outcome.assessed?).to be_falsey
    end

    it "removes auto grade results for the test student" do
      user_session(@teacher)
      post "student_view", params: { course_id: @course.id }
      test_student = @course.student_view_student

      assignment = @course.assignments.create!(workflow_state: "published")

      submission = assignment.submissions.find_by(user: test_student) ||
                   assignment.submissions.build(user: test_student)
      submission.save! unless submission.persisted?

      AutoGradeResult.create!(
        submission:,
        attempt: 1,
        grade_data: { score: 4.0 },
        grading_attempts: 1,
        root_account_id: @course.account.root_account.id
      )

      expect(AutoGradeResult.where(submission_id: submission.id).count).to eq(1)

      delete "reset_test_student", params: { course_id: @course.id }

      expect(AutoGradeResult.where(submission_id: submission.id)).to be_empty
    end
  end

  describe "GET #permissions" do
    before do
      course_with_teacher(active_all: true)
      user_session(@teacher)
    end

    it "returns a json representation for provided permission keys" do
      get :permissions, params: { course_id: @course.id, permissions: :manage_grades }, format: :json
      json = json_parse(response.body)
      expect(json.keys).to include "manage_grades"
    end
  end

  describe "POST start_offline_web_export" do
    it "starts a web zip export" do
      course_with_student_logged_in(active_all: true)
      @course.root_account.settings[:enable_offline_web_export] = true
      @course.root_account.save!
      @course.update_attribute(:enable_offline_web_export, true)
      @course.save!
      expect { post "start_offline_web_export", params: { course_id: @course.id } }
        .to change { @course.reload.web_zip_exports.count }.by(1)
      expect(response).to be_redirect
    end
  end

  describe "GET start_offline_web_export" do
    it "starts a web zip export" do
      course_with_student_logged_in(active_all: true)
      @course.root_account.settings[:enable_offline_web_export] = true
      @course.root_account.save!
      @course.update_attribute(:enable_offline_web_export, true)
      @course.save!
      expect { get "start_offline_web_export", params: { course_id: @course.id } }
        .to change { @course.reload.web_zip_exports.count }.by(1)
      expect(response).to be_redirect
    end
  end

  describe "#users" do
    let(:course) { Course.create! }

    let(:teacher) { teacher_in_course(course:, active_all: true).user }

    let(:student1) { student_in_course(course:, active_all: true).user }

    let(:student2) { student_in_course(course:, active_all: true).user }

    let!(:group1) do
      group = course.groups.create!(name: "group one")
      group.users << student1
      group.users << student2
      group.group_memberships.last.update!(workflow_state: "deleted")
      group.reload
    end

    let!(:group2) do
      group = course.groups.create!(name: "group one")
      group.users << student1
      group.users << student2
      group.group_memberships.first.update!(workflow_state: "deleted")
      group.reload
    end

    let(:section1) { course.course_sections.create!(name: "a") }
    let(:section2) { course.course_sections.create!(name: "b") }
    let(:section3) { course.course_sections.create!(name: "c") }
    let(:section4) { course.course_sections.create!(name: "d") }
    let(:section5) { course.course_sections.create!(name: "e") }

    it "does not set pagination total_pages/last page link" do
      user_session(teacher)
      # need two pages or the first page will also be the last_page
      student1
      student2

      get "users", params: {
        course_id: course.id,
        format: "json",
        enrollment_role: "StudentEnrollment",
        per_page: 1
      }
      expect(response).to be_successful
      expect(response.headers.to_a.find { |a| a.first.downcase == "link" }.last).to_not include("last")
    end

    it "only returns group_ids for active group memberships when requested" do
      user_session(teacher)
      get "users", params: {
        course_id: course.id,
        format: "json",
        include: ["group_ids"],
        enrollment_role: "StudentEnrollment"
      }
      json = json_parse(response.body)
      expect(json[0]).to include({ "id" => student1.id, "group_ids" => [group1.id] })
      expect(json[1]).to include({ "id" => student2.id, "group_ids" => [group2.id] })
    end

    it "can take student uuids as inputs and output uuids in json" do
      user_session(teacher)
      get "users", params: {
        course_id: course.id,
        user_uuids: [student1.uuid],
        format: "json",
        include: ["uuid"],
        enrollment_role: "StudentEnrollment"
      }
      json = json_parse(response.body)
      expect(json.count).to eq(1)
      expect(json[0]).to include({ "id" => student1.id, "uuid" => student1.uuid })
    end

    it "can sort users" do
      student1.update!(name: "Student B")
      student2.update!(name: "Student A")

      user_session(teacher)
      get "users", params: {
        course_id: course.id,
        format: "json",
        enrollment_role: "StudentEnrollment",
        sort: "username"
      }
      json = json_parse(response.body)
      expect(json[0]).to include({ "id" => student2.id })
      expect(json[1]).to include({ "id" => student1.id })
    end

    it "list sections alphabetically" do
      user_session(teacher)
      course.enroll_student(student1, section: section5, enrollment_state: "active", allow_multiple_enrollments: true)
      course.enroll_student(student1, section: section4, enrollment_state: "active", allow_multiple_enrollments: true)
      course.enroll_student(student1, section: section3, enrollment_state: "active", allow_multiple_enrollments: true)
      course.enroll_student(student1, section: section2, enrollment_state: "active", allow_multiple_enrollments: true)
      course.enroll_student(student1, section: section1, enrollment_state: "active", allow_multiple_enrollments: true)

      get "users", params: {
        course_id: course.id,
        format: "json",
        include: ["enrollments"],
      }

      json = json_parse(response.body)
      section_ids = json.first["enrollments"].map { |enrollment| enrollment["course_section_id"] } # rubocop:disable Rails/Pluck
      # excluding the last element since it corresponds to the default section for the course
      # with section name "Unnamed Course"
      expect(section_ids.first(5)).to eq(
        [
          section1.id,
          section2.id,
          section3.id,
          section4.id,
          section5.id
        ]
      )
    end

    describe "filters by enrollment types" do
      it "when requested with a string" do
        user_session(teacher)
        get "users", params: {
          course_id: course.id,
          format: "json",
          include: ["enrollments"],
          enrollment_type: "Student"
        }
        json = json_parse(response.body)
        expect(response).to be_successful
        expect(json.length).to eq(2)
      end

      it "when requested with an array of strings" do
        user_session(teacher)
        get "users", params: {
          course_id: course.id,
          format: "json",
          include: ["enrollments"],
          enrollment_type: ["Student", "Teacher"]
        }
        json = json_parse(response.body)
        expect(response).to be_successful
        expect(json.length).to eq(3)
      end
    end
  end

  describe "#content_share_users" do
    before :once do
      course_with_teacher(name: "search teacher", active_all: true)
    end

    it "requires a search term" do
      user_session(@teacher)
      get "content_share_users", params: { course_id: @course.id }
      expect(response).to be_bad_request
    end

    it "requires the user to have an admin role for the course" do
      course_with_student_logged_in
      get "content_share_users", params: { course_id: @course.id, search_term: "teacher" }
      expect(response).to be_unauthorized

      course_with_designer(name: "course designer", course: @course, active_all: true)
      user_session(@designer)
      get "content_share_users", params: { course_id: @course.id, search_term: "teacher" }
      json = json_parse(response.body)
      expect(json[0]).to include({ "name" => "search teacher" })
    end

    it "returns email, url avatar (if avatars are enabled), and name" do
      user_session(@teacher)
      @search_context = @course
      course_with_teacher(name: "course teacher")
      @teacher.account.enable_service(:avatars)
      get "content_share_users", params: { course_id: @search_context.id, search_term: "course" }
      json = json_parse(response.body)
      expect(json[0]).to include({ "email" => nil, "name" => "course teacher" })
    end

    it "searches by name and email" do
      user_session(@teacher)
      @teacher.account.enable_service(:avatars)
      user_model(name: "course teacher")
      communication_channel_model(user: @user, path: "course_teacher@test.edu")
      course_with_teacher(user: @user, course: @course)

      user_model(name: "course designer")
      communication_channel_model(user: @user, path: "course_designer@test.edu")
      course_with_teacher(user: @user, course: @course)

      get "content_share_users", params: { course_id: @course.id, search_term: "course teacher" }
      json = json_parse(response.body)
      expect(json[0]).to include({ "email" => "course_teacher@test.edu", "name" => "course teacher" })

      get "content_share_users", params: { course_id: @course.id, search_term: "course_designer@test.edu" }
      json = json_parse(response.body)
      expect(json[0]).to include({ "email" => "course_designer@test.edu", "name" => "course designer" })
    end

    it "searches for teachers, TAs, and designers" do
      user_session(@teacher)
      @search_context = @course
      course_with_teacher(name: "course teacher")
      course_with_ta(name: "course ta")
      course_with_designer(name: "course designer")
      course_with_student(name: "course student")
      course_with_observer(name: "course observer")
      get "content_share_users", params: { course_id: @search_context.id, search_term: "course" }
      json = json_parse(response.body)
      expect(json.pluck("name")).to eq(["course designer", "course ta", "course teacher"])
    end

    it "does not return users with only deleted enrollments or deleted courses" do
      user_session(@teacher)
      @search_context = @course
      course_with_teacher(name: "course teacher").destroy
      get "content_share_users", params: { course_id: @search_context.id, search_term: "course" }
      json = json_parse(response.body)
      expect(json.pluck("name")).not_to include("course teacher")

      course_with_ta(name: "course ta")
      @course.destroy
      get "content_share_users", params: { course_id: @search_context.id, search_term: "course" }
      json = json_parse(response.body)
      expect(json.pluck("name")).not_to include("course ta")
    end

    it "search for root and sub-account admins" do
      user_session(@teacher)
      @search_context = @course
      sub_account = account_model(parent_account: @course.root_account)
      account_admin = user_factory(name: "account admin")
      sub_account_admin = user_factory(name: "sub-account admin")
      account_admin_user(account: @course.root_account, user: account_admin)
      account_admin_user(account: sub_account, user: sub_account_admin)

      get "content_share_users", params: { course_id: @search_context.id, search_term: "admin" }
      json = json_parse(response.body)
      expect(json.pluck("name")).to eq(["account admin", "sub-account admin"])
    end

    it "does not return users with deleted admin accounts" do
      user_session(@teacher)
      sub_account = account_model(parent_account: @course.root_account)
      account_admin = user_factory(name: "account admin")
      sub_account_admin = user_factory(name: "sub-account admin")
      account_admin_user(account: @course.root_account, user: account_admin).destroy
      account_admin_user(account: sub_account, user: sub_account_admin)
      sub_account.destroy

      get "content_share_users", params: { course_id: @course.id, search_term: "admin" }
      json = json_parse(response.body)
      expect(json.pluck("name")).not_to include("account admin", "sub-account admin")
    end

    it "returns the searching user" do
      user_session(@teacher)
      @search_context = @course
      course_with_teacher(name: "course teacher")
      get "content_share_users", params: { course_id: @search_context.id, search_term: "teacher" }
      json = json_parse(response.body)
      expect(json.pluck("name")).to match_array(["course teacher", "search teacher"])
    end

    it 'does not return admin roles that do not have the "manage_course_content_add" permission' do
      user_session(@teacher)
      account_admin = user_factory(name: "less privileged account admin")
      role = custom_account_role("manage_course_content_add", account: @course.root_account)
      account_admin_user(account: @course.root_account, user: account_admin, role:)

      get "content_share_users", params: { course_id: @course.id, search_term: "less privileged" }
      json = json_parse(response.body)
      expect(json.pluck("name")).not_to include("less privileged account admin")

      role.role_overrides.create!(enabled: true, permission: "manage_course_content_add", context: @course.root_account)
      get "content_share_users", params: { course_id: @course.id, search_term: "less privileged" }
      json = json_parse(response.body)
      expect(json.pluck("name")).to include("less privileged account admin")
    end

    it "does not return users from other root accounts" do
      user_session(@teacher)
      a1_course = @course
      a2 = Account.create!(name: "other root account")
      a2_admin = user_factory(name: "account 2 admin")
      a2_teacher = user_factory(name: "account 2 teacher")
      account_admin_user(account: a2, user: a2_admin)
      course_with_teacher(name: "account 2 teacher", account: a2, user: a2_teacher)

      get "content_share_users", params: { course_id: a1_course.id, search_term: "account 2" }
      json = json_parse(response.body)
      expect(json.pluck("name")).not_to include("account 2 admin", "account 2 teacher")
    end

    it "still works for teachers whose course is concluded by term" do
      term = Account.default.enrollment_terms.create!(name: "long over")
      term.set_overrides(Account.default, "TeacherEnrollment" => { start_at: "2014-12-01", end_at: "2014-12-31" })
      course_with_teacher_logged_in(active_all: true)
      @course.update(enrollment_term: term)

      get "content_share_users", params: { course_id: @course.id, search_term: "teacher" }
      json = json_parse(response.body)
      expect(json[0]).to include({ "name" => "search teacher" })
    end

    it "does not include pending users" do
      user_session(@teacher)
      @search_context = @course
      course_with_teacher(name: "pending user")
      @user.update_attribute(:workflow_state, "creation_pending")
      course_with_teacher(name: "not pending user", active_all: true)
      get "content_share_users", params: { course_id: @search_context.id, search_term: "pending" }
      json = json_parse(response.body)
      expect(json.length).to be(1)
      expect(json[0]).to include({ "name" => "not pending user" })
    end

    context "sharding" do
      specs_require_sharding

      it "still has a functional query when user is from another shard" do
        @shard1.activate do
          @cs_user = User.create!
        end
        @course.enroll_teacher(@cs_user, enrollment_state: "active")
        user_session(@cs_user)

        sql = nil
        allow(Api).to receive(:paginate) do |scope, _controller, _url|
          sql = scope.to_sql
        end

        get "content_share_users", params: { course_id: @course.id, search_term: "hiyo" }
        expect(sql).to_not include(@shard1.name) # can't just check for success since the query can still work depending on test shard setup
      end
    end
  end

  describe "POST update" do
    it "allows an admin to change visibility" do
      admin = account_admin_user
      course = Course.create!
      user_session(admin)

      post "update", params: { id: course.id,
                               course: { course_visibility: "public", indexed: true } }

      course.reload
      expect(course.is_public).to be true
      expect(course.indexed).to be true
    end

    it "allows the teacher to change visibility" do
      course = Course.create!
      teacher = teacher_in_course(course:, active_all: true).user
      user_session(teacher)

      post "update", params: { id: course.id,
                               course: { course_visibility: "public", indexed: true } }

      course.reload
      expect(course.is_public).to be true
      expect(course.indexed).to be true
    end

    it "does not allow a teacher without the permission to change visibility" do
      course = Course.create!
      teacher = teacher_in_course(course:, active_all: true).user
      course.account.role_overrides.create!(role: teacher_role, permission: "manage_course_visibility", enabled: false)
      user_session(teacher)

      post "update", params: { id: course.id,
                               course: { course_visibility: "public", indexed: true } }

      course.reload
      expect(course.is_public).not_to be true
      expect(course.indexed).not_to be true
    end

    it "does not allow an account admin without the permission to change visibility" do
      admin = account_admin_user_with_role_changes(role_changes: { "manage_course_visibility" => false })
      course = Course.create!
      user_session(admin)

      post "update", params: { id: course.id,
                               course: { course_visibility: "public", indexed: true } }

      course.reload
      expect(course.is_public).not_to be true
      expect(course.indexed).not_to be true
    end

    it "allows a site admin to change visibility even if account admins cannot" do
      site_admin = site_admin_user
      account = Account.create(name: "fake-o")
      account_with_role_changes(account:, role_changes: { "manage_course_visibility" => false })
      course = course_factory(account:)
      user_session(site_admin)

      post "update", params: { id: course.id,
                               course: { course_visibility: "public", indexed: true } }

      course.reload
      expect(course.is_public).to be true
      expect(course.indexed).to be true
    end
  end

  describe "POST 'copy_course'" do
    let(:course) { Course.create! }

    before do
      course.wiki_pages.create!(title: "my page")
      user_session(site_admin_user)
    end

    it "copies a course" do
      post "copy_course", params: { course_id: course.id,
                                    course: { name: "copied course", course_code: "copied" } }
      expect(response).to be_redirect
      run_jobs
      new_course = Course.last
      expect(new_course.name).to eq "copied course"
      expect(new_course.wiki_pages.length).to eq 1
      expect(new_course.wiki_pages.first.title).to eq "my page"
    end

    it "does not apply an account's course template" do
      template = course.account.courses.create!(name: "Template Course", template: true)
      template.assignments.create!(title: "my assignment")
      course.account.update!(course_template: template)

      post "copy_course", params: { course_id: course.id,
                                    course: { name: "copied course", course_code: "copied" } }
      expect(response).to be_redirect
      run_jobs
      new_course = Course.last
      expect(new_course.name).to eq "copied course"
      expect(new_course.wiki_pages.length).to eq 1
      expect(new_course.assignments.length).to eq 0
    end
  end

  describe "visible_self_enrollment_option" do
    before :once do
      Account.default.allow_self_enrollment!
      @user = user_factory(active_all: true)
      @course = course_factory(active_all: true)
    end

    before do
      user_session(@user)
    end

    context "when self_enrollment and open_enrollment is enabled" do
      before :once do
        @course.self_enrollment = true
        @course.open_enrollment = true
        @course.save!
      end

      it "returns :enroll if user is not enrolled" do
        get "show", params: { id: @course.id }

        expect(controller.visible_self_enrollment_option).to be(:enroll)
      end

      it "returns :unenroll if user has self-enrolled" do
        enrollment = @course.enroll_student(@user, enrollment_state: "active")
        enrollment.self_enrolled = true
        enrollment.save!

        get "show", params: { id: @course.id }
        expect(controller.visible_self_enrollment_option).to be(:unenroll)
      end

      it "returns nil if user is enrolled (but not self_enrolled)" do
        @course.enroll_student(@user, enrollment_state: "active")

        get "show", params: { id: @course.id }
        expect(controller.visible_self_enrollment_option).to be_nil
      end

      it "returns nil if user self-enrolled but the course is concluded" do
        enrollment = @course.enroll_student(@user, enrollment_state: "active")
        enrollment.self_enrolled = true
        enrollment.save!
        @course.complete!

        get "show", params: { id: @course.id }
        expect(controller.visible_self_enrollment_option).to be_nil
      end

      it "returns nil if course enabled options but account disabled self-enrollment" do
        Account.default.allow_self_enrollment!("")

        get "show", params: { id: @course.id }
        expect(controller.visible_self_enrollment_option).to be_nil
      end
    end

    it "returns nil if self_enrollment is disabled" do
      @course.open_enrollment = true
      @course.save!

      get "show", params: { id: @course.id }
      expect(controller.visible_self_enrollment_option).to be_nil
    end

    it "returns nil if open_enrollment is disabled" do
      @course.self_enrollment = true
      @course.save!

      get "show", params: { id: @course.id }
      expect(controller.visible_self_enrollment_option).to be_nil
    end
  end

  describe "POST 'dismiss_migration_limitation_msg'" do
    before do
      course_with_teacher(name: "search teacher", active_all: true)
      @quiz_migration_alert =
        QuizMigrationAlert.create!(user_id: @teacher.id, course_id: @course.id, migration_id: "10000000000040")
    end

    context "when the current user has a quiz migration alert for the course" do
      before do
        user_session(@teacher)
      end

      it "returns a successful response" do
        post "dismiss_migration_limitation_msg", params: { id: @course.id }
        expect(response).to be_successful
      end

      it "destroys the quiz migration alert" do
        expect do
          post "dismiss_migration_limitation_msg", params: { id: @course.id }
        end.to change { @teacher.quiz_migration_alerts.count }.from(1).to(0)
      end
    end

    context "when the current user does not have a quiz migration alert for the course" do
      before do
        other_user = user_model
        user_session(other_user)
      end

      it "returns a not_found response" do
        post "dismiss_migration_limitation_msg", params: { id: @course.id }
        expect(response).to be_not_found
      end

      it "does not destroy quiz migration alerts" do
        expect do
          post "dismiss_migration_limitation_msg", params: { id: @course.id }
        end.to not_change { QuizMigrationAlert.count }
      end
    end
  end

  context "accept_enrollment" do
    before do
      allow(RequestCache).to receive(:clear).and_call_original
    end

    it "clears the RequestCache upon accepting an enrollment" do
      student = user_with_pseudonym
      course_with_teacher(active_all: true)
      enrollment = @course.enroll_student(student)
      user_session(student)

      expect(RequestCache).to receive(:clear).exactly(3).times
      post "enrollment_invitation", params: { course_id: @course.id, accept: "1", invitation: enrollment.uuid }
      expect(response).to redirect_to(course_url(@course))
    end
  end

  describe "youtube_migration" do
    before :once do
      course_with_teacher(name: "youtube migrator teacher", active_all: true)
    end

    RSpec.shared_examples "youtube migration protection" do
      before do
        user_session(@user)
      end

      context "when ff is on" do
        before do
          @course.enable_feature!(:youtube_migration)
        end

        it "should return ok status" do
          subject
          expect(response).to be_successful
        end

        context "when there is no session" do
          before do
            remove_user_session
          end

          it "should forces login" do
            subject
            expect(response).to be_redirect
          end
        end
      end

      context "when ff is off" do
        before do
          @course.disable_feature!(:youtube_migration)
        end

        it "should return not_found status" do
          subject
          expect(response).to be_not_found
        end
      end
    end

    describe "render ui" do
      subject { get :youtube_migration, params: { course_id: @course.id } }

      include_examples "youtube migration protection"
    end

    describe "get last scan" do
      subject { get :youtube_migration_scan, params: { course_id: @course.id } }

      include_examples "youtube migration protection"

      context "when ff is on" do
        before do
          @course.enable_feature!(:youtube_migration)
          user_session(@user)
        end

        context "with no existing progress" do
          it "returns empty results with default pagination" do
            allow(YoutubeMigrationService).to receive(:last_youtube_embed_scan_progress_by_course).with(@course).and_return(nil)

            subject

            expect(response).to be_successful
            json = response.parsed_body
            expect(json["id"]).to be_nil
            expect(json["resources"]).to eq([])
            expect(json["total_count"]).to eq(0)
            expect(json["total_pages"]).to eq(0)
          end
        end

        context "with existing progress" do
          let(:progress) do
            double("Progress",
                   id: 123,
                   workflow_state: "completed",
                   results: {
                     resources: {
                       "WikiPage|1" => { name: "Page 1", type: "WikiPage", embeds: [], count: 1 },
                       "WikiPage|2" => { name: "Page 2", type: "WikiPage", embeds: [], count: 2 },
                       "WikiPage|3" => { name: "Page 3", type: "WikiPage", embeds: [], count: 1 },
                       "WikiPage|4" => { name: "Page 4", type: "WikiPage", embeds: [], count: 3 },
                       "WikiPage|5" => { name: "Page 5", type: "WikiPage", embeds: [], count: 1 }
                     },
                     total_count: 8
                   })
          end

          before do
            allow(YoutubeMigrationService).to receive(:last_youtube_embed_scan_progress_by_course).with(@course).and_return(progress)
          end

          it "returns first page with default pagination" do
            subject

            expect(response).to be_successful
            json = response.parsed_body
            expect(json["id"]).to eq(123)
            expect(json["resources"].length).to eq(5)
            expect(json["total_count"]).to eq(8)
            expect(json["total_pages"]).to eq(1)
          end

          it "handles pagination parameters" do
            get :youtube_migration_scan, params: { course_id: @course.id, page: 1, per_page: 2 }

            expect(response).to be_successful
            json = response.parsed_body
            expect(json["resources"].length).to eq(2)
            expect(json["page"]).to eq(1)
            expect(json["per_page"]).to eq(2)
            expect(json["total_pages"]).to eq(3)
          end

          it "handles second page" do
            get :youtube_migration_scan, params: { course_id: @course.id, page: 2, per_page: 2 }

            expect(response).to be_successful
            json = response.parsed_body
            expect(json["resources"].length).to eq(2)
            expect(json["page"]).to eq(2)
            expect(json["per_page"]).to eq(2)
            expect(json["total_pages"]).to eq(3)
          end

          it "handles last page with remaining items" do
            get :youtube_migration_scan, params: { course_id: @course.id, page: 3, per_page: 2 }

            expect(response).to be_successful
            json = response.parsed_body
            expect(json["resources"].length).to eq(1)
            expect(json["page"]).to eq(3)
            expect(json["per_page"]).to eq(2)
            expect(json["total_pages"]).to eq(3)
          end

          it "validates pagination parameters" do
            get :youtube_migration_scan, params: { course_id: @course.id, page: 0, per_page: -1 }

            expect(response).to be_successful
            json = response.parsed_body
            expect(json["page"]).to eq(1)
            expect(json["per_page"]).to eq(1)
          end

          it "limits per_page to maximum 100" do
            get :youtube_migration_scan, params: { course_id: @course.id, per_page: 200 }

            expect(response).to be_successful
            json = response.parsed_body
            expect(json["per_page"]).to eq(100)
          end
        end
      end
    end

    describe "post a new scan" do
      subject { post :start_youtube_migration_scan, params: { course_id: @course.id } }

      include_examples "youtube migration protection"
    end

    describe "post a new convert" do
      subject { post :start_youtube_migration_convert, params: { course_id: @course.id, scan_id:, embed: } }

      let(:service) { instance_double(YoutubeMigrationService) }
      let(:scan_id) { "1" }
      let(:embed) do
        {
          field: :body,
          id: 123,
          path: "/videos/123",
          resource_type: "WikiPage",
          src: "https://youtube.com/video123",
          resource_group_key: "key"
        }
      end
      let(:progress) { double("Progress", id: 1) }

      before do
        allow(YoutubeMigrationService).to receive(:new).with(@course).and_return(service)
        allow(service).to receive(:convert_embed).with(scan_id, embed).and_return(progress)
      end

      include_examples "youtube migration protection"
    end
<<<<<<< HEAD
=======

    describe "get conversion status" do
      subject { get :youtube_migration_conversion_status, params: { course_id: @course.id, resource_type:, resource_id: } }

      let(:resource_type) { "WikiPage" }
      let(:resource_id) { 123 }

      before do
        @course.account.enable_feature!(:youtube_migration)
      end

      context "when not authorized" do
        before do
          user_session(user_factory)
        end

        it "returns unauthorized" do
          subject
          expect(response).to have_http_status(:unauthorized)
        end
      end

      context "when authorized" do
        before do
          @teacher = user_factory
          @course.enroll_teacher(@teacher).accept!
          user_session(@teacher)
        end

        context "with no active conversions" do
          it "returns empty conversions array" do
            subject
            expect(response).to have_http_status(:ok)
            json = response.parsed_body
            expect(json["conversions"]).to eq([])
          end
        end

        context "with active conversions" do
          let(:embed_data) do
            {
              "field" => "body",
              "id" => 123,
              "path" => "/videos/123",
              "resource_type" => "WikiPage",
              "src" => "https://youtube.com/video123"
            }
          end
          let!(:progress) do
            Progress.create!(
              tag: "youtube_embed_convert",
              context: @course,
              message: "WikiPage|123",
              workflow_state: "running",
              results: { "original_embed" => embed_data }
            )
          end

          it "returns active conversions for the resource" do
            subject
            expect(response).to have_http_status(:ok)
            json = response.parsed_body
            expect(json["conversions"].length).to eq(1)
            expect(json["conversions"][0]["id"]).to eq(progress.id)
            expect(json["conversions"][0]["workflow_state"]).to eq("running")
            expect(json["conversions"][0]["original_embed"]).to eq(embed_data)
          end
        end

        context "with completed conversions" do
          before do
            Progress.create!(
              tag: "youtube_embed_convert",
              context: @course,
              message: "WikiPage|123",
              workflow_state: "completed",
              results: { "original_embed" => {} }
            )
          end

          it "does not return completed conversions" do
            subject
            expect(response).to have_http_status(:ok)
            json = response.parsed_body
            expect(json["conversions"]).to eq([])
          end
        end

        context "with conversions for different resources" do
          before do
            Progress.create!(
              tag: "youtube_embed_convert",
              context: @course,
              message: "Assignment|456",
              workflow_state: "running",
              results: { "original_embed" => {} }
            )
          end

          it "only returns conversions for the requested resource" do
            subject
            expect(response).to have_http_status(:ok)
            json = response.parsed_body
            expect(json["conversions"]).to eq([])
          end
        end

        context "without resource parameters" do
          subject { get :youtube_migration_conversion_status, params: { course_id: @course.id } }

          it "returns empty conversions array" do
            subject
            expect(response).to have_http_status(:ok)
            json = response.parsed_body
            expect(json["conversions"]).to eq([])
          end
        end
      end

      context "when feature flag is disabled" do
        before do
          @course.account.disable_feature!(:youtube_migration)
          @teacher = user_factory
          @course.enroll_teacher(@teacher).accept!
          user_session(@teacher)
        end

        it "returns not found" do
          subject
          expect(response).to have_http_status(:not_found)
        end
      end
    end
>>>>>>> feeb4546
  end

  context "attachments to syllabus body with location tagging" do
    def file_params(atta)
      {
        course_id: @course.id,
        id: atta.id,
        download: 1,
        location: "course_syllabus_#{@course.id}"
      }
    end

    before do
      course_with_teacher_and_student_enrolled
      @account = @course.account
      @unrelated_user = user_factory
      @account.root_account.enable_feature!(:disable_file_verifiers_in_public_syllabus)
      @aa_test_data = AttachmentAssociationsSpecHelper.new(@account, @course)

      @course.syllabus_body = @aa_test_data.base_html
      @course.saving_user = @teacher
      @course.public_syllabus = false
      @course.files_visibility = "course"
      @course.save!

      @old_controller = @controller
      @controller = FilesController.new
    end

    after do
      @controller = @old_controller
    end

    context "with a private syllabus" do
      it "fetches the attachment for an enrolled student" do
        user_session(@student)
        get "show", params: file_params(@aa_test_data.attachment1), format: "json"
        expect(response).to have_http_status(:found)
        expect(response.headers["location"]).to include("download_frd")
      end

      it "fetches the attachment for the teacher" do
        user_session(@teacher)
        get "show", params: file_params(@aa_test_data.attachment1), format: "json"
        expect(response).to have_http_status(:found)
        expect(response.headers["location"]).to include("download_frd")
      end

      it "does not fetch the attachment for an unrelated user" do
        user_session(@unrelated_user)
        get "show", params: file_params(@aa_test_data.attachment1), format: "json"
        expect(response).to have_http_status(:forbidden)
      end

      it "does not fetch the attachment for an anonymous user" do
        remove_user_session
        get "show", params: file_params(@aa_test_data.attachment1), format: "json"
        expect(response).to have_http_status(:unauthorized)
      end
    end

    context "with a public syllabus" do
      before do
        @course.public_syllabus = true
        @course.save!
      end

      context "for attached files" do
        it "fetches the attachment for unrelated user" do
          user_session(@unrelated_user)
          get "show", params: file_params(@aa_test_data.attachment1), format: "json"
          expect(response).to have_http_status(:found)
          expect(response.headers["location"]).to include("download_frd")
        end

        it "fetches the attachment for anonymous users" do
          remove_user_session
          get "show", params: file_params(@aa_test_data.attachment1), format: "json"
          expect(response).to have_http_status(:found)
          expect(response.headers["location"]).to include("download_frd")
        end
      end

      context "for unrelated attachments" do
        it "does not fetch unrelated attachment for unrelated user" do
          user_session(@unrelated_user)
          get "show", params: file_params(@aa_test_data.attachment2), format: "json"
          expect(response).to have_http_status(:forbidden)
        end

        it "does not fetch unrelated attachment for anonymous" do
          remove_user_session
          get "show", params: file_params(@aa_test_data.attachment2), format: "json"
          expect(response).to have_http_status(:unauthorized)
        end
      end
    end
  end
end<|MERGE_RESOLUTION|>--- conflicted
+++ resolved
@@ -5365,8 +5365,6 @@
 
       include_examples "youtube migration protection"
     end
-<<<<<<< HEAD
-=======
 
     describe "get conversion status" do
       subject { get :youtube_migration_conversion_status, params: { course_id: @course.id, resource_type:, resource_id: } }
@@ -5500,7 +5498,6 @@
         end
       end
     end
->>>>>>> feeb4546
   end
 
   context "attachments to syllabus body with location tagging" do
