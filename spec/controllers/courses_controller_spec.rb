--- conflicted
+++ resolved
@@ -694,8 +694,6 @@
       @course.observers.map{|s| s.name}.should be_include("Sam")
       @course.observers.map{|s| s.name}.should be_include("Fred")
     end
-<<<<<<< HEAD
-=======
 
     it "will use json for limit_privileges_to_course_section param" do
       course_with_teacher_logged_in(:active_all => true)
@@ -709,7 +707,6 @@
         first.enrollments.first
       enrollment.limit_privileges_to_course_section.should == true
     end
->>>>>>> 33f2a77c
   end
   
   describe "PUT 'update'" do
