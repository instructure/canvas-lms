# frozen_string_literal: true

#
# Copyright (C) 2011 - present Instructure, Inc.
#
# This file is part of Canvas.
#
# Canvas is free software: you can redistribute it and/or modify it under
# the terms of the GNU Affero General Public License as published by the Free
# Software Foundation, version 3 of the License.
#
# Canvas is distributed in the hope that it will be useful, but WITHOUT ANY
# WARRANTY; without even the implied warranty of MERCHANTABILITY or FITNESS FOR
# A PARTICULAR PURPOSE. See the GNU Affero General Public License for more
# details.
#
# You should have received a copy of the GNU Affero General Public License along
# with this program. If not, see <http://www.gnu.org/licenses/>.
#

require_relative "../helpers/k5_common"

describe CoursesController do
  include K5Common

  describe "GET 'index'" do
    before do
      Account.site_admin.enable_feature! :k5_font_selection
      controller.instance_variable_set(:@domain_root_account, Account.default)
    end

    def get_index(user = nil)
      user_session(user) if user
      user ||= @user
      controller.instance_variable_set(:@current_user, user)
      controller.load_enrollments_for_index
      get "index"
    end

    it "forces login" do
      course_with_student(active_all: true)
      get "index"
      expect(response).to be_redirect
    end

    it "assigns variables" do
      course_with_student_logged_in(active_all: true)
      get_index
      expect(response).to be_successful
      expect(assigns[:current_enrollments]).not_to be_nil
      expect(assigns[:current_enrollments]).not_to be_empty
      expect(assigns[:current_enrollments][0]).to eql(@enrollment)
      expect(assigns[:past_enrollments]).not_to be_nil
      expect(assigns[:future_enrollments]).not_to be_nil
      expect(assigns[:js_env][:CREATE_COURSES_PERMISSIONS][:PERMISSION]).to be_nil
      expect(assigns[:js_env][:CREATE_COURSES_PERMISSIONS][:RESTRICT_TO_MCC_ACCOUNT]).to be_falsey
    end

    it "does not duplicate enrollments in variables" do
      course_with_student_logged_in(active_all: true)
      course_factory
      @course.start_at = Time.now + 2.weeks
      @course.restrict_enrollments_to_course_dates = true
      @course.save!
      @course.offer!
      @course.enroll_student(@user)
      get_index
      expect(response).to be_successful
      assigns[:future_enrollments].each do |e|
        expect(assigns[:current_enrollments]).not_to include e
      end
    end

    it "sets k5_theme when k5 is enabled" do
      course_with_student_logged_in
      toggle_k5_setting(@course.account)

      get_index @student
      expect(assigns[:js_bundles].flatten).to include :k5_theme
      expect(assigns[:css_bundles].flatten).to include :k5_theme, :k5_font
    end

    it "does not set k5_theme when k5 is off" do
      course_with_student_logged_in

      get_index @student
      expect(assigns[:js_bundles].flatten).not_to include :k5_theme
      expect(assigns[:css_bundles].flatten).not_to include :k5_theme, :k5_font
    end

    it "does not include k5_font css bundle if use_classic_font? is true" do
      course_with_student_logged_in
      toggle_k5_setting(@course.account)
      toggle_classic_font_setting(@course.account)

      get_index @student
      expect(assigns[:css_bundles].flatten).to include :k5_theme
      expect(assigns[:css_bundles].flatten).not_to include :k5_font
    end

    describe "homeroom courses" do
      before :once do
        @account = Account.default
        @account.enable_as_k5_account!

        @teacher1 = user_factory(active_all: true, account: @account)
        @student1 = user_factory(active_all: true, account: @account)

        @subject = course_factory(account: @account, course_name: "Subject", active_all: true)
        @homeroom = course_factory(account: @account, course_name: "Homeroom", active_all: true)
        @homeroom.homeroom_course = true
        @homeroom.save!

        @subject.enroll_teacher(@teacher1).accept!
        @subject.enroll_student(@student1).accept!
        @homeroom.enroll_teacher(@teacher1).accept!
        @homeroom.enroll_student(@student1).accept!
      end

      it "is not included for students" do
        controller.instance_variable_set(:@current_user, @student1)
        controller.load_enrollments_for_index
        expect(assigns[:current_enrollments].length).to be 1
        expect(assigns[:current_enrollments][0].course.name).to eq "Subject"
      end

      it "is included for teachers" do
        controller.instance_variable_set(:@current_user, @teacher1)
        controller.load_enrollments_for_index
        expect(assigns[:current_enrollments].length).to be 2
      end

      it "is included for users with teacher and student enrollments" do
        course_factory(active_all: true)
        @course.enroll_teacher(@student1).accept!
        controller.instance_variable_set(:@current_user, @student1)
        controller.load_enrollments_for_index
        expect(assigns[:current_enrollments].length).to be 3
      end
    end

    describe "current_enrollments" do
      it "groups enrollments by course and type" do
        # enrollments with multiple sections of the same type should be de-duped
        course_factory(active_all: true)
        user_factory(active_all: true)
        sec1 = @course.course_sections.create!(name: "section1", end_at: 1.week.ago)
        sec2 = @course.course_sections.create!(name: "section2")
        ens = []
        ens << @course.enroll_student(@user, section: sec1, allow_multiple_enrollments: true)
        ens << @course.enroll_student(@user, section: sec2, allow_multiple_enrollments: true)
        ens << @course.enroll_teacher(@user, section: sec2, allow_multiple_enrollments: true)
        ens.each(&:accept!)

        ens[1].conclude # the current enrollment should take precedence over the concluded one

        user_session(@user)
        get_index
        expect(response).to be_successful
        current_ens = assigns[:current_enrollments]
        expect(current_ens.count).to be(2)

        student_e = current_ens.detect(&:student?)
        teacher_e = current_ens.detect(&:teacher?)
        expect(student_e.course_section).to eq sec2 # pick the "current" one
        expect(teacher_e.course_section).to eq sec2

        expect(assigns[:past_enrollments]).to eql([])
        expect(assigns[:future_enrollments]).to eql([])
      end

      it "includes courses with no applicable start/end dates" do
        # no dates at all
        enrollment1 = student_in_course active_all: true, course_name: "A"

        course2 = Account.default.courses.create! start_at: 2.weeks.ago,
                                                  conclude_at: 1.week.from_now,
                                                  restrict_enrollments_to_course_dates: false,
                                                  name: "B"
        course2.offer!
        enrollment2 = student_in_course user: @student, course: course2, active_all: true

        # future date that doesn't count
        course3 = Account.default.courses.create! start_at: 1.week.from_now,
                                                  conclude_at: 2.weeks.from_now,
                                                  restrict_enrollments_to_course_dates: false,
                                                  name: "C"
        course3.offer!
        enrollment3 = student_in_course user: @student, course: course3, active_all: true

        user_session(@student)
        get_index
        expect(response).to be_successful
        expect(assigns[:past_enrollments]).to be_empty
        expect(assigns[:current_enrollments]).to eq [enrollment1, enrollment2, enrollment3]
        expect(assigns[:future_enrollments]).to be_empty
      end

      it "includes courses with current start/end dates" do
        course1 = Account.default.courses.create! start_at: 1.week.ago,
                                                  conclude_at: 1.week.from_now,
                                                  restrict_enrollments_to_course_dates: true,
                                                  name: "A"
        course1.offer!
        enrollment1 = student_in_course course: course1

        enrollment2 = course_with_student user: @student, course_name: "B", active_all: true
        current_term = Account.default.enrollment_terms.create! name: "current term", start_at: 1.month.ago, end_at: 1.month.from_now
        enrollment2.course.enrollment_term = current_term
        enrollment2.course.save!

        user_session(@student)
        get_index
        expect(response).to be_successful
        expect(assigns[:past_enrollments]).to be_empty
        expect(assigns[:current_enrollments]).to eq [enrollment1, enrollment2]
        expect(assigns[:future_enrollments]).to be_empty
      end

      it "includes 'invited' enrollments, and list them before 'active'" do
        enrollment1 = course_with_student course_name: "Z"
        @student.register!
        @course.offer!
        enrollment1.invite!

        enrollment2 = course_with_student user: @student, course_name: "A", active_all: true

        user_session(@student)
        get_index
        expect(response).to be_successful
        expect(assigns[:past_enrollments]).to be_empty
        expect(assigns[:current_enrollments]).to eq [enrollment1, enrollment2]
        expect(assigns[:future_enrollments]).to be_empty
      end

      it "includes unpublished courses" do
        enrollment = course_with_student
        expect(@course).to be_unpublished
        enrollment.invite!

        user_session(@student)
        get_index
        expect(response).to be_successful
        expect(assigns[:past_enrollments]).to be_empty
        expect(assigns[:current_enrollments]).to eq [enrollment]
        expect(assigns[:future_enrollments]).to be_empty
      end

      describe "unpublished_courses" do
        it "lists unpublished courses after published" do
          # unpublished course
          course1 = Account.default.courses.create! name: "A"
          enrollment1 = course_with_student user: @student, course: course1
          enrollment1.invite!
          expect(course1).to be_unpublished

          # published course
          course2 = Account.default.courses.create! name: "Z"
          course2.offer!
          course_with_student course: course2, user: @student, active_all: true

          user_session(@student)
          get_index
          expect(assigns[:current_enrollments].map(&:course_id)).to eq [course2.id, course1.id]
        end
      end
    end

    describe "past_enrollments" do
      it "includes 'completed' courses" do
        enrollment1 = course_with_student active_all: true
        expect(enrollment1).to be_active
        enrollment1.course.complete!

        user_session(@student)
        get_index
        expect(response).to be_successful
        expect(assigns[:past_enrollments]).to eql([enrollment1])
        expect(assigns[:current_enrollments]).to eql([])
        expect(assigns[:future_enrollments]).to eql([])
      end

      it "includes 'rejected' and 'completed' enrollments" do
        active_enrollment = course_with_student name: "active", active_course: true
        active_enrollment.accept!
        rejected_enrollment = course_with_student user: @student, course_name: "rejected", active_course: true
        rejected_enrollment.update_attribute(:workflow_state, "rejected")
        completed_enrollment = course_with_student user: @student, course_name: "completed", active_course: true
        completed_enrollment.update_attribute(:workflow_state, "completed")

        user_session(@student)
        get_index
        expect(response).to be_successful
        expect(assigns[:past_enrollments]).to eq [completed_enrollment, rejected_enrollment]
        expect(assigns[:current_enrollments]).to eq [active_enrollment]
        expect(assigns[:future_enrollments]).to be_empty
      end

      it "prioritizes completed enrollments over inactive ones" do
        course_with_student(active_all: true)
        old_enroll = @student.enrollments.first

        section2 = @course.course_sections.create!
        inactive_enroll = @course.enroll_student(@student, section: section2, allow_multiple_enrollments: true)
        inactive_enroll.deactivate

        @course.update(start_at: 2.days.ago, conclude_at: 1.day.ago, restrict_enrollments_to_course_dates: true)

        user_session(@student)

        get_index
        expect(response).to be_successful
        expect(assigns[:past_enrollments]).to eq [old_enroll]
      end

      it "includes 'active' enrollments whose term is past" do
        @student = user_factory

        # by course date, unrestricted
        course1 = Account.default.courses.create! start_at: 2.months.ago,
                                                  conclude_at: 1.month.ago, # oh hey this already "ended" (not really because it's unrestricted) but whatever
                                                  restrict_enrollments_to_course_dates: false,
                                                  name: "One"
        course1.offer!
        enrollment1 = course_with_student course: course1, user: @student, active_all: true

        # by course date, restricted
        course2 = Account.default.courses.create! start_at: 2.months.ago,
                                                  conclude_at: 1.month.ago,
                                                  restrict_enrollments_to_course_dates: true,
                                                  name: "Two"
        course2.offer!
        enrollment2 = course_with_student course: course2, user: @student, active_all: true

        # by enrollment term
        enrollment3 = course_with_student user: @student, course_name: "Three", active_all: true
        past_term = Account.default.enrollment_terms.create! name: "past term", start_at: 1.month.ago, end_at: 1.day.ago
        enrollment3.course.enrollment_term = past_term
        enrollment3.course.save!

        # by course date, unrestricted but the course dates aren't over yet
        course4 = Account.default.courses.create! start_at: 2.months.ago,
                                                  conclude_at: 1.month.from_now,
                                                  restrict_enrollments_to_course_dates: false,
                                                  name: "Fore"
        course4.offer!
        enrollment4 = course_with_student course: course4, user: @student, active_all: true

        # by course date, unrestricted past view
        course5 = Account.default.courses.create! start_at: 2.months.ago,
                                                  conclude_at: 1.month.ago,
                                                  restrict_enrollments_to_course_dates: false,
                                                  name: "Phive",
                                                  restrict_student_past_view: false
        course5.offer!
        enrollment5 = course_with_student course: course5, user: @student, active_all: true

        # by course date, restricted past view & enrollment dates
        course6 = Account.default.courses.create! start_at: 2.months.ago,
                                                  conclude_at: 1.month.ago,
                                                  restrict_enrollments_to_course_dates: true,
                                                  name: "Styx",
                                                  restrict_student_past_view: true
        course6.offer!
        course_with_student course: course6, user: @student, active_all: true

        # past course date, restricted past view & enrollment dates not concluded
        course7 = Account.default.courses.create! start_at: 2.months.ago,
                                                  conclude_at: 1.month.ago,
                                                  restrict_enrollments_to_course_dates: false,
                                                  name: "Ptheven",
                                                  restrict_student_past_view: true
        course7.offer!
        enrollment7 = course_with_student course: course7, user: @student, active_all: true

        user_session(@student)
        get_index
        expect(response).to be_successful
        expect(assigns[:past_enrollments]).to match_array([enrollment7, enrollment5, enrollment3, enrollment2, enrollment1])
        expect(assigns[:current_enrollments]).to eq [enrollment4]
        expect(assigns[:future_enrollments]).to be_empty
      end

      it "does other terrible date logic based on sections" do
        @student = user_factory

        # section date in past
        course1 = Account.default.courses.create! start_at: 2.months.ago, conclude_at: 1.month.from_now
        course1.default_section.update(end_at: 1.month.ago)
        course1.offer!
        enrollment1 = course_with_student course: course1, user: @student, active_all: true

        # by section date, in future
        course2 = Account.default.courses.create! start_at: 2.months.ago, conclude_at: 1.month.ago
        course2.default_section.update(end_at: 1.month.from_now)
        course2.offer!
        enrollment2 = course_with_student course: course2, user: @student, active_all: true

        user_session(@student)
        get_index
        expect(response).to be_successful
        expect(assigns[:past_enrollments]).to eq [enrollment1]
        expect(assigns[:current_enrollments]).to eq [enrollment2]
        expect(assigns[:future_enrollments]).to be_empty
      end

      it "does even more terrible date logic based on sections" do
        @student = user_factory

        # both section dates in past
        course1 = Account.default.courses.create! start_at: 2.months.ago, conclude_at: 1.month.from_now
        course1.default_section.update(end_at: 1.month.ago)
        section2 = course1.course_sections.create!(end_at: 1.week.ago)
        course1.offer!
        course_with_student course: course1, user: @student, active_all: true
        course_with_student course: course1, section: section2, user: @student, active_all: true, allow_multiple_enrollments: true

        user_session(@student)
        get_index
        expect(response).to be_successful
        expect(assigns[:past_enrollments].count).to eq 1
        expect(assigns[:past_enrollments].first.course).to eq course1
        expect(assigns[:current_enrollments]).to be_empty
        expect(assigns[:future_enrollments]).to be_empty
      end

      it "does not include hard-inactive enrollments even in the future" do
        course1 = Account.default.courses.create!(start_at: 1.month.from_now, restrict_enrollments_to_course_dates: true)
        course1.offer!
        enrollment = course_with_student course: course1, user: @student, active_all: true
        enrollment.deactivate

        user_session(@student)
        get_index
        expect(response).to be_successful
        expect(assigns[:future_enrollments]).to be_empty
      end

      it "does not include 'invited' enrollments whose term is past" do
        @student = user_factory

        # by enrollment term
        enrollment = course_with_student user: @student, course_name: "Three", active_course: true
        past_term = Account.default.enrollment_terms.create! name: "past term", start_at: 1.month.ago, end_at: 1.day.ago
        enrollment.course.enrollment_term = past_term
        enrollment.course.save!
        enrollment.reload

        expect(enrollment.workflow_state).to eq "invited"
        expect(enrollment).to_not be_invited # state_based_on_date

        user_session(@student)
        get_index
        expect(response).to be_successful
        expect(assigns[:past_enrollments]).to be_empty
        expect(assigns[:future_enrollments]).to be_empty
      end

      it "does not include the course if the caller is a student or observer and the course restricts students viewing courses after the end date" do
        course1 = Account.default.courses.create!(restrict_student_past_view: true)
        course1.offer!

        enrollment = course_with_student course: course1
        enrollment.accept!

        teacher = user_with_pseudonym(active_all: true)
        teacher_enrollment = course_with_teacher course: course1, user: teacher
        teacher_enrollment.accept!

        course1.start_at = 2.months.ago
        course1.conclude_at = 1.month.ago
        course1.save!

        course1.enrollment_term.update_attribute(:end_at, 1.month.ago)

        get_index(@student)
        expect(response).to be_successful
        expect(assigns[:past_enrollments]).to be_empty
        expect(assigns[:current_enrollments]).to be_empty
        expect(assigns[:future_enrollments]).to be_empty

        observer = user_with_pseudonym(active_all: true)
        add_linked_observer(@student, observer)
        get_index(observer)
        expect(response).to be_successful
        expect(assigns[:past_enrollments]).to be_empty
        expect(assigns[:current_enrollments]).to be_empty
        expect(assigns[:future_enrollments]).to be_empty

        get_index(teacher)
        expect(response).to be_successful
        expect(assigns[:past_enrollments]).to eq [teacher_enrollment]
        expect(assigns[:current_enrollments]).to be_empty
        expect(assigns[:future_enrollments]).to be_empty
      end

      it "includes the student's course when the course restricts students viewing courses after the end date if they're not actually soft-concluded" do
        course1 = Account.default.courses.create!(restrict_student_past_view: true)
        course1.offer!

        enrollment = course_with_student course: course1
        enrollment.accept!

        course1.start_at = 2.months.ago
        course1.conclude_at = 1.month.ago
        course1.save!

        course1.enrollment_term.update_attribute(:end_at, 1.month.from_now)

        user_session(@student)
        get_index
        expect(response).to be_successful
        expect(assigns[:past_enrollments]).to eq [enrollment]
        expect(assigns[:current_enrollments]).to be_empty
        expect(assigns[:future_enrollments]).to be_empty
      end

      describe "unpublished_courses" do
        it "lists unpublished courses after published" do
          @student = user_factory

          # past unpublished course
          course1 = Account.default.courses.create! start_at: 2.months.ago, conclude_at: 1.month.ago, name: "A"
          course1.offer!
          enrollment1 = course_with_student course: course1, user: @student
          enrollment1.accept!
          course1.update! workflow_state: "created"

          # past published course
          course2 = Account.default.courses.create! start_at: 2.months.ago, conclude_at: 1.month.ago, name: "Z"
          course2.offer!
          course_with_student course: course2, user: @student, active_all: true

          user_session(@student)
          get_index
          expect(assigns[:past_enrollments].map(&:course_id)).to eq [course2.id, course1.id] # Z, then A
        end
      end
    end

    describe "future_enrollments" do
      it "includes courses with a start date in the future, regardless of published state" do
        # published course
        course1 = Account.default.courses.create! start_at: 1.month.from_now, restrict_enrollments_to_course_dates: true, name: "A"
        course1.offer!
        course_with_student course: course1

        # unpublished course
        course2 = Account.default.courses.create! start_at: 1.month.from_now, restrict_enrollments_to_course_dates: true, name: "B"
        expect(course2).to be_unpublished
        course_with_student user: @student, course: course2

        user_session(@student)
        get_index
        expect(response).to be_successful
        expect(assigns[:past_enrollments]).to be_empty
        expect(assigns[:current_enrollments]).to be_empty
        expect(assigns[:future_enrollments].map(&:course_id)).to eq [course1.id, course2.id]

        observer = user_with_pseudonym(active_all: true)
        add_linked_observer(@student, observer)
        user_session(observer)
        get_index
        expect(response).to be_successful
        expect(assigns[:past_enrollments]).to be_empty
        expect(assigns[:current_enrollments]).to be_empty
        expect(assigns[:future_enrollments].map(&:course_id)).to eq [course1.id, course2.id]
      end

      it "includes courses with accepted enrollments and future start dates" do
        course1 = Account.default.courses.create! start_at: 1.month.from_now, restrict_enrollments_to_course_dates: true, name: "A"
        course1.offer!
        student_in_course course: course1, active_all: true
        user_session(@student)
        get_index
        expect(assigns[:future_enrollments].map(&:course_id)).to eq [course1.id]
      end

      it "is not empty if the caller is a student or observer and the root account restricts students viewing courses before the start date" do
        course1 = Account.default.courses.create! start_at: 1.month.from_now, restrict_enrollments_to_course_dates: true
        course1.offer!
        enrollment1 = course_with_student course: course1
        enrollment1.root_account.settings[:restrict_student_future_view] = true
        enrollment1.root_account.save!
        expect(course1.restrict_student_future_view?).to be_truthy # should inherit

        user_session(@student)
        get_index
        expect(response).to be_successful
        expect(assigns[:past_enrollments]).to be_empty
        expect(assigns[:current_enrollments]).to be_empty
        expect(assigns[:future_enrollments]).to eq [enrollment1]

        observer = user_with_pseudonym(active_all: true)
        add_linked_observer(@student, observer)
        user_session(observer)
        get_index
        expect(response).to be_successful
        expect(assigns[:past_enrollments]).to be_empty
        expect(assigns[:current_enrollments]).to be_empty
        expect(assigns[:future_enrollments]).to eq [observer.enrollments.first]

        teacher = user_with_pseudonym(active_all: true)
        teacher_enrollment = course_with_teacher course: course1, user: teacher
        user_session(teacher)
        get_index
        expect(response).to be_successful
        expect(assigns[:past_enrollments]).to be_empty
        expect(assigns[:current_enrollments]).to be_empty
        expect(assigns[:future_enrollments]).to eq [teacher_enrollment]
      end

      it "does not include published course enrollments if account disallows future view and listing" do
        Account.default.tap do |a|
          a.settings.merge!(restrict_student_future_view: true, restrict_student_future_listing: true)
          a.save!
        end

        course1 = Account.default.courses.create! start_at: 1.month.from_now, restrict_enrollments_to_course_dates: true, workflow_state: "available"
        enrollment1 = course_with_student course: course1
        expect(enrollment1.workflow_state).to eq "invited"
        expect(enrollment1.restrict_future_listing?).to be_truthy

        user_session(@student)
        get_index
        expect(response).to be_successful
        expect(assigns[:future_enrollments]).to eq []
      end

      it "does not include unpublished course enrollments if account disallows future listing" do
        # even if it _would_ be accessible if it were published
        Account.default.tap do |a|
          a.settings.merge!(restrict_student_future_view: true, restrict_student_future_listing: true)
          a.save!
        end

        course1 = Account.default.courses.create! start_at: 1.month.from_now, restrict_enrollments_to_course_dates: true
        course1.restrict_student_future_view = false
        course1.save!
        enrollment1 = course_with_student course: course1
        expect(enrollment1.workflow_state).to eq "creation_pending"
        expect(enrollment1.restrict_future_listing?).to be_truthy

        user_session(@student)
        get_index
        expect(response).to be_successful
        expect(assigns[:future_enrollments]).to eq []

        course1.offer!
        get_index
        expect(response).to be_successful
        expect(assigns[:future_enrollments]).to eq [enrollment1] # show it because it's accessible now
      end

      describe "unpublished_courses" do
        it "lists unpublished courses after published" do
          # unpublished course
          course1 = Account.default.courses.create! start_at: 1.month.from_now, restrict_enrollments_to_course_dates: true, name: "A"
          expect(course1).to be_unpublished
          course_with_student user: @student, course: course1

          # published course
          course2 = Account.default.courses.create! start_at: 1.month.from_now, restrict_enrollments_to_course_dates: true, name: "Z"
          course2.offer!
          course_with_student user: @student, course: course2

          user_session(@student)
          get_index
          expect(assigns[:future_enrollments].map(&:course_id)).to eq [course2.id, course1.id] # Z, then A
        end
      end
    end

    describe "per-assignment permissions" do
      let(:assignment_permissions) { assigns[:js_env][:PERMISSIONS][:by_assignment_id] }

      before do
        @course = Course.create!(default_view: "assignments")
        @teacher = course_with_user("TeacherEnrollment", course: @course, active_all: true).user
        @ta = course_with_user("TaEnrollment", course: @course, active_all: true).user
        @course.enable_feature!(:moderated_grading)

        @assignment = @course.assignments.create!(
          moderated_grading: true,
          grader_count: 2,
          final_grader: @teacher
        )

        ta_in_course(active_all: true)
      end

      it "sets the 'update' attribute to true when user is the final grader" do
        user_session(@teacher)
        get "show", params: { id: @course.id }
        expect(assignment_permissions[@assignment.id][:update]).to be(true)
      end

      it "sets the 'update' attribute to true when user has the Select Final Grade permission" do
        user_session(@ta)
        get "show", params: { id: @course.id }
        expect(assignment_permissions[@assignment.id][:update]).to be(true)
      end

      it "sets the 'update' attribute to false when user does not have the Select Final Grade permission" do
        @course.account.role_overrides.create!(permission: :select_final_grade, enabled: false, role: ta_role)
        user_session(@ta)
        get "show", params: { id: @course.id }
        expect(assignment_permissions[@assignment.id][:update]).to be(false)
      end
    end

    describe "Course notification settings" do
      before do
        @course = Course.create!(default_view: "assignments")
        @teacher = course_with_user("TeacherEnrollment", course: @course, active_all: true).user
      end

      it "shows the course notification settings page" do
        user_session(@teacher)
        get "show", params: { id: @course.id, view: "notifications" }
        expect(response).to be_successful
        expect(assigns[:js_bundles].flatten).to include(:course_notification_settings)
      end

      it "sets discussions_reporting to falsey if react_discussions_post is off" do
        @course.disable_feature! :react_discussions_post
        user_session(@user)
        get "show", params: { id: @course.id, view: "notifications" }
        expect(assigns[:js_env][:discussions_reporting]).to be_falsey
      end

      it "sets discussions_reporting to truthy if react_discussions_post is on" do
        @course.enable_feature! :react_discussions_post
        user_session(@user)
        get "show", params: { id: @course.id, view: "notifications" }
        expect(assigns[:js_env][:discussions_reporting]).to be_truthy
      end
    end
  end

  describe "GET 'statistics'" do
    it "does not break using new student_ids method from course" do
      course_with_teacher_logged_in(active_all: true)
      get "statistics", params: { course_id: @course.id }, format: "json"
      expect(response).to be_successful
    end
  end

  describe "observer_pairing_codes" do
    before :once do
      course_with_teacher(active_all: true)
      student_in_course(course: @course, active_all: true)
      @teacher.name = "teacher"
      @teacher.save!
    end

    it "returns unauthorized if self registration is off" do
      user_session(@teacher)
      @course.root_account.root_account.role_overrides.create!(role: teacher_role, enabled: true, permission: :generate_observer_pairing_code)
      ObserverPairingCode.create(user: @student, expires_at: 1.day.from_now, code: SecureRandom.hex(3))
      get :observer_pairing_codes_csv, params: { course_id: @course.id }
      expect(response).to be_unauthorized
    end

    it "returns unauthorized if role does not have permission" do
      user_session(@teacher)
      @course.root_account.root_account.role_overrides.create!(role: teacher_role, enabled: false, permission: :generate_observer_pairing_code)
      @teacher.account.canvas_authentication_provider.update_attribute(:self_registration, true)
      ObserverPairingCode.create(user: @student, expires_at: 1.day.from_now, code: SecureRandom.hex(3))
      get :observer_pairing_codes_csv, params: { course_id: @course.id }
      expect(response).to be_unauthorized
    end

    it "generates an observer pairing codes csv" do
      user_session(@teacher)
      @course.root_account.root_account.role_overrides.create!(role: teacher_role, enabled: true, permission: :generate_observer_pairing_code)
      @teacher.account.canvas_authentication_provider.update_attribute(:self_registration, true)
      get :observer_pairing_codes_csv, params: { course_id: @course.id }
      expect(response).to be_successful
      expect(response.header["Content-Type"]).to eql("text/csv")
      expect(response.body.split(",").last.strip).to eql(ObserverPairingCode.last.expires_at.to_s)
      expect(response.body.split(",")[-2]).to include(ObserverPairingCode.last.code)
    end

    it "generates observer pairing codes only for students" do
      user_session(@teacher)
      @course.root_account.root_account.role_overrides.create!(role: teacher_role, enabled: true, permission: :generate_observer_pairing_code)
      @teacher.account.canvas_authentication_provider.update_attribute(:self_registration, true)
      get :observer_pairing_codes_csv, params: { course_id: @course.id }
      expect(response).to be_successful
      expect(response.header["Content-Type"]).to eql("text/csv")
      expect(response.body).to include(@student.name)
      expect(response.body.include?(@teacher.name)).to be_falsey
      expect(response.body.split(",").last.strip).to eql(ObserverPairingCode.last.expires_at.to_s)
      expect(response.body.split(",")[-2]).to include(ObserverPairingCode.last.code)
    end
  end

  describe "GET 'settings'" do
    subject do
      user_session user
      get "settings", params: { course_id: course.id }
    end

    let(:course) { @course }
    let(:user) { @teacher }

    before :once do
      course_with_teacher(active_all: true)
      student_in_course(active_all: true)
    end

    it "sets MSFT sync cooldown in the JS ENV" do
      subject
      expect(controller.js_env[:MANUAL_MSFT_SYNC_COOLDOWN]).to eq(
        MicrosoftSync::Group.manual_sync_cooldown
      )
    end

    it "sets MSFT enabled in the JS ENV" do
      subject
      expect(controller.js_env[:MSFT_SYNC_ENABLED]).to be false
    end

    it "sets MSFT enrollment limits in the JS ENV" do
      subject
      expect(controller.js_env[:MSFT_SYNC_MAX_ENROLLMENT_MEMBERS]).to eq(
        MicrosoftSync::MembershipDiff::MAX_ENROLLMENT_MEMBERS
      )
      expect(controller.js_env[:MSFT_SYNC_MAX_ENROLLMENT_OWNERS]).to eq(
        MicrosoftSync::MembershipDiff::MAX_ENROLLMENT_OWNERS
      )
    end

    it "sets MSFT_SYNC_CAN_BYPASS_COOLDOWN in the JS ENV" do
      subject
      expect(controller.js_env[:MSFT_SYNC_CAN_BYPASS_COOLDOWN]).to be false
    end

    it "sets the external tools create url" do
      user_session(@teacher)
      get "settings", params: { course_id: @course.id }
      expect(controller.js_env[:EXTERNAL_TOOLS_CREATE_URL]).to eq(
        "http://test.host/courses/#{@course.id}/external_tools"
      )
    end

    it "sets the tool configuration show url" do
      user_session(@teacher)
      get "settings", params: { course_id: @course.id }
      expect(controller.js_env[:TOOL_CONFIGURATION_SHOW_URL]).to eq(
        "http://test.host/api/lti/courses/#{@course.id}/developer_keys/:developer_key_id/tool_configuration"
      )
    end

    it "sets tool creation permissions true for roles that are granted rights" do
      user_session(@teacher)
      get "settings", params: { course_id: @course.id }
      expect(controller.js_env[:PERMISSIONS][:create_tool_manually]).to be(true)
    end

    it "does not set tool creation permissions for roles not granted rights" do
      user_session(@student)
      get "settings", params: { course_id: @course.id }
      expect(controller.js_env[:PERMISSIONS]).to be_nil
    end

    it "only sets course color js_env vars for elementary courses" do
      @course.account.enable_as_k5_account!
      @course.course_color = "#BAD"
      @course.save!

      user_session(@teacher)
      get "settings", params: { course_id: @course.id }
      expect(controller.js_env[:COURSE_COLOR]).to eq "#BAD"
      expect(controller.js_env[:COURSE_COLORS_ENABLED]).to be true
    end

    it "does not set course color js_env vars for non-elementary courses" do
      @course.course_color = "#BAD"
      @course.save!

      user_session(@teacher)
      get "settings", params: { course_id: @course.id }
      expect(controller.js_env[:COURSE_COLOR]).to be_falsy
      expect(controller.js_env[:COURSE_COLORS_ENABLED]).to be false
    end

    it "requires authorization" do
      get "settings", params: { course_id: @course.id }
      assert_unauthorized
    end

    it "shoulds not allow students" do
      user_session(@student)
      get "settings", params: { course_id: @course.id }
      assert_unauthorized
    end

    it "renders properly" do
      user_session(@teacher)
      get "settings", params: { course_id: @course.id }
      expect(response).to be_successful
      expect(response).to render_template("settings")
    end

    it "gives a helpful error message for students that can't access yet" do
      user_session(@student)
      @course.workflow_state = "claimed"
      @course.save!
      get "settings", params: { course_id: @course.id }
      assert_status(401)
      expect(assigns[:unauthorized_reason]).to eq :unpublished
      expect(assigns[:unauthorized_message]).not_to be_nil

      @course.workflow_state = "available"
      @course.save!
      @enrollment.start_at = 2.days.from_now
      @enrollment.end_at = 4.days.from_now
      @enrollment.save!
      get "settings", params: { course_id: @course.id }
      assert_status(401)
      expect(assigns[:unauthorized_reason]).to eq :unpublished
      expect(assigns[:unauthorized_message]).not_to be_nil
    end

    it "does not record recent activity for unauthorize actions" do
      user_session(@student)
      @course.workflow_state = "available"
      @course.restrict_student_future_view = true
      @course.save!
      @enrollment.start_at = 2.days.from_now
      @enrollment.end_at = 4.days.from_now
      @enrollment.last_activity_at = nil
      @enrollment.save!
      get "settings", params: { course_id: @course.id }
      assert_status(401)
      expect(assigns[:unauthorized_reason]).to eq(:unpublished)
      expect(@enrollment.reload.last_activity_at).to be_nil
    end

    it "assigns active course_settings_sub_navigation external tools" do
      user_session(@teacher)
      shared_settings = { consumer_key: "test", shared_secret: "secret", url: "http://example.com/lti" }
      inactive_tool = @course.context_external_tools.create(shared_settings.merge(name: "inactive", course_settings_sub_navigation: { enabled: true }))
      active_tool = @course.context_external_tools.create(shared_settings.merge(name: "active", course_settings_sub_navigation: { enabled: true }))
      inactive_tool.workflow_state = "deleted"
      inactive_tool.save!

      get "settings", params: { course_id: @course.id }
      expect(assigns[:course_settings_sub_navigation_tools].size).to eq 1
      assigned_tool = assigns[:course_settings_sub_navigation_tools].first
      expect(assigned_tool.id).to eq active_tool.id
    end
  end

  describe "GET 'enrollment_invitation'" do
    it "rejects invitation for logged-in user" do
      course_with_student_logged_in(active_course: true)
      post "enrollment_invitation", params: { course_id: @course.id, reject: "1", invitation: @enrollment.uuid }
      expect(response).to be_redirect
      expect(response).to redirect_to(dashboard_url)
      expect(assigns[:pending_enrollment]).to eql(@enrollment)
      expect(assigns[:pending_enrollment]).to be_rejected
    end

    it "rejects invitation for not-logged-in user" do
      course_with_student(active_course: true, active_user: true)
      post "enrollment_invitation", params: { course_id: @course.id, reject: "1", invitation: @enrollment.uuid }
      expect(response).to be_redirect
      expect(response).to redirect_to(root_url)
      expect(assigns[:pending_enrollment]).to eql(@enrollment)
      expect(assigns[:pending_enrollment]).to be_rejected
    end

    it "rejects temporary invitation" do
      user_with_pseudonym(active_all: 1)
      user_session(@user, @pseudonym)
      user = User.create! { |u| u.workflow_state = "creation_pending" }
      user.communication_channels.create!(path: @cc.path)
      course_factory(active_all: true)
      @enrollment = @course.enroll_student(user)
      post "enrollment_invitation", params: { course_id: @course.id, reject: "1", invitation: @enrollment.uuid }
      expect(response).to be_redirect
      expect(response).to redirect_to(root_url)
      expect(assigns[:pending_enrollment]).to eql(@enrollment)
      expect(assigns[:pending_enrollment]).to be_rejected
    end

    it "does not reject invitation for bad parameters" do
      course_with_student(active_course: true, active_user: true)
      post "enrollment_invitation", params: { course_id: @course.id, reject: "1", invitation: "#{@enrollment.uuid}https://canvas.instructure.com/courses/#{@course.id}?invitation=#{@enrollment.uuid}" }
      expect(response).to be_redirect
      expect(response).to redirect_to(course_url(@course.id))
      expect(assigns[:pending_enrollment]).to be_nil
    end

    it "accepts invitation for logged-in user" do
      course_with_student_logged_in(active_course: true, active_user: true)
      post "enrollment_invitation", params: { course_id: @course.id, accept: "1", invitation: @enrollment.uuid }
      expect(response).to be_redirect
      expect(response).to redirect_to(course_url(@course.id))
      expect(assigns[:context_enrollment]).to eql(@enrollment)
      expect(assigns[:context_enrollment]).to be_active
    end

    it "asks user to login for registered not-logged-in user" do
      user_with_pseudonym(active_course: true, active_user: true)
      course_factory(active_all: true)
      @enrollment = @course.enroll_user(@user)
      post "enrollment_invitation", params: { course_id: @course.id, accept: "1", invitation: @enrollment.uuid }
      expect(response).to be_redirect
      expect(response).to redirect_to(login_url)
    end

    it "defers to registration_confirmation for pre-registered not-logged-in user" do
      user_with_pseudonym
      course_factory(active_course: true, active_user: true)
      @enrollment = @course.enroll_user(@user)
      post "enrollment_invitation", params: { course_id: @course.id, accept: "1", invitation: @enrollment.uuid }
      expect(response).to be_redirect
      expect(response).to redirect_to(registration_confirmation_url(@pseudonym.communication_channel.confirmation_code, enrollment: @enrollment.uuid))
    end

    it "defers to registration_confirmation if logged-in user does not match enrollment user" do
      user_with_pseudonym
      @u2 = @user
      course_with_student_logged_in(active_course: true, active_user: true)
      @e2 = @course.enroll_user(@u2)
      post "enrollment_invitation", params: { course_id: @course.id, accept: "1", invitation: @e2.uuid }
      expect(response).to redirect_to(registration_confirmation_url(nonce: @pseudonym.communication_channel.confirmation_code, enrollment: @e2.uuid))
    end

    it "asks user to login if logged-in user does not match enrollment user, and enrollment user doesn't have an e-mail" do
      user_factory
      @user.register!
      @u2 = @user
      course_with_student_logged_in(active_course: true, active_user: true)
      @e2 = @course.enroll_user(@u2)
      post "enrollment_invitation", params: { course_id: @course.id, accept: "1", invitation: @e2.uuid }
      expect(response).to redirect_to(login_url(force_login: 1))
    end

    it "accepts an enrollment for a restricted by dates course" do
      course_with_student_logged_in(active_all: true)

      @course.update(restrict_enrollments_to_course_dates: true,
                     start_at: Time.now + 2.weeks)
      @enrollment.update(workflow_state: "invited", last_activity_at: nil)

      post "enrollment_invitation", params: { course_id: @course.id,
                                              accept: "1",
                                              invitation: @enrollment.uuid }

      expect(response).to redirect_to(course_url(@course))
      @enrollment.reload
      expect(@enrollment.workflow_state).to eq("active")
      expect(@enrollment.last_activity_at).to be_nil
    end
  end

  describe "GET 'show'" do
    before :once do
      course_with_teacher(active_all: true)
      student_in_course(active_all: true)
    end

    it "requires authorization" do
      get "show", params: { id: @course.id }
      assert_unauthorized
    end

    it "does not find deleted courses" do
      user_session(@teacher)
      @course.destroy
      assert_page_not_found do
        get "show", params: { id: @course.id }
      end
    end

    it "assigns variables" do
      user_session(@student)
      get "show", params: { id: @course.id }
      expect(response).to be_successful
      expect(assigns[:context]).to eql(@course)
      expect(assigns[:modules].to_a).to eql([])
    end

    it "gives a helpful error message for students that can't access yet" do
      user_session(@student)
      @course.workflow_state = "claimed"
      @course.restrict_student_future_view = true
      @course.save!
      get "show", params: { id: @course.id }
      assert_status(401)
      expect(assigns[:unauthorized_reason]).to eq :unpublished
      expect(assigns[:unauthorized_message]).not_to be_nil

      @course.workflow_state = "available"
      @course.save!
      @enrollment.start_at = 2.days.from_now
      @enrollment.end_at = 4.days.from_now
      @enrollment.save!
      controller.instance_variable_set(:@js_env, nil)
      get "show", params: { id: @course.id }
      assert_status(401)
      expect(assigns[:unauthorized_reason]).to eq :unpublished
      expect(assigns[:unauthorized_message]).not_to be_nil
    end

    it "renders a flash with the appropriate param" do
      user_session(@teacher)
      get "show", params: { id: @course.id, for_reload: 1 }
      expect(flash[:notice]).to match(/Course was successfully updated./)
    end

    it "allows student view student to view unpublished courses" do
      @course.update_attribute :workflow_state, "claimed"
      user_session(@teacher)
      @fake_student = @course.student_view_student
      session[:become_user_id] = @fake_student.id

      get "show", params: { id: @course.id }
      expect(response).to be_successful
    end

    it "does not allow student view students to view other courses" do
      course_with_teacher_logged_in(active_user: true)
      @c1 = @course

      course_factory(active_course: true)
      @c2 = @course

      @fake1 = @c1.student_view_student
      session[:become_user_id] = @fake1.id

      get "show", params: { id: @c2.id }
      assert_unauthorized
    end

    it "includes analytics 2 link if installed" do
      tool = analytics_2_tool_factory
      Account.default.enable_feature!(:analytics_2)

      get "show", params: { id: @course.id }
      expect(controller.course_custom_links).to include({
                                                          text: "Analytics 2",
                                                          url: "http://test.host/courses/#{@course.id}/external_tools/#{tool.id}?launch_type=course_navigation",
                                                          icon_class: "icon-analytics",
                                                          tool_id: ContextExternalTool::ANALYTICS_2
                                                        })
    end

    def check_course_show(should_show)
      controller.instance_variable_set(:@context_all_permissions, nil)
      controller.instance_variable_set(:@js_env, nil)

      get "show", params: { id: @course.id }
      if should_show
        expect(response).to be_successful
        expect(assigns[:context]).to eql(@course)
      else
        assert_status(401)
      end
    end

    it "shows unauthorized/authorized to a student for a future course depending on restrict_student_future_view setting" do
      course_with_student_logged_in(active_course: 1)

      @course.start_at = Time.now + 2.weeks
      @course.restrict_enrollments_to_course_dates = true
      @course.restrict_student_future_view = true
      @course.save!

      check_course_show(false)
      expect(assigns[:unauthorized_message]).not_to be_nil

      @course.restrict_student_future_view = false
      @course.save!

      check_course_show(true)
    end

    it "shows unauthorized/authorized to a student for a past course depending on restrict_student_past_view setting" do
      course_with_student_logged_in(active_course: 1)

      @course.start_at = 3.weeks.ago
      @course.conclude_at = 2.weeks.ago
      @course.restrict_enrollments_to_course_dates = true
      @course.restrict_student_past_view = true
      @course.save!

      check_course_show(false)

      # manually completed
      @course.conclude_at = 2.weeks.from_now
      @course.save!
      @student.enrollments.first.complete!

      check_course_show(false)

      @course.restrict_student_past_view = false
      @course.save!

      check_course_show(true)
    end

    context "when default_view is `syllabus`" do
      before do
        course_with_student_logged_in(active_course: 1)
        @course.default_view = "syllabus"
        @course.syllabus_body = "<p>This is your syllabus.</p>"
        @course.save!
      end

      it "assigns syllabus_body" do
        get :show, params: { id: @course.id }
        expect(assigns[:syllabus_body]).not_to be_nil
      end

      it "assigns groups" do
        get :show, params: { id: @course.id }
        expect(assigns[:groups]).not_to be_nil
      end
    end

    context "show feedback for the current course only on course front page" do
      before(:once) do
        course_with_teacher(active_all: true)
        @course1 = @course
        student_in_course(active_all: true, course: @course1)
        @me = @user

        course_with_teacher(active_all: true, user: @teacher)
        @course2 = @course
        student_in_course(active_all: true, course: @course2, user: @me)

        @a1 = @course1.assignments.new(title: "some assignment course 1")
        @a1.workflow_state = "published"
        @a1.save
        @s1 = @a1.submit_homework(@student)
        @c1 = @s1.add_comment(author: @teacher, comment: "some comment1")

        # this shouldn't show up in any course 1 list
        @a2 = @course2.assignments.new(title: "some assignment course 2")
        @a2.workflow_state = "published"
        @a2.save
        @s2 = @a2.submit_homework(@student)
        @c2 = @s2.add_comment(author: @teacher, comment: "some comment2")
      end

      context "as a teacher" do
        before do
          @course1.update!(default_view: "assignments")
          student_in_course(active_all: true, course: @course1)
          @assignment = @course1.assignments.create!(due_at: 1.day.from_now)
          user_session(@teacher)
        end

        it "shows unpublished upcoming assignments" do
          @assignment.unpublish
          get "show", params: { id: @course1.id }
          expect(assigns(:upcoming_assignments)).to include @assignment
        end

        it "does not show duplicate upcoming assignments" do
          create_adhoc_override_for_assignment(@assignment, @me, due_at: 2.days.from_now)
          get "show", params: { id: @course1.id }
          expect(assigns(:upcoming_assignments).count).to eq 1
        end

        it "includes assignments where at least one assigned student has the assignment upcoming" do
          create_adhoc_override_for_assignment(@assignment, @me, due_at: 1.day.ago)
          get "show", params: { id: @course1.id }
          expect(assigns(:upcoming_assignments)).to include @assignment
        end

        it "excludes assignments where no assigned students have the assignment upcoming" do
          @assignment.update!(only_visible_to_overrides: true)
          create_adhoc_override_for_assignment(@assignment, @me, due_at: 1.day.ago)
          get "show", params: { id: @course1.id }
          expect(assigns(:upcoming_assignments)).not_to include @assignment
        end

        it "sorts assignments by their earliest upcoming due date, ascending" do
          create_adhoc_override_for_assignment(@assignment, @me, due_at: 3.days.from_now)
          later_assignment = @course1.assignments.create!(due_at: 2.days.from_now)
          get "show", params: { id: @course1.id }
          expect(assigns(:upcoming_assignments)).to eq [@assignment, later_assignment]
        end
      end

      context "as a student" do
        before do
          user_session(@me)
        end

        it "works for module view" do
          @course1.default_view = "modules"
          @course1.save
          get "show", params: { id: @course1.id }
          expect(assigns(:recent_feedback).count).to eq 1
          expect(assigns(:recent_feedback).first.assignment_id).to eq @a1.id
        end

        it "works for assignments view" do
          @course1.default_view = "assignments"
          @course1.save!
          get "show", params: { id: @course1.id }
          expect(assigns(:recent_feedback).count).to eq 1
          expect(assigns(:recent_feedback).first.assignment_id).to eq @a1.id
        end

        it "disables management and set env urls on assignment homepage" do
          @course1.default_view = "assignments"
          @course1.save!
          get "show", params: { id: @course1.id }
          expect(controller.js_env[:URLS][:new_assignment_url]).not_to be_nil
          expect(controller.js_env[:PERMISSIONS][:manage]).to be_falsey
        end

        it "sets ping_url" do
          get "show", params: { id: @course1.id }
          expect(controller.js_env[:ping_url]).not_to be_nil
        end

        it "does not show unpublished assignments to students" do
          @course1.default_view = "assignments"
          @course1.save!
          @a1a = @course1.assignments.new(title: "some assignment course 1", due_at: 1.day.from_now)
          @a1a.save
          @a1a.unpublish
          get "show", params: { id: @course1.id }
          expect(assigns(:upcoming_assignments).map(&:id).include?(@a1a.id)).to be_falsey
        end

        it "works for wiki view" do
          @course1.default_view = "wiki"
          @course1.save
          get "show", params: { id: @course1.id }
          expect(assigns(:recent_feedback).count).to eq 1
          expect(assigns(:recent_feedback).first.assignment_id).to eq @a1.id
        end

        it "works for wiki view with draft state enabled" do
          @course1.wiki_pages.create!(title: "blah").set_as_front_page!
          @course1.reload
          @course1.default_view = "wiki"
          @course1.save!
          get "show", params: { id: @course1.id }
          expect(controller.js_env[:WIKI_RIGHTS].symbolize_keys).to eql({ read: true })
          expect(controller.js_env[:PAGE_RIGHTS].symbolize_keys).to eql({ read: true })
          expect(controller.js_env[:COURSE_TITLE]).to eql @course1.name
        end

        it "works for wiki view with home page announcements enabled" do
          @course1.wiki_pages.create!(title: "blah").set_as_front_page!
          @course1.reload
          @course1.default_view = "wiki"
          @course1.show_announcements_on_home_page = true
          @course1.home_page_announcement_limit = 3
          @course1.save!
          get "show", params: { id: @course1.id }
          expect(controller.js_env[:COURSE_HOME]).to be_truthy
          expect(controller.js_env[:SHOW_ANNOUNCEMENTS]).to be_truthy
          expect(controller.js_env[:ANNOUNCEMENT_LIMIT]).to eq(3)
        end

        it "does not show announcements for public users" do
          @course1.wiki_pages.create!(title: "blah").set_as_front_page!
          @course1.reload
          @course1.default_view = "wiki"
          @course1.show_announcements_on_home_page = true
          @course1.home_page_announcement_limit = 3
          @course1.is_public = true
          @course1.save!
          remove_user_session
          get "show", params: { id: @course1.id }
          expect(response).to be_successful
          expect(controller.js_env[:COURSE_HOME]).to be_truthy
          expect(controller.js_env[:SHOW_ANNOUNCEMENTS]).to be_falsey
        end

        it "works for syllabus view" do
          @course1.default_view = "syllabus"
          @course1.save
          get "show", params: { id: @course1.id }
          expect(assigns(:recent_feedback).count).to eq 1
          expect(assigns(:recent_feedback).first.assignment_id).to eq @a1.id
        end

        it "works for feed view" do
          @course1.default_view = "feed"
          @course1.save
          get "show", params: { id: @course1.id }
          expect(assigns(:recent_feedback).count).to eq 1
          expect(assigns(:recent_feedback).first.assignment_id).to eq @a1.id
        end

        it "only shows recent feedback if user is student in specified course" do
          course_with_teacher(active_all: true, user: @student)
          @course3 = @course
          get "show", params: { id: @course3.id }
          expect(assigns(:show_recent_feedback)).to be_falsey
        end
      end
    end

    context "invitations" do
      before :once do
        Account.default.settings[:allow_invitation_previews] = true
        Account.default.save!
        course_with_teacher(active_course: true)
        @teacher_enrollment = @enrollment
        student_in_course(course: @course)
      end

      it "allows an invited user to see the course" do
        expect(@enrollment).to be_invited
        get "show", params: { id: @course.id, invitation: @enrollment.uuid }
        expect(response).to be_successful
        expect(assigns[:pending_enrollment]).to eq @enrollment
      end

      it "still shows unauthorized if unpublished, regardless of if previews are allowed" do
        # unpublished course with invited student in default account (allows previews)
        @course.workflow_state = "claimed"
        @course.save!

        get "show", params: { id: @course.id, invitation: @enrollment.uuid }
        assert_unauthorized
        expect(assigns[:unauthorized_message]).not_to be_nil

        # unpublished course with invited student in account that disallows previews
        @account = Account.create!
        course_with_student(account: @account)
        @course.workflow_state = "claimed"
        @course.save!

        controller.instance_variable_set(:@js_env, nil)
        get "show", params: { id: @course.id, invitation: @enrollment.uuid }
        assert_unauthorized
        expect(assigns[:unauthorized_message]).not_to be_nil
      end

      it "does not show unauthorized for invited teachers when unpublished" do
        # unpublished course with invited teacher
        @course.workflow_state = "claimed"
        @course.save!

        get "show", params: { id: @course.id, invitation: @teacher_enrollment.uuid }
        expect(response).to be_successful
      end

      it "re-invites an enrollment that has previously been rejected" do
        expect(@enrollment).to be_invited
        @enrollment.reject!
        get "show", params: { id: @course.id, invitation: @enrollment.uuid }
        expect(response).to be_successful
        @enrollment.reload
        expect(@enrollment).to be_invited
      end

      it "auto-accepts if previews are not allowed" do
        # Currently, previews are only allowed for the default account
        @account = Account.create!
        course_with_student_logged_in(active_course: 1, account: @account)
        get "show", params: { id: @course.id, invitation: @enrollment.uuid }
        expect(response).to be_successful
        expect(response).to render_template("show")
        expect(assigns[:context_enrollment]).to eq @enrollment
        @enrollment.reload
        expect(@enrollment).to be_active
      end

      it "does not error when navigating to unpublished course after admin enrollment invitation" do
        account = Account.create!
        account.settings[:allow_invitation_previews] = false
        account.save!

        course_factory(account:)
        user_factory(active_all: true)
        enrollment = @course.enroll_teacher(@user, enrollment_state: "invited")
        user_session(@user)

        get "show", params: { id: @course.id }

        expect(response).to be_successful
        expect(response).to render_template("show")
        expect(assigns[:context_enrollment]).to eq enrollment
        expect(enrollment.reload).to be_active
      end

      it "ignores invitations that have been accepted (not logged in)" do
        @enrollment.accept!
        get "show", params: { id: @course.id, invitation: @enrollment.uuid }
        assert_unauthorized
      end

      it "ignores invitations that have been accepted (logged in)" do
        @enrollment.accept!
        user_session(@student)
        get "show", params: { id: @course.id, invitation: @enrollment.uuid }
        expect(response).to be_successful
        expect(assigns[:pending_enrollment]).to be_nil
      end

      it "uses the invitation enrollment, rather than the current enrollment" do
        @student.register!
        user_session(@student)
        @student1 = @student
        @enrollment1 = @enrollment
        student_in_course
        expect(@enrollment).to be_invited

        get "show", params: { id: @course.id, invitation: @enrollment.uuid }
        expect(response).to be_successful
        expect(assigns[:pending_enrollment]).to eq @enrollment
        expect(assigns[:current_user]).to eq @student1
        expect(session[:enrollment_uuid]).to eq @enrollment.uuid
        expect(session[:permissions_key]).not_to be_nil
        @enrollment.reload
        expect(@enrollment).to be_invited

        controller.instance_variable_set(:@js_env, nil)
        get "show", params: { id: @course.id } # invitation should be in the session now
        expect(response).to be_successful
        expect(assigns[:pending_enrollment]).to eq @enrollment
        expect(assigns[:current_user]).to eq @student1
        expect(session[:enrollment_uuid]).to eq @enrollment.uuid
        expect(session[:permissions_key]).not_to be_nil
        @enrollment.reload
        expect(@enrollment).to be_invited
      end

      it "auto-redirects to registration page when it's a self-enrollment" do
        @user = User.new
        cc = @user.communication_channels.build(path: "jt@instructure.com")
        cc.user = @user
        @user.workflow_state = "creation_pending"
        @user.save!
        @enrollment = @course.enroll_student(@user)
        @enrollment.update_attribute(:self_enrolled, true)
        expect(@enrollment).to be_invited

        get "show", params: { id: @course.id, invitation: @enrollment.uuid }
        expect(response).to redirect_to(registration_confirmation_url(@user.email_channel.confirmation_code, enrollment: @enrollment.uuid))
      end

      it "does not use the session enrollment if it's for the wrong course" do
        @enrollment1 = @enrollment
        @course1 = @course
        course_factory(active_course: 1)
        student_in_course(user: @user)
        @enrollment2 = @enrollment
        @course2 = @course
        user_session(@user)

        get "show", params: { id: @course1.id }
        expect(response).to be_successful
        expect(assigns[:pending_enrollment]).to eq @enrollment1
        expect(session[:enrollment_uuid]).to eq @enrollment1.uuid
        expect(session[:permissions_key]).not_to be_nil
        permissions_key = session[:permissions_key]

        controller.instance_variable_set(:@pending_enrollment, nil)
        controller.instance_variable_set(:@js_env, nil)
        get "show", params: { id: @course2.id }
        expect(response).to be_successful
        expect(assigns[:pending_enrollment]).to eq @enrollment2
        expect(session[:enrollment_uuid]).to eq @enrollment2.uuid
        expect(session[:permissions_key]).not_to eq permissions_key
      end

      it "finds temporary enrollments that match the logged in user" do
        @temporary = User.create! { |u| u.workflow_state = "creation_pending" }
        @temporary.communication_channels.create!(path: "user@example.com")
        @enrollment = @course.enroll_student(@temporary)
        @user = user_with_pseudonym(active_all: 1, username: "user@example.com")
        expect(@enrollment).to be_invited
        user_session(@user)

        get "show", params: { id: @course.id }
        expect(response).to be_successful
        expect(assigns[:pending_enrollment]).to eq @enrollment
      end
    end

    it "sets ENV.COURSE_ID for assignments view" do
      course_with_teacher_logged_in(active_all: true)
      @course.default_view = "assignments"
      @course.save!
      get "show", params: { id: @course.id }
      expect(assigns(:js_env)[:COURSE_ID]).to eq @course.id.to_s
    end

    it "sets new_quizzes flags for assignments view" do
      course_with_teacher_logged_in(active_all: true)
      @course.default_view = "assignments"
      @course.save!
      get "show", params: { id: @course.id }
<<<<<<< HEAD
      expect(assigns(:js_env)[:FLAGS].keys).to eq %i[newquizzes_on_quiz_page]
=======
      expect(assigns(:js_env)[:FLAGS].keys).to include :newquizzes_on_quiz_page
    end

    it "sets speed grader link flags for assignments view" do
      course_with_teacher_logged_in(active_all: true)
      @course.default_view = "assignments"
      @course.save!
      get "show", params: { id: @course.id }
      expect(assigns(:js_env)[:FLAGS].keys).to include :show_additional_speed_grader_link
>>>>>>> a9d918a9
    end

    it "redirects html to settings page when user can :read_as_admin, but not :read" do
      # an account user on the site admin will always have :read_as_admin
      # permission to any course, but will not have :read permission unless
      # they've been granted the :read_course_content role override, which
      # defaults to false for everyone except those with the AccountAdmin role
      role = custom_account_role("LimitedAccess", account: Account.site_admin)
      user_factory(active_all: true)
      Account.site_admin.account_users.create!(user: @user, role:)
      user_session(@user)

      get "show", params: { id: @course.id }
      expect(response).to be_redirect
      expect(response.location).to match(%r{/courses/#{@course.id}/settings})
    end

    it "does not redirect xhr to settings page when user can :read_as_admin, but not :read" do
      role = custom_account_role("LimitedAccess", account: Account.site_admin)
      user_factory(active_all: true)
      Account.site_admin.account_users.create!(user: @user, role:)
      user_session(@user)

      get "show", params: { id: @course.id }, xhr: true
      expect(response).to be_successful
    end

    describe "redirecting to crosslisted courses" do
      before do
        @course1 = @course
        @course2 = course_factory(active_all: true)
        @student1 = @student
      end

      context "with 'Assignments 2 Observer View'" do
        before do
          Setting.set("assignments_2_observer_view", "true")
        end

        context "as a student" do
          before do
            user_session(@student1)
          end

          it "redirects to the xlisted course when there's no enrollment in the requested course" do
            @course1.default_section.crosslist_to_course(@course2, run_jobs_immediately: true)
            get "show", params: { id: @course1.id }
            expect(response).to redirect_to(course_url(@course2))
          end

          it "does not redirect to the xlisted course when there's an enrollment in the requested course" do
            section2 = @course1.course_sections.create!(name: "section2")
            @course1.enroll_student(@student1, section: section2, enrollment_state: "active", allow_multiple_enrollments: true)
            @course1.default_section.crosslist_to_course(@course2, run_jobs_immediately: true)
            get "show", params: { id: @course1.id }
            expect(response).not_to be_redirect
          end
        end

        context "as an observer" do
          before do
            @observer = course_with_observer(course: @course1, associated_user_id: @student1.id, active_all: true).user
            user_session(@observer)
          end

          it "redirects to the xlisted course when there's no enrollment in the requested course" do
            @course1.default_section.crosslist_to_course(@course2, run_jobs_immediately: true)
            get "show", params: { id: @course1.id }
            expect(response).to redirect_to(course_url(@course2))
          end

          it "does not redirect to the xlisted course when there's an unlinked enrollment in the requested course" do
            section2 = @course1.course_sections.create!(name: "section2")
            @course1.enroll_user(@observer, "ObserverEnrollment", section: section2, enrollment_state: :active)
            @course1.default_section.crosslist_to_course(@course2, run_jobs_immediately: true)
            get "show", params: { id: @course1.id }
            expect(response).not_to be_redirect
          end

          it "does not redirect to the xlisted course when there's a linked enrollment in the requested course" do
            section2 = @course1.course_sections.create!(name: "section2")
            student2 = student_in_course(course: @course1, section: section2, active_all: true).user
            course_with_observer(
              user: @observer,
              course: @course1,
              section: section2,
              associated_user_id: student2.id,
              active_all: true,
              allow_multiple_enrollments: true
            )
            @course1.default_section.crosslist_to_course(@course2, run_jobs_immediately: true)
            get "show", params: { id: @course1.id }
            expect(response).not_to be_redirect
          end
        end
      end

      context "without 'Assignments 2 Observer View'" do
        it "redirects to the xlisted course" do
          user_session(@student1)
          @course1.default_section.crosslist_to_course(@course2, run_jobs_immediately: true)

          get "show", params: { id: @course1.id }
          expect(response).to be_redirect
          expect(response.location).to match(%r{/courses/#{@course2.id}})
        end

        it "does not redirect to the xlisted course if the enrollment is deleted" do
          user_session(@student1)
          @course1.default_section.crosslist_to_course(@course2, run_jobs_immediately: true)
          @user.enrollments.destroy_all

          get "show", params: { id: @course1.id }
          expect(response).to have_http_status :unauthorized
        end
      end
    end

    context "page views enabled" do
      before do
        Setting.set("enable_page_views", "db")
        @old_thread_context = Thread.current[:context]
        Thread.current[:context] = { request_id: SecureRandom.uuid }
      end

      after do
        Thread.current[:context] = @old_thread_context
      end

      it "logs an AUA with membership_type" do
        user_session(@student)
        get "show", params: { id: @course.id }
        expect(response).to be_successful
        aua = AssetUserAccess.where(user_id: @student, context_type: "Course", context_id: @course).first
        expect(aua.asset_category).to eq "home"
        expect(aua.membership_type).to eq "StudentEnrollment"
      end

      it "logs an asset user access for api requests" do
        allow(@controller).to receive(:api_request?).and_return(true)
        user_session(@student)
        get "show", params: { id: @course.id }
        expect(response).to be_successful
        aua = AssetUserAccess.where(user_id: @student, context_type: "Course", context_id: @course).first
        expect(aua.asset_category).to eq "home"
        expect(aua.membership_type).to eq "StudentEnrollment"
      end
    end

    context "course_home_sub_navigation" do
      before :once do
        @tool = @course.context_external_tools.create(consumer_key: "test",
                                                      shared_secret: "secret",
                                                      url: "http://example.com/lti",
                                                      name: "tool",
                                                      course_home_sub_navigation: { enabled: true, visibility: "admins" })
      end

      it "shows admin-level course_home_sub_navigation external tools for teachers" do
        user_session(@teacher)

        get "show", params: { id: @course.id }
        expect(assigns[:course_home_sub_navigation_tools].size).to eq 1
      end

      it "rejects admin-level course_home_sub_navigation external tools for students" do
        user_session(@student)

        get "show", params: { id: @course.id }
        expect(assigns[:course_home_sub_navigation_tools].size).to eq 0
      end
    end

    describe "when account is enabled as k5 account" do
      before :once do
        Account.site_admin.enable_feature! :k5_font_selection
        toggle_k5_setting(@course.account)
      end

      it "sets the course_home_view to 'k5_dashboard'" do
        user_session(@student)

        get "show", params: { id: @course.id }
        expect(assigns[:course_home_view]).to eq "k5_dashboard"
      end

      it "registers k5_course js and css bundles and sets K5_USER = true in js_env" do
        user_session(@student)

        get "show", params: { id: @course.id }
        expect(assigns[:js_bundles].flatten).to include :k5_course
        expect(assigns[:js_bundles].flatten).to include :k5_theme
        expect(assigns[:css_bundles].flatten).to include :k5_common
        expect(assigns[:css_bundles].flatten).to include :k5_course
        expect(assigns[:css_bundles].flatten).to include :k5_theme
        expect(assigns[:css_bundles].flatten).to include :k5_font
        expect(assigns[:js_env][:K5_USER]).to be_truthy
      end

      it "does not include k5_font css bundle if account's use_classic_font_in_k5? is true, even if use_classic_font? is false" do
        allow(controller).to receive(:use_classic_font?).and_return(false)
        @course.account.settings[:use_classic_font_in_k5] = { value: true }
        @course.account.save!
        user_session(@student)

        get "show", params: { id: @course.id }
        expect(assigns[:css_bundles].flatten).to include :k5_theme
        expect(assigns[:css_bundles].flatten).not_to include :k5_font
      end

      it "registers module-related js and css bundles and sets CONTEXT_MODULE_ASSIGNMENT_INFO_URL in js_env" do
        user_session(@student)

        get "show", params: { id: @course.id }
        expect(assigns[:js_bundles].flatten).to include :context_modules
        expect(assigns[:css_bundles].flatten).to include :content_next
        expect(assigns[:css_bundles].flatten).to include :context_modules2
        expect(assigns[:js_env][:CONTEXT_MODULE_ASSIGNMENT_INFO_URL]).to be_truthy
      end

      it "does not render the sidebar navigation or breadcrumbs" do
        user_session(@student)

        get "show", params: { id: @course.id }
        expect(assigns[:show_left_side]).to be_falsy
        expect(assigns[:_crumbs].length).to be 1
      end

      it "sets STUDENT_PLANNER_ENABLED = true in js_env if the user has student enrollments" do
        user_session(@student)

        get "show", params: { id: @course.id }
        expect(assigns[:js_env][:STUDENT_PLANNER_ENABLED]).to be_truthy
      end

      it "sets STUDENT_PLANNER_ENABLED = false in js_env if the user doesn't have student enrollments" do
        user_session(@teacher)

        get "show", params: { id: @course.id }
        expect(assigns[:js_env][:STUDENT_PLANNER_ENABLED]).to be_falsy
      end

      it "sets PERMISSIONS appropriately in js_env" do
        user_session(@teacher)

        get "show", params: { id: @course.id }
        expect(assigns[:js_env][:PERMISSIONS]).to eq({ manage: true,
                                                       manage_groups: true,
                                                       read_announcements: true,
                                                       read_as_admin: true })
      end

      it "sets COURSE.color appropriately in js_env" do
        @course.course_color = "#BB8"
        @course.save!
        user_session(@student)

        get "show", params: { id: @course.id }
        expect(assigns[:js_env][:COURSE][:color]).to eq("#BB8")
      end

      it "loads announcements on home page when course is a k5 homeroom course" do
        @course.homeroom_course = true
        @course.save!
        user_session(@teacher)

        get "show", params: { id: @course.id }
        expect(assigns[:course_home_view]).to eq "announcements"
        bundle = assigns[:js_bundles].select { |b| b.include? :announcements }
        expect(bundle.size).to eq 1
      end

      it "sets the course_home_view to 'Important Info' if the teacher has no announcement reading permission for the homeroom" do
        @course.homeroom_course = true
        @course.save!

        @course.account.role_overrides.create!(permission: :read_announcements, role: teacher_role, enabled: false)
        user_session(@teacher)

        get "show", params: { id: @course.id }
        expect(assigns[:course_home_view]).to eq "syllabus"
      end

      it "sets COURSE.has_syllabus_body to true when syllabus exists" do
        @course.syllabus_body = "Welcome"
        @course.save!
        user_session(@student)

        get "show", params: { id: @course.id }
        expect(assigns[:js_env][:COURSE][:has_syllabus_body]).to be_truthy
      end

      it "sets COURSE.has_syllabus_body to false when syllabus does not exist" do
        @course.syllabus_body = nil
        @course.save!
        user_session(@student)

        get "show", params: { id: @course.id }
        expect(assigns[:js_env][:COURSE][:has_syllabus_body]).to be_falsey
      end

      it "sets ENV.OBSERVED_USERS_LIST with self and observed users" do
        user_session(@student)

        get "show", params: { id: @course.id }
        observers = assigns[:js_env][:OBSERVED_USERS_LIST]
        expect(observers.length).to be(1)
        expect(observers[0][:name]).to eq(@student.name)
        expect(observers[0][:id]).to eq(@student.id)
      end

      it "sets COURSE.student_outcome_gradebook_enabled when feature is on" do
        @course.enable_feature!(:student_outcome_gradebook)
        user_session(@student)

        get "show", params: { id: @course.id }
        expect(assigns[:js_env][:COURSE][:student_outcome_gradebook_enabled]).to be_truthy
      end

      it "sets ENV.SHOW_IMMERSIVE_READER when user flag is enabled" do
        @student.enable_feature!(:user_immersive_reader_wiki_pages)
        user_session(@student)

        get "show", params: { id: @course.id }
        expect(assigns[:js_env][:SHOW_IMMERSIVE_READER]).to be_truthy
      end

      context "ENV.COURSE.self_enrollment" do
        before :once do
          @course.root_account.allow_self_enrollment!
          @course.is_public = true
          @course.save!
          @student.enrollments.destroy_all
        end

        before do
          user_session(@student)
        end

        it "is set to to 'enroll' if self-enrollment is enabled" do
          @course.self_enrollment = true
          @course.open_enrollment = true
          @course.save!

          get "show", params: { id: @course.id }
          expect(assigns[:js_env][:COURSE][:self_enrollment][:option]).to be(:enroll)
          expect(assigns[:js_env][:COURSE][:self_enrollment][:url]).not_to be_nil
        end

        it "is set to to nil if self-enrollment is disabled" do
          get "show", params: { id: @course.id }
          expect(assigns[:js_env][:COURSE][:self_enrollment][:option]).to be_nil
          expect(assigns[:js_env][:COURSE][:self_enrollment][:url]).to be_nil
        end
      end

      describe "embed mode" do
        it "sets ENV.TAB_CONTENT_ONLY appropriately" do
          user_session(@student)

          get "show", params: { id: @course.id, embed: true }
          expect(assigns[:js_env][:TAB_CONTENT_ONLY]).to be_truthy

          get "show", params: { id: @course.id }
          expect(assigns[:js_env][:TAB_CONTENT_ONLY]).to be_falsy
        end
      end

      describe "update" do
        before :once do
          @subject = @course
          @homeroom = course_factory
          @homeroom.homeroom_course = true
          @homeroom.save!
        end

        it "syncs enrollments if setting is set" do
          progress = double("Progress").as_null_object
          allow(Progress).to receive(:new).and_return(progress)
          expect(progress).to receive(:process_job)

          user_session(@teacher)

          get "update", params: {
            id: @subject.id,
            course: {
              homeroom_course_id: @homeroom.id,
              sync_enrollments_from_homeroom: "1"
            }
          }
        end

        it "does not sync if course is a sis import" do
          progress = double("Progress").as_null_object
          allow(Progress).to receive(:new).and_return(progress)
          expect(progress).not_to receive(:process_job)

          user_session(@teacher)
          sis = @subject.account.sis_batches.create
          @subject.sis_batch_id = sis.id
          @subject.save!

          get "update", params: {
            id: @subject.id,
            course: {
              homeroom_course_id: @homeroom.id,
              sync_enrollments_from_homeroom: "1"
            }
          }
        end
      end
    end

    context "COURSE.latest_announcement" do
      let_once(:announcement1) do
        Announcement.create!(
          title: "Hello students",
          message: "Welcome to the grind",
          user: @teacher,
          context: @course,
          workflow_state: "published",
          posted_at: 1.hour.ago
        )
      end

      let_once(:announcement2) do
        Announcement.create!(
          title: "Hidden",
          message: "You shouldn't see me",
          user: @teacher,
          context: @course,
          workflow_state: "post_delayed"
        )
      end

      before :once do
        toggle_k5_setting(@course.account)
      end

      before do
        user_session(@student)
      end

      it "is set with most recent visible announcement" do
        get "show", params: { id: @course.id }
        expect(assigns[:js_env][:COURSE][:latest_announcement][:title]).to eq "Hello students"
        expect(assigns[:js_env][:COURSE][:latest_announcement][:message]).to eq "Welcome to the grind"
      end

      it "is set to nil if there are no recent (within 2 weeks) announcements" do
        announcement1.posted_at = 3.weeks.ago
        announcement1.save!
        announcement2.destroy

        get "show", params: { id: @course.id }
        expect(assigns[:js_env][:COURSE][:latest_announcement]).to be_nil
      end

      it "is set to nil if there's announcements but user doesn't have :read_announcements" do
        @course.account.role_overrides.create!(permission: :read_announcements, role: student_role, enabled: false)

        get "show", params: { id: @course.id }
        expect(assigns[:js_env][:COURSE][:latest_announcement]).to be_nil
      end

      it "only shows announcements visible to student sections" do
        secret_section = CourseSection.create!(name: "Secret Section", course: @course)
        Announcement.create!(
          title: "For the other section only",
          message: "Hello",
          user: @teacher,
          context: @course,
          workflow_state: "published",
          posted_at: 1.minute.ago,
          is_section_specific: true,
          course_sections: [secret_section]
        )

        get "show", params: { id: @course.id }
        expect(assigns[:js_env][:COURSE][:latest_announcement][:title]).to eq "Hello students"
      end
    end

    context "when logged in as an observer with multiple student associations" do
      before do
        @student2 = User.create!
        @course.enroll_user(@student2, "StudentEnrollment", enrollment_state: "active")

        @observer = User.create!
        @course.enroll_user(@observer, "ObserverEnrollment", enrollment_state: "active", associated_user_id: @student.id)
        @course.enroll_user(@observer, "ObserverEnrollment", enrollment_state: "active", associated_user_id: @student2.id)
        user_session(@observer)
      end

      it "sets context_enrollment using first enrollment" do
        get :show, params: { id: @course.id }
        enrollment = assigns[:context_enrollment]
        expect(enrollment.is_a?(ObserverEnrollment)).to be true
        expect(enrollment.user_id).to eq @observer.id
        expect(enrollment.associated_user_id).to eq @student.id
      end

      context "when a2 observer view is enabled" do
        before do
          Setting.set("assignments_2_observer_view", "true")
        end

        it "sets context_enrollment using selected observed user" do
          cookies["#{ObserverEnrollmentsHelper::OBSERVER_COOKIE_PREFIX}#{@observer.id}"] = @student2.id
          get :show, params: { id: @course.id }
          enrollment = assigns[:context_enrollment]
          expect(enrollment.is_a?(ObserverEnrollment)).to be true
          expect(enrollment.user_id).to eq @observer.id
          expect(enrollment.associated_user_id).to eq @student2.id
        end

        it "sets js_env variables" do
          get :show, params: { id: @course.id }
          expect(assigns[:js_env]).to have_key(:OBSERVER_OPTIONS)
          expect(assigns[:js_env][:OBSERVER_OPTIONS][:OBSERVED_USERS_LIST].is_a?(Array)).to be true
          expect(assigns[:js_env][:OBSERVER_OPTIONS][:CAN_ADD_OBSERVEE]).to be false
        end
      end
    end
  end

  describe "POST 'unenroll_user'" do
    before :once do
      course_with_teacher(active_all: true)
      @teacher_enrollment = @enrollment
      student_in_course(active_all: true)
    end

    it "requires authorization" do
      post "unenroll_user", params: { course_id: @course.id, id: @enrollment.id }
      assert_unauthorized
    end

    it "does not allow students to unenroll" do
      user_session(@student)
      post "unenroll_user", params: { course_id: @course.id, id: @enrollment.id }
      assert_unauthorized
    end

    it "unenrolls users" do
      user_session(@teacher)
      post "unenroll_user", params: { course_id: @course.id, id: @enrollment.id }
      @course.reload
      expect(response).to be_successful
      expect(@course.enrollments.map(&:user)).not_to be_include(@student)
    end

    it "does not allow teachers to unenroll themselves" do
      user_session(@teacher)
      post "unenroll_user", params: { course_id: @course.id, id: @teacher_enrollment.id }
      assert_unauthorized
    end

    it "allows admins to unenroll themselves" do
      user_session(@teacher)
      @course.account.account_users.create!(user: @teacher)
      post "unenroll_user", params: { course_id: @course.id, id: @teacher_enrollment.id }
      @course.reload
      expect(response).to be_successful
      expect(@course.enrollments.map(&:user)).not_to be_include(@teacher)
    end
  end

  describe "POST 'enroll_users'" do
    before :once do
      account = Account.default
      account.settings = { open_registration: true }
      account.save!
      course_with_teacher(active_all: true)
      student_in_course(active_all: true)
    end

    it "requires authorization" do
      post "enroll_users", params: { course_id: @course.id, user_list: "sam@yahoo.com" }
      assert_unauthorized
    end

    it "does not allow students to enroll people" do
      user_session(@student)
      post "enroll_users", params: { course_id: @course.id, user_list: "\"Sam\" <sam@yahoo.com>, \"Fred\" <fred@yahoo.com>" }
      assert_unauthorized
    end

    it "enrolls people" do
      user_session(@teacher)
      post "enroll_users", params: { course_id: @course.id, user_list: "\"Sam\" <sam@yahoo.com>, \"Fred\" <fred@yahoo.com>" }
      expect(response).to be_successful
      @course.reload
      expect(@course.students.map(&:name)).to be_include("Sam")
      expect(@course.students.map(&:name)).to be_include("Fred")
    end

    it "does not enroll people in hard-concluded courses" do
      user_session(@teacher)
      @course.complete
      post "enroll_users", params: { course_id: @course.id, user_list: "\"Sam\" <sam@yahoo.com>, \"Fred\" <fred@yahoo.com>" }
      expect(response).not_to be_successful
      @course.reload
      expect(@course.students.map(&:name)).not_to be_include("Sam")
      expect(@course.students.map(&:name)).not_to be_include("Fred")
    end

    it "does not enroll people in soft-concluded courses" do
      user_session(@teacher)
      @course.start_at = 2.days.ago
      @course.conclude_at = 1.day.ago
      @course.restrict_enrollments_to_course_dates = true
      @course.save!
      post "enroll_users", params: { course_id: @course.id, user_list: "\"Sam\" <sam@yahoo.com>, \"Fred\" <fred@yahoo.com>" }
      expect(response).not_to be_successful
      @course.reload
      expect(@course.students.map(&:name)).not_to be_include("Sam")
      expect(@course.students.map(&:name)).not_to be_include("Fred")
    end

    it "records initial_enrollment_type on new users" do
      user_session(@teacher)
      post "enroll_users", params: { course_id: @course.id, user_list: "\"Sam\" <sam@yahoo.com>", enrollment_type: "ObserverEnrollment" }
      expect(response).to be_successful
      @course.reload
      expect(@course.observers.count).to eq 1
      expect(@course.observers.first.initial_enrollment_type).to eq "observer"
    end

    it "enrolls using custom role id" do
      user_session(@teacher)
      role = custom_student_role("customrole", account: @course.account)
      post "enroll_users", params: { course_id: @course.id, user_list: "\"Sam\" <sam@yahoo.com>", role_id: role.id }
      expect(response).to be_successful
      @course.reload
      expect(@course.students.map(&:name)).to include("Sam")
      expect(@course.student_enrollments.find_by(role_id: role.id)).to_not be_nil
    end

    it "allows TAs to enroll Observers (by default)" do
      course_with_teacher(active_all: true)
      @user = user_factory
      @course.enroll_ta(user_factory).accept!
      user_session(@user)
      post "enroll_users", params: { course_id: @course.id, user_list: "\"Sam\" <sam@yahoo.com>, \"Fred\" <fred@yahoo.com>", enrollment_type: "ObserverEnrollment" }
      expect(response).to be_successful
      @course.reload
      expect(@course.students).to be_empty
      expect(@course.observers.map(&:name)).to be_include("Sam")
      expect(@course.observers.map(&:name)).to be_include("Fred")
      expect(@course.observer_enrollments.map(&:workflow_state)).to eql(["invited", "invited"])
    end

    it "will use json for limit_privileges_to_course_section param" do
      user_session(@teacher)
      post "enroll_users", params: { course_id: @course.id,
                                     user_list: "\"Sam\" <sam@yahoo.com>",
                                     enrollment_type: "TeacherEnrollment",
                                     limit_privileges_to_course_section: true }
      expect(response).to be_successful
      run_jobs
      enrollment = @course.reload.teachers.find { |t| t.name == "Sam" }.enrollments.first
      expect(enrollment.limit_privileges_to_course_section).to be true
    end

    it "alsoes accept a list of user tokens (instead of ye old UserList)" do
      u1 = user_factory
      u2 = user_factory
      user_session(@teacher)
      post "enroll_users", params: { course_id: @course.id, user_tokens: [u1.token, u2.token] }
      expect(response).to be_successful
      @course.reload
      expect(@course.students).to include(u1)
      expect(@course.students).to include(u2)
    end

    context "enrollment tracking" do
      before do
        user_session(@teacher)
      end

      it "tracks enrollments for unpaced courses" do
        allow(InstStatsd::Statsd).to receive(:count)
        post "enroll_users", params: { course_id: @course.id, user_list: "\"Sam\" <sam@yahoo.com>, \"Fred\" <fred@yahoo.com>" }
        expect(InstStatsd::Statsd).to have_received(:count).with("course.unpaced.student_enrollment_count", 3).once
      end

      it "tracks enrollments for paced courses" do
        allow(InstStatsd::Statsd).to receive(:count)
        @course.enable_course_paces = true
        @course.save!
        post "enroll_users", params: { course_id: @course.id, user_list: "\"Sam\" <sam@yahoo.com>, \"Fred\" <fred@yahoo.com>" }
        expect(InstStatsd::Statsd).to have_received(:count).with("course.paced.student_enrollment_count", 3).once
      end
    end
  end

  describe "POST create" do
    before do
      @account = Account.default
      @account.root_account.disable_feature!(:granular_permissions_manage_courses)
      role = custom_account_role "lamer", account: @account
      @account.role_overrides.create!(permission: "manage_courses", enabled: true, role:)
      @visperm = @account.role_overrides.create!(permission: "manage_course_visibility", enabled: true, role:)
      user_factory
      @account.account_users.create!(user: @user, role:)
      user_session @user
    end

    it "logs create course event" do
      course = @account.courses.build({
                                        name: "Course Name",
                                        lock_all_announcements: true
                                      })
      changes = course.changes
      changes.delete("settings")
      changes["lock_all_announcements"] = [nil, true]

      expect(Auditors::Course).to receive(:record_created)
        .with(anything, anything, changes, anything)

      post "create", params: { account_id: @account.id, course: { name: course.name, lock_all_announcements: true } }
    end

    it "sets the visibility settings when we have permission" do
      post "create",
           params: {
             account_id: @account.id,
             course: {
               name: "new course",
               is_public: true,
               public_syllabus: true,
               is_public_to_auth_users: true,
               public_syllabus_to_auth: true
             }
           },
           format: :json

      json = response.parsed_body
      expect(json["is_public"]).to be true
      expect(json["public_syllabus"]).to be true
      expect(json["is_public_to_auth_users"]).to be true
      expect(json["public_syllabus_to_auth"]).to be true
    end

    it "sets grade_passback_setting" do
      post "create",
           params: {
             account_id: @account.id,
             course: {
               name: "new course",
               grade_passback_setting: "nightly_sync",
             }
           },
           format: :json

      json = response.parsed_body
      expect(Course.find(json["id"]).grade_passback_setting).to eq "nightly_sync"
    end

    it "does not allow visibility to be set when we don't have permission" do
      @visperm.enabled = false
      @visperm.save

      post "create",
           params: {
             account_id: @account.id,
             course: {
               name: "new course",
               is_public: true,
               public_syllabus: true,
               is_public_to_auth_users: true,
               public_syllabus_to_auth: true
             }
           },
           format: :json

      json = response.parsed_body
      expect(json["is_public"]).to be false
      expect(json["public_syllabus"]).to be false
      expect(json["is_public_to_auth_users"]).to be false
      expect(json["public_syllabus_to_auth"]).to be false
    end

    it "returns an error if syllabus_body content is nested too deeply" do
      stub_const("CanvasSanitize::SANITIZE", { parser_options: { max_tree_depth: 1 } })
      put "create", params: { account_id: @account.id, course: { syllabus_body: "<div><span>deeeeeeep</span></div>" }, format: :json }
      expect(response).to have_http_status :bad_request
      json = response.parsed_body
      expect(json["errors"].keys).to include "unparsable_content"
    end
  end

  describe "POST create (granular permissions)" do
    before do
      @account = Account.default
      @account.root_account.enable_feature!(:granular_permissions_manage_courses)
      role = custom_account_role "lamer", account: @account
      @account.role_overrides.create!(permission: "manage_courses_add", enabled: true, role:)
      @visperm =
        @account.role_overrides.create!(permission: "manage_course_visibility",
                                        enabled: true,
                                        role:)
      user_factory
      @account.account_users.create!(user: @user, role:)
      user_session @user
    end

    it "logs create course event" do
      course = @account.courses.build({ name: "Course Name", lock_all_announcements: true })
      changes = course.changes
      changes.delete("settings")
      changes["lock_all_announcements"] = [nil, true]

      expect(Auditors::Course).to receive(:record_created).with(
        anything,
        anything,
        changes,
        anything
      )

      post "create",
           params: {
             account_id: @account.id,
             course: {
               name: course.name,
               lock_all_announcements: true
             }
           }
    end

    it "sets the visibility settings when we have permission" do
      post "create",
           params: {
             account_id: @account.id,
             course: {
               name: "new course",
               is_public: true,
               public_syllabus: true,
               is_public_to_auth_users: true,
               public_syllabus_to_auth: true
             }
           },
           format: :json

      json = response.parsed_body
      expect(json["is_public"]).to be true
      expect(json["public_syllabus"]).to be true
      expect(json["is_public_to_auth_users"]).to be true
      expect(json["public_syllabus_to_auth"]).to be true
    end

    it "does not allow visibility to be set when we don't have permission" do
      @visperm.enabled = false
      @visperm.save

      post "create",
           params: {
             account_id: @account.id,
             course: {
               name: "new course",
               is_public: true,
               public_syllabus: true,
               is_public_to_auth_users: true,
               public_syllabus_to_auth: true
             }
           },
           format: :json

      json = response.parsed_body
      expect(json["is_public"]).to be false
      expect(json["public_syllabus"]).to be false
      expect(json["is_public_to_auth_users"]).to be false
      expect(json["public_syllabus_to_auth"]).to be false
    end
  end

  describe "PUT 'update'" do
    before :once do
      course_with_teacher(active_all: true)
      student_in_course(active_all: true)
    end

    it "requires authorization" do
      put "update", params: { id: @course.id, course: { name: "new course name" } }
      assert_unauthorized
    end

    it "does not let students update the course details" do
      user_session(@student)
      put "update", params: { id: @course.id, course: { name: "new course name" } }
      assert_unauthorized
    end

    it "updates course details" do
      user_session(@teacher)
      put "update", params: { id: @course.id, course: { name: "new course name" } }
      expect(assigns[:course]).not_to be_nil
      expect(assigns[:course]).to eql(@course)
    end

    it "updates some settings and stuff" do
      user_session(@teacher)
      put "update", params: { id: @course.id, course: { show_announcements_on_home_page: true, home_page_announcement_limit: 2 } }
      @course.reload
      expect(@course.show_announcements_on_home_page).to be_truthy
      expect(@course.home_page_announcement_limit).to eq 2
    end

    it "allows setting course default grading scheme back to default canvas grading scheme" do
      user_session(@teacher)

      @standard = @course.grading_standards.create!(title: "course standard", standard_data: { a: { name: "A", value: "95" }, b: { name: "B", value: "80" }, f: { name: "F", value: "" } })

      put "update", params: { id: @course.id, course: { grading_standard_enabled: 1, grading_standard_id: @standard.id } }
      @course.reload
      expect(@course.grading_standard_id).to eq @standard.id

      put "update", params: { id: @course.id, course: { grading_standard_enabled: 1, grading_standard_id: "" } }
      @course.reload
      expect(@course.grading_standard_id).to eq 0

      put "update", params: { id: @course.id, course: { grading_standard_enabled: 1, grading_standard_id: @standard.id } }
      @course.reload
      expect(@course.grading_standard_id).to eq @standard.id

      put "update", params: { id: @course.id, course: { grading_standard_enabled: 0 } }
      @course.reload
      expect(@course.grading_standard_id).to be_nil
    end

    it "allows sending events" do
      user_session(@teacher)
      put "update", params: { id: @course.id, course: { event: "complete" } }
      expect(assigns[:course]).not_to be_nil
      expect(assigns[:course].state).to be(:completed)
    end

    it "logs published event on update" do
      @course.claim!
      expect(Auditors::Course).to receive(:record_published).once
      user_session(@teacher)
      put "update", params: { id: @course.id, offer: true }
    end

    it "does not publish when offer is false" do
      @course.claim!
      expect(Auditors::Course).not_to receive(:record_published)
      user_session(@teacher)
      put "update", params: { id: @course.id, offer: "false" }
      expect(@course.reload).to be_claimed
    end

    it "does not log published event if course was already published" do
      expect(Auditors::Course).not_to receive(:record_published)
      user_session(@teacher)
      put "update", params: { id: @course.id, offer: true }
    end

    it "logs claimed event on update" do
      expect(Auditors::Course).to receive(:record_claimed).once
      user_session(@teacher)
      put "update", params: { id: @course.id, course: { event: "claim" } }
    end

    it "allows unpublishing of the course" do
      user_session(@teacher)
      put "update", params: { id: @course.id, course: { event: "claim" } }
      @course.reload
      expect(@course.workflow_state).to eq "claimed"
    end

    it "does not allow unpublishing of the course if submissions present" do
      course_with_student_submissions({ active_all: true, submission_points: true })
      put "update", params: { id: @course.id, course: { event: "claim" } }
      @course.reload
      expect(@course.workflow_state).to eq "available"
    end

    it "allows unpublishing of the course if submissions have no score or grade" do
      course_with_student_submissions
      put "update", params: { id: @course.id, course: { event: "claim" } }
      @course.reload
      expect(@course.workflow_state).to eq "claimed"
    end

    it "allows the course to be unpublished if it contains only graded student view submissions" do
      assignment = @course.assignments.create!(workflow_state: "published")
      sv_student = @course.student_view_student
      assignment.grade_student sv_student, { grade: 1, grader: @teacher }
      user_session @teacher
      put "update", params: { id: @course.id, course: { event: "claim" } }
      @course.reload
      expect(@course.workflow_state).to eq "claimed"
    end

    it "concludes a course" do
      @course.root_account.disable_feature!(:granular_permissions_manage_courses)
      expect(Auditors::Course).to receive(:record_concluded).once
      user_session(@teacher)
      put "update", params: { id: @course.id, course: { event: "conclude" }, format: :json }
      json = response.parsed_body
      expect(json["course"]["workflow_state"]).to eq "completed"
      @course.reload
      expect(@course.workflow_state).to eq "completed"
    end

    it "concludes a course if given :manage_courses_conclude (granular permissions)" do
      @course.root_account.enable_feature!(:granular_permissions_manage_courses)
      @course.root_account.role_overrides.create!(
        role: teacher_role,
        permission: "manage_courses_conclude",
        enabled: true
      )
      expect(Auditors::Course).to receive(:record_concluded).once
      user_session(@teacher)
      put "update", params: { id: @course.id, course: { event: "conclude" }, format: :json }
      json = response.parsed_body
      expect(json["course"]["workflow_state"]).to eq "completed"
      @course.reload
      expect(@course.workflow_state).to eq "completed"
    end

    it "doesn't conclude course if :manage_courses_conclude is not enabled (granular permissions)" do
      @course.root_account.enable_feature!(:granular_permissions_manage_courses)
      @course.root_account.role_overrides.create!(
        role: teacher_role,
        permission: "manage_courses_conclude",
        enabled: false
      )
      expect(Auditors::Course).not_to receive(:record_concluded)
      user_session(@teacher)
      put "update", params: { id: @course.id, course: { event: "conclude" }, format: :json }
      assert_unauthorized
    end

    it "publishes a course" do
      @course.root_account.disable_feature!(:granular_permissions_manage_courses)
      @course.claim!
      expect(Auditors::Course).to receive(:record_published).once
      user_session(@teacher)
      put "update", params: { id: @course.id, course: { event: "offer" }, format: :json }
      json = response.parsed_body
      expect(json["course"]["workflow_state"]).to eq "available"
      @course.reload
      expect(@course.workflow_state).to eq "available"
    end

    it "publishes a course if given :manage_courses_publish (granular permissions)" do
      @course.root_account.enable_feature!(:granular_permissions_manage_courses)
      @course.root_account.role_overrides.create!(
        role: teacher_role,
        permission: "manage_courses_publish",
        enabled: true
      )
      @course.claim!
      expect(Auditors::Course).to receive(:record_published).once
      user_session(@teacher)
      put "update", params: { id: @course.id, course: { event: "offer" }, format: :json }
      json = response.parsed_body
      expect(json["course"]["workflow_state"]).to eq "available"
      @course.reload
      expect(@course.workflow_state).to eq "available"
    end

    it "doesn't publish course if :manage_courses_publish is not enabled (granular permissions)" do
      @course.root_account.enable_feature!(:granular_permissions_manage_courses)
      @course.root_account.role_overrides.create!(
        role: teacher_role,
        permission: "manage_courses_publish",
        enabled: false
      )
      @course.claim!
      expect(Auditors::Course).not_to receive(:record_published)
      user_session(@teacher)
      put "update", params: { id: @course.id, course: { event: "offer" }, format: :json }
      assert_unauthorized
    end

    it "deletes a course" do
      @course.root_account.disable_feature!(:granular_permissions_manage_courses)
      user_session(@teacher)
      expect(Auditors::Course).to receive(:record_deleted).once
      put "update", params: { id: @course.id, course: { event: "delete" }, format: :json }
      json = response.parsed_body
      expect(json["course"]["workflow_state"]).to eq "deleted"
      @course.reload
      expect(@course.workflow_state).to eq "deleted"
    end

    it "deletes a course if given :manage_courses_delete (granular permissions)" do
      @course.root_account.enable_feature!(:granular_permissions_manage_courses)
      @course.root_account.role_overrides.create!(
        role: teacher_role,
        permission: "manage_courses_delete",
        enabled: true
      )
      user_session(@teacher)
      expect(Auditors::Course).to receive(:record_deleted).once
      put "update", params: { id: @course.id, course: { event: "delete" }, format: :json }
      json = response.parsed_body
      expect(json["course"]["workflow_state"]).to eq "deleted"
      @course.reload
      expect(@course.workflow_state).to eq "deleted"
    end

    it "doesn't delete course if :manage_courses_delete is not enabled (granular permissions)" do
      @course.root_account.enable_feature!(:granular_permissions_manage_courses)
      @course.root_account.role_overrides.create!(
        role: teacher_role,
        permission: "manage_courses_delete",
        enabled: false
      )
      user_session(@teacher)
      expect(Auditors::Course).not_to receive(:record_deleted)
      put "update", params: { id: @course.id, course: { event: "delete" }, format: :json }
      assert_unauthorized
    end

    it "doesn't allow a teacher to undelete a course" do
      @course.destroy
      expect(Auditors::Course).not_to receive(:record_restored)
      user_session(@teacher)
      put "update", params: { id: @course.id, course: { event: "undelete" }, format: :json }
      expect(response).to have_http_status :unauthorized
    end

    it "undeletes a course" do
      @course.destroy
      expect(Auditors::Course).to receive(:record_restored).once
      user_session(account_admin_user)
      put "update", params: { id: @course.id, course: { event: "undelete" }, format: :json }
      json = response.parsed_body
      expect(json["course"]["workflow_state"]).to eq "claimed"
      @course.reload
      expect(@course.workflow_state).to eq "claimed"
    end

    it "returns an error if a bad event is given" do
      user_session(@teacher)
      put "update", params: { id: @course.id, course: { event: "boogie" }, format: :json }
      expect(response).to have_http_status :bad_request
      json = response.parsed_body
      expect(json["errors"].keys).to include "workflow_state"
    end

    it "locks active course announcements" do
      user_session(@teacher)
      active_announcement  = @course.announcements.create!(title: "active", message: "test")
      delayed_announcement = @course.announcements.create!(title: "delayed", message: "test")
      deleted_announcement = @course.announcements.create!(title: "deleted", message: "test")

      delayed_announcement.workflow_state  = "post_delayed"
      delayed_announcement.delayed_post_at = Time.now + 3.weeks
      delayed_announcement.save!

      deleted_announcement.destroy

      put "update", params: { id: @course.id, course: { lock_all_announcements: 1 } }
      expect(assigns[:course].lock_all_announcements).to be_truthy

      expect(active_announcement.reload).to be_locked
      expect(delayed_announcement.reload).to be_post_delayed
      expect(deleted_announcement.reload).to be_deleted
    end

    it "logs update course event" do
      user_session(@teacher)
      @course.lock_all_announcements = true
      @course.save!

      changes = {
        "name" => [@course.name, "new course name"],
        "lock_all_announcements" => [true, false]
      }

      expect(Auditors::Course).to receive(:record_updated)
        .with(anything, anything, changes, source: :manual)

      put "update", params: { id: @course.id,
                              course: {
                                name: changes["name"].last,
                                lock_all_announcements: false
                              } }
    end

    it "updates its lock_all_announcements setting" do
      user_session(@teacher)
      @course.lock_all_announcements = true
      @course.save!
      put "update", params: { id: @course.id, course: { lock_all_announcements: 0 } }
      expect(assigns[:course].lock_all_announcements).to be_falsey
    end

    it "updates its usage_rights_required setting" do
      user_session(@teacher)
      @course.usage_rights_required = true
      @course.save!
      put "update", params: { id: @course.id, course: { usage_rights_required: 0 } }
      expect(assigns[:course].usage_rights_required).to be_falsey
    end

    it "lets sub-account admins move courses to other accounts within their sub-account" do
      subaccount = account_model(parent_account: Account.default)
      sub_subaccount1 = account_model(parent_account: subaccount)
      sub_subaccount2 = account_model(parent_account: subaccount)
      course_factory(account: sub_subaccount1)

      @user = account_admin_user(account: subaccount, active_user: true)
      user_session(@user)

      put "update", params: { id: @course.id, course: { account_id: sub_subaccount2.id } }

      @course.reload
      expect(@course.account_id).to eq sub_subaccount2.id
    end

    it "does not let sub-account admins move courses to other accounts outside their sub-account" do
      subaccount1 = account_model(parent_account: Account.default)
      subaccount2 = account_model(parent_account: Account.default)
      course_factory(account: subaccount1)

      @user = account_admin_user(account: subaccount1, active_user: true)
      user_session(@user)

      put "update", params: { id: @course.id, course: { account_id: subaccount2.id } }

      @course.reload
      expect(@course.account_id).to eq subaccount1.id
    end

    it "lets site admins move courses to any account" do
      account1 = Account.create!(name: "account1")
      account2 = Account.create!(name: "account2")
      course_factory(account: account1)

      user_session(site_admin_user)

      put "update", params: { id: @course.id, course: { account_id: account2.id } }

      @course.reload
      expect(@course.account_id).to eq account2.id
    end

    describe "touching content when public visibility changes" do
      before do
        user_session(@teacher)
        @assignment = @course.assignments.create!(name: "name")
        @time = 1.day.ago
        Assignment.where(id: @assignment).update_all(updated_at: @time)

        @assignment.reload
      end

      it "touches content when is_public is updated" do
        put "update", params: { id: @course.id, course: { is_public: true } }

        @assignment.reload
        expect(@assignment.updated_at).to_not eq @time
      end

      it "touches content when is_public_to_auth_users is updated" do
        put "update", params: { id: @course.id, course: { is_public_to_auth_users: true } }

        @assignment.reload
        expect(@assignment.updated_at).to_not eq @time
      end

      it "does not touch content when neither is updated" do
        put "update", params: { id: @course.id, course: { name: "name" } }

        @assignment.reload
        expect(@assignment.updated_at).to eq @time
      end
    end

    it "lets admins without course edit rights update only the syllabus body" do
      @course.root_account.disable_feature!(:granular_permissions_manage_course_content)
      role = custom_account_role("grade viewer", account: Account.default)
      account_admin_user_with_role_changes(role:, role_changes: { manage_content: true })
      user_session(@user)

      name = "some name"
      body = "some body"
      put "update", params: { id: @course.id, course: { name:, syllabus_body: body } }

      @course.reload
      expect(@course.name).to_not eq name
      expect(@course.syllabus_body).to eq body
    end

    it "lets admins without course edit rights update only the syllabus body (granular permissions)" do
      @course.root_account.enable_feature!(:granular_permissions_manage_course_content)
      role = custom_account_role("grade viewer", account: Account.default)
      account_admin_user_with_role_changes(
        role:,
        role_changes: { manage_course_content_edit: true }
      )
      user_session(@user)

      name = "some name"
      body = "some body"
      put "update", params: { id: @course.id, course: { name:, syllabus_body: body } }

      @course.reload
      expect(@course.name).to_not eq name
      expect(@course.syllabus_body).to eq body
    end

    it "renders the show page with a flash on error" do
      user_session(@teacher)
      # cause the course to be invalid
      Course.where(id: @course).update_all(restrict_enrollments_to_course_dates: true, start_at: Time.now.utc, conclude_at: 1.day.ago)
      put "update", params: { id: @course.id, course: { name: "name change" } }
      expect(flash[:error]).to match(/There was an error saving the changes to the course/)
    end

    describe "course images" do
      before do
        user_session(@teacher)
      end

      it "allows valid course file ids" do
        attachment_with_context(@course)
        put "update", params: { id: @course.id, course: { image_id: @attachment.id } }
        @course.reload
        expect(@course.settings[:image_id]).to eq @attachment.id.to_s
      end

      it "allows valid urls" do
        put "update", params: { id: @course.id, course: { image_url: "http://farm3.static.flickr.com/image.jpg" } }
        @course.reload
        expect(@course.settings[:image_url]).to eq "http://farm3.static.flickr.com/image.jpg"
      end

      it "rejects invalid urls" do
        put "update", params: { id: @course.id, course: { image_url: "exam ple.com" } }
        @course.reload
        expect(@course.settings[:image_url]).to be_nil
      end

      it "rejects random letters and numbers" do
        put "update", params: { id: @course.id, course: { image_id: "123a456b78c" } }
        @course.reload
        expect(@course.settings[:image_id]).to be_nil
      end

      it "rejects setting both a url and an id at the same time" do
        put "update", params: { id: @course.id, course: { image_id: "123a456b78c", image_url: "http://example.com" } }
        @course.reload
        expect(@course.settings[:image_id]).to be_nil
        expect(@course.settings[:image_url]).to be_nil
      end

      it "rejects non-course ids" do
        put "update", params: { id: @course.id, course: { image_id: 1_234_134_123 } }
        @course.reload
        expect(@course.settings[:image_id]).to be_nil
      end

      it "clears the image_url when setting an image_id" do
        attachment_with_context(@course)
        put "update", params: { id: @course.id, course: { image_url: "http://farm3.static.flickr.com/image.jpg" } }
        put "update", params: { id: @course.id, course: { image_id: @attachment.id } }
        @course.reload
        expect(@course.settings[:image_id]).to eq @attachment.id.to_s
        expect(@course.settings[:image_url]).to be_nil
      end

      it "clears the image_id when setting an image_url" do
        put "update", params: { id: @course.id, course: { image_id: "12345678" } }
        put "update", params: { id: @course.id, course: { image_url: "http://farm3.static.flickr.com/image.jpg" } }
        @course.reload
        expect(@course.settings[:image_id]).to be_nil
        expect(@course.settings[:image_url]).to eq "http://farm3.static.flickr.com/image.jpg"
      end

      it "clears image id after setting remove_image" do
        put "update", params: { id: @course.id, course: { image_id: "12345678" } }
        put "update", params: { id: @course.id, course: { remove_image: true } }
        @course.reload
        expect(@course.settings[:image_id]).to be_nil
        expect(@course.settings[:image_url]).to be_nil
      end

      it "clears image url after setting remove_image" do
        put "update", params: { id: @course.id, course: { image_url: "http://farm3.static.flickr.com/image.jpg" } }
        put "update", params: { id: @course.id, course: { remove_image: true } }
        @course.reload
        expect(@course.settings[:image_id]).to be_nil
        expect(@course.settings[:image_url]).to be_nil
      end
    end

    describe "course colors" do
      before do
        user_session(@teacher)
      end

      it "allows valid hexcodes" do
        put "update", params: { id: @course.id, course: { course_color: "#112233" } }
        @course.reload
        expect(@course.settings[:course_color]).to eq "#112233"
      end

      it "rejects invalid hexcodes" do
        put "update", params: { id: @course.id, course: { course_color: "#NOOOO" } }
        put "update", params: { id: @course.id, course: { course_color: "1" } }
        put "update", params: { id: @course.id, course: { course_color: "#1a2b3c4e5f6" } }
        @course.reload
        expect(@course.settings[:course_color]).to be_nil
      end

      it "normalizes hexcodes without a leading #" do
        put "update", params: { id: @course.id, course: { course_color: "123456" } }
        @course.reload
        expect(@course.settings[:course_color]).to eq "#123456"
      end

      it "sets blank inputs to nil" do
        put "update", params: { id: @course.id, course: { course_color: "   " } }
        @course.reload
        expect(@course.settings[:course_color]).to be_nil
      end

      it "sets single character (e.g. just a pound sign) inputs to nil" do
        put "update", params: { id: @course.id, course: { course_color: "#" } }
        @course.reload
        expect(@course.settings[:course_color]).to be_nil
      end
    end

    describe "default due time" do
      before do
        user_session @teacher
      end

      it "sets the normalized due time if valid" do
        put "update", params: { id: @course.id, course: { default_due_time: "4:00 PM" } }
        expect(@course.reload.settings[:default_due_time]).to eq "16:00:00"
      end

      it "ignores invalid settings" do
        put "update", params: { id: @course.id, course: { default_due_time: "lolcats" } }
        expect(@course.reload.settings[:default_due_time]).to be_nil
      end

      it "inherits the account setting if `inherit` is given" do
        @course.account.update settings: { default_due_time: { value: "21:00:00" } }
        expect(@course.default_due_time).to eq "21:00:00"

        @course.default_due_time = "22:00:00"
        @course.save!
        expect(@course.default_due_time).to eq "22:00:00"

        put "update", params: { id: @course.id, course: { default_due_time: "inherit" } }
        @course.reload
        expect(@course.default_due_time).to eq "21:00:00"
        expect(@course.settings[:default_due_time]).to be_nil
      end

      it "leaves the setting alone if the parameter isn't given" do
        @course.default_due_time = "22:00:00"
        @course.save!
        put "update", params: { id: @course.id, course: { course_color: "#000000" } }
        expect(@course.reload.settings[:default_due_time]).to eq "22:00:00"
      end
    end

    describe "master courses" do
      before :once do
        account_admin_user
        course_factory
        ta_in_course
      end

      before do
        user_session(@admin)
      end

      it "requires :manage_master_courses permission" do
        user_session @ta
        put "update", params: { id: @course.id, course: { blueprint: "1" } }, format: "json"
        expect(response).to be_unauthorized
      end

      it "sets a course as a master course" do
        put "update", params: { id: @course.id, course: { blueprint: "1" } }, format: "json"
        expect(response).to be_successful
        expect(MasterCourses::MasterTemplate).to be_is_master_course @course
      end

      it "does not allow a course with students to be set as a master course" do
        student_in_course
        put "update", params: { id: @course.id, course: { blueprint: "1" } }, format: "json"
        expect(response).to have_http_status :bad_request
        expect(response.body).to include "Cannot have a blueprint course with students"
      end

      it "does not allow a course with observers to be set as a master course" do
        observer_in_course
        put "update", params: { id: @course.id, course: { blueprint: "1" } }, format: "json"
        expect(response).to have_http_status :bad_request
        expect(response.body).to include "Cannot have a blueprint course with observers"
      end

      it "does not allow a minion course to be set as a master course" do
        c1 = @course
        c2 = course_factory
        template = MasterCourses::MasterTemplate.set_as_master_course(c1)
        template.add_child_course!(c2)
        put "update", params: { id: c2.id, course: { blueprint: "1" } }, format: "json"
        expect(response).to have_http_status :bad_request
        expect(response.body).to include "Course is already associated"
      end

      it "allows setting of default template restrictions" do
        put "update",
            params: { id: @course.id,
                      course: { blueprint: "1",
                                blueprint_restrictions: { "content" => "0", "due_dates" => "1" } } },
            format: "json"
        expect(response).to be_successful
        template = MasterCourses::MasterTemplate.full_template_for(@course)
        expect(template.default_restrictions).to eq({ content: false, due_dates: true })
      end

      describe "changing restrictions" do
        before :once do
          @template = MasterCourses::MasterTemplate.set_as_master_course(@course)
          @template.update_attribute(:default_restrictions, { content: true })
        end

        it "allows an admin to change restrictions" do
          put "update",
              params: { id: @course.id,
                        course: { blueprint: "1",
                                  blueprint_restrictions: { "content" => "0", "due_dates" => "1" } } },
              format: "json"
          expect(response).to be_successful
          template = MasterCourses::MasterTemplate.full_template_for(@course)
          expect(template.default_restrictions).to eq({ content: false, due_dates: true })
        end

        it "forbids a non-admin from changing restrictions" do
          user_session @ta
          put "update",
              params: { id: @course.id,
                        course: { blueprint: "1",
                                  blueprint_restrictions: { "content" => "0", "due_dates" => "1" } } },
              format: "json"
          expect(response).to be_unauthorized
        end

        it "allows a non-admin to perform a no-op request" do
          user_session @ta
          put "update",
              params: { id: @course.id,
                        course: { blueprint: "1",
                                  blueprint_restrictions: { "content" => "1" } } },
              format: "json"
          expect(response).to be_successful
        end
      end

      it "validates template restrictions" do
        put "update",
            params: { id: @course.id,
                      course: { blueprint: "1",
                                blueprint_restrictions: { "content" => "1", "doo_dates" => "1" } } },
            format: "json"
        expect(response).to_not be_successful
        expect(response.body).to include "Invalid restrictions"
      end

      it "allows setting whether to use template restrictions by object type" do
        put "update",
            params: { id: @course.id,
                      course: { blueprint: "1",
                                use_blueprint_restrictions_by_object_type: "1" } },
            format: "json"
        expect(response).to be_successful
        template = MasterCourses::MasterTemplate.full_template_for(@course)
        expect(template.use_default_restrictions_by_type).to be_truthy
      end

      it "allows setting default template restrictions by object type" do
        put "update",
            params: { id: @course.id,
                      course: { blueprint: "1",
                                blueprint_restrictions_by_object_type: { "assignment" => { "content" => "1", "due_dates" => "1" }, "quiz" => { "content" => "1" } } } },
            format: "json"
        expect(response).to be_successful
        template = MasterCourses::MasterTemplate.full_template_for(@course)
        expect(template.default_restrictions_by_type).to eq({
                                                              "Assignment" => { content: true, due_dates: true },
                                                              "Quizzes::Quiz" => { content: true }
                                                            })
      end

      it "validates default template restrictions by object type" do
        put "update",
            params: { id: @course.id,
                      course: { blueprint: "1",
                                blueprint_restrictions_by_object_type: { "notarealtype" => { "content" => "1", "due_dates" => "1" } } } },
            format: "json"
        expect(response).to_not be_successful
        expect(response.body).to include "Invalid restrictions"
      end

      context "logging master courses and course pacing" do
        before do
          Account.default.enable_feature!(:course_paces)
          allow(InstStatsd::Statsd).to receive(:increment)
        end

        it "does not increment the counter when course pacing is not enabled" do
          put "update", params: { id: @course.id, course: { blueprint: "1" } }, format: "json"
          expect(InstStatsd::Statsd).not_to have_received(:increment).with("course.paced.blueprint_course")
        end

        it "increments the counter when course pacing is already enabled" do
          put "update", params: { id: @course.id, course: { enable_course_paces: "1" } }, format: "json"
          put "update", params: { id: @course.id, course: { blueprint: "1" } }, format: "json"
          expect(InstStatsd::Statsd).to have_received(:increment).with("course.paced.blueprint_course").once
        end

        it "increments the counter when course pacing is enabled at the same time as blueprint" do
          put "update", params: { id: @course.id, course: { blueprint: "1", enable_course_paces: "1" } }, format: "json"
          expect(InstStatsd::Statsd).to have_received(:increment).with("course.paced.blueprint_course").once
        end

        it "increments the counter when course pacing is enabled after blueprint has already been enabled" do
          put "update", params: { id: @course.id, course: { blueprint: "1" } }, format: "json"
          put "update", params: { id: @course.id, course: { enable_course_paces: "1" } }, format: "json"

          expect(InstStatsd::Statsd).to have_received(:increment).with("course.paced.blueprint_course")
        end

        it "does not increment the count if a random course items is updated" do
          put "update", params: { id: @course.id, course: { course_format: "online" } }, format: "json"
          expect(InstStatsd::Statsd).not_to have_received(:increment).with("course.paced.blueprint_course")
        end
      end
    end

    it "updates pages' permissions even if course default is nil" do
      user_session(@teacher)
      wiki_page = @course.wiki_pages.create! title: "Wiki page 1", editing_roles: "teachers"
      new_permissions = "teachers,students"
      put "update", params: { id: @course.id, update_default_pages: true, course: { default_wiki_editing_roles: new_permissions } }
      @course.reload
      wiki_page.reload
      expect(@course.default_wiki_editing_roles).to eq new_permissions
      expect(wiki_page.editing_roles).to eq new_permissions
    end

    it "does not attempt to sync k5 homeroom to course if sync_enrollments_from_homeroom is falsey" do
      teacher = @teacher
      subject = @course
      toggle_k5_setting(subject.account, true)
      homeroom = course_factory(active_all: true, account: subject.account)
      homeroom.enroll_teacher(teacher, enrollment_state: :active)
      homeroom.homeroom_course = true
      homeroom.restrict_enrollments_to_course_dates = true
      homeroom.save!
      subject.homeroom_course_id = homeroom.id
      subject.save!

      user_session(teacher)
      put "update", params: { id: subject.id, course: { name: "something new", sync_enrollments_from_homeroom: "0", homeroom_course_id: homeroom.id } }
      run_jobs

      # if the sync job runs, we'll know because restrict_enrollments_to_course_dates will be synced as true
      expect(subject.reload.restrict_enrollments_to_course_dates).to be_falsey
    end

    context "course paces" do
      before do
        @course.account.enable_feature!(:course_paces)
        @course.enable_course_paces = true
        @course.restrict_enrollments_to_course_dates = true
        @course.save!
        @course_pace = course_pace_model(course: @course)
      end

      it "republishes course paces when dates have changed" do
        user_session(@teacher)
        put "update", params: { id: @course.id, course: { start_at: 1.day.from_now } }
        expect(Progress.find_by(context: @course_pace)).to be_queued
        Progress.destroy_all
        put "update", params: { id: @course.id, course: { conclude_at: 1.year.from_now } }
        expect(Progress.find_by(context: @course_pace)).to be_queued
        Progress.destroy_all
        put "update", params: { id: @course.id, course: { restrict_enrollments_to_course_dates: false } }
        expect(Progress.find_by(context: @course_pace)).to be_queued
        Progress.destroy_all
        term = EnrollmentTerm.create!(start_at: 1.day.ago, end_at: 3.days.from_now, root_account: @course.account)
        put "update", params: { id: @course.id, course: { term_id: term.id } }
        expect(Progress.find_by(context: @course_pace)).to be_queued
      end

      it "does not republish course paces when dates have not changed" do
        user_session(@teacher)
        put "update", params: { id: @course.id, course: { name: "course paces" } }
        expect(Progress.find_by(context: @course_pace)).to be_nil
      end

      it "does not allow course to be made a homeroom course" do
        user_session(@teacher)
        put "update", params: { id: @course.id, course: { homeroom_course: "true" }, format: :json }
        expect(response).to have_http_status :bad_request
        json = response.parsed_body
        expect(json["errors"].keys).to include "homeroom_course"
        expect(@course.reload.homeroom_course).to be_falsey
      end
    end

    it "does not allow homeroom course to enable course pacing" do
      toggle_k5_setting(@course.account, true)
      homeroom = course_factory(active_all: true, account: @course.account)
      homeroom.homeroom_course = true
      homeroom.save!
      user_session(@teacher)

      put "update", params: { id: homeroom.id, course: { enable_course_paces: "true" }, format: :json }
      expect(response).to have_http_status :bad_request
      json = response.parsed_body
      expect(json["errors"].keys).to include "enable_course_paces"
      expect(@course.reload.enable_course_paces).to be_falsey
    end

    it "returns an error if syllabus_body content is nested too deeply" do
      user_session(@teacher)
      stub_const("CanvasSanitize::SANITIZE", { parser_options: { max_tree_depth: 1 } })
      put "update", params: { id: @course.id, course: { syllabus_body: "<div><span>deeeeeeep</span></div>" }, format: :json }
      expect(response).to have_http_status :bad_request
      json = response.parsed_body
      expect(json["errors"].keys).to include "unparsable_content"
    end

    it "doesn't overwrite stuck sis fields" do
      user_session(@teacher)
      init_course_name = @course.name

      put "update", params: { id: @course.id, course: { name: "123456" }, override_sis_stickiness: false, format: :json }

      @course.reload
      expect(@course.name).to eq init_course_name
    end

    context "course availability options" do
      before :once do
        @account = Account.default
      end

      it "updates a course's availability options" do
        user_session(@teacher)
        start_at = 5.weeks.ago.beginning_of_day
        conclude_at = 10.weeks.from_now.beginning_of_day
        put "update", params: { id: @course.id, course: { start_at:, conclude_at:, restrict_enrollments_to_course_dates: true } }
        @course.reload
        expect(@course.start_at).to eq start_at
        expect(@course.conclude_at).to eq conclude_at
        expect(@course.restrict_enrollments_to_course_dates).to be true
      end

      context "when prevent_course_availability_editing_by_teachers is enabled" do
        before :once do
          @account.settings[:prevent_course_availability_editing_by_teachers] = true
          @account.save!
        end

        it "returns 401 if the user is a teacher" do
          user_session(@teacher)
          put "update", params: { id: @course.id, course: { restrict_enrollments_to_course_dates: true } }
          expect(response).to be_unauthorized
          put "update", params: { id: @course.id, course: { start_at: 1.day.ago, restrict_enrollments_to_course_dates: true } }
          expect(response).to be_unauthorized
          put "update", params: { id: @course.id, course: { conclude_at: 1.day.from_now, restrict_enrollments_to_course_dates: true } }
          expect(response).to be_unauthorized
        end

        it "returns 401 if a teacher tries to set end_at in an api request" do
          # NOTE: end_at is an alias for conclude_at supported only in api requests (ignored otherwise)
          allow(controller).to receive(:api_request?).and_return(true)
          user_session(@teacher)
          @course.update!(restrict_enrollments_to_course_dates: true)
          put "update", params: { id: @course.id, course: { end_at: 1.day.from_now } }
          expect(response).to be_unauthorized
        end

        it "allows admins to update course availability options still" do
          account_admin_user(active_all: true)
          user_session(@admin)
          start_at = 6.weeks.ago.beginning_of_day
          put "update", params: { id: @course.id, course: { start_at:, restrict_enrollments_to_course_dates: true } }
          expect(response).to be_redirect
          @course.reload
          expect(@course.start_at).to eq start_at
          expect(@course.restrict_enrollments_to_course_dates).to be true
        end

        it "allows teachers to update other course settings" do
          user_session(@teacher)
          put "update", params: { id: @course.id, course: { name: "cool new course" } }
          expect(response).to be_redirect
          expect(@course.reload.name).to eq "cool new course"
        end

        it "allows teachers to update other settings along with course availability settings if the latter remains unchanged" do
          start_at = 6.weeks.ago.beginning_of_day
          conclude_at = 3.weeks.from_now.beginning_of_day
          @course.update!(start_at:, conclude_at:, restrict_enrollments_to_course_dates: true)
          user_session(@teacher)
          put "update", params: { id: @course.id, course: { name: "cool new course", start_at:, conclude_at:, restrict_enrollments_to_course_dates: true } }
          expect(response).to be_redirect
          expect(@course.reload.name).to eq "cool new course"
        end

        it "allows teachers to update settings even if course dates have been set but restrict_enrollments_to_course_dates is false" do
          # in this case, the controller automatically drops the course dates, and this shouldn't be restricted by permissions
          start_at = 6.weeks.ago.beginning_of_day
          conclude_at = 3.weeks.from_now.beginning_of_day
          @course.update!(start_at:, conclude_at:)
          user_session(@teacher)
          put "update", params: { id: @course.id, course: { name: "cool new course", start_at:, conclude_at: } }
          expect(response).to be_redirect
          expect(@course.reload.name).to eq "cool new course"
        end

        it "does not allow teachers to set course dates to nil if restrict_enrollments_to_course_dates is true" do
          start_at = 6.weeks.ago.beginning_of_day
          conclude_at = 3.weeks.from_now.beginning_of_day
          @course.update!(start_at:, conclude_at:, restrict_enrollments_to_course_dates: true)
          user_session(@teacher)
          put "update", params: { id: @course.id, course: { start_at: nil, conclude_at: nil } }
          expect(response).to be_unauthorized
        end

        it "does not allow teachers to change course dates if restrict_enrollments_to_course_dates is true" do
          start_at = 6.weeks.ago.beginning_of_day
          conclude_at = 3.weeks.from_now.beginning_of_day
          @course.update!(start_at:, conclude_at:, restrict_enrollments_to_course_dates: true)
          user_session(@teacher)
          put "update", params: { id: @course.id, course: { start_at: start_at + 1.day } }
          expect(response).to be_unauthorized
        end
      end
    end
  end

  describe "POST 'unconclude'" do
    it "unconcludes the course" do
      course_factory(active_all: true)
      account_admin_user(active_all: true)
      user_session(@admin)
      delete "destroy", params: { id: @course.id, event: "conclude" }
      expect(response).to be_redirect
      expect(@course.reload).to be_completed
      expect(@course.conclude_at).to be <= Time.now
      expect(Auditors::Course).to receive(:record_unconcluded)
        .with(anything, anything, source: :manual)

      post "unconclude", params: { course_id: @course.id }
      expect(response).to be_redirect
      expect(@course.reload).to be_available
      expect(@course.conclude_at).to be_nil
    end
  end

  describe "GET 'self_enrollment'" do
    before :once do
      Account.default.update_attribute(:settings, self_enrollment: "any", open_registration: true)
      course_factory(active_all: true)
    end

    it "redirects to the new self enrollment form" do
      @course.update_attribute(:self_enrollment, true)
      get "self_enrollment", params: { course_id: @course.id, self_enrollment: @course.self_enrollment_code }
      expect(response).to redirect_to(enroll_url(@course.self_enrollment_code))
    end

    it "redirects to the new self enrollment form if using a long code" do
      @course.update_attribute(:self_enrollment, true)
      get "self_enrollment", params: { course_id: @course.id, self_enrollment: @course.long_self_enrollment_code.dup }
      expect(response).to redirect_to(enroll_url(@course.self_enrollment_code))
    end

    it "returns to the course page for an incorrect code" do
      @course.update_attribute(:self_enrollment, true)
      user_factory
      user_session(@user)

      get "self_enrollment", params: { course_id: @course.id, self_enrollment: "abc" }
      expect(response).to redirect_to(course_url(@course))
      expect(@user.enrollments.length).to eq 0
    end

    it "redirects to the new enrollment form even if self_enrollment is disabled" do
      @course.update_attribute(:self_enrollment, true) # generate code
      code = @course.self_enrollment_code
      @course.update_attribute(:self_enrollment, false)

      get "self_enrollment", params: { course_id: @course.id, self_enrollment: code }
      expect(response).to redirect_to(enroll_url(code))
    end
  end

  describe "POST 'self_unenrollment'" do
    before(:once) { course_with_student(active_all: true) }

    before { user_session(@student) }

    it "unenrolls" do
      @enrollment.update_attribute(:self_enrolled, true)

      post "self_unenrollment", params: { course_id: @course.id, self_unenrollment: @enrollment.uuid }
      expect(response).to be_successful
      @enrollment.reload
      expect(@enrollment).to be_completed
    end

    it "does not unenroll for incorrect code" do
      @enrollment.update_attribute(:self_enrolled, true)

      post "self_unenrollment", params: { course_id: @course.id, self_unenrollment: "abc" }
      assert_status(400)
      @enrollment.reload
      expect(@enrollment).to be_active
    end

    it "does not unenroll a non-self-enrollment" do
      post "self_unenrollment", params: { course_id: @course.id, self_unenrollment: @enrollment.uuid }
      assert_status(400)
      @enrollment.reload
      expect(@enrollment).to be_active
    end
  end

  describe "GET 'sis_publish_status'" do
    before(:once) { course_with_teacher(active_all: true) }

    it "checks for authorization" do
      course_with_student_logged_in course: @course, active_all: true
      get "sis_publish_status", params: { course_id: @course.id }
      assert_status(401)
    end

    it "does not try and publish grades" do
      expect_any_instance_of(Course).not_to receive(:publish_final_grades)
      user_session(@teacher)
      get "sis_publish_status", params: { course_id: @course.id }
      expect(response).to be_successful
      expect(json_parse(response.body)).to eq({ "sis_publish_overall_status" => "unpublished", "sis_publish_statuses" => {} })
    end

    it "returns reasonable json for a few enrollments" do
      user_session(@teacher)
      user_ids = create_users(Array.new(3) { { name: "User" } })
      students = create_enrollments(@course, user_ids, return_type: :record)
      students[0].tap do |enrollment|
        enrollment.grade_publishing_status = "published"
        enrollment.save!
      end
      students[1].tap do |enrollment|
        enrollment.grade_publishing_status = "error"
        enrollment.grade_publishing_message = "cause of this reason"
        enrollment.save!
      end
      students[2].tap do |enrollment|
        enrollment.grade_publishing_status = "published"
        enrollment.save!
      end
      get "sis_publish_status", params: { course_id: @course.id }
      expect(response).to be_successful
      response_body = json_parse(response.body)
      response_body["sis_publish_statuses"]["Synced"].sort_by! { |x| x["id"] }
      expect(response_body).to eq({
                                    "sis_publish_overall_status" => "error",
                                    "sis_publish_statuses" => {
                                      "Error: cause of this reason" => [
                                        {
                                          "name" => "User",
                                          "sortable_name" => "User",
                                          "url" => course_user_url(@course, students[1].user),
                                          "id" => students[1].user.id
                                        }
                                      ],
                                      "Synced" => [
                                        {
                                          "name" => "User",
                                          "sortable_name" => "User",
                                          "url" => course_user_url(@course, students[0].user),
                                          "id" => students[0].user.id
                                        },
                                        {
                                          "name" => "User",
                                          "sortable_name" => "User",
                                          "url" => course_user_url(@course, students[2].user),
                                          "id" => students[2].user.id
                                        }
                                      ].sort_by { |x| x["id"] }
                                    }
                                  })
    end
  end

  describe "POST 'publish_to_sis'" do
    it "publishes grades and return results" do
      course_with_teacher_logged_in active_all: true
      @teacher = @user
      user_ids = create_users(Array.new(3) { { name: "User" } })
      students = create_enrollments(@course, user_ids, return_type: :record)
      students[0].tap do |enrollment|
        enrollment.grade_publishing_status = "published"
        enrollment.save!
      end
      students[1].tap do |enrollment|
        enrollment.grade_publishing_status = "error"
        enrollment.grade_publishing_message = "cause of this reason"
        enrollment.save!
      end
      students[2].tap do |enrollment|
        enrollment.grade_publishing_status = "published"
        enrollment.save!
      end

      @plugin = Canvas::Plugin.find!("grade_export")
      @ps = PluginSetting.new(name: @plugin.id, settings: @plugin.default_settings)
      @ps.posted_settings = @plugin.default_settings.merge({
                                                             format_type: "instructure_csv",
                                                             wait_for_success: "no",
                                                             publish_endpoint: "http://localhost/endpoint"
                                                           })
      @ps.save!

      @course.assignment_groups.create(name: "Assignments")
      @course.grading_standard_enabled = true
      @course.save!
      a1 = @course.assignments.create!(title: "A1", points_possible: 10)
      a2 = @course.assignments.create!(title: "A2", points_possible: 10)
      a1.grade_student(students[0].user, { grade: "9", grader: @teacher })
      a2.grade_student(students[0].user, { grade: "10", grader: @teacher })
      a1.grade_student(students[1].user, { grade: "6", grader: @teacher })
      a2.grade_student(students[1].user, { grade: "7", grader: @teacher })

      expect(SSLCommon).to receive(:post_data).once
      post "publish_to_sis", params: { course_id: @course.id }

      expect(response).to be_successful
      response_body = json_parse(response.body)
      response_body["sis_publish_statuses"]["Synced"].sort_by! { |x| x["id"] }
      expect(response_body).to eq({
                                    "sis_publish_overall_status" => "published",
                                    "sis_publish_statuses" => {
                                      "Synced" => [
                                        {
                                          "name" => "User",
                                          "sortable_name" => "User",
                                          "url" => course_user_url(@course, students[0].user),
                                          "id" => students[0].user.id
                                        },
                                        {
                                          "name" => "User",
                                          "sortable_name" => "User",
                                          "url" => course_user_url(@course, students[1].user),
                                          "id" => students[1].user.id
                                        },
                                        {
                                          "name" => "User",
                                          "sortable_name" => "User",
                                          "url" => course_user_url(@course, students[2].user),
                                          "id" => students[2].user.id
                                        }
                                      ].sort_by { |x| x["id"] }
                                    }
                                  })
    end
  end

  describe "GET 'public_feed.atom'" do
    before(:once) do
      course_with_student(active_all: true)
      assignment_model(course: @course)
    end

    it "requires authorization" do
      get "public_feed", params: { feed_code: @enrollment.feed_code + "x" }, format: "atom"
      expect(assigns[:problem]).to match(/The verification code does not match/)
    end

    it "includes absolute path for rel='self' link" do
      get "public_feed", params: { feed_code: @enrollment.feed_code }, format: "atom"
      feed = Atom::Feed.load_feed(response.body) rescue nil
      expect(feed).not_to be_nil
      expect(feed.entries).not_to be_empty
      expect(feed.links.first.rel).to match(/self/)
      expect(feed.links.first.href).to match(%r{http://})
    end

    it "includes an author for each entry" do
      get "public_feed", params: { feed_code: @enrollment.feed_code }, format: "atom"
      feed = Atom::Feed.load_feed(response.body) rescue nil
      expect(feed).not_to be_nil
      expect(feed.entries).not_to be_empty
      expect(feed.entries.all? { |e| e.authors.present? }).to be_truthy
    end

    it "does not include unpublished assignments or discussions or pages" do
      discussion_topic_model(context: @course)
      @assignment.unpublish
      @topic.unpublish!
      @course.wiki_pages.create! title: "unpublished", workflow_state: "unpublished"
      get "public_feed", params: { feed_code: @enrollment.feed_code }, format: "atom"
      feed = Atom::Feed.load_feed(response.body) rescue nil
      expect(feed).not_to be_nil
      expect(feed.entries).to be_empty
    end

    it "respects assignment overrides" do
      @assignment.update_attribute :only_visible_to_overrides, true
      @a0 = @assignment
      graded_discussion_topic(context: @course)
      @topic.assignment.update_attribute :only_visible_to_overrides, true

      get "public_feed", params: { feed_code: @enrollment.feed_code }, format: "atom"
      feed = Atom::Feed.load_feed(response.body) rescue nil
      expect(feed).not_to be_nil
      expect(feed.entries.map(&:id).join(" ")).not_to include @a0.asset_string
      expect(feed.entries.map(&:id).join(" ")).not_to include @topic.asset_string

      assignment_override_model assignment: @a0, set: @enrollment.course_section
      assignment_override_model assignment: @topic.assignment, set: @enrollment.course_section

      get "public_feed", params: { feed_code: @enrollment.feed_code }, format: "atom"
      feed = Atom::Feed.load_feed(response.body) rescue nil
      expect(feed).not_to be_nil
      expect(feed.entries.map(&:id).join(" ")).to include @a0.asset_string
      expect(feed.entries.map(&:id).join(" ")).to include @topic.asset_string
    end
  end

  describe "POST 'reset_content'" do
    before :once do
      course_with_teacher(active_all: true)
    end

    it "allows teachers to reset" do
      @course.root_account.disable_feature!(:granular_permissions_manage_courses)
      user_session(@teacher)
      post "reset_content", params: { course_id: @course.id }
      expect(response).to be_redirect
      expect(@course.reload).to be_deleted
    end

    it "only allows teachers to reset if granted :manage_courses_reset (granular permissions)" do
      @course.root_account.enable_feature!(:granular_permissions_manage_courses)
      @course.root_account.role_overrides.create!(
        role: teacher_role,
        permission: "manage_courses_reset",
        enabled: true
      )
      user_session(@teacher)
      post "reset_content", params: { course_id: @course.id }
      expect(response).to be_redirect
      expect(@course.reload).to be_deleted
    end

    it "does not allow TAs to reset" do
      course_with_ta(active_all: true, course: @course)
      user_session(@user)
      post "reset_content", params: { course_id: @course.id }
      assert_status(401)
      expect(@course.reload).to be_available
    end

    it "does not allow resetting blueprint courses" do
      @course.root_account.disable_feature!(:granular_permissions_manage_courses)
      MasterCourses::MasterTemplate.set_as_master_course(@course)
      user_session(@teacher)
      post "reset_content", params: { course_id: @course.id }
      expect(response).to be_bad_request
    end

    it "does not allow resetting blueprint courses (granular permissions)" do
      @course.root_account.enable_feature!(:granular_permissions_manage_courses)
      @course.root_account.role_overrides.create!(
        role: teacher_role,
        permission: "manage_courses_reset",
        enabled: true
      )
      MasterCourses::MasterTemplate.set_as_master_course(@course)
      user_session(@teacher)
      post "reset_content", params: { course_id: @course.id }
      expect(response).to be_bad_request
    end

    it "does not allow resetting course templates (granular permissions)" do
      @course.root_account.enable_feature!(:granular_permissions_manage_courses)
      @course.root_account.role_overrides.create!(
        role: teacher_role,
        permission: "manage_courses_reset",
        enabled: true
      )
      @course.enrollments.each(&:destroy)
      @course.update!(template: true)
      user_session(@teacher)
      post "reset_content", params: { course_id: @course.id }
      assert_status(401)
      expect(@course.reload).to be_available
    end

    it "logs reset audit event" do
      @course.root_account.disable_feature!(:granular_permissions_manage_courses)
      user_session(@teacher)
      expect(Auditors::Course).to receive(:record_reset).once
                                                        .with(@course, anything, @user, anything)
      post "reset_content", params: { course_id: @course.id }
    end

    it "logs reset audit event (granular permissions)" do
      @course.root_account.enable_feature!(:granular_permissions_manage_courses)
      @course.root_account.role_overrides.create!(
        role: teacher_role,
        permission: "manage_courses_reset",
        enabled: true
      )
      user_session(@teacher)
      expect(Auditors::Course).to receive(:record_reset).once
                                                        .with(@course, anything, @user, anything)
      post "reset_content", params: { course_id: @course.id }
    end
  end

  context "visibility_configuration" do
    let(:controller) { CoursesController.new }

    before do
      controller.instance_variable_set(:@course, Course.new(root_account: Account.default))
    end

    it "allows setting course visibility with flag" do
      controller.visibility_configuration({ course_visibility: "public" })
      course = controller.instance_variable_get(:@course)

      expect(course.is_public).to be true

      controller.visibility_configuration({ course_visibility: "institution" })
      expect(course.is_public).to be false
      expect(course.is_public_to_auth_users).to be true

      controller.visibility_configuration({ course_visibility: "course" })
      expect(course.is_public).to be false
      expect(course.is_public).to be false
    end

    it "allows setting syllabus visibility with flag" do
      controller.visibility_configuration({ course_visibility: "course", syllabus_visibility_option: "public" })
      course = controller.instance_variable_get(:@course)

      expect(course.public_syllabus).to be true

      controller.visibility_configuration({ course_visibility: "course", syllabus_visibility_option: "institution" })
      expect(course.public_syllabus).to be false
      expect(course.public_syllabus_to_auth).to be true

      controller.visibility_configuration({ course_visibility: "course", syllabus_visibility_option: "course" })
      expect(course.public_syllabus).to be false
      expect(course.public_syllabus_to_auth).to be false
    end
  end

  context "changed_settings" do
    let(:controller) { CoursesController.new }

    it "has changed settings for a new course" do
      course = Course.new
      course.hide_final_grade = false
      course.hide_distribution_graphs = false
      course.assert_defaults
      changes = course.changes

      changed_settings = controller.changed_settings(changes, course.settings)

      changes[:hide_final_grade] = false
      changes[:hide_distribution_graphs] = false

      expect(changed_settings).to eq changes
    end

    it "has changed settings for an updated course" do
      course = Account.default.courses.create!
      old_values = course.settings

      course.hide_final_grade = false
      course.hide_distribution_graphs = false
      changes = course.changes

      changed_settings = controller.changed_settings(changes, course.settings, old_values)

      changes[:hide_final_grade] = false
      changes[:hide_distribution_graphs] = false

      expect(changed_settings).to eq changes
    end
  end

  describe "quotas" do
    context "with :manage_storage_quotas" do
      before :once do
        @account = Account.default
        account_admin_user account: @account
      end

      before do
        user_session @user
      end

      describe "create" do
        it "sets storage_quota" do
          post "create", params: { account_id: @account.id, course: { name: "xyzzy", storage_quota: 111.megabytes } }
          @course = @account.courses.where(name: "xyzzy").first
          expect(@course.storage_quota).to eq 111.megabytes
        end

        it "sets storage_quota_mb" do
          post "create", params: { account_id: @account.id, course: { name: "xyzpdq", storage_quota_mb: 111 } }
          @course = @account.courses.where(name: "xyzpdq").first
          expect(@course.storage_quota_mb).to eq 111
        end
      end

      describe "update" do
        before :once do
          @course = @account.courses.create!
        end

        it "sets storage_quota" do
          post "update", params: { id: @course.id, course: { storage_quota: 111.megabytes } }
          expect(@course.reload.storage_quota).to eq 111.megabytes
        end

        it "sets storage_quota_mb" do
          post "update", params: { id: @course.id, course: { storage_quota_mb: 111 } }
          expect(@course.reload.storage_quota_mb).to eq 111
        end
      end
    end

    context "without :manage_storage_quotas" do
      describe "create" do
        before :once do
          @account = Account.default
          @account.disable_feature!(:granular_permissions_manage_courses)
          role = custom_account_role "lamer", account: @account
          @account.role_overrides.create!(permission: "manage_courses",
                                          enabled: true,
                                          role:)
          user_factory
          @account.account_users.create!(user: @user, role:)
        end

        before do
          user_session @user
        end

        it "ignores storage_quota" do
          post "create", params: { account_id: @account.id, course: { name: "xyzzy", storage_quota: 111.megabytes } }
          @course = @account.courses.where(name: "xyzzy").first
          expect(@course.storage_quota).to eq @account.default_storage_quota
        end

        it "ignores storage_quota_mb" do
          post "create", params: { account_id: @account.id, course: { name: "xyzpdq", storage_quota_mb: 111 } }
          @course = @account.courses.where(name: "xyzpdq").first
          expect(@course.storage_quota_mb).to eq @account.default_storage_quota / 1.megabyte
        end
      end

      describe "create (granular permissions)" do
        before :once do
          @account = Account.default
          @account.enable_feature!(:granular_permissions_manage_courses)
          role = custom_account_role "lamer", account: @account
          @account.role_overrides.create!(permission: "manage_courses_add",
                                          enabled: true,
                                          role:)
          user_factory
          @account.account_users.create!(user: @user, role:)
        end

        before do
          user_session @user
        end

        it "ignores storage_quota" do
          post "create",
               params: {
                 account_id: @account.id,
                 course: {
                   name: "xyzzy",
                   storage_quota: 111.megabytes
                 }
               }
          @course = @account.courses.where(name: "xyzzy").first
          expect(@course.storage_quota).to eq @account.default_storage_quota
        end

        it "ignores storage_quota_mb" do
          post "create",
               params: {
                 account_id: @account.id,
                 course: {
                   name: "xyzpdq",
                   storage_quota_mb: 111
                 }
               }
          @course = @account.courses.where(name: "xyzpdq").first
          expect(@course.storage_quota_mb).to eq @account.default_storage_quota / 1.megabyte
        end
      end

      describe "update" do
        before :once do
          @account = Account.default
          course_with_teacher(account: @account, active_all: true)
        end

        before { user_session(@teacher) }

        it "ignores storage_quota" do
          post "update", params: { id: @course.id, course: { public_description: "wat", storage_quota: 111.megabytes } }
          @course.reload
          expect(@course.public_description).to eq "wat"
          expect(@course.storage_quota).to eq @account.default_storage_quota
        end

        it "ignores storage_quota_mb" do
          post "update", params: { id: @course.id, course: { public_description: "wat", storage_quota_mb: 111 } }
          @course.reload
          expect(@course.public_description).to eq "wat"
          expect(@course.storage_quota_mb).to eq @account.default_storage_quota / 1.megabyte
        end
      end
    end
  end

  describe "DELETE 'test_student'" do
    before :once do
      @account = Account.default
      course_with_teacher(account: @account, active_all: true)
      @quiz = @course.quizzes.create!
      @quiz.workflow_state = "available"
      @quiz.save
    end

    it "removes existing quiz submissions created by the test student" do
      user_session(@teacher)
      post "student_view", params: { course_id: @course.id }
      test_student = @course.student_view_student
      @quiz.generate_submission(test_student)
      expect(test_student.quiz_submissions.size).not_to be_zero

      delete "reset_test_student", params: { course_id: @course.id }
      test_student.reload
      expect(test_student.quiz_submissions.size).to be_zero
    end

    it "removes submissions created by the test student" do
      user_session(@teacher)
      post "student_view", params: { course_id: @course.id }
      test_student = @course.student_view_student
      assignment = @course.assignments.create!(workflow_state: "published")
      assignment.grade_student test_student, { grade: 1, grader: @teacher }
      expect(test_student.submissions.size).not_to be_zero
      submission = test_student.submissions.first
      auditor_rec = submission.auditor_grade_change_records.first
      expect(auditor_rec).to_not be_nil
      attachment = attachment_model
      OriginalityReport.create!(attachment:, originality_score: "1", submission: test_student.submissions.first)
      submission.canvadocs_annotation_contexts.create!(
        root_account: @course.root_account,
        attachment:,
        launch_id: "1234"
      )
      delete "reset_test_student", params: { course_id: @course.id }
      test_student.reload
      expect(test_student.submissions.size).to be_zero
      expect(Auditors::ActiveRecord::GradeChangeRecord.where(id: auditor_rec.id).count).to be_zero
    end

    it "removes provisional grades for the test student" do
      user_session(@teacher)
      post "student_view", params: { course_id: @course.id }
      test_student = @course.student_view_student
      assignment = @course.assignments.create!(workflow_state: "published", moderated_grading: true, grader_count: 2)
      assignment.grade_student test_student, { grade: 1, grader: @teacher, provisional: true }
      file = assignment.attachments.create! uploaded_data: default_uploaded_data
      assignment.submissions.first.add_comment(commenter: @teacher, message: "blah", provisional: true, attachments: [file])
      assignment.moderated_grading_selections.where(student: test_student).first.update_attribute(:provisional_grade, ModeratedGrading::ProvisionalGrade.last)

      expect(test_student.submissions.size).not_to be_zero
      delete "reset_test_student", params: { course_id: @course.id }
      test_student.reload
      expect(test_student.submissions.size).to be_zero
    end

    it "decrements needs grading counts" do
      user_session(@teacher)
      post "student_view", params: { course_id: @course.id }
      test_student = @course.student_view_student
      assignment = @course.assignments.create!(workflow_state: "published")
      s = assignment.find_or_create_submission(test_student)
      s.submission_type = "online_quiz"
      s.workflow_state = "submitted"
      s.save!
      assignment.reload

      original_needs_grading_count = assignment.needs_grading_count

      delete "reset_test_student", params: { course_id: @course.id }
      assignment.reload

      expect(assignment.needs_grading_count).to eq original_needs_grading_count - 1
    end

    it "removes outcome results for the test student" do
      user_session(@teacher)
      outcome_with_rubric(course: @course)
      rubric_association_model(rubric: @rubric)

      test_student = @course.student_view_student
      session[:become_user_id] = test_student.id
      rubric_assessment_model(rubric_association: @rubric_association, user: test_student)
      expect(test_student.learning_outcome_results.active.size).not_to be_zero
      expect(@outcome.assessed?).to be_truthy

      delete "reset_test_student", params: { course_id: @course.id }

      test_student.reload
      expect(test_student.learning_outcome_results.active.size).to be_zero
      expect(@outcome.assessed?).to be_falsey
    end
  end

  describe "GET #permissions" do
    before do
      course_with_teacher(active_all: true)
      user_session(@teacher)
    end

    it "returns a json representation for provided permission keys" do
      get :permissions, params: { course_id: @course.id, permissions: :manage_grades }, format: :json
      json = json_parse(response.body)
      expect(json.keys).to include "manage_grades"
    end
  end

  describe "POST start_offline_web_export" do
    it "starts a web zip export" do
      course_with_student_logged_in(active_all: true)
      @course.root_account.settings[:enable_offline_web_export] = true
      @course.root_account.save!
      @course.update_attribute(:enable_offline_web_export, true)
      @course.save!
      expect { post "start_offline_web_export", params: { course_id: @course.id } }
        .to change { @course.reload.web_zip_exports.count }.by(1)
      expect(response).to be_redirect
    end
  end

  describe "#users" do
    let(:course) { Course.create! }

    let(:teacher) { teacher_in_course(course:, active_all: true).user }

    let(:student1) { student_in_course(course:, active_all: true).user }

    let(:student2) { student_in_course(course:, active_all: true).user }

    let!(:group1) do
      group = course.groups.create!(name: "group one")
      group.users << student1
      group.users << student2
      group.group_memberships.last.update!(workflow_state: "deleted")
      group.reload
    end

    let!(:group2) do
      group = course.groups.create!(name: "group one")
      group.users << student1
      group.users << student2
      group.group_memberships.first.update!(workflow_state: "deleted")
      group.reload
    end

    it "does not set pagination total_pages/last page link" do
      user_session(teacher)
      # need two pages or the first page will also be the last_page
      student1
      student2

      get "users", params: {
        course_id: course.id,
        format: "json",
        enrollment_role: "StudentEnrollment",
        per_page: 1
      }
      expect(response).to be_successful
      expect(response.headers.to_a.find { |a| a.first == "Link" }.last).to_not include("last")
    end

    it "only returns group_ids for active group memberships when requested" do
      user_session(teacher)
      get "users", params: {
        course_id: course.id,
        format: "json",
        include: ["group_ids"],
        enrollment_role: "StudentEnrollment"
      }
      json = json_parse(response.body)
      expect(json[0]).to include({ "id" => student1.id, "group_ids" => [group1.id] })
      expect(json[1]).to include({ "id" => student2.id, "group_ids" => [group2.id] })
    end

    it "can take student uuids as inputs and output uuids in json" do
      user_session(teacher)
      get "users", params: {
        course_id: course.id,
        user_uuids: [student1.uuid],
        format: "json",
        include: ["uuid"],
        enrollment_role: "StudentEnrollment"
      }
      json = json_parse(response.body)
      expect(json.count).to eq(1)
      expect(json[0]).to include({ "id" => student1.id, "uuid" => student1.uuid })
    end

    it "can sort users" do
      student1.update!(name: "Student B")
      student2.update!(name: "Student A")

      user_session(teacher)
      get "users", params: {
        course_id: course.id,
        format: "json",
        enrollment_role: "StudentEnrollment",
        sort: "username"
      }
      json = json_parse(response.body)
      expect(json[0]).to include({ "id" => student2.id })
      expect(json[1]).to include({ "id" => student1.id })
    end
  end

  describe "#content_share_users" do
    before :once do
      course_with_teacher(name: "search teacher", active_all: true)
    end

    it "requires a search term" do
      user_session(@teacher)
      get "content_share_users", params: { course_id: @course.id }
      expect(response).to be_bad_request
    end

    it "requires the user to have an admin role for the course" do
      course_with_student_logged_in
      get "content_share_users", params: { course_id: @course.id, search_term: "teacher" }
      expect(response).to be_unauthorized

      course_with_designer(name: "course designer", course: @course, active_all: true)
      user_session(@designer)
      get "content_share_users", params: { course_id: @course.id, search_term: "teacher" }
      json = json_parse(response.body)
      expect(json[0]).to include({ "name" => "search teacher" })
    end

    it "returns email, url avatar (if avatars are enabled), and name" do
      user_session(@teacher)
      @search_context = @course
      course_with_teacher(name: "course teacher")
      @teacher.account.enable_service(:avatars)
      get "content_share_users", params: { course_id: @search_context.id, search_term: "course" }
      json = json_parse(response.body)
      expect(json[0]).to include({ "email" => nil, "name" => "course teacher" })
    end

    it "searches by name and email" do
      user_session(@teacher)
      @teacher.account.enable_service(:avatars)
      user_model(name: "course teacher")
      communication_channel_model(user: @user, path: "course_teacher@test.edu")
      course_with_teacher(user: @user, course: @course)

      user_model(name: "course designer")
      communication_channel_model(user: @user, path: "course_designer@test.edu")
      course_with_teacher(user: @user, course: @course)

      get "content_share_users", params: { course_id: @course.id, search_term: "course teacher" }
      json = json_parse(response.body)
      expect(json[0]).to include({ "email" => "course_teacher@test.edu", "name" => "course teacher" })

      get "content_share_users", params: { course_id: @course.id, search_term: "course_designer@test.edu" }
      json = json_parse(response.body)
      expect(json[0]).to include({ "email" => "course_designer@test.edu", "name" => "course designer" })
    end

    it "searches for teachers, TAs, and designers" do
      user_session(@teacher)
      @search_context = @course
      course_with_teacher(name: "course teacher")
      course_with_ta(name: "course ta")
      course_with_designer(name: "course designer")
      course_with_student(name: "course student")
      course_with_observer(name: "course observer")
      get "content_share_users", params: { course_id: @search_context.id, search_term: "course" }
      json = json_parse(response.body)
      expect(json.pluck("name")).to eq(["course designer", "course ta", "course teacher"])
    end

    it "does not return users with only deleted enrollments or deleted courses" do
      user_session(@teacher)
      @search_context = @course
      course_with_teacher(name: "course teacher").destroy
      get "content_share_users", params: { course_id: @search_context.id, search_term: "course" }
      json = json_parse(response.body)
      expect(json.pluck("name")).not_to include("course teacher")

      course_with_ta(name: "course ta")
      @course.destroy
      get "content_share_users", params: { course_id: @search_context.id, search_term: "course" }
      json = json_parse(response.body)
      expect(json.pluck("name")).not_to include("course ta")
    end

    it "search for root and sub-account admins" do
      user_session(@teacher)
      @search_context = @course
      sub_account = account_model(parent_account: @course.root_account)
      account_admin = user_factory(name: "account admin")
      sub_account_admin = user_factory(name: "sub-account admin")
      account_admin_user(account: @course.root_account, user: account_admin)
      account_admin_user(account: sub_account, user: sub_account_admin)

      get "content_share_users", params: { course_id: @search_context.id, search_term: "admin" }
      json = json_parse(response.body)
      expect(json.pluck("name")).to eq(["account admin", "sub-account admin"])
    end

    it "does not return users with deleted admin accounts" do
      user_session(@teacher)
      sub_account = account_model(parent_account: @course.root_account)
      account_admin = user_factory(name: "account admin")
      sub_account_admin = user_factory(name: "sub-account admin")
      account_admin_user(account: @course.root_account, user: account_admin).destroy
      account_admin_user(account: sub_account, user: sub_account_admin)
      sub_account.destroy

      get "content_share_users", params: { course_id: @course.id, search_term: "admin" }
      json = json_parse(response.body)
      expect(json.pluck("name")).not_to include("account admin", "sub-account admin")
    end

    it "returns the searching user" do
      user_session(@teacher)
      @search_context = @course
      course_with_teacher(name: "course teacher")
      get "content_share_users", params: { course_id: @search_context.id, search_term: "teacher" }
      json = json_parse(response.body)
      expect(json.pluck("name")).to match_array(["course teacher", "search teacher"])
    end

    it 'does not return admin roles that do not have the "manage_content" permission' do
      user_session(@teacher)
      account_admin = user_factory(name: "less privileged account admin")
      role = custom_account_role("manage_content", account: @course.root_account)
      account_admin_user(account: @course.root_account, user: account_admin, role:)

      get "content_share_users", params: { course_id: @course.id, search_term: "less privileged" }
      json = json_parse(response.body)
      expect(json.pluck("name")).not_to include("less privileged account admin")

      role.role_overrides.create!(enabled: true, permission: "manage_content", context: @course.root_account)
      get "content_share_users", params: { course_id: @course.id, search_term: "less privileged" }
      json = json_parse(response.body)
      expect(json.pluck("name")).to include("less privileged account admin")
    end

    it "does not return users from other root accounts" do
      user_session(@teacher)
      a1_course = @course
      a2 = Account.create!(name: "other root account")
      a2_admin = user_factory(name: "account 2 admin")
      a2_teacher = user_factory(name: "account 2 teacher")
      account_admin_user(account: a2, user: a2_admin)
      course_with_teacher(name: "account 2 teacher", account: a2, user: a2_teacher)

      get "content_share_users", params: { course_id: a1_course.id, search_term: "account 2" }
      json = json_parse(response.body)
      expect(json.pluck("name")).not_to include("account 2 admin", "account 2 teacher")
    end

    it "still works for teachers whose course is concluded by term" do
      term = Account.default.enrollment_terms.create!(name: "long over")
      term.set_overrides(Account.default, "TeacherEnrollment" => { start_at: "2014-12-01", end_at: "2014-12-31" })
      course_with_teacher_logged_in(active_all: true)
      @course.update(enrollment_term: term)

      get "content_share_users", params: { course_id: @course.id, search_term: "teacher" }
      json = json_parse(response.body)
      expect(json[0]).to include({ "name" => "search teacher" })
    end

    it "does not include pending users" do
      user_session(@teacher)
      @search_context = @course
      course_with_teacher(name: "pending user")
      @user.update_attribute(:workflow_state, "creation_pending")
      course_with_teacher(name: "not pending user", active_all: true)
      get "content_share_users", params: { course_id: @search_context.id, search_term: "pending" }
      json = json_parse(response.body)
      expect(json.length).to be(1)
      expect(json[0]).to include({ "name" => "not pending user" })
    end

    context "sharding" do
      specs_require_sharding

      it "still has a functional query when user is from another shard" do
        @shard1.activate do
          @cs_user = User.create!
        end
        @course.enroll_teacher(@cs_user, enrollment_state: "active")
        user_session(@cs_user)

        sql = nil
        allow(Api).to receive(:paginate) do |scope, _controller, _url|
          sql = scope.to_sql
        end

        get "content_share_users", params: { course_id: @course.id, search_term: "hiyo" }
        expect(sql).to_not include(@shard1.name) # can't just check for success since the query can still work depending on test shard setup
      end
    end
  end

  describe "POST update" do
    it "allows an admin to change visibility" do
      admin = account_admin_user
      course = Course.create!
      user_session(admin)

      post "update", params: { id: course.id,
                               course: { course_visibility: "public", indexed: true } }

      course.reload
      expect(course.is_public).to be true
      expect(course.indexed).to be true
    end

    it "allows the teacher to change visibility" do
      course = Course.create!
      teacher = teacher_in_course(course:, active_all: true).user
      user_session(teacher)

      post "update", params: { id: course.id,
                               course: { course_visibility: "public", indexed: true } }

      course.reload
      expect(course.is_public).to be true
      expect(course.indexed).to be true
    end

    it "does not allow a teacher without the permission to change visibility" do
      course = Course.create!
      teacher = teacher_in_course(course:, active_all: true).user
      course.account.role_overrides.create!(role: teacher_role, permission: "manage_course_visibility", enabled: false)
      user_session(teacher)

      post "update", params: { id: course.id,
                               course: { course_visibility: "public", indexed: true } }

      course.reload
      expect(course.is_public).not_to be true
      expect(course.indexed).not_to be true
    end

    it "does not allow an account admin without the permission to change visibility" do
      admin = account_admin_user_with_role_changes(role_changes: { "manage_course_visibility" => false })
      course = Course.create!
      user_session(admin)

      post "update", params: { id: course.id,
                               course: { course_visibility: "public", indexed: true } }

      course.reload
      expect(course.is_public).not_to be true
      expect(course.indexed).not_to be true
    end

    it "allows a site admin to change visibility even if account admins cannot" do
      site_admin = site_admin_user
      account = Account.create(name: "fake-o")
      account_with_role_changes(account:, role_changes: { "manage_course_visibility" => false })
      course = course_factory(account:)
      user_session(site_admin)

      post "update", params: { id: course.id,
                               course: { course_visibility: "public", indexed: true } }

      course.reload
      expect(course.is_public).to be true
      expect(course.indexed).to be true
    end
  end

  describe "POST 'copy_course'" do
    let(:course) { Course.create! }

    before do
      course.wiki_pages.create!(title: "my page")
      user_session(site_admin_user)
    end

    it "copies a course" do
      post "copy_course", params: { course_id: course.id,
                                    course: { name: "copied course", course_code: "copied" } }
      expect(response).to be_redirect
      run_jobs
      new_course = Course.last
      expect(new_course.name).to eq "copied course"
      expect(new_course.wiki_pages.length).to eq 1
      expect(new_course.wiki_pages.first.title).to eq "my page"
    end

    it "does not apply an account's course template" do
      template = course.account.courses.create!(name: "Template Course", template: true)
      template.assignments.create!(title: "my assignment")
      course.root_account.enable_feature!(:course_templates)
      course.account.update!(course_template: template)

      post "copy_course", params: { course_id: course.id,
                                    course: { name: "copied course", course_code: "copied" } }
      expect(response).to be_redirect
      run_jobs
      new_course = Course.last
      expect(new_course.name).to eq "copied course"
      expect(new_course.wiki_pages.length).to eq 1
      expect(new_course.assignments.length).to eq 0
    end
  end

  describe "visible_self_enrollment_option" do
    before :once do
      Account.default.allow_self_enrollment!
      @user = user_factory(active_all: true)
      @course = course_factory(active_all: true)
    end

    before do
      user_session(@user)
    end

    context "when self_enrollment and open_enrollment is enabled" do
      before :once do
        @course.self_enrollment = true
        @course.open_enrollment = true
        @course.save!
      end

      it "returns :enroll if user is not enrolled" do
        get "show", params: { id: @course.id }

        expect(controller.visible_self_enrollment_option).to be(:enroll)
      end

      it "returns :unenroll if user has self-enrolled" do
        enrollment = @course.enroll_student(@user, enrollment_state: "active")
        enrollment.self_enrolled = true
        enrollment.save!

        get "show", params: { id: @course.id }
        expect(controller.visible_self_enrollment_option).to be(:unenroll)
      end

      it "returns nil if user is enrolled (but not self_enrolled)" do
        @course.enroll_student(@user, enrollment_state: "active")

        get "show", params: { id: @course.id }
        expect(controller.visible_self_enrollment_option).to be_nil
      end

      it "returns nil if user self-enrolled but the course is concluded" do
        enrollment = @course.enroll_student(@user, enrollment_state: "active")
        enrollment.self_enrolled = true
        enrollment.save!
        @course.complete!

        get "show", params: { id: @course.id }
        expect(controller.visible_self_enrollment_option).to be_nil
      end

      it "returns nil if course enabled options but account disabled self-enrollment" do
        Account.default.allow_self_enrollment!("")

        get "show", params: { id: @course.id }
        expect(controller.visible_self_enrollment_option).to be_nil
      end
    end

    it "returns nil if self_enrollment is disabled" do
      @course.open_enrollment = true
      @course.save!

      get "show", params: { id: @course.id }
      expect(controller.visible_self_enrollment_option).to be_nil
    end

    it "returns nil if open_enrollment is disabled" do
      @course.self_enrollment = true
      @course.save!

      get "show", params: { id: @course.id }
      expect(controller.visible_self_enrollment_option).to be_nil
    end
  end

  describe "POST 'dismiss_migration_limitation_msg'" do
    before do
      course_with_teacher(name: "search teacher", active_all: true)
      @quiz_migration_alert =
        QuizMigrationAlert.create!(user_id: @teacher.id, course_id: @course.id, migration_id: "10000000000040")
    end

    context "when the current user has a quiz migration alert for the course" do
      before do
        user_session(@teacher)
      end

      it "returns a successful response" do
        post "dismiss_migration_limitation_msg", params: { id: @course.id }
        expect(response).to be_successful
      end

      it "destroys the quiz migration alert" do
        expect do
          post "dismiss_migration_limitation_msg", params: { id: @course.id }
        end.to change { @teacher.quiz_migration_alerts.count }.from(1).to(0)
      end
    end

    context "when the current user does not have a quiz migration alert for the course" do
      before do
        other_user = user_model
        user_session(other_user)
      end

      it "returns a not_found response" do
        post "dismiss_migration_limitation_msg", params: { id: @course.id }
        expect(response).to be_not_found
      end

      it "does not destroy quiz migration alerts" do
        expect do
          post "dismiss_migration_limitation_msg", params: { id: @course.id }
        end.to not_change { QuizMigrationAlert.count }
      end
    end
  end
end<|MERGE_RESOLUTION|>--- conflicted
+++ resolved
@@ -1599,9 +1599,6 @@
       @course.default_view = "assignments"
       @course.save!
       get "show", params: { id: @course.id }
-<<<<<<< HEAD
-      expect(assigns(:js_env)[:FLAGS].keys).to eq %i[newquizzes_on_quiz_page]
-=======
       expect(assigns(:js_env)[:FLAGS].keys).to include :newquizzes_on_quiz_page
     end
 
@@ -1611,7 +1608,6 @@
       @course.save!
       get "show", params: { id: @course.id }
       expect(assigns(:js_env)[:FLAGS].keys).to include :show_additional_speed_grader_link
->>>>>>> a9d918a9
     end
 
     it "redirects html to settings page when user can :read_as_admin, but not :read" do
