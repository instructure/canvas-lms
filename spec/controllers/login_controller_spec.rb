# frozen_string_literal: true

#
# Copyright (C) 2015 - present Instructure, Inc.
#
# This file is part of Canvas.
#
# Canvas is free software: you can redistribute it and/or modify it under
# the terms of the GNU Affero General Public License as published by the Free
# Software Foundation, version 3 of the License.
#
# Canvas is distributed in the hope that it will be useful, but WITHOUT ANY
# WARRANTY; without even the implied warranty of MERCHANTABILITY or FITNESS FOR
# A PARTICULAR PURPOSE. See the GNU Affero General Public License for more
# details.
#
# You should have received a copy of the GNU Affero General Public License along
# with this program. If not, see <http://www.gnu.org/licenses/>.
#

require_relative "../apis/api_spec_helper"

describe LoginController do
  describe "#new" do
    it "redirects to dashboard if already logged in" do
      user_session(user_with_pseudonym(active: true))
      get "new"
      expect(response).to redirect_to(dashboard_url)
    end

    it "sets merge params correctly in the session" do
      user_with_pseudonym(active: true)
      @cc = @user.communication_channels.create!(path: "jt+1@instructure.com")
      get "new", params: { confirm: @cc.confirmation_code, expected_user_id: @user.id }
      expect(response).to be_redirect
      expect(session[:confirm]).to eq @cc.confirmation_code
      expect(session[:expected_user_id]).to eq @user.id
    end

    it "respects auth_discovery_url" do
      Account.default.auth_discovery_url = "https://google.com/"
      Account.default.save!

      get "new"
      expect(response).to redirect_to("https://google.com/")
    end

    it "passes delegated message on to discovery url" do
      Account.default.auth_discovery_url = "https://google.com/"
      Account.default.save!

      flash_hash = ActionDispatch::Flash::FlashHash.new
      flash_hash[:delegated_message] = "hi"
      allow(controller).to receive(:flash).and_return(flash_hash)
      get "new"
      expect(response).to redirect_to("https://google.com/?message=hi")
    end

    it "handles legacy canvas_login=1 param" do
      account_with_cas(account: Account.default)

      get "new", params: { canvas_login: "1" }
      expect(response).to redirect_to(canvas_login_url)
    end

    it "handles legacy SAML AAC-specific :id" do
      # it should ignore an auth_discovery_url
      Account.default.auth_discovery_url = "https://google.com/"
      Account.default.save!

      account_with_saml(account: Account.default)
      aac = Account.default.authentication_providers.first
      get "new", params: { id: aac }
      expect(response).to redirect_to(saml_login_url(aac))
    end

    it "redirects to Canvas auth by default" do
      get "new"
      expect(response).to redirect_to(canvas_login_url)
    end

    it "redirects to CAS if it's the default" do
      account_with_cas(account: Account.default)

      get "new"
      expect(response).to redirect_to(controller.url_for(controller: "login/cas", action: :new))
    end

    it "redirects to Facebook if it's the default" do
      Account.default.authentication_providers.create!(auth_type: "facebook")
      Account.default.authentication_providers.first.move_to_bottom

      get "new"
      expect(response).to redirect_to(facebook_login_url)
    end

    it "redirects based on authentication_provider param" do
      Account.default.authentication_providers.create!(auth_type: "facebook")
      account_with_cas(account: Account.default)

      get "new", params: { authentication_provider: "cas" }
      expect(response).to redirect_to(controller.url_for(controller: "login/cas", action: :new))
    end

    it "redirects based on authentication_provider id param" do
      ap2 = Account.default.authentication_providers.create!(auth_type: "cas")
      account_with_cas(account: Account.default)

      get "new", params: { authentication_provider: ap2.id }
      expect(response).to redirect_to(controller.url_for(controller: "login/cas", action: :new, id: ap2.id))
    end

    it "passes pseudonym_session[unique_id] to redirect to populate username textbox" do
      get "new", params: { "pseudonym_session" => { "unique_id" => "test" } }
      expect(response).to redirect_to(
        controller.url_for(controller: "login/canvas", action: :new) + "?pseudonym_session%5Bunique_id%5D=test"
      )
    end

    it "passes pseudonym_session[unique_id] to redirect from current username" do
      user_with_pseudonym(unique_id: "test", active: 1)
      user_session(@user, @pseudonym)
      get "new", params: { "pseudonym_session" => { "unique_id" => "test" }, :force_login => 1 }
      expect(response).to redirect_to(
        controller.url_for(controller: "login/canvas", action: :new) + "?pseudonym_session%5Bunique_id%5D=test"
      )
    end

    context "given an html request" do
      before { get :new, format: :html }

      it "response with an html content type" do
        expect(response.headers.fetch("Content-Type")).to match(%r{\Atext/html})
      end
    end

    context "given a pdf request" do
      before { get :new, format: :pdf }

      it "response with an html content type" do
        expect(response.headers.fetch("Content-Type")).to match(%r{\Atext/html})
      end
    end
  end

  describe "#session_token" do
    it "doesn't explode on a bad input url" do
      user_session(user_with_pseudonym(active: true))
      request.headers.merge!({ "CONTENT_TYPE" => "application/json", "HTTP_AUTHORIZATION" => "Bearer #{access_token_for_user(@user)}" })
      get "session_token", format: :json, params: { return_to: "not-a url" }
      expect(response.status.to_i).to eq(400)
    end

    describe "when user needs to accept terms of service" do
      it "returns a payload with requires_terms_acceptance of true" do
        user_session user_with_pseudonym(active: true)
        request.headers.merge!({ "CONTENT_TYPE" => "application/json", "HTTP_AUTHORIZATION" => "Bearer #{access_token_for_user(@user)}" })
        allow_any_instance_of(Account).to receive(:require_acceptance_of_terms?).and_return(true)

        get "session_token", format: :json
<<<<<<< HEAD
        expect(JSON.parse(response.body)["requires_terms_acceptance"]).to be(true)
=======
        expect(response.parsed_body["requires_terms_acceptance"]).to be(true)
>>>>>>> eb82fcc9
      end
    end

    describe "when user does not need to accept terms of service" do
      it "returns a payload with requires_terms_acceptance of false" do
        user_session user_with_pseudonym(active: true)
        request.headers.merge!({ "CONTENT_TYPE" => "application/json", "HTTP_AUTHORIZATION" => "Bearer #{access_token_for_user(@user)}" })
        allow_any_instance_of(Account).to receive(:require_acceptance_of_terms?).and_return(false)

        get "session_token", format: :json
<<<<<<< HEAD
        expect(JSON.parse(response.body)["requires_terms_acceptance"]).to be(false)
=======
        expect(response.parsed_body["requires_terms_acceptance"]).to be(false)
>>>>>>> eb82fcc9
      end
    end

    it "rejects javascript scheme" do
      user_session user_with_pseudonym(active: true)
      request.headers.merge!({ "CONTENT_TYPE" => "application/json", "HTTP_AUTHORIZATION" => "Bearer #{access_token_for_user(@user)}" })
      allow_any_instance_of(Account).to receive(:require_acceptance_of_terms?).and_return(false)

      get "session_token", format: :json, params: { return_to: "javascript://localhost/" }
      expect(response).to have_http_status :unauthorized
    end
  end

  describe "#logout" do
    it "doesn't logout if the authenticity token is invalid" do
      skip("investigate cause for failures beginning 05/05/21 FOO-1950")
      enable_forgery_protection do
        delete "destroy"
        # it could be a 422, or 0 if error handling isn't enabled properly in specs
        expect(response).to_not be_successful
        expect(response).to_not be_redirect
      end
    end

    it "logs out" do
      delete "destroy"
      expect(response).to redirect_to(login_url)
    end

    it "follows SAML logout redirect to IdP" do
      account_with_saml(account: Account.default, saml_log_out_url: "https://www.google.com/")
      session[:login_aac] = Account.default.authentication_providers.first.id
      delete "destroy"
      expect(response).to have_http_status :found
      expect(response.location).to match(%r{^https://www.google.com/\?SAMLRequest=})
    end

    it "follows CAS logout redirect to CAS server" do
      account_with_cas(account: Account.default)
      session[:login_aac] = Account.default.authentication_providers.first.id
      delete "destroy"
      expect(response).to have_http_status :found
      expect(response.location).to match(%r{localhost/cas/})
    end

    it "returns you to Canvas login if you logged in via Canvas, but something else is the primary provider" do
      account_with_saml(account: Account.default, saml_log_out_url: "https://www.google.com/")
      session[:login_aac] = Account.default.canvas_authentication_provider.id
      delete "destroy"
      expect(response).to have_http_status :found
      expect(response.location).to match(%r{/login/canvas$})
    end
  end

  describe "#logout_landing" do
    it "redirects to /login if not logged in" do
      get "logout_landing"
      expect(response).to redirect_to(login_url)
    end

    it "renders logout landing if just logged out" do
      flash[:logged_out] = true
      get "logout_landing"
      expect(response).to redirect_to(login_url)
    end

    it "renders if you are logged in" do
      user_session(user_factory)
      get "logout_landing"
      expect(response).to be_successful
      expect(response).to render_template(:logout_confirm)
    end
  end
end<|MERGE_RESOLUTION|>--- conflicted
+++ resolved
@@ -158,11 +158,7 @@
         allow_any_instance_of(Account).to receive(:require_acceptance_of_terms?).and_return(true)
 
         get "session_token", format: :json
-<<<<<<< HEAD
-        expect(JSON.parse(response.body)["requires_terms_acceptance"]).to be(true)
-=======
         expect(response.parsed_body["requires_terms_acceptance"]).to be(true)
->>>>>>> eb82fcc9
       end
     end
 
@@ -173,11 +169,7 @@
         allow_any_instance_of(Account).to receive(:require_acceptance_of_terms?).and_return(false)
 
         get "session_token", format: :json
-<<<<<<< HEAD
-        expect(JSON.parse(response.body)["requires_terms_acceptance"]).to be(false)
-=======
         expect(response.parsed_body["requires_terms_acceptance"]).to be(false)
->>>>>>> eb82fcc9
       end
     end
 
