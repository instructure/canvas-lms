# frozen_string_literal: true

#
# Copyright (C) 2011 - present Instructure, Inc.
#
# This file is part of Canvas.
#
# Canvas is free software: you can redistribute it and/or modify it under
# the terms of the GNU Affero General Public License as published by the Free
# Software Foundation, version 3 of the License.
#
# Canvas is distributed in the hope that it will be useful, but WITHOUT ANY
# WARRANTY; without even the implied warranty of MERCHANTABILITY or FITNESS FOR
# A PARTICULAR PURPOSE. See the GNU Affero General Public License for more
# details.
#
# You should have received a copy of the GNU Affero General Public License along
# with this program. If not, see <http://www.gnu.org/licenses/>.
#

describe GradebooksController do
  include TextHelper

  before :once do
    Account.site_admin.disable_feature!(:archived_grading_schemes)
    course_with_teacher active_all: true
    @teacher_enrollment = @enrollment
    student_in_course active_all: true
    @student_enrollment = @enrollment

    user_factory(active_all: true)
    @observer = @user
    @oe = @course.enroll_user(@user, "ObserverEnrollment")
    @oe.accept
    @oe.update_attribute(:associated_user_id, @student.id)
  end

  it "uses GradebooksController" do
    expect(controller).to be_an_instance_of(GradebooksController)
  end

  describe "GET 'grade_summary'" do
    context "when logged in as a student" do
      before do
        user_session(@student)
        @assignment = @course.assignments.create!(title: "Example Assignment")
        @media_object = factory_with_protected_attributes(MediaObject, media_id: "m-someid", media_type: "video", title: "Example Media Object", context: @course)
        @mock_kaltura = double("CanvasKaltura::ClientV3")
        allow(CanvasKaltura::ClientV3).to receive(:new).and_return(@mock_kaltura)
        @media_sources = [{
          height: "240",
          width: "336",
          content_type: "video/mp4",
          url: "https://kaltura.example.com/some/url",
        }]
        allow(@mock_kaltura).to receive_messages(startSession: nil, media_sources: @media_sources)
        @media_track = @media_object.media_tracks.create!(kind: "subtitles", locale: "en", content: "English").as_json["media_track"]
      end

      it "includes muted assignments" do
        @assignment.ensure_post_policy(post_manually: true)
        get "grade_summary", params: { course_id: @course.id, id: @student.id }
        expect(assigns[:js_env][:assignment_groups].first[:assignments].size).to eq 1
        expect(assigns[:js_env][:assignment_groups].first[:assignments].first[:muted]).to be true
      end

      it "does not include score, excused, or workflow_state of unposted submissions" do
        @assignment.ensure_post_policy(post_manually: true)
        @assignment.grade_student(@student, grade: 10, grader: @teacher)
        get "grade_summary", params: { course_id: @course.id, id: @student.id }
        submission = assigns[:js_env][:submissions].find { |s| s[:assignment_id] == @assignment.id }
        aggregate_failures do
          expect(submission).not_to have_key(:score)
          expect(submission).not_to have_key(:excused)
          expect(submission).not_to have_key(:workflow_state)
        end
      end

      it "includes score, excused, and workflow_state of posted submissions" do
        @assignment.grade_student(@student, grade: 10, grader: @teacher)
        get "grade_summary", params: { course_id: @course.id, id: @student.id }
        submission = assigns[:js_env][:submissions].find { |s| s[:assignment_id] == @assignment.id }
        aggregate_failures do
          expect(submission[:score]).to be 10.0
          expect(submission[:excused]).to be false
          expect(submission[:workflow_state]).to eq "graded"
        end
      end

      it "includes submission_comments of posted submissions" do
        @assignment.anonymous_peer_reviews = true
        @assignment.save!
        attachment = attachment_model(context: @assignment)
        attachment2 = attachment_model(context: @assignment)
        other_student = @course.enroll_user(User.create!(name: "some other user")).user
        deleted_media_object = factory_with_protected_attributes(MediaObject, media_id: "m-someid2", media_type: "video", title: "Example Media Object 2", context: @course)
        submission_to_comment = @assignment.grade_student(@student, grade: 10, grader: @teacher).first
        comment_1 = submission_to_comment.add_comment(comment: "a student comment", author: @teacher, attachments: [attachment])
        comment_2 = submission_to_comment.add_comment(comment: "another student comment", author: @teacher, attachments: [attachment, attachment2])
        comment_3 = submission_to_comment.add_comment(comment: "an anonymous comment", author: other_student)
        comment_4 = submission_to_comment.add_comment(media_comment_id: "m-someid", media_comment_type: "video", author: @student)
        submission_to_comment.add_comment(media_comment_id: "m-someid2", media_comment_type: "video", author: @student)
        deleted_media_object.destroy_permanently!
        comment_1.mark_read!(@student)

        get "grade_summary", params: { course_id: @course.id, id: @student.id }
        submission = assigns[:js_env][:submissions].find { |s| s[:assignment_id] == @assignment.id }
        aggregate_failures do
          expect(submission[:score]).to be 10.0
          expect(submission[:submission_comments].length).to be 5

          submission_comment_1 = submission[:submission_comments].first
          expect(submission_comment_1).to include({
                                                    "comment" => comment_1["comment"],
                                                    "attempt" => comment_1["attempt"],
                                                    "author_name" => comment_1["author_name"],
                                                    "display_updated_at" => datetime_string(comment_1["updated_at"]),
                                                    "is_read" => true,
                                                    "attachments" => [
                                                      {
                                                        "id" => attachment.id,
                                                        "display_name" => attachment.display_name,
                                                        "mime_class" => attachment.mime_class,
                                                        "url" => file_download_url(attachment)
                                                      }
                                                    ]
                                                  })

          submission_comment_2 = submission[:submission_comments].second
          expect(submission_comment_2).to include({
                                                    "comment" => comment_2["comment"],
                                                    "attempt" => comment_2["attempt"],
                                                    "author_name" => comment_2["author_name"],
                                                    "display_updated_at" => datetime_string(comment_2["updated_at"]),
                                                    "is_read" => false,
                                                    "attachments" => [
                                                      {
                                                        "id" => attachment.id,
                                                        "display_name" => attachment.display_name,
                                                        "mime_class" => attachment.mime_class,
                                                        "url" => file_download_url(attachment)
                                                      },
                                                      {
                                                        "id" => attachment2.id,
                                                        "display_name" => attachment2.display_name,
                                                        "mime_class" => attachment2.mime_class,
                                                        "url" => file_download_url(attachment2)
                                                      }
                                                    ]
                                                  })
          submission_comment_3 = submission[:submission_comments].third
          expect(submission_comment_3).to include({
                                                    "comment" => comment_3["comment"],
                                                    "attempt" => comment_3["attempt"],
                                                    "author_name" => "Anonymous User",
                                                    "display_updated_at" => datetime_string(comment_3["updated_at"]),
                                                    "is_read" => false,
                                                    "attachments" => []
                                                  })
          submission_comment_4 = submission[:submission_comments].fourth
          expect(submission_comment_4).to include({
                                                    "comment" => comment_4["comment"],
                                                    "attempt" => comment_4["attempt"],
                                                    "author_name" => comment_4["author_name"],
                                                    "display_updated_at" => datetime_string(comment_4["updated_at"]),
                                                    "is_read" => false,
                                                    "attachments" => [],
                                                    "media_object" => {
                                                      "id" => @media_object.media_id,
                                                      "title" => @media_object.title,
                                                      "media_sources" => [
                                                        {
                                                          "height" => @media_sources.first[:height],
                                                          "width" => @media_sources.first[:width],
                                                          "content_type" => @media_sources.first[:content_type],
                                                          "url" => @media_sources.first[:url]
                                                        }
                                                      ],
                                                      "media_tracks" => [
                                                        {
                                                          "id" => @media_track["id"],
                                                          "locale" => @media_track["locale"],
                                                          "content" => @media_track["content"],
                                                          "kind" => @media_track["kind"],
                                                        }
                                                      ]

                                                    }
                                                  })
        end
      end
    end

    context "when logged in as a teacher" do
      before do
        user_session(@teacher)
        @assignment = @course.assignments.create!(points_possible: 10)
      end

      it "includes muted assignments" do
        @assignment.ensure_post_policy(post_manually: true)
        get "grade_summary", params: { course_id: @course.id, id: @student.id }
        expect(assigns[:js_env][:assignment_groups].first[:assignments].size).to eq 1
        expect(assigns[:js_env][:assignment_groups].first[:assignments].first[:muted]).to be true
      end

      it "does not include score, excused, or workflow_state of unposted submissions" do
        @assignment.ensure_post_policy(post_manually: true)
        @assignment.grade_student(@student, grade: 10, grader: @teacher)
        get "grade_summary", params: { course_id: @course.id, id: @student.id }
        submission = assigns[:js_env][:submissions].find { |s| s[:assignment_id] == @assignment.id }
        aggregate_failures do
          expect(submission).not_to have_key(:score)
          expect(submission).not_to have_key(:excused)
          expect(submission).not_to have_key(:workflow_state)
        end
      end

      it "includes score, excused, and workflow_state of posted submissions" do
        @assignment.grade_student(@student, grade: 10, grader: @teacher)
        get "grade_summary", params: { course_id: @course.id, id: @student.id }
        submission = assigns[:js_env][:submissions].find { |s| s[:assignment_id] == @assignment.id }
        aggregate_failures do
          expect(submission[:score]).to be 10.0
          expect(submission[:excused]).to be false
          expect(submission[:workflow_state]).to eq "graded"
        end
      end

      it "returns submissions for inactive students" do
        @assignment.grade_student(@student, grade: 6.6, grader: @teacher)
        enrollment = @course.enrollments.find_by(user: @student)
        enrollment.deactivate
        get :grade_summary, params: { course_id: @course.id, id: @student.id }
        expect(assigns.fetch(:js_env).fetch(:submissions).first.fetch(:score)).to be 6.6
      end

      it "returns assignments for inactive students" do
        @assignment.grade_student(@student, grade: 6.6, grader: @teacher)
        enrollment = @course.enrollments.find_by(user: @student)
        enrollment.deactivate
        get :grade_summary, params: { course_id: @course.id, id: @student.id }
        assignment_id = assigns.dig(:js_env, :assignment_groups, 0, :assignments, 0, :id)
        expect(assignment_id).to eq @assignment.id
      end
    end

    it "redirects to the login page if the user is logged out" do
      get "grade_summary", params: { course_id: @course.id, id: @student.id }
      expect(response).to redirect_to(login_url)
      expect(flash[:warning]).to be_present
    end

    it "redirects teacher to gradebook" do
      user_session(@teacher)
      get "grade_summary", params: { course_id: @course.id, id: nil }
      expect(response).to redirect_to(action: "show")
    end

    it "renders for current user" do
      user_session(@student)
      get "grade_summary", params: { course_id: @course.id, id: nil }
      expect(response).to render_template("grade_summary")
    end

    it "does not allow access for inactive enrollment" do
      user_session(@student)
      @student_enrollment.deactivate
      get "grade_summary", params: { course_id: @course.id, id: nil }
      assert_unauthorized
    end

    it "renders with specified user_id" do
      user_session(@student)
      get "grade_summary", params: { course_id: @course.id, id: @student.id }
      expect(response).to render_template("grade_summary")
      expect(assigns[:presenter].courses_with_grades).not_to be_nil
    end

    it "does not allow access for wrong user" do
      user_factory(active_all: true)
      user_session(@user)
      get "grade_summary", params: { course_id: @course.id, id: nil }
      assert_unauthorized
      get "grade_summary", params: { course_id: @course.id, id: @student.id }
      assert_unauthorized
    end

    it "allows access for a linked observer" do
      user_session(@observer)
      get "grade_summary", params: { course_id: @course.id, id: @student.id }
      expect(response).to render_template("grade_summary")
      expect(assigns[:courses_with_grades]).to be_nil
    end

    it "does not allow access for a linked student" do
      user_factory(active_all: true)
      user_session(@user)
      @se = @course.enroll_student(@user)
      @se.accept
      @se.update_attribute(:associated_user_id, @student.id)
      @user.reload
      get "grade_summary", params: { course_id: @course.id, id: @student.id }
      assert_unauthorized
    end

    it "does not allow access for an observer linked in a different course" do
      @course1 = @course
      course_factory(active_all: true)
      @course2 = @course

      user_session(@observer)

      get "grade_summary", params: { course_id: @course2.id, id: @student.id }
      assert_unauthorized
    end

    it "allows concluded teachers to see a student grades pages" do
      user_session(@teacher)
      @teacher_enrollment.conclude
      get "grade_summary", params: { course_id: @course.id, id: @student.id }
      expect(response).to be_successful
      expect(response).to render_template("grade_summary")
      expect(assigns[:courses_with_grades]).to be_nil
    end

    it "allows concluded students to see their grades pages" do
      user_session(@student)
      @student_enrollment.conclude
      get "grade_summary", params: { course_id: @course.id, id: @student.id }
      expect(response).to render_template("grade_summary")
    end

    it "gives a student the option to switch between courses" do
      pseudonym(@teacher, username: "teacher@example.com")
      pseudonym(@student, username: "student@example.com")
      course_with_teacher(user: @teacher, active_all: 1)
      student_in_course user: @student, active_all: 1
      user_session(@student)
      get "grade_summary", params: { course_id: @course.id, id: @student.id }
      expect(response).to be_successful
      expect(assigns[:presenter].courses_with_grades).not_to be_nil
      expect(assigns[:presenter].courses_with_grades.length).to eq 2
    end

    it "does not give a teacher the option to switch between courses when viewing a student's grades" do
      pseudonym(@teacher, username: "teacher@example.com")
      pseudonym(@student, username: "student@example.com")
      course_with_teacher(user: @teacher, active_all: 1)
      student_in_course user: @student, active_all: 1
      user_session(@teacher)
      get "grade_summary", params: { course_id: @course.id, id: @student.id }
      expect(response).to be_successful
      expect(assigns[:courses_with_grades]).to be_nil
    end

    it "does not give a linked observer the option to switch between courses when viewing a student's grades" do
      pseudonym(@teacher, username: "teacher@example.com")
      pseudonym(@student, username: "student@example.com")
      user_with_pseudonym(username: "parent@example.com", active_all: 1)

      course1 = @course
      course2 = course_with_teacher(user: @teacher, active_all: 1).course
      student_in_course user: @student, active_all: 1
      oe = course2.enroll_user(@observer, "ObserverEnrollment")
      oe.associated_user = @student
      oe.save!
      oe.accept

      user_session(@observer)
      get "grade_summary", params: { course_id: course1.id, id: @student.id }
      expect(response).to be_successful
      expect(assigns[:courses_with_grades]).to be_nil
    end

    it "assigns assignment group values for grade calculator to ENV" do
      user_session(@teacher)
      get "grade_summary", params: { course_id: @course.id, id: @student.id }
      expect(assigns[:js_env][:submissions]).not_to be_nil
      expect(assigns[:js_env][:assignment_groups]).not_to be_nil
    end

    it "does not include assignment discussion information in grade calculator ENV data" do
      user_session(@teacher)
      assignment1 = @course.assignments.create(title: "Assignment 1")
      assignment1.submission_types = "discussion_topic"
      assignment1.save!

      get "grade_summary", params: { course_id: @course.id, id: @student.id }
      expect(assigns[:js_env][:assignment_groups].first[:assignments].first["discussion_topic"]).to be_nil
    end

    it "includes assignment sort options in the ENV" do
      user_session(@teacher)
      get :grade_summary, params: { course_id: @course.id, id: @student.id }
      expect(assigns[:js_env][:assignment_sort_options]).to match_array [["Due Date", "due_at"], ["Name", "title"]]
    end

    it "includes the current assignment sort order in the ENV" do
      user_session(@teacher)
      get :grade_summary, params: { course_id: @course.id, id: @student.id }
      order = assigns[:js_env][:current_assignment_sort_order]
      expect(order).to eq :due_at
    end

    it "includes the current grading period id in the ENV" do
      group = @course.root_account.grading_period_groups.create!
      period = group.grading_periods.create!(title: "GP", start_date: 3.months.ago, end_date: 3.months.from_now)
      group.enrollment_terms << @course.enrollment_term
      user_session(@teacher)
      get :grade_summary, params: { course_id: @course.id, id: @student.id }
      expect(assigns[:js_env][:current_grading_period_id]).to eq period.id
    end

    it "includes courses_with_grades, with each course having an id, nickname, and URL" do
      user_session(@teacher)
      get :grade_summary, params: { course_id: @course.id, id: @student.id }
      courses = assigns[:js_env][:courses_with_grades]
      expect(courses).to all include("id", "nickname", "url")
    end

    it "includes the URL to save the assignment order in the ENV" do
      user_session(@teacher)
      get :grade_summary, params: { course_id: @course.id, id: @student.id }
      expect(assigns[:js_env]).to have_key :save_assignment_order_url
    end

    it "includes the students for the grade summary page in the ENV" do
      user_session(@teacher)
      get :grade_summary, params: { course_id: @course.id, id: @student.id }
      expect(assigns[:js_env][:students]).to match_array [@student].as_json(include_root: false)
    end

    context "final grade override" do
      before(:once) do
        @course.update!(grading_standard_enabled: true)
        @course.assignments.create!(title: "an assignment")
        @student_enrollment.scores.find_by(course_score: true).update!(override_score: 99)
      end

      context "when the feature is enabled" do
        before(:once) do
          @course.enable_feature!(:final_grades_override)
          @course.update!(allow_final_grade_override: true)
        end

        it "includes the effective final score in the ENV if course setting is enabled" do
          user_session(@teacher)
          get :grade_summary, params: { course_id: @course.id, id: @student.id }
          expect(assigns[:js_env][:effective_final_score]).to eq 99
        end

        it "does not include the effective final score in the ENV if the course setting is not enabled" do
          @course.update!(allow_final_grade_override: false)
          @student_enrollment.scores.find_by(course_score: true).update!(override_score: nil)
          user_session(@teacher)
          get :grade_summary, params: { course_id: @course.id, id: @student.id }
          expect(assigns[:js_env]).not_to have_key(:effective_final_score)
        end

        it "does not include the effective final score in the ENV if there is no score" do
          invited_student = @course.enroll_user(User.create!, "StudentEnrollment", enrollment_state: "invited").user
          user_session(@teacher)
          get :grade_summary, params: { course_id: @course.id, id: invited_student.id }
          expect(assigns[:js_env]).not_to have_key(:effective_final_score)
        end

        describe "final grade override score custom status" do
          let(:status) { CustomGradeStatus.create!(name: "custom", color: "#000000", root_account_id: @course.root_account, created_by: @teacher) }

          it "does not include the final grade override score custom status id if the ff is off" do
            Account.site_admin.disable_feature!(:custom_gradebook_statuses)
            invited_student_enrollment = @course.enroll_user(User.create!, "StudentEnrollment", enrollment_state: "invited")
            score = invited_student_enrollment.update_override_score(
              override_score: 95,
              updating_user: @teacher
            )
            score.update!(custom_grade_status_id: status.id)
            user_session(@teacher)
            get :grade_summary, params: { course_id: @course.id, id: @student.id }
            expect(assigns[:js_env]).not_to have_key(:final_override_custom_grade_status_id)
          end

          it "does not include the final grade override score custom status id if there is no status" do
            Score.find_by(course_score: true).update!(custom_grade_status_id: nil, override_score: 95)
            user_session(@teacher)
            get :grade_summary, params: { course_id: @course.id, id: @student.id }
            expect(assigns[:js_env]).not_to have_key(:final_override_custom_grade_status_id)
          end

          it "includes the final grade override score custom status id if the ff is on and there is a status" do
            Score.find_by(course_score: true).update!(custom_grade_status_id: status.id)
            user_session(@teacher)
            get :grade_summary, params: { course_id: @course.id, id: @student.id }
            expect(assigns[:js_env]).to have_key(:final_override_custom_grade_status_id)
          end

          it "includes the final grade override score custom status id if the ff is on and there is a status and there is no score" do
            Score.find_by(course_score: true).update!(custom_grade_status_id: status.id, override_score: nil)
            user_session(@teacher)
            get :grade_summary, params: { course_id: @course.id, id: @student.id }
            expect(assigns[:js_env]).to have_key(:final_override_custom_grade_status_id)
          end
        end

        it "takes the effective final score for the grading period, if present" do
          grading_period_group = @course.grading_period_groups.create!
          grading_period = grading_period_group.grading_periods.create!(
            title: "a grading period",
            start_date: 1.day.ago,
            end_date: 1.day.from_now
          )
          @student_enrollment.scores.find_by(grading_period:).update!(override_score: 84)
          user_session(@teacher)
          get :grade_summary, params: { course_id: @course.id, id: @student.id }
          expect(assigns[:js_env][:effective_final_score]).to eq 84
        end

        it "takes the effective final score for the course score, if viewing all grading periods" do
          user_session(@teacher)
          get :grade_summary, params: { course_id: @course.id, id: @student.id, grading_period_id: 0 }
          expect(assigns[:js_env][:effective_final_score]).to eq 99
        end
      end

      it "does not include the effective final score in the ENV if the feature is disabled" do
        @course.disable_feature!(:final_grades_override)
        user_session(@teacher)
        get :grade_summary, params: { course_id: @course.id, id: @student.id }
        expect(assigns[:js_env]).not_to have_key(:effective_final_score)
      end
    end

    context "assignment sorting" do
      let!(:teacher_session) { user_session(@teacher) }
      let!(:assignment1) { @course.assignments.create(title: "Banana", position: 2) }
      let!(:assignment2) { @course.assignments.create(title: "Apple", due_at: 3.days.from_now, position: 3) }
      let!(:assignment3) do
        assignment_group = @course.assignment_groups.create!(position: 2)
        @course.assignments.create!(
          assignment_group:, title: "Carrot", due_at: 2.days.from_now, position: 1
        )
      end
      let(:assignment_ids) { assigns[:presenter].assignments.select { |a| a.instance_of?(Assignment) }.map(&:id) }

      it "sorts assignments by due date (null last), then title if there is no saved order preference" do
        get "grade_summary", params: { course_id: @course.id, id: @student.id }
        expect(assignment_ids).to eq [assignment3, assignment2, assignment1].map(&:id)
      end

      it "sort order of 'due_at' sorts by due date (null last), then title" do
        @teacher.set_preference(:course_grades_assignment_order, @course.id, :due_at)
        get "grade_summary", params: { course_id: @course.id, id: @student.id }
        expect(assignment_ids).to eq [assignment3, assignment2, assignment1].map(&:id)
      end

      context "sort by: title" do
        let!(:teacher_setup) do
          @teacher.set_preference(:course_grades_assignment_order, @course.id, :title)
        end

        it "sorts assignments by title" do
          get "grade_summary", params: { course_id: @course.id, id: @student.id }
          expect(assignment_ids).to eq [assignment2, assignment1, assignment3].map(&:id)
        end

        it "ingores case" do
          assignment1.title = "banana"
          assignment1.save!
          get "grade_summary", params: { course_id: @course.id, id: @student.id }
          expect(assignment_ids).to eq [assignment2, assignment1, assignment3].map(&:id)
        end
      end

      it "sort order of 'assignment_group' sorts by assignment group position, then assignment position" do
        @teacher.preferences[:course_grades_assignment_order] = { @course.id => :assignment_group }
        get "grade_summary", params: { course_id: @course.id, id: @student.id }
        expect(assignment_ids).to eq [assignment1, assignment2, assignment3].map(&:id)
      end

      context "sort by: module" do
        let!(:first_context_module) { @course.context_modules.create! }
        let!(:second_context_module) { @course.context_modules.create! }
        let!(:assignment1_tag) do
          a1_tag = assignment1.context_module_tags.new(context: @course, position: 1, tag_type: "context_module")
          a1_tag.context_module = second_context_module
          a1_tag.save!
        end

        let!(:assignment2_tag) do
          a2_tag = assignment2.context_module_tags.new(context: @course, position: 3, tag_type: "context_module")
          a2_tag.context_module = first_context_module
          a2_tag.save!
        end

        let!(:assignment3_tag) do
          a3_tag = assignment3.context_module_tags.new(context: @course, position: 2, tag_type: "context_module")
          a3_tag.context_module = first_context_module
          a3_tag.save!
        end

        let!(:teacher_setup) do
          @teacher.set_preference(:course_grades_assignment_order, @course.id, :module)
        end

        it "sorts by module position, then context module tag position" do
          get "grade_summary", params: { course_id: @course.id, id: @student.id }
          expect(assignment_ids).to eq [assignment3, assignment2, assignment1].map(&:id)
        end

        it "sorts by module position, then context module tag position, " \
           "with those not belonging to a module sorted last" do
          assignment3.context_module_tags.first.destroy!
          get "grade_summary", params: { course_id: @course.id, id: @student.id }
          expect(assignment_ids).to eq [assignment2, assignment1, assignment3].map(&:id)
        end
      end
    end

    describe "course_active_grading_scheme" do
      it "uses the course's grading scheme when a grading scheme is set" do
        user_session(@student)
        data = [{ "name" => "A", "value" => 0.90 },
                { "name" => "B", "value" => 0.80 },
                { "name" => "C", "value" => 0.70 },
                { "name" => "D", "value" => 0.60 },
                { "name" => "F", "value" => 0.0 }]

        grading_standard = @course.grading_standards.build({ title: "My Grading Scheme",
                                                             data: GradingSchemesJsonController.to_grading_standard_data(data),
                                                             points_based: true,
                                                             scaling_factor: 4.0,
                                                             workflow_state: "active" })
        @course.update!(grading_standard:)
        all_grading_periods_id = 0
        get "grade_summary", params: { course_id: @course.id, id: @student.id, grading_period_id: all_grading_periods_id }
        expect(controller.js_env[:course_active_grading_scheme]).to eq({ "id" => grading_standard.id.to_s,
                                                                         "title" => grading_standard.title,
                                                                         "context_type" => "Course",
                                                                         "context_id" => @course.id,
                                                                         "context_name" => @course.name,
                                                                         "data" => data,
                                                                         "permissions" => { "manage" => false },
                                                                         "points_based" => grading_standard.points_based,
                                                                         "scaling_factor" => grading_standard.scaling_factor,
                                                                         "workflow_state" => "active" })
        expect(controller.js_env[:grading_scheme]).to be_nil
      end

      it "uses the Canvas default grading scheme if the course is set to use default grading scheme" do
        user_session(@student)
        @course.update!(grading_standard_id: 0)
        all_grading_periods_id = 0
        get "grade_summary", params: { course_id: @course.id, id: @student.id, grading_period_id: all_grading_periods_id }
        expect(controller.js_env[:course_active_grading_scheme]).to eq({ "id" => "",
                                                                         "title" => "Default Canvas Grading Scheme",
                                                                         "context_type" => "Course",
                                                                         "context_id" => @course.id,
                                                                         "context_name" => @course.name,
                                                                         "data" => [{ "name" => "A", "value" => 0.94 }, { "name" => "A-", "value" => 0.9 }, { "name" => "B+", "value" => 0.87 }, { "name" => "B", "value" => 0.84 }, { "name" => "B-", "value" => 0.8 }, { "name" => "C+", "value" => 0.77 }, { "name" => "C", "value" => 0.74 }, { "name" => "C-", "value" => 0.7 }, { "name" => "D+", "value" => 0.67 }, { "name" => "D", "value" => 0.64 }, { "name" => "D-", "value" => 0.61 }, { "name" => "F", "value" => 0.0 }],
                                                                         "permissions" => { "manage" => false },
                                                                         "points_based" => false,
                                                                         "scaling_factor" => 1.0,
                                                                         "workflow_state" => nil })

        expect(controller.js_env[:grading_scheme]).to be_nil
      end

      it "uses the default canvas grading scheme when a course's grading scheme was (soft) deleted" do
        user_session(@student)
        data = [{ "name" => "A", "value" => 0.90 },
                { "name" => "B", "value" => 0.80 },
                { "name" => "C", "value" => 0.70 },
                { "name" => "D", "value" => 0.60 },
                { "name" => "F", "value" => 0.0 }]

        grading_standard = @course.grading_standards.build({ title: "My Grading Scheme",
                                                             data: GradingSchemesJsonController.to_grading_standard_data(data),
                                                             points_based: true,
                                                             scaling_factor: 4.0 })
        @course.update!(grading_standard:)
        @course.reload
        grading_standard.destroy
        @course.reload

        all_grading_periods_id = 0
        get "grade_summary", params: { course_id: @course.id, id: @student.id, grading_period_id: all_grading_periods_id }
        expect(controller.js_env[:course_active_grading_scheme]).to eq({ "id" => "",
                                                                         "title" => "Default Canvas Grading Scheme",
                                                                         "context_type" => "Course",
                                                                         "context_id" => @course.id,
                                                                         "context_name" => @course.name,
                                                                         "data" => [{ "name" => "A", "value" => 0.94 }, { "name" => "A-", "value" => 0.9 }, { "name" => "B+", "value" => 0.87 }, { "name" => "B", "value" => 0.84 }, { "name" => "B-", "value" => 0.8 }, { "name" => "C+", "value" => 0.77 }, { "name" => "C", "value" => 0.74 }, { "name" => "C-", "value" => 0.7 }, { "name" => "D+", "value" => 0.67 }, { "name" => "D", "value" => 0.64 }, { "name" => "D-", "value" => 0.61 }, { "name" => "F", "value" => 0.0 }],
                                                                         "permissions" => { "manage" => false },
                                                                         "points_based" => false,
                                                                         "scaling_factor" => 1.0,
                                                                         "workflow_state" => nil })
        expect(controller.js_env[:grading_scheme]).to be_nil
      end

      it "uses no course grading scheme if the course is not set to use grading schemes" do
        user_session(@student)
        all_grading_periods_id = 0
        get "grade_summary", params: { course_id: @course.id, id: @student.id, grading_period_id: all_grading_periods_id }
        # expect(controller.js_env[:course_active_grading_scheme]).to be_nil
        expect(controller.js_env[:grading_scheme]).to be_nil
      end
    end

    context "custom gradebook statuses in grade summary" do
      it "does not include custom gradebook status ids on submissions when feature flag is disabled" do
        Account.site_admin.disable_feature!(:custom_gradebook_statuses)
        user_session(@student)
        assignment = @course.assignments.create!
        assignment.grade_student(@student, grade: 10, grader: @teacher)
        get "grade_summary", params: { course_id: @course.id, id: @student.id }
        controller.load_grade_summary_data
        grade_summary_submission = assigns[:js_env][:submissions].find { |s| s[:assignment_id] == assignment.id }
        expect(grade_summary_submission).not_to have_key(:custom_grade_status_id)
      end

      it "does include custom gradebook status ids on submissions when feature flag is enabled" do
        Account.site_admin.enable_feature!(:custom_gradebook_statuses)
        user_session(@student)
        assignment = @course.assignments.create!
        assignment.grade_student(@student, grade: 10, grader: @teacher)
        get "grade_summary", params: { course_id: @course.id, id: @student.id }
        controller.load_grade_summary_data
        grade_summary_submission = assigns[:js_env][:submissions].find { |s| s[:assignment_id] == assignment.id }
        expect(grade_summary_submission).to have_key(:custom_grade_status_id)
        expect(grade_summary_submission[:custom_grade_status_id]).to be_nil
      end

      it "returns the correct status id on submissions when they have a custom status and the feature flag is enabled" do
        Account.site_admin.enable_feature!(:custom_gradebook_statuses)
        user_session(@student)
        assignment = @course.assignments.create!
        submission = assignment.grade_student(@student, grade: 10, grader: @teacher).first
        status = CustomGradeStatus.create!(name: "custom status", color: "#00ffff", root_account_id: @course.root_account_id, created_by: @teacher)
        submission.update!(custom_grade_status: status)
        get "grade_summary", params: { course_id: @course.id, id: @student.id }
        controller.load_grade_summary_data
        grade_summary_submission = assigns[:js_env][:submissions].find { |s| s[:assignment_id] == assignment.id }
        expect(grade_summary_submission).to have_key(:custom_grade_status_id)
        expect(grade_summary_submission[:custom_grade_status_id]).to eq(status.id)
      end
    end

    context "with grading periods" do
      let(:group_helper)  { Factories::GradingPeriodGroupHelper.new }
      let(:period_helper) { Factories::GradingPeriodHelper.new }

      before :once do
        @grading_period_group = group_helper.create_for_account(@course.root_account, weighted: true)
        term = @course.enrollment_term
        term.grading_period_group = @grading_period_group
        term.save!
        @grading_periods = period_helper.create_presets_for_group(@grading_period_group, :past, :current, :future)
      end

      it "does not display totals if 'All Grading Periods' is selected" do
        user_session(@student)
        all_grading_periods_id = 0
        get "grade_summary", params: { course_id: @course.id, id: @student.id, grading_period_id: all_grading_periods_id }
        expect(assigns[:exclude_total]).to be true
      end

      it "assigns grading period values for grade calculator to ENV" do
        user_session(@teacher)
        all_grading_periods_id = 0
        get "grade_summary", params: { course_id: @course.id, id: @student.id, grading_period_id: all_grading_periods_id }
        expect(assigns[:js_env][:submissions]).not_to be_nil
        expect(assigns[:js_env][:grading_periods]).not_to be_nil
      end

      it "displays totals if any grading period other than 'All Grading Periods' is selected" do
        user_session(@student)
        get "grade_summary", params: { course_id: @course.id, id: @student.id, grading_period_id: @grading_periods.first.id }
        expect(assigns[:exclude_total]).to be false
      end

      it "includes the grading period group (as 'set') in the ENV" do
        user_session(@teacher)
        get :grade_summary, params: { course_id: @course.id, id: @student.id }
        grading_period_set = assigns[:js_env][:grading_period_set]
        expect(grading_period_set[:id]).to eq @grading_period_group.id
      end

      it "includes grading periods within the group" do
        user_session(@teacher)
        get :grade_summary, params: { course_id: @course.id, id: @student.id }
        grading_period_set = assigns[:js_env][:grading_period_set]
        expect(grading_period_set[:grading_periods].count).to eq 3
        period = grading_period_set[:grading_periods][0]
        expect(period).to have_key(:is_closed)
        expect(period).to have_key(:is_last)
      end

      it "includes necessary keys with each grading period" do
        user_session(@teacher)
        get :grade_summary, params: { course_id: @course.id, id: @student.id }
        periods = assigns[:js_env][:grading_period_set][:grading_periods]
        expect(periods).to all include(:id, :start_date, :end_date, :close_date, :is_closed, :is_last)
      end

      it "is ordered by start_date" do
        @grading_periods.sort_by!(&:id)
        grading_period_ids = @grading_periods.map(&:id)
        @grading_periods.last.update!(
          start_date: @grading_periods.first.start_date - 1.week,
          end_date: @grading_periods.first.start_date - 1.second
        )
        user_session(@teacher)
        get :grade_summary, params: { course_id: @course.id, id: @student.id }
        periods = assigns[:js_env][:grading_period_set][:grading_periods]
        expected_ids = [grading_period_ids.last].concat(grading_period_ids[0..-2])
        expect(periods.map { |period| period.fetch("id") }).to eql expected_ids
      end
    end

    context "with assignment due date overrides" do
      before :once do
        @assignment = @course.assignments.create(title: "Assignment 1")
        @due_at = 4.days.from_now
      end

      def check_grades_page(due_at)
        [@student, @teacher, @observer].each do |u|
          controller.js_env.clear
          user_session(u)
          get "grade_summary", params: { course_id: @course.id, id: @student.id }
          assignment_due_at = assigns[:presenter].assignments.find { |a| a.instance_of?(Assignment) }.due_at
          expect(assignment_due_at.to_i).to eq due_at.to_i
        end
      end

      it "reflects section overrides" do
        section = @course.default_section
        override = assignment_override_model(assignment: @assignment)
        override.set = section
        override.override_due_at(@due_at)
        override.save!
        check_grades_page(@due_at)
      end

      it "shows the latest section override in student view" do
        section = @course.default_section
        override = assignment_override_model(assignment: @assignment)
        override.set = section
        override.override_due_at(@due_at)
        override.save!

        section2 = @course.course_sections.create!
        override2 = assignment_override_model(assignment: @assignment)
        override2.set = section2
        override2.override_due_at(@due_at - 1.day)
        override2.save!

        user_session(@teacher)
        @fake_student = @course.student_view_student
        session[:become_user_id] = @fake_student.id

        get "grade_summary", params: { course_id: @course.id, id: @fake_student.id }
        assignment_due_at = assigns[:presenter].assignments.find { |a| a.instance_of?(Assignment) }.due_at
        expect(assignment_due_at.to_i).to eq @due_at.to_i
      end

      it "reflects group overrides when student is a member" do
        @assignment.group_category = group_category
        @assignment.save!
        group = @assignment.group_category.groups.create!(context: @course)
        group.add_user(@student)

        override = assignment_override_model(assignment: @assignment)
        override.set = group
        override.override_due_at(@due_at)
        override.save!
        check_grades_page(@due_at)
      end

      it "does not reflect group overrides when student is not a member" do
        @assignment.group_category = group_category
        @assignment.save!
        group = @assignment.group_category.groups.create!(context: @course)

        override = assignment_override_model(assignment: @assignment)
        override.set = group
        override.override_due_at(@due_at)
        override.save!
        check_grades_page(nil)
      end

      it "reflects ad-hoc overrides" do
        override = assignment_override_model(assignment: @assignment)
        override.override_due_at(@due_at)
        override.save!
        override_student = override.assignment_override_students.build
        override_student.user = @student
        override_student.save!
        check_grades_page(@due_at)
      end

      it "uses the latest override" do
        section = @course.default_section
        override = assignment_override_model(assignment: @assignment)
        override.set = section
        override.override_due_at(@due_at)
        override.save!

        override = assignment_override_model(assignment: @assignment)
        override.override_due_at(@due_at + 1.day)
        override.save!
        override_student = override.assignment_override_students.build
        override_student.user = @student
        override_student.save!

        check_grades_page(@due_at + 1.day)
      end
    end

    it "raises an exception on a non-integer :id" do
      user_session(@teacher)
      assert_page_not_found do
        get "grade_summary", params: { course_id: @course.id, id: "lqw" }
      end
    end

    context "js_env" do
      before do
        user_session(@student)
      end

      describe "outcome_service_results_to_canvas" do
        it "is set to true if outcome_service_results_to_canvas feature flag is enabled" do
          @course.enable_feature!(:outcome_service_results_to_canvas)
          get "grade_summary", params: { course_id: @course.id, id: @student.id }
          js_env = assigns[:js_env]
          expect(js_env[:outcome_service_results_to_canvas]).to be true
        end

        it "is set to false if outcome_service_results_to_canvas feature flag is disabled" do
          @course.disable_feature!(:outcome_service_results_to_canvas)
          get "grade_summary", params: { course_id: @course.id, id: @student.id }
          js_env = assigns[:js_env]
          expect(js_env[:outcome_service_results_to_canvas]).to be false
        end
      end
    end
  end

  describe "GET 'show'" do
    let(:gradebook_options) { controller.js_env.fetch(:GRADEBOOK_OPTIONS) }

    context "as an admin" do
      before do
        account_admin_user(account: @course.root_account)
        user_session(@admin)
      end

      describe "js_env enhanced_gradebook_filters" do
        it "sets enhanced_gradebook_filters in js_env as true if enabled" do
          @course.enable_feature!(:enhanced_gradebook_filters)
          user_session(@teacher)
          get :show, params: { course_id: @course.id }
          expect(assigns[:js_env][:GRADEBOOK_OPTIONS][:enhanced_gradebook_filters]).to be(true)
        end

        it "sets enhanced_gradebook_filters in js_env as false if disabled" do
          @course.disable_feature!(:enhanced_gradebook_filters)
          user_session(@teacher)
          get :show, params: { course_id: @course.id }
          expect(assigns[:js_env][:GRADEBOOK_OPTIONS][:enhanced_gradebook_filters]).to be(false)
        end
      end

      it "renders default gradebook when preferred with 'default'" do
        @admin.set_preference(:gradebook_version, "default")
        get "show", params: { course_id: @course.id }
        expect(response).to render_template("gradebooks/gradebook")
      end

      it "renders default gradebook when preferred with '2'" do
        # most users will have this set from before New Gradebook existed
        @admin.set_preference(:gradebook_version, "2")
        get "show", params: { course_id: @course.id }
        expect(response).to render_template("gradebooks/gradebook")
      end

      it "renders screenreader gradebook when preferred with 'individual'" do
        @admin.set_preference(:gradebook_version, "individual")
        get "show", params: { course_id: @course.id }
        expect(response).to render_template("gradebooks/individual")
      end

      it "renders screenreader gradebook when preferred with 'srgb'" do
        # most a11y users will have this set from before New Gradebook existed
        @admin.set_preference(:gradebook_version, "srgb")
        get "show", params: { course_id: @course.id }
        expect(response).to render_template("gradebooks/individual")
      end

      it "renders default gradebook when user has no preference" do
        get "show", params: { course_id: @course.id }
        expect(response).to render_template("gradebooks/gradebook")
      end

      it "ignores the parameter version when not in development" do
        allow(Rails.env).to receive(:development?).and_return(false)
        @admin.set_preference(:gradebook_version, "default")
        get "show", params: { course_id: @course.id, version: "individual" }
        expect(response).to render_template("gradebooks/gradebook")
      end

      it "renders enhanced individual gradebook when individual_enhanced & individual_gradebook_enhancements is enabled" do
        @course.root_account.enable_feature!(:individual_gradebook_enhancements)
        @admin.set_preference(:gradebook_version, "individual_enhanced")
        get "show", params: { course_id: @course.id }
        expect(response).to render_template("layouts/application")
      end

      it "renders traditional gradebook when individual_gradebook_enhancements is disabled" do
        @course.root_account.disable_feature!(:individual_gradebook_enhancements)
        @admin.set_preference(:gradebook_version, "individual_enhanced")
        get "show", params: { course_id: @course.id }
        expect(response).to render_template("gradebooks/gradebook")
      end

      describe "score to ungraded" do
        before do
          options = Gradebook::ApplyScoreToUngradedSubmissions::Options.new(
            percent: 50,
            excused: false,
            mark_as_missing: false,
            only_apply_to_past_due: false
          )
          @progress = Gradebook::ApplyScoreToUngradedSubmissions.queue_apply_score(course: @course, grader: @teacher, options:)
        end

        describe "FF disabled" do
          before do
            @course.account.disable_feature!(:apply_score_to_ungraded)
          end

          it "sets gradebook_score_to_ungraded_progress in js_env as null" do
            user_session(@teacher)
            get :show, params: { course_id: @course.id }
            expect(assigns[:js_env][:GRADEBOOK_OPTIONS][:gradebook_score_to_ungraded_progress]).to be_nil
          end
        end

        describe "FF enabled" do
          before do
            @course.account.enable_feature!(:apply_score_to_ungraded)
          end

          it "sets gradebook_score_to_ungraded_progress in js_env as null if the last progress has workflow state failed" do
            @progress.fail!

            user_session(@teacher)
            get :show, params: { course_id: @course.id }
            expect(assigns[:js_env][:GRADEBOOK_OPTIONS][:gradebook_score_to_ungraded_progress]).to be_nil
          end

          it "sets gradebook_score_to_ungraded_progress object in js_env if the last progress has workflow state queued" do
            @progress.update_attribute(:workflow_state, "queued")

            user_session(@teacher)
            get :show, params: { course_id: @course.id }
            expect(assigns[:js_env][:GRADEBOOK_OPTIONS][:gradebook_score_to_ungraded_progress]).to eq(@progress)
          end

          it "sets gradebook_score_to_ungraded_progress object in js_env if the last progress has workflow state running" do
            @progress.start!

            user_session(@teacher)
            get :show, params: { course_id: @course.id }
            expect(assigns[:js_env][:GRADEBOOK_OPTIONS][:gradebook_score_to_ungraded_progress]).to eq(@progress)
          end

          it "sets gradebook_score_to_ungraded_progress object in js_env if the last progress has workflow state completed" do
            @progress.update_attribute(:workflow_state, "completed")

            user_session(@teacher)
            get :show, params: { course_id: @course.id }
            expect(assigns[:js_env][:GRADEBOOK_OPTIONS][:gradebook_score_to_ungraded_progress]).to eq(@progress)
          end
        end
      end
    end

    context "in development and requested version is 'default'" do
      before do
        account_admin_user(account: @course.root_account)
        user_session(@admin)
        @admin.set_preference(:gradebook_version, "individual")
        allow(Rails.env).to receive(:development?).and_return(true)
      end

      it "renders default gradebook" do
        get "show", params: { course_id: @course.id, version: "default" }
        expect(response).to render_template("gradebooks/gradebook")
      end
    end

    context "in development and requested version is 'individual'" do
      before do
        account_admin_user(account: @course.root_account)
        user_session(@admin)
        @admin.set_preference(:gradebook_version, "default")
        allow(Rails.env).to receive(:development?).and_return(true)
      end

      it "renders screenreader gradebook" do
        get "show", params: { course_id: @course.id, version: "individual" }
        expect(response).to render_template("gradebooks/individual")
      end
    end

    describe "prefetching" do
      render_views

      before do
        user_session(@teacher)
      end

      it "prefetches user ids" do
        get :show, params: { course_id: @course.id }

        scripts = Nokogiri::HTML5(response.body).css("script").map(&:text)
        expect(scripts).to include a_string_matching(/\bprefetched_xhrs\b.*\buser_ids\b/)
      end

      it "prefetches grading period assignments when the course uses grading periods" do
        group_helper = Factories::GradingPeriodGroupHelper.new
        period_helper = Factories::GradingPeriodHelper.new

        grading_period_group = group_helper.create_for_account(@course.root_account)
        term = @course.enrollment_term
        term.grading_period_group = grading_period_group
        term.save!
        period_helper.create_presets_for_group(grading_period_group, :past, :current, :future)

        get :show, params: { course_id: @course.id }

        scripts = Nokogiri::HTML5(response.body).css("script").map(&:text)
        expect(scripts).to include a_string_matching(/\bprefetched_xhrs\b.*\bgrading_period_assignments\b/)
      end

      it "does not prefetch grading period assignments when the course has no grading periods" do
        get :show, params: { course_id: @course.id }

        scripts = Nokogiri::HTML5(response.body).css("script").map(&:text)
        expect(scripts).not_to include a_string_matching(/\bprefetched_xhrs\b.*\bgrading_period_assignments\b/)
      end
    end

    describe "js_env" do
      before do
        user_session(@teacher)
      end

      describe "course_settings" do
        let(:course_settings) { gradebook_options.fetch(:course_settings) }

        describe "filter_speed_grader_by_student_group" do
          before :once do
            @course.root_account.enable_feature!(:filter_speed_grader_by_student_group)
          end

          it "sets filter_speed_grader_by_student_group to true when filter_speed_grader_by_student_group? is true" do
            @course.update!(filter_speed_grader_by_student_group: true)
            get :show, params: { course_id: @course.id }
            expect(course_settings.fetch(:filter_speed_grader_by_student_group)).to be true
          end

          it "sets filter_speed_grader_by_student_group to false when filter_speed_grader_by_student_group? is false" do
            @course.update!(filter_speed_grader_by_student_group: false)
            get :show, params: { course_id: @course.id }
            expect(course_settings.fetch(:filter_speed_grader_by_student_group)).to be false
          end
        end

        describe "allow_final_grade_override" do
          before :once do
            @course.enable_feature!(:final_grades_override)
            @course.update!(allow_final_grade_override: true)
          end

          let(:allow_final_grade_override) { course_settings.fetch(:allow_final_grade_override) }

          it "sets allow_final_grade_override to true when final grade override is allowed" do
            get :show, params: { course_id: @course.id }
            expect(allow_final_grade_override).to be true
          end

          it "sets allow_final_grade_override to false when final grade override is not allowed" do
            @course.update!(allow_final_grade_override: false)
            get :show, params: { course_id: @course.id }
            expect(allow_final_grade_override).to be false
          end

          it "sets allow_final_grade_override to false when 'Final Grade Override' is not enabled" do
            @course.disable_feature!(:final_grades_override)
            get :show, params: { course_id: @course.id }
            expect(allow_final_grade_override).to be false
          end
        end
      end

      describe "view ungraded as zero" do
        context "when individual gradebook is enabled" do
          before { @teacher.set_preference(:gradebook_version, "srgb") }

          it "save_view_ungraded_as_zero_to_server is true when the feature is enabled" do
            @course.account.enable_feature!(:view_ungraded_as_zero)
            get :show, params: { course_id: @course.id }
            expect(gradebook_options[:save_view_ungraded_as_zero_to_server]).to be true
          end

          it "save_view_ungraded_as_zero_to_server is false when the feature is not enabled" do
            get :show, params: { course_id: @course.id }
            expect(gradebook_options[:save_view_ungraded_as_zero_to_server]).to be false
          end
        end

        context "when default gradebook is enabled" do
          it "sets allow_view_ungraded_as_zero in the ENV to true if the feature is enabled" do
            @course.account.enable_feature!(:view_ungraded_as_zero)
            get :show, params: { course_id: @course.id }
            expect(gradebook_options.fetch(:allow_view_ungraded_as_zero)).to be true
          end

          it "sets allow_view_ungraded_as_zero in the ENV to false if the feature is not enabled" do
            get :show, params: { course_id: @course.id }
            expect(gradebook_options.fetch(:allow_view_ungraded_as_zero)).to be false
          end
        end
      end

      describe "split student names" do
        it "sets allow_separate_first_last_names in the ENV to true if the feature is enabled at the site admin FF is also enabled" do
          Account.site_admin.enable_feature!(:gradebook_show_first_last_names)
          @course.account.settings[:allow_gradebook_show_first_last_names] = true
          @course.account.save!
          get :show, params: { course_id: @course.id }
          expect(gradebook_options.fetch(:allow_separate_first_last_names)).to be true
        end

        it "sets allow_separate_first_last_names in the ENV to false if the feature is not enabled" do
          get :show, params: { course_id: @course.id }
          expect(gradebook_options.fetch(:allow_separate_first_last_names)).to be false
        end
      end

      describe "show_message_students_with_observers_dialog" do
        shared_examples_for "environment variable" do
          it "is true when the feature is enabled" do
            Account.site_admin.enable_feature!(:message_observers_of_students_who)
            get :show, params: { course_id: @course.id }
            expect(gradebook_options[:show_message_students_with_observers_dialog]).to be true
          end

          it "is false when the feature is not enabled" do
            get :show, params: { course_id: @course.id }
            expect(gradebook_options[:show_message_students_with_observers_dialog]).to be false
          end
        end

        context "when individual gradebook is enabled" do
          before { @teacher.set_preference(:gradebook_version, "srgb") }

          include_examples "environment variable"
        end

        context "when default gradebook is enabled" do
          include_examples "environment variable"
        end
      end

      describe "grading_standard" do
        it "uses the Canvas default grading standard if the course does not have one" do
          get :show, params: { course_id: @course.id }
          expect(gradebook_options.fetch(:default_grading_standard)).to eq GradingStandard.default_grading_standard
        end

        it "uses the course's grading standard" do
          grading_standard = grading_standard_for(@course)
          @course.update!(grading_standard:)
          get :show, params: { course_id: @course.id }
          expect(gradebook_options.fetch(:grading_standard)).to eq grading_standard.data
          expect(gradebook_options.fetch(:grading_standard_points_based)).to be false
          expect(gradebook_options.fetch(:grading_standard_scaling_factor)).to eq 1.0
        end

        it "uses the course's grading standard points_based value when feature flag is on" do
          grading_standard = grading_standard_for(@course)
          grading_standard.points_based = true
          grading_standard.scaling_factor = 4.0
          grading_standard.save
          @course.update!(grading_standard:)
          get :show, params: { course_id: @course.id }
          expect(gradebook_options.fetch(:grading_standard)).to eq grading_standard.data
          expect(gradebook_options.fetch(:grading_standard_points_based)).to be true
          expect(gradebook_options.fetch(:grading_standard_scaling_factor)).to eq 4.0
        end

        it "grading_standard is false if the course does not have one" do
          get :show, params: { course_id: @course.id }
          expect(gradebook_options.fetch(:grading_standard)).to be false
        end
      end

      it "includes colors" do
        get :show, params: { course_id: @course.id }
        expect(gradebook_options).to have_key :colors
      end

      it "user set colors overwrites standard grading status colors when the feature is enabled" do
        Account.site_admin.enable_feature!(:custom_gradebook_statuses)
        @teacher.set_preference(:gradebook_settings, "colors", { "late" => "#EEEEEE" })
        StandardGradeStatus.new(root_account: @course.root_account, status_name: "late", color: "#000000").save!
        StandardGradeStatus.new(root_account: @course.root_account, status_name: "missing", color: "#FFFFFF").save!
        get :show, params: { course_id: @course.id }
        expect(gradebook_options[:colors]).to eql({ "late" => "#EEEEEE", "missing" => "#FFFFFF" })
      end

      it "includes standard grading status colors when the feature is enabled" do
        Account.site_admin.enable_feature!(:custom_gradebook_statuses)
        StandardGradeStatus.new(root_account: @course.root_account, status_name: "late", color: "#000000").save!
        get :show, params: { course_id: @course.id }
        expect(gradebook_options[:colors]).to eql({ "late" => "#000000" })
      end

      it "does not include standard grading status colors when the feature is disabled" do
        Account.site_admin.disable_feature!(:custom_gradebook_statuses)
        @teacher.set_preference(:gradebook_settings, "colors", { "late" => "#EEEEEE" })
        StandardGradeStatus.new(root_account: @course.root_account, status_name: "missing", color: "#000000").save!
        get :show, params: { course_id: @course.id }
        expect(gradebook_options[:colors]).to eql({ "late" => "#EEEEEE" })
      end

      it "includes custom_grade_statuses_enabled as true when feature is enabled" do
        Account.site_admin.enable_feature!(:custom_gradebook_statuses)
        get :show, params: { course_id: @course.id }
        expect(gradebook_options[:custom_grade_statuses_enabled]).to be true
      end

      it "includes custom_grade_statuses_enabled as false when feature is disabled" do
        Account.site_admin.disable_feature!(:custom_gradebook_statuses)
        get :show, params: { course_id: @course.id }
        expect(gradebook_options[:custom_grade_statuses_enabled]).to be false
      end

      it "includes final_grade_override_enabled" do
        get :show, params: { course_id: @course.id }
        expect(gradebook_options).to have_key :final_grade_override_enabled
      end

      it "includes late_policy" do
        get :show, params: { course_id: @course.id }
        expect(gradebook_options).to have_key :late_policy
      end

      it "includes message_attachment_upload_folder_id" do
        get :show, params: { course_id: @course.id }
        expect(gradebook_options).to have_key :message_attachment_upload_folder_id
      end

      it "includes grading_schemes" do
        get :show, params: { course_id: @course.id }
        expect(gradebook_options).to have_key :grading_schemes
      end

      it "sets show_similarity_score to true when the New Gradebook Plagiarism Indicator feature flag is enabled" do
        @course.root_account.enable_feature!(:new_gradebook_plagiarism_indicator)
        get :show, params: { course_id: @course.id }
        expect(gradebook_options[:show_similarity_score]).to be(true)
      end

      it "sets show_similarity_score to false when the New Gradebook Plagiarism Indicator feature flag is not enabled" do
        get :show, params: { course_id: @course.id }
        expect(gradebook_options[:show_similarity_score]).to be(false)
      end

      describe "performance_controls" do
        let(:performance_controls) { assigns[:js_env][:GRADEBOOK_OPTIONS][:performance_controls] }

        it "defaults active_request_limit to 12" do
          get :show, params: { course_id: @course.id }
          expect(performance_controls[:active_request_limit]).to eq(12)
        end

        it "includes api_max_per_page" do
          get :show, params: { course_id: @course.id }
          expect(performance_controls[:api_max_per_page]).to eq(100)
        end

        it "defaults assignment_groups_per_page to the api_max_per_page setting" do
          get :show, params: { course_id: @course.id }
          expect(performance_controls[:assignment_groups_per_page]).to eq(100)
        end

        it "defaults context_modules_per_page to the api_max_per_page setting" do
          get :show, params: { course_id: @course.id }
          expect(performance_controls[:context_modules_per_page]).to eq(100)
        end

        it "defaults custom_column_data_per_page to the api_max_per_page setting" do
          get :show, params: { course_id: @course.id }
          expect(performance_controls[:custom_column_data_per_page]).to eq(100)
        end

        it "defaults custom_columns_per_page to the api_max_per_page setting" do
          get :show, params: { course_id: @course.id }
          expect(performance_controls[:custom_columns_per_page]).to eq(100)
        end

        it "defaults students_chunk_size to the api_max_per_page setting" do
          get :show, params: { course_id: @course.id }
          expect(performance_controls[:students_chunk_size]).to eq(100)
        end

        it "defaults submissions_chunk_size to 10" do
          get :show, params: { course_id: @course.id }
          expect(performance_controls[:submissions_chunk_size]).to eq(10)
        end

        it "defaults submissions_per_page to the api_max_per_page setting" do
          get :show, params: { course_id: @course.id }
          expect(performance_controls[:submissions_per_page]).to eq(100)
        end
      end

      describe "post_manually" do
        it "is set to true when the course is manually-posted" do
          @course.default_post_policy.update!(post_manually: true)
          get :show, params: { course_id: @course.id }
          expect(assigns[:js_env][:GRADEBOOK_OPTIONS][:post_manually]).to be true
        end

        it "is set to false when the course is not manually-posted" do
          get :show, params: { course_id: @course.id }
          expect(assigns[:js_env][:GRADEBOOK_OPTIONS][:post_manually]).to be false
        end
      end

      describe "student_groups" do
        let(:category) { @course.group_categories.create!(name: "category") }
        let(:category2) { @course.group_categories.create!(name: "another category") }

        let(:group_categories_json) { assigns[:js_env][:GRADEBOOK_OPTIONS][:student_groups] }

        before do
          category.create_groups(2)
          category2.create_groups(2)
          @groupless_category = @course.group_categories.create!(name: "no groups!")
        end

        it "includes the student group categories for the course" do
          get :show, params: { course_id: @course.id }
          expect(group_categories_json.pluck("id")).to contain_exactly(category.id, category2.id, @groupless_category.id)
        end

        it "does not include deleted group categories" do
          category2.destroy!

          get :show, params: { course_id: @course.id }
          expect(group_categories_json.pluck("id")).to contain_exactly(category.id, @groupless_category.id)
        end

        it "includes the groups within each category" do
          get :show, params: { course_id: @course.id }

          category2_json = group_categories_json.find { |category_json| category_json["id"] == category2.id }
          expect(category2_json["groups"].pluck("id")).to match_array(category2.groups.pluck(:id))
        end

        it "includes an empty groups array for categories without groups" do
          get :show, params: { course_id: @course.id }

          groupless_json = group_categories_json.find { |cat| cat["id"] == @groupless_category.id }
          expect(groupless_json["groups"]).to be_empty
        end
      end

      context "publish_to_sis_enabled" do
        before(:once) do
          @course.sis_source_id = "xyz"
          @course.save
        end

        it "is true when the user is able to sync grades to the course SIS" do
          expect_any_instantiation_of(@course).to receive(:allows_grade_publishing_by).with(@teacher).and_return(true)
          get :show, params: { course_id: @course.id }
          expect(gradebook_options[:publish_to_sis_enabled]).to be true
        end

        it "is false when the user is not allowed to publish grades" do
          expect_any_instantiation_of(@course).to receive(:allows_grade_publishing_by).with(@teacher).and_return(false)
          get :show, params: { course_id: @course.id }
          expect(gradebook_options[:publish_to_sis_enabled]).to be false
        end

        it "is false when the user is not allowed to manage grades" do
          allow_any_instantiation_of(@course).to receive(:allows_grade_publishing_by).with(@teacher).and_return(true)
          @course.root_account.role_overrides.create!(
            permission: :manage_grades,
            role: Role.find_by(name: "TeacherEnrollment"),
            enabled: false
          )
          get :show, params: { course_id: @course.id }
          expect(gradebook_options[:publish_to_sis_enabled]).to be false
        end

        it "is false when the course is not using a SIS" do
          allow_any_instantiation_of(@course).to receive(:allows_grade_publishing_by).with(@teacher).and_return(true)
          @course.sis_source_id = nil
          @course.save
          get :show, params: { course_id: @course.id }
          expect(gradebook_options[:publish_to_sis_enabled]).to be false
        end
      end

      it "includes sis_section_id on the sections even if the teacher doesn't have 'Read SIS Data' permissions" do
        @course.root_account.role_overrides.create!(permission: :read_sis, enabled: false, role: teacher_role)
        get :show, params: { course_id: @course.id }
        section = gradebook_options.fetch(:sections).first
        expect(section).to have_key :sis_section_id
      end

      describe "graded_late_submissions_exist" do
        let(:assignment) do
          @course.assignments.create!(
            due_at: 3.days.ago,
            points_possible: 10,
            submission_types: "online_text_entry"
          )
        end

        let(:graded_late_submissions_exist) do
          gradebook_options.fetch(:graded_late_submissions_exist)
        end

        it "is true if graded late submissions exist" do
          assignment.submit_homework(@student, body: "a body")
          assignment.grade_student(@student, grader: @teacher, grade: 8)
          get :show, params: { course_id: @course.id }
          expect(graded_late_submissions_exist).to be true
        end

        it "is false if late submissions exist, but they are not graded" do
          assignment.submit_homework(@student, body: "a body")
          get :show, params: { course_id: @course.id }
          expect(graded_late_submissions_exist).to be false
        end

        it "is false if there are no late submissions" do
          get :show, params: { course_id: @course.id }
          expect(graded_late_submissions_exist).to be false
        end
      end

      describe "sections" do
        before do
          @course.course_sections.create!
          Enrollment.limit_privileges_to_course_section!(@course, @teacher, true)
        end

        let(:returned_section_ids) { gradebook_options.fetch(:sections).pluck(:id) }

        it "only includes course sections visible to the user" do
          get :show, params: { course_id: @course.id }
          expect(returned_section_ids).to contain_exactly(@course.default_section.id)
        end
      end

      describe "allow_apply_score_to_ungraded" do
        it "is set to true if the feature is enabled on the account" do
          @course.account.enable_feature!(:apply_score_to_ungraded)
          get :show, params: { course_id: @course.id }
          expect(gradebook_options[:allow_apply_score_to_ungraded]).to be true
        end

        it "is set to false if the feature is not enabled on the account" do
          get :show, params: { course_id: @course.id }
          expect(gradebook_options[:allow_apply_score_to_ungraded]).to be false
        end
      end

      describe "restrict_quantitative_data" do
        context "when RQD is not enabled" do
          it "returns false when teacher views gradebook" do
            user_session(@teacher)
            get :show, params: { course_id: @course.id }
            expect(gradebook_options.fetch(:restrict_quantitative_data)).to be(false)
          end
        end

        context "when RQD is enabled" do
          before :once do
            # truthy feature flag
            Account.default.enable_feature! :restrict_quantitative_data

            # truthy settings
            Account.default.settings[:restrict_quantitative_data] = { value: true, locked: true }
            Account.default.save!
            @course.restrict_quantitative_data = true
            @course.save!
          end

          it "returns true when teacher views gradebook" do
            user_session(@teacher)
            get :show, params: { course_id: @course.id }
            expect(gradebook_options.fetch(:restrict_quantitative_data)).to be(true)
          end
        end
      end
    end

    describe "csv" do
      before :once do
        @course.assignments.create(title: "Assignment 1")
        @course.assignments.create(title: "Assignment 2")
      end

      before do
        user_session(@teacher)
      end

      shared_examples_for "working download" do
        it "does not recompute enrollment grades" do
          expect(Enrollment).not_to receive(:recompute_final_score)
          get "show", params: { course_id: @course.id, init: 1, assignments: 1 }, format: "csv"
        end

        it "gets all the expected datas even with multibytes characters" do
          @course.assignments.create(title: "Déjà vu")
          exporter = GradebookExporter.new(
            @course,
            @teacher,
            { include_sis_id: true }
          )
          raw_csv = exporter.to_csv
          expect(raw_csv).to include("Déjà vu")
        end
      end

      context "with teacher that prefers Grid View" do
        before do
          @user.set_preference(:gradebook_version, "2")
        end

        include_examples "working download"
      end

      context "with teacher that prefers Individual View" do
        before do
          @user.set_preference(:gradebook_version, "srgb")
        end

        include_examples "working download"
      end
    end

    context "Individual View" do
      before do
        user_session(@teacher)
      end

      it "redirects to Grid View with a friendly URL" do
        @teacher.set_preference(:gradebook_version, "2")
        get "show", params: { course_id: @course.id }
        expect(response).to render_template("gradebook")
      end

      it "redirects to Individual View with a friendly URL" do
        @teacher.set_preference(:gradebook_version, "srgb")
        get "show", params: { course_id: @course.id }
        expect(response).to render_template("gradebooks/individual")
      end
    end

    it "renders the unauthorized page without gradebook authorization" do
      get "show", params: { course_id: @course.id }
      assert_unauthorized
    end

    context "includes data needed by the Gradebook Action menu in ENV" do
      before do
        user_session(@teacher)
        get "show", params: { course_id: @course.id }
        @gradebook_env = assigns[:js_env][:GRADEBOOK_OPTIONS]
      end

      it "includes the context_allows_gradebook_uploads key in ENV" do
        actual_value = @gradebook_env[:context_allows_gradebook_uploads]
        expected_value = @course.allows_gradebook_uploads?

        expect(actual_value).to eq(expected_value)
      end

      it "includes the gradebook_import_url key in ENV" do
        actual_value = @gradebook_env[:gradebook_import_url]
        expected_value = new_course_gradebook_upload_path(@course)

        expect(actual_value).to eq(expected_value)
      end
    end

    context "includes student context card info in ENV" do
      before { user_session(@teacher) }

      it "includes context_id" do
        get :show, params: { course_id: @course.id }
        context_id = assigns[:js_env][:GRADEBOOK_OPTIONS][:context_id]
        expect(context_id).to eq @course.id.to_param
      end

      it "is enabled for teachers" do
        get :show, params: { course_id: @course.id }
        expect(assigns[:js_env][:STUDENT_CONTEXT_CARDS_ENABLED]).to be true
      end
    end

    context "includes relevant account settings in ENV" do
      before { user_session(@teacher) }

      let(:custom_login_id) { "FOOBAR" }

      it "includes login_handle_name" do
        @course.account.update!(login_handle_name: custom_login_id)
        get :show, params: { course_id: @course.id }

        login_handle_name = assigns[:js_env][:GRADEBOOK_OPTIONS][:login_handle_name]

        expect(login_handle_name).to eq(custom_login_id)
      end
    end

    context "with grading periods" do
      let(:group_helper)  { Factories::GradingPeriodGroupHelper.new }
      let(:period_helper) { Factories::GradingPeriodHelper.new }

      before :once do
        @grading_period_group = group_helper.create_for_account(@course.root_account)
        term = @course.enrollment_term
        term.grading_period_group = @grading_period_group
        term.save!
        @grading_periods = period_helper.create_presets_for_group(@grading_period_group, :past, :current, :future)
      end

      before { user_session(@teacher) }

      it "includes the grading period group (as 'set') in the ENV" do
        get :show, params: { course_id: @course.id }
        grading_period_set = assigns[:js_env][:GRADEBOOK_OPTIONS][:grading_period_set]
        expect(grading_period_set[:id]).to eq @grading_period_group.id
      end

      it "includes grading periods within the group" do
        get :show, params: { course_id: @course.id }
        grading_period_set = assigns[:js_env][:GRADEBOOK_OPTIONS][:grading_period_set]
        expect(grading_period_set[:grading_periods].count).to eq 3
        period = grading_period_set[:grading_periods][0]
        expect(period).to have_key(:is_closed)
        expect(period).to have_key(:is_last)
      end

      it "includes necessary keys with each grading period" do
        get :show, params: { course_id: @course.id }
        periods = assigns[:js_env][:GRADEBOOK_OPTIONS][:grading_period_set][:grading_periods]
        expect(periods).to all include(:id, :start_date, :end_date, :close_date, :is_closed, :is_last)
      end
    end

    context "when outcome gradebook is enabled" do
      before :once do
        @course.enable_feature!(:outcome_gradebook)
      end

      before do
        user_session(@teacher)
      end

      def preferred_gradebook_view
        gradebook_preferences = @teacher.get_preference(:gradebook_settings, @course.global_id) || {}
        gradebook_preferences["gradebook_view"]
      end

      def update_preferred_gradebook_view!(gradebook_view)
        @teacher.set_preference(:gradebook_settings, @course.global_id, {
                                  "gradebook_view" => gradebook_view,
                                })
      end

      def update_preferred_gradebook_version!(version)
        @teacher.set_preference(:gradebook_version, version)
        user_session(@teacher)
      end

      context "when the user has no preferred view" do
        it "renders 'gradebook' when no view is requested" do
          get "show", params: { course_id: @course.id }
          expect(response).to render_template("gradebooks/gradebook")
        end

        it "renders 'gradebook' when the user uses default view" do
          update_preferred_gradebook_version!("2")
          get "show", params: { course_id: @course.id }
          expect(response).to render_template("gradebooks/gradebook")
        end

        it "renders 'individual' when the user uses individual view" do
          update_preferred_gradebook_version!("individual")
          get "show", params: { course_id: @course.id }
          expect(response).to render_template("gradebooks/individual")
        end

        it "updates the user's preference when the requested view is 'gradebook'" do
          get "show", params: { course_id: @course.id, view: "gradebook" }
          @teacher.reload
          expect(preferred_gradebook_view).to eql("gradebook")
        end

        it "redirects to the gradebook when the requested view is 'gradebook'" do
          get "show", params: { course_id: @course.id, view: "gradebook" }
          expect(response).to redirect_to(action: "show")
        end

        it "updates the user's preference when the requested view is 'learning_mastery'" do
          get "show", params: { course_id: @course.id, view: "learning_mastery" }
          @teacher.reload
          expect(preferred_gradebook_view).to eql("learning_mastery")
        end

        it "redirects to the gradebook when the requested view is 'learning_mastery'" do
          get "show", params: { course_id: @course.id, view: "learning_mastery" }
          expect(response).to redirect_to(action: "show")
        end

        it "increments inst_statsd when learning mastery gradebook is visited" do
          # The initial show view will redirect to show without the view query param the first time,
          #  and because RSpec doesn't follow redirects well, we stub out a few things to simulate
          #  the redirects
          allow(InstStatsd::Statsd).to receive(:increment)
          allow_any_instance_of(GradebooksController).to receive(:preferred_gradebook_view).and_return("learning_mastery")
          get "show", params: { course_id: @course.id, view: "" }
          expect(InstStatsd::Statsd).to have_received(:increment).with(
            "outcomes_page_views",
            tags: { type: "teacher_lmgb" }
          )
        end
      end

      context "when the user prefers gradebook" do
        before :once do
          update_preferred_gradebook_view!("gradebook")
        end

        it "renders 'gradebook' when no view is requested" do
          get "show", params: { course_id: @course.id }
          expect(response).to render_template("gradebooks/gradebook")
        end

        it "renders 'gradebook' when the user uses default view" do
          update_preferred_gradebook_version!("2")
          get "show", params: { course_id: @course.id }
          expect(response).to render_template("gradebooks/gradebook")
        end

        it "renders 'individual' when the user uses individual view" do
          update_preferred_gradebook_version!("individual")
          get "show", params: { course_id: @course.id }
          expect(response).to render_template("gradebooks/individual")
        end

        it "redirects to the gradebook when requesting the preferred view" do
          get "show", params: { course_id: @course.id, view: "gradebook" }
          expect(response).to redirect_to(action: "show")
        end

        it "updates the user's preference when the requested view is 'learning_mastery'" do
          get "show", params: { course_id: @course.id, view: "learning_mastery" }
          @teacher.reload
          expect(preferred_gradebook_view).to eql("learning_mastery")
        end

        it "redirects to the gradebook when changing the requested view" do
          get "show", params: { course_id: @course.id, view: "learning_mastery" }
          expect(response).to redirect_to(action: "show")
        end
      end

      context "when the user prefers learning mastery" do
        before do
          update_preferred_gradebook_view!("learning_mastery")
        end

        it "renders 'learning_mastery' when no view is requested" do
          get "show", params: { course_id: @course.id }
          expect(response).to render_template("gradebooks/learning_mastery")
        end

        it "renders 'learning_mastery' when the user uses default view" do
          update_preferred_gradebook_version!("2")
          get "show", params: { course_id: @course.id }
          expect(response).to render_template("gradebooks/learning_mastery")
        end

        it "renders 'individual' when the user uses individual view" do
          update_preferred_gradebook_version!("individual")
          get "show", params: { course_id: @course.id }
          expect(response).to render_template("gradebooks/individual")
        end

        it "redirects to the gradebook when requesting the preferred view" do
          get "show", params: { course_id: @course.id, view: "learning_mastery" }
          expect(response).to redirect_to(action: "show")
        end

        it "updates the user's preference when the requested view is 'gradebook'" do
          get "show", params: { course_id: @course.id, view: "gradebook" }
          @teacher.reload
          expect(preferred_gradebook_view).to eql("gradebook")
        end

        it "redirects to the gradebook when changing the requested view" do
          get "show", params: { course_id: @course.id, view: "gradebook" }
          expect(response).to redirect_to(action: "show")
        end
      end

      describe "ENV" do
        before do
          update_preferred_gradebook_view!("learning_mastery")
        end

        describe ".outcome_proficiency" do
          before do
            @proficiency = outcome_proficiency_model(@course.account)
            @course.root_account.enable_feature! :non_scoring_rubrics

            get "show", params: { course_id: @course.id }

            @gradebook_env = assigns[:js_env][:GRADEBOOK_OPTIONS]
          end

          it "is set to the outcome proficiency on the account" do
            expect(@gradebook_env[:outcome_proficiency]).to eq(@proficiency.as_json)
          end

          describe "with account_level_mastery_scales enabled" do
            before do
              @course_proficiency = outcome_proficiency_model(@course)
              @course.root_account.enable_feature! :account_level_mastery_scales

              get "show", params: { course_id: @course.id }

              @gradebook_env = assigns[:js_env][:GRADEBOOK_OPTIONS]
            end

            it "is set to the resolved_outcome_proficiency on the course" do
              expect(@gradebook_env[:outcome_proficiency]).to eq(@course_proficiency.as_json)
            end
          end
        end

        describe ".sections" do
          before do
            @section_2 = @course.course_sections.create!
            teacher_in_section(@section_2, user: @teacher, limit_privileges_to_course_section: true)
          end

          let(:returned_section_ids) { gradebook_options.fetch(:sections).pluck(:id) }

          describe "with the :limit_section_visibility_in_lmgb FF enabled" do
            before do
              @course.root_account.enable_feature!(:limit_section_visibility_in_lmgb)
            end

            it "only includes course sections visible to the user" do
              get :show, params: { course_id: @course.id }
              expect(returned_section_ids).to contain_exactly(@section_2.id)
            end
          end

          describe "with the :limit_section_visibility_in_lmgb FF disabled" do
            it "includes all course sections" do
              get :show, params: { course_id: @course.id }
              expect(returned_section_ids).to match_array([@section_2.id, @course.default_section.id])
            end
          end
        end

        describe "IMPROVED_LMGB" do
          it "is false if the feature flag is off" do
            @course.root_account.disable_feature! :improved_lmgb
            get :show, params: { course_id: @course.id }
            gradebook_env = assigns[:js_env][:GRADEBOOK_OPTIONS]
            expect(gradebook_env[:IMPROVED_LMGB]).to be false
          end

          it "is true if the feature flag is on" do
            @course.root_account.enable_feature! :improved_lmgb
            get :show, params: { course_id: @course.id }
            gradebook_env = assigns[:js_env][:GRADEBOOK_OPTIONS]
            expect(gradebook_env[:IMPROVED_LMGB]).to be true
          end
        end

        describe "Outcomes Friendly Description" do
          it "is false if the feature flag is off" do
            Account.site_admin.disable_feature! :outcomes_friendly_description
            get :show, params: { course_id: @course.id }
            gradebook_env = assigns[:js_env][:GRADEBOOK_OPTIONS]
            expect(gradebook_env[:OUTCOMES_FRIENDLY_DESCRIPTION]).to be false
          end

          it "is true if the feature flag is on" do
            Account.site_admin.enable_feature! :outcomes_friendly_description
            get :show, params: { course_id: @course.id }
            gradebook_env = assigns[:js_env][:GRADEBOOK_OPTIONS]
            expect(gradebook_env[:OUTCOMES_FRIENDLY_DESCRIPTION]).to be true
          end
        end

        describe "outcome_service_results_to_canvas" do
          it "is set to true if outcome_service_results_to_canvas feature flag is enabled" do
            @course.enable_feature!(:outcome_service_results_to_canvas)
            get :show, params: { course_id: @course.id }
            js_env = assigns[:js_env]
            expect(js_env[:outcome_service_results_to_canvas]).to be true
          end

          it "is set to false if outcome_service_results_to_canvas feature flag is disabled" do
            @course.disable_feature!(:outcome_service_results_to_canvas)
            get :show, params: { course_id: @course.id }
            js_env = assigns[:js_env]
            expect(js_env[:outcome_service_results_to_canvas]).to be false
          end
        end

        describe "outcome_average_calculation feature flag" do
          it "is set to true if outcome_average_calculation ff is enabled" do
            @course.root_account.enable_feature!(:outcome_average_calculation)
            get :show, params: { course_id: @course.id }
            js_env = assigns[:js_env]
            expect(js_env[:OUTCOME_AVERAGE_CALCULATION]).to be true
          end

          it "is set to false if outcome_average_calculation ff is disabled" do
            @course.root_account.disable_feature!(:outcome_average_calculation)
            get :show, params: { course_id: @course.id }
            js_env = assigns[:js_env]
            expect(js_env[:OUTCOME_AVERAGE_CALCULATION]).to be false
          end
        end
      end
    end
  end

  describe "GET 'final_grade_overrides'" do
    it "returns unauthorized when there is no current user" do
      get :final_grade_overrides, params: { course_id: @course.id }, format: :json
      assert_status(401)
    end

    it "returns unauthorized when the user is not authorized to manage grades" do
      user_session(@student)
      get :final_grade_overrides, params: { course_id: @course.id }, format: :json
      assert_status(401)
    end

    it "grants authorization to teachers in active courses" do
      user_session(@teacher)
      get :final_grade_overrides, params: { course_id: @course.id }, format: :json
      expect(response).to be_ok
    end

    it "grants authorization to teachers in concluded courses" do
      @course.complete!
      user_session(@teacher)
      get :final_grade_overrides, params: { course_id: @course.id }, format: :json
      expect(response).to be_ok
    end

    it "returns the map of final grade overrides" do
      assignment = assignment_model(course: @course, points_possible: 10)
      assignment.grade_student(@student, grade: "85%", grader: @teacher)
      enrollment = @student.enrollments.find_by!(course: @course)
      enrollment.scores.find_by!(course_score: true).update!(override_score: 89.2)

      user_session(@teacher)
      get :final_grade_overrides, params: { course_id: @course.id }, format: :json
      final_grade_overrides = json_parse(response.body)["final_grade_overrides"]
      expect(final_grade_overrides).to have_key(@student.id.to_s)
    end
  end

  describe "GET 'user_ids'" do
    it "returns unauthorized if there is no current user" do
      get :user_ids, params: { course_id: @course.id }, format: :json
      assert_status(401)
    end

    it "returns unauthorized if the user is not authorized to manage grades" do
      user_session(@student)
      get :user_ids, params: { course_id: @course.id }, format: :json
      assert_status(401)
    end

    it "grants authorization to teachers in active courses" do
      user_session(@teacher)
      get :user_ids, params: { course_id: @course.id }, format: :json
      expect(response).to be_ok
    end

    it "grants authorization to teachers in concluded courses" do
      @course.complete!
      user_session(@teacher)
      get :user_ids, params: { course_id: @course.id }, format: :json
      expect(response).to be_ok
    end

    it "returns an array of user ids sorted according to the user's preferences" do
      student1 = @student
      student1.update!(name: "Jon")
      student2 = student_in_course(active_all: true, name: "Ron").user
      student3 = student_in_course(active_all: true, name: "Don").user
      @teacher.set_preference(:gradebook_settings, @course.global_id, {
                                sort_rows_by_column_id: "student",
                                sort_rows_by_setting_key: "name",
                                sort_rows_by_direction: "descending"
                              })

      user_session(@teacher)
      get :user_ids, params: { course_id: @course.id }, format: :json
      user_ids = json_parse(response.body)["user_ids"]
      expect(user_ids).to eq([student2.id, student1.id, student3.id])
    end
  end

  describe "GET 'grading_period_assignments'" do
    before(:once) do
      @group = Factories::GradingPeriodGroupHelper.new.create_for_account(@course.account)
      @group.enrollment_terms << @course.enrollment_term
      @period1, @period2 = Factories::GradingPeriodHelper.new.create_presets_for_group(@group, :past, :current)
      @assignment1_in_gp1 = @course.assignments.create!(due_at: 3.months.ago)
      @assignment2_in_gp2 = @course.assignments.create!(due_at: 1.day.from_now)
      @assignment_not_in_gp = @course.assignments.create!(due_at: 9.months.from_now)
    end

    it "returns unauthorized if there is no current user" do
      get :grading_period_assignments, params: { course_id: @course.id }, format: :json
      assert_status(401)
    end

    it "returns unauthorized if the user is not authorized to manage grades" do
      user_session(@student)
      get :grading_period_assignments, params: { course_id: @course.id }, format: :json
      assert_status(401)
    end

    it "grants authorization to teachers in active courses" do
      user_session(@teacher)
      get :grading_period_assignments, params: { course_id: @course.id }, format: :json
      expect(response).to be_ok
    end

    it "grants authorization to teachers in concluded courses" do
      @course.complete!
      user_session(@teacher)
      get :grading_period_assignments, params: { course_id: @course.id }, format: :json
      expect(response).to be_ok
    end

    it "returns an array of user ids sorted according to the user's preferences" do
      user_session(@teacher)
      get :grading_period_assignments, params: { course_id: @course.id }, format: :json
      json = json_parse(response.body)["grading_period_assignments"]
      expect(json).to eq({
                           @period1.id.to_s => [@assignment1_in_gp1.id.to_s],
                           @period2.id.to_s => [@assignment2_in_gp2.id.to_s],
                           "none" => [@assignment_not_in_gp.id.to_s]
                         })
    end
  end

  describe "GET 'change_gradebook_version'" do
    it "switches to gradebook if clicked" do
      user_session(@teacher)
      get "grade_summary", params: { course_id: @course.id, id: nil }

      expect(response).to redirect_to(action: "show")

      # tell it to use gradebook 2
      get "change_gradebook_version", params: { course_id: @course.id, version: 2 }
      expect(response).to redirect_to(action: "show")
    end
  end

  describe "GET 'history'" do
    it "grants authorization to teachers in active courses" do
      user_session(@teacher)

      get "history", params: { course_id: @course.id }
      expect(response).to be_ok
    end

    it "grants authorization to teachers in concluded courses" do
      @course.complete!
      user_session(@teacher)

      get "history", params: { course_id: @course.id }
      expect(response).to be_ok
    end

    it "returns unauthorized for students" do
      user_session(@student)

      get "history", params: { course_id: @course.id }
      assert_unauthorized
    end

    describe "js_env" do
      before { user_session(@teacher) }

      describe "OVERRIDE_GRADES_ENABLED" do
        let(:override_grades_enabled) { assigns[:js_env][:OVERRIDE_GRADES_ENABLED] }

        it "is set to true if the final_grade_override flag is enabled and the course setting is on" do
          @course.enable_feature!(:final_grades_override)
          @course.allow_final_grade_override = true
          @course.save!

          get "history", params: { course_id: @course.id }
          expect(override_grades_enabled).to be true
        end

        it "is set to false if the final_grade_override flag is disabled" do
          @course.allow_final_grade_override = true
          @course.save!

          get "history", params: { course_id: @course.id }
          expect(override_grades_enabled).to be false
        end

        it "is set to false if the course setting is off" do
          @course.enable_feature!(:final_grades_override)

          get "history", params: { course_id: @course.id }
          expect(override_grades_enabled).to be false
        end
      end

      describe "COURSE_URL" do
        it "is set to the context url for the current course" do
          get "history", params: { course_id: @course.id }
          expect(assigns[:js_env][:COURSE_URL]).to eq "/courses/#{@course.id}"
        end
      end

      describe "OUTCOME_GRADEBOOK_ENABLED" do
        it "is set to true if outcome_gradebook is enabled for the course" do
          @course.enable_feature!(:outcome_gradebook)
          get "history", params: { course_id: @course.id }
          expect(assigns[:js_env][:OUTCOME_GRADEBOOK_ENABLED]).to be true
        end

        it "is set to false if outcome_gradebook is not enabled for the course" do
          get "history", params: { course_id: @course.id }
          expect(assigns[:js_env][:OUTCOME_GRADEBOOK_ENABLED]).to be false
        end
      end
    end
  end

  describe "POST 'submissions_zip_upload'" do
    before(:once) do
      @course = course_factory(active_all: true)
      @assignment = assignment_model(course: @course)
    end

    let(:zip_params) do
      {
        assignment_id: @assignment.id,
        course_id: @course.id,
        submissions_zip: fixture_file_upload("docs/txt.txt", "text/plain", true)
      }
    end

    it "requires authentication" do
      post "submissions_zip_upload", params: zip_params
      assert_unauthorized
    end

    context "with an authenticated user" do
      before do
        user_session(@teacher)
      end

      it "redirects to the assignment page if the course does not allow score uploads" do
        @course.update!(large_roster: true)
        post "submissions_zip_upload", params: zip_params
        expect(response).to redirect_to(course_assignment_url(@course, @assignment))
        expect(flash[:error]).to eq "This course does not allow score uploads."
      end

      it "redirects to the assignment page if the submissions_zip param is invalid (and no attachment_id param)" do
        post "submissions_zip_upload", params: zip_params.merge(submissions_zip: "an invalid zip")
        expect(response).to redirect_to(course_assignment_url(@course, @assignment))
        expect(flash[:error]).to eq "Could not find file to upload."
      end

      it "redirects to the submission upload page" do
        post "submissions_zip_upload", params: zip_params
        expect(response).to redirect_to(show_submissions_upload_course_gradebook_url(@course, @assignment))
      end

      it "accepts an attachment_id param in place of a submissions_zip param" do
        attachment = @teacher.attachments.create!(uploaded_data: zip_params[:submissions_zip])
        post "submissions_zip_upload", params: zip_params.merge(attachment_id: attachment.id).except(:submissions_zip)
        expect(response).to redirect_to(show_submissions_upload_course_gradebook_url(@course, @assignment))
      end
    end
  end

  describe "GET 'show_submissions_upload'" do
    before :once do
      course_factory
      assignment_model
    end

    before do
      user_session(@teacher)
    end

    it "assigns the @assignment variable for the template" do
      get :show_submissions_upload, params: { course_id: @course.id, assignment_id: @assignment.id }
      expect(assigns[:assignment]).to eql(@assignment)
    end

    it "redirects to the assignment page when the course does not allow gradebook uploads" do
      allow_any_instance_of(Course).to receive(:allows_gradebook_uploads?).and_return(false)
      get :show_submissions_upload, params: { course_id: @course.id, assignment_id: @assignment.id }
      expect(response).to redirect_to course_assignment_url(@course, @assignment)
    end

    it "requires authentication" do
      remove_user_session
      get :show_submissions_upload, params: { course_id: @course.id, assignment_id: @assignment.id }
      assert_unauthorized
    end

    it "grants authorization to teachers" do
      get :show_submissions_upload, params: { course_id: @course.id, assignment_id: @assignment.id }
      expect(response).to be_ok
    end

    it "returns unauthorized for students" do
      user_session(@student)
      get :show_submissions_upload, params: { course_id: @course.id, assignment_id: @assignment.id }
      assert_unauthorized
    end
  end

  describe "POST 'update_submission'" do
    let(:json) { response.parsed_body }

    describe "returned JSON" do
      before(:once) do
        @assignment = @course.assignments.create!(title: "Math 1.1")
        @submission = @assignment.submissions.find_by!(user: @student)
      end

      describe "non-anonymous assignment" do
        before do
          user_session(@teacher)
          post(
            "update_submission",
            params: {
              course_id: @course.id,
              submission: {
                assignment_id: @assignment.id,
                user_id: @student.id,
                grade: 10
              }
            },
            format: :json
          )
        end

        it "includes assignment_visibility" do
          submissions = json.pluck("submission")
          expect(submissions).to all include("assignment_visible" => true)
        end

        it "includes missing in base submission object" do
          submission = json.first["submission"]
          expect(submission).to include("missing" => false)
        end

        it "includes missing in submission history" do
          submission_history = json.first["submission"]["submission_history"]
          submissions = submission_history.pluck("submission")
          expect(submissions).to all include("missing" => false)
        end

        it "includes late in base submission object" do
          submission = json.first["submission"]
          expect(submission).to include("late" => false)
        end

        it "includes late in submission history" do
          submission_history = json.first["submission"]["submission_history"]
          submissions = submission_history.pluck("submission")
          expect(submissions).to all include("late" => false)
        end

        it "includes user_ids" do
          submissions = json.pluck("submission")
          expect(submissions).to all include("user_id")
        end
      end

      describe "set default grade" do
        before do
          user_session(@teacher)
        end

        context "setting grades" do
          let(:post_params) do
            {
              course_id: @course.id,
              submission: {
                assignment_id: @assignment.id,
                user_id: @student.id,
                grade: 10,
                set_by_default_grade: true
              }
            }
          end

          it "does not set the grader_id on missing submissions if set_by_default_grade is true" do
            @assignment.update!(due_at: 10.days.ago, submission_types: "online_text_entry")

            expect { post(:update_submission, params: post_params, format: :json) }.not_to change {
              @submission.reload.grader_id
            }.from(nil)
          end

          it "sets the grader_id on missing submissions if set_by_default_grade is false" do
            post_params[:submission][:set_by_default_grade] = false
            @assignment.update!(due_at: 10.days.ago, submission_types: "online_text_entry")

            expect { post(:update_submission, params: post_params, format: :json) }.to change {
              @submission.reload.grader_id
            }.from(nil).to(@teacher.id)
          end

          it "sets the grader_id on missing submissions when set_by_default_grade is true and the late policy status is missing" do
            @assignment.update!(due_at: 10.days.ago, submission_types: "online_text_entry")
            @submission.update!(late_policy_status: "missing")

            expect { post(:update_submission, params: post_params, format: :json) }.to change {
              @submission.reload.grader_id
            }.from(nil).to(@teacher.id)
          end

          it "sets the grader_id on non missing submissions when set_by_default_grade is true" do
            @assignment.update!(due_at: 10.days.from_now, submission_types: "online_text_entry")

            expect { post(:update_submission, params: post_params, format: :json) }.to change {
              @submission.reload.grader_id
            }.from(nil).to(@teacher.id)
          end
        end

        context "marking students as missing" do
          let(:post_params) do
            {
              course_id: @course.id,
              submission: {
                assignment_id: @assignment.id,
                user_id: @student.id,
                late_policy_status: "missing",
                set_by_default_grade: true
              }
            }
          end

          it "marks not-yet-graded students as missing" do
            expect { post(:update_submission, params: post_params, format: :json) }.to change {
              @submission.reload.missing?
            }.from(false).to(true)
          end

          it "marks already-graded students as missing" do
            @assignment.grade_student(@student, grade: 2, grader: @teacher)
            expect { post(:update_submission, params: post_params, format: :json) }.to change {
              @submission.reload.missing?
            }.from(false).to(true)
          end

          it "marks not-yet-graded students as missing when passed dont_overwrite_grades param" do
            params = post_params.merge(dont_overwrite_grades: true)
            expect { post(:update_submission, params:, format: :json) }.to change {
              @submission.reload.missing?
            }.from(false).to(true)
          end

          it "does not modify already-graded students when passed dont_overwrite_grades param" do
            @assignment.grade_student(@student, grade: 2, grader: @teacher)
            params = post_params.merge(dont_overwrite_grades: true)
            expect { post(:update_submission, params:, format: :json) }.not_to change {
              @submission.reload.missing?
            }.from(false)
          end
        end
      end

      describe "anonymous assignment" do
        before(:once) do
          @assignment.update!(anonymous_grading: true)
        end

        let(:post_params) do
          {
            course_id: @course.id,
            submission: {
              assignment_id: @assignment.id,
              anonymous_id: @submission.anonymous_id,
              grade: 10
            }
          }
        end

        before { user_session(@teacher) }

        it "works with the absence of user_id and the presence of anonymous_id" do
          post(:update_submission, params: post_params, format: :json)
          submissions = json.map { |submission| submission.fetch("submission").fetch("anonymous_id") }
          expect(submissions).to contain_exactly(@submission.anonymous_id)
        end

        it "does not include user_ids for muted anonymous assignments" do
          post(:update_submission, params: post_params, format: :json)
          submissions = json.map { |submission| submission["submission"].key?("user_id") }
          expect(submissions).to contain_exactly(false)
        end

        it "includes user_ids for unmuted anonymous assignments" do
          @assignment.unmute!
          post(:update_submission, params: post_params, format: :json)
          submission = json.first.fetch("submission")
          expect(submission).to have_key("user_id")
        end

        context "given a student comment" do
          before(:once) { @submission.add_comment(comment: "a student comment", author: @student) }

          it "includes anonymous_ids on submission_comments" do
            params_with_comment = post_params.deep_merge(submission: { score: 10 })
            post(:update_submission, params: params_with_comment, format: :json)
            comments = json.first.fetch("submission").fetch("submission_comments").pluck("submission_comment")
            expect(comments).to all have_key("anonymous_id")
          end

          it "excludes author_name on submission_comments" do
            params_with_comment = post_params.deep_merge(submission: { score: 10 })
            post(:update_submission, params: params_with_comment, format: :json)
            comments = json.first.fetch("submission").fetch("submission_comments").pluck("submission_comment")
            comments.each do |comment|
              expect(comment).not_to have_key("author_name")
            end
          end
        end
      end
    end

    describe "adding comments" do
      before do
        user_session(@teacher)
        @assignment = @course.assignments.create!(title: "some assignment")
        @student = @course.enroll_user(User.create!(name: "some user"))
      end

      it "allows adding comments for submission" do
        post "update_submission", params: { course_id: @course.id, submission: { comment: "some comment", assignment_id: @assignment.id, user_id: @student.user_id } }
        expect(response).to be_redirect
        expect(assigns[:assignment]).to eql(@assignment)
        expect(assigns[:submissions]).not_to be_nil
        expect(assigns[:submissions].length).to be(1)
        expect(assigns[:submissions][0].submission_comments).not_to be_nil
        expect(assigns[:submissions][0].submission_comments[0].comment).to eql("some comment")
      end

      it "allows attaching files to comments for submission" do
        data = fixture_file_upload("docs/doc.doc", "application/msword", true)
        post "update_submission",
             params: { course_id: @course.id,
                       attachments: { "0" => { uploaded_data: data } },
                       submission: { comment: "some comment",
                                     assignment_id: @assignment.id,
                                     user_id: @student.user_id } }
        expect(response).to be_redirect
        expect(assigns[:assignment]).to eql(@assignment)
        expect(assigns[:submissions]).not_to be_nil
        expect(assigns[:submissions].length).to be(1)
        expect(assigns[:submissions][0].submission_comments).not_to be_nil
        expect(assigns[:submissions][0].submission_comments[0].comment).to eql("some comment")
        expect(assigns[:submissions][0].submission_comments[0].attachments.length).to be(1)
        expect(assigns[:submissions][0].submission_comments[0].attachments[0].display_name).to eql("doc.doc")
      end

      it "sets comment to hidden when assignment posts manually and is unposted" do
        @assignment.ensure_post_policy(post_manually: true)
        @assignment.hide_submissions
        post "update_submission", params: {
          course_id: @course.id,
          submission: {
            comment: "some comment",
            assignment_id: @assignment.id,
            user_id: @student.user_id
          }
        }
        expect(assigns[:submissions][0].submission_comments[0]).to be_hidden
      end

      it "does not set comment to hidden when assignment posts manually and submission is posted" do
        @assignment.ensure_post_policy(post_manually: true)
        @assignment.post_submissions
        post "update_submission", params: {
          course_id: @course.id,
          submission: {
            comment: "some comment",
            assignment_id: @assignment.id,
            user_id: @student.user_id
          }
        }
        expect(assigns[:submissions][0].submission_comments[0]).not_to be_hidden
      end

      it "does not set comment to hidden when assignment posts automatically" do
        @assignment.ensure_post_policy(post_manually: false)
        post "update_submission", params: {
          course_id: @course.id,
          submission: {
            comment: "some comment",
            assignment_id: @assignment.id,
            user_id: @student.user_id
          }
        }
        expect(assigns[:submissions][0].submission_comments[0]).not_to be_hidden
      end

      context "media comments" do
        before do
          post "update_submission",
               params: {
                 course_id: @course.id,
                 submission: {
                   assignment_id: @assignment.id,
                   user_id: @student.user_id,
                   media_comment_id: "asdfqwerty",
                   media_comment_type: "audio"
                 }
               }
          @media_comment = assigns[:submissions][0].submission_comments[0]
        end

        it "allows media comments for submissions" do
          expect(@media_comment).not_to be_nil
          expect(@media_comment.media_comment_id).to eql "asdfqwerty"
        end

        it "includes the type in the media comment" do
          expect(@media_comment.media_comment_type).to eql "audio"
        end
      end
    end

    it "stores attached files in instfs if instfs is enabled" do
      uuid = "1234-abcd"
      allow(InstFS).to receive_messages(enabled?: true, direct_upload: uuid)
      user_session(@teacher)
      @assignment = @course.assignments.create!(title: "some assignment")
      @student = @course.enroll_user(User.create!(name: "some user"))
      data = fixture_file_upload("docs/doc.doc", "application/msword", true)
      post "update_submission",
           params: { course_id: @course.id,
                     attachments: { "0" => { uploaded_data: data } },
                     submission: { comment: "some comment",
                                   assignment_id: @assignment.id,
                                   user_id: @student.user_id } }
      expect(assigns[:submissions][0].submission_comments[0].attachments[0].instfs_uuid).to eql(uuid)
    end

    it "does not allow updating submissions for concluded courses" do
      user_session(@teacher)
      @teacher_enrollment.complete
      @assignment = @course.assignments.create!(title: "some assignment")
      @student = @course.enroll_user(User.create!(name: "some user"))
      post "update_submission",
           params: { course_id: @course.id,
                     submission: { comment: "some comment",
                                   assignment_id: @assignment.id,
                                   user_id: @student.user_id } }
      assert_unauthorized
    end

    it "does not allow updating submissions in other sections when limited" do
      user_session(@teacher)
      @teacher_enrollment.update_attribute(:limit_privileges_to_course_section, true)
      s1 = submission_model(course: @course)
      s2 = submission_model(course: @course,
                            username: "otherstudent@example.com",
                            section: @course.course_sections.create(name: "another section"),
                            assignment: @assignment)

      post "update_submission",
           params: { course_id: @course.id,
                     submission: { comment: "some comment",
                                   assignment_id: @assignment.id,
                                   user_id: s1.user_id } }
      expect(response).to be_redirect

      # attempt to grade another section throws not found
      post "update_submission",
           params: { course_id: @course.id,
                     submission: { comment: "some comment",
                                   assignment_id: @assignment.id,
                                   user_id: s2.user_id } }
      expect(flash[:error]).to eql "Submission was unsuccessful: Submission Failed"
    end

    context "moderated grading" do
      before :once do
        @assignment = @course.assignments.create!(title: "some assignment", moderated_grading: true, grader_count: 1)
        @student = @course.enroll_student(User.create!(name: "some user"), enrollment_state: :active).user
      end

      before do
        user_session(@teacher)
      end

      it "creates a provisional grade" do
        submission = @assignment.submit_homework(@student, body: "hello")
        post "update_submission",
             params: { course_id: @course.id,
                       submission: { score: 100,
                                     comment: "provisional!",
                                     assignment_id: @assignment.id,
                                     user_id: @student.id,
                                     provisional: true } },
             format: :json

        # confirm "real" grades/comments were not written
        submission.reload
        expect(submission.workflow_state).to eq "submitted"
        expect(submission.score).to be_nil
        expect(submission.grade).to be_nil
        expect(submission.submission_comments.first).to be_nil

        # confirm "provisional" grades/comments were written
        pg = submission.provisional_grade(@teacher)
        expect(pg.score).to eq 100
        expect(pg.submission_comments.first.comment).to eq "provisional!"

        # confirm the response JSON shows provisional information
        json = response.parsed_body
        expect(json.first.fetch("submission").fetch("score")).to eq 100
        expect(json.first.fetch("submission").fetch("grade_matches_current_submission")).to be true
        expect(json.first.fetch("submission").fetch("submission_comments").first.fetch("submission_comment").fetch("comment")).to eq "provisional!"
      end

      context "when submitting a final provisional grade" do
        before(:once) do
          @assignment.update!(final_grader: @teacher)
        end

        let(:provisional_grade_params) do
          {
            course_id: @course.id,
            submission: {
              score: 66,
              comment: "not the end",
              assignment_id: @assignment.id,
              user_id: @student.id,
              provisional: true
            }
          }
        end

        let(:final_provisional_grade_params) do
          {
            course_id: @course.id,
            submission: {
              score: 77,
              comment: "THE END",
              assignment_id: @assignment.id,
              user_id: @student.id,
              final: true,
              provisional: true
            }
          }
        end

        let(:submission_json) do
          response_json = response.parsed_body
          response_json[0]["submission"].with_indifferent_access
        end

        before do
          post "update_submission", params: provisional_grade_params, format: :json
          post "update_submission", params: final_provisional_grade_params, format: :json
        end

        it "returns the submitted score in the submission JSON" do
          expect(submission_json.fetch("score")).to eq 77
        end

        it "returns the submitted comments in the submission JSON" do
          all_comments = submission_json.fetch("submission_comments")
                                        .map { |c| c.fetch("submission_comment") }
                                        .map { |c| c.fetch("comment") }
          expect(all_comments).to contain_exactly("not the end", "THE END")
        end

        it "returns the value for grade_matches_current_submission of the submitted grade in the JSON" do
          expect(submission_json["grade_matches_current_submission"]).to be true
        end
      end

      it "includes the graded anonymously flag in the provisional grade object" do
        submission = @assignment.submit_homework(@student, body: "hello")
        post "update_submission",
             params: { course_id: @course.id,
                       submission: { score: 100,
                                     comment: "provisional!",
                                     assignment_id: @assignment.id,
                                     user_id: @student.id,
                                     provisional: true,
                                     graded_anonymously: true } },
             format: :json

        submission.reload
        pg = submission.provisional_grade(@teacher)
        expect(pg.graded_anonymously).to be true

        submission = @assignment.submit_homework(@student, body: "hello")
        post "update_submission",
             params: { course_id: @course.id,
                       submission: { score: 100,
                                     comment: "provisional!",
                                     assignment_id: @assignment.id,
                                     user_id: @student.id,
                                     provisional: true,
                                     graded_anonymously: false } },
             format: :json

        submission.reload
        pg = submission.provisional_grade(@teacher)
        expect(pg.graded_anonymously).to be false
      end

      it "doesn't create a provisional grade when the student has one already" do
        @assignment.submit_homework(@student, body: "hello")
        other_teacher = teacher_in_course(course: @course, active_all: true).user
        @assignment.grade_student(@student, grade: 2, grader: other_teacher, provisional: true)

        post "update_submission",
             params: { course_id: @course.id,
                       submission: { score: 100,
                                     comment: "provisional!",
                                     assignment_id: @assignment.id,
                                     user_id: @student.id,
                                     provisional: true } },
             format: :json
        expect(response).to_not be_successful
        expect(response.body).to include("The maximum number of graders has been reached for this assignment")
      end

      it "creates a provisional grade even if the student has one but is in the moderation set" do
        submission = @assignment.submit_homework(@student, body: "hello")
        other_teacher = teacher_in_course(course: @course, active_all: true).user
        submission.find_or_create_provisional_grade!(other_teacher)

        post "update_submission",
             params: { course_id: @course.id,
                       submission: { score: 100,
                                     comment: "provisional!",
                                     assignment_id: @assignment.id,
                                     user_id: @student.id,
                                     provisional: true } },
             format: :json
        expect(response).to be_successful
      end

      it "creates a final provisional grade" do
        @assignment.update!(final_grader: @teacher)
        submission = @assignment.submit_homework(@student, body: "hello")
        other_teacher = teacher_in_course(course: @course, active_all: true).user
        submission.find_or_create_provisional_grade!(other_teacher) # create one so we can make a final

        post "update_submission",
             params: { course_id: @course.id,
                       submission: { score: 100,
                                     comment: "provisional!",
                                     assignment_id: @assignment.id,
                                     user_id: @student.id,
                                     provisional: true,
                                     final: true } },
             format: :json
        expect(response).to be_successful

        # confirm "real" grades/comments were not written
        submission.reload
        expect(submission.workflow_state).to eq "submitted"
        expect(submission.score).to be_nil
        expect(submission.grade).to be_nil
        expect(submission.submission_comments.first).to be_nil

        # confirm "provisional" grades/comments were written
        pg = submission.provisional_grade(@teacher, final: true)
        expect(pg.score).to eq 100
        expect(pg.final).to be true
        expect(pg.submission_comments.first.comment).to eq "provisional!"

        # confirm the response JSON shows provisional information
        json = response.parsed_body
        expect(json[0]["submission"]["score"]).to eq 100
        expect(json[0]["submission"]["provisional_grade_id"]).to eq pg.id
        expect(json[0]["submission"]["grade_matches_current_submission"]).to be true
        expect(json[0]["submission"]["submission_comments"].first["submission_comment"]["comment"]).to eq "provisional!"
      end

      it "does not mark the provisional grade as final when the user does not have permission to moderate" do
        submission = @assignment.submit_homework(@student, body: "hello")
        other_teacher = teacher_in_course(course: @course, active_all: true).user
        submission.find_or_create_provisional_grade!(other_teacher)
        post_params = {
          course_id: @course.id,
          submission: {
            score: 100.to_s,
            comment: "provisional comment",
            assignment_id: @assignment.id.to_s,
            user_id: @student.id.to_s,
            provisional: true,
            final: true
          }
        }

        post(:update_submission, params: post_params, format: :json)
        submission_json = response.parsed_body.first.fetch("submission")
        provisional_grade = ModeratedGrading::ProvisionalGrade.find(submission_json.fetch("provisional_grade_id"))
        expect(provisional_grade).not_to be_final
      end
    end

    describe "provisional grade error handling" do
      before(:once) do
        course_with_student(active_all: true)
        teacher_in_course(active_all: true)

        @assignment = @course.assignments.create!(
          title: "yet another assignment",
          moderated_grading: true,
          grader_count: 1
        )
      end

      let(:submission_params) do
        { provisional: true, assignment_id: @assignment.id, user_id: @student.id, score: 1 }
      end
      let(:request_params) { { course_id: @course.id, submission: submission_params } }

      let(:response_json) { response.parsed_body }

      it "returns an error code of MAX_GRADERS_REACHED if a MaxGradersReachedError is raised" do
        @assignment.grade_student(@student, provisional: true, grade: 5, grader: @teacher)
        @previous_teacher = @teacher

        teacher_in_course(active_all: true)
        user_session(@teacher)

        post "update_submission", params: request_params, format: :json
        expect(response_json.dig("errors", "error_code")).to eq "MAX_GRADERS_REACHED"
      end

      it "returns a generic error if a GradeError is raised" do
        invalid_submission_params = submission_params.merge(excused: true)
        invalid_request_params = request_params.merge(submission: invalid_submission_params)
        user_session(@teacher)

        post "update_submission", params: invalid_request_params, format: :json
        expect(response_json.dig("errors", "base")).to be_present
      end

      it "returns a PROVISIONAL_GRADE_INVALID_SCORE error code if an invalid grade is given" do
        invalid_submission_params = submission_params.merge(grade: "NaN")
        invalid_request_params = request_params.merge(submission: invalid_submission_params)
        user_session(@teacher)

        post "update_submission", params: invalid_request_params, format: :json
        expect(response_json.dig("errors", "error_code")).to eq "PROVISIONAL_GRADE_INVALID_SCORE"
      end
    end

    describe "checkpointed discussions" do
      before do
        @course.root_account.enable_feature!(:discussion_checkpoints)
        assignment = @course.assignments.create!(has_sub_assignments: true)
        assignment.sub_assignments.create!(context: @course, sub_assignment_tag: CheckpointLabels::REPLY_TO_TOPIC, due_at: 2.days.from_now)
        assignment.sub_assignments.create!(context: @course, sub_assignment_tag: CheckpointLabels::REPLY_TO_ENTRY, due_at: 3.days.from_now)
        @topic = @course.discussion_topics.create!(assignment:, reply_to_entry_required_count: 1)
      end

      let(:post_params) do
        {
          course_id: @course.id,
          submission: {
            assignment_id: @topic.assignment_id,
            user_id: @student.id,
            grade: 10
          }
        }
      end

      let(:reply_to_topic_submission) do
        @topic.reply_to_topic_checkpoint.submissions.find_by(user: @student)
      end

      it "supports grading checkpoints" do
        user_session(@teacher)
        post(
          "update_submission",
          params: post_params.merge(sub_assignment_tag: CheckpointLabels::REPLY_TO_TOPIC),
          format: :json
        )
        expect(response).to be_successful
        expect(reply_to_topic_submission.score).to eq 10
      end

      it "raises an error if no sub assignment tag is provided" do
        user_session(@teacher)
        post(
          "update_submission",
          params: post_params,
          format: :json
        )
        expect(response).to have_http_status :bad_request
        expect(json_parse.dig("errors", "base")).to eq "Must provide a valid sub assignment tag when grading checkpointed discussions"
      end

      it "ignores checkpoints when the feature flag is disabled" do
        @course.root_account.disable_feature!(:discussion_checkpoints)
        user_session(@teacher)
        post(
          "update_submission",
          params: post_params.merge(sub_assignment_tag: CheckpointLabels::REPLY_TO_TOPIC),
          format: :json
        )
        expect(response).to be_successful
        expect(reply_to_topic_submission.score).to be_nil
        expect(@topic.assignment.submissions.find_by(user: @student).score).to eq 10
      end
    end
  end

  describe "GET 'speed_grader'" do
    before :once do
      @assignment = @course.assignments.create!(
        title: "A Title", submission_types: "online_url", grading_type: "percent"
      )
    end

    before do
      user_session(@teacher)
    end

    it "renders speed_grader template with locals" do
      @assignment.publish
      get "speed_grader", params: { course_id: @course, assignment_id: @assignment.id }
      expect(response).to render_template(:speed_grader, locals: { anonymous_grading: false })
    end

    it "redirects the user if course's large_roster? setting is true" do
      allow_any_instance_of(Course).to receive(:large_roster?).and_return(true)

      get "speed_grader", params: { course_id: @course.id, assignment_id: @assignment.id }
      expect(response).to be_redirect
      expect(flash[:notice]).to eq "SpeedGrader is disabled for this course"
    end

    it "redirects if the assignment is unpublished" do
      @assignment.unpublish
      get "speed_grader", params: { course_id: @course, assignment_id: @assignment.id }
      expect(response).to be_redirect
      expect(flash[:notice]).to eq I18n.t(
        :speedgrader_enabled_only_for_published_content, "SpeedGrader is enabled only for published content."
      )
    end

    it "does not redirect if the assignment is published" do
      @assignment.publish
      get "speed_grader", params: { course_id: @course, assignment_id: @assignment.id }
      expect(response).not_to be_redirect
    end

    it "loads the platform speedgreader when the feature flag is on and the platform_sg flag is passed" do
      @assignment.publish
      Account.site_admin.enable_feature!(:platform_service_speedgrader)
      get "speed_grader", params: { course_id: @course, assignment_id: @assignment.id, platform_sg: true }
      expect(response).to render_template(:bare, locals: { anonymous_grading: false })
    end

    describe "js_env" do
      let(:js_env) { assigns[:js_env] }

      context "when platform_service_speedgrader is enabled" do
        it "includes info indicating whether grade by question is supported" do
          Account.site_admin.enable_feature!(:platform_service_speedgrader)
          get "speed_grader", params: { course_id: @course, assignment_id: @assignment.id, platform_sg: true }
          expect(js_env).to have_key :GRADE_BY_QUESTION_SUPPORTED
        end
      end

      it "includes lti_retrieve_url" do
        get "speed_grader", params: { course_id: @course, assignment_id: @assignment.id }
        expect(js_env[:lti_retrieve_url]).not_to be_nil
      end

      it "includes the grading_type" do
        get "speed_grader", params: { course_id: @course, assignment_id: @assignment.id }
        expect(js_env[:grading_type]).to eq("percent")
      end

      it "includes instructor selectable states keyed by provisional_grade_id" do
        @assignment.update!(moderated_grading: true, grader_count: 2)
        @assignment.create_moderation_grader(@teacher, occupy_slot: true)
        submission = @assignment.submissions.first
        provisional_grade = submission.find_or_create_provisional_grade!(@teacher, score: 1)
        get :speed_grader, params: { course_id: @course, assignment_id: @assignment }
        expect(js_env[:instructor_selectable_states]).to have_key provisional_grade.id
      end

      it "includes anonymous identities keyed by anonymous_id" do
        @assignment.update!(moderated_grading: true, grader_count: 2)
        anonymous_id = @assignment.create_moderation_grader(@teacher, occupy_slot: true).anonymous_id
        get :speed_grader, params: { course_id: @course, assignment_id: @assignment }
        expect(js_env[:anonymous_identities]).to have_key anonymous_id
      end

      it "sets can_view_audit_trail to true when the current user can view the assignment audit trail" do
        @course.root_account.role_overrides.create!(permission: :view_audit_trail, enabled: true, role: teacher_role)
        @assignment.update!(moderated_grading: true, grader_count: 2, grades_published_at: 2.days.ago)
        @assignment.update!(muted: false) # must be updated separately for some reason
        get :speed_grader, params: { course_id: @course, assignment_id: @assignment }
        expect(js_env[:can_view_audit_trail]).to be true
      end

      it "sets can_view_audit_trail to false when the current user cannot view the assignment audit trail" do
        @assignment.update!(moderated_grading: true, grader_count: 2, muted: true)
        get :speed_grader, params: { course_id: @course, assignment_id: @assignment }
        expect(js_env[:can_view_audit_trail]).to be false
      end

      it "includes MANAGE_GRADES" do
        get :speed_grader, params: { course_id: @course, assignment_id: @assignment }
        expect(js_env.fetch(:MANAGE_GRADES)).to be true
      end

      it "includes READ_AS_ADMIN" do
        get :speed_grader, params: { course_id: @course, assignment_id: @assignment }
        expect(js_env.fetch(:READ_AS_ADMIN)).to be true
      end

      it "includes final_grader_id" do
        @assignment.update!(final_grader: @teacher, grader_count: 2, moderated_grading: true)
        get :speed_grader, params: { course_id: @course, assignment_id: @assignment }
        expect(js_env[:final_grader_id]).to eql @teacher.id
      end

      it "sets filter_speed_grader_by_student_group_feature_enabled to true when enabled" do
        @course.root_account.enable_feature!(:filter_speed_grader_by_student_group)
        get :speed_grader, params: { course_id: @course, assignment_id: @assignment }
        expect(js_env.fetch(:filter_speed_grader_by_student_group_feature_enabled)).to be true
      end

      it "sets filter_speed_grader_by_student_group_feature_enabled to false when disabled" do
        @course.root_account.disable_feature!(:filter_speed_grader_by_student_group)
        get :speed_grader, params: { course_id: @course, assignment_id: @assignment }
        expect(js_env.fetch(:filter_speed_grader_by_student_group_feature_enabled)).to be false
      end

      it "sets show_comment_library to true when enabled" do
        @course.root_account.enable_feature!(:assignment_comment_library)
        get :speed_grader, params: { course_id: @course, assignment_id: @assignment }
        expect(js_env.fetch(:assignment_comment_library_feature_enabled)).to be true
      end

      it "sets show_comment_library to false when disabled" do
        @course.root_account.disable_feature!(:assignment_comment_library)
        get :speed_grader, params: { course_id: @course, assignment_id: @assignment }
        expect(js_env.fetch(:assignment_comment_library_feature_enabled)).to be false
      end

      it "sets outcomes keys" do
        get "speed_grader", params: { course_id: @course, assignment_id: @assignment.id }
        expect(js_env).to have_key :outcome_proficiency
        expect(js_env).to have_key :outcome_extra_credit_enabled
      end

      it "sets media_comment_asset_string" do
        get :speed_grader, params: { course_id: @course, assignment_id: @assignment }
        expect(js_env.fetch(:media_comment_asset_string)).to eq @teacher.asset_string
      end

      describe "student group filtering" do
        before do
          @course.root_account.enable_feature!(:filter_speed_grader_by_student_group)

          group_category.create_groups(2)
          group1.add_user(@student)
        end

        let(:group_category) { @course.group_categories.create!(name: "a group category") }
        let(:group1) { group_category.groups.first }

        context "when the SpeedGrader student group filter is enabled for the course" do
          before do
            @course.update!(filter_speed_grader_by_student_group: true)
          end

          it "sets filter_speed_grader_by_student_group to true" do
            get :speed_grader, params: { course_id: @course, assignment_id: @assignment }
            expect(js_env[:filter_speed_grader_by_student_group]).to be true
          end

          context "when loading a student causes a new group to be selected" do
            it "updates the viewing user's preferences for the course with the new group" do
              get :speed_grader, params: { course_id: @course, assignment_id: @assignment, student_id: @student }
              @teacher.reload

              saved_group_id = @teacher.get_preference(:gradebook_settings, @course.global_id).dig("filter_rows_by", "student_group_id")
              expect(saved_group_id).to eq group1.id.to_s
            end

            it "sets selected_student_group to the group's JSON representation" do
              get :speed_grader, params: { course_id: @course, assignment_id: @assignment, student_id: @student }
              expect(js_env.dig(:selected_student_group, "id")).to eq group1.id
            end

            it "sets student_group_reason_for_change to the supplied change reason" do
              get :speed_grader, params: { course_id: @course, assignment_id: @assignment, student_id: @student }
              expect(js_env[:student_group_reason_for_change]).to eq :no_group_selected
            end
          end

          context "when the selected group stays the same" do
            before do
              @teacher.set_preference(:gradebook_settings, @course.global_id, { "filter_rows_by" => { "student_group_id" => group1.id } })
            end

            it "sets selected_student_group to the selected group's JSON representation" do
              get :speed_grader, params: { course_id: @course, assignment_id: @assignment, student_id: @student }
              expect(js_env.dig(:selected_student_group, "id")).to eq group1.id
            end

            it "does not set a value for student_group_reason_for_change" do
              get :speed_grader, params: { course_id: @course, assignment_id: @assignment, student_id: @student }
              expect(js_env).not_to include(:student_group_reason_for_change)
            end
          end

          context "when the selected group is cleared due to loading a student not in any group" do
            let(:groupless_student) { @course.enroll_student(User.create!, enrollment_state: :active).user }

            before do
              @teacher.set_preference(:gradebook_settings, @course.global_id, { "filter_rows_by" => { "student_group_id" => group1.id } })
            end

            it "clears the selected group from the viewing user's preferences for the course" do
              get :speed_grader, params: { course_id: @course, assignment_id: @assignment, student_id: groupless_student }
              @teacher.reload

              saved_group_id = @teacher.get_preference(:gradebook_settings, @course.global_id).dig("filter_rows_by", "student_group_id")
              expect(saved_group_id).to be_nil
            end

            it "does not set selected_student_group" do
              get :speed_grader, params: { course_id: @course, assignment_id: @assignment, student_id: groupless_student }
              expect(js_env).not_to include(:selected_student_group)
            end

            it "sets student_group_reason_for_change to the supplied change reason" do
              get :speed_grader, params: { course_id: @course, assignment_id: @assignment, student_id: groupless_student }
              expect(js_env[:student_group_reason_for_change]).to eq :student_in_no_groups
            end
          end
        end

        context "when the SpeedGrader student group filter is not enabled for the course" do
          it "does not set filter_speed_grader_by_student_group" do
            get :speed_grader, params: { course_id: @course, assignment_id: @assignment }
            expect(js_env).not_to include(:filter_speed_grader_by_student_group)
          end
        end
      end

      describe "rubric_outcome_data" do
        before do
<<<<<<< HEAD
          @course.root_account.enable_feature!(:enhanced_rubrics)
=======
          @course.account.enable_feature!(:enhanced_rubrics)
>>>>>>> 5c259ed4
        end

        it "does not include rubric_outcome_data when the assignment does not have a rubric" do
          rubric = Rubric.create!(context: @course, title: "testing")
          RubricAssociation.create!(context: @course, rubric:, purpose: :grading, association_object: @assignment)

          get :speed_grader, params: { course_id: @course, assignment_id: @assignment }
          expect(js_env[:rubric_outcome_data]).to eq []
        end

        it "includes rubric_outcome_data" do
          outcome_with_rubric({ mastery_points: 3 })
          @outcome.display_name = "Outcome 1"
          @outcome.save!
          RubricAssociation.create!(context: @course, rubric: @rubric, purpose: :grading, association_object: @assignment)

          get :speed_grader, params: { course_id: @course, assignment_id: @assignment }
          expect(js_env[:rubric_outcome_data].length).to eq 1
          expect(js_env[:rubric_outcome_data].first[:display_name]).to eq "Outcome 1"
        end

        it "does not include rubric_outcome_data when the enhanced_rubric feature is disabled" do
<<<<<<< HEAD
          @course.root_account.disable_feature!(:enhanced_rubrics)
=======
          @course.account.disable_feature!(:enhanced_rubrics)
>>>>>>> 5c259ed4
          rubric = Rubric.create!(context: @course, title: "testing")
          RubricAssociation.create!(context: @course, rubric:, purpose: :grading, association_object: @assignment)

          get :speed_grader, params: { course_id: @course, assignment_id: @assignment }
          expect(js_env[:rubric_outcome_data]).to eq []
        end
      end
    end

    describe "current_anonymous_id" do
      before do
        user_session(@teacher)
      end

      context "for a moderated assignment" do
        let(:moderated_assignment) do
          @course.assignments.create!(
            moderated_grading: true,
            grader_count: 1,
            final_grader: @teacher
          )
        end

        it "is set to the anonymous ID for the viewing grader if grader identities are concealed" do
          moderated_assignment.update!(grader_names_visible_to_final_grader: false)
          moderated_assignment.moderation_graders.create!(user: @teacher, anonymous_id: "zxcvb")

          get "speed_grader", params: { course_id: @course, assignment_id: moderated_assignment }
          expect(assigns[:js_env][:current_anonymous_id]).to eq "zxcvb"
        end

        it "is not set if grader identities are visible" do
          get "speed_grader", params: { course_id: @course, assignment_id: moderated_assignment }
          expect(assigns[:js_env]).not_to include(:current_anonymous_id)
        end

        it "is not set if grader identities are concealed but grades are published" do
          moderated_assignment.update!(
            grader_names_visible_to_final_grader: false,
            grades_published_at: Time.zone.now
          )
          get "speed_grader", params: { course_id: @course, assignment_id: moderated_assignment }
          expect(assigns[:js_env]).not_to include(:current_anonymous_id)
        end
      end

      it "is not set if the assignment is not moderated" do
        get "speed_grader", params: { course_id: @course, assignment_id: @assignment }
        expect(assigns[:js_env]).not_to include(:current_anonymous_id)
      end
    end

    describe "new_gradebook_plagiarism_icons_enabled" do
      it "is set to true if New Gradebook Plagiarism Icons are on" do
        @course.root_account.enable_feature!(:new_gradebook_plagiarism_indicator)
        get "speed_grader", params: { course_id: @course, assignment_id: @assignment }
        expect(assigns[:js_env][:new_gradebook_plagiarism_icons_enabled]).to be true
      end

      it "is not set if the New Gradebook Plagiarism Icons are off" do
        get "speed_grader", params: { course_id: @course, assignment_id: @assignment }
        expect(assigns[:js_env]).not_to include(:new_gradebook_plagiarism_icons_enabled)
      end
    end

    describe "reassignment" do
      it "allows teacher reassignment" do
        get "speed_grader", params: { course_id: @course, assignment_id: @assignment.id }
        expect(controller.instance_variable_get(:@can_reassign_submissions)).to be true
      end

      it "does not allow student reassignment" do
        user_session(@student)
        get "speed_grader", params: { course_id: @course, assignment_id: @assignment.id }
        expect(controller.instance_variable_get(:@can_reassign_submissions)).to be_nil
      end

      context "with moderated grading" do
        before(:once) do
          @mod_assignment = @course.assignments.create!(
            title: "some assignment", moderated_grading: true, grader_count: 1
          )
          course_with_ta(course: @course)
          @mod_assignment.update!(final_grader: @teacher)
        end

        it "does not allow non-final grader to reassign" do
          user_session(@ta)
          get "speed_grader", params: { course_id: @course, assignment_id: @mod_assignment.id }
          expect(controller.instance_variable_get(:@can_reassign_submissions)).to be false
        end

        it "allows final grader to reassign" do
          user_session(@teacher)
          get "speed_grader", params: { course_id: @course, assignment_id: @mod_assignment.id }
          expect(controller.instance_variable_get(:@can_reassign_submissions)).to be true
        end
      end
    end
  end

  describe "POST 'speed_grader_settings'" do
    it "lets you set your :enable_speedgrader_grade_by_question preference" do
      user_session(@teacher)
      expect(@teacher.preferences[:enable_speedgrader_grade_by_question]).not_to be_truthy

      post "speed_grader_settings", params: { course_id: @course.id,
                                              enable_speedgrader_grade_by_question: "1" }
      expect(@teacher.reload.preferences[:enable_speedgrader_grade_by_question]).to be_truthy

      post "speed_grader_settings", params: { course_id: @course.id,
                                              enable_speedgrader_grade_by_question: "0" }
      expect(@teacher.reload.preferences[:enable_speedgrader_grade_by_question]).not_to be_truthy
    end

    describe "selected_section_id preference" do
      let(:course_settings) { @teacher.reload.get_preference(:gradebook_settings, @course.global_id) }

      before do
        user_session(@teacher)
      end

      it "sets the selected section for the course to the passed-in value" do
        section_id = @course.course_sections.first.id
        post "speed_grader_settings", params: { course_id: @course.id, selected_section_id: section_id }

        expect(course_settings.dig("filter_rows_by", "section_id")).to eq section_id.to_s
      end

      it "ensures that selected_view_options_filters includes 'sections' if a section is selected" do
        section_id = @course.course_sections.first.id
        post "speed_grader_settings", params: { course_id: @course.id, selected_section_id: section_id }

        expect(course_settings["selected_view_options_filters"]).to include("sections")
      end

      context "when a section has previously been selected" do
        before do
          @teacher.set_preference(:gradebook_settings,
                                  @course.global_id,
                                  { filter_rows_by: { section_id: @course.course_sections.first.id } })
        end

        it 'clears the selected section for the course if passed the value "all"' do
          post "speed_grader_settings", params: { course_id: @course.id, selected_section_id: "all" }

          expect(course_settings.dig("filter_rows_by", "section_id")).to be_nil
        end

        it "clears the selected section if passed an invalid value" do
          post "speed_grader_settings", params: { course_id: @course.id, selected_section_id: "hahahaha" }

          expect(course_settings.dig("filter_rows_by", "section_id")).to be_nil
        end

        it "clears the selected section if passed a non-active section in the course" do
          deleted_section = @course.course_sections.create!
          deleted_section.destroy!

          post "speed_grader_settings", params: { course_id: @course.id, selected_section_id: deleted_section.id }

          expect(course_settings.dig("filter_rows_by", "section_id")).to be_nil
        end

        it "clears the selected section if passed a section ID not in the course" do
          section_in_other_course = Course.create!.course_sections.create!
          post "speed_grader_settings", params: { course_id: @course.id, selected_section_id: section_in_other_course.id }

          expect(course_settings.dig("filter_rows_by", "section_id")).to be_nil
        end
      end
    end
  end

  describe "POST 'save_assignment_order'" do
    it "saves the sort order in the user's preferences" do
      user_session(@teacher)
      post "save_assignment_order", params: { course_id: @course.id, assignment_order: "due_at" }
      saved_order = @teacher.get_preference(:course_grades_assignment_order, @course.id)
      expect(saved_order).to eq(:due_at)
    end
  end

  describe "#light_weight_ags_json" do
    it "returns the necessary JSON for GradeCalculator" do
      ag = @course.assignment_groups.create! group_weight: 100
      a  = ag.assignments.create! submission_types: "online_upload",
                                  points_possible: 10,
                                  context: @course,
                                  omit_from_final_grade: true
      AssignmentGroup.add_never_drop_assignment(ag, a)
      @controller.instance_variable_set(:@context, @course)
      @controller.instance_variable_set(:@current_user, @user)
      @controller.instance_variable_set(:@presenter, @controller.send(:grade_summary_presenter))
      expect(@controller.light_weight_ags_json([ag])).to eq [
        {
          id: ag.id,
          rules: {
            "never_drop" => [
              a.id.to_s
            ]
          },
          group_weight: 100,
          assignments: [
            {
              due_at: nil,
              id: a.id,
              points_possible: 10,
              submission_types: ["online_upload"],
              omit_from_final_grade: true,
              muted: true
            }
          ],
        },
      ]
    end

    it "does not return unpublished assignments" do
      course_with_student
      ag = @course.assignment_groups.create! group_weight: 100
      a1 = ag.assignments.create! submission_types: "online_upload",
                                  points_possible: 10,
                                  context: @course
      a2 = ag.assignments.build submission_types: "online_upload",
                                points_possible: 10,
                                context: @course
      a2.workflow_state = "unpublished"
      a2.save!

      @controller.instance_variable_set(:@context, @course)
      @controller.instance_variable_set(:@current_user, @user)
      @controller.instance_variable_set(:@presenter, @controller.send(:grade_summary_presenter))
      expect(@controller.light_weight_ags_json([ag])).to eq [
        {
          id: ag.id,
          rules: {},
          group_weight: 100,
          assignments: [
            {
              id: a1.id,
              due_at: nil,
              points_possible: 10,
              submission_types: ["online_upload"],
              omit_from_final_grade: false,
              muted: true
            }
          ],
        },
      ]
    end
  end

  describe "#external_tool_detail" do
    let(:tool) do
      {
        definition_id: 123,
        name: "test lti",
        placements: {
          post_grades: {
            canvas_launch_url: "http://example.com/lti/post_grades",
            launch_width: 100,
            launch_height: 100
          }
        }
      }
    end

    it "maps a tool to launch details" do
      expect(@controller.external_tool_detail(tool)).to eql(
        id: 123,
        data_url: "http://example.com/lti/post_grades",
        name: "test lti",
        type: :lti,
        data_width: 100,
        data_height: 100
      )
    end
  end

  describe "#post_grades_ltis" do
    it "maps #external_tools with #external_tool_detail" do
      expect(@controller).to receive(:external_tools).and_return([0, 1, 2, 3, 4, 5, 6, 7, 8, 9])
      expect(@controller).to receive(:external_tool_detail).exactly(10).times

      @controller.post_grades_ltis
    end

    it "memoizes" do
      expect(@controller).to receive(:external_tools).and_return([]).once

      expect(@controller.post_grades_ltis).to eq(@controller.post_grades_ltis)
    end
  end

  describe "#post_grades_feature?" do
    it "returns false when :post_grades feature disabled for context" do
      context = object_double(@course, feature_enabled?: false)
      @controller.instance_variable_set(:@context, context)

      expect(@controller.post_grades_feature?).to be(false)
    end

    it "returns false when context does not allow grade publishing by user" do
      context = object_double(@course, feature_enabled?: true, allows_grade_publishing_by: false)
      @controller.instance_variable_set(:@context, context)

      expect(@controller.post_grades_feature?).to be(false)
    end

    it "returns false when #can_do is false" do
      context = object_double(@course, feature_enabled?: true, allows_grade_publishing_by: true)
      @controller.instance_variable_set(:@context, context)
      allow(@controller).to receive(:can_do).and_return(false)

      expect(@controller.post_grades_feature?).to be(false)
    end

    it "returns true when all conditions are met" do
      context = object_double(@course, feature_enabled?: true, allows_grade_publishing_by: true)
      @controller.instance_variable_set(:@context, context)
      allow(@controller).to receive(:can_do).and_return(true)

      expect(@controller.post_grades_feature?).to be(true)
    end
  end

  describe "#grading_rubrics" do
    context "sharding" do
      specs_require_sharding

      it "fetches rubrics from a cross-shard course" do
        user_session(@teacher)
        @shard1.activate do
          a = Account.create!
          @cs_course = Course.create!(name: "cs_course", account: a)
          @rubric = Rubric.create!(context: @cs_course, title: "testing")
          RubricAssociation.create!(context: @cs_course, rubric: @rubric, purpose: :bookmark, association_object: @cs_course)
          @cs_course.enroll_user(@teacher, "TeacherEnrollment", enrollment_state: "active")
        end

        get "grading_rubrics", params: { course_id: @course, context_code: @cs_course.asset_string }
        json = json_parse(response.body)
        expect(json.first["rubric_association"]["rubric_id"]).to eq @rubric.global_id.to_s
        expect(json.first["rubric_association"]["context_code"]).to eq @cs_course.global_asset_string
      end
    end

    context "access control" do
      it "allows users with the appropriate permissions to view rubrics" do
        user_session(@teacher)

        get "grading_rubrics", params: { course_id: @course }
        expect(response).to be_successful
      end

      it "allows admins to view rubrics" do
        user_session(account_admin_user)

        get "grading_rubrics", params: { course_id: @course }
        expect(response).to be_successful
      end

      it "forbids viewing if the user lacks appropriate permissions" do
        user_session(@student)

        get "grading_rubrics", params: { course_id: @course }
        expect(response).to be_unauthorized
      end

      it "requires a logged-in user" do
        get "grading_rubrics", params: { course_id: @course }

        expect(response).to redirect_to(login_url)
      end
    end
  end

  describe "PUT 'update_final_grade_overrides'" do
    let(:override_score_updates) do
      [
        { student_id: @student.id, override_score: 10.0 }
      ]
    end

    let(:update_params) { { course_id: @course.id, override_scores: override_score_updates } }

    before do
      user_session(@teacher)

      @course.enable_feature!(:final_grades_override)
      @course.allow_final_grade_override = true
      @course.save!
    end

    it "returns unauthorized when there is no current user" do
      remove_user_session
      put :update_final_grade_overrides, params: update_params, format: :json
      assert_unauthorized
    end

    it "returns unauthorized when the user is not authorized to manage grades" do
      user_session(@student)
      put :update_final_grade_overrides, params: update_params, format: :json
      assert_unauthorized
    end

    it "returns unauthorized when the course does not allow final grade override" do
      @course.allow_final_grade_override = false
      @course.save!

      put :update_final_grade_overrides, params: update_params, format: :json
      assert_unauthorized
    end

    it "grants authorization to teachers in active courses" do
      put :update_final_grade_overrides, params: update_params, format: :json
      expect(response).to be_ok
    end

    it "returns unauthorized when the course is concluded" do
      @course.complete!
      put :update_final_grade_overrides, params: update_params, format: :json
      assert_unauthorized
    end

    it "returns an error when the override_scores param is not supplied" do
      put :update_final_grade_overrides, params: update_params.slice(:course_id), format: :json
      assert_status(400)
    end

    describe "grading periods" do
      let(:group_helper)  { Factories::GradingPeriodGroupHelper.new }
      let(:period_helper) { Factories::GradingPeriodHelper.new }

      it "accepts grading periods that are used by the course" do
        grading_period = period_helper.create_with_group_for_account(@course.account)
        @course.enrollment_term.update!(grading_period_group: grading_period.grading_period_group)

        put :update_final_grade_overrides, params: update_params.merge({ grading_period_id: grading_period.id })
        expect(response).to be_ok
      end

      it "returns a 400 for grading periods that are not used by the course" do
        other_period = period_helper.create_with_group_for_account(@course.account)

        put :update_final_grade_overrides, params: update_params.merge({ grading_period_id: other_period.id })

        aggregate_failures do
          assert_status(400)
          expect(json_parse["error"]).to eq "invalid_grading_period"
        end
      end
    end

    it "returns a progress object" do
      put :update_final_grade_overrides, params: update_params, format: :json

      returned_id = json_parse["id"]
      progress = Progress.find(returned_id)

      aggregate_failures do
        expect(progress).not_to be_nil
        expect(progress.tag).to eq "override_grade_update"
      end
    end
  end

  describe "PUT 'apply_score_to_ungraded_submissions'" do
    before do
      @course.account.enable_feature!(:apply_score_to_ungraded)
      user_session(@teacher)
    end

    let(:other_course) do
      other_course = Course.create!(account: @course.account)
      other_course.enroll_teacher(@teacher, enrollment_state: "active")
      other_course
    end

    def make_request(**additional_params)
      params = additional_params.reverse_merge({ course_id: @course.id, assignment_ids: ["1", "2"], student_ids: ["11", "22"] })
      put :apply_score_to_ungraded_submissions, params:, format: :json
      response.parsed_body
    end

    describe "authorization" do
      it "rejects requests if the caller does not have the manage_grades permission" do
        user_session(@student)
        make_request(percent: 50.0)
        assert_unauthorized
      end

      it "rejects requests if the account does not have the apply_score_to_ungraded feature enabled" do
        @course.account.disable_feature!(:apply_score_to_ungraded)
        make_request(percent: 50.0)
        assert_unauthorized
      end
    end

    describe "grade values" do
      it "accepts a percent value" do
        make_request(percent: 50.0)
        expect(response).to be_successful
      end

      it "accepts a true value for excused" do
        make_request(excused: true)
        expect(response).to be_successful
      end

      it "does not accept both a percent and a true value for excused" do
        json = make_request(excused: true, percent: 50.0)
        expect(json["error"]).to eq "cannot_both_score_and_excuse"
      end

      it "requires either a percent value or a true value for excused" do
        json = make_request
        expect(json["error"]).to eq "no_score_or_excused_provided"
      end

      it "does not accept empty assignment ids" do
        put :apply_score_to_ungraded_submissions, params: { course_id: @course.id, percent: 95.0, assignment_ids: [], student_ids: ["11", "22"] }, format: :json
        expect(response.parsed_body["error"]).to eq "no_assignment_ids_provided"
      end

      it "does not accept empty student ids" do
        put :apply_score_to_ungraded_submissions, params: { course_id: @course.id, percent: 95.0, assignment_ids: ["1", "2"], student_ids: [] }, format: :json
        expect(response.parsed_body["error"]).to eq "no_student_ids_provided"
      end
    end
  end
end<|MERGE_RESOLUTION|>--- conflicted
+++ resolved
@@ -3311,11 +3311,7 @@
 
       describe "rubric_outcome_data" do
         before do
-<<<<<<< HEAD
-          @course.root_account.enable_feature!(:enhanced_rubrics)
-=======
           @course.account.enable_feature!(:enhanced_rubrics)
->>>>>>> 5c259ed4
         end
 
         it "does not include rubric_outcome_data when the assignment does not have a rubric" do
@@ -3338,11 +3334,7 @@
         end
 
         it "does not include rubric_outcome_data when the enhanced_rubric feature is disabled" do
-<<<<<<< HEAD
-          @course.root_account.disable_feature!(:enhanced_rubrics)
-=======
           @course.account.disable_feature!(:enhanced_rubrics)
->>>>>>> 5c259ed4
           rubric = Rubric.create!(context: @course, title: "testing")
           RubricAssociation.create!(context: @course, rubric:, purpose: :grading, association_object: @assignment)
 
