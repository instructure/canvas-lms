--- conflicted
+++ resolved
@@ -1381,15 +1381,6 @@
       describe "performance_controls" do
         let(:performance_controls) { assigns[:js_env][:GRADEBOOK_OPTIONS][:performance_controls] }
 
-<<<<<<< HEAD
-        it "includes active_request_limit" do
-          Setting.set("gradebook.active_request_limit", 20)
-          get :show, params: { course_id: @course.id }
-          expect(performance_controls[:active_request_limit]).to eq(20)
-        end
-
-=======
->>>>>>> 1bd50e80
         it "defaults active_request_limit to 12" do
           get :show, params: { course_id: @course.id }
           expect(performance_controls[:active_request_limit]).to eq(12)
