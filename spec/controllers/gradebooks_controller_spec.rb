# frozen_string_literal: true

#
# Copyright (C) 2011 - present Instructure, Inc.
#
# This file is part of Canvas.
#
# Canvas is free software: you can redistribute it and/or modify it under
# the terms of the GNU Affero General Public License as published by the Free
# Software Foundation, version 3 of the License.
#
# Canvas is distributed in the hope that it will be useful, but WITHOUT ANY
# WARRANTY; without even the implied warranty of MERCHANTABILITY or FITNESS FOR
# A PARTICULAR PURPOSE. See the GNU Affero General Public License for more
# details.
#
# You should have received a copy of the GNU Affero General Public License along
# with this program. If not, see <http://www.gnu.org/licenses/>.
#

describe GradebooksController do
  include TextHelper

  before :once do
    Account.site_admin.disable_feature!(:archived_grading_schemes)
    course_with_teacher active_all: true
    @teacher_enrollment = @enrollment
    student_in_course active_all: true
    @student_enrollment = @enrollment

    user_factory(active_all: true)
    @observer = @user
    @oe = @course.enroll_user(@user, "ObserverEnrollment")
    @oe.accept
    @oe.update_attribute(:associated_user_id, @student.id)
  end

  it "uses GradebooksController" do
    expect(controller).to be_an_instance_of(GradebooksController)
  end

  describe "GET 'grade_summary'" do
    context "when logged in as a student" do
      before do
        user_session(@student)
        @assignment = @course.assignments.create!(title: "Example Assignment")
        @media_object = MediaObject.create!(media_id: "m-someid", media_type: "video", title: "Example Media Object", context: @course)
        @mock_kaltura = double("CanvasKaltura::ClientV3")
        allow(CanvasKaltura::ClientV3).to receive(:new).and_return(@mock_kaltura)
        @media_sources = [{
          height: "240",
          width: "336",
          content_type: "video/mp4",
          url: "https://kaltura.example.com/some/url",
        }]
        allow(@mock_kaltura).to receive_messages(startSession: nil, media_sources: @media_sources)
        @media_track = @media_object.media_tracks.create!(kind: "subtitles", locale: "en", content: "English").as_json["media_track"]
      end

      it "includes muted assignments" do
        @assignment.ensure_post_policy(post_manually: true)
        get "grade_summary", params: { course_id: @course.id, id: @student.id }
        expect(assigns[:js_env][:assignment_groups].first[:assignments].size).to eq 1
        expect(assigns[:js_env][:assignment_groups].first[:assignments].first[:muted]).to be true
      end

      it "does not include score, excused, or workflow_state of unposted submissions" do
        @assignment.ensure_post_policy(post_manually: true)
        @assignment.grade_student(@student, grade: 10, grader: @teacher)
        get "grade_summary", params: { course_id: @course.id, id: @student.id }
        submission = assigns[:js_env][:submissions].find { |s| s[:assignment_id] == @assignment.id }
        aggregate_failures do
          expect(submission).not_to have_key(:score)
          expect(submission).not_to have_key(:excused)
          expect(submission).not_to have_key(:workflow_state)
        end
      end

      it "includes score, excused, and workflow_state of posted submissions" do
        @assignment.grade_student(@student, grade: 10, grader: @teacher)
        get "grade_summary", params: { course_id: @course.id, id: @student.id }
        submission = assigns[:js_env][:submissions].find { |s| s[:assignment_id] == @assignment.id }
        aggregate_failures do
          expect(submission[:score]).to be 10.0
          expect(submission[:excused]).to be false
          expect(submission[:workflow_state]).to eq "graded"
        end
      end

      it "includes submission_comments of posted submissions" do
        @assignment.anonymous_peer_reviews = true
        @assignment.save!
        attachment = attachment_model(context: @assignment)
        attachment2 = attachment_model(context: @assignment)
        other_student = @course.enroll_user(User.create!(name: "some other user")).user
        deleted_media_object = MediaObject.create!(media_id: "m-someid2",
                                                   media_type: "video",
                                                   title: "Example Media Object 2",
                                                   context: @course)
        submission_to_comment = @assignment.grade_student(@student, grade: 10, grader: @teacher).first
        comment_1 = submission_to_comment.add_comment(comment: "a student comment", author: @teacher, attachments: [attachment])
        comment_2 = submission_to_comment.add_comment(comment: "another student comment", author: @teacher, attachments: [attachment, attachment2])
        comment_3 = submission_to_comment.add_comment(comment: "an anonymous comment", author: other_student)
        comment_4 = submission_to_comment.add_comment(media_comment_id: "m-someid", media_comment_type: "video", author: @student)
        submission_to_comment.add_comment(media_comment_id: "m-someid2", media_comment_type: "video", author: @student)
        deleted_media_object.destroy_permanently!
        comment_1.mark_read!(@student)

        get "grade_summary", params: { course_id: @course.id, id: @student.id }
        submission = assigns[:js_env][:submissions].find { |s| s[:assignment_id] == @assignment.id }
        aggregate_failures do
          expect(submission[:score]).to be 10.0
          expect(submission[:submission_comments].length).to be 5

          submission_comment_1 = submission[:submission_comments].first
          expect(submission_comment_1).to include({
                                                    "comment" => comment_1["comment"],
                                                    "attempt" => comment_1["attempt"],
                                                    "author_name" => comment_1["author_name"],
                                                    "display_updated_at" => datetime_string(comment_1["updated_at"]),
                                                    "is_read" => true,
                                                    "attachments" => [
                                                      {
                                                        "id" => attachment.id,
                                                        "display_name" => attachment.display_name,
                                                        "mime_class" => attachment.mime_class,
                                                        "url" => file_download_url(attachment)
                                                      }
                                                    ]
                                                  })

          submission_comment_2 = submission[:submission_comments].second
          expect(submission_comment_2).to include({
                                                    "comment" => comment_2["comment"],
                                                    "attempt" => comment_2["attempt"],
                                                    "author_name" => comment_2["author_name"],
                                                    "display_updated_at" => datetime_string(comment_2["updated_at"]),
                                                    "is_read" => false,
                                                    "attachments" => [
                                                      {
                                                        "id" => attachment.id,
                                                        "display_name" => attachment.display_name,
                                                        "mime_class" => attachment.mime_class,
                                                        "url" => file_download_url(attachment)
                                                      },
                                                      {
                                                        "id" => attachment2.id,
                                                        "display_name" => attachment2.display_name,
                                                        "mime_class" => attachment2.mime_class,
                                                        "url" => file_download_url(attachment2)
                                                      }
                                                    ]
                                                  })
          submission_comment_3 = submission[:submission_comments].third
          expect(submission_comment_3).to include({
                                                    "comment" => comment_3["comment"],
                                                    "attempt" => comment_3["attempt"],
                                                    "author_name" => "Anonymous User",
                                                    "display_updated_at" => datetime_string(comment_3["updated_at"]),
                                                    "is_read" => false,
                                                    "attachments" => []
                                                  })
          submission_comment_4 = submission[:submission_comments].fourth
          expect(submission_comment_4).to include({
                                                    "comment" => comment_4["comment"],
                                                    "attempt" => comment_4["attempt"],
                                                    "author_name" => comment_4["author_name"],
                                                    "display_updated_at" => datetime_string(comment_4["updated_at"]),
                                                    "is_read" => false,
                                                    "attachments" => [],
                                                    "media_object" => {
                                                      "id" => @media_object.media_id,
                                                      "title" => @media_object.title,
                                                      "media_sources" => [
                                                        {
                                                          "height" => @media_sources.first[:height],
                                                          "width" => @media_sources.first[:width],
                                                          "content_type" => @media_sources.first[:content_type],
                                                          "url" => @media_sources.first[:url]
                                                        }
                                                      ],
                                                      "media_tracks" => [
                                                        {
                                                          "id" => @media_track["id"],
                                                          "locale" => @media_track["locale"],
                                                          "content" => @media_track["content"],
                                                          "kind" => @media_track["kind"],
                                                        }
                                                      ]

                                                    }
                                                  })
        end
      end
    end

    context "when logged in as a teacher" do
      before do
        user_session(@teacher)
        @assignment = @course.assignments.create!(points_possible: 10)
      end

      it "includes muted assignments" do
        @assignment.ensure_post_policy(post_manually: true)
        get "grade_summary", params: { course_id: @course.id, id: @student.id }
        expect(assigns[:js_env][:assignment_groups].first[:assignments].size).to eq 1
        expect(assigns[:js_env][:assignment_groups].first[:assignments].first[:muted]).to be true
      end

      it "does not include score, excused, or workflow_state of unposted submissions" do
        @assignment.ensure_post_policy(post_manually: true)
        @assignment.grade_student(@student, grade: 10, grader: @teacher)
        get "grade_summary", params: { course_id: @course.id, id: @student.id }
        submission = assigns[:js_env][:submissions].find { |s| s[:assignment_id] == @assignment.id }
        aggregate_failures do
          expect(submission).not_to have_key(:score)
          expect(submission).not_to have_key(:excused)
          expect(submission).not_to have_key(:workflow_state)
        end
      end

      it "includes score, excused, and workflow_state of posted submissions" do
        @assignment.grade_student(@student, grade: 10, grader: @teacher)
        get "grade_summary", params: { course_id: @course.id, id: @student.id }
        submission = assigns[:js_env][:submissions].find { |s| s[:assignment_id] == @assignment.id }
        aggregate_failures do
          expect(submission[:score]).to be 10.0
          expect(submission[:excused]).to be false
          expect(submission[:workflow_state]).to eq "graded"
        end
      end

      it "returns submissions for inactive students" do
        @assignment.grade_student(@student, grade: 6.6, grader: @teacher)
        enrollment = @course.enrollments.find_by(user: @student)
        enrollment.deactivate
        get :grade_summary, params: { course_id: @course.id, id: @student.id }
        expect(assigns.fetch(:js_env).fetch(:submissions).first.fetch(:score)).to be 6.6
      end

      it "returns assignments for inactive students" do
        @assignment.grade_student(@student, grade: 6.6, grader: @teacher)
        enrollment = @course.enrollments.find_by(user: @student)
        enrollment.deactivate
        get :grade_summary, params: { course_id: @course.id, id: @student.id }
        assignment_id = assigns.dig(:js_env, :assignment_groups, 0, :assignments, 0, :id)
        expect(assignment_id).to eq @assignment.id
      end
    end

    it "redirects to the login page if the user is logged out" do
      get "grade_summary", params: { course_id: @course.id, id: @student.id }
      expect(response).to redirect_to(login_url)
      expect(flash[:warning]).to be_present
    end

    it "redirects teacher to gradebook" do
      user_session(@teacher)
      get "grade_summary", params: { course_id: @course.id, id: nil }
      expect(response).to redirect_to(action: "show")
    end

    it "renders for current user" do
      user_session(@student)
      get "grade_summary", params: { course_id: @course.id, id: nil }
      expect(response).to render_template("grade_summary")
    end

    it "does not allow access for inactive enrollment" do
      user_session(@student)
      @student_enrollment.deactivate
      get "grade_summary", params: { course_id: @course.id, id: nil }
      assert_unauthorized
    end

    it "renders with specified user_id" do
      user_session(@student)
      get "grade_summary", params: { course_id: @course.id, id: @student.id }
      expect(response).to render_template("grade_summary")
      expect(assigns[:presenter].courses_with_grades).not_to be_nil
    end

    it "does not allow access for wrong user" do
      user_factory(active_all: true)
      user_session(@user)
      get "grade_summary", params: { course_id: @course.id, id: nil }
      assert_unauthorized
      get "grade_summary", params: { course_id: @course.id, id: @student.id }
      assert_unauthorized
    end

    it "allows access for a linked observer" do
      user_session(@observer)
      get "grade_summary", params: { course_id: @course.id, id: @student.id }
      expect(response).to render_template("grade_summary")
      expect(assigns[:courses_with_grades]).to be_nil
    end

    it "does not allow access for a linked student" do
      user_factory(active_all: true)
      user_session(@user)
      @se = @course.enroll_student(@user)
      @se.accept
      @se.update_attribute(:associated_user_id, @student.id)
      @user.reload
      get "grade_summary", params: { course_id: @course.id, id: @student.id }
      assert_unauthorized
    end

    it "does not allow access for an observer linked in a different course" do
      @course1 = @course
      course_factory(active_all: true)
      @course2 = @course

      user_session(@observer)

      get "grade_summary", params: { course_id: @course2.id, id: @student.id }
      assert_unauthorized
    end

    it "allows concluded teachers to see a student grades pages" do
      user_session(@teacher)
      @teacher_enrollment.conclude
      get "grade_summary", params: { course_id: @course.id, id: @student.id }
      expect(response).to be_successful
      expect(response).to render_template("grade_summary")
      expect(assigns[:courses_with_grades]).to be_nil
    end

    it "allows concluded students to see their grades pages" do
      user_session(@student)
      @student_enrollment.conclude
      get "grade_summary", params: { course_id: @course.id, id: @student.id }
      expect(response).to render_template("grade_summary")
    end

    it "gives a student the option to switch between courses" do
      pseudonym(@teacher, username: "teacher@example.com")
      pseudonym(@student, username: "student@example.com")
      course_with_teacher(user: @teacher, active_all: 1)
      student_in_course user: @student, active_all: 1
      user_session(@student)
      get "grade_summary", params: { course_id: @course.id, id: @student.id }
      expect(response).to be_successful
      expect(assigns[:presenter].courses_with_grades).not_to be_nil
      expect(assigns[:presenter].courses_with_grades.length).to eq 2
    end

    it "does not give a teacher the option to switch between courses when viewing a student's grades" do
      pseudonym(@teacher, username: "teacher@example.com")
      pseudonym(@student, username: "student@example.com")
      course_with_teacher(user: @teacher, active_all: 1)
      student_in_course user: @student, active_all: 1
      user_session(@teacher)
      get "grade_summary", params: { course_id: @course.id, id: @student.id }
      expect(response).to be_successful
      expect(assigns[:courses_with_grades]).to be_nil
    end

    it "does not give a linked observer the option to switch between courses when viewing a student's grades" do
      pseudonym(@teacher, username: "teacher@example.com")
      pseudonym(@student, username: "student@example.com")
      user_with_pseudonym(username: "parent@example.com", active_all: 1)

      course1 = @course
      course2 = course_with_teacher(user: @teacher, active_all: 1).course
      student_in_course user: @student, active_all: 1
      oe = course2.enroll_user(@observer, "ObserverEnrollment")
      oe.associated_user = @student
      oe.save!
      oe.accept

      user_session(@observer)
      get "grade_summary", params: { course_id: course1.id, id: @student.id }
      expect(response).to be_successful
      expect(assigns[:courses_with_grades]).to be_nil
    end

    it "assigns assignment group values for grade calculator to ENV" do
      user_session(@teacher)
      get "grade_summary", params: { course_id: @course.id, id: @student.id }
      expect(assigns[:js_env][:submissions]).not_to be_nil
      expect(assigns[:js_env][:assignment_groups]).not_to be_nil
    end

    it "does not include assignment discussion information in grade calculator ENV data" do
      user_session(@teacher)
      assignment1 = @course.assignments.create(title: "Assignment 1")
      assignment1.submission_types = "discussion_topic"
      assignment1.save!

      get "grade_summary", params: { course_id: @course.id, id: @student.id }
      expect(assigns[:js_env][:assignment_groups].first[:assignments].first["discussion_topic"]).to be_nil
    end

    it "includes assignment sort options in the ENV" do
      user_session(@teacher)
      get :grade_summary, params: { course_id: @course.id, id: @student.id }
      expect(assigns[:js_env][:assignment_sort_options]).to match_array [["Due Date", "due_at"], ["Name", "title"]]
    end

    it "includes the current assignment sort order in the ENV" do
      user_session(@teacher)
      get :grade_summary, params: { course_id: @course.id, id: @student.id }
      order = assigns[:js_env][:current_assignment_sort_order]
      expect(order).to eq :due_at
    end

    it "includes the current grading period id in the ENV" do
      group = @course.root_account.grading_period_groups.create!
      period = group.grading_periods.create!(title: "GP", start_date: 3.months.ago, end_date: 3.months.from_now)
      group.enrollment_terms << @course.enrollment_term
      user_session(@teacher)
      get :grade_summary, params: { course_id: @course.id, id: @student.id }
      expect(assigns[:js_env][:current_grading_period_id]).to eq period.id
    end

    it "includes courses_with_grades, with each course having an id, nickname, and URL" do
      user_session(@teacher)
      get :grade_summary, params: { course_id: @course.id, id: @student.id }
      courses = assigns[:js_env][:courses_with_grades]
      expect(courses).to all include("id", "nickname", "url")
    end

    it "includes the URL to save the assignment order in the ENV" do
      user_session(@teacher)
      get :grade_summary, params: { course_id: @course.id, id: @student.id }
      expect(assigns[:js_env]).to have_key :save_assignment_order_url
    end

    it "includes the students for the grade summary page in the ENV" do
      user_session(@teacher)
      get :grade_summary, params: { course_id: @course.id, id: @student.id }
      expect(assigns[:js_env][:students]).to match_array [@student].as_json(include_root: false)
    end

    context "final grade override" do
      before(:once) do
        @course.update!(grading_standard_enabled: true)
        @course.assignments.create!(title: "an assignment")
        @student_enrollment.scores.find_by(course_score: true).update!(override_score: 99)
      end

      context "when the feature is enabled" do
        before(:once) do
          @course.enable_feature!(:final_grades_override)
          @course.update!(allow_final_grade_override: true)
        end

        it "includes the effective final score in the ENV if course setting is enabled" do
          user_session(@teacher)
          get :grade_summary, params: { course_id: @course.id, id: @student.id }
          expect(assigns[:js_env][:effective_final_score]).to eq 99
        end

        it "does not include the effective final score in the ENV if the course setting is not enabled" do
          @course.update!(allow_final_grade_override: false)
          @student_enrollment.scores.find_by(course_score: true).update!(override_score: nil)
          user_session(@teacher)
          get :grade_summary, params: { course_id: @course.id, id: @student.id }
          expect(assigns[:js_env]).not_to have_key(:effective_final_score)
        end

        it "does not include the effective final score in the ENV if there is no score" do
          invited_student = @course.enroll_user(User.create!, "StudentEnrollment", enrollment_state: "invited").user
          user_session(@teacher)
          get :grade_summary, params: { course_id: @course.id, id: invited_student.id }
          expect(assigns[:js_env]).not_to have_key(:effective_final_score)
        end

        describe "final grade override score custom status" do
          let(:status) { CustomGradeStatus.create!(name: "custom", color: "#000000", root_account_id: @course.root_account, created_by: @teacher) }

          it "does not include the final grade override score custom status id if the ff is off" do
            Account.site_admin.disable_feature!(:custom_gradebook_statuses)
            invited_student_enrollment = @course.enroll_user(User.create!, "StudentEnrollment", enrollment_state: "invited")
            score = invited_student_enrollment.update_override_score(
              override_score: 95,
              updating_user: @teacher
            )
            score.update!(custom_grade_status_id: status.id)
            user_session(@teacher)
            get :grade_summary, params: { course_id: @course.id, id: @student.id }
            expect(assigns[:js_env]).not_to have_key(:final_override_custom_grade_status_id)
          end

          it "does not include the final grade override score custom status id if there is no status" do
            Score.find_by(course_score: true).update!(custom_grade_status_id: nil, override_score: 95)
            user_session(@teacher)
            get :grade_summary, params: { course_id: @course.id, id: @student.id }
            expect(assigns[:js_env]).not_to have_key(:final_override_custom_grade_status_id)
          end

          it "includes the final grade override score custom status id if the ff is on and there is a status" do
            Score.find_by(course_score: true).update!(custom_grade_status_id: status.id)
            user_session(@teacher)
            get :grade_summary, params: { course_id: @course.id, id: @student.id }
            expect(assigns[:js_env]).to have_key(:final_override_custom_grade_status_id)
          end

          it "includes the final grade override score custom status id if the ff is on and there is a status and there is no score" do
            Score.find_by(course_score: true).update!(custom_grade_status_id: status.id, override_score: nil)
            user_session(@teacher)
            get :grade_summary, params: { course_id: @course.id, id: @student.id }
            expect(assigns[:js_env]).to have_key(:final_override_custom_grade_status_id)
          end
        end

        it "takes the effective final score for the grading period, if present" do
          grading_period_group = @course.grading_period_groups.create!
          grading_period = grading_period_group.grading_periods.create!(
            title: "a grading period",
            start_date: 1.day.ago,
            end_date: 1.day.from_now
          )
          @student_enrollment.scores.find_by(grading_period:).update!(override_score: 84)
          user_session(@teacher)
          get :grade_summary, params: { course_id: @course.id, id: @student.id }
          expect(assigns[:js_env][:effective_final_score]).to eq 84
        end

        it "takes the effective final score for the course score, if viewing all grading periods" do
          user_session(@teacher)
          get :grade_summary, params: { course_id: @course.id, id: @student.id, grading_period_id: 0 }
          expect(assigns[:js_env][:effective_final_score]).to eq 99
        end
      end

      it "does not include the effective final score in the ENV if the feature is disabled" do
        @course.disable_feature!(:final_grades_override)
        user_session(@teacher)
        get :grade_summary, params: { course_id: @course.id, id: @student.id }
        expect(assigns[:js_env]).not_to have_key(:effective_final_score)
      end
    end

    context "assignment sorting" do
      let!(:teacher_session) { user_session(@teacher) }
      let!(:assignment1) { @course.assignments.create(title: "Banana", position: 2) }
      let!(:assignment2) { @course.assignments.create(title: "Apple", due_at: 3.days.from_now, position: 3) }
      let!(:assignment3) do
        assignment_group = @course.assignment_groups.create!(position: 2)
        @course.assignments.create!(
          assignment_group:, title: "Carrot", due_at: 2.days.from_now, position: 1
        )
      end
      let(:assignment_ids) { assigns[:presenter].assignments.select { |a| a.instance_of?(Assignment) }.map(&:id) }

      it "sorts assignments by due date (null last), then title if there is no saved order preference" do
        get "grade_summary", params: { course_id: @course.id, id: @student.id }
        expect(assignment_ids).to eq [assignment3, assignment2, assignment1].map(&:id)
      end

      it "sort order of 'due_at' sorts by due date (null last), then title" do
        @teacher.set_preference(:course_grades_assignment_order, @course.id, :due_at)
        get "grade_summary", params: { course_id: @course.id, id: @student.id }
        expect(assignment_ids).to eq [assignment3, assignment2, assignment1].map(&:id)
      end

      context "sort by: title" do
        let!(:teacher_setup) do
          @teacher.set_preference(:course_grades_assignment_order, @course.id, :title)
        end

        it "sorts assignments by title" do
          get "grade_summary", params: { course_id: @course.id, id: @student.id }
          expect(assignment_ids).to eq [assignment2, assignment1, assignment3].map(&:id)
        end

        it "ingores case" do
          assignment1.title = "banana"
          assignment1.save!
          get "grade_summary", params: { course_id: @course.id, id: @student.id }
          expect(assignment_ids).to eq [assignment2, assignment1, assignment3].map(&:id)
        end
      end

      it "sort order of 'assignment_group' sorts by assignment group position, then assignment position" do
        @teacher.preferences[:course_grades_assignment_order] = { @course.id => :assignment_group }
        get "grade_summary", params: { course_id: @course.id, id: @student.id }
        expect(assignment_ids).to eq [assignment1, assignment2, assignment3].map(&:id)
      end

      context "sort by: module" do
        let!(:first_context_module) { @course.context_modules.create! }
        let!(:second_context_module) { @course.context_modules.create! }
        let!(:assignment1_tag) do
          a1_tag = assignment1.context_module_tags.new(context: @course, position: 1, tag_type: "context_module")
          a1_tag.context_module = second_context_module
          a1_tag.save!
        end

        let!(:assignment2_tag) do
          a2_tag = assignment2.context_module_tags.new(context: @course, position: 3, tag_type: "context_module")
          a2_tag.context_module = first_context_module
          a2_tag.save!
        end

        let!(:assignment3_tag) do
          a3_tag = assignment3.context_module_tags.new(context: @course, position: 2, tag_type: "context_module")
          a3_tag.context_module = first_context_module
          a3_tag.save!
        end

        let!(:teacher_setup) do
          @teacher.set_preference(:course_grades_assignment_order, @course.id, :module)
        end

        it "sorts by module position, then context module tag position" do
          get "grade_summary", params: { course_id: @course.id, id: @student.id }
          expect(assignment_ids).to eq [assignment3, assignment2, assignment1].map(&:id)
        end

        it "sorts by module position, then context module tag position, " \
           "with those not belonging to a module sorted last" do
          assignment3.context_module_tags.first.destroy!
          get "grade_summary", params: { course_id: @course.id, id: @student.id }
          expect(assignment_ids).to eq [assignment2, assignment1, assignment3].map(&:id)
        end
      end
    end

    describe "course_active_grading_scheme" do
      it "uses the course's grading scheme when a grading scheme is set" do
        user_session(@student)
        data = [{ "name" => "A", "value" => 0.90 },
                { "name" => "B", "value" => 0.80 },
                { "name" => "C", "value" => 0.70 },
                { "name" => "D", "value" => 0.60 },
                { "name" => "F", "value" => 0.0 }]

        grading_standard = @course.grading_standards.build({ title: "My Grading Scheme",
                                                             data: GradingSchemesJsonController.to_grading_standard_data(data),
                                                             points_based: true,
                                                             scaling_factor: 4.0,
                                                             workflow_state: "active" })
        @course.update!(grading_standard:)
        all_grading_periods_id = 0
        get "grade_summary", params: { course_id: @course.id, id: @student.id, grading_period_id: all_grading_periods_id }
        expect(controller.js_env[:course_active_grading_scheme]).to eq({ "id" => grading_standard.id.to_s,
                                                                         "title" => grading_standard.title,
                                                                         "context_type" => "Course",
                                                                         "context_id" => @course.id,
                                                                         "context_name" => @course.name,
                                                                         "data" => data,
                                                                         "permissions" => { "manage" => false },
                                                                         "points_based" => grading_standard.points_based,
                                                                         "scaling_factor" => grading_standard.scaling_factor,
                                                                         "workflow_state" => "active" })
        expect(controller.js_env[:grading_scheme]).to be_nil
      end

      it "uses the Canvas default grading scheme if the course is set to use default grading scheme" do
        user_session(@student)
        @course.update!(grading_standard_id: 0)
        all_grading_periods_id = 0
        get "grade_summary", params: { course_id: @course.id, id: @student.id, grading_period_id: all_grading_periods_id }
        expect(controller.js_env[:course_active_grading_scheme]).to eq({ "id" => "",
                                                                         "title" => "Default Canvas Grading Scheme",
                                                                         "context_type" => "Course",
                                                                         "context_id" => @course.id,
                                                                         "context_name" => @course.name,
                                                                         "data" => [{ "name" => "A", "value" => 0.94 }, { "name" => "A-", "value" => 0.9 }, { "name" => "B+", "value" => 0.87 }, { "name" => "B", "value" => 0.84 }, { "name" => "B-", "value" => 0.8 }, { "name" => "C+", "value" => 0.77 }, { "name" => "C", "value" => 0.74 }, { "name" => "C-", "value" => 0.7 }, { "name" => "D+", "value" => 0.67 }, { "name" => "D", "value" => 0.64 }, { "name" => "D-", "value" => 0.61 }, { "name" => "F", "value" => 0.0 }],
                                                                         "permissions" => { "manage" => false },
                                                                         "points_based" => false,
                                                                         "scaling_factor" => 1.0,
                                                                         "workflow_state" => nil })

        expect(controller.js_env[:grading_scheme]).to be_nil
      end

      it "uses the default canvas grading scheme when a course's grading scheme was (soft) deleted" do
        user_session(@student)
        data = [{ "name" => "A", "value" => 0.90 },
                { "name" => "B", "value" => 0.80 },
                { "name" => "C", "value" => 0.70 },
                { "name" => "D", "value" => 0.60 },
                { "name" => "F", "value" => 0.0 }]

        grading_standard = @course.grading_standards.build({ title: "My Grading Scheme",
                                                             data: GradingSchemesJsonController.to_grading_standard_data(data),
                                                             points_based: true,
                                                             scaling_factor: 4.0 })
        @course.update!(grading_standard:)
        @course.reload
        grading_standard.destroy
        @course.reload

        all_grading_periods_id = 0
        get "grade_summary", params: { course_id: @course.id, id: @student.id, grading_period_id: all_grading_periods_id }
        expect(controller.js_env[:course_active_grading_scheme]).to eq({ "id" => "",
                                                                         "title" => "Default Canvas Grading Scheme",
                                                                         "context_type" => "Course",
                                                                         "context_id" => @course.id,
                                                                         "context_name" => @course.name,
                                                                         "data" => [{ "name" => "A", "value" => 0.94 }, { "name" => "A-", "value" => 0.9 }, { "name" => "B+", "value" => 0.87 }, { "name" => "B", "value" => 0.84 }, { "name" => "B-", "value" => 0.8 }, { "name" => "C+", "value" => 0.77 }, { "name" => "C", "value" => 0.74 }, { "name" => "C-", "value" => 0.7 }, { "name" => "D+", "value" => 0.67 }, { "name" => "D", "value" => 0.64 }, { "name" => "D-", "value" => 0.61 }, { "name" => "F", "value" => 0.0 }],
                                                                         "permissions" => { "manage" => false },
                                                                         "points_based" => false,
                                                                         "scaling_factor" => 1.0,
                                                                         "workflow_state" => nil })
        expect(controller.js_env[:grading_scheme]).to be_nil
      end

      it "uses no course grading scheme if the course is not set to use grading schemes" do
        user_session(@student)
        all_grading_periods_id = 0
        get "grade_summary", params: { course_id: @course.id, id: @student.id, grading_period_id: all_grading_periods_id }
        # expect(controller.js_env[:course_active_grading_scheme]).to be_nil
        expect(controller.js_env[:grading_scheme]).to be_nil
      end
    end

    context "custom gradebook statuses in grade summary" do
      it "does not include custom gradebook status ids on submissions when feature flag is disabled" do
        Account.site_admin.disable_feature!(:custom_gradebook_statuses)
        user_session(@student)
        assignment = @course.assignments.create!
        assignment.grade_student(@student, grade: 10, grader: @teacher)
        get "grade_summary", params: { course_id: @course.id, id: @student.id }
        controller.load_grade_summary_data
        grade_summary_submission = assigns[:js_env][:submissions].find { |s| s[:assignment_id] == assignment.id }
        expect(grade_summary_submission).not_to have_key(:custom_grade_status_id)
      end

      it "does include custom gradebook status ids on submissions when feature flag is enabled" do
        Account.site_admin.enable_feature!(:custom_gradebook_statuses)
        user_session(@student)
        assignment = @course.assignments.create!
        assignment.grade_student(@student, grade: 10, grader: @teacher)
        get "grade_summary", params: { course_id: @course.id, id: @student.id }
        controller.load_grade_summary_data
        grade_summary_submission = assigns[:js_env][:submissions].find { |s| s[:assignment_id] == assignment.id }
        expect(grade_summary_submission).to have_key(:custom_grade_status_id)
        expect(grade_summary_submission[:custom_grade_status_id]).to be_nil
      end

      it "returns the correct status id on submissions when they have a custom status and the feature flag is enabled" do
        Account.site_admin.enable_feature!(:custom_gradebook_statuses)
        user_session(@student)
        assignment = @course.assignments.create!
        submission = assignment.grade_student(@student, grade: 10, grader: @teacher).first
        status = CustomGradeStatus.create!(name: "custom status", color: "#00ffff", root_account_id: @course.root_account_id, created_by: @teacher)
        submission.update!(custom_grade_status: status)
        get "grade_summary", params: { course_id: @course.id, id: @student.id }
        controller.load_grade_summary_data
        grade_summary_submission = assigns[:js_env][:submissions].find { |s| s[:assignment_id] == assignment.id }
        expect(grade_summary_submission).to have_key(:custom_grade_status_id)
        expect(grade_summary_submission[:custom_grade_status_id]).to eq(status.id)
      end
    end

    context "with grading periods" do
      let(:group_helper)  { Factories::GradingPeriodGroupHelper.new }
      let(:period_helper) { Factories::GradingPeriodHelper.new }

      before :once do
        @grading_period_group = group_helper.create_for_account(@course.root_account, weighted: true)
        term = @course.enrollment_term
        term.grading_period_group = @grading_period_group
        term.save!
        @grading_periods = period_helper.create_presets_for_group(@grading_period_group, :past, :current, :future)
      end

      it "does not display totals if 'All Grading Periods' is selected" do
        user_session(@student)
        all_grading_periods_id = 0
        get "grade_summary", params: { course_id: @course.id, id: @student.id, grading_period_id: all_grading_periods_id }
        expect(assigns[:exclude_total]).to be true
      end

      it "assigns grading period values for grade calculator to ENV" do
        user_session(@teacher)
        all_grading_periods_id = 0
        get "grade_summary", params: { course_id: @course.id, id: @student.id, grading_period_id: all_grading_periods_id }
        expect(assigns[:js_env][:submissions]).not_to be_nil
        expect(assigns[:js_env][:grading_periods]).not_to be_nil
      end

      it "displays totals if any grading period other than 'All Grading Periods' is selected" do
        user_session(@student)
        get "grade_summary", params: { course_id: @course.id, id: @student.id, grading_period_id: @grading_periods.first.id }
        expect(assigns[:exclude_total]).to be false
      end

      it "includes the grading period group (as 'set') in the ENV" do
        user_session(@teacher)
        get :grade_summary, params: { course_id: @course.id, id: @student.id }
        grading_period_set = assigns[:js_env][:grading_period_set]
        expect(grading_period_set[:id]).to eq @grading_period_group.id
      end

      it "includes grading periods within the group" do
        user_session(@teacher)
        get :grade_summary, params: { course_id: @course.id, id: @student.id }
        grading_period_set = assigns[:js_env][:grading_period_set]
        expect(grading_period_set[:grading_periods].count).to eq 3
        period = grading_period_set[:grading_periods][0]
        expect(period).to have_key(:is_closed)
        expect(period).to have_key(:is_last)
      end

      it "includes necessary keys with each grading period" do
        user_session(@teacher)
        get :grade_summary, params: { course_id: @course.id, id: @student.id }
        periods = assigns[:js_env][:grading_period_set][:grading_periods]
        expect(periods).to all include(:id, :start_date, :end_date, :close_date, :is_closed, :is_last)
      end

      it "is ordered by start_date" do
        @grading_periods.sort_by!(&:id)
        grading_period_ids = @grading_periods.map(&:id)
        @grading_periods.last.update!(
          start_date: @grading_periods.first.start_date - 1.week,
          end_date: @grading_periods.first.start_date - 1.second
        )
        user_session(@teacher)
        get :grade_summary, params: { course_id: @course.id, id: @student.id }
        periods = assigns[:js_env][:grading_period_set][:grading_periods]
        expected_ids = [grading_period_ids.last].concat(grading_period_ids[0..-2])
        expect(periods.map { |period| period.fetch("id") }).to eql expected_ids
      end
    end

    context "with assignment due date overrides" do
      before :once do
        @assignment = @course.assignments.create(title: "Assignment 1")
        @due_at = 4.days.from_now
      end

      def check_grades_page(due_at)
        [@student, @teacher, @observer].each do |u|
          controller.js_env.clear
          user_session(u)
          get "grade_summary", params: { course_id: @course.id, id: @student.id }
          assignment_due_at = assigns[:presenter].assignments.find { |a| a.instance_of?(Assignment) }.due_at
          expect(assignment_due_at.to_i).to eq due_at.to_i
        end
      end

      it "reflects section overrides" do
        section = @course.default_section
        override = assignment_override_model(assignment: @assignment)
        override.set = section
        override.override_due_at(@due_at)
        override.save!
        check_grades_page(@due_at)
      end

      it "shows the latest section override in student view" do
        section = @course.default_section
        override = assignment_override_model(assignment: @assignment)
        override.set = section
        override.override_due_at(@due_at)
        override.save!

        section2 = @course.course_sections.create!
        override2 = assignment_override_model(assignment: @assignment)
        override2.set = section2
        override2.override_due_at(@due_at - 1.day)
        override2.save!

        user_session(@teacher)
        @fake_student = @course.student_view_student
        session[:become_user_id] = @fake_student.id

        get "grade_summary", params: { course_id: @course.id, id: @fake_student.id }
        assignment_due_at = assigns[:presenter].assignments.find { |a| a.instance_of?(Assignment) }.due_at
        expect(assignment_due_at.to_i).to eq @due_at.to_i
      end

      it "reflects group overrides when student is a member" do
        @assignment.group_category = group_category
        @assignment.save!
        group = @assignment.group_category.groups.create!(context: @course)
        group.add_user(@student)

        override = assignment_override_model(assignment: @assignment)
        override.set = group
        override.override_due_at(@due_at)
        override.save!
        check_grades_page(@due_at)
      end

      it "does not reflect group overrides when student is not a member" do
        @assignment.group_category = group_category
        @assignment.save!
        group = @assignment.group_category.groups.create!(context: @course)

        override = assignment_override_model(assignment: @assignment)
        override.set = group
        override.override_due_at(@due_at)
        override.save!
        check_grades_page(nil)
      end

      it "reflects ad-hoc overrides" do
        override = assignment_override_model(assignment: @assignment)
        override.override_due_at(@due_at)
        override.save!
        override_student = override.assignment_override_students.build
        override_student.user = @student
        override_student.save!
        check_grades_page(@due_at)
      end

      it "uses the latest override" do
        section = @course.default_section
        override = assignment_override_model(assignment: @assignment)
        override.set = section
        override.override_due_at(@due_at)
        override.save!

        override = assignment_override_model(assignment: @assignment)
        override.override_due_at(@due_at + 1.day)
        override.save!
        override_student = override.assignment_override_students.build
        override_student.user = @student
        override_student.save!

        check_grades_page(@due_at + 1.day)
      end
    end

    it "raises an exception on a non-integer :id" do
      user_session(@teacher)
      assert_page_not_found do
        get "grade_summary", params: { course_id: @course.id, id: "lqw" }
      end
    end

    context "js_env" do
      before do
        user_session(@student)
      end

      describe "outcome_service_results_to_canvas" do
        it "is set to true if outcome_service_results_to_canvas feature flag is enabled" do
          @course.enable_feature!(:outcome_service_results_to_canvas)
          get "grade_summary", params: { course_id: @course.id, id: @student.id }
          js_env = assigns[:js_env]
          expect(js_env[:outcome_service_results_to_canvas]).to be true
        end

        it "is set to false if outcome_service_results_to_canvas feature flag is disabled" do
          @course.disable_feature!(:outcome_service_results_to_canvas)
          get "grade_summary", params: { course_id: @course.id, id: @student.id }
          js_env = assigns[:js_env]
          expect(js_env[:outcome_service_results_to_canvas]).to be false
        end
      end
    end
  end

  describe "GET 'show'" do
    let(:gradebook_options) { controller.js_env.fetch(:GRADEBOOK_OPTIONS) }

    context "as an admin" do
      before do
        account_admin_user(account: @course.root_account)
        user_session(@admin)
      end

      describe "js_env enhanced_gradebook_filters" do
        it "sets enhanced_gradebook_filters in js_env as true if enabled" do
          @course.enable_feature!(:enhanced_gradebook_filters)
          user_session(@teacher)
          get :show, params: { course_id: @course.id }
          expect(assigns[:js_env][:GRADEBOOK_OPTIONS][:enhanced_gradebook_filters]).to be(true)
        end

        it "sets enhanced_gradebook_filters in js_env as false if disabled" do
          @course.disable_feature!(:enhanced_gradebook_filters)
          user_session(@teacher)
          get :show, params: { course_id: @course.id }
          expect(assigns[:js_env][:GRADEBOOK_OPTIONS][:enhanced_gradebook_filters]).to be(false)
        end
      end

      it "renders default gradebook when preferred with 'default'" do
        @admin.set_preference(:gradebook_version, "default")
        get "show", params: { course_id: @course.id }
        expect(response).to render_template("gradebooks/gradebook")
      end

      it "renders default gradebook when preferred with '2'" do
        # most users will have this set from before New Gradebook existed
        @admin.set_preference(:gradebook_version, "2")
        get "show", params: { course_id: @course.id }
        expect(response).to render_template("gradebooks/gradebook")
      end

      it "renders default gradebook when user has no preference" do
        get "show", params: { course_id: @course.id }
        expect(response).to render_template("gradebooks/gradebook")
      end

      it "ignores the parameter version when not in development" do
        allow(Rails.env).to receive(:development?).and_return(false)
        @admin.set_preference(:gradebook_version, "default")
        get "show", params: { course_id: @course.id, version: "individual" }
        expect(response).to render_template("gradebooks/gradebook")
      end

      describe "score to ungraded" do
        before do
          options = Gradebook::ApplyScoreToUngradedSubmissions::Options.new(
            percent: 50,
            excused: false,
            mark_as_missing: false,
            only_apply_to_past_due: false
          )
          @progress = Gradebook::ApplyScoreToUngradedSubmissions.queue_apply_score(course: @course, grader: @teacher, options:)
        end

        describe "FF disabled" do
          before do
            @course.account.disable_feature!(:apply_score_to_ungraded)
          end

          it "sets gradebook_score_to_ungraded_progress in js_env as null" do
            user_session(@teacher)
            get :show, params: { course_id: @course.id }
            expect(assigns[:js_env][:GRADEBOOK_OPTIONS][:gradebook_score_to_ungraded_progress]).to be_nil
          end
        end

        describe "FF enabled" do
          before do
            @course.account.enable_feature!(:apply_score_to_ungraded)
          end

          it "sets gradebook_score_to_ungraded_progress in js_env as null if the last progress has workflow state failed" do
            @progress.fail!

            user_session(@teacher)
            get :show, params: { course_id: @course.id }
            expect(assigns[:js_env][:GRADEBOOK_OPTIONS][:gradebook_score_to_ungraded_progress]).to be_nil
          end

          it "sets gradebook_score_to_ungraded_progress object in js_env if the last progress has workflow state queued" do
            @progress.update_attribute(:workflow_state, "queued")

            user_session(@teacher)
            get :show, params: { course_id: @course.id }
            expect(assigns[:js_env][:GRADEBOOK_OPTIONS][:gradebook_score_to_ungraded_progress]).to eq(@progress)
          end

          it "sets gradebook_score_to_ungraded_progress object in js_env if the last progress has workflow state running" do
            @progress.start!

            user_session(@teacher)
            get :show, params: { course_id: @course.id }
            expect(assigns[:js_env][:GRADEBOOK_OPTIONS][:gradebook_score_to_ungraded_progress]).to eq(@progress)
          end

          it "sets gradebook_score_to_ungraded_progress object in js_env if the last progress has workflow state completed" do
            @progress.update_attribute(:workflow_state, "completed")

            user_session(@teacher)
            get :show, params: { course_id: @course.id }
            expect(assigns[:js_env][:GRADEBOOK_OPTIONS][:gradebook_score_to_ungraded_progress]).to eq(@progress)
          end
        end
      end
    end

    context "in development and requested version is 'default'" do
      before do
        account_admin_user(account: @course.root_account)
        user_session(@admin)
        @admin.set_preference(:gradebook_version, "individual")
        allow(Rails.env).to receive(:development?).and_return(true)
      end

      it "renders default gradebook" do
        get "show", params: { course_id: @course.id, version: "default" }
        expect(response).to render_template("gradebooks/gradebook")
      end
    end

    describe "prefetching" do
      render_views

      before do
        user_session(@teacher)
      end

      it "prefetches user ids" do
        get :show, params: { course_id: @course.id }

        scripts = Nokogiri::HTML5(response.body).css("script").map(&:text)
        expect(scripts).to include a_string_matching(/\bprefetched_xhrs\b.*\buser_ids\b/)
      end

      it "prefetches grading period assignments when the course uses grading periods" do
        group_helper = Factories::GradingPeriodGroupHelper.new
        period_helper = Factories::GradingPeriodHelper.new

        grading_period_group = group_helper.create_for_account(@course.root_account)
        term = @course.enrollment_term
        term.grading_period_group = grading_period_group
        term.save!
        period_helper.create_presets_for_group(grading_period_group, :past, :current, :future)

        get :show, params: { course_id: @course.id }

        scripts = Nokogiri::HTML5(response.body).css("script").map(&:text)
        expect(scripts).to include a_string_matching(/\bprefetched_xhrs\b.*\bgrading_period_assignments\b/)
      end

      it "does not prefetch grading period assignments when the course has no grading periods" do
        get :show, params: { course_id: @course.id }

        scripts = Nokogiri::HTML5(response.body).css("script").map(&:text)
        expect(scripts).not_to include a_string_matching(/\bprefetched_xhrs\b.*\bgrading_period_assignments\b/)
      end
    end

    describe "js_env" do
      before do
        user_session(@teacher)
      end

      describe "course_settings" do
        let(:course_settings) { gradebook_options.fetch(:course_settings) }

        describe "filter_speed_grader_by_student_group" do
          before :once do
            @course.root_account.enable_feature!(:filter_speed_grader_by_student_group)
          end

          it "sets filter_speed_grader_by_student_group to true when filter_speed_grader_by_student_group? is true" do
            @course.update!(filter_speed_grader_by_student_group: true)
            get :show, params: { course_id: @course.id }
            expect(course_settings.fetch(:filter_speed_grader_by_student_group)).to be true
          end

          it "sets filter_speed_grader_by_student_group to false when filter_speed_grader_by_student_group? is false" do
            @course.update!(filter_speed_grader_by_student_group: false)
            get :show, params: { course_id: @course.id }
            expect(course_settings.fetch(:filter_speed_grader_by_student_group)).to be false
          end
        end

        describe "allow_final_grade_override" do
          before :once do
            @course.enable_feature!(:final_grades_override)
            @course.update!(allow_final_grade_override: true)
          end

          let(:allow_final_grade_override) { course_settings.fetch(:allow_final_grade_override) }

          it "sets allow_final_grade_override to true when final grade override is allowed" do
            get :show, params: { course_id: @course.id }
            expect(allow_final_grade_override).to be true
          end

          it "sets allow_final_grade_override to false when final grade override is not allowed" do
            @course.update!(allow_final_grade_override: false)
            get :show, params: { course_id: @course.id }
            expect(allow_final_grade_override).to be false
          end

          it "sets allow_final_grade_override to false when 'Final Grade Override' is not enabled" do
            @course.disable_feature!(:final_grades_override)
            get :show, params: { course_id: @course.id }
            expect(allow_final_grade_override).to be false
          end
        end
      end

      describe "view ungraded as zero" do
        context "when individual gradebook is enabled" do
          before { @teacher.set_preference(:gradebook_version, "srgb") }

          it "save_view_ungraded_as_zero_to_server is true when the feature is enabled" do
            @course.account.enable_feature!(:view_ungraded_as_zero)
            get :show, params: { course_id: @course.id }
            expect(gradebook_options[:save_view_ungraded_as_zero_to_server]).to be true
          end

          it "save_view_ungraded_as_zero_to_server is false when the feature is not enabled" do
            get :show, params: { course_id: @course.id }
            expect(gradebook_options[:save_view_ungraded_as_zero_to_server]).to be false
          end
        end

        context "when default gradebook is enabled" do
          it "sets allow_view_ungraded_as_zero in the ENV to true if the feature is enabled" do
            @course.account.enable_feature!(:view_ungraded_as_zero)
            get :show, params: { course_id: @course.id }
            expect(gradebook_options.fetch(:allow_view_ungraded_as_zero)).to be true
          end

          it "sets allow_view_ungraded_as_zero in the ENV to false if the feature is not enabled" do
            get :show, params: { course_id: @course.id }
            expect(gradebook_options.fetch(:allow_view_ungraded_as_zero)).to be false
          end
        end
      end

      describe "split student names" do
        it "sets allow_separate_first_last_names in the ENV to true if the feature is enabled at the site admin FF is also enabled" do
          Account.site_admin.enable_feature!(:gradebook_show_first_last_names)
          @course.account.settings[:allow_gradebook_show_first_last_names] = true
          @course.account.save!
          get :show, params: { course_id: @course.id }
          expect(gradebook_options.fetch(:allow_separate_first_last_names)).to be true
        end

        it "sets allow_separate_first_last_names in the ENV to false if the feature is not enabled" do
          get :show, params: { course_id: @course.id }
          expect(gradebook_options.fetch(:allow_separate_first_last_names)).to be false
        end
      end

      describe "grading_standard" do
        it "uses the Canvas default grading standard if the course does not have one" do
          get :show, params: { course_id: @course.id }
          expect(gradebook_options.fetch(:default_grading_standard)).to eq GradingStandard.default_grading_standard
        end

        it "uses the course's grading standard" do
          grading_standard = grading_standard_for(@course)
          @course.update!(grading_standard:)
          get :show, params: { course_id: @course.id }
          expect(gradebook_options.fetch(:grading_standard)).to eq grading_standard.data
          expect(gradebook_options.fetch(:grading_standard_points_based)).to be false
          expect(gradebook_options.fetch(:grading_standard_scaling_factor)).to eq 1.0
        end

        it "uses the course's grading standard points_based value when feature flag is on" do
          grading_standard = grading_standard_for(@course)
          grading_standard.points_based = true
          grading_standard.scaling_factor = 4.0
          grading_standard.save
          @course.update!(grading_standard:)
          get :show, params: { course_id: @course.id }
          expect(gradebook_options.fetch(:grading_standard)).to eq grading_standard.data
          expect(gradebook_options.fetch(:grading_standard_points_based)).to be true
          expect(gradebook_options.fetch(:grading_standard_scaling_factor)).to eq 4.0
        end

        it "grading_standard is false if the course does not have one" do
          get :show, params: { course_id: @course.id }
          expect(gradebook_options.fetch(:grading_standard)).to be false
        end
      end

      it "includes colors" do
        get :show, params: { course_id: @course.id }
        expect(gradebook_options).to have_key :colors
      end

      it "user set colors overwrites standard grading status colors when the feature is enabled" do
        Account.site_admin.enable_feature!(:custom_gradebook_statuses)
        @teacher.set_preference(:gradebook_settings, "colors", { "late" => "#EEEEEE" })
        StandardGradeStatus.new(root_account: @course.root_account, status_name: "late", color: "#000000").save!
        StandardGradeStatus.new(root_account: @course.root_account, status_name: "missing", color: "#FFFFFF").save!
        get :show, params: { course_id: @course.id }
        expect(gradebook_options[:colors]).to eql({ "late" => "#EEEEEE", "missing" => "#FFFFFF" })
      end

      it "includes standard grading status colors when the feature is enabled" do
        Account.site_admin.enable_feature!(:custom_gradebook_statuses)
        StandardGradeStatus.new(root_account: @course.root_account, status_name: "late", color: "#000000").save!
        get :show, params: { course_id: @course.id }
        expect(gradebook_options[:colors]).to eql({ "late" => "#000000" })
      end

      it "does not include standard grading status colors when the feature is disabled" do
        Account.site_admin.disable_feature!(:custom_gradebook_statuses)
        @teacher.set_preference(:gradebook_settings, "colors", { "late" => "#EEEEEE" })
        StandardGradeStatus.new(root_account: @course.root_account, status_name: "missing", color: "#000000").save!
        get :show, params: { course_id: @course.id }
        expect(gradebook_options[:colors]).to eql({ "late" => "#EEEEEE" })
      end

      it "includes custom_grade_statuses_enabled as true when feature is enabled" do
        Account.site_admin.enable_feature!(:custom_gradebook_statuses)
        get :show, params: { course_id: @course.id }
        expect(gradebook_options[:custom_grade_statuses_enabled]).to be true
      end

      it "includes custom_grade_statuses_enabled as false when feature is disabled" do
        Account.site_admin.disable_feature!(:custom_gradebook_statuses)
        get :show, params: { course_id: @course.id }
        expect(gradebook_options[:custom_grade_statuses_enabled]).to be false
      end

      it "includes final_grade_override_enabled" do
        get :show, params: { course_id: @course.id }
        expect(gradebook_options).to have_key :final_grade_override_enabled
      end

      it "includes late_policy" do
        get :show, params: { course_id: @course.id }
        expect(gradebook_options).to have_key :late_policy
      end

      it "includes message_attachment_upload_folder_id" do
        get :show, params: { course_id: @course.id }
        expect(gradebook_options).to have_key :message_attachment_upload_folder_id
      end

      it "includes grading_schemes" do
        get :show, params: { course_id: @course.id }
        expect(gradebook_options).to have_key :grading_schemes
      end

      it "sets show_similarity_score to true when the New Gradebook Plagiarism Indicator feature flag is enabled" do
        @course.root_account.enable_feature!(:new_gradebook_plagiarism_indicator)
        get :show, params: { course_id: @course.id }
        expect(gradebook_options[:show_similarity_score]).to be(true)
      end

      it "sets show_similarity_score to false when the New Gradebook Plagiarism Indicator feature flag is not enabled" do
        get :show, params: { course_id: @course.id }
        expect(gradebook_options[:show_similarity_score]).to be(false)
      end

      describe "performance_controls" do
        let(:performance_controls) { assigns[:js_env][:GRADEBOOK_OPTIONS][:performance_controls] }

        it "defaults active_request_limit to 12" do
          get :show, params: { course_id: @course.id }
          expect(performance_controls[:active_request_limit]).to eq(12)
        end

        it "includes api_max_per_page" do
          get :show, params: { course_id: @course.id }
          expect(performance_controls[:api_max_per_page]).to eq(100)
        end

        it "defaults assignment_groups_per_page to the api_max_per_page setting" do
          get :show, params: { course_id: @course.id }
          expect(performance_controls[:assignment_groups_per_page]).to eq(100)
        end

        it "defaults context_modules_per_page to the api_max_per_page setting" do
          get :show, params: { course_id: @course.id }
          expect(performance_controls[:context_modules_per_page]).to eq(100)
        end

        it "defaults custom_column_data_per_page to the api_max_per_page setting" do
          get :show, params: { course_id: @course.id }
          expect(performance_controls[:custom_column_data_per_page]).to eq(100)
        end

        it "defaults custom_columns_per_page to the api_max_per_page setting" do
          get :show, params: { course_id: @course.id }
          expect(performance_controls[:custom_columns_per_page]).to eq(100)
        end

        it "defaults students_chunk_size to the api_max_per_page setting" do
          get :show, params: { course_id: @course.id }
          expect(performance_controls[:students_chunk_size]).to eq(100)
        end

        it "defaults submissions_chunk_size to 10" do
          get :show, params: { course_id: @course.id }
          expect(performance_controls[:submissions_chunk_size]).to eq(10)
        end

        it "defaults submissions_per_page to the api_max_per_page setting" do
          get :show, params: { course_id: @course.id }
          expect(performance_controls[:submissions_per_page]).to eq(100)
        end
      end

      describe "post_manually" do
        it "is set to true when the course is manually-posted" do
          @course.default_post_policy.update!(post_manually: true)
          get :show, params: { course_id: @course.id }
          expect(assigns[:js_env][:GRADEBOOK_OPTIONS][:post_manually]).to be true
        end

        it "is set to false when the course is not manually-posted" do
          get :show, params: { course_id: @course.id }
          expect(assigns[:js_env][:GRADEBOOK_OPTIONS][:post_manually]).to be false
        end
      end

      describe "student_groups" do
        let(:category) { @course.group_categories.create!(name: "category") }
        let(:category2) { @course.group_categories.create!(name: "another category") }

        let(:group_categories_json) { assigns[:js_env][:GRADEBOOK_OPTIONS][:student_groups] }

        before do
          category.create_groups(2)
          category2.create_groups(2)
          @groupless_category = @course.group_categories.create!(name: "no groups!")
        end

        it "includes the student group categories for the course" do
          get :show, params: { course_id: @course.id }
          expect(group_categories_json.pluck("id")).to contain_exactly(category.id, category2.id, @groupless_category.id)
        end

        it "does not include deleted group categories" do
          category2.destroy!

          get :show, params: { course_id: @course.id }
          expect(group_categories_json.pluck("id")).to contain_exactly(category.id, @groupless_category.id)
        end

        it "includes the groups within each category" do
          get :show, params: { course_id: @course.id }

          category2_json = group_categories_json.find { |category_json| category_json["id"] == category2.id }
          expect(category2_json["groups"].pluck("id")).to match_array(category2.groups.pluck(:id))
        end

        it "includes an empty groups array for categories without groups" do
          get :show, params: { course_id: @course.id }

          groupless_json = group_categories_json.find { |cat| cat["id"] == @groupless_category.id }
          expect(groupless_json["groups"]).to be_empty
        end

        context ":differentiation_tags" do
          before :once do
            Account.site_admin.enable_feature!(:differentiation_tags)
          end

          before do
            @ncgc = @course.group_categories.create!(name: "ncgc", non_collaborative: true)
            @ncgc.create_groups(2)
          end

          it "includes differentiation tag categories when user has a manage tags permission" do
            get :show, params: { course_id: @course.id }
            expect(group_categories_json.pluck("id")).to contain_exactly(category.id, category2.id, @groupless_category.id, @ncgc.id)
          end

          it "excludes differentiation tag categories when user does not have a manage tags permission" do
            ta_in_course
            user_session(@ta)

            get :show, params: { course_id: @course.id }
            expect(group_categories_json.pluck("id")).to contain_exactly(category.id, category2.id, @groupless_category.id)
          end
        end
      end

      context "publish_to_sis_enabled" do
        before(:once) do
          @course.sis_source_id = "xyz"
          @course.save
        end

        it "is true when the user is able to sync grades to the course SIS" do
          expect_any_instantiation_of(@course).to receive(:allows_grade_publishing_by).with(@teacher).and_return(true)
          get :show, params: { course_id: @course.id }
          expect(gradebook_options[:publish_to_sis_enabled]).to be true
        end

        it "is false when the user is not allowed to publish grades" do
          expect_any_instantiation_of(@course).to receive(:allows_grade_publishing_by).with(@teacher).and_return(false)
          get :show, params: { course_id: @course.id }
          expect(gradebook_options[:publish_to_sis_enabled]).to be false
        end

        it "is false when the user is not allowed to manage grades" do
          allow_any_instantiation_of(@course).to receive(:allows_grade_publishing_by).with(@teacher).and_return(true)
          @course.root_account.role_overrides.create!(
            permission: :manage_grades,
            role: Role.find_by(name: "TeacherEnrollment"),
            enabled: false
          )
          get :show, params: { course_id: @course.id }
          expect(gradebook_options[:publish_to_sis_enabled]).to be false
        end

        it "is false when the course is not using a SIS" do
          allow_any_instantiation_of(@course).to receive(:allows_grade_publishing_by).with(@teacher).and_return(true)
          @course.sis_source_id = nil
          @course.save
          get :show, params: { course_id: @course.id }
          expect(gradebook_options[:publish_to_sis_enabled]).to be false
        end
      end

      it "includes sis_section_id on the sections even if the teacher doesn't have 'Read SIS Data' permissions" do
        @course.root_account.role_overrides.create!(permission: :read_sis, enabled: false, role: teacher_role)
        get :show, params: { course_id: @course.id }
        section = gradebook_options.fetch(:sections).first
        expect(section).to have_key :sis_section_id
      end

      describe "graded_late_submissions_exist" do
        let(:assignment) do
          @course.assignments.create!(
            due_at: 3.days.ago,
            points_possible: 10,
            submission_types: "online_text_entry"
          )
        end

        let(:graded_late_submissions_exist) do
          gradebook_options.fetch(:graded_late_submissions_exist)
        end

        it "is true if graded late submissions exist" do
          assignment.submit_homework(@student, body: "a body")
          assignment.grade_student(@student, grader: @teacher, grade: 8)
          get :show, params: { course_id: @course.id }
          expect(graded_late_submissions_exist).to be true
        end

        it "is false if late submissions exist, but they are not graded" do
          assignment.submit_homework(@student, body: "a body")
          get :show, params: { course_id: @course.id }
          expect(graded_late_submissions_exist).to be false
        end

        it "is false if there are no late submissions" do
          get :show, params: { course_id: @course.id }
          expect(graded_late_submissions_exist).to be false
        end
      end

      describe "sections" do
        before do
          @course.course_sections.create!
          Enrollment.limit_privileges_to_course_section!(@course, @teacher, true)
        end

        let(:returned_section_ids) { gradebook_options.fetch(:sections).pluck(:id) }

        it "only includes course sections visible to the user" do
          get :show, params: { course_id: @course.id }
          expect(returned_section_ids).to contain_exactly(@course.default_section.id)
        end
      end

      describe "allow_apply_score_to_ungraded" do
        it "is set to true if the feature is enabled on the account" do
          @course.account.enable_feature!(:apply_score_to_ungraded)
          get :show, params: { course_id: @course.id }
          expect(gradebook_options[:allow_apply_score_to_ungraded]).to be true
        end

        it "is set to false if the feature is not enabled on the account" do
          get :show, params: { course_id: @course.id }
          expect(gradebook_options[:allow_apply_score_to_ungraded]).to be false
        end
      end

      describe "restrict_quantitative_data" do
        context "when RQD is not enabled" do
          it "returns false when teacher views gradebook" do
            user_session(@teacher)
            get :show, params: { course_id: @course.id }
            expect(gradebook_options.fetch(:restrict_quantitative_data)).to be(false)
          end
        end

        context "when RQD is enabled" do
          before :once do
            # truthy feature flag
            Account.default.enable_feature! :restrict_quantitative_data

            # truthy settings
            Account.default.settings[:restrict_quantitative_data] = { value: true, locked: true }
            Account.default.save!
            @course.restrict_quantitative_data = true
            @course.save!
          end

          it "returns true when teacher views gradebook" do
            user_session(@teacher)
            get :show, params: { course_id: @course.id }
            expect(gradebook_options.fetch(:restrict_quantitative_data)).to be(true)
          end
        end
      end
    end

    describe "csv" do
      before :once do
        @course.assignments.create(title: "Assignment 1")
        @course.assignments.create(title: "Assignment 2")
      end

      before do
        user_session(@teacher)
      end

      shared_examples_for "working download" do
        it "does not recompute enrollment grades" do
          expect(Enrollment).not_to receive(:recompute_final_score)
          get "show", params: { course_id: @course.id, init: 1, assignments: 1 }, format: "csv"
        end

        it "gets all the expected datas even with multibytes characters" do
          @course.assignments.create(title: "Déjà vu")
          exporter = GradebookExporter.new(
            @course,
            @teacher,
            { include_sis_id: true }
          )
          raw_csv = exporter.to_csv
          expect(raw_csv).to include("Déjà vu")
        end
      end

      context "with teacher that prefers Grid View" do
        before do
          @user.set_preference(:gradebook_version, "2")
        end

        include_examples "working download"
      end

      context "with teacher that prefers Individual View" do
        before do
          @user.set_preference(:gradebook_version, "srgb")
        end

        include_examples "working download"
      end
    end

    context "Individual View" do
      before do
        user_session(@teacher)
      end

      it "redirects to Grid View with a friendly URL" do
        @teacher.set_preference(:gradebook_version, "2")
        get "show", params: { course_id: @course.id }
        expect(response).to render_template("gradebook")
      end
    end

    it "renders the unauthorized page without gradebook authorization" do
      get "show", params: { course_id: @course.id }
      assert_unauthorized
    end

    context "includes data needed by the Gradebook Action menu in ENV" do
      before do
        user_session(@teacher)
        get "show", params: { course_id: @course.id }
        @gradebook_env = assigns[:js_env][:GRADEBOOK_OPTIONS]
      end

      it "includes the context_allows_gradebook_uploads key in ENV" do
        actual_value = @gradebook_env[:context_allows_gradebook_uploads]
        expected_value = @course.allows_gradebook_uploads?

        expect(actual_value).to eq(expected_value)
      end

      it "includes the gradebook_import_url key in ENV" do
        actual_value = @gradebook_env[:gradebook_import_url]
        expected_value = course_gradebook_uploads_path(@course)

        expect(actual_value).to eq(expected_value)
      end
    end

    context "includes student context card info in ENV" do
      before { user_session(@teacher) }

      it "includes context_id" do
        get :show, params: { course_id: @course.id }
        context_id = assigns[:js_env][:GRADEBOOK_OPTIONS][:context_id]
        expect(context_id).to eq @course.id.to_param
      end

      it "is enabled for teachers" do
        get :show, params: { course_id: @course.id }
        expect(assigns[:js_env][:STUDENT_CONTEXT_CARDS_ENABLED]).to be true
      end
    end

    context "includes relevant account settings in ENV" do
      before { user_session(@teacher) }

      let(:custom_login_id) { "FOOBAR" }

      it "includes login_handle_name" do
        @course.account.update!(login_handle_name: custom_login_id)
        get :show, params: { course_id: @course.id }

        login_handle_name = assigns[:js_env][:GRADEBOOK_OPTIONS][:login_handle_name]

        expect(login_handle_name).to eq(custom_login_id)
      end
    end

    context "with grading periods" do
      let(:group_helper)  { Factories::GradingPeriodGroupHelper.new }
      let(:period_helper) { Factories::GradingPeriodHelper.new }

      before :once do
        @grading_period_group = group_helper.create_for_account(@course.root_account)
        term = @course.enrollment_term
        term.grading_period_group = @grading_period_group
        term.save!
        @grading_periods = period_helper.create_presets_for_group(@grading_period_group, :past, :current, :future)
      end

      before { user_session(@teacher) }

      it "includes the grading period group (as 'set') in the ENV" do
        get :show, params: { course_id: @course.id }
        grading_period_set = assigns[:js_env][:GRADEBOOK_OPTIONS][:grading_period_set]
        expect(grading_period_set[:id]).to eq @grading_period_group.id
      end

      it "includes grading periods within the group" do
        get :show, params: { course_id: @course.id }
        grading_period_set = assigns[:js_env][:GRADEBOOK_OPTIONS][:grading_period_set]
        expect(grading_period_set[:grading_periods].count).to eq 3
        period = grading_period_set[:grading_periods][0]
        expect(period).to have_key(:is_closed)
        expect(period).to have_key(:is_last)
      end

      it "includes necessary keys with each grading period" do
        get :show, params: { course_id: @course.id }
        periods = assigns[:js_env][:GRADEBOOK_OPTIONS][:grading_period_set][:grading_periods]
        expect(periods).to all include(:id, :start_date, :end_date, :close_date, :is_closed, :is_last)
      end
    end

    context "when outcome gradebook is enabled" do
      before :once do
        @course.enable_feature!(:outcome_gradebook)
      end

      before do
        user_session(@teacher)
      end

      def preferred_gradebook_view
        gradebook_preferences = @teacher.get_preference(:gradebook_settings, @course.global_id) || {}
        gradebook_preferences["gradebook_view"]
      end

      def update_preferred_gradebook_view!(gradebook_view)
        @teacher.set_preference(:gradebook_settings, @course.global_id, {
                                  "gradebook_view" => gradebook_view,
                                })
      end

      def update_preferred_gradebook_version!(version)
        @teacher.set_preference(:gradebook_version, version)
        user_session(@teacher)
      end

      context "when the user has no preferred view" do
        it "renders 'gradebook' when no view is requested" do
          get "show", params: { course_id: @course.id }
          expect(response).to render_template("gradebooks/gradebook")
        end

        it "renders 'gradebook' when the user uses default view" do
          update_preferred_gradebook_version!("2")
          get "show", params: { course_id: @course.id }
          expect(response).to render_template("gradebooks/gradebook")
        end

        it "updates the user's preference when the requested view is 'gradebook'" do
          get "show", params: { course_id: @course.id, view: "gradebook" }
          @teacher.reload
          expect(preferred_gradebook_view).to eql("gradebook")
        end

        it "redirects to the gradebook when the requested view is 'gradebook'" do
          get "show", params: { course_id: @course.id, view: "gradebook" }
          expect(response).to redirect_to(action: "show")
        end

        it "updates the user's preference when the requested view is 'learning_mastery'" do
          get "show", params: { course_id: @course.id, view: "learning_mastery" }
          @teacher.reload
          expect(preferred_gradebook_view).to eql("learning_mastery")
        end

        it "redirects to the gradebook when the requested view is 'learning_mastery'" do
          get "show", params: { course_id: @course.id, view: "learning_mastery" }
          expect(response).to redirect_to(action: "show")
        end

        it "increments inst_statsd when learning mastery gradebook is visited" do
          # The initial show view will redirect to show without the view query param the first time,
          #  and because RSpec doesn't follow redirects well, we stub out a few things to simulate
          #  the redirects
          allow(InstStatsd::Statsd).to receive(:increment)
          allow_any_instance_of(GradebooksController).to receive(:preferred_gradebook_view).and_return("learning_mastery")
          get "show", params: { course_id: @course.id, view: "" }
          expect(InstStatsd::Statsd).to have_received(:increment).with(
            "outcomes_page_views",
            tags: { type: "teacher_lmgb" }
          )
        end
      end

      context "when the user prefers gradebook" do
        before :once do
          update_preferred_gradebook_view!("gradebook")
        end

        it "renders 'gradebook' when no view is requested" do
          get "show", params: { course_id: @course.id }
          expect(response).to render_template("gradebooks/gradebook")
        end

        it "renders 'gradebook' when the user uses default view" do
          update_preferred_gradebook_version!("2")
          get "show", params: { course_id: @course.id }
          expect(response).to render_template("gradebooks/gradebook")
        end

        it "redirects to the gradebook when requesting the preferred view" do
          get "show", params: { course_id: @course.id, view: "gradebook" }
          expect(response).to redirect_to(action: "show")
        end

        it "updates the user's preference when the requested view is 'learning_mastery'" do
          get "show", params: { course_id: @course.id, view: "learning_mastery" }
          @teacher.reload
          expect(preferred_gradebook_view).to eql("learning_mastery")
        end

        it "redirects to the gradebook when changing the requested view" do
          get "show", params: { course_id: @course.id, view: "learning_mastery" }
          expect(response).to redirect_to(action: "show")
        end
      end

      context "when the user prefers learning mastery" do
        before do
          update_preferred_gradebook_view!("learning_mastery")
        end

        it "renders 'learning_mastery' when no view is requested" do
          get "show", params: { course_id: @course.id }
          expect(response).to render_template("gradebooks/learning_mastery")
        end

        it "renders 'learning_mastery' when the user uses default view" do
          update_preferred_gradebook_version!("2")
          get "show", params: { course_id: @course.id }
          expect(response).to render_template("gradebooks/learning_mastery")
        end

        it "redirects to the gradebook when requesting the preferred view" do
          get "show", params: { course_id: @course.id, view: "learning_mastery" }
          expect(response).to redirect_to(action: "show")
        end

        it "updates the user's preference when the requested view is 'gradebook'" do
          get "show", params: { course_id: @course.id, view: "gradebook" }
          @teacher.reload
          expect(preferred_gradebook_view).to eql("gradebook")
        end

        it "redirects to the gradebook when changing the requested view" do
          get "show", params: { course_id: @course.id, view: "gradebook" }
          expect(response).to redirect_to(action: "show")
        end
      end

      describe "ENV" do
        before do
          update_preferred_gradebook_view!("learning_mastery")
        end

        describe ".outcome_proficiency" do
          before do
            @proficiency = outcome_proficiency_model(@course.account)
            @course.root_account.enable_feature! :non_scoring_rubrics

            get "show", params: { course_id: @course.id }

            @gradebook_env = assigns[:js_env][:GRADEBOOK_OPTIONS]
          end

          it "is set to the outcome proficiency on the account" do
            expect(@gradebook_env[:outcome_proficiency]).to eq(@proficiency.as_json)
          end

          describe "with account_level_mastery_scales enabled" do
            before do
              @course_proficiency = outcome_proficiency_model(@course)
              @course.root_account.enable_feature! :account_level_mastery_scales

              get "show", params: { course_id: @course.id }

              @gradebook_env = assigns[:js_env][:GRADEBOOK_OPTIONS]
            end

            it "is set to the resolved_outcome_proficiency on the course" do
              expect(@gradebook_env[:outcome_proficiency]).to eq(@course_proficiency.as_json)
            end
          end
        end

        describe ".sections" do
          before do
            @section_2 = @course.course_sections.create!
            teacher_in_section(@section_2, user: @teacher, limit_privileges_to_course_section: true)
          end

          let(:returned_section_ids) { gradebook_options.fetch(:sections).pluck(:id) }

          describe "with the :limit_section_visibility_in_lmgb FF enabled" do
            before do
              @course.root_account.enable_feature!(:limit_section_visibility_in_lmgb)
            end

            it "only includes course sections visible to the user" do
              get :show, params: { course_id: @course.id }
              expect(returned_section_ids).to contain_exactly(@section_2.id)
            end
          end

          describe "with the :limit_section_visibility_in_lmgb FF disabled" do
            it "includes all course sections" do
              get :show, params: { course_id: @course.id }
              expect(returned_section_ids).to match_array([@section_2.id, @course.default_section.id])
            end
          end
        end

        describe "IMPROVED_LMGB" do
          it "is false if the feature flag is off" do
            @course.root_account.disable_feature! :improved_lmgb
            get :show, params: { course_id: @course.id }
            gradebook_env = assigns[:js_env][:GRADEBOOK_OPTIONS]
            expect(gradebook_env[:IMPROVED_LMGB]).to be false
          end

          it "is true if the feature flag is on" do
            @course.root_account.enable_feature! :improved_lmgb
            get :show, params: { course_id: @course.id }
            gradebook_env = assigns[:js_env][:GRADEBOOK_OPTIONS]
            expect(gradebook_env[:IMPROVED_LMGB]).to be true
          end
        end

        describe "Outcomes Friendly Description" do
          it "is false if the feature flag is off" do
            Account.site_admin.disable_feature! :outcomes_friendly_description
            get :show, params: { course_id: @course.id }
            gradebook_env = assigns[:js_env][:GRADEBOOK_OPTIONS]
            expect(gradebook_env[:OUTCOMES_FRIENDLY_DESCRIPTION]).to be false
          end

          it "is true if the feature flag is on" do
            Account.site_admin.enable_feature! :outcomes_friendly_description
            get :show, params: { course_id: @course.id }
            gradebook_env = assigns[:js_env][:GRADEBOOK_OPTIONS]
            expect(gradebook_env[:OUTCOMES_FRIENDLY_DESCRIPTION]).to be true
          end
        end

        describe "outcome_service_results_to_canvas" do
          it "is set to true if outcome_service_results_to_canvas feature flag is enabled" do
            @course.enable_feature!(:outcome_service_results_to_canvas)
            get :show, params: { course_id: @course.id }
            js_env = assigns[:js_env]
            expect(js_env[:outcome_service_results_to_canvas]).to be true
          end

          it "is set to false if outcome_service_results_to_canvas feature flag is disabled" do
            @course.disable_feature!(:outcome_service_results_to_canvas)
            get :show, params: { course_id: @course.id }
            js_env = assigns[:js_env]
            expect(js_env[:outcome_service_results_to_canvas]).to be false
          end
        end

        describe "outcome_average_calculation feature flag" do
          it "is set to true if outcome_average_calculation ff is enabled" do
            @course.root_account.enable_feature!(:outcome_average_calculation)
            get :show, params: { course_id: @course.id }
            js_env = assigns[:js_env]
            expect(js_env[:OUTCOME_AVERAGE_CALCULATION]).to be true
          end

          it "is set to false if outcome_average_calculation ff is disabled" do
            @course.root_account.disable_feature!(:outcome_average_calculation)
            get :show, params: { course_id: @course.id }
            js_env = assigns[:js_env]
            expect(js_env[:OUTCOME_AVERAGE_CALCULATION]).to be false
          end
        end
      end
    end
  end

  describe "GET 'final_grade_overrides'" do
    it "returns unauthorized when there is no current user" do
      get :final_grade_overrides, params: { course_id: @course.id }, format: :json
      assert_status(401)
    end

    it "returns unauthorized when the user is not authorized to manage grades" do
      user_session(@student)
      get :final_grade_overrides, params: { course_id: @course.id }, format: :json
      assert_forbidden
    end

    it "grants authorization to teachers in active courses" do
      user_session(@teacher)
      get :final_grade_overrides, params: { course_id: @course.id }, format: :json
      expect(response).to be_ok
    end

    it "grants authorization to teachers in concluded courses" do
      @course.complete!
      user_session(@teacher)
      get :final_grade_overrides, params: { course_id: @course.id }, format: :json
      expect(response).to be_ok
    end

    it "returns the map of final grade overrides" do
      assignment = assignment_model(course: @course, points_possible: 10)
      assignment.grade_student(@student, grade: "85%", grader: @teacher)
      enrollment = @student.enrollments.find_by!(course: @course)
      enrollment.scores.find_by!(course_score: true).update!(override_score: 89.2)

      user_session(@teacher)
      get :final_grade_overrides, params: { course_id: @course.id }, format: :json
      final_grade_overrides = json_parse(response.body)["final_grade_overrides"]
      expect(final_grade_overrides).to have_key(@student.id.to_s)
    end
  end

  describe "GET 'user_ids'" do
    it "returns unauthorized if there is no current user" do
      get :user_ids, params: { course_id: @course.id }, format: :json
      assert_status(401)
    end

    it "returns unauthorized if the user is not authorized to manage grades" do
      user_session(@student)
      get :user_ids, params: { course_id: @course.id }, format: :json
      assert_forbidden
    end

    it "grants authorization to teachers in active courses" do
      user_session(@teacher)
      get :user_ids, params: { course_id: @course.id }, format: :json
      expect(response).to be_ok
    end

    it "grants authorization to teachers in concluded courses" do
      @course.complete!
      user_session(@teacher)
      get :user_ids, params: { course_id: @course.id }, format: :json
      expect(response).to be_ok
    end

    it "returns an array of user ids sorted according to the user's preferences" do
      student1 = @student
      student1.update!(name: "Jon")
      student2 = student_in_course(active_all: true, name: "Ron").user
      student3 = student_in_course(active_all: true, name: "Don").user
      @teacher.set_preference(:gradebook_settings, @course.global_id, {
                                sort_rows_by_column_id: "student",
                                sort_rows_by_setting_key: "name",
                                sort_rows_by_direction: "descending"
                              })

      user_session(@teacher)
      get :user_ids, params: { course_id: @course.id }, format: :json
      user_ids = json_parse(response.body)["user_ids"]
      expect(user_ids).to eq([student2.id, student1.id, student3.id])
    end
  end

  describe "GET 'grading_period_assignments'" do
    before(:once) do
      @group = Factories::GradingPeriodGroupHelper.new.create_for_account(@course.account)
      @group.enrollment_terms << @course.enrollment_term
      @period1, @period2 = Factories::GradingPeriodHelper.new.create_presets_for_group(@group, :past, :current)
      @assignment1_in_gp1 = @course.assignments.create!(due_at: 3.months.ago)
      @assignment2_in_gp2 = @course.assignments.create!(due_at: 1.day.from_now)
      @assignment_not_in_gp = @course.assignments.create!(due_at: 9.months.from_now)
    end

    it "returns unauthorized if there is no current user" do
      get :grading_period_assignments, params: { course_id: @course.id }, format: :json
      assert_status(401)
    end

    it "returns unauthorized if the user is not authorized to manage grades" do
      user_session(@student)
      get :grading_period_assignments, params: { course_id: @course.id }, format: :json
      assert_forbidden
    end

    it "grants authorization to teachers in active courses" do
      user_session(@teacher)
      get :grading_period_assignments, params: { course_id: @course.id }, format: :json
      expect(response).to be_ok
    end

    it "grants authorization to teachers in concluded courses" do
      @course.complete!
      user_session(@teacher)
      get :grading_period_assignments, params: { course_id: @course.id }, format: :json
      expect(response).to be_ok
    end

    it "returns an array of user ids sorted according to the user's preferences" do
      user_session(@teacher)
      get :grading_period_assignments, params: { course_id: @course.id }, format: :json
      json = json_parse(response.body)["grading_period_assignments"]
      expect(json).to eq({
                           @period1.id.to_s => [@assignment1_in_gp1.id.to_s],
                           @period2.id.to_s => [@assignment2_in_gp2.id.to_s],
                           "none" => [@assignment_not_in_gp.id.to_s]
                         })
    end
  end

  describe "GET 'change_gradebook_version'" do
    it "switches to gradebook if clicked" do
      user_session(@teacher)
      get "grade_summary", params: { course_id: @course.id, id: nil }

      expect(response).to redirect_to(action: "show")

      # tell it to use gradebook 2
      get "change_gradebook_version", params: { course_id: @course.id, version: 2 }
      expect(response).to redirect_to(action: "show")
    end
  end

  describe "GET 'history'" do
    it "grants authorization to teachers in active courses" do
      user_session(@teacher)

      get "history", params: { course_id: @course.id }
      expect(response).to be_ok
    end

    it "grants authorization to teachers in concluded courses" do
      @course.complete!
      user_session(@teacher)

      get "history", params: { course_id: @course.id }
      expect(response).to be_ok
    end

    it "returns unauthorized for students" do
      user_session(@student)

      get "history", params: { course_id: @course.id }
      assert_unauthorized
    end

    describe "js_env" do
      before { user_session(@teacher) }

      describe "OVERRIDE_GRADES_ENABLED" do
        let(:override_grades_enabled) { assigns[:js_env][:OVERRIDE_GRADES_ENABLED] }

        it "is set to true if the final_grade_override flag is enabled and the course setting is on" do
          @course.enable_feature!(:final_grades_override)
          @course.allow_final_grade_override = true
          @course.save!

          get "history", params: { course_id: @course.id }
          expect(override_grades_enabled).to be true
        end

        it "is set to false if the final_grade_override flag is disabled" do
          @course.allow_final_grade_override = true
          @course.save!

          get "history", params: { course_id: @course.id }
          expect(override_grades_enabled).to be false
        end

        it "is set to false if the course setting is off" do
          @course.enable_feature!(:final_grades_override)

          get "history", params: { course_id: @course.id }
          expect(override_grades_enabled).to be false
        end
      end

      describe "COURSE_URL" do
        it "is set to the context url for the current course" do
          get "history", params: { course_id: @course.id }
          expect(assigns[:js_env][:COURSE_URL]).to eq "/courses/#{@course.id}"
        end
      end

      describe "OUTCOME_GRADEBOOK_ENABLED" do
        it "is set to true if outcome_gradebook is enabled for the course" do
          @course.enable_feature!(:outcome_gradebook)
          get "history", params: { course_id: @course.id }
          expect(assigns[:js_env][:OUTCOME_GRADEBOOK_ENABLED]).to be true
        end

        it "is set to false if outcome_gradebook is not enabled for the course" do
          get "history", params: { course_id: @course.id }
          expect(assigns[:js_env][:OUTCOME_GRADEBOOK_ENABLED]).to be false
        end
      end
    end
  end

  describe "POST 'submissions_zip_upload'" do
    before(:once) do
      @course = course_factory(active_all: true)
      @assignment = assignment_model(course: @course)
    end

    let(:zip_params) do
      {
        assignment_id: @assignment.id,
        course_id: @course.id,
        submissions_zip: fixture_file_upload("docs/txt.txt", "text/plain", true)
      }
    end

    it "requires authentication" do
      post "submissions_zip_upload", params: zip_params
      assert_unauthorized
    end

    context "with an authenticated user" do
      before do
        user_session(@teacher)
      end

      it "redirects to the assignment page if the course does not allow score uploads" do
        @course.update!(large_roster: true)
        post "submissions_zip_upload", params: zip_params
        expect(response).to redirect_to(course_assignment_url(@course, @assignment))
        expect(flash[:error]).to eq "This course does not allow score uploads."
      end

      it "redirects to the assignment page if the submissions_zip param is invalid (and no attachment_id param)" do
        post "submissions_zip_upload", params: zip_params.merge(submissions_zip: "an invalid zip")
        expect(response).to redirect_to(course_assignment_url(@course, @assignment))
        expect(flash[:error]).to eq "Could not find file to upload."
      end

      it "redirects to the submission upload page" do
        post "submissions_zip_upload", params: zip_params
        expect(response).to redirect_to(show_submissions_upload_course_gradebook_url(@course, @assignment))
      end

      it "accepts an attachment_id param in place of a submissions_zip param" do
        attachment = @teacher.attachments.create!(uploaded_data: zip_params[:submissions_zip])
        post "submissions_zip_upload", params: zip_params.merge(attachment_id: attachment.id).except(:submissions_zip)
        expect(response).to redirect_to(show_submissions_upload_course_gradebook_url(@course, @assignment))
      end
    end
  end

  describe "GET 'show_submissions_upload'" do
    before :once do
      course_factory
      assignment_model
    end

    before do
      user_session(@teacher)
    end

    it "assigns the @assignment variable for the template" do
      get :show_submissions_upload, params: { course_id: @course.id, assignment_id: @assignment.id }
      expect(assigns[:assignment]).to eql(@assignment)
    end

    it "redirects to the assignment page when the course does not allow gradebook uploads" do
      allow_any_instance_of(Course).to receive(:allows_gradebook_uploads?).and_return(false)
      get :show_submissions_upload, params: { course_id: @course.id, assignment_id: @assignment.id }
      expect(response).to redirect_to course_assignment_url(@course, @assignment)
    end

    it "requires authentication" do
      remove_user_session
      get :show_submissions_upload, params: { course_id: @course.id, assignment_id: @assignment.id }
      assert_unauthorized
    end

    it "grants authorization to teachers" do
      get :show_submissions_upload, params: { course_id: @course.id, assignment_id: @assignment.id }
      expect(response).to be_ok
    end

    it "returns unauthorized for students" do
      user_session(@student)
      get :show_submissions_upload, params: { course_id: @course.id, assignment_id: @assignment.id }
      assert_unauthorized
    end
  end

  describe "POST 'update_submission'" do
    let(:json) { response.parsed_body }

    describe "returned JSON" do
      before(:once) do
        @assignment = @course.assignments.create!(title: "Math 1.1")
        @submission = @assignment.submissions.find_by!(user: @student)
      end

      describe "non-anonymous assignment" do
        before do
          user_session(@teacher)
          post(
            "update_submission",
            params: {
              course_id: @course.id,
              submission: {
                assignment_id: @assignment.id,
                user_id: @student.id,
                grade: 10
              }
            },
            format: :json
          )
        end

        it "includes assignment_visibility" do
          submissions = json.pluck("submission")
          expect(submissions).to all include("assignment_visible" => true)
        end

        it "includes missing in base submission object" do
          submission = json.first["submission"]
          expect(submission).to include("missing" => false)
        end

        it "includes missing in submission history" do
          submission_history = json.first["submission"]["submission_history"]
          submissions = submission_history.pluck("submission")
          expect(submissions).to all include("missing" => false)
        end

        it "includes late in base submission object" do
          submission = json.first["submission"]
          expect(submission).to include("late" => false)
        end

        it "includes late in submission history" do
          submission_history = json.first["submission"]["submission_history"]
          submissions = submission_history.pluck("submission")
          expect(submissions).to all include("late" => false)
        end

        it "includes user_ids" do
          submissions = json.pluck("submission")
          expect(submissions).to all include("user_id")
        end
      end

      describe "set default grade" do
        before do
          user_session(@teacher)
        end

        context "setting grades" do
          let(:post_params) do
            {
              course_id: @course.id,
              submission: {
                assignment_id: @assignment.id,
                user_id: @student.id,
                grade: 10,
                set_by_default_grade: true
              }
            }
          end

          it "does not set the grader_id on missing submissions if set_by_default_grade is true" do
            @assignment.update!(due_at: 10.days.ago, submission_types: "online_text_entry")

            expect { post(:update_submission, params: post_params, format: :json) }.not_to change {
              @submission.reload.grader_id
            }.from(nil)
          end

          it "sets the grader_id on missing submissions if set_by_default_grade is false" do
            post_params[:submission][:set_by_default_grade] = false
            @assignment.update!(due_at: 10.days.ago, submission_types: "online_text_entry")

            expect { post(:update_submission, params: post_params, format: :json) }.to change {
              @submission.reload.grader_id
            }.from(nil).to(@teacher.id)
          end

          it "sets the grader_id on missing submissions when set_by_default_grade is true and the late policy status is missing" do
            @assignment.update!(due_at: 10.days.ago, submission_types: "online_text_entry")
            @submission.update!(late_policy_status: "missing")

            expect { post(:update_submission, params: post_params, format: :json) }.to change {
              @submission.reload.grader_id
            }.from(nil).to(@teacher.id)
          end

          it "sets the grader_id on non missing submissions when set_by_default_grade is true" do
            @assignment.update!(due_at: 10.days.from_now, submission_types: "online_text_entry")

            expect { post(:update_submission, params: post_params, format: :json) }.to change {
              @submission.reload.grader_id
            }.from(nil).to(@teacher.id)
          end
        end

        context "marking students as missing" do
          let(:post_params) do
            {
              course_id: @course.id,
              submission: {
                assignment_id: @assignment.id,
                user_id: @student.id,
                late_policy_status: "missing",
                set_by_default_grade: true
              }
            }
          end

          it "marks not-yet-graded students as missing" do
            expect { post(:update_submission, params: post_params, format: :json) }.to change {
              @submission.reload.missing?
            }.from(false).to(true)
          end

          it "marks already-graded students as missing" do
            @assignment.grade_student(@student, grade: 2, grader: @teacher)
            expect { post(:update_submission, params: post_params, format: :json) }.to change {
              @submission.reload.missing?
            }.from(false).to(true)
          end

          it "marks not-yet-graded students as missing when passed dont_overwrite_grades param" do
            params = post_params.merge(dont_overwrite_grades: true)
            expect { post(:update_submission, params:, format: :json) }.to change {
              @submission.reload.missing?
            }.from(false).to(true)
          end

          it "does not modify already-graded students when passed dont_overwrite_grades param" do
            @assignment.grade_student(@student, grade: 2, grader: @teacher)
            params = post_params.merge(dont_overwrite_grades: true)
            expect { post(:update_submission, params:, format: :json) }.not_to change {
              @submission.reload.missing?
            }.from(false)
          end
        end
      end

      describe "anonymous assignment" do
        before(:once) do
          @assignment.update!(anonymous_grading: true)
        end

        let(:post_params) do
          {
            course_id: @course.id,
            submission: {
              assignment_id: @assignment.id,
              anonymous_id: @submission.anonymous_id,
              grade: 10
            }
          }
        end

        before { user_session(@teacher) }

        it "works with the absence of user_id and the presence of anonymous_id" do
          post(:update_submission, params: post_params, format: :json)
          submissions = json.map { |submission| submission.fetch("submission").fetch("anonymous_id") }
          expect(submissions).to contain_exactly(@submission.anonymous_id)
        end

        it "does not include user_ids for muted anonymous assignments" do
          post(:update_submission, params: post_params, format: :json)
          submissions = json.map { |submission| submission["submission"].key?("user_id") }
          expect(submissions).to contain_exactly(false)
        end

        it "includes user_ids for unmuted anonymous assignments" do
          @assignment.unmute!
          post(:update_submission, params: post_params, format: :json)
          submission = json.first.fetch("submission")
          expect(submission).to have_key("user_id")
        end

        context "given a student comment" do
          before(:once) { @submission.add_comment(comment: "a student comment", author: @student) }

          it "includes anonymous_ids on submission_comments" do
            params_with_comment = post_params.deep_merge(submission: { score: 10 })
            post(:update_submission, params: params_with_comment, format: :json)
            comments = json.first.fetch("submission").fetch("submission_comments").pluck("submission_comment")
            expect(comments).to all have_key("anonymous_id")
          end

          it "excludes author_name on submission_comments" do
            params_with_comment = post_params.deep_merge(submission: { score: 10 })
            post(:update_submission, params: params_with_comment, format: :json)
            comments = json.first.fetch("submission").fetch("submission_comments").pluck("submission_comment")
            comments.each do |comment|
              expect(comment).not_to have_key("author_name")
            end
          end
        end
      end
    end

    describe "adding comments" do
      before do
        user_session(@teacher)
        @assignment = @course.assignments.create!(title: "some assignment")
        @student = @course.enroll_user(User.create!(name: "some user"))
      end

      it "allows adding comments for submission" do
        post "update_submission", params: { course_id: @course.id, submission: { comment: "some comment", assignment_id: @assignment.id, user_id: @student.user_id } }
        expect(response).to be_redirect
        expect(assigns[:assignment]).to eql(@assignment)
        expect(assigns[:submissions]).not_to be_nil
        expect(assigns[:submissions].length).to be(1)
        expect(assigns[:submissions][0].submission_comments).not_to be_nil
        expect(assigns[:submissions][0].submission_comments[0].comment).to eql("some comment")
      end

      it "allows attaching files to comments for submission" do
        data = fixture_file_upload("docs/doc.doc", "application/msword", true)
        post "update_submission",
             params: { course_id: @course.id,
                       attachments: { "0" => { uploaded_data: data } },
                       submission: { comment: "some comment",
                                     assignment_id: @assignment.id,
                                     user_id: @student.user_id } }
        expect(response).to be_redirect
        expect(assigns[:assignment]).to eql(@assignment)
        expect(assigns[:submissions]).not_to be_nil
        expect(assigns[:submissions].length).to be(1)
        expect(assigns[:submissions][0].submission_comments).not_to be_nil
        expect(assigns[:submissions][0].submission_comments[0].comment).to eql("some comment")
        expect(assigns[:submissions][0].submission_comments[0].attachments.length).to be(1)
        expect(assigns[:submissions][0].submission_comments[0].attachments[0].display_name).to eql("doc.doc")
      end

      it "sets comment to hidden when assignment posts manually and is unposted" do
        @assignment.ensure_post_policy(post_manually: true)
        @assignment.hide_submissions
        post "update_submission", params: {
          course_id: @course.id,
          submission: {
            comment: "some comment",
            assignment_id: @assignment.id,
            user_id: @student.user_id
          }
        }
        expect(assigns[:submissions][0].submission_comments[0]).to be_hidden
      end

      it "does not set comment to hidden when assignment posts manually and submission is posted" do
        @assignment.ensure_post_policy(post_manually: true)
        @assignment.post_submissions
        post "update_submission", params: {
          course_id: @course.id,
          submission: {
            comment: "some comment",
            assignment_id: @assignment.id,
            user_id: @student.user_id
          }
        }
        expect(assigns[:submissions][0].submission_comments[0]).not_to be_hidden
      end

      it "does not set comment to hidden when assignment posts automatically" do
        @assignment.ensure_post_policy(post_manually: false)
        post "update_submission", params: {
          course_id: @course.id,
          submission: {
            comment: "some comment",
            assignment_id: @assignment.id,
            user_id: @student.user_id
          }
        }
        expect(assigns[:submissions][0].submission_comments[0]).not_to be_hidden
      end

      context "media comments" do
        before do
          post "update_submission",
               params: {
                 course_id: @course.id,
                 submission: {
                   assignment_id: @assignment.id,
                   user_id: @student.user_id,
                   media_comment_id: "asdfqwerty",
                   media_comment_type: "audio"
                 }
               }
          @media_comment = assigns[:submissions][0].submission_comments[0]
        end

        it "allows media comments for submissions" do
          expect(@media_comment).not_to be_nil
          expect(@media_comment.media_comment_id).to eql "asdfqwerty"
        end

        it "includes the type in the media comment" do
          expect(@media_comment.media_comment_type).to eql "audio"
        end
      end
    end

    it "stores attached files in instfs if instfs is enabled" do
      uuid = "1234-abcd"
      allow(InstFS).to receive_messages(enabled?: true, direct_upload: uuid)
      user_session(@teacher)
      @assignment = @course.assignments.create!(title: "some assignment")
      @student = @course.enroll_user(User.create!(name: "some user"))
      data = fixture_file_upload("docs/doc.doc", "application/msword", true)
      post "update_submission",
           params: { course_id: @course.id,
                     attachments: { "0" => { uploaded_data: data } },
                     submission: { comment: "some comment",
                                   assignment_id: @assignment.id,
                                   user_id: @student.user_id } }
      expect(assigns[:submissions][0].submission_comments[0].attachments[0].instfs_uuid).to eql(uuid)
    end

    it "does not allow updating submissions for concluded courses" do
      user_session(@teacher)
      @teacher_enrollment.complete
      @assignment = @course.assignments.create!(title: "some assignment")
      @student = @course.enroll_user(User.create!(name: "some user"))
      post "update_submission",
           params: { course_id: @course.id,
                     submission: { comment: "some comment",
                                   assignment_id: @assignment.id,
                                   user_id: @student.user_id } }
      assert_unauthorized
    end

    it "does not allow updating submissions in other sections when limited" do
      user_session(@teacher)
      @teacher_enrollment.update_attribute(:limit_privileges_to_course_section, true)
      s1 = submission_model(course: @course)
      s2 = submission_model(course: @course,
                            username: "otherstudent@example.com",
                            section: @course.course_sections.create(name: "another section"),
                            assignment: @assignment)

      post "update_submission",
           params: { course_id: @course.id,
                     submission: { comment: "some comment",
                                   assignment_id: @assignment.id,
                                   user_id: s1.user_id } }
      expect(response).to be_redirect

      # attempt to grade another section throws not found
      post "update_submission",
           params: { course_id: @course.id,
                     submission: { comment: "some comment",
                                   assignment_id: @assignment.id,
                                   user_id: s2.user_id } }
      expect(flash[:error]).to eql "Submission was unsuccessful: Submission Failed"
    end

    context "moderated grading" do
      before :once do
        @assignment = @course.assignments.create!(title: "yet another assignment", moderated_grading: true, grader_count: 1)
      end

      before do
        user_session(@teacher)
      end

      it "creates a provisional grade" do
        submission = @assignment.submit_homework(@student, body: "hello")
        post "update_submission",
             params: { course_id: @course.id,
                       submission: { score: 100,
                                     comment: "provisional!",
                                     assignment_id: @assignment.id,
                                     user_id: @student.id,
                                     provisional: true } },
             format: :json

        # confirm "real" grades/comments were not written
        submission.reload
        expect(submission.workflow_state).to eq "submitted"
        expect(submission.score).to be_nil
        expect(submission.grade).to be_nil
        expect(submission.submission_comments.first).to be_nil

        # confirm "provisional" grades/comments were written
        pg = submission.provisional_grade(@teacher)
        expect(pg.score).to eq 100
        expect(pg.submission_comments.first.comment).to eq "provisional!"

        # confirm the response JSON shows provisional information
        json = response.parsed_body
        expect(json.first.fetch("submission").fetch("score")).to eq 100
        expect(json.first.fetch("submission").fetch("grade_matches_current_submission")).to be true
        expect(json.first.fetch("submission").fetch("submission_comments").first.fetch("submission_comment").fetch("comment")).to eq "provisional!"
      end

      context "when submitting a final provisional grade" do
        before(:once) do
          @assignment.update!(final_grader: @teacher)
        end

        let(:provisional_grade_params) do
          {
            course_id: @course.id,
            submission: {
              score: 66,
              comment: "not the end",
              assignment_id: @assignment.id,
              user_id: @student.id,
              provisional: true
            }
          }
        end

        let(:final_provisional_grade_params) do
          {
            course_id: @course.id,
            submission: {
              score: 77,
              comment: "THE END",
              assignment_id: @assignment.id,
              user_id: @student.id,
              final: true,
              provisional: true
            }
          }
        end

        let(:submission_json) do
          response_json = response.parsed_body
          response_json[0]["submission"].with_indifferent_access
        end

        before do
          post "update_submission", params: provisional_grade_params, format: :json
          post "update_submission", params: final_provisional_grade_params, format: :json
        end

        it "returns the submitted score in the submission JSON" do
          expect(submission_json.fetch("score")).to eq 77
        end

        it "returns the submitted comments in the submission JSON" do
          all_comments = submission_json.fetch("submission_comments")
                                        .map { |c| c.fetch("submission_comment") }
                                        .map { |c| c.fetch("comment") }
          expect(all_comments).to contain_exactly("not the end", "THE END")
        end

        it "returns the value for grade_matches_current_submission of the submitted grade in the JSON" do
          expect(submission_json["grade_matches_current_submission"]).to be true
        end
      end

      it "includes the graded anonymously flag in the provisional grade object" do
        submission = @assignment.submit_homework(@student, body: "hello")
        post "update_submission",
             params: { course_id: @course.id,
                       submission: { score: 100,
                                     comment: "provisional!",
                                     assignment_id: @assignment.id,
                                     user_id: @student.id,
                                     provisional: true,
                                     graded_anonymously: true } },
             format: :json

        submission.reload
        pg = submission.provisional_grade(@teacher)
        expect(pg.graded_anonymously).to be true

        submission = @assignment.submit_homework(@student, body: "hello")
        post "update_submission",
             params: { course_id: @course.id,
                       submission: { score: 100,
                                     comment: "provisional!",
                                     assignment_id: @assignment.id,
                                     user_id: @student.id,
                                     provisional: true,
                                     graded_anonymously: false } },
             format: :json

        submission.reload
        pg = submission.provisional_grade(@teacher)
        expect(pg.graded_anonymously).to be false
      end

      it "doesn't create a provisional grade when the student has one already" do
        @assignment.submit_homework(@student, body: "hello")
        other_teacher = teacher_in_course(course: @course, active_all: true).user
        @assignment.grade_student(@student, grade: 2, grader: other_teacher, provisional: true)

        post "update_submission",
             params: { course_id: @course.id,
                       submission: { score: 100.to_s,
                                     comment: "provisional!",
                                     assignment_id: @assignment.id.to_s,
                                     user_id: @student.id.to_s,
                                     provisional: true } },
             format: :json
        expect(response).to_not be_successful
        expect(response.body).to include("The maximum number of graders has been reached for this assignment")
      end

      it "creates a provisional grade even if the student has one but is in the moderation set" do
        submission = @assignment.submit_homework(@student, body: "hello")
        other_teacher = teacher_in_course(course: @course, active_all: true).user
        submission.find_or_create_provisional_grade!(other_teacher)

        post "update_submission",
             params: { course_id: @course.id,
                       submission: { score: 100.to_s,
                                     comment: "provisional!",
                                     assignment_id: @assignment.id.to_s,
                                     user_id: @student.id.to_s,
                                     provisional: true } },
             format: :json
        expect(response).to be_successful
      end

      it "creates a final provisional grade" do
        @assignment.update!(final_grader: @teacher)
        submission = @assignment.submit_homework(@student, body: "hello")
        other_teacher = teacher_in_course(course: @course, active_all: true).user
        submission.find_or_create_provisional_grade!(other_teacher) # create one so we can make a final

        post "update_submission",
             params: { course_id: @course.id,
                       submission: { score: 100.to_s,
                                     comment: "provisional!",
                                     assignment_id: @assignment.id.to_s,
                                     user_id: @student.id.to_s,
                                     provisional: true,
                                     final: true } },
             format: :json
        expect(response).to be_successful

        # confirm "real" grades/comments were not written
        submission.reload
        expect(submission.workflow_state).to eq "submitted"
        expect(submission.score).to be_nil
        expect(submission.grade).to be_nil
        expect(submission.submission_comments.first).to be_nil

        # confirm "provisional" grades/comments were written
        pg = submission.provisional_grade(@teacher, final: true)
        expect(pg.score).to eq 100
        expect(pg.final).to be true
        expect(pg.submission_comments.first.comment).to eq "provisional!"

        # confirm the response JSON shows provisional information
        json = response.parsed_body
        expect(json[0]["submission"]["score"]).to eq 100
        expect(json[0]["submission"]["provisional_grade_id"]).to eq pg.id
        expect(json[0]["submission"]["grade_matches_current_submission"]).to be true
        expect(json[0]["submission"]["submission_comments"].first["submission_comment"]["comment"]).to eq "provisional!"
      end

      it "does not mark the provisional grade as final when the user does not have permission to moderate" do
        submission = @assignment.submit_homework(@student, body: "hello")
        other_teacher = teacher_in_course(course: @course, active_all: true).user
        submission.find_or_create_provisional_grade!(other_teacher)
        post_params = {
          course_id: @course.id,
          submission: {
            score: 66.to_s,
            comment: "not the end",
            assignment_id: @assignment.id.to_s,
            user_id: @student.id.to_s,
            provisional: true,
            final: true
          }
        }

        post(:update_submission, params: post_params, format: :json)
        submission_json = response.parsed_body.first.fetch("submission")
        provisional_grade = ModeratedGrading::ProvisionalGrade.find(submission_json.fetch("provisional_grade_id"))
        expect(provisional_grade).not_to be_final
      end
    end

    describe "provisional grade error handling" do
      before(:once) do
        course_with_student(active_all: true)
        teacher_in_course(active_all: true)

        @assignment = @course.assignments.create!(
          title: "yet another assignment",
          moderated_grading: true,
          grader_count: 1
        )
      end

      let(:submission_params) do
        { provisional: true, assignment_id: @assignment.id, user_id: @student.id, score: 1 }
      end
      let(:request_params) { { course_id: @course.id, submission: submission_params } }

      let(:response_json) { response.parsed_body }

      it "returns an error code of MAX_GRADERS_REACHED if a MaxGradersReachedError is raised" do
        @assignment.grade_student(@student, provisional: true, grade: 5, grader: @teacher)
        @previous_teacher = @teacher

        teacher_in_course(active_all: true)
        user_session(@teacher)

        post "update_submission", params: request_params, format: :json
        expect(response_json.dig("errors", "error_code")).to eq "MAX_GRADERS_REACHED"
      end

      it "returns a generic error if a GradeError is raised" do
        invalid_submission_params = submission_params.merge(excused: true)
        invalid_request_params = request_params.merge(submission: invalid_submission_params)
        user_session(@teacher)

        post "update_submission", params: invalid_request_params, format: :json
        expect(response_json.dig("errors", "base")).to be_present
      end

      it "returns a PROVISIONAL_GRADE_INVALID_SCORE error code if an invalid grade is given" do
        invalid_submission_params = submission_params.merge(grade: "NaN")
        invalid_request_params = request_params.merge(submission: invalid_submission_params)
        user_session(@teacher)

        post "update_submission", params: invalid_request_params, format: :json
        expect(response_json.dig("errors", "error_code")).to eq "PROVISIONAL_GRADE_INVALID_SCORE"
      end
    end

    describe "checkpointed discussions" do
      before do
        @course.root_account.enable_feature!(:discussion_checkpoints)
        assignment = @course.assignments.create!(has_sub_assignments: true)
        assignment.sub_assignments.create!(context: @course, sub_assignment_tag: CheckpointLabels::REPLY_TO_TOPIC, due_at: 2.days.from_now)
        assignment.sub_assignments.create!(context: @course, sub_assignment_tag: CheckpointLabels::REPLY_TO_ENTRY, due_at: 3.days.from_now)
        @topic = @course.discussion_topics.create!(assignment:, reply_to_entry_required_count: 1)
      end

      let(:post_params) do
        {
          course_id: @course.id,
          submission: {
            assignment_id: @topic.assignment_id,
            user_id: @student.id,
            grade: 10
          }
        }
      end

      let(:reply_to_topic_submission) do
        @topic.reply_to_topic_checkpoint.submissions.find_by(user: @student)
      end

      it "supports grading checkpoints" do
        user_session(@teacher)
        post(
          "update_submission",
          params: post_params.merge(sub_assignment_tag: CheckpointLabels::REPLY_TO_TOPIC),
          format: :json
        )
        expect(response).to be_successful
        expect(reply_to_topic_submission.score).to eq 10
      end

      it "raises an error if no sub assignment tag is provided" do
        user_session(@teacher)
        post(
          "update_submission",
          params: post_params,
          format: :json
        )
        expect(response).to have_http_status :bad_request
        expect(json_parse.dig("errors", "base")).to eq "Must provide a valid sub assignment tag when grading checkpointed discussions"
      end

      it "ignores checkpoints when the feature flag is disabled" do
        @course.root_account.disable_feature!(:discussion_checkpoints)
        user_session(@teacher)
        post(
          "update_submission",
          params: post_params.merge(sub_assignment_tag: CheckpointLabels::REPLY_TO_TOPIC),
          format: :json
        )
        expect(response).to be_successful
        expect(reply_to_topic_submission.score).to be_nil
        expect(@topic.assignment.submissions.find_by(user: @student).score).to eq 10
      end
    end
  end

  describe "GET 'speed_grader'" do
    before :once do
      @assignment = @course.assignments.create!(
        title: "A Title", submission_types: "online_url", grading_type: "percent"
      )
    end

    before do
      user_session(@teacher)
    end

    let(:classic_sg_template) { :speed_grader }
    let(:platform_sg_template) { :bare }

    it "renders speed_grader template with locals" do
      @assignment.publish
      get "speed_grader", params: { course_id: @course, assignment_id: @assignment.id }
      expect(response).to render_template(classic_sg_template, locals: { anonymous_grading: false })
<<<<<<< HEAD
=======
    end

    it "sets :discussions_speedgrader_revisit to true" do
      @subaccount = account_model(parent_account: Account.default, name: "subaccount")
      course_with_teacher(active_all: true, account: @subaccount)
      controller.instance_variable_set(:@domain_root_account, @course.root_account)
      controller.instance_variable_set(:@brand_account, @subaccount)
      @course.account.enable_feature!(:discussions_speedgrader_revisit)

      expect(@course.root_account.feature_enabled?(:discussions_speedgrader_revisit)).to be_falsy
      expect(controller.js_env[:FEATURES][:discussions_speedgrader_revisit]).to be_truthy
>>>>>>> 9e16fa97
    end

    it "redirects the user if course's large_roster? setting is true" do
      allow_any_instance_of(Course).to receive(:large_roster?).and_return(true)

      get "speed_grader", params: { course_id: @course.id, assignment_id: @assignment.id }
      expect(response).to be_redirect
      expect(flash[:notice]).to eq "SpeedGrader is disabled for this course"
    end

    it "redirects if the assignment is unpublished" do
      @assignment.unpublish
      get "speed_grader", params: { course_id: @course, assignment_id: @assignment.id }
      expect(response).to be_redirect
      expect(flash[:notice]).to eq I18n.t(
        :speedgrader_enabled_only_for_published_content, "SpeedGrader is enabled only for published content."
      )
    end

    it "does not redirect if the assignment is published" do
      @assignment.publish
      get "speed_grader", params: { course_id: @course, assignment_id: @assignment.id }
      expect(response).not_to be_redirect
    end

    it "loads the platform speedgrader when the feature flag is on and the platform_sg flag is passed" do
      expect(Services::PlatformServiceSpeedgrader).to receive(:launch_url).at_least(:once).and_return("http://example.com")
      @assignment.publish
      Account.site_admin.enable_feature!(:platform_service_speedgrader)
      get "speed_grader", params: { course_id: @course, assignment_id: @assignment.id, platform_sg: true }
      expect(response).to render_template(platform_sg_template, locals: { anonymous_grading: false })
    end

    it "loads the platform speedgrader when the account allows it and the course enables it" do
      expect(Services::PlatformServiceSpeedgrader).to receive(:launch_url).at_least(:once).and_return("http://example.com")
      @assignment.publish
      Account.site_admin.allow_feature!(:platform_service_speedgrader)
      @course.enable_feature!(:platform_service_speedgrader)
      get "speed_grader", params: { course_id: @course, assignment_id: @assignment.id, platform_sg: true }
      expect(response).to render_template(platform_sg_template, locals: { anonymous_grading: false })
    end

    it "does not load the platform speedgrader when the assignment is moderated" do
      @assignment.publish
      @assignment.moderated_grading = true
      @assignment.final_grader_id = @teacher
      @assignment.grader_count = 1
      @assignment.save!
      Account.site_admin.allow_feature!(:platform_service_speedgrader)
      @course.enable_feature!(:platform_service_speedgrader)
      get "speed_grader", params: { course_id: @course, assignment_id: @assignment.id, platform_sg: true }
      expect(response).to render_template(classic_sg_template)
    end

    it "does not load the platform speedgrader when the assignment is anonymously graded" do
      @assignment.publish
      @assignment.anonymous_grading = true
      @assignment.save!
      Account.site_admin.allow_feature!(:platform_service_speedgrader)
      @course.enable_feature!(:platform_service_speedgrader)
      get "speed_grader", params: { course_id: @course, assignment_id: @assignment.id, platform_sg: true }
      expect(response).to render_template(classic_sg_template)
    end

    it "does not load the platform speedgrader when the account allows it and the course disables it" do
      @assignment.publish
      Account.site_admin.allow_feature!(:platform_service_speedgrader)
      @course.disable_feature!(:platform_service_speedgrader)
      get "speed_grader", params: { course_id: @course, assignment_id: @assignment.id, platform_sg: true }
      expect(response).not_to render_template(platform_sg_template, locals: { anonymous_grading: false })
    end

    it "falls back to classic speedgrader when launch URL is missing" do
      expect(Services::PlatformServiceSpeedgrader).to receive(:launch_url).at_least(:once).and_return(nil)
      Account.site_admin.allow_feature!(:platform_service_speedgrader)
      @course.enable_feature!(:platform_service_speedgrader)
      get "speed_grader", params: { course_id: @course.id, assignment_id: @assignment.id }
      expect(response).to be_successful
      expect(response).to render_template(classic_sg_template)
    end

    describe "js_env" do
      let(:js_env) { assigns[:js_env] }

      it "includes lti_retrieve_url" do
        get "speed_grader", params: { course_id: @course, assignment_id: @assignment.id }
        expect(js_env[:lti_retrieve_url]).not_to be_nil
      end

      it "includes the grading_type" do
        get "speed_grader", params: { course_id: @course, assignment_id: @assignment.id }
        expect(js_env[:grading_type]).to eq("percent")
      end

      it "includes instructor selectable states keyed by provisional_grade_id" do
        @assignment.update!(moderated_grading: true, grader_count: 2)
        @assignment.create_moderation_grader(@teacher, occupy_slot: true)
        submission = @assignment.submissions.first
        provisional_grade = submission.find_or_create_provisional_grade!(@teacher, score: 1)
        get :speed_grader, params: { course_id: @course, assignment_id: @assignment }
        expect(js_env[:instructor_selectable_states]).to have_key provisional_grade.id
      end

      it "includes anonymous identities keyed by anonymous_id" do
        @assignment.update!(moderated_grading: true, grader_count: 2)
        anonymous_id = @assignment.create_moderation_grader(@teacher, occupy_slot: true).anonymous_id
        get :speed_grader, params: { course_id: @course, assignment_id: @assignment }
        expect(js_env[:anonymous_identities]).to have_key anonymous_id
      end

      it "sets can_view_audit_trail to true when the current user can view the assignment audit trail" do
        @course.root_account.role_overrides.create!(permission: :view_audit_trail, enabled: true, role: teacher_role)
        @assignment.update!(moderated_grading: true, grader_count: 2, grades_published_at: 2.days.ago)
        @assignment.update!(muted: false) # must be updated separately for some reason
        get :speed_grader, params: { course_id: @course, assignment_id: @assignment }
        expect(js_env[:can_view_audit_trail]).to be true
      end

      it "sets can_view_audit_trail to false when the current user cannot view the assignment audit trail" do
        @assignment.update!(moderated_grading: true, grader_count: 2, muted: true)
        get :speed_grader, params: { course_id: @course, assignment_id: @assignment }
        expect(js_env[:can_view_audit_trail]).to be false
      end

      it "includes MANAGE_GRADES" do
        get :speed_grader, params: { course_id: @course, assignment_id: @assignment }
        expect(js_env.fetch(:MANAGE_GRADES)).to be true
      end

      it "includes READ_AS_ADMIN" do
        get :speed_grader, params: { course_id: @course, assignment_id: @assignment }
        expect(js_env.fetch(:READ_AS_ADMIN)).to be true
      end

      it "includes final_grader_id" do
        @assignment.update!(final_grader: @teacher, grader_count: 2, moderated_grading: true)
        get :speed_grader, params: { course_id: @course, assignment_id: @assignment }
        expect(js_env[:final_grader_id]).to eql @teacher.id
      end

      it "sets filter_speed_grader_by_student_group_feature_enabled to true when enabled" do
        @course.root_account.enable_feature!(:filter_speed_grader_by_student_group)
        get :speed_grader, params: { course_id: @course, assignment_id: @assignment }
        expect(js_env.fetch(:filter_speed_grader_by_student_group_feature_enabled)).to be true
      end

      it "sets filter_speed_grader_by_student_group_feature_enabled to false when disabled" do
        @course.root_account.disable_feature!(:filter_speed_grader_by_student_group)
        get :speed_grader, params: { course_id: @course, assignment_id: @assignment }
        expect(js_env.fetch(:filter_speed_grader_by_student_group_feature_enabled)).to be false
      end

      it "sets show_comment_library to true when enabled" do
        @course.root_account.enable_feature!(:assignment_comment_library)
        get :speed_grader, params: { course_id: @course, assignment_id: @assignment }
        expect(js_env.fetch(:assignment_comment_library_feature_enabled)).to be true
      end

      it "sets show_comment_library to false when disabled" do
        @course.root_account.disable_feature!(:assignment_comment_library)
        get :speed_grader, params: { course_id: @course, assignment_id: @assignment }
        expect(js_env.fetch(:assignment_comment_library_feature_enabled)).to be false
      end

      it "sets outcomes keys" do
        get "speed_grader", params: { course_id: @course, assignment_id: @assignment.id }
        expect(js_env).to have_key :outcome_proficiency
        expect(js_env).to have_key :outcome_extra_credit_enabled
      end

      it "sets media_comment_asset_string" do
        get :speed_grader, params: { course_id: @course, assignment_id: @assignment }
        expect(js_env.fetch(:media_comment_asset_string)).to eq @teacher.asset_string
      end

      it "sets rce_js_env" do
        @course.root_account.enable_feature!(:rce_lite_enabled_speedgrader_comments)
        get :speed_grader, params: { course_id: @course, assignment_id: @assignment }
        expect(js_env).to have_key :RICH_CONTENT_APP_HOST
      end

      describe "student group filtering" do
        before do
          @course.root_account.enable_feature!(:filter_speed_grader_by_student_group)

          group_category.create_groups(2)
          group1.add_user(@student)
        end

        let(:group_category) { @course.group_categories.create!(name: "a group category") }
        let(:group1) { group_category.groups.first }

        context "when the SpeedGrader student group filter is enabled for the course" do
          before do
            @course.update!(filter_speed_grader_by_student_group: true)
          end

          it "sets filter_speed_grader_by_student_group to true" do
            get :speed_grader, params: { course_id: @course, assignment_id: @assignment }
            expect(js_env[:filter_speed_grader_by_student_group]).to be true
          end

          context "when loading a student causes a new group to be selected" do
            it "updates the viewing user's preferences for the course with the new group" do
              get :speed_grader, params: { course_id: @course, assignment_id: @assignment, student_id: @student }
              @teacher.reload

              saved_group_id = @teacher.get_preference(:gradebook_settings, @course.global_id).dig("filter_rows_by", "student_group_id")
              expect(saved_group_id).to eq group1.id.to_s
            end

            it "sets selected_student_group to the group's JSON representation" do
              get :speed_grader, params: { course_id: @course, assignment_id: @assignment, student_id: @student }
              expect(js_env.dig(:selected_student_group, "id")).to eq group1.id
            end

            it "sets student_group_reason_for_change to the supplied change reason" do
              get :speed_grader, params: { course_id: @course, assignment_id: @assignment, student_id: @student }
              expect(js_env[:student_group_reason_for_change]).to eq :no_group_selected
            end
          end

          context "when the selected group stays the same" do
            before do
              @teacher.set_preference(:gradebook_settings, @course.global_id, { "filter_rows_by" => { "student_group_id" => group1.id } })
            end

            it "sets selected_student_group to the selected group's JSON representation" do
              get :speed_grader, params: { course_id: @course, assignment_id: @assignment, student_id: @student }
              expect(js_env.dig(:selected_student_group, "id")).to eq group1.id
            end

            it "does not set a value for student_group_reason_for_change" do
              get :speed_grader, params: { course_id: @course, assignment_id: @assignment, student_id: @student }
              expect(js_env).not_to include(:student_group_reason_for_change)
            end
          end

          context "when the selected group is cleared due to loading a student not in any group" do
            let(:groupless_student) { @course.enroll_student(User.create!, enrollment_state: :active).user }

            before do
              @teacher.set_preference(:gradebook_settings, @course.global_id, { "filter_rows_by" => { "student_group_id" => group1.id } })
            end

            it "clears the selected group from the viewing user's preferences for the course" do
              get :speed_grader, params: { course_id: @course, assignment_id: @assignment, student_id: groupless_student }
              @teacher.reload

              saved_group_id = @teacher.get_preference(:gradebook_settings, @course.global_id).dig("filter_rows_by", "student_group_id")
              expect(saved_group_id).to be_nil
            end

            it "does not set selected_student_group" do
              get :speed_grader, params: { course_id: @course, assignment_id: @assignment, student_id: groupless_student }
              expect(js_env).not_to include(:selected_student_group)
            end

            it "sets student_group_reason_for_change to the supplied change reason" do
              get :speed_grader, params: { course_id: @course, assignment_id: @assignment, student_id: groupless_student }
              expect(js_env[:student_group_reason_for_change]).to eq :student_in_no_groups
            end
          end
        end

        context "when the SpeedGrader student group filter is not enabled for the course" do
          it "does not set filter_speed_grader_by_student_group" do
            get :speed_grader, params: { course_id: @course, assignment_id: @assignment }
            expect(js_env).not_to include(:filter_speed_grader_by_student_group)
          end
        end
      end

      describe "rubric_outcome_data" do
        before do
          @course.enable_feature!(:enhanced_rubrics)
        end

        it "does not include rubric_outcome_data when the assignment does not have a rubric" do
          rubric = Rubric.create!(context: @course, title: "testing")
          RubricAssociation.create!(context: @course, rubric:, purpose: :grading, association_object: @assignment)

          get :speed_grader, params: { course_id: @course, assignment_id: @assignment }
          expect(js_env[:rubric_outcome_data]).to eq []
        end

        it "includes rubric_outcome_data" do
          outcome_with_rubric({ mastery_points: 3 })
          @outcome.display_name = "Outcome 1"
          @outcome.save!
          RubricAssociation.create!(context: @course, rubric: @rubric, purpose: :grading, association_object: @assignment)

          get :speed_grader, params: { course_id: @course, assignment_id: @assignment }
          expect(js_env[:rubric_outcome_data].length).to eq 1
          expect(js_env[:rubric_outcome_data].first[:display_name]).to eq "Outcome 1"
        end

        it "does not include rubric_outcome_data when the enhanced_rubric feature is disabled" do
          @course.disable_feature!(:enhanced_rubrics)
          rubric = Rubric.create!(context: @course, title: "testing")
          RubricAssociation.create!(context: @course, rubric:, purpose: :grading, association_object: @assignment)

          get :speed_grader, params: { course_id: @course, assignment_id: @assignment }
          expect(js_env[:rubric_outcome_data]).to eq []
        end
      end

      describe "rubric_assessment_imports_exports" do
        it "sets rubric_assessment_imports_exports_enabled feature flag value" do
          Account.site_admin.enable_feature!(:enhanced_rubrics)
          Account.site_admin.enable_feature!(:rubric_assessment_imports_exports)
          get :show, params: { course_id: @course.id }
          expect(assigns[:js_env][:GRADEBOOK_OPTIONS][:rubric_assessment_imports_exports_enabled]).to be(true)
        end

        it "sets rubric_assessment_imports_exports_enabled to false when enhanced_rubrics not set" do
          Account.site_admin.enable_feature!(:rubric_assessment_imports_exports)
          get :show, params: { course_id: @course.id }
          expect(assigns[:js_env][:GRADEBOOK_OPTIONS][:rubric_assessment_imports_exports_enabled]).to be(false)
        end
      end
    end

    describe "current_anonymous_id" do
      before do
        user_session(@teacher)
      end

      context "for a moderated assignment" do
        let(:moderated_assignment) do
          @course.assignments.create!(
            moderated_grading: true,
            grader_count: 1,
            final_grader: @teacher
          )
        end

        it "is set to the anonymous ID for the viewing grader if grader identities are concealed" do
          moderated_assignment.update!(grader_names_visible_to_final_grader: false)
          moderated_assignment.moderation_graders.create!(user: @teacher, anonymous_id: "zxcvb")

          get "speed_grader", params: { course_id: @course, assignment_id: moderated_assignment }
          expect(assigns[:js_env][:current_anonymous_id]).to eq "zxcvb"
        end

        it "is not set if grader identities are visible" do
          get "speed_grader", params: { course_id: @course, assignment_id: moderated_assignment }
          expect(assigns[:js_env]).not_to include(:current_anonymous_id)
        end

        it "is not set if grader identities are concealed but grades are published" do
          moderated_assignment.update!(
            grader_names_visible_to_final_grader: false,
            grades_published_at: Time.zone.now
          )
          get "speed_grader", params: { course_id: @course, assignment_id: moderated_assignment }
          expect(assigns[:js_env]).not_to include(:current_anonymous_id)
        end
      end

      it "is not set if the assignment is not moderated" do
        get "speed_grader", params: { course_id: @course, assignment_id: @assignment }
        expect(assigns[:js_env]).not_to include(:current_anonymous_id)
      end
    end

    describe "new_gradebook_plagiarism_icons_enabled" do
      it "is set to true if New Gradebook Plagiarism Icons are on" do
        @course.root_account.enable_feature!(:new_gradebook_plagiarism_indicator)
        get "speed_grader", params: { course_id: @course, assignment_id: @assignment }
        expect(assigns[:js_env][:new_gradebook_plagiarism_icons_enabled]).to be true
      end

      it "is not set if the New Gradebook Plagiarism Icons are off" do
        get "speed_grader", params: { course_id: @course, assignment_id: @assignment }
        expect(assigns[:js_env]).not_to include(:new_gradebook_plagiarism_icons_enabled)
      end
    end

    describe "reassignment" do
      it "allows teacher reassignment" do
        get "speed_grader", params: { course_id: @course, assignment_id: @assignment.id }
        expect(controller.instance_variable_get(:@can_reassign_submissions)).to be true
      end

      it "does not allow student reassignment" do
        user_session(@student)
        get "speed_grader", params: { course_id: @course, assignment_id: @assignment.id }
        expect(controller.instance_variable_get(:@can_reassign_submissions)).to be_nil
      end

      context "with moderated grading" do
        before(:once) do
          @mod_assignment = @course.assignments.create!(
            title: "some assignment", moderated_grading: true, grader_count: 1
          )
          course_with_ta(course: @course)
          @mod_assignment.update!(final_grader: @teacher)
        end

        it "does not allow non-final grader to reassign" do
          user_session(@ta)
          get "speed_grader", params: { course_id: @course, assignment_id: @mod_assignment.id }
          expect(controller.instance_variable_get(:@can_reassign_submissions)).to be false
        end

        it "allows final grader to reassign" do
          user_session(@teacher)
          get "speed_grader", params: { course_id: @course, assignment_id: @mod_assignment.id }
          expect(controller.instance_variable_get(:@can_reassign_submissions)).to be true
        end
      end
    end
  end

  describe "POST 'speed_grader_settings'" do
    it "lets you set your :enable_speedgrader_grade_by_question preference" do
      user_session(@teacher)
      expect(@teacher.preferences[:enable_speedgrader_grade_by_question]).not_to be_truthy

      post "speed_grader_settings", params: { course_id: @course.id,
                                              enable_speedgrader_grade_by_question: "1" }
      expect(@teacher.reload.preferences[:enable_speedgrader_grade_by_question]).to be_truthy

      post "speed_grader_settings", params: { course_id: @course.id,
                                              enable_speedgrader_grade_by_question: "0" }
      expect(@teacher.reload.preferences[:enable_speedgrader_grade_by_question]).not_to be_truthy
    end

    describe "selected_section_id preference" do
      let(:course_settings) { @teacher.reload.get_preference(:gradebook_settings, @course.global_id) }

      before do
        user_session(@teacher)
      end

      it "sets the selected section for the course to the passed-in value" do
        section_id = @course.course_sections.first.id
        post "speed_grader_settings", params: { course_id: @course.id, selected_section_id: section_id }

        expect(course_settings.dig("filter_rows_by", "section_id")).to eq section_id.to_s
      end

      it "ensures that selected_view_options_filters includes 'sections' if a section is selected" do
        section_id = @course.course_sections.first.id
        post "speed_grader_settings", params: { course_id: @course.id, selected_section_id: section_id }

        expect(course_settings["selected_view_options_filters"]).to include("sections")
      end

      context "when a section has previously been selected" do
        before do
          @teacher.set_preference(:gradebook_settings,
                                  @course.global_id,
                                  { filter_rows_by: { section_id: @course.course_sections.first.id } })
        end

        it 'clears the selected section for the course if passed the value "all"' do
          post "speed_grader_settings", params: { course_id: @course.id, selected_section_id: "all" }

          expect(course_settings.dig("filter_rows_by", "section_id")).to be_nil
        end

        it "clears the selected section if passed an invalid value" do
          post "speed_grader_settings", params: { course_id: @course.id, selected_section_id: "hahahaha" }

          expect(course_settings.dig("filter_rows_by", "section_id")).to be_nil
        end

        it "clears the selected section if passed a non-active section in the course" do
          deleted_section = @course.course_sections.create!
          deleted_section.destroy!

          post "speed_grader_settings", params: { course_id: @course.id, selected_section_id: deleted_section.id }

          expect(course_settings.dig("filter_rows_by", "section_id")).to be_nil
        end

        it "clears the selected section if passed a section ID not in the course" do
          section_in_other_course = Course.create!.course_sections.create!
          post "speed_grader_settings", params: { course_id: @course.id, selected_section_id: section_in_other_course.id }

          expect(course_settings.dig("filter_rows_by", "section_id")).to be_nil
        end
      end
    end
  end

  describe "POST 'save_assignment_order'" do
    it "saves the sort order in the user's preferences" do
      user_session(@teacher)
      post "save_assignment_order", params: { course_id: @course.id, assignment_order: "due_at" }
      saved_order = @teacher.get_preference(:course_grades_assignment_order, @course.id)
      expect(saved_order).to eq(:due_at)
    end
  end

  describe "#light_weight_ags_json" do
    it "returns the necessary JSON for GradeCalculator" do
      ag = @course.assignment_groups.create! group_weight: 100
      a  = ag.assignments.create! submission_types: "online_upload",
                                  points_possible: 10,
                                  context: @course,
                                  omit_from_final_grade: true
      AssignmentGroup.add_never_drop_assignment(ag, a)
      @controller.instance_variable_set(:@context, @course)
      @controller.instance_variable_set(:@current_user, @user)
      @controller.instance_variable_set(:@presenter, @controller.send(:grade_summary_presenter))
      expect(@controller.light_weight_ags_json([ag])).to eq [
        {
          id: ag.id,
          rules: {
            "never_drop" => [
              a.id.to_s
            ]
          },
          group_weight: 100,
          assignments: [
            {
              due_at: nil,
              id: a.id,
              points_possible: 10,
              submission_types: ["online_upload"],
              omit_from_final_grade: true,
              muted: true
            }
          ],
        },
      ]
    end

    it "does not return unpublished assignments" do
      course_with_student
      ag = @course.assignment_groups.create! group_weight: 100
      a1 = ag.assignments.create! submission_types: "online_upload",
                                  points_possible: 10,
                                  context: @course
      a2 = ag.assignments.build submission_types: "online_upload",
                                points_possible: 10,
                                context: @course
      a2.workflow_state = "unpublished"
      a2.save!

      @controller.instance_variable_set(:@context, @course)
      @controller.instance_variable_set(:@current_user, @user)
      @controller.instance_variable_set(:@presenter, @controller.send(:grade_summary_presenter))
      expect(@controller.light_weight_ags_json([ag])).to eq [
        {
          id: ag.id,
          rules: {},
          group_weight: 100,
          assignments: [
            {
              id: a1.id,
              due_at: nil,
              points_possible: 10,
              submission_types: ["online_upload"],
              omit_from_final_grade: false,
              muted: true
            }
          ],
        },
      ]
    end
  end

  describe "#external_tool_detail" do
    let(:tool) do
      {
        definition_id: 123,
        name: "test lti",
        placements: {
          post_grades: {
            canvas_launch_url: "http://example.com/lti/post_grades",
            launch_width: 100,
            launch_height: 100
          }
        }
      }
    end

    it "maps a tool to launch details" do
      expect(@controller.external_tool_detail(tool)).to eql(
        id: 123,
        data_url: "http://example.com/lti/post_grades",
        name: "test lti",
        type: :lti,
        data_width: 100,
        data_height: 100
      )
    end
  end

  describe "#post_grades_ltis" do
    it "maps #external_tools with #external_tool_detail" do
      expect(@controller).to receive(:external_tools).and_return([0, 1, 2, 3, 4, 5, 6, 7, 8, 9])
      expect(@controller).to receive(:external_tool_detail).exactly(10).times

      @controller.post_grades_ltis
    end

    it "memoizes" do
      expect(@controller).to receive(:external_tools).and_return([]).once

      expect(@controller.post_grades_ltis).to eq(@controller.post_grades_ltis)
    end
  end

  describe "#post_grades_feature?" do
    it "returns false when :post_grades feature disabled for context" do
      context = object_double(@course, feature_enabled?: false)
      @controller.instance_variable_set(:@context, context)

      expect(@controller.post_grades_feature?).to be(false)
    end

    it "returns false when context does not allow grade publishing by user" do
      context = object_double(@course, feature_enabled?: true, allows_grade_publishing_by: false)
      @controller.instance_variable_set(:@context, context)

      expect(@controller.post_grades_feature?).to be(false)
    end

    it "returns false when #can_do is false" do
      context = object_double(@course, feature_enabled?: true, allows_grade_publishing_by: true)
      @controller.instance_variable_set(:@context, context)
      allow(@controller).to receive(:can_do).and_return(false)

      expect(@controller.post_grades_feature?).to be(false)
    end

    it "returns true when all conditions are met" do
      context = object_double(@course, feature_enabled?: true, allows_grade_publishing_by: true)
      @controller.instance_variable_set(:@context, context)
      allow(@controller).to receive(:can_do).and_return(true)

      expect(@controller.post_grades_feature?).to be(true)
    end
  end

  describe "#grading_rubrics" do
    context "sharding" do
      specs_require_sharding

      it "fetches rubrics from a cross-shard course" do
        user_session(@teacher)
        @shard1.activate do
          a = Account.create!
          @cs_course = Course.create!(name: "cs_course", account: a)
          @rubric = Rubric.create!(context: @cs_course, title: "testing")
          RubricAssociation.create!(context: @cs_course, rubric: @rubric, purpose: :bookmark, association_object: @cs_course)
          @cs_course.enroll_user(@teacher, "TeacherEnrollment", enrollment_state: "active")
        end

        get "grading_rubrics", params: { course_id: @course, context_code: @cs_course.asset_string }
        json = json_parse(response.body)
        expect(json.first["rubric_association"]["rubric_id"]).to eq @rubric.global_id.to_s
        expect(json.first["rubric_association"]["context_code"]).to eq @cs_course.global_asset_string
      end
    end

    context "access control" do
      it "allows users with the appropriate permissions to view rubrics" do
        user_session(@teacher)

        get "grading_rubrics", params: { course_id: @course }
        expect(response).to be_successful
      end

      it "allows admins to view rubrics" do
        user_session(account_admin_user)

        get "grading_rubrics", params: { course_id: @course }
        expect(response).to be_successful
      end

      it "forbids viewing if the user lacks appropriate permissions" do
        user_session(@student)

        get "grading_rubrics", params: { course_id: @course }
        expect(response).to be_unauthorized
      end

      it "requires a logged-in user" do
        get "grading_rubrics", params: { course_id: @course }

        expect(response).to redirect_to(login_url)
      end
    end
  end

  describe "PUT 'update_final_grade_overrides'" do
    let(:override_score_updates) do
      [
        { student_id: @student.id, override_score: 10.0 }
      ]
    end

    let(:update_params) { { course_id: @course.id, override_scores: override_score_updates } }

    before do
      user_session(@teacher)

      @course.enable_feature!(:final_grades_override)
      @course.allow_final_grade_override = true
      @course.save!
    end

    it "returns unauthorized when there is no current user" do
      remove_user_session
      put :update_final_grade_overrides, params: update_params, format: :json
      assert_unauthorized
    end

    it "returns unauthorized when the user is not authorized to manage grades" do
      user_session(@student)
      put :update_final_grade_overrides, params: update_params, format: :json
      assert_forbidden
    end

    it "returns unauthorized when the course does not allow final grade override" do
      @course.allow_final_grade_override = false
      @course.save!

      put :update_final_grade_overrides, params: update_params, format: :json
      assert_forbidden
    end

    it "grants authorization to teachers in active courses" do
      put :update_final_grade_overrides, params: update_params, format: :json
      expect(response).to be_ok
    end

    it "returns unauthorized when the course is concluded" do
      @course.complete!
      put :update_final_grade_overrides, params: update_params, format: :json
      assert_forbidden
    end

    it "returns an error when the override_scores param is not supplied" do
      put :update_final_grade_overrides, params: update_params.slice(:course_id), format: :json
      assert_status(400)
    end

    describe "grading periods" do
      let(:group_helper)  { Factories::GradingPeriodGroupHelper.new }
      let(:period_helper) { Factories::GradingPeriodHelper.new }

      it "accepts grading periods that are used by the course" do
        grading_period = period_helper.create_with_group_for_account(@course.account)
        @course.enrollment_term.update!(grading_period_group: grading_period.grading_period_group)

        put :update_final_grade_overrides, params: update_params.merge({ grading_period_id: grading_period.id })
        expect(response).to be_ok
      end

      it "returns a 400 for grading periods that are not used by the course" do
        other_period = period_helper.create_with_group_for_account(@course.account)

        put :update_final_grade_overrides, params: update_params.merge({ grading_period_id: other_period.id })

        aggregate_failures do
          assert_status(400)
          expect(json_parse["error"]).to eq "invalid_grading_period"
        end
      end
    end

    it "returns a progress object" do
      put :update_final_grade_overrides, params: update_params, format: :json

      returned_id = json_parse["id"]
      progress = Progress.find(returned_id)

      aggregate_failures do
        expect(progress).not_to be_nil
        expect(progress.tag).to eq "override_grade_update"
      end
    end
  end

  describe "PUT 'apply_score_to_ungraded_submissions'" do
    before do
      @course.account.enable_feature!(:apply_score_to_ungraded)
      user_session(@teacher)
    end

    let(:other_course) do
      other_course = Course.create!(account: @course.account)
      other_course.enroll_teacher(@teacher, enrollment_state: "active")
      other_course
    end

    def make_request(**additional_params)
      params = additional_params.reverse_merge({ course_id: @course.id, assignment_ids: ["1", "2"], student_ids: ["11", "22"] })
      put :apply_score_to_ungraded_submissions, params:, format: :json
      response.parsed_body
    end

    describe "authorization" do
      it "rejects requests if the caller does not have the manage_grades permission" do
        user_session(@student)
        make_request(percent: 50.0)
        assert_forbidden
      end

      it "rejects requests if the account does not have the apply_score_to_ungraded feature enabled" do
        @course.account.disable_feature!(:apply_score_to_ungraded)
        make_request(percent: 50.0)
        assert_forbidden
      end
    end

    describe "grade values" do
      it "accepts a percent value" do
        make_request(percent: 50.0)
        expect(response).to be_successful
      end

      it "accepts a true value for excused" do
        make_request(excused: true)
        expect(response).to be_successful
      end

      it "does not accept both a percent and a true value for excused" do
        json = make_request(excused: true, percent: 50.0)
        expect(json["error"]).to eq "cannot_both_score_and_excuse"
      end

      it "requires either a percent value or a true value for excused" do
        json = make_request
        expect(json["error"]).to eq "no_score_or_excused_provided"
      end

      it "does not accept empty assignment ids" do
        put :apply_score_to_ungraded_submissions, params: { course_id: @course.id, percent: 95.0, assignment_ids: [], student_ids: ["11", "22"] }, format: :json
        expect(response.parsed_body["error"]).to eq "no_assignment_ids_provided"
      end

      it "does not accept empty student ids" do
        put :apply_score_to_ungraded_submissions, params: { course_id: @course.id, percent: 95.0, assignment_ids: ["1", "2"], student_ids: [] }, format: :json
        expect(response.parsed_body["error"]).to eq "no_student_ids_provided"
      end
    end
  end
end<|MERGE_RESOLUTION|>--- conflicted
+++ resolved
@@ -3022,8 +3022,6 @@
       @assignment.publish
       get "speed_grader", params: { course_id: @course, assignment_id: @assignment.id }
       expect(response).to render_template(classic_sg_template, locals: { anonymous_grading: false })
-<<<<<<< HEAD
-=======
     end
 
     it "sets :discussions_speedgrader_revisit to true" do
@@ -3035,7 +3033,6 @@
 
       expect(@course.root_account.feature_enabled?(:discussions_speedgrader_revisit)).to be_falsy
       expect(controller.js_env[:FEATURES][:discussions_speedgrader_revisit]).to be_truthy
->>>>>>> 9e16fa97
     end
 
     it "redirects the user if course's large_roster? setting is true" do
