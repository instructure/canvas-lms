# frozen_string_literal: true

#
# Copyright (C) 2011 - present Instructure, Inc.
#
# This file is part of Canvas.
#
# Canvas is free software: you can redistribute it and/or modify it under
# the terms of the GNU Affero General Public License as published by the Free
# Software Foundation, version 3 of the License.
#
# Canvas is distributed in the hope that it will be useful, but WITHOUT ANY
# WARRANTY; without even the implied warranty of MERCHANTABILITY or FITNESS FOR
# A PARTICULAR PURPOSE. See the GNU Affero General Public License for more
# details.
#
# You should have received a copy of the GNU Affero General Public License along
# with this program. If not, see <http://www.gnu.org/licenses/>.
#

describe GradebooksController do
  include TextHelper

  before :once do
    Account.site_admin.disable_feature!(:archived_grading_schemes)
    course_with_teacher active_all: true
    @teacher_enrollment = @enrollment
    student_in_course active_all: true
    @student_enrollment = @enrollment

    user_factory(active_all: true)
    @observer = @user
    @oe = @course.enroll_user(@user, "ObserverEnrollment")
    @oe.accept
    @oe.update_attribute(:associated_user_id, @student.id)
  end

  it "uses GradebooksController" do
    expect(controller).to be_an_instance_of(GradebooksController)
  end

  describe "GET 'grade_summary'" do
    context "when logged in as a student" do
      before do
        user_session(@student)
        @assignment = @course.assignments.create!(title: "Example Assignment")
        @media_object = MediaObject.create!(media_id: "m-someid", media_type: "video", title: "Example Media Object", context: @course)
        @mock_kaltura = double("CanvasKaltura::ClientV3")
        allow(CanvasKaltura::ClientV3).to receive(:new).and_return(@mock_kaltura)
        @media_sources = [{
          height: "240",
          width: "336",
          content_type: "video/mp4",
          url: "https://kaltura.example.com/some/url",
        }]
        allow(@mock_kaltura).to receive_messages(startSession: nil, media_sources: @media_sources)
        @media_track = @media_object.media_tracks.create!(kind: "subtitles", locale: "en", content: "English").as_json["media_track"]
      end

      it "includes muted assignments" do
        @assignment.ensure_post_policy(post_manually: true)
        get "grade_summary", params: { course_id: @course.id, id: @student.id }
        expect(assigns[:js_env][:assignment_groups].first[:assignments].size).to eq 1
        expect(assigns[:js_env][:assignment_groups].first[:assignments].first[:muted]).to be true
      end

      it "does not include score, excused, or workflow_state of unposted submissions" do
        @assignment.ensure_post_policy(post_manually: true)
        @assignment.grade_student(@student, grade: 10, grader: @teacher)
        get "grade_summary", params: { course_id: @course.id, id: @student.id }
        submission = assigns[:js_env][:submissions].find { |s| s[:assignment_id] == @assignment.id }
        aggregate_failures do
          expect(submission).not_to have_key(:score)
          expect(submission).not_to have_key(:excused)
          expect(submission).not_to have_key(:workflow_state)
        end
      end

      it "includes score, excused, and workflow_state of posted submissions" do
        @assignment.grade_student(@student, grade: 10, grader: @teacher)
        get "grade_summary", params: { course_id: @course.id, id: @student.id }
        submission = assigns[:js_env][:submissions].find { |s| s[:assignment_id] == @assignment.id }
        aggregate_failures do
          expect(submission[:score]).to be 10.0
          expect(submission[:excused]).to be false
          expect(submission[:workflow_state]).to eq "graded"
        end
      end

      it "includes auto_grade_result_present in submissions_json when auto grade result exists" do
        @assignment.grade_student(@student, grade: 10, grader: @teacher)
        allow_any_instance_of(Submission).to receive(:auto_grade_result_present?).and_return(true)

        get "grade_summary", params: { course_id: @course.id, id: @student.id }

        submission = assigns[:js_env][:submissions].find { |s| s[:assignment_id] == @assignment.id }
        expect(submission).to have_key(:auto_grade_result_present)
        expect(submission[:auto_grade_result_present]).to be true
      end

      it "includes auto_grade_result_present as false in submissions_json when no auto grade result exists" do
        @assignment.grade_student(@student, grade: 10, grader: @teacher)
        allow_any_instance_of(Submission).to receive(:auto_grade_result_present).and_return(false)

        get "grade_summary", params: { course_id: @course.id, id: @student.id }

        submission = assigns[:js_env][:submissions].find { |s| s[:assignment_id] == @assignment.id }
        expect(submission).to have_key(:auto_grade_result_present)
        expect(submission[:auto_grade_result_present]).to be false
      end

      it "includes submission_comments of posted submissions" do
        @assignment.anonymous_peer_reviews = true
        @assignment.save!
        attachment = attachment_model(context: @assignment)
        attachment2 = attachment_model(context: @assignment)
        other_student = @course.enroll_user(User.create!(name: "some other user")).user
        deleted_media_object = MediaObject.create!(media_id: "m-someid2",
                                                   media_type: "video",
                                                   title: "Example Media Object 2",
                                                   context: @course)
        submission_to_comment = @assignment.grade_student(@student, grade: 10, grader: @teacher).first
        comment_1 = submission_to_comment.add_comment(comment: "a student comment", author: @teacher, attachments: [attachment])
        comment_2 = submission_to_comment.add_comment(comment: "another student comment", author: @teacher, attachments: [attachment, attachment2])
        comment_3 = submission_to_comment.add_comment(comment: "an anonymous comment", author: other_student)
        comment_4 = submission_to_comment.add_comment(media_comment_id: "m-someid", media_comment_type: "video", author: @student)
        submission_to_comment.add_comment(media_comment_id: "m-someid2", media_comment_type: "video", author: @student)
        deleted_media_object.destroy_permanently!
        comment_1.mark_read!(@student)

        get "grade_summary", params: { course_id: @course.id, id: @student.id }
        submission = assigns[:js_env][:submissions].find { |s| s[:assignment_id] == @assignment.id }
        aggregate_failures do
          expect(submission[:score]).to be 10.0
          expect(submission[:submission_comments].length).to be 5

          submission_comment_1 = submission[:submission_comments].first
          expect(submission_comment_1).to include({
                                                    "comment" => comment_1["comment"],
                                                    "attempt" => comment_1["attempt"],
                                                    "author_name" => comment_1["author_name"],
                                                    "display_updated_at" => datetime_string(comment_1["updated_at"]),
                                                    "is_read" => true,
                                                    "attachments" => [
                                                      {
                                                        "id" => attachment.id,
                                                        "display_name" => attachment.display_name,
                                                        "mime_class" => attachment.mime_class,
                                                        "url" => file_download_url(attachment)
                                                      }
                                                    ]
                                                  })

          submission_comment_2 = submission[:submission_comments].second
          expect(submission_comment_2).to include({
                                                    "comment" => comment_2["comment"],
                                                    "attempt" => comment_2["attempt"],
                                                    "author_name" => comment_2["author_name"],
                                                    "display_updated_at" => datetime_string(comment_2["updated_at"]),
                                                    "is_read" => false,
                                                    "attachments" => [
                                                      {
                                                        "id" => attachment.id,
                                                        "display_name" => attachment.display_name,
                                                        "mime_class" => attachment.mime_class,
                                                        "url" => file_download_url(attachment)
                                                      },
                                                      {
                                                        "id" => attachment2.id,
                                                        "display_name" => attachment2.display_name,
                                                        "mime_class" => attachment2.mime_class,
                                                        "url" => file_download_url(attachment2)
                                                      }
                                                    ]
                                                  })
          submission_comment_3 = submission[:submission_comments].third
          expect(submission_comment_3).to include({
                                                    "comment" => comment_3["comment"],
                                                    "attempt" => comment_3["attempt"],
                                                    "author_name" => "Anonymous User",
                                                    "display_updated_at" => datetime_string(comment_3["updated_at"]),
                                                    "is_read" => false,
                                                    "attachments" => []
                                                  })
          submission_comment_4 = submission[:submission_comments].fourth
          expect(submission_comment_4).to include({
                                                    "comment" => comment_4["comment"],
                                                    "attempt" => comment_4["attempt"],
                                                    "author_name" => comment_4["author_name"],
                                                    "display_updated_at" => datetime_string(comment_4["updated_at"]),
                                                    "is_read" => false,
                                                    "attachments" => [],
                                                    "media_object" => {
                                                      "id" => @media_object.media_id,
                                                      "title" => @media_object.title,
                                                      "media_sources" => [
                                                        {
                                                          "height" => @media_sources.first[:height],
                                                          "width" => @media_sources.first[:width],
                                                          "content_type" => @media_sources.first[:content_type],
                                                          "url" => @media_sources.first[:url]
                                                        }
                                                      ],
                                                      "media_tracks" => [
                                                        {
                                                          "id" => @media_track["id"],
                                                          "locale" => @media_track["locale"],
                                                          "content" => @media_track["content"],
                                                          "kind" => @media_track["kind"],
                                                        }
                                                      ]

                                                    }
                                                  })
        end
      end
<<<<<<< HEAD

      describe "asset processor functionality" do
        context "with online_text_entry submission" do
          before do
            @assignment.submit_homework(@student, submission_type: "online_text_entry", body: "test submission")
          end

          it "includes processors and reports in submission data if user can read grade" do
            allow_any_instance_of(AssetProcessorReportHelper).to receive(:asset_processors).and_return([{ id: 1, title: "Test Processor" }])
            allow_any_instance_of(AssetProcessorReportHelper).to receive(:asset_reports_info_for_display).and_return([{ id: 1, priority: 0 }])

            get "grade_summary", params: { course_id: @course.id, id: @student.id }

            submission = assigns[:js_env][:submissions].find { |s| s[:assignment_id] == @assignment.id }
            expect(submission).to have_key(:asset_processors)
            expect(submission[:asset_processors]).to eq([{ id: 1, title: "Test Processor" }])
            expect(submission).to have_key(:asset_reports)
            expect(submission[:asset_reports]).to eq([{ id: 1, priority: 0 }])
            expect(submission).to have_key(:submission_type)
            expect(submission[:submission_type]).to eq("online_text_entry")
          end

          it "includes processors and reports in submission data if grades are hidden" do
            allow_any_instance_of(AssetProcessorReportHelper).to receive(:asset_processors).and_return([{ id: 1, title: "Test Processor" }])
            allow_any_instance_of(AssetProcessorReportHelper).to receive(:asset_reports_info_for_display).and_return([{ id: 1, priority: 0 }])
            # ensure the grades are hidden
            allow(@assignment).to receive(:user_can_read_grades?).and_return(false)
            submission = @assignment.grade_student(@student, grade: 10, grader: @teacher).first
            submission.update(posted_at: nil)

            get "grade_summary", params: { course_id: @course.id, id: @student.id }

            submission = assigns[:js_env][:submissions].find { |s| s[:assignment_id] == @assignment.id }
            expect(submission).to have_key(:asset_processors)
            expect(submission[:asset_processors]).to eq([{ id: 1, title: "Test Processor" }])
            expect(submission).to have_key(:asset_reports)
            expect(submission[:asset_reports]).to eq([{ id: 1, priority: 0 }])
            expect(submission).to have_key(:submission_type)
            expect(submission[:submission_type]).to eq("online_text_entry")
          end

          it "does not include processors and reports in submission data if user cannot read grades" do
            allow_any_instance_of(AssetProcessorReportHelper).to receive(:asset_processors).and_return([{ id: 1, title: "Test Processor" }])
            allow_any_instance_of(AssetProcessorReportHelper).to receive(:asset_reports_info_for_display).and_return([{ id: 1, priority: 0 }])
            allow_any_instance_of(Submission).to receive(:user_can_read_grade?).and_return(false)

            get "grade_summary", params: { course_id: @course.id, id: @student.id }

            submission = assigns[:js_env][:submissions].find { |s| s[:assignment_id] == @assignment.id }
            expect(submission).not_to have_key(:asset_processors)
            expect(submission).not_to have_key(:asset_reports)
            expect(submission).not_to have_key(:submission_type)
          end
        end

        context "with discussion_topic submission" do
          before do
            @assignment.update!(submission_types: "discussion_topic")
            @discussion_topic = @assignment.discussion_topic || @course.discussion_topics.create!(
              title: "Test Discussion",
              assignment: @assignment
            )
            @discussion_topic.discussion_entries.create!(
              user: @student,
              message: "Test entry"
            )
          end

          it "does not include processors and reports without feature flag" do
            @course.root_account.disable_feature!(:lti_asset_processor_discussions)

            allow_any_instance_of(AssetProcessorReportHelper).to receive(:asset_processors).and_return([{ id: 1, title: "Test Processor" }])
            allow_any_instance_of(AssetProcessorReportHelper).to receive(:asset_reports_info_for_display).and_return([{ id: 1, priority: 0 }])

            get "grade_summary", params: { course_id: @course.id, id: @student.id }

            submission = assigns[:js_env][:submissions].find { |s| s[:assignment_id] == @assignment.id }

            expect(submission).not_to have_key(:asset_processors)
            expect(submission).not_to have_key(:asset_reports)
          end

          it "includes processors and reports with feature flag enabled" do
            allow_any_instance_of(AssetProcessorReportHelper).to receive(:asset_processors).and_return([{ id: 1, title: "Test Processor" }])
            allow_any_instance_of(AssetProcessorReportHelper).to receive(:asset_reports_info_for_display).and_return([{ id: 1, priority: 0 }])

            get "grade_summary", params: { course_id: @course.id, id: @student.id }

            submission = assigns[:js_env][:submissions].find { |s| s[:assignment_id] == @assignment.id }
            expect(submission).to have_key(:asset_processors)
            expect(submission[:asset_processors]).to eq([{ id: 1, title: "Test Processor" }])
            expect(submission).to have_key(:asset_reports)
            expect(submission[:asset_reports]).to eq([{ id: 1, priority: 0 }])
            expect(submission).to have_key(:submission_type)
            expect(submission[:submission_type]).to eq("discussion_topic")
          end
        end
      end
=======
>>>>>>> dd080656
    end

    context "when logged in as a teacher" do
      before do
        user_session(@teacher)
        @assignment = @course.assignments.create!(points_possible: 10)
      end

      it "includes muted assignments" do
        @assignment.ensure_post_policy(post_manually: true)
        get "grade_summary", params: { course_id: @course.id, id: @student.id }
        expect(assigns[:js_env][:assignment_groups].first[:assignments].size).to eq 1
        expect(assigns[:js_env][:assignment_groups].first[:assignments].first[:muted]).to be true
      end

      it "does not include score, excused, or workflow_state of unposted submissions" do
        @assignment.ensure_post_policy(post_manually: true)
        @assignment.grade_student(@student, grade: 10, grader: @teacher)
        get "grade_summary", params: { course_id: @course.id, id: @student.id }
        submission = assigns[:js_env][:submissions].find { |s| s[:assignment_id] == @assignment.id }
        aggregate_failures do
          expect(submission).not_to have_key(:score)
          expect(submission).not_to have_key(:excused)
          expect(submission).not_to have_key(:workflow_state)
        end
      end

      it "includes score, excused, and workflow_state of posted submissions" do
        @assignment.grade_student(@student, grade: 10, grader: @teacher)
        get "grade_summary", params: { course_id: @course.id, id: @student.id }
        submission = assigns[:js_env][:submissions].find { |s| s[:assignment_id] == @assignment.id }
        aggregate_failures do
          expect(submission[:score]).to be 10.0
          expect(submission[:excused]).to be false
          expect(submission[:workflow_state]).to eq "graded"
        end
      end

      it "returns submissions for inactive students" do
        @assignment.grade_student(@student, grade: 6.6, grader: @teacher)
        enrollment = @course.enrollments.find_by(user: @student)
        enrollment.deactivate
        get :grade_summary, params: { course_id: @course.id, id: @student.id }
        expect(assigns.fetch(:js_env).fetch(:submissions).first.fetch(:score)).to be 6.6
      end

      it "returns assignments for inactive students" do
        @assignment.grade_student(@student, grade: 6.6, grader: @teacher)
        enrollment = @course.enrollments.find_by(user: @student)
        enrollment.deactivate
        get :grade_summary, params: { course_id: @course.id, id: @student.id }
        assignment_id = assigns.dig(:js_env, :assignment_groups, 0, :assignments, 0, :id)
        expect(assignment_id).to eq @assignment.id
      end
    end

    it "redirects to the login page if the user is logged out" do
      get "grade_summary", params: { course_id: @course.id, id: @student.id }
      expect(response).to redirect_to(login_url)
      expect(flash[:warning]).to be_present
    end

    it "redirects teacher to gradebook" do
      user_session(@teacher)
      get "grade_summary", params: { course_id: @course.id, id: nil }
      expect(response).to redirect_to(action: "show")
    end

    it "renders for current user" do
      user_session(@student)
      get "grade_summary", params: { course_id: @course.id, id: nil }
      expect(response).to render_template("grade_summary")
    end

    it "does not allow access for inactive enrollment" do
      user_session(@student)
      @student_enrollment.deactivate
      get "grade_summary", params: { course_id: @course.id, id: nil }
      assert_unauthorized
    end

    it "renders with specified user_id" do
      user_session(@student)
      get "grade_summary", params: { course_id: @course.id, id: @student.id }
      expect(response).to render_template("grade_summary")
      expect(assigns[:presenter].courses_with_grades).not_to be_nil
    end

    it "does not allow access for wrong user" do
      user_factory(active_all: true)
      user_session(@user)
      get "grade_summary", params: { course_id: @course.id, id: nil }
      assert_unauthorized
      get "grade_summary", params: { course_id: @course.id, id: @student.id }
      assert_unauthorized
    end

    it "allows access for a linked observer" do
      user_session(@observer)
      get "grade_summary", params: { course_id: @course.id, id: @student.id }
      expect(response).to render_template("grade_summary")
      expect(assigns[:courses_with_grades]).to be_nil
    end

    it "does not allow access for a linked student" do
      user_factory(active_all: true)
      user_session(@user)
      @se = @course.enroll_student(@user)
      @se.accept
      @se.update_attribute(:associated_user_id, @student.id)
      @user.reload
      get "grade_summary", params: { course_id: @course.id, id: @student.id }
      assert_unauthorized
    end

    context "with default_student_gradebook_view set to true" do
      before do
        @course.enable_feature!(:outcome_gradebook)
        @course.enable_feature!(:student_outcome_gradebook)
        @course.enable_feature!(:default_to_learning_mastery_gradebook)
        @course.default_student_gradebook_view = true
        @course.save!
        user_session(@student)
      end

      it "sets default_student_grade_summary_tab to 'outcomes'" do
        get "grade_summary", params: { course_id: @course.id, id: @student.id }
        expect(assigns[:js_env][:default_student_grade_summary_tab]).to eq("outcomes")
      end

      context "when feature flags are disabled" do
        before do
          @course.disable_feature!(:default_to_learning_mastery_gradebook)
        end

        it "does not set default_student_grade_summary_tab" do
          get "grade_summary", params: { course_id: @course.id, id: @student.id }
          expect(assigns[:js_env][:default_student_grade_summary_tab]).to be_nil
        end
      end
    end

    it "does not allow access for an observer linked in a different course" do
      @course1 = @course
      course_factory(active_all: true)
      @course2 = @course

      user_session(@observer)

      get "grade_summary", params: { course_id: @course2.id, id: @student.id }
      assert_unauthorized
    end

    it "allows concluded teachers to see a student grades pages" do
      user_session(@teacher)
      @teacher_enrollment.conclude
      get "grade_summary", params: { course_id: @course.id, id: @student.id }
      expect(response).to be_successful
      expect(response).to render_template("grade_summary")
      expect(assigns[:courses_with_grades]).to be_nil
    end

    it "allows concluded students to see their grades pages" do
      user_session(@student)
      @student_enrollment.conclude
      get "grade_summary", params: { course_id: @course.id, id: @student.id }
      expect(response).to render_template("grade_summary")
    end

    it "gives a student the option to switch between courses" do
      pseudonym(@teacher, username: "teacher@example.com")
      pseudonym(@student, username: "student@example.com")
      course_with_teacher(user: @teacher, active_all: 1)
      student_in_course user: @student, active_all: 1
      user_session(@student)
      get "grade_summary", params: { course_id: @course.id, id: @student.id }
      expect(response).to be_successful
      expect(assigns[:presenter].courses_with_grades).not_to be_nil
      expect(assigns[:presenter].courses_with_grades.length).to eq 2
    end

    it "does not give a teacher the option to switch between courses when viewing a student's grades" do
      pseudonym(@teacher, username: "teacher@example.com")
      pseudonym(@student, username: "student@example.com")
      course_with_teacher(user: @teacher, active_all: 1)
      student_in_course user: @student, active_all: 1
      user_session(@teacher)
      get "grade_summary", params: { course_id: @course.id, id: @student.id }
      expect(response).to be_successful
      expect(assigns[:courses_with_grades]).to be_nil
    end

    it "does not give a linked observer the option to switch between courses when viewing a student's grades" do
      pseudonym(@teacher, username: "teacher@example.com")
      pseudonym(@student, username: "student@example.com")
      user_with_pseudonym(username: "parent@example.com", active_all: 1)

      course1 = @course
      course2 = course_with_teacher(user: @teacher, active_all: 1).course
      student_in_course user: @student, active_all: 1
      oe = course2.enroll_user(@observer, "ObserverEnrollment")
      oe.associated_user = @student
      oe.save!
      oe.accept

      user_session(@observer)
      get "grade_summary", params: { course_id: course1.id, id: @student.id }
      expect(response).to be_successful
      expect(assigns[:courses_with_grades]).to be_nil
    end

    it "assigns assignment group values for grade calculator to ENV" do
      user_session(@teacher)
      get "grade_summary", params: { course_id: @course.id, id: @student.id }
      expect(assigns[:js_env][:submissions]).not_to be_nil
      expect(assigns[:js_env][:assignment_groups]).not_to be_nil
    end

    it "does not include assignment discussion information in grade calculator ENV data" do
      user_session(@teacher)
      assignment1 = @course.assignments.create(title: "Assignment 1")
      assignment1.submission_types = "discussion_topic"
      assignment1.save!

      get "grade_summary", params: { course_id: @course.id, id: @student.id }
      expect(assigns[:js_env][:assignment_groups].first[:assignments].first["discussion_topic"]).to be_nil
    end

    it "includes assignment sort options in the ENV" do
      user_session(@teacher)
      get :grade_summary, params: { course_id: @course.id, id: @student.id }
      expect(assigns[:js_env][:assignment_sort_options]).to match_array [["Due Date", "due_at"], ["Name", "title"]]
    end

    it "includes the current assignment sort order in the ENV" do
      user_session(@teacher)
      get :grade_summary, params: { course_id: @course.id, id: @student.id }
      order = assigns[:js_env][:current_assignment_sort_order]
      expect(order).to eq :due_at
    end

    it "includes the current grading period id in the ENV" do
      group = @course.root_account.grading_period_groups.create!
      period = group.grading_periods.create!(title: "GP", start_date: 3.months.ago, end_date: 3.months.from_now)
      group.enrollment_terms << @course.enrollment_term
      user_session(@teacher)
      get :grade_summary, params: { course_id: @course.id, id: @student.id }
      expect(assigns[:js_env][:current_grading_period_id]).to eq period.id
    end

    it "includes courses_with_grades, with each course having an id, nickname, and URL" do
      user_session(@teacher)
      get :grade_summary, params: { course_id: @course.id, id: @student.id }
      courses = assigns[:js_env][:courses_with_grades]
      expect(courses).to all include("id", "nickname", "url")
    end

    it "includes the URL to save the assignment order in the ENV" do
      user_session(@teacher)
      get :grade_summary, params: { course_id: @course.id, id: @student.id }
      expect(assigns[:js_env]).to have_key :save_assignment_order_url
    end

    it "includes the students for the grade summary page in the ENV" do
      user_session(@teacher)
      get :grade_summary, params: { course_id: @course.id, id: @student.id }
      expect(assigns[:js_env][:students]).to match_array [@student].as_json(include_root: false)
    end

    context "final grade override" do
      before(:once) do
        @course.update!(grading_standard_enabled: true)
        @course.assignments.create!(title: "an assignment")
        @student_enrollment.scores.find_by(course_score: true).update!(override_score: 99)
      end

      context "when the feature is enabled" do
        before(:once) do
          @course.enable_feature!(:final_grades_override)
          @course.update!(allow_final_grade_override: true)
        end

        it "includes the effective final score in the ENV if course setting is enabled" do
          user_session(@teacher)
          get :grade_summary, params: { course_id: @course.id, id: @student.id }
          expect(assigns[:js_env][:effective_final_score]).to eq 99
        end

        it "does not include the effective final score in the ENV if the course setting is not enabled" do
          @course.update!(allow_final_grade_override: false)
          @student_enrollment.scores.find_by(course_score: true).update!(override_score: nil)
          user_session(@teacher)
          get :grade_summary, params: { course_id: @course.id, id: @student.id }
          expect(assigns[:js_env]).not_to have_key(:effective_final_score)
        end

        it "does not include the effective final score in the ENV if there is no score" do
          invited_student = @course.enroll_user(User.create!, "StudentEnrollment", enrollment_state: "invited").user
          user_session(@teacher)
          get :grade_summary, params: { course_id: @course.id, id: invited_student.id }
          expect(assigns[:js_env]).not_to have_key(:effective_final_score)
        end

        describe "final grade override score custom status" do
          let(:status) { CustomGradeStatus.create!(name: "custom", color: "#000000", root_account_id: @course.root_account, created_by: @teacher) }

          it "does not include the final grade override score custom status id if the ff is off" do
            Account.site_admin.disable_feature!(:custom_gradebook_statuses)
            invited_student_enrollment = @course.enroll_user(User.create!, "StudentEnrollment", enrollment_state: "invited")
            score = invited_student_enrollment.update_override_score(
              override_score: 95,
              updating_user: @teacher
            )
            score.update!(custom_grade_status_id: status.id)
            user_session(@teacher)
            get :grade_summary, params: { course_id: @course.id, id: @student.id }
            expect(assigns[:js_env]).not_to have_key(:final_override_custom_grade_status_id)
          end

          it "does not include the final grade override score custom status id if there is no status" do
            Score.find_by(course_score: true).update!(custom_grade_status_id: nil, override_score: 95)
            user_session(@teacher)
            get :grade_summary, params: { course_id: @course.id, id: @student.id }
            expect(assigns[:js_env]).not_to have_key(:final_override_custom_grade_status_id)
          end

          it "includes the final grade override score custom status id if the ff is on and there is a status" do
            Score.find_by(course_score: true).update!(custom_grade_status_id: status.id)
            user_session(@teacher)
            get :grade_summary, params: { course_id: @course.id, id: @student.id }
            expect(assigns[:js_env]).to have_key(:final_override_custom_grade_status_id)
          end

          it "includes the final grade override score custom status id if the ff is on and there is a status and there is no score" do
            Score.find_by(course_score: true).update!(custom_grade_status_id: status.id, override_score: nil)
            user_session(@teacher)
            get :grade_summary, params: { course_id: @course.id, id: @student.id }
            expect(assigns[:js_env]).to have_key(:final_override_custom_grade_status_id)
          end
        end

        it "takes the effective final score for the grading period, if present" do
          grading_period_group = @course.grading_period_groups.create!
          grading_period = grading_period_group.grading_periods.create!(
            title: "a grading period",
            start_date: 1.day.ago,
            end_date: 1.day.from_now
          )
          @student_enrollment.scores.find_by(grading_period:).update!(override_score: 84)
          user_session(@teacher)
          get :grade_summary, params: { course_id: @course.id, id: @student.id }
          expect(assigns[:js_env][:effective_final_score]).to eq 84
        end

        it "takes the effective final score for the course score, if viewing all grading periods" do
          user_session(@teacher)
          get :grade_summary, params: { course_id: @course.id, id: @student.id, grading_period_id: 0 }
          expect(assigns[:js_env][:effective_final_score]).to eq 99
        end
      end

      it "does not include the effective final score in the ENV if the feature is disabled" do
        @course.disable_feature!(:final_grades_override)
        user_session(@teacher)
        get :grade_summary, params: { course_id: @course.id, id: @student.id }
        expect(assigns[:js_env]).not_to have_key(:effective_final_score)
      end
    end

    context "assignment sorting" do
      let!(:teacher_session) { user_session(@teacher) }
      let!(:assignment1) { @course.assignments.create(title: "Banana", position: 2) }
      let!(:assignment2) { @course.assignments.create(title: "Apple", due_at: 3.days.from_now, position: 3) }
      let!(:assignment3) do
        assignment_group = @course.assignment_groups.create!(position: 2)
        @course.assignments.create!(
          assignment_group:, title: "Carrot", due_at: 2.days.from_now, position: 1
        )
      end
      let(:assignment_ids) { assigns[:presenter].assignments.select { |a| a.instance_of?(Assignment) }.map(&:id) }

      it "sorts assignments by due date (null last), then title if there is no saved order preference" do
        get "grade_summary", params: { course_id: @course.id, id: @student.id }
        expect(assignment_ids).to eq [assignment3, assignment2, assignment1].map(&:id)
      end

      it "sort order of 'due_at' sorts by due date (null last), then title" do
        @teacher.set_preference(:course_grades_assignment_order, @course.id, :due_at)
        get "grade_summary", params: { course_id: @course.id, id: @student.id }
        expect(assignment_ids).to eq [assignment3, assignment2, assignment1].map(&:id)
      end

      context "sort by: title" do
        let!(:teacher_setup) do
          @teacher.set_preference(:course_grades_assignment_order, @course.id, :title)
        end

        it "sorts assignments by title" do
          get "grade_summary", params: { course_id: @course.id, id: @student.id }
          expect(assignment_ids).to eq [assignment2, assignment1, assignment3].map(&:id)
        end

        it "ingores case" do
          assignment1.title = "banana"
          assignment1.save!
          get "grade_summary", params: { course_id: @course.id, id: @student.id }
          expect(assignment_ids).to eq [assignment2, assignment1, assignment3].map(&:id)
        end
      end

      it "sort order of 'assignment_group' sorts by assignment group position, then assignment position" do
        @teacher.preferences[:course_grades_assignment_order] = { @course.id => :assignment_group }
        get "grade_summary", params: { course_id: @course.id, id: @student.id }
        expect(assignment_ids).to eq [assignment1, assignment2, assignment3].map(&:id)
      end

      context "sort by: module" do
        let!(:first_context_module) { @course.context_modules.create! }
        let!(:second_context_module) { @course.context_modules.create! }
        let!(:assignment1_tag) do
          a1_tag = assignment1.context_module_tags.new(context: @course, position: 1, tag_type: "context_module")
          a1_tag.context_module = second_context_module
          a1_tag.save!
        end

        let!(:assignment2_tag) do
          a2_tag = assignment2.context_module_tags.new(context: @course, position: 3, tag_type: "context_module")
          a2_tag.context_module = first_context_module
          a2_tag.save!
        end

        let!(:assignment3_tag) do
          a3_tag = assignment3.context_module_tags.new(context: @course, position: 2, tag_type: "context_module")
          a3_tag.context_module = first_context_module
          a3_tag.save!
        end

        let!(:teacher_setup) do
          @teacher.set_preference(:course_grades_assignment_order, @course.id, :module)
        end

        it "sorts by module position, then context module tag position" do
          get "grade_summary", params: { course_id: @course.id, id: @student.id }
          expect(assignment_ids).to eq [assignment3, assignment2, assignment1].map(&:id)
        end

        it "sorts by module position, then context module tag position, " \
           "with those not belonging to a module sorted last" do
          assignment3.context_module_tags.first.destroy!
          get "grade_summary", params: { course_id: @course.id, id: @student.id }
          expect(assignment_ids).to eq [assignment2, assignment1, assignment3].map(&:id)
        end
      end
    end

    describe "course_active_grading_scheme" do
      it "uses the course's grading scheme when a grading scheme is set" do
        user_session(@student)
        data = [{ "name" => "A", "value" => 0.90 },
                { "name" => "B", "value" => 0.80 },
                { "name" => "C", "value" => 0.70 },
                { "name" => "D", "value" => 0.60 },
                { "name" => "F", "value" => 0.0 }]

        grading_standard = @course.grading_standards.build({ title: "My Grading Scheme",
                                                             data: GradingSchemesJsonController.to_grading_standard_data(data),
                                                             points_based: true,
                                                             scaling_factor: 4.0,
                                                             workflow_state: "active" })
        @course.update!(grading_standard:)
        all_grading_periods_id = 0
        get "grade_summary", params: { course_id: @course.id, id: @student.id, grading_period_id: all_grading_periods_id }
        expect(controller.js_env[:course_active_grading_scheme]).to eq({ "id" => grading_standard.id.to_s,
                                                                         "title" => grading_standard.title,
                                                                         "context_type" => "Course",
                                                                         "context_id" => @course.id,
                                                                         "context_name" => @course.name,
                                                                         "data" => data,
                                                                         "permissions" => { "manage" => false },
                                                                         "points_based" => grading_standard.points_based,
                                                                         "scaling_factor" => grading_standard.scaling_factor,
                                                                         "workflow_state" => "active" })
        expect(controller.js_env[:grading_scheme]).to be_nil
      end

      it "uses the Canvas default grading scheme if the course is set to use default grading scheme" do
        user_session(@student)
        @course.update!(grading_standard_id: 0)
        all_grading_periods_id = 0
        get "grade_summary", params: { course_id: @course.id, id: @student.id, grading_period_id: all_grading_periods_id }
        expect(controller.js_env[:course_active_grading_scheme]).to eq({ "id" => "",
                                                                         "title" => "Default Canvas Grading Scheme",
                                                                         "context_type" => "Course",
                                                                         "context_id" => @course.id,
                                                                         "context_name" => @course.name,
                                                                         "data" => [{ "name" => "A", "value" => 0.94 }, { "name" => "A-", "value" => 0.9 }, { "name" => "B+", "value" => 0.87 }, { "name" => "B", "value" => 0.84 }, { "name" => "B-", "value" => 0.8 }, { "name" => "C+", "value" => 0.77 }, { "name" => "C", "value" => 0.74 }, { "name" => "C-", "value" => 0.7 }, { "name" => "D+", "value" => 0.67 }, { "name" => "D", "value" => 0.64 }, { "name" => "D-", "value" => 0.61 }, { "name" => "F", "value" => 0.0 }],
                                                                         "permissions" => { "manage" => false },
                                                                         "points_based" => false,
                                                                         "scaling_factor" => 1.0,
                                                                         "workflow_state" => nil })

        expect(controller.js_env[:grading_scheme]).to be_nil
      end

      it "uses the default canvas grading scheme when a course's grading scheme was (soft) deleted" do
        user_session(@student)
        data = [{ "name" => "A", "value" => 0.90 },
                { "name" => "B", "value" => 0.80 },
                { "name" => "C", "value" => 0.70 },
                { "name" => "D", "value" => 0.60 },
                { "name" => "F", "value" => 0.0 }]

        grading_standard = @course.grading_standards.build({ title: "My Grading Scheme",
                                                             data: GradingSchemesJsonController.to_grading_standard_data(data),
                                                             points_based: true,
                                                             scaling_factor: 4.0 })
        @course.update!(grading_standard:)
        @course.reload
        grading_standard.destroy
        @course.reload

        all_grading_periods_id = 0
        get "grade_summary", params: { course_id: @course.id, id: @student.id, grading_period_id: all_grading_periods_id }
        expect(controller.js_env[:course_active_grading_scheme]).to eq({ "id" => "",
                                                                         "title" => "Default Canvas Grading Scheme",
                                                                         "context_type" => "Course",
                                                                         "context_id" => @course.id,
                                                                         "context_name" => @course.name,
                                                                         "data" => [{ "name" => "A", "value" => 0.94 }, { "name" => "A-", "value" => 0.9 }, { "name" => "B+", "value" => 0.87 }, { "name" => "B", "value" => 0.84 }, { "name" => "B-", "value" => 0.8 }, { "name" => "C+", "value" => 0.77 }, { "name" => "C", "value" => 0.74 }, { "name" => "C-", "value" => 0.7 }, { "name" => "D+", "value" => 0.67 }, { "name" => "D", "value" => 0.64 }, { "name" => "D-", "value" => 0.61 }, { "name" => "F", "value" => 0.0 }],
                                                                         "permissions" => { "manage" => false },
                                                                         "points_based" => false,
                                                                         "scaling_factor" => 1.0,
                                                                         "workflow_state" => nil })
        expect(controller.js_env[:grading_scheme]).to be_nil
      end

      it "uses no course grading scheme if the course is not set to use grading schemes" do
        user_session(@student)
        all_grading_periods_id = 0
        get "grade_summary", params: { course_id: @course.id, id: @student.id, grading_period_id: all_grading_periods_id }
        # expect(controller.js_env[:course_active_grading_scheme]).to be_nil
        expect(controller.js_env[:grading_scheme]).to be_nil
      end
    end

    context "custom gradebook statuses in grade summary" do
      it "does not include custom gradebook status ids on submissions when feature flag is disabled" do
        Account.site_admin.disable_feature!(:custom_gradebook_statuses)
        user_session(@student)
        assignment = @course.assignments.create!
        assignment.grade_student(@student, grade: 10, grader: @teacher)
        get "grade_summary", params: { course_id: @course.id, id: @student.id }
        controller.load_grade_summary_data
        grade_summary_submission = assigns[:js_env][:submissions].find { |s| s[:assignment_id] == assignment.id }
        expect(grade_summary_submission).not_to have_key(:custom_grade_status_id)
      end

      it "does include custom gradebook status ids on submissions when feature flag is enabled" do
        Account.site_admin.enable_feature!(:custom_gradebook_statuses)
        user_session(@student)
        assignment = @course.assignments.create!
        assignment.grade_student(@student, grade: 10, grader: @teacher)
        get "grade_summary", params: { course_id: @course.id, id: @student.id }
        controller.load_grade_summary_data
        grade_summary_submission = assigns[:js_env][:submissions].find { |s| s[:assignment_id] == assignment.id }
        expect(grade_summary_submission).to have_key(:custom_grade_status_id)
        expect(grade_summary_submission[:custom_grade_status_id]).to be_nil
      end

      it "returns the correct status id on submissions when they have a custom status and the feature flag is enabled" do
        Account.site_admin.enable_feature!(:custom_gradebook_statuses)
        user_session(@student)
        assignment = @course.assignments.create!
        submission = assignment.grade_student(@student, grade: 10, grader: @teacher).first
        status = CustomGradeStatus.create!(name: "custom status", color: "#00ffff", root_account_id: @course.root_account_id, created_by: @teacher)
        submission.update!(custom_grade_status: status)
        get "grade_summary", params: { course_id: @course.id, id: @student.id }
        controller.load_grade_summary_data
        grade_summary_submission = assigns[:js_env][:submissions].find { |s| s[:assignment_id] == assignment.id }
        expect(grade_summary_submission).to have_key(:custom_grade_status_id)
        expect(grade_summary_submission[:custom_grade_status_id]).to eq(status.id)
      end
    end

    context "with grading periods" do
      let(:group_helper)  { Factories::GradingPeriodGroupHelper.new }
      let(:period_helper) { Factories::GradingPeriodHelper.new }

      before :once do
        @grading_period_group = group_helper.create_for_account(@course.root_account, weighted: true)
        term = @course.enrollment_term
        term.grading_period_group = @grading_period_group
        term.save!
        @grading_periods = period_helper.create_presets_for_group(@grading_period_group, :past, :current, :future)
      end

      it "does not display totals if 'All Grading Periods' is selected" do
        user_session(@student)
        all_grading_periods_id = 0
        get "grade_summary", params: { course_id: @course.id, id: @student.id, grading_period_id: all_grading_periods_id }
        expect(assigns[:exclude_total]).to be true
      end

      it "assigns grading period values for grade calculator to ENV" do
        user_session(@teacher)
        all_grading_periods_id = 0
        get "grade_summary", params: { course_id: @course.id, id: @student.id, grading_period_id: all_grading_periods_id }
        expect(assigns[:js_env][:submissions]).not_to be_nil
        expect(assigns[:js_env][:grading_periods]).not_to be_nil
      end

      it "displays totals if any grading period other than 'All Grading Periods' is selected" do
        user_session(@student)
        get "grade_summary", params: { course_id: @course.id, id: @student.id, grading_period_id: @grading_periods.first.id }
        expect(assigns[:exclude_total]).to be false
      end

      it "includes the grading period group (as 'set') in the ENV" do
        user_session(@teacher)
        get :grade_summary, params: { course_id: @course.id, id: @student.id }
        grading_period_set = assigns[:js_env][:grading_period_set]
        expect(grading_period_set[:id]).to eq @grading_period_group.id
      end

      it "includes grading periods within the group" do
        user_session(@teacher)
        get :grade_summary, params: { course_id: @course.id, id: @student.id }
        grading_period_set = assigns[:js_env][:grading_period_set]
        expect(grading_period_set[:grading_periods].count).to eq 3
        period = grading_period_set[:grading_periods][0]
        expect(period).to have_key(:is_closed)
        expect(period).to have_key(:is_last)
      end

      it "includes necessary keys with each grading period" do
        user_session(@teacher)
        get :grade_summary, params: { course_id: @course.id, id: @student.id }
        periods = assigns[:js_env][:grading_period_set][:grading_periods]
        expect(periods).to all include(:id, :start_date, :end_date, :close_date, :is_closed, :is_last)
      end

      it "is ordered by start_date" do
        @grading_periods.sort_by!(&:id)
        grading_period_ids = @grading_periods.map(&:id)
        @grading_periods.last.update!(
          start_date: @grading_periods.first.start_date - 1.week,
          end_date: @grading_periods.first.start_date - 1.second
        )
        user_session(@teacher)
        get :grade_summary, params: { course_id: @course.id, id: @student.id }
        periods = assigns[:js_env][:grading_period_set][:grading_periods]
        expected_ids = [grading_period_ids.last].concat(grading_period_ids[0..-2])
        expect(periods.map { |period| period.fetch("id") }).to eql expected_ids
      end
    end

    context "with assignment due date overrides" do
      before :once do
        @assignment = @course.assignments.create(title: "Assignment 1")
        @due_at = 4.days.from_now
      end

      def check_grades_page(due_at)
        [@student, @teacher, @observer].each do |u|
          controller.js_env.clear
          user_session(u)
          get "grade_summary", params: { course_id: @course.id, id: @student.id }
          assignment_due_at = assigns[:presenter].assignments.find { |a| a.instance_of?(Assignment) }.due_at
          expect(assignment_due_at.to_i).to eq due_at.to_i
        end
      end

      it "reflects section overrides" do
        section = @course.default_section
        override = assignment_override_model(assignment: @assignment)
        override.set = section
        override.override_due_at(@due_at)
        override.save!
        check_grades_page(@due_at)
      end

      it "shows the latest section override in student view" do
        section = @course.default_section
        override = assignment_override_model(assignment: @assignment)
        override.set = section
        override.override_due_at(@due_at)
        override.save!

        section2 = @course.course_sections.create!
        override2 = assignment_override_model(assignment: @assignment)
        override2.set = section2
        override2.override_due_at(@due_at - 1.day)
        override2.save!

        user_session(@teacher)
        @fake_student = @course.student_view_student
        session[:become_user_id] = @fake_student.id

        get "grade_summary", params: { course_id: @course.id, id: @fake_student.id }
        assignment_due_at = assigns[:presenter].assignments.find { |a| a.instance_of?(Assignment) }.due_at
        expect(assignment_due_at.to_i).to eq @due_at.to_i
      end

      it "reflects group overrides when student is a member" do
        @assignment.group_category = group_category
        @assignment.save!
        group = @assignment.group_category.groups.create!(context: @course)
        group.add_user(@student)

        override = assignment_override_model(assignment: @assignment)
        override.set = group
        override.override_due_at(@due_at)
        override.save!
        check_grades_page(@due_at)
      end

      it "does not reflect group overrides when student is not a member" do
        @assignment.group_category = group_category
        @assignment.save!
        group = @assignment.group_category.groups.create!(context: @course)

        override = assignment_override_model(assignment: @assignment)
        override.set = group
        override.override_due_at(@due_at)
        override.save!
        check_grades_page(nil)
      end

      it "reflects ad-hoc overrides" do
        override = assignment_override_model(assignment: @assignment)
        override.override_due_at(@due_at)
        override.save!
        override_student = override.assignment_override_students.build
        override_student.user = @student
        override_student.save!
        check_grades_page(@due_at)
      end

      it "uses the latest override" do
        section = @course.default_section
        override = assignment_override_model(assignment: @assignment)
        override.set = section
        override.override_due_at(@due_at)
        override.save!

        override = assignment_override_model(assignment: @assignment)
        override.override_due_at(@due_at + 1.day)
        override.save!
        override_student = override.assignment_override_students.build
        override_student.user = @student
        override_student.save!

        check_grades_page(@due_at + 1.day)
      end
    end

    it "raises an exception on a non-integer :id" do
      user_session(@teacher)
      assert_page_not_found do
        get "grade_summary", params: { course_id: @course.id, id: "lqw" }
      end
    end

    context "js_env" do
      before do
        user_session(@student)
      end

      describe "outcome_service_results_to_canvas" do
        it "is set to true if outcome_service_results_to_canvas feature flag is enabled" do
          get "grade_summary", params: { course_id: @course.id, id: @student.id }
          js_env = assigns[:js_env]
          expect(js_env[:outcome_service_results_to_canvas]).to be true
        end
      end
    end
  end

  describe "GET 'show'" do
    let(:gradebook_options) { controller.js_env.fetch(:GRADEBOOK_OPTIONS) }

    context "as an admin" do
      before do
        account_admin_user(account: @course.root_account)
        user_session(@admin)
      end

      describe "js_env enhanced_gradebook_filters" do
        it "sets enhanced_gradebook_filters in js_env as true if enabled" do
          @course.enable_feature!(:enhanced_gradebook_filters)
          user_session(@teacher)
          get :show, params: { course_id: @course.id }
          expect(assigns[:js_env][:GRADEBOOK_OPTIONS][:enhanced_gradebook_filters]).to be(true)
        end

        it "sets enhanced_gradebook_filters in js_env as false if disabled" do
          @course.disable_feature!(:enhanced_gradebook_filters)
          user_session(@teacher)
          get :show, params: { course_id: @course.id }
          expect(assigns[:js_env][:GRADEBOOK_OPTIONS][:enhanced_gradebook_filters]).to be(false)
        end
      end

      it "renders default gradebook when preferred with 'default'" do
        @admin.set_preference(:gradebook_version, "default")
        get "show", params: { course_id: @course.id }
        expect(response).to render_template("gradebooks/gradebook")
      end

      it "renders default gradebook when preferred with '2'" do
        # most users will have this set from before New Gradebook existed
        @admin.set_preference(:gradebook_version, "2")
        get "show", params: { course_id: @course.id }
        expect(response).to render_template("gradebooks/gradebook")
      end

      it "renders default gradebook when user has no preference" do
        get "show", params: { course_id: @course.id }
        expect(response).to render_template("gradebooks/gradebook")
      end

      it "ignores the parameter version when not in development" do
        allow(Rails.env).to receive(:development?).and_return(false)
        @admin.set_preference(:gradebook_version, "default")
        get "show", params: { course_id: @course.id, version: "individual" }
        expect(response).to render_template("gradebooks/gradebook")
      end

      describe "score to ungraded" do
        before do
          options = Gradebook::ApplyScoreToUngradedSubmissions::Options.new(
            percent: 50,
            excused: false,
            mark_as_missing: false,
            only_apply_to_past_due: false
          )
          @progress = Gradebook::ApplyScoreToUngradedSubmissions.queue_apply_score(course: @course, grader: @teacher, options:)
        end

        describe "FF disabled" do
          before do
            @course.account.disable_feature!(:apply_score_to_ungraded)
          end

          it "sets gradebook_score_to_ungraded_progress in js_env as null" do
            user_session(@teacher)
            get :show, params: { course_id: @course.id }
            expect(assigns[:js_env][:GRADEBOOK_OPTIONS][:gradebook_score_to_ungraded_progress]).to be_nil
          end
        end

        describe "FF enabled" do
          before do
            @course.account.enable_feature!(:apply_score_to_ungraded)
          end

          it "sets gradebook_score_to_ungraded_progress in js_env as null if the last progress has workflow state failed" do
            @progress.fail!

            user_session(@teacher)
            get :show, params: { course_id: @course.id }
            expect(assigns[:js_env][:GRADEBOOK_OPTIONS][:gradebook_score_to_ungraded_progress]).to be_nil
          end

          it "sets gradebook_score_to_ungraded_progress object in js_env if the last progress has workflow state queued" do
            @progress.update_attribute(:workflow_state, "queued")

            user_session(@teacher)
            get :show, params: { course_id: @course.id }
            expect(assigns[:js_env][:GRADEBOOK_OPTIONS][:gradebook_score_to_ungraded_progress]).to eq(@progress)
          end

          it "sets gradebook_score_to_ungraded_progress object in js_env if the last progress has workflow state running" do
            @progress.start!

            user_session(@teacher)
            get :show, params: { course_id: @course.id }
            expect(assigns[:js_env][:GRADEBOOK_OPTIONS][:gradebook_score_to_ungraded_progress]).to eq(@progress)
          end

          it "sets gradebook_score_to_ungraded_progress object in js_env if the last progress has workflow state completed" do
            @progress.update_attribute(:workflow_state, "completed")

            user_session(@teacher)
            get :show, params: { course_id: @course.id }
            expect(assigns[:js_env][:GRADEBOOK_OPTIONS][:gradebook_score_to_ungraded_progress]).to eq(@progress)
          end
        end
      end

      describe "performance_improvements_for_gradebook" do
        before do
          user_session(@teacher)
        end

        context "when feature flag is disabled" do
          before do
            @course.disable_feature!(:performance_improvements_for_gradebook)
          end

          it "sets performance_improvements_for_gradebook to false in js_env" do
            get :show, params: { course_id: @course.id }

            expect(Services::PlatformServiceGradebook).not_to receive(:use_graphql?)
            expect(assigns[:js_env][:GRADEBOOK_OPTIONS][:performance_improvements_for_gradebook]).to be false
          end
        end

        context "when feature flag is enabled" do
          before do
            @course.enable_feature!(:performance_improvements_for_gradebook)
          end

          context "and PlatformServiceGradebook.use_graphql? returns true" do
            before do
              allow(Services::PlatformServiceGradebook).to receive(:use_graphql?)
                .with(@course.account.global_id, @course.global_id)
                .and_return(true)
            end

            it "sets performance_improvements_for_gradebook to true in js_env" do
              get :show, params: { course_id: @course.id }

              expect(Services::PlatformServiceGradebook).not_to receive(:use_graphql?).with(@course.account.global_id, @course.global_id)
              expect(assigns[:js_env][:GRADEBOOK_OPTIONS][:performance_improvements_for_gradebook]).to be true
            end
          end

          context "and PlatformServiceGradebook.use_graphql? returns false" do
            before do
              allow(Services::PlatformServiceGradebook).to receive(:use_graphql?)
                .with(@course.account.global_id, @course.global_id)
                .and_return(false)
            end

            it "sets performance_improvements_for_gradebook to false in js_env" do
              get :show, params: { course_id: @course.id }

              expect(Services::PlatformServiceGradebook).not_to receive(:use_graphql?).with(@course.account.global_id, @course.global_id)
              expect(assigns[:js_env][:GRADEBOOK_OPTIONS][:performance_improvements_for_gradebook]).to be false
            end
          end
        end
      end
    end

    context "in development and requested version is 'default'" do
      before do
        account_admin_user(account: @course.root_account)
        user_session(@admin)
        @admin.set_preference(:gradebook_version, "individual")
        allow(Rails.env).to receive(:development?).and_return(true)
      end

      it "renders default gradebook" do
        get "show", params: { course_id: @course.id, version: "default" }
        expect(response).to render_template("gradebooks/gradebook")
      end
    end

    describe "prefetching" do
      render_views

      before do
        user_session(@teacher)
      end

      it "prefetches user ids" do
        get :show, params: { course_id: @course.id }

        scripts = Nokogiri::HTML5(response.body).css("script").map(&:text)
        expect(scripts).to include a_string_matching(/\bprefetched_xhrs\b.*\buser_ids\b/)
      end

      it "prefetches grading period assignments when the course uses grading periods" do
        group_helper = Factories::GradingPeriodGroupHelper.new
        period_helper = Factories::GradingPeriodHelper.new

        grading_period_group = group_helper.create_for_account(@course.root_account)
        term = @course.enrollment_term
        term.grading_period_group = grading_period_group
        term.save!
        period_helper.create_presets_for_group(grading_period_group, :past, :current, :future)

        get :show, params: { course_id: @course.id }

        scripts = Nokogiri::HTML5(response.body).css("script").map(&:text)
        expect(scripts).to include a_string_matching(/\bprefetched_xhrs\b.*\bgrading_period_assignments\b/)
      end

      it "does not prefetch grading period assignments when the course has no grading periods" do
        get :show, params: { course_id: @course.id }

        scripts = Nokogiri::HTML5(response.body).css("script").map(&:text)
        expect(scripts).not_to include a_string_matching(/\bprefetched_xhrs\b.*\bgrading_period_assignments\b/)
      end
    end

    describe "js_env" do
      before do
        user_session(@teacher)
      end

      describe "course_settings" do
        let(:course_settings) { gradebook_options.fetch(:course_settings) }

        describe "filter_speed_grader_by_student_group" do
          before :once do
            @course.root_account.enable_feature!(:filter_speed_grader_by_student_group)
          end

          it "sets filter_speed_grader_by_student_group to true when filter_speed_grader_by_student_group? is true" do
            @course.update!(filter_speed_grader_by_student_group: true)
            get :show, params: { course_id: @course.id }
            expect(course_settings.fetch(:filter_speed_grader_by_student_group)).to be true
          end

          it "sets filter_speed_grader_by_student_group to false when filter_speed_grader_by_student_group? is false" do
            @course.update!(filter_speed_grader_by_student_group: false)
            get :show, params: { course_id: @course.id }
            expect(course_settings.fetch(:filter_speed_grader_by_student_group)).to be false
          end
        end

        describe "allow_final_grade_override" do
          before :once do
            @course.enable_feature!(:final_grades_override)
            @course.update!(allow_final_grade_override: true)
          end

          let(:allow_final_grade_override) { course_settings.fetch(:allow_final_grade_override) }

          it "sets allow_final_grade_override to true when final grade override is allowed" do
            get :show, params: { course_id: @course.id }
            expect(allow_final_grade_override).to be true
          end

          it "sets allow_final_grade_override to false when final grade override is not allowed" do
            @course.update!(allow_final_grade_override: false)
            get :show, params: { course_id: @course.id }
            expect(allow_final_grade_override).to be false
          end

          it "sets allow_final_grade_override to false when 'Final Grade Override' is not enabled" do
            @course.disable_feature!(:final_grades_override)
            get :show, params: { course_id: @course.id }
            expect(allow_final_grade_override).to be false
          end
        end
      end

      describe "view ungraded as zero" do
        context "when individual gradebook is enabled" do
          before { @teacher.set_preference(:gradebook_version, "srgb") }

          it "save_view_ungraded_as_zero_to_server is true when the feature is enabled" do
            @course.account.enable_feature!(:view_ungraded_as_zero)
            get :show, params: { course_id: @course.id }
            expect(gradebook_options[:save_view_ungraded_as_zero_to_server]).to be true
          end

          it "save_view_ungraded_as_zero_to_server is false when the feature is not enabled" do
            get :show, params: { course_id: @course.id }
            expect(gradebook_options[:save_view_ungraded_as_zero_to_server]).to be false
          end
        end

        context "when default gradebook is enabled" do
          it "sets allow_view_ungraded_as_zero in the ENV to true if the feature is enabled" do
            @course.account.enable_feature!(:view_ungraded_as_zero)
            get :show, params: { course_id: @course.id }
            expect(gradebook_options.fetch(:allow_view_ungraded_as_zero)).to be true
          end

          it "sets allow_view_ungraded_as_zero in the ENV to false if the feature is not enabled" do
            get :show, params: { course_id: @course.id }
            expect(gradebook_options.fetch(:allow_view_ungraded_as_zero)).to be false
          end
        end
      end

      describe "split student names" do
        it "sets allow_separate_first_last_names in the ENV to true if the feature is enabled at the site admin FF is also enabled" do
          Account.site_admin.enable_feature!(:gradebook_show_first_last_names)
          @course.account.settings[:allow_gradebook_show_first_last_names] = true
          @course.account.save!
          get :show, params: { course_id: @course.id }
          expect(gradebook_options.fetch(:allow_separate_first_last_names)).to be true
        end

        it "sets allow_separate_first_last_names in the ENV to false if the feature is not enabled" do
          get :show, params: { course_id: @course.id }
          expect(gradebook_options.fetch(:allow_separate_first_last_names)).to be false
        end
      end

      describe "grading_standard" do
        it "uses the Canvas default grading standard if the course does not have one" do
          get :show, params: { course_id: @course.id }
          expect(gradebook_options.fetch(:default_grading_standard)).to eq GradingStandard.default_grading_standard
        end

        it "uses the course's grading standard" do
          grading_standard = grading_standard_for(@course)
          @course.update!(grading_standard:)
          get :show, params: { course_id: @course.id }
          expect(gradebook_options.fetch(:grading_standard)).to eq grading_standard.data
          expect(gradebook_options.fetch(:grading_standard_points_based)).to be false
          expect(gradebook_options.fetch(:grading_standard_scaling_factor)).to eq 1.0
        end

        it "uses the course's grading standard points_based value when feature flag is on" do
          grading_standard = grading_standard_for(@course)
          grading_standard.points_based = true
          grading_standard.scaling_factor = 4.0
          grading_standard.save
          @course.update!(grading_standard:)
          get :show, params: { course_id: @course.id }
          expect(gradebook_options.fetch(:grading_standard)).to eq grading_standard.data
          expect(gradebook_options.fetch(:grading_standard_points_based)).to be true
          expect(gradebook_options.fetch(:grading_standard_scaling_factor)).to eq 4.0
        end

        it "grading_standard is false if the course does not have one" do
          get :show, params: { course_id: @course.id }
          expect(gradebook_options.fetch(:grading_standard)).to be false
        end
      end

      it "includes colors" do
        get :show, params: { course_id: @course.id }
        expect(gradebook_options).to have_key :colors
      end

      it "user set colors overwrites standard grading status colors when the feature is enabled" do
        Account.site_admin.enable_feature!(:custom_gradebook_statuses)
        @teacher.set_preference(:gradebook_settings, "colors", { "late" => "#EEEEEE" })
        StandardGradeStatus.new(root_account: @course.root_account, status_name: "late", color: "#000000").save!
        StandardGradeStatus.new(root_account: @course.root_account, status_name: "missing", color: "#FFFFFF").save!
        get :show, params: { course_id: @course.id }
        expect(gradebook_options[:colors]).to eql({ "late" => "#EEEEEE", "missing" => "#FFFFFF" })
      end

      it "includes standard grading status colors when the feature is enabled" do
        Account.site_admin.enable_feature!(:custom_gradebook_statuses)
        StandardGradeStatus.new(root_account: @course.root_account, status_name: "late", color: "#000000").save!
        get :show, params: { course_id: @course.id }
        expect(gradebook_options[:colors]).to eql({ "late" => "#000000" })
      end

      it "does not include standard grading status colors when the feature is disabled" do
        Account.site_admin.disable_feature!(:custom_gradebook_statuses)
        @teacher.set_preference(:gradebook_settings, "colors", { "late" => "#EEEEEE" })
        StandardGradeStatus.new(root_account: @course.root_account, status_name: "missing", color: "#000000").save!
        get :show, params: { course_id: @course.id }
        expect(gradebook_options[:colors]).to eql({ "late" => "#EEEEEE" })
      end

      it "includes custom_grade_statuses_enabled as true when feature is enabled" do
        Account.site_admin.enable_feature!(:custom_gradebook_statuses)
        get :show, params: { course_id: @course.id }
        expect(gradebook_options[:custom_grade_statuses_enabled]).to be true
      end

      it "includes custom_grade_statuses_enabled as false when feature is disabled" do
        Account.site_admin.disable_feature!(:custom_gradebook_statuses)
        get :show, params: { course_id: @course.id }
        expect(gradebook_options[:custom_grade_statuses_enabled]).to be false
      end

      it "includes final_grade_override_enabled" do
        get :show, params: { course_id: @course.id }
        expect(gradebook_options).to have_key :final_grade_override_enabled
      end

      it "includes late_policy" do
        get :show, params: { course_id: @course.id }
        expect(gradebook_options).to have_key :late_policy
      end

      it "includes message_attachment_upload_folder_id" do
        get :show, params: { course_id: @course.id }
        expect(gradebook_options).to have_key :message_attachment_upload_folder_id
      end

      it "includes grading_schemes" do
        get :show, params: { course_id: @course.id }
        expect(gradebook_options).to have_key :grading_schemes
      end

      it "sets show_similarity_score to true when the New Gradebook Plagiarism Indicator feature flag is enabled" do
        @course.root_account.enable_feature!(:new_gradebook_plagiarism_indicator)
        get :show, params: { course_id: @course.id }
        expect(gradebook_options[:show_similarity_score]).to be(true)
      end

      it "sets show_similarity_score to false when the New Gradebook Plagiarism Indicator feature flag is not enabled" do
        get :show, params: { course_id: @course.id }
        expect(gradebook_options[:show_similarity_score]).to be(false)
      end

      describe "performance_controls" do
        let(:performance_controls) { assigns[:js_env][:GRADEBOOK_OPTIONS][:performance_controls] }

        it "defaults active_request_limit to 12" do
          get :show, params: { course_id: @course.id }
          expect(performance_controls[:active_request_limit]).to eq(12)
        end

        it "includes api_max_per_page" do
          get :show, params: { course_id: @course.id }
          expect(performance_controls[:api_max_per_page]).to eq(100)
        end

        it "defaults assignment_groups_per_page to the api_max_per_page setting" do
          get :show, params: { course_id: @course.id }
          expect(performance_controls[:assignment_groups_per_page]).to eq(100)
        end

        it "defaults context_modules_per_page to the api_max_per_page setting" do
          get :show, params: { course_id: @course.id }
          expect(performance_controls[:context_modules_per_page]).to eq(100)
        end

        it "defaults custom_column_data_per_page to the api_max_per_page setting" do
          get :show, params: { course_id: @course.id }
          expect(performance_controls[:custom_column_data_per_page]).to eq(100)
        end

        it "defaults custom_columns_per_page to the api_max_per_page setting" do
          get :show, params: { course_id: @course.id }
          expect(performance_controls[:custom_columns_per_page]).to eq(100)
        end

        it "defaults students_chunk_size to the api_max_per_page setting" do
          get :show, params: { course_id: @course.id }
          expect(performance_controls[:students_chunk_size]).to eq(100)
        end

        it "defaults submissions_chunk_size to 10" do
          get :show, params: { course_id: @course.id }
          expect(performance_controls[:submissions_chunk_size]).to eq(10)
        end

        it "defaults submissions_per_page to the api_max_per_page setting" do
          get :show, params: { course_id: @course.id }
          expect(performance_controls[:submissions_per_page]).to eq(100)
        end
      end

      describe "post_manually" do
        it "is set to true when the course is manually-posted" do
          @course.default_post_policy.update!(post_manually: true)
          get :show, params: { course_id: @course.id }
          expect(assigns[:js_env][:GRADEBOOK_OPTIONS][:post_manually]).to be true
        end

        it "is set to false when the course is not manually-posted" do
          get :show, params: { course_id: @course.id }
          expect(assigns[:js_env][:GRADEBOOK_OPTIONS][:post_manually]).to be false
        end
      end

      describe "student_groups" do
        let(:category) { @course.group_categories.create!(name: "category") }
        let(:category2) { @course.group_categories.create!(name: "another category") }

        let(:group_categories_json) { assigns[:js_env][:GRADEBOOK_OPTIONS][:student_groups] }

        before do
          category.create_groups(2)
          category2.create_groups(2)
          @groupless_category = @course.group_categories.create!(name: "no groups!")
        end

        it "includes the student group categories for the course" do
          get :show, params: { course_id: @course.id }
          expect(group_categories_json.pluck("id")).to contain_exactly(category.id, category2.id, @groupless_category.id)
        end

        it "does not include deleted group categories" do
          category2.destroy!

          get :show, params: { course_id: @course.id }
          expect(group_categories_json.pluck("id")).to contain_exactly(category.id, @groupless_category.id)
        end

        it "includes the groups within each category" do
          get :show, params: { course_id: @course.id }

          category2_json = group_categories_json.find { |category_json| category_json["id"] == category2.id }
          expect(category2_json["groups"].pluck("id")).to match_array(category2.groups.pluck(:id))
        end

        it "includes an empty groups array for categories without groups" do
          get :show, params: { course_id: @course.id }

          groupless_json = group_categories_json.find { |cat| cat["id"] == @groupless_category.id }
          expect(groupless_json["groups"]).to be_empty
        end

        context ":differentiation_tags" do
          before :once do
            @course.account.settings[:allow_assign_to_differentiation_tags] = { value: true }
            @course.account.save!
            @course.account.reload
          end

          before do
            @ncgc = @course.group_categories.create!(name: "ncgc", non_collaborative: true)
            @ncgc.create_groups(2)
          end

          it "includes differentiation tag categories when user has a manage tags permission" do
            get :show, params: { course_id: @course.id }
            expect(group_categories_json.pluck("id")).to contain_exactly(category.id, category2.id, @groupless_category.id, @ncgc.id)
          end

          it "includes non_collaborative field" do
            get :show, params: { course_id: @course.id }
            expect(group_categories_json[-1].key?("non_collaborative")).to be_truthy
            expect(group_categories_json[-1]["groups"][-1].key?("non_collaborative")).to be_truthy
          end

          it "excludes differentiation tag categories when user does not have a manage tags permission" do
            ta_in_course
            user_session(@ta)

            get :show, params: { course_id: @course.id }
            expect(group_categories_json.pluck("id")).to contain_exactly(category.id, category2.id, @groupless_category.id)
          end
        end
      end

      context "publish_to_sis_enabled" do
        before(:once) do
          @course.sis_source_id = "xyz"
          @course.save
        end

        it "is true when the user is able to sync grades to the course SIS" do
          expect_any_instantiation_of(@course).to receive(:allows_grade_publishing_by).with(@teacher).and_return(true)
          get :show, params: { course_id: @course.id }
          expect(gradebook_options[:publish_to_sis_enabled]).to be true
        end

        it "is false when the user is not allowed to publish grades" do
          expect_any_instantiation_of(@course).to receive(:allows_grade_publishing_by).with(@teacher).and_return(false)
          get :show, params: { course_id: @course.id }
          expect(gradebook_options[:publish_to_sis_enabled]).to be false
        end

        it "is false when the user is not allowed to manage grades" do
          allow_any_instantiation_of(@course).to receive(:allows_grade_publishing_by).with(@teacher).and_return(true)
          @course.root_account.role_overrides.create!(
            permission: :manage_grades,
            role: Role.find_by(name: "TeacherEnrollment"),
            enabled: false
          )
          get :show, params: { course_id: @course.id }
          expect(gradebook_options[:publish_to_sis_enabled]).to be false
        end

        it "is false when the course is not using a SIS" do
          allow_any_instantiation_of(@course).to receive(:allows_grade_publishing_by).with(@teacher).and_return(true)
          @course.sis_source_id = nil
          @course.save
          get :show, params: { course_id: @course.id }
          expect(gradebook_options[:publish_to_sis_enabled]).to be false
        end
      end

      it "includes sis_section_id on the sections even if the teacher doesn't have 'Read SIS Data' permissions" do
        @course.root_account.role_overrides.create!(permission: :read_sis, enabled: false, role: teacher_role)
        get :show, params: { course_id: @course.id }
        section = gradebook_options.fetch(:sections).first
        expect(section).to have_key :sis_section_id
      end

      describe "graded_late_submissions_exist" do
        let(:assignment) do
          @course.assignments.create!(
            due_at: 3.days.ago,
            points_possible: 10,
            submission_types: "online_text_entry"
          )
        end

        let(:graded_late_submissions_exist) do
          gradebook_options.fetch(:graded_late_submissions_exist)
        end

        it "is true if graded late submissions exist" do
          assignment.submit_homework(@student, body: "a body")
          assignment.grade_student(@student, grader: @teacher, grade: 8)
          get :show, params: { course_id: @course.id }
          expect(graded_late_submissions_exist).to be true
        end

        it "is false if late submissions exist, but they are not graded" do
          assignment.submit_homework(@student, body: "a body")
          get :show, params: { course_id: @course.id }
          expect(graded_late_submissions_exist).to be false
        end

        it "is false if there are no late submissions" do
          get :show, params: { course_id: @course.id }
          expect(graded_late_submissions_exist).to be false
        end
      end

      describe "sections" do
        before do
          @course.course_sections.create!
          Enrollment.limit_privileges_to_course_section!(@course, @teacher, true)
        end

        let(:returned_section_ids) { gradebook_options.fetch(:sections).pluck(:id) }

        it "only includes course sections visible to the user" do
          get :show, params: { course_id: @course.id }
          expect(returned_section_ids).to contain_exactly(@course.default_section.id)
        end
      end

      describe "allow_apply_score_to_ungraded" do
        it "is set to true if the feature is enabled on the account" do
          @course.account.enable_feature!(:apply_score_to_ungraded)
          get :show, params: { course_id: @course.id }
          expect(gradebook_options[:allow_apply_score_to_ungraded]).to be true
        end

        it "is set to false if the feature is not enabled on the account" do
          get :show, params: { course_id: @course.id }
          expect(gradebook_options[:allow_apply_score_to_ungraded]).to be false
        end
      end

      describe "restrict_quantitative_data" do
        context "when RQD is not enabled" do
          it "returns false when teacher views gradebook" do
            user_session(@teacher)
            get :show, params: { course_id: @course.id }
            expect(gradebook_options.fetch(:restrict_quantitative_data)).to be(false)
          end
        end

        context "when RQD is enabled" do
          before :once do
            # truthy feature flag
            Account.default.enable_feature! :restrict_quantitative_data

            # truthy settings
            Account.default.settings[:restrict_quantitative_data] = { value: true, locked: true }
            Account.default.save!
            @course.restrict_quantitative_data = true
            @course.save!
          end

          it "returns true when teacher views gradebook" do
            user_session(@teacher)
            get :show, params: { course_id: @course.id }
            expect(gradebook_options.fetch(:restrict_quantitative_data)).to be(true)
          end
        end
      end
    end

    describe "csv" do
      before :once do
        @course.assignments.create(title: "Assignment 1")
        @course.assignments.create(title: "Assignment 2")
      end

      before do
        user_session(@teacher)
      end

      shared_examples_for "working download" do
        it "does not recompute enrollment grades" do
          expect(Enrollment).not_to receive(:recompute_final_score)
          get "show", params: { course_id: @course.id, init: 1, assignments: 1 }, format: "csv"
        end

        it "gets all the expected datas even with multibytes characters" do
          @course.assignments.create(title: "Déjà vu")
          exporter = GradebookExporter.new(
            @course,
            @teacher,
            { include_sis_id: true }
          )
          raw_csv = exporter.to_csv
          expect(raw_csv).to include("Déjà vu")
        end
      end

      context "with teacher that prefers Grid View" do
        before do
          @user.set_preference(:gradebook_version, "2")
        end

        it_behaves_like "working download"
      end

      context "with teacher that prefers Individual View" do
        before do
          @user.set_preference(:gradebook_version, "srgb")
        end

        it_behaves_like "working download"
      end
    end

    context "Individual View" do
      before do
        user_session(@teacher)
      end

      it "redirects to Grid View with a friendly URL" do
        @teacher.set_preference(:gradebook_version, "2")
        get "show", params: { course_id: @course.id }
        expect(response).to render_template("gradebook")
      end
    end

    it "renders the unauthorized page without gradebook authorization" do
      get "show", params: { course_id: @course.id }
      assert_unauthorized
    end

    context "includes data needed by the Gradebook Action menu in ENV" do
      before do
        user_session(@teacher)
        get "show", params: { course_id: @course.id }
        @gradebook_env = assigns[:js_env][:GRADEBOOK_OPTIONS]
      end

      it "includes the context_allows_gradebook_uploads key in ENV" do
        actual_value = @gradebook_env[:context_allows_gradebook_uploads]
        expected_value = @course.allows_gradebook_uploads?

        expect(actual_value).to eq(expected_value)
      end

      it "includes the gradebook_import_url key in ENV" do
        actual_value = @gradebook_env[:gradebook_import_url]
        expected_value = course_gradebook_uploads_path(@course)

        expect(actual_value).to eq(expected_value)
      end
    end

    context "includes student context card info in ENV" do
      before { user_session(@teacher) }

      it "includes context_id" do
        get :show, params: { course_id: @course.id }
        context_id = assigns[:js_env][:GRADEBOOK_OPTIONS][:context_id]
        expect(context_id).to eq @course.id.to_param
      end

      it "is enabled for teachers" do
        get :show, params: { course_id: @course.id }
        expect(assigns[:js_env][:STUDENT_CONTEXT_CARDS_ENABLED]).to be true
      end
    end

    context "includes relevant account settings in ENV" do
      before { user_session(@teacher) }

      let(:custom_login_id) { "FOOBAR" }

      it "includes login_handle_name" do
        @course.account.update!(login_handle_name: custom_login_id)
        get :show, params: { course_id: @course.id }

        login_handle_name = assigns[:js_env][:GRADEBOOK_OPTIONS][:login_handle_name]

        expect(login_handle_name).to eq(custom_login_id)
      end
    end

    context "with grading periods" do
      let(:group_helper)  { Factories::GradingPeriodGroupHelper.new }
      let(:period_helper) { Factories::GradingPeriodHelper.new }

      before :once do
        @grading_period_group = group_helper.create_for_account(@course.root_account)
        term = @course.enrollment_term
        term.grading_period_group = @grading_period_group
        term.save!
        @grading_periods = period_helper.create_presets_for_group(@grading_period_group, :past, :current, :future)
      end

      before { user_session(@teacher) }

      it "includes the grading period group (as 'set') in the ENV" do
        get :show, params: { course_id: @course.id }
        grading_period_set = assigns[:js_env][:GRADEBOOK_OPTIONS][:grading_period_set]
        expect(grading_period_set[:id]).to eq @grading_period_group.id
      end

      it "includes grading periods within the group" do
        get :show, params: { course_id: @course.id }
        grading_period_set = assigns[:js_env][:GRADEBOOK_OPTIONS][:grading_period_set]
        expect(grading_period_set[:grading_periods].count).to eq 3
        period = grading_period_set[:grading_periods][0]
        expect(period).to have_key(:is_closed)
        expect(period).to have_key(:is_last)
      end

      it "includes necessary keys with each grading period" do
        get :show, params: { course_id: @course.id }
        periods = assigns[:js_env][:GRADEBOOK_OPTIONS][:grading_period_set][:grading_periods]
        expect(periods).to all include(:id, :start_date, :end_date, :close_date, :is_closed, :is_last)
      end
    end

    context "when outcome gradebook is enabled" do
      before :once do
        @course.enable_feature!(:outcome_gradebook)
      end

      before do
        user_session(@teacher)
      end

      def preferred_gradebook_view
        gradebook_preferences = @teacher.get_preference(:gradebook_settings, @course.global_id) || {}
        gradebook_preferences["gradebook_view"]
      end

      def update_preferred_gradebook_view!(gradebook_view)
        @teacher.set_preference(:gradebook_settings, @course.global_id, {
                                  "gradebook_view" => gradebook_view,
                                })
      end

      def update_preferred_gradebook_version!(version)
        @teacher.set_preference(:gradebook_version, version)
        user_session(@teacher)
      end

      context "when the user has no preferred view" do
        it "renders 'gradebook' when no view is requested" do
          get "show", params: { course_id: @course.id }
          expect(response).to render_template("gradebooks/gradebook")
        end

        it "renders 'gradebook' when the user uses default view" do
          update_preferred_gradebook_version!("2")
          get "show", params: { course_id: @course.id }
          expect(response).to render_template("gradebooks/gradebook")
        end

        it "updates the user's preference when the requested view is 'gradebook'" do
          get "show", params: { course_id: @course.id, view: "gradebook" }
          @teacher.reload
          expect(preferred_gradebook_view).to eql("gradebook")
        end

        it "redirects to the gradebook when the requested view is 'gradebook'" do
          get "show", params: { course_id: @course.id, view: "gradebook" }
          expect(response).to redirect_to(action: "show")
        end

        it "updates the user's preference when the requested view is 'learning_mastery'" do
          get "show", params: { course_id: @course.id, view: "learning_mastery" }
          @teacher.reload
          expect(preferred_gradebook_view).to eql("learning_mastery")
        end

        it "redirects to the gradebook when the requested view is 'learning_mastery'" do
          get "show", params: { course_id: @course.id, view: "learning_mastery" }
          expect(response).to redirect_to(action: "show")
        end

        it "increments inst_statsd when learning mastery gradebook is visited" do
          # The initial show view will redirect to show without the view query param the first time,
          #  and because RSpec doesn't follow redirects well, we stub out a few things to simulate
          #  the redirects
          allow(InstStatsd::Statsd).to receive(:distributed_increment)
          allow_any_instance_of(GradebooksController).to receive(:preferred_gradebook_view).and_return("learning_mastery")
          get "show", params: { course_id: @course.id, view: "" }
          expect(InstStatsd::Statsd).to have_received(:distributed_increment).with(
            "outcomes_page_views",
            tags: { type: "teacher_lmgb" }
          )
        end
      end

      context "when the user prefers gradebook" do
        before :once do
          update_preferred_gradebook_view!("gradebook")
        end

        it "renders 'gradebook' when no view is requested" do
          get "show", params: { course_id: @course.id }
          expect(response).to render_template("gradebooks/gradebook")
        end

        it "renders 'gradebook' when the user uses default view" do
          update_preferred_gradebook_version!("2")
          get "show", params: { course_id: @course.id }
          expect(response).to render_template("gradebooks/gradebook")
        end

        it "redirects to the gradebook when requesting the preferred view" do
          get "show", params: { course_id: @course.id, view: "gradebook" }
          expect(response).to redirect_to(action: "show")
        end

        it "updates the user's preference when the requested view is 'learning_mastery'" do
          get "show", params: { course_id: @course.id, view: "learning_mastery" }
          @teacher.reload
          expect(preferred_gradebook_view).to eql("learning_mastery")
        end

        it "redirects to the gradebook when changing the requested view" do
          get "show", params: { course_id: @course.id, view: "learning_mastery" }
          expect(response).to redirect_to(action: "show")
        end
      end

      context "when the user prefers learning mastery" do
        before do
          update_preferred_gradebook_view!("learning_mastery")
        end

        it "renders 'learning_mastery' when no view is requested" do
          get "show", params: { course_id: @course.id }
          expect(response).to render_template("gradebooks/learning_mastery")
        end

        it "renders 'learning_mastery' when the user uses default view" do
          update_preferred_gradebook_version!("2")
          get "show", params: { course_id: @course.id }
          expect(response).to render_template("gradebooks/learning_mastery")
        end

        it "redirects to the gradebook when requesting the preferred view" do
          get "show", params: { course_id: @course.id, view: "learning_mastery" }
          expect(response).to redirect_to(action: "show")
        end

        it "updates the user's preference when the requested view is 'gradebook'" do
          get "show", params: { course_id: @course.id, view: "gradebook" }
          @teacher.reload
          expect(preferred_gradebook_view).to eql("gradebook")
        end

        it "redirects to the gradebook when changing the requested view" do
          get "show", params: { course_id: @course.id, view: "gradebook" }
          expect(response).to redirect_to(action: "show")
        end
      end

      describe "ENV" do
        before do
          update_preferred_gradebook_view!("learning_mastery")
        end

        describe ".outcome_proficiency" do
          before do
            @proficiency = outcome_proficiency_model(@course.account)
            @course.root_account.enable_feature! :non_scoring_rubrics

            get "show", params: { course_id: @course.id }

            @gradebook_env = assigns[:js_env][:GRADEBOOK_OPTIONS]
          end

          it "is set to the outcome proficiency on the account" do
            expect(@gradebook_env[:outcome_proficiency]).to eq(@proficiency.as_json)
          end

          describe "with account_level_mastery_scales enabled" do
            before do
              @course_proficiency = outcome_proficiency_model(@course)
              @course.root_account.enable_feature! :account_level_mastery_scales

              get "show", params: { course_id: @course.id }

              @gradebook_env = assigns[:js_env][:GRADEBOOK_OPTIONS]
            end

            it "is set to the resolved_outcome_proficiency on the course" do
              expect(@gradebook_env[:outcome_proficiency]).to eq(@course_proficiency.as_json)
            end
          end
        end

        describe ".sections" do
          before do
            @section_2 = @course.course_sections.create!
            teacher_in_section(@section_2, user: @teacher, limit_privileges_to_course_section: true)
          end

          let(:returned_section_ids) { gradebook_options.fetch(:sections).pluck(:id) }

          describe "with the :limit_section_visibility_in_lmgb FF enabled" do
            before do
              @course.root_account.enable_feature!(:limit_section_visibility_in_lmgb)
            end

            it "only includes course sections visible to the user" do
              get :show, params: { course_id: @course.id }
              expect(returned_section_ids).to contain_exactly(@section_2.id)
            end
          end
        end

        describe "IMPROVED_LMGB" do
          it "is false if the feature flag is off" do
            @course.root_account.disable_feature! :improved_lmgb
            get :show, params: { course_id: @course.id }
            gradebook_env = assigns[:js_env][:GRADEBOOK_OPTIONS]
            expect(gradebook_env[:IMPROVED_LMGB]).to be false
          end

          it "is true if the feature flag is on" do
            @course.root_account.enable_feature! :improved_lmgb
            get :show, params: { course_id: @course.id }
            gradebook_env = assigns[:js_env][:GRADEBOOK_OPTIONS]
            expect(gradebook_env[:IMPROVED_LMGB]).to be true
          end
        end

        describe "outcome_service_results_to_canvas" do
          it "is set to true if outcome_service_results_to_canvas feature flag is enabled" do
            get :show, params: { course_id: @course.id }
            js_env = assigns[:js_env]
            expect(js_env[:outcome_service_results_to_canvas]).to be true
          end
        end

        describe "outcome_average_calculation feature flag" do
          it "is set to true if outcome_average_calculation ff is enabled" do
            @course.root_account.enable_feature!(:outcome_average_calculation)
            get :show, params: { course_id: @course.id }
            js_env = assigns[:js_env]
            expect(js_env[:OUTCOME_AVERAGE_CALCULATION]).to be true
          end

          it "is set to false if outcome_average_calculation ff is disabled" do
            @course.root_account.disable_feature!(:outcome_average_calculation)
            get :show, params: { course_id: @course.id }
            js_env = assigns[:js_env]
            expect(js_env[:OUTCOME_AVERAGE_CALCULATION]).to be false
          end
        end
      end
    end
  end

  describe "GET 'final_grade_overrides'" do
    it "returns unauthorized when there is no current user" do
      get :final_grade_overrides, params: { course_id: @course.id }, format: :json
      assert_status(401)
    end

    it "returns unauthorized when the user is not authorized to manage grades" do
      user_session(@student)
      get :final_grade_overrides, params: { course_id: @course.id }, format: :json
      assert_forbidden
    end

    it "grants authorization to teachers in active courses" do
      user_session(@teacher)
      get :final_grade_overrides, params: { course_id: @course.id }, format: :json
      expect(response).to be_ok
    end

    it "grants authorization to teachers in concluded courses" do
      @course.complete!
      user_session(@teacher)
      get :final_grade_overrides, params: { course_id: @course.id }, format: :json
      expect(response).to be_ok
    end

    it "returns the map of final grade overrides" do
      assignment = assignment_model(course: @course, points_possible: 10)
      assignment.grade_student(@student, grade: "85%", grader: @teacher)
      enrollment = @student.enrollments.find_by!(course: @course)
      enrollment.scores.find_by!(course_score: true).update!(override_score: 89.2)

      user_session(@teacher)
      get :final_grade_overrides, params: { course_id: @course.id }, format: :json
      final_grade_overrides = json_parse(response.body)["final_grade_overrides"]
      expect(final_grade_overrides).to have_key(@student.id.to_s)
    end
  end

  describe "GET 'user_ids'" do
    it "returns unauthorized if there is no current user" do
      get :user_ids, params: { course_id: @course.id }, format: :json
      assert_status(401)
    end

    it "returns unauthorized if the user is not authorized to manage grades" do
      user_session(@student)
      get :user_ids, params: { course_id: @course.id }, format: :json
      assert_forbidden
    end

    it "grants authorization to teachers in active courses" do
      user_session(@teacher)
      get :user_ids, params: { course_id: @course.id }, format: :json
      expect(response).to be_ok
    end

    it "grants authorization to teachers in concluded courses" do
      @course.complete!
      user_session(@teacher)
      get :user_ids, params: { course_id: @course.id }, format: :json
      expect(response).to be_ok
    end

    it "returns an array of user ids sorted according to the user's preferences" do
      student1 = @student
      student1.update!(name: "Jon")
      student2 = student_in_course(active_all: true, name: "Ron").user
      student3 = student_in_course(active_all: true, name: "Don").user
      @teacher.set_preference(:gradebook_settings, @course.global_id, {
                                sort_rows_by_column_id: "student",
                                sort_rows_by_setting_key: "name",
                                sort_rows_by_direction: "descending"
                              })

      user_session(@teacher)
      get :user_ids, params: { course_id: @course.id }, format: :json
      user_ids = json_parse(response.body)["user_ids"]
      expect(user_ids).to eq([student2.id, student1.id, student3.id])
    end
  end

  describe "GET 'grading_period_assignments'" do
    before(:once) do
      @group = Factories::GradingPeriodGroupHelper.new.create_for_account(@course.account)
      @group.enrollment_terms << @course.enrollment_term
      @period1, @period2 = Factories::GradingPeriodHelper.new.create_presets_for_group(@group, :past, :current)
      @assignment1_in_gp1 = @course.assignments.create!(due_at: 3.months.ago)
      @assignment2_in_gp2 = @course.assignments.create!(due_at: 1.day.from_now)
      @assignment_not_in_gp = @course.assignments.create!(due_at: 9.months.from_now)
    end

    it "returns unauthorized if there is no current user" do
      get :grading_period_assignments, params: { course_id: @course.id }, format: :json
      assert_status(401)
    end

    it "returns unauthorized if the user is not authorized to manage grades" do
      user_session(@student)
      get :grading_period_assignments, params: { course_id: @course.id }, format: :json
      assert_forbidden
    end

    it "grants authorization to teachers in active courses" do
      user_session(@teacher)
      get :grading_period_assignments, params: { course_id: @course.id }, format: :json
      expect(response).to be_ok
    end

    it "grants authorization to teachers in concluded courses" do
      @course.complete!
      user_session(@teacher)
      get :grading_period_assignments, params: { course_id: @course.id }, format: :json
      expect(response).to be_ok
    end

    it "returns an array of user ids sorted according to the user's preferences" do
      user_session(@teacher)
      get :grading_period_assignments, params: { course_id: @course.id }, format: :json
      json = json_parse(response.body)["grading_period_assignments"]
      expect(json).to eq({
                           @period1.id.to_s => [@assignment1_in_gp1.id.to_s],
                           @period2.id.to_s => [@assignment2_in_gp2.id.to_s],
                           "none" => [@assignment_not_in_gp.id.to_s]
                         })
    end
  end

  describe "GET 'change_gradebook_version'" do
    it "switches to gradebook if clicked" do
      user_session(@teacher)
      get "grade_summary", params: { course_id: @course.id, id: nil }

      expect(response).to redirect_to(action: "show")

      # tell it to use gradebook 2
      get "change_gradebook_version", params: { course_id: @course.id, version: 2 }
      expect(response).to redirect_to(action: "show")
    end
  end

  describe "GET 'history'" do
    it "grants authorization to teachers in active courses" do
      user_session(@teacher)

      get "history", params: { course_id: @course.id }
      expect(response).to be_ok
    end

    it "grants authorization to teachers in concluded courses" do
      @course.complete!
      user_session(@teacher)

      get "history", params: { course_id: @course.id }
      expect(response).to be_ok
    end

    it "returns unauthorized for students" do
      user_session(@student)

      get "history", params: { course_id: @course.id }
      assert_unauthorized
    end

    describe "js_env" do
      before { user_session(@teacher) }

      describe "OVERRIDE_GRADES_ENABLED" do
        let(:override_grades_enabled) { assigns[:js_env][:OVERRIDE_GRADES_ENABLED] }

        it "is set to true if the final_grade_override flag is enabled and the course setting is on" do
          @course.enable_feature!(:final_grades_override)
          @course.allow_final_grade_override = true
          @course.save!

          get "history", params: { course_id: @course.id }
          expect(override_grades_enabled).to be true
        end

        it "is set to false if the final_grade_override flag is disabled" do
          @course.allow_final_grade_override = true
          @course.save!

          get "history", params: { course_id: @course.id }
          expect(override_grades_enabled).to be false
        end

        it "is set to false if the course setting is off" do
          @course.enable_feature!(:final_grades_override)

          get "history", params: { course_id: @course.id }
          expect(override_grades_enabled).to be false
        end
      end

      describe "COURSE_URL" do
        it "is set to the context url for the current course" do
          get "history", params: { course_id: @course.id }
          expect(assigns[:js_env][:COURSE_URL]).to eq "/courses/#{@course.id}"
        end
      end

      describe "OUTCOME_GRADEBOOK_ENABLED" do
        it "is set to true if outcome_gradebook is enabled for the course" do
          @course.enable_feature!(:outcome_gradebook)
          get "history", params: { course_id: @course.id }
          expect(assigns[:js_env][:OUTCOME_GRADEBOOK_ENABLED]).to be true
        end

        it "is set to false if outcome_gradebook is not enabled for the course" do
          get "history", params: { course_id: @course.id }
          expect(assigns[:js_env][:OUTCOME_GRADEBOOK_ENABLED]).to be false
        end
      end
    end
  end

  describe "POST 'submissions_zip_upload'" do
    before(:once) do
      @course = course_factory(active_all: true)
      @assignment = assignment_model(course: @course)
    end

    let(:zip_params) do
      {
        assignment_id: @assignment.id,
        course_id: @course.id,
        submissions_zip: fixture_file_upload("docs/txt.txt", "text/plain", true)
      }
    end

    it "requires authentication" do
      post "submissions_zip_upload", params: zip_params
      assert_unauthorized
    end

    context "with an authenticated user" do
      before do
        user_session(@teacher)
      end

      it "redirects to the assignment page if the course does not allow score uploads" do
        @course.update!(large_roster: true)
        post "submissions_zip_upload", params: zip_params
        expect(response).to redirect_to(course_assignment_url(@course, @assignment))
        expect(flash[:error]).to eq "This course does not allow score uploads."
      end

      it "redirects to the assignment page if the submissions_zip param is invalid (and no attachment_id param)" do
        post "submissions_zip_upload", params: zip_params.merge(submissions_zip: "an invalid zip")
        expect(response).to redirect_to(course_assignment_url(@course, @assignment))
        expect(flash[:error]).to eq "Could not find file to upload."
      end

      it "redirects to the submission upload page" do
        post "submissions_zip_upload", params: zip_params
        expect(response).to redirect_to(show_submissions_upload_course_gradebook_url(@course, @assignment))
      end

      it "accepts an attachment_id param in place of a submissions_zip param" do
        attachment = @teacher.attachments.create!(uploaded_data: zip_params[:submissions_zip])
        post "submissions_zip_upload", params: zip_params.merge(attachment_id: attachment.id).except(:submissions_zip)
        expect(response).to redirect_to(show_submissions_upload_course_gradebook_url(@course, @assignment))
      end
    end
  end

  describe "GET 'show_submissions_upload'" do
    before :once do
      course_factory
      assignment_model
    end

    before do
      user_session(@teacher)
    end

    it "assigns the @assignment variable for the template" do
      get :show_submissions_upload, params: { course_id: @course.id, assignment_id: @assignment.id }
      expect(assigns[:assignment]).to eql(@assignment)
    end

    it "redirects to the assignment page when the course does not allow gradebook uploads" do
      allow_any_instance_of(Course).to receive(:allows_gradebook_uploads?).and_return(false)
      get :show_submissions_upload, params: { course_id: @course.id, assignment_id: @assignment.id }
      expect(response).to redirect_to course_assignment_url(@course, @assignment)
    end

    it "requires authentication" do
      remove_user_session
      get :show_submissions_upload, params: { course_id: @course.id, assignment_id: @assignment.id }
      assert_unauthorized
    end

    it "grants authorization to teachers" do
      get :show_submissions_upload, params: { course_id: @course.id, assignment_id: @assignment.id }
      expect(response).to be_ok
    end

    it "returns unauthorized for students" do
      user_session(@student)
      get :show_submissions_upload, params: { course_id: @course.id, assignment_id: @assignment.id }
      assert_unauthorized
    end
  end

  describe "POST 'update_submission'" do
    let(:json) { response.parsed_body }

    describe "returned JSON" do
      before(:once) do
        @assignment = @course.assignments.create!(title: "Math 1.1")
        @submission = @assignment.submissions.find_by!(user: @student)
      end

      describe "non-anonymous assignment" do
        before do
          user_session(@teacher)
          post(
            "update_submission",
            params: {
              course_id: @course.id,
              submission: {
                assignment_id: @assignment.id,
                user_id: @student.id,
                grade: 10
              }
            },
            format: :json
          )
        end

        it "includes assignment_visibility" do
          submissions = json.pluck("submission")
          expect(submissions).to all include("assignment_visible" => true)
        end

        it "includes missing in base submission object" do
          submission = json.first["submission"]
          expect(submission).to include("missing" => false)
        end

        it "includes missing in submission history" do
          submission_history = json.first["submission"]["submission_history"]
          submissions = submission_history.pluck("submission")
          expect(submissions).to all include("missing" => false)
        end

        it "includes late in base submission object" do
          submission = json.first["submission"]
          expect(submission).to include("late" => false)
        end

        it "includes late in submission history" do
          submission_history = json.first["submission"]["submission_history"]
          submissions = submission_history.pluck("submission")
          expect(submissions).to all include("late" => false)
        end

        it "includes user_ids" do
          submissions = json.pluck("submission")
          expect(submissions).to all include("user_id")
        end
      end

      describe "set default grade" do
        before do
          user_session(@teacher)
        end

        context "setting grades" do
          let(:post_params) do
            {
              course_id: @course.id,
              submission: {
                assignment_id: @assignment.id,
                user_id: @student.id,
                grade: 10,
                set_by_default_grade: true
              }
            }
          end

          it "does not set the grader_id on missing submissions if set_by_default_grade is true" do
            @assignment.update!(due_at: 10.days.ago, submission_types: "online_text_entry")

            expect { post(:update_submission, params: post_params, format: :json) }.not_to change {
              @submission.reload.grader_id
            }.from(nil)
          end

          it "sets the grader_id on missing submissions if set_by_default_grade is false" do
            post_params[:submission][:set_by_default_grade] = false
            @assignment.update!(due_at: 10.days.ago, submission_types: "online_text_entry")

            expect { post(:update_submission, params: post_params, format: :json) }.to change {
              @submission.reload.grader_id
            }.from(nil).to(@teacher.id)
          end

          it "sets the grader_id on missing submissions when set_by_default_grade is true and the late policy status is missing" do
            @assignment.update!(due_at: 10.days.ago, submission_types: "online_text_entry")
            @submission.update!(late_policy_status: "missing")

            expect { post(:update_submission, params: post_params, format: :json) }.to change {
              @submission.reload.grader_id
            }.from(nil).to(@teacher.id)
          end

          it "sets the grader_id on non missing submissions when set_by_default_grade is true" do
            @assignment.update!(due_at: 10.days.from_now, submission_types: "online_text_entry")

            expect { post(:update_submission, params: post_params, format: :json) }.to change {
              @submission.reload.grader_id
            }.from(nil).to(@teacher.id)
          end
        end

        context "marking students as missing" do
          let(:post_params) do
            {
              course_id: @course.id,
              submission: {
                assignment_id: @assignment.id,
                user_id: @student.id,
                late_policy_status: "missing",
                set_by_default_grade: true
              }
            }
          end

          it "marks not-yet-graded students as missing" do
            expect { post(:update_submission, params: post_params, format: :json) }.to change {
              @submission.reload.missing?
            }.from(false).to(true)
          end

          it "marks already-graded students as missing" do
            @assignment.grade_student(@student, grade: 2, grader: @teacher)
            expect { post(:update_submission, params: post_params, format: :json) }.to change {
              @submission.reload.missing?
            }.from(false).to(true)
          end

          it "marks not-yet-graded students as missing when passed dont_overwrite_grades param" do
            params = post_params.merge(dont_overwrite_grades: true)
            expect { post(:update_submission, params:, format: :json) }.to change {
              @submission.reload.missing?
            }.from(false).to(true)
          end

          it "does not modify already-graded students when passed dont_overwrite_grades param" do
            @assignment.grade_student(@student, grade: 2, grader: @teacher)
            params = post_params.merge(dont_overwrite_grades: true)
            expect { post(:update_submission, params:, format: :json) }.not_to change {
              @submission.reload.missing?
            }.from(false)
          end
        end
      end

      describe "anonymous assignment" do
        before(:once) do
          @assignment.update!(anonymous_grading: true)
        end

        let(:post_params) do
          {
            course_id: @course.id,
            submission: {
              assignment_id: @assignment.id,
              anonymous_id: @submission.anonymous_id,
              grade: 10
            }
          }
        end

        before { user_session(@teacher) }

        it "works with the absence of user_id and the presence of anonymous_id" do
          post(:update_submission, params: post_params, format: :json)
          submissions = json.map { |submission| submission.fetch("submission").fetch("anonymous_id") }
          expect(submissions).to contain_exactly(@submission.anonymous_id)
        end

        it "does not include user_ids for muted anonymous assignments" do
          post(:update_submission, params: post_params, format: :json)
          submissions = json.map { |submission| submission["submission"].key?("user_id") }
          expect(submissions).to contain_exactly(false)
        end

        it "includes user_ids for unmuted anonymous assignments" do
          @assignment.unmute!
          post(:update_submission, params: post_params, format: :json)
          submission = json.first.fetch("submission")
          expect(submission).to have_key("user_id")
        end

        context "given a student comment" do
          before(:once) { @submission.add_comment(comment: "a student comment", author: @student) }

          it "includes anonymous_ids on submission_comments" do
            params_with_comment = post_params.deep_merge(submission: { score: 10 })
            post(:update_submission, params: params_with_comment, format: :json)
            comments = json.first.fetch("submission").fetch("submission_comments").pluck("submission_comment")
            expect(comments).to all have_key("anonymous_id")
          end

          it "excludes author_name on submission_comments" do
            params_with_comment = post_params.deep_merge(submission: { score: 10 })
            post(:update_submission, params: params_with_comment, format: :json)
            comments = json.first.fetch("submission").fetch("submission_comments").pluck("submission_comment")
            comments.each do |comment|
              expect(comment).not_to have_key("author_name")
            end
          end
        end
      end
    end

    describe "adding comments" do
      before do
        user_session(@teacher)
        @assignment = @course.assignments.create!(title: "some assignment")
        @student = @course.enroll_user(User.create!(name: "some user"))
      end

      it "allows adding comments for submission" do
        post "update_submission", params: { course_id: @course.id, submission: { comment: "some comment", assignment_id: @assignment.id, user_id: @student.user_id } }
        expect(response).to be_redirect
        expect(assigns[:assignment]).to eql(@assignment)
        expect(assigns[:submissions]).not_to be_nil
        expect(assigns[:submissions].length).to be(1)
        expect(assigns[:submissions][0].submission_comments).not_to be_nil
        expect(assigns[:submissions][0].submission_comments[0].comment).to eql("some comment")
      end

      it "allows attaching files to comments for submission" do
        data = fixture_file_upload("docs/doc.doc", "application/msword", true)
        post "update_submission",
             params: { course_id: @course.id,
                       attachments: { "0" => { uploaded_data: data } },
                       submission: { comment: "some comment",
                                     assignment_id: @assignment.id,
                                     user_id: @student.user_id } }
        expect(response).to be_redirect
        expect(assigns[:assignment]).to eql(@assignment)
        expect(assigns[:submissions]).not_to be_nil
        expect(assigns[:submissions].length).to be(1)
        expect(assigns[:submissions][0].submission_comments).not_to be_nil
        expect(assigns[:submissions][0].submission_comments[0].comment).to eql("some comment")
        expect(assigns[:submissions][0].submission_comments[0].attachments.length).to be(1)
        expect(assigns[:submissions][0].submission_comments[0].attachments[0].display_name).to eql("doc.doc")
      end

      it "sets comment to hidden when assignment posts manually and is unposted" do
        @assignment.ensure_post_policy(post_manually: true)
        @assignment.hide_submissions
        post "update_submission", params: {
          course_id: @course.id,
          submission: {
            comment: "some comment",
            assignment_id: @assignment.id,
            user_id: @student.user_id
          }
        }
        expect(assigns[:submissions][0].submission_comments[0]).to be_hidden
      end

      it "does not set comment to hidden when assignment posts manually and submission is posted" do
        @assignment.ensure_post_policy(post_manually: true)
        @assignment.post_submissions
        post "update_submission", params: {
          course_id: @course.id,
          submission: {
            comment: "some comment",
            assignment_id: @assignment.id,
            user_id: @student.user_id
          }
        }
        expect(assigns[:submissions][0].submission_comments[0]).not_to be_hidden
      end

      it "does not set comment to hidden when assignment posts automatically" do
        @assignment.ensure_post_policy(post_manually: false)
        post "update_submission", params: {
          course_id: @course.id,
          submission: {
            comment: "some comment",
            assignment_id: @assignment.id,
            user_id: @student.user_id
          }
        }
        expect(assigns[:submissions][0].submission_comments[0]).not_to be_hidden
      end

      context "media comments" do
        before do
          post "update_submission",
               params: {
                 course_id: @course.id,
                 submission: {
                   assignment_id: @assignment.id,
                   user_id: @student.user_id,
                   media_comment_id: "asdfqwerty",
                   media_comment_type: "audio"
                 }
               }
          @media_comment = assigns[:submissions][0].submission_comments[0]
        end

        it "allows media comments for submissions" do
          expect(@media_comment).not_to be_nil
          expect(@media_comment.media_comment_id).to eql "asdfqwerty"
        end

        it "includes the type in the media comment" do
          expect(@media_comment.media_comment_type).to eql "audio"
        end
      end
    end

    it "stores attached files in instfs if instfs is enabled" do
      uuid = "1234-abcd"
      allow(InstFS).to receive_messages(enabled?: true, direct_upload: uuid)
      user_session(@teacher)
      @assignment = @course.assignments.create!(title: "some assignment")
      @student = @course.enroll_user(User.create!(name: "some user"))
      data = fixture_file_upload("docs/doc.doc", "application/msword", true)
      post "update_submission",
           params: { course_id: @course.id,
                     attachments: { "0" => { uploaded_data: data } },
                     submission: { comment: "some comment",
                                   assignment_id: @assignment.id,
                                   user_id: @student.user_id } }
      expect(assigns[:submissions][0].submission_comments[0].attachments[0].instfs_uuid).to eql(uuid)
    end

    it "does not allow updating submissions for concluded courses" do
      user_session(@teacher)
      @teacher_enrollment.complete
      @assignment = @course.assignments.create!(title: "some assignment")
      @student = @course.enroll_user(User.create!(name: "some user"))
      post "update_submission",
           params: { course_id: @course.id,
                     submission: { comment: "some comment",
                                   assignment_id: @assignment.id,
                                   user_id: @student.user_id } }
      assert_unauthorized
    end

    it "does not allow updating submissions in other sections when limited" do
      user_session(@teacher)
      @teacher_enrollment.update_attribute(:limit_privileges_to_course_section, true)
      s1 = submission_model(course: @course)
      s2 = submission_model(course: @course,
                            username: "otherstudent@example.com",
                            section: @course.course_sections.create(name: "another section"),
                            assignment: @assignment)

      post "update_submission",
           params: { course_id: @course.id,
                     submission: { comment: "some comment",
                                   assignment_id: @assignment.id,
                                   user_id: s1.user_id } }
      expect(response).to be_redirect

      # attempt to grade another section throws not found
      post "update_submission",
           params: { course_id: @course.id,
                     submission: { comment: "some comment",
                                   assignment_id: @assignment.id,
                                   user_id: s2.user_id } }
      expect(flash[:error]).to eql "Submission was unsuccessful: Submission Failed"
    end

    context "moderated grading" do
      before :once do
        @assignment = @course.assignments.create!(title: "yet another assignment", moderated_grading: true, grader_count: 1)
      end

      before do
        user_session(@teacher)
      end

      it "creates a provisional grade" do
        submission = @assignment.submit_homework(@student, body: "hello")
        post "update_submission",
             params: { course_id: @course.id,
                       submission: { score: 100,
                                     comment: "provisional!",
                                     assignment_id: @assignment.id,
                                     user_id: @student.id,
                                     provisional: true } },
             format: :json

        # confirm "real" grades/comments were not written
        submission.reload
        expect(submission.workflow_state).to eq "submitted"
        expect(submission.score).to be_nil
        expect(submission.grade).to be_nil
        expect(submission.submission_comments.first).to be_nil

        # confirm "provisional" grades/comments were written
        pg = submission.provisional_grade(@teacher)
        expect(pg.score).to eq 100
        expect(pg.submission_comments.first.comment).to eq "provisional!"

        # confirm the response JSON shows provisional information
        json = response.parsed_body
        expect(json.first.fetch("submission").fetch("score")).to eq 100
        expect(json.first.fetch("submission").fetch("grade_matches_current_submission")).to be true
        expect(json.first.fetch("submission").fetch("submission_comments").first.fetch("submission_comment").fetch("comment")).to eq "provisional!"
      end

      context "when submitting a final provisional grade" do
        before(:once) do
          @assignment.update!(final_grader: @teacher)
        end

        let(:provisional_grade_params) do
          {
            course_id: @course.id,
            submission: {
              score: 66,
              comment: "not the end",
              assignment_id: @assignment.id,
              user_id: @student.id,
              provisional: true
            }
          }
        end

        let(:final_provisional_grade_params) do
          {
            course_id: @course.id,
            submission: {
              score: 77,
              comment: "THE END",
              assignment_id: @assignment.id,
              user_id: @student.id,
              final: true,
              provisional: true
            }
          }
        end

        let(:submission_json) do
          response_json = response.parsed_body
          response_json[0]["submission"].with_indifferent_access
        end

        before do
          post "update_submission", params: provisional_grade_params, format: :json
          post "update_submission", params: final_provisional_grade_params, format: :json
        end

        it "returns the submitted score in the submission JSON" do
          expect(submission_json.fetch("score")).to eq 77
        end

        it "returns the submitted comments in the submission JSON" do
          all_comments = submission_json.fetch("submission_comments")
                                        .map { |c| c.fetch("submission_comment") }
                                        .map { |c| c.fetch("comment") }
          expect(all_comments).to contain_exactly("not the end", "THE END")
        end

        it "returns the value for grade_matches_current_submission of the submitted grade in the JSON" do
          expect(submission_json["grade_matches_current_submission"]).to be true
        end
      end

      it "includes the graded anonymously flag in the provisional grade object" do
        submission = @assignment.submit_homework(@student, body: "hello")
        post "update_submission",
             params: { course_id: @course.id,
                       submission: { score: 100,
                                     comment: "provisional!",
                                     assignment_id: @assignment.id,
                                     user_id: @student.id,
                                     provisional: true,
                                     graded_anonymously: true } },
             format: :json

        submission.reload
        pg = submission.provisional_grade(@teacher)
        expect(pg.graded_anonymously).to be true

        submission = @assignment.submit_homework(@student, body: "hello")
        post "update_submission",
             params: { course_id: @course.id,
                       submission: { score: 100,
                                     comment: "provisional!",
                                     assignment_id: @assignment.id,
                                     user_id: @student.id,
                                     provisional: true,
                                     graded_anonymously: false } },
             format: :json

        submission.reload
        pg = submission.provisional_grade(@teacher)
        expect(pg.graded_anonymously).to be false
      end

      it "doesn't create a provisional grade when the student has one already" do
        @assignment.submit_homework(@student, body: "hello")
        other_teacher = teacher_in_course(course: @course, active_all: true).user
        @assignment.grade_student(@student, grade: 2, grader: other_teacher, provisional: true)

        post "update_submission",
             params: { course_id: @course.id,
                       submission: { score: 100.to_s,
                                     comment: "provisional!",
                                     assignment_id: @assignment.id.to_s,
                                     user_id: @student.id.to_s,
                                     provisional: true } },
             format: :json
        expect(response).to_not be_successful
        expect(response.body).to include("The maximum number of graders has been reached for this assignment")
      end

      it "creates a provisional grade even if the student has one but is in the moderation set" do
        submission = @assignment.submit_homework(@student, body: "hello")
        other_teacher = teacher_in_course(course: @course, active_all: true).user
        submission.find_or_create_provisional_grade!(other_teacher)

        post "update_submission",
             params: { course_id: @course.id,
                       submission: { score: 100.to_s,
                                     comment: "provisional!",
                                     assignment_id: @assignment.id.to_s,
                                     user_id: @student.id.to_s,
                                     provisional: true } },
             format: :json
        expect(response).to be_successful
      end

      it "creates a final provisional grade" do
        @assignment.update!(final_grader: @teacher)
        submission = @assignment.submit_homework(@student, body: "hello")
        other_teacher = teacher_in_course(course: @course, active_all: true).user
        submission.find_or_create_provisional_grade!(other_teacher) # create one so we can make a final

        post "update_submission",
             params: { course_id: @course.id,
                       submission: { score: 100.to_s,
                                     comment: "provisional!",
                                     assignment_id: @assignment.id.to_s,
                                     user_id: @student.id.to_s,
                                     provisional: true,
                                     final: true } },
             format: :json
        expect(response).to be_successful

        # confirm "real" grades/comments were not written
        submission.reload
        expect(submission.workflow_state).to eq "submitted"
        expect(submission.score).to be_nil
        expect(submission.grade).to be_nil
        expect(submission.submission_comments.first).to be_nil

        # confirm "provisional" grades/comments were written
        pg = submission.provisional_grade(@teacher, final: true)
        expect(pg.score).to eq 100
        expect(pg.final).to be true
        expect(pg.submission_comments.first.comment).to eq "provisional!"

        # confirm the response JSON shows provisional information
        json = response.parsed_body
        expect(json[0]["submission"]["score"]).to eq 100
        expect(json[0]["submission"]["provisional_grade_id"]).to eq pg.id
        expect(json[0]["submission"]["grade_matches_current_submission"]).to be true
        expect(json[0]["submission"]["submission_comments"].first["submission_comment"]["comment"]).to eq "provisional!"
      end

      it "does not mark the provisional grade as final when the user does not have permission to moderate" do
        submission = @assignment.submit_homework(@student, body: "hello")
        other_teacher = teacher_in_course(course: @course, active_all: true).user
        submission.find_or_create_provisional_grade!(other_teacher)
        post_params = {
          course_id: @course.id,
          submission: {
            score: 66.to_s,
            comment: "not the end",
            assignment_id: @assignment.id.to_s,
            user_id: @student.id.to_s,
            provisional: true,
            final: true
          }
        }

        post(:update_submission, params: post_params, format: :json)
        submission_json = response.parsed_body.first.fetch("submission")
        provisional_grade = ModeratedGrading::ProvisionalGrade.find(submission_json.fetch("provisional_grade_id"))
        expect(provisional_grade).not_to be_final
      end
    end

    describe "provisional grade error handling" do
      before(:once) do
        course_with_student(active_all: true)
        teacher_in_course(active_all: true)

        @assignment = @course.assignments.create!(
          title: "yet another assignment",
          moderated_grading: true,
          grader_count: 1
        )
      end

      let(:submission_params) do
        { provisional: true, assignment_id: @assignment.id, user_id: @student.id, score: 1 }
      end
      let(:request_params) { { course_id: @course.id, submission: submission_params } }

      let(:response_json) { response.parsed_body }

      it "returns an error code of MAX_GRADERS_REACHED if a MaxGradersReachedError is raised" do
        @assignment.grade_student(@student, provisional: true, grade: 5, grader: @teacher)
        @previous_teacher = @teacher

        teacher_in_course(active_all: true)
        user_session(@teacher)

        post "update_submission", params: request_params, format: :json
        expect(response_json.dig("errors", "error_code")).to eq "MAX_GRADERS_REACHED"
      end

      it "returns a generic error if a GradeError is raised" do
        invalid_submission_params = submission_params.merge(excused: true)
        invalid_request_params = request_params.merge(submission: invalid_submission_params)
        user_session(@teacher)

        post "update_submission", params: invalid_request_params, format: :json
        expect(response_json.dig("errors", "base")).to be_present
      end

      it "returns a PROVISIONAL_GRADE_INVALID_SCORE error code if an invalid grade is given" do
        invalid_submission_params = submission_params.merge(grade: "NaN")
        invalid_request_params = request_params.merge(submission: invalid_submission_params)
        user_session(@teacher)

        post "update_submission", params: invalid_request_params, format: :json
        expect(response_json.dig("errors", "error_code")).to eq "PROVISIONAL_GRADE_INVALID_SCORE"
      end
    end

    describe "checkpointed discussions" do
      before do
        @course.account.enable_feature!(:discussion_checkpoints)
        assignment = @course.assignments.create!(has_sub_assignments: true)
        @sub1 = assignment.sub_assignments.create!(context: @course, sub_assignment_tag: CheckpointLabels::REPLY_TO_TOPIC, due_at: 2.days.from_now)
        @sub2 = assignment.sub_assignments.create!(context: @course, sub_assignment_tag: CheckpointLabels::REPLY_TO_ENTRY, due_at: 3.days.from_now)
        @topic = @course.discussion_topics.create!(assignment:, reply_to_entry_required_count: 1)
      end

      let(:post_params) do
        {
          course_id: @course.id,
          submission: {
            assignment_id: @topic.assignment_id,
            user_id: @student.id,
            grade: 10
          }
        }
      end

      let(:reply_to_topic_submission) do
        @topic.reply_to_topic_checkpoint.submissions.find_by(user: @student)
      end

      it "supports grading checkpoints" do
        user_session(@teacher)
        post(
          "update_submission",
          params: post_params.merge(sub_assignment_tag: CheckpointLabels::REPLY_TO_TOPIC),
          format: :json
        )
        expect(response).to be_successful
        expect(reply_to_topic_submission.score).to eq 10
      end

      it "ignores checkpoints when the feature flag is disabled" do
        @course.account.disable_feature!(:discussion_checkpoints)
        user_session(@teacher)
        post(
          "update_submission",
          params: post_params.merge(sub_assignment_tag: CheckpointLabels::REPLY_TO_TOPIC),
          format: :json
        )
        expect(response).to be_successful
        expect(reply_to_topic_submission.score).to be_nil
        expect(@topic.assignment.submissions.find_by(user: @student).score).to eq 10
      end

      it "returns SubAssignment submissions for active submissions" do
        user_session(@teacher)
        post(
          "update_submission",
          params: post_params.merge(sub_assignment_tag: CheckpointLabels::REPLY_TO_TOPIC),
          format: :json
        )
        expect(response).to be_successful
        json = response.parsed_body
        submission_json = json.first["submission"]
        expect(submission_json["sub_assignment_submissions"]).to be_an(Array)
        expect(submission_json["sub_assignment_submissions"].length).to eq 2
      end

      it "does not return deleted sub assignment submissions" do
        user_session(@teacher)
        @sub1.destroy
        post(
          "update_submission",
          params: post_params.merge(sub_assignment_tag: CheckpointLabels::REPLY_TO_ENTRY),
          format: :json
        )
        expect(response).to be_successful
        json = response.parsed_body
        submission_json = json.first["submission"]
        expect(submission_json["sub_assignment_submissions"].length).to eq 1
        expect(submission_json["has_sub_assignment_submissions"]).to be true
      end

      it "returns empty array for sub_assignment_submissions and false for has_sub_assignment_submissions when there are no sub assignment submissions" do
        user_session(@teacher)
        @sub1.destroy
        @sub2.destroy
        post(
          "update_submission",
          params: post_params.merge(sub_assignment_tag: CheckpointLabels::REPLY_TO_TOPIC),
          format: :json
        )
        expect(response).to be_successful
        json = response.parsed_body
        submission_json = json.first["submission"]
        expect(submission_json["sub_assignment_submissions"]).to eq []
        expect(submission_json["has_sub_assignment_submissions"]).to be false
      end

      describe "SubAssignmentSubmissionSerializer integration" do
        before do
          user_session(@teacher)
        end

        it "uses the serializer to process sub-assignment submissions" do
          expect(Checkpoints::SubAssignmentSubmissionSerializer).to receive(:serialize).with(
            assignment: @topic.assignment,
            user_id: @student.id
          ).and_call_original

          post(
            "update_submission",
            params: post_params.merge(sub_assignment_tag: CheckpointLabels::REPLY_TO_TOPIC),
            format: :json
          )
          expect(response).to be_successful
        end
      end
    end
  end

  describe "GET 'speed_grader'" do
    before :once do
      @assignment = @course.assignments.create!(
        title: "A Title", submission_types: "online_url", grading_type: "percent"
      )
    end

    before do
      user_session(@teacher)
    end

    let(:classic_sg_template) { :speed_grader }
    let(:platform_sg_template) { :bare }

    it "renders speed_grader template with locals" do
      @assignment.publish
      get "speed_grader", params: { course_id: @course, assignment_id: @assignment.id }
      expect(response).to render_template(classic_sg_template, locals: { anonymous_grading: false })
    end

    it "redirects the user if course's large_roster? setting is true" do
      allow_any_instance_of(Course).to receive(:large_roster?).and_return(true)

      get "speed_grader", params: { course_id: @course.id, assignment_id: @assignment.id }
      expect(response).to be_redirect
      expect(flash[:notice]).to eq "SpeedGrader is disabled for this course"
    end

    it "redirects if the assignment is unpublished" do
      @assignment.unpublish
      get "speed_grader", params: { course_id: @course, assignment_id: @assignment.id }
      expect(response).to be_redirect
      expect(flash[:notice]).to eq I18n.t(
        :speedgrader_enabled_only_for_published_content, "SpeedGrader is enabled only for published content."
      )
    end

    it "does not redirect if the assignment is published" do
      @assignment.publish
      get "speed_grader", params: { course_id: @course, assignment_id: @assignment.id }
      expect(response).not_to be_redirect
    end

    context "when the platform speedgrader launch URL is configured" do
      before do
        allow(Services::PlatformServiceSpeedgrader).to receive(:launch_url).and_return("http://example.com")
      end

      context "gradebook_section_filter_id when multiselect_gradebook_filters is enabled" do
        before do
          Account.site_admin.enable_feature!(:multiselect_gradebook_filters)
          Account.site_admin.enable_feature!(:platform_service_speedgrader)
          @assignment.publish
          @section = @course.course_sections.create!(name: "A Section")
        end

        it "includes stringified ids of selected sections" do
          @teacher.set_preference(:gradebook_settings, @course.global_id, {
                                    "filter_rows_by" => { "section_ids" => [@section.id.to_s] }
                                  })
          get "speed_grader", params: { course_id: @course, assignment_id: @assignment.id, platform_sg: true }
          expect(assigns[:js_env].dig(:gradebook_section_filter_id, 0)).to eql @section.id.to_s
        end

        it "filters out deleted saved sections" do
          @teacher.set_preference(:gradebook_settings, @course.global_id, {
                                    "filter_rows_by" => { "section_ids" => [@section.id.to_s] }
                                  })
          @section.destroy
          get "speed_grader", params: { course_id: @course, assignment_id: @assignment.id, platform_sg: true }
          expect(assigns[:js_env].fetch(:gradebook_section_filter_id)).to be_empty
        end

        it "returns nil when section filters have not been used" do
          get "speed_grader", params: { course_id: @course, assignment_id: @assignment.id, platform_sg: true }
          expect(assigns[:js_env].fetch(:gradebook_section_filter_id)).to be_nil
        end
      end

      it "loads the platform speedgrader when the feature flag is on and the platform_sg flag is passed" do
        @assignment.publish
        Account.site_admin.enable_feature!(:platform_service_speedgrader)
        get "speed_grader", params: { course_id: @course, assignment_id: @assignment.id, platform_sg: true }
        expect(response).to render_template(platform_sg_template, locals: { anonymous_grading: false })
      end

      it "loads the platform speedgrader when the account allows it and the course enables it" do
        @assignment.publish
        Account.site_admin.allow_feature!(:platform_service_speedgrader)
        @course.enable_feature!(:platform_service_speedgrader)
        get "speed_grader", params: { course_id: @course, assignment_id: @assignment.id, platform_sg: true }
        expect(response).to render_template(platform_sg_template, locals: { anonymous_grading: false })
      end

      it "does not load the platform speedgrader when the assignment is moderated" do
        @assignment.publish
        @assignment.moderated_grading = true
        @assignment.final_grader_id = @teacher
        @assignment.grader_count = 1
        @assignment.save!
        Account.site_admin.allow_feature!(:platform_service_speedgrader)
        @course.enable_feature!(:platform_service_speedgrader)
        get "speed_grader", params: { course_id: @course, assignment_id: @assignment.id, platform_sg: true }
        expect(response).to render_template(classic_sg_template)
      end

      it "does not load the platform speedgrader when the account allows it and the course disables it" do
        @assignment.publish
        Account.site_admin.allow_feature!(:platform_service_speedgrader)
        @course.disable_feature!(:platform_service_speedgrader)
        get "speed_grader", params: { course_id: @course, assignment_id: @assignment.id, platform_sg: true }
        expect(response).not_to render_template(platform_sg_template, locals: { anonymous_grading: false })
      end

      it "includes MANAGE_GRADES in js_env for platform speedgrader" do
        @assignment.publish
        Account.site_admin.enable_feature!(:platform_service_speedgrader)
        get "speed_grader", params: { course_id: @course, assignment_id: @assignment.id, platform_sg: true }
        expect(assigns[:js_env].fetch(:MANAGE_GRADES)).to be true
      end

      it "includes VIEW_ALL_GRADES in js_env for platform speedgrader" do
        Account.site_admin.enable_feature!(:platform_service_speedgrader)
        @assignment.publish
        get "speed_grader", params: { course_id: @course, assignment_id: @assignment.id, platform_sg: true }
        expect(assigns[:js_env].fetch(:VIEW_ALL_GRADES)).to be true
      end

      it "sets MANAGE_GRADES to false for users without manage_grades permission" do
        @assignment.publish
        Account.site_admin.enable_feature!(:platform_service_speedgrader)

        # Create a user with only view_all_grades permission
        ta = User.create!
        @course.enroll_ta(ta)
        role = ta.enrollments.first.role
        @course.root_account.role_overrides.create!(permission: :manage_grades, enabled: false, role:)
        @course.root_account.role_overrides.create!(permission: :view_all_grades, enabled: true, role:)

        user_session(ta)
        get "speed_grader", params: { course_id: @course, assignment_id: @assignment.id, platform_sg: true }
        expect(assigns[:js_env].fetch(:MANAGE_GRADES)).to be false
      end

      it "sets VIEW_ALL_GRADES to false for users without view_all_grades permission" do
        Account.site_admin.enable_feature!(:platform_service_speedgrader)
        @assignment.publish

        # Create a user with only manage_grades permission
        ta = User.create!
        @course.enroll_ta(ta)
        role = ta.enrollments.first.role
        @course.root_account.role_overrides.create!(permission: :view_all_grades, enabled: false, role:)
        @course.root_account.role_overrides.create!(permission: :manage_grades, enabled: true, role:)

        user_session(ta)
        get "speed_grader", params: { course_id: @course, assignment_id: @assignment.id, platform_sg: true }
        expect(assigns[:js_env].fetch(:VIEW_ALL_GRADES)).to be false
      end
    end

    it "falls back to classic speedgrader when the platform speedgrader launch URL is not configured" do
      expect(Services::PlatformServiceSpeedgrader).to receive(:launch_url).at_least(:once).and_return(nil)
      Account.site_admin.allow_feature!(:platform_service_speedgrader)
      @course.enable_feature!(:platform_service_speedgrader)
      get "speed_grader", params: { course_id: @course.id, assignment_id: @assignment.id }
      expect(response).to be_successful
      expect(response).to render_template(classic_sg_template)
    end

    describe "js_env" do
      let(:js_env) { assigns[:js_env] }

      it "includes lti_retrieve_url" do
        get "speed_grader", params: { course_id: @course, assignment_id: @assignment.id }
        expect(js_env[:lti_retrieve_url]).not_to be_nil
      end

      it "includes the grading_type" do
        get "speed_grader", params: { course_id: @course, assignment_id: @assignment.id }
        expect(js_env[:grading_type]).to eq("percent")
      end

      it "includes instructor selectable states keyed by provisional_grade_id" do
        @assignment.update!(moderated_grading: true, grader_count: 2)
        @assignment.create_moderation_grader(@teacher, occupy_slot: true)
        submission = @assignment.submissions.first
        provisional_grade = submission.find_or_create_provisional_grade!(@teacher, score: 1)
        get :speed_grader, params: { course_id: @course, assignment_id: @assignment }
        expect(js_env[:instructor_selectable_states]).to have_key provisional_grade.id
      end

      it "includes anonymous identities keyed by anonymous_id" do
        @assignment.update!(moderated_grading: true, grader_count: 2)
        anonymous_id = @assignment.create_moderation_grader(@teacher, occupy_slot: true).anonymous_id
        get :speed_grader, params: { course_id: @course, assignment_id: @assignment }
        expect(js_env[:anonymous_identities]).to have_key anonymous_id
      end

      it "sets can_view_audit_trail to true when the current user can view the assignment audit trail" do
        @course.root_account.role_overrides.create!(permission: :view_audit_trail, enabled: true, role: teacher_role)
        @assignment.update!(moderated_grading: true, grader_count: 2, grades_published_at: 2.days.ago)
        @assignment.update!(muted: false) # must be updated separately for some reason
        get :speed_grader, params: { course_id: @course, assignment_id: @assignment }
        expect(js_env[:can_view_audit_trail]).to be true
      end

      it "sets can_view_audit_trail to false when the current user cannot view the assignment audit trail" do
        @assignment.update!(moderated_grading: true, grader_count: 2, muted: true)
        get :speed_grader, params: { course_id: @course, assignment_id: @assignment }
        expect(js_env[:can_view_audit_trail]).to be false
      end

      it "includes MANAGE_GRADES" do
        get :speed_grader, params: { course_id: @course, assignment_id: @assignment }
        expect(js_env.fetch(:MANAGE_GRADES)).to be true
      end

      it "includes READ_AS_ADMIN" do
        get :speed_grader, params: { course_id: @course, assignment_id: @assignment }
        expect(js_env.fetch(:READ_AS_ADMIN)).to be true
      end

      it "includes final_grader_id" do
        @assignment.update!(final_grader: @teacher, grader_count: 2, moderated_grading: true)
        get :speed_grader, params: { course_id: @course, assignment_id: @assignment }
        expect(js_env[:final_grader_id]).to eql @teacher.id
      end

      it "sets filter_speed_grader_by_student_group_feature_enabled to true when enabled" do
        @course.root_account.enable_feature!(:filter_speed_grader_by_student_group)
        get :speed_grader, params: { course_id: @course, assignment_id: @assignment }
        expect(js_env.fetch(:filter_speed_grader_by_student_group_feature_enabled)).to be true
      end

      it "sets show_comment_library to true when enabled" do
        @course.root_account.enable_feature!(:assignment_comment_library)
        get :speed_grader, params: { course_id: @course, assignment_id: @assignment }
        expect(js_env.fetch(:assignment_comment_library_feature_enabled)).to be true
      end

      context "comment library v2" do
        it "sets use_comment_library_v2 to true when enabled" do
          Account.site_admin.enable_feature!(:use_comment_library_v2)
          get :speed_grader, params: { course_id: @course, assignment_id: @assignment }
          expect(js_env.fetch(:use_comment_library_v2)).to be true
        end

        it "sets use_comment_library_v2 to false when disabled" do
          Account.site_admin.disable_feature!(:use_comment_library_v2)
          get :speed_grader, params: { course_id: @course, assignment_id: @assignment }
          expect(js_env.fetch(:use_comment_library_v2)).to be false
        end
      end

      it "sets outcomes keys" do
        get "speed_grader", params: { course_id: @course, assignment_id: @assignment.id }
        expect(js_env).to have_key :outcome_proficiency
        expect(js_env).to have_key :outcome_extra_credit_enabled
      end

      it "sets media_comment_asset_string" do
        get :speed_grader, params: { course_id: @course, assignment_id: @assignment }
        expect(js_env.fetch(:media_comment_asset_string)).to eq @teacher.asset_string
      end

      it "sets rce_js_env" do
        @course.root_account.enable_feature!(:rce_lite_enabled_speedgrader_comments)
        get :speed_grader, params: { course_id: @course, assignment_id: @assignment }
        expect(js_env).to have_key :RICH_CONTENT_APP_HOST
      end

      describe "student group filtering" do
        before do
          @course.root_account.enable_feature!(:filter_speed_grader_by_student_group)

          group_category.create_groups(2)
          group1.add_user(@student)
        end

        let(:group_category) { @course.group_categories.create!(name: "a group category") }
        let(:group1) { group_category.groups.first }

        context "when the SpeedGrader student group filter is enabled for the course" do
          before do
            @course.update!(filter_speed_grader_by_student_group: true)
          end

          it "sets filter_speed_grader_by_student_group to true" do
            get :speed_grader, params: { course_id: @course, assignment_id: @assignment }
            expect(js_env[:filter_speed_grader_by_student_group]).to be true
          end

          context "when loading a student causes a new group to be selected" do
            it "updates the viewing user's preferences for the course with the new group" do
              get :speed_grader, params: { course_id: @course, assignment_id: @assignment, student_id: @student }
              @teacher.reload

              saved_group_id = @teacher.get_preference(:gradebook_settings, @course.global_id).dig("filter_rows_by", "student_group_ids")&.last
              expect(saved_group_id).to eq group1.id.to_s
            end

            it "sets selected_student_group to the group's JSON representation" do
              get :speed_grader, params: { course_id: @course, assignment_id: @assignment, student_id: @student }
              expect(js_env.dig(:selected_student_group, "id")).to eq group1.id
            end

            it "sets student_group_reason_for_change to the supplied change reason" do
              get :speed_grader, params: { course_id: @course, assignment_id: @assignment, student_id: @student }
              expect(js_env[:student_group_reason_for_change]).to eq :no_group_selected
            end

            it "clears all other group filters when there are multiple groups selected" do
              new_student = @course.enroll_student(User.create!, enrollment_state: :active).user
              group2 = group_category.groups.last
              group_category.create_groups(1)
              new_group = group_category.groups.last
              new_group.add_user(new_student)
              @teacher.set_preference(:gradebook_settings, @course.global_id, { "filter_rows_by" => { "student_group_ids" => [group1.id, group2.id] } })

              get :speed_grader, params: { course_id: @course, assignment_id: @assignment, student_id: new_student }
              @teacher.reload
              saved_group_ids = @teacher.get_preference(:gradebook_settings, @course.global_id).dig("filter_rows_by", "student_group_ids")
              expect(saved_group_ids).to eq [new_group.id.to_s]
            end
          end

          context "when the selected group stays the same" do
            before do
              @teacher.set_preference(:gradebook_settings, @course.global_id, { "filter_rows_by" => { "student_group_ids" => [group1.id] } })
            end

            it "sets selected_student_group to the selected group's JSON representation" do
              get :speed_grader, params: { course_id: @course, assignment_id: @assignment, student_id: @student }
              expect(js_env.dig(:selected_student_group, "id")).to eq group1.id
            end

            it "does not set a value for student_group_reason_for_change" do
              get :speed_grader, params: { course_id: @course, assignment_id: @assignment, student_id: @student }
              expect(js_env).not_to include(:student_group_reason_for_change)
            end

            it "sets the selected_student_group to the most recently selected group when there are multiple groups selected" do
              group2 = group_category.groups.last
              second_student = @course.enroll_student(User.create!, enrollment_state: :active).user
              group2.add_user(second_student)
              @teacher.set_preference(:gradebook_settings, @course.global_id, { "filter_rows_by" => { "student_group_ids" => [group1.id, group2.id] } })

              get :speed_grader, params: { course_id: @course, assignment_id: @assignment, student_id: second_student }
              expect(js_env.dig(:selected_student_group, "id")).to eq group2.id
            end
          end

          context "when the selected group is cleared due to loading a student not in any group" do
            let(:groupless_student) { @course.enroll_student(User.create!, enrollment_state: :active).user }

            before do
              @teacher.set_preference(:gradebook_settings, @course.global_id, { "filter_rows_by" => { "student_group_ids" => [group1.id] } })
            end

            it "clears the selected group from the viewing user's preferences for the course" do
              get :speed_grader, params: { course_id: @course, assignment_id: @assignment, student_id: groupless_student }
              @teacher.reload

              saved_group_id = @teacher.get_preference(:gradebook_settings, @course.global_id).dig("filter_rows_by", "student_group_ids")&.last
              expect(saved_group_id).to be_nil
            end

            it "clears all selected groups if multiple groups were selected" do
              group2 = group_category.groups.last
              @teacher.set_preference(:gradebook_settings, @course.global_id, { "filter_rows_by" => { "student_group_ids" => [group1.id, group2.id] } })

              get :speed_grader, params: { course_id: @course, assignment_id: @assignment, student_id: groupless_student }
              @teacher.reload
              saved_group_ids = @teacher.get_preference(:gradebook_settings, @course.global_id).dig("filter_rows_by", "student_group_ids")
              expect(saved_group_ids).to be_empty
            end

            it "does not set selected_student_group" do
              get :speed_grader, params: { course_id: @course, assignment_id: @assignment, student_id: groupless_student }
              expect(js_env).not_to include(:selected_student_group)
            end

            it "sets student_group_reason_for_change to the supplied change reason" do
              get :speed_grader, params: { course_id: @course, assignment_id: @assignment, student_id: groupless_student }
              expect(js_env[:student_group_reason_for_change]).to eq :student_in_no_groups
            end
          end
        end

        context "when the SpeedGrader student group filter is not enabled for the course" do
          it "does not set filter_speed_grader_by_student_group" do
            get :speed_grader, params: { course_id: @course, assignment_id: @assignment }
            expect(js_env).not_to include(:filter_speed_grader_by_student_group)
          end
        end
      end

      describe "rubric_outcome_data" do
        before do
          @course.enable_feature!(:enhanced_rubrics)
        end

        it "does not include rubric_outcome_data when the assignment does not have a rubric" do
          rubric = Rubric.create!(context: @course, title: "testing")
          RubricAssociation.create!(context: @course, rubric:, purpose: :grading, association_object: @assignment)

          get :speed_grader, params: { course_id: @course, assignment_id: @assignment }
          expect(js_env[:rubric_outcome_data]).to eq []
        end

        it "includes rubric_outcome_data" do
          outcome_with_rubric({ mastery_points: 3 })
          @outcome.display_name = "Outcome 1"
          @outcome.save!
          RubricAssociation.create!(context: @course, rubric: @rubric, purpose: :grading, association_object: @assignment)

          get :speed_grader, params: { course_id: @course, assignment_id: @assignment }
          expect(js_env[:rubric_outcome_data].length).to eq 1
          expect(js_env[:rubric_outcome_data].first[:display_name]).to eq "Outcome 1"
        end

        it "does not include rubric_outcome_data when the enhanced_rubric feature is disabled" do
          @course.disable_feature!(:enhanced_rubrics)
          rubric = Rubric.create!(context: @course, title: "testing")
          RubricAssociation.create!(context: @course, rubric:, purpose: :grading, association_object: @assignment)

          get :speed_grader, params: { course_id: @course, assignment_id: @assignment }
          expect(js_env[:rubric_outcome_data]).to eq []
        end
      end

      describe "rubric_assessment_imports_exports" do
        it "sets rubric_assessment_imports_exports_enabled feature flag value" do
          Account.site_admin.enable_feature!(:enhanced_rubrics)
          Account.site_admin.enable_feature!(:rubric_assessment_imports_exports)
          get :show, params: { course_id: @course.id }
          expect(assigns[:js_env][:GRADEBOOK_OPTIONS][:rubric_assessment_imports_exports_enabled]).to be(true)
        end

        it "sets rubric_assessment_imports_exports_enabled to false when enhanced_rubrics not set" do
          Account.site_admin.enable_feature!(:rubric_assessment_imports_exports)
          get :show, params: { course_id: @course.id }
          expect(assigns[:js_env][:GRADEBOOK_OPTIONS][:rubric_assessment_imports_exports_enabled]).to be(false)
        end
      end
    end

    describe "current_anonymous_id" do
      before do
        user_session(@teacher)
      end

      context "for a moderated assignment" do
        let(:moderated_assignment) do
          @course.assignments.create!(
            moderated_grading: true,
            grader_count: 1,
            final_grader: @teacher
          )
        end

        it "is set to the anonymous ID for the viewing grader if grader identities are concealed" do
          moderated_assignment.update!(grader_names_visible_to_final_grader: false)
          moderated_assignment.moderation_graders.create!(user: @teacher, anonymous_id: "zxcvb")

          get "speed_grader", params: { course_id: @course, assignment_id: moderated_assignment }
          expect(assigns[:js_env][:current_anonymous_id]).to eq "zxcvb"
        end

        it "is not set if grader identities are visible" do
          get "speed_grader", params: { course_id: @course, assignment_id: moderated_assignment }
          expect(assigns[:js_env]).not_to include(:current_anonymous_id)
        end

        it "is not set if grader identities are concealed but grades are published" do
          moderated_assignment.update!(
            grader_names_visible_to_final_grader: false,
            grades_published_at: Time.zone.now
          )
          get "speed_grader", params: { course_id: @course, assignment_id: moderated_assignment }
          expect(assigns[:js_env]).not_to include(:current_anonymous_id)
        end
      end

      it "is not set if the assignment is not moderated" do
        get "speed_grader", params: { course_id: @course, assignment_id: @assignment }
        expect(assigns[:js_env]).not_to include(:current_anonymous_id)
      end
    end

    describe "new_gradebook_plagiarism_icons_enabled" do
      it "is set to true if New Gradebook Plagiarism Icons are on" do
        @course.root_account.enable_feature!(:new_gradebook_plagiarism_indicator)
        get "speed_grader", params: { course_id: @course, assignment_id: @assignment }
        expect(assigns[:js_env][:new_gradebook_plagiarism_icons_enabled]).to be true
      end

      it "is not set if the New Gradebook Plagiarism Icons are off" do
        get "speed_grader", params: { course_id: @course, assignment_id: @assignment }
        expect(assigns[:js_env]).not_to include(:new_gradebook_plagiarism_icons_enabled)
      end
    end

    describe "reassignment" do
      it "allows teacher reassignment" do
        get "speed_grader", params: { course_id: @course, assignment_id: @assignment.id }
        expect(controller.instance_variable_get(:@can_reassign_submissions)).to be true
      end

      it "does not allow student reassignment" do
        user_session(@student)
        get "speed_grader", params: { course_id: @course, assignment_id: @assignment.id }
        expect(controller.instance_variable_get(:@can_reassign_submissions)).to be_nil
      end

      context "with moderated grading" do
        before(:once) do
          @mod_assignment = @course.assignments.create!(
            title: "some assignment", moderated_grading: true, grader_count: 1
          )
          course_with_ta(course: @course)
          @mod_assignment.update!(final_grader: @teacher)
        end

        it "does not allow non-final grader to reassign" do
          user_session(@ta)
          get "speed_grader", params: { course_id: @course, assignment_id: @mod_assignment.id }
          expect(controller.instance_variable_get(:@can_reassign_submissions)).to be false
        end

        it "allows final grader to reassign" do
          user_session(@teacher)
          get "speed_grader", params: { course_id: @course, assignment_id: @mod_assignment.id }
          expect(controller.instance_variable_get(:@can_reassign_submissions)).to be true
        end
      end
    end
  end

  describe "POST 'speed_grader_settings'" do
    it "lets you set your :enable_speedgrader_grade_by_question preference" do
      user_session(@teacher)
      expect(@teacher.preferences[:enable_speedgrader_grade_by_question]).not_to be_truthy

      post "speed_grader_settings", params: { course_id: @course.id,
                                              enable_speedgrader_grade_by_question: "1" }
      expect(@teacher.reload.preferences[:enable_speedgrader_grade_by_question]).to be_truthy

      post "speed_grader_settings", params: { course_id: @course.id,
                                              enable_speedgrader_grade_by_question: "0" }
      expect(@teacher.reload.preferences[:enable_speedgrader_grade_by_question]).not_to be_truthy
    end

    describe "selected_section_id preference" do
      let(:course_settings) { @teacher.reload.get_preference(:gradebook_settings, @course.global_id) }

      before do
        user_session(@teacher)
      end

      it "sets the selected section for the course to the passed-in value" do
        section_id = @course.course_sections.first.id
        post "speed_grader_settings", params: { course_id: @course.id, selected_section_id: section_id }

        expect(course_settings.dig("filter_rows_by", "section_id")).to eq section_id.to_s
      end

      it "ensures that selected_view_options_filters includes 'sections' if a section is selected" do
        section_id = @course.course_sections.first.id
        post "speed_grader_settings", params: { course_id: @course.id, selected_section_id: section_id }

        expect(course_settings["selected_view_options_filters"]).to include("sections")
      end

      context "when a section has previously been selected" do
        before do
          @teacher.set_preference(:gradebook_settings,
                                  @course.global_id,
                                  { filter_rows_by: { section_id: @course.course_sections.first.id } })
        end

        it 'clears the selected section for the course if passed the value "all"' do
          post "speed_grader_settings", params: { course_id: @course.id, selected_section_id: "all" }

          expect(course_settings.dig("filter_rows_by", "section_id")).to be_nil
        end

        it "clears the selected section if passed an invalid value" do
          post "speed_grader_settings", params: { course_id: @course.id, selected_section_id: "hahahaha" }

          expect(course_settings.dig("filter_rows_by", "section_id")).to be_nil
        end

        it "clears the selected section if passed a non-active section in the course" do
          deleted_section = @course.course_sections.create!
          deleted_section.destroy!

          post "speed_grader_settings", params: { course_id: @course.id, selected_section_id: deleted_section.id }

          expect(course_settings.dig("filter_rows_by", "section_id")).to be_nil
        end

        it "clears the selected section if passed a section ID not in the course" do
          section_in_other_course = Course.create!.course_sections.create!
          post "speed_grader_settings", params: { course_id: @course.id, selected_section_id: section_in_other_course.id }

          expect(course_settings.dig("filter_rows_by", "section_id")).to be_nil
        end
      end
    end

    describe "selected_section_ids preference" do
      let(:course_settings) { @teacher.reload.get_preference(:gradebook_settings, @course.global_id) }

      before do
        user_session(@teacher)
      end

      it "adds selected section IDs to the user's preference if they are not already present" do
        section1 = @course.course_sections.first.id
        section2 = (@course.course_sections.second || @course.course_sections.create!).id
        post "speed_grader_settings", params: {
          course_id: @course.id,
          selected_section_ids: [section1, section2]
        }

        expect(course_settings.dig("filter_rows_by", "section_ids")).to match_array [section1.to_s, section2.to_s]
        expect(course_settings["selected_view_options_filters"]).to include("sections")
      end

      it "removes already-selected section IDs from the user's preference (toggle behavior)" do
        section1 = @course.course_sections.first.id
        @teacher.set_preference(:gradebook_settings, @course.global_id, {
                                  "filter_rows_by" => { "section_ids" => [section1.to_s] }
                                })

        post "speed_grader_settings", params: {
          course_id: @course.id,
          selected_section_ids: [section1.to_s]
        }

        expect(course_settings.dig("filter_rows_by", "section_ids")).to be_empty
      end

      it 'clears the selected sections if passed the value "all"' do
        section1 = @course.course_sections.first.id
        @teacher.set_preference(:gradebook_settings, @course.global_id, {
                                  filter_rows_by: { section_ids: [section1.to_s] }
                                })

        post "speed_grader_settings", params: {
          course_id: @course.id,
          selected_section_ids: "all"
        }

        expect(course_settings.dig("filter_rows_by", "section_ids")).to be_nil
      end

      it "ignores invalid or non-active section IDs" do
        invalid_id = "9999999"

        post "speed_grader_settings", params: {
          course_id: @course.id,
          selected_section_ids: [invalid_id]
        }

        expect(course_settings.dig("filter_rows_by", "section_ids")).not_to include(invalid_id)
      end

      it "ignores section IDs that don't belong to the course" do
        other_course_section = Course.create!.course_sections.create!

        post "speed_grader_settings", params: {
          course_id: @course.id,
          selected_section_ids: [other_course_section.id]
        }

        expect(course_settings.dig("filter_rows_by", "section_ids")).not_to include(other_course_section.id.to_s)
      end
    end

    describe "checkboxed_selected_section_ids preference" do
      let(:course_settings) { @teacher.reload.get_preference(:gradebook_settings, @course.global_id) }

      before do
        user_session(@teacher)
      end

      it "overwrites section IDs with the passed-in values" do
        section1 = @course.course_sections.first.id
        section2 = (@course.course_sections.second || @course.course_sections.create!).id

        # First set a different selection
        @teacher.set_preference(:gradebook_settings, @course.global_id, {
                                  filter_rows_by: { section_ids: [section1.to_s] }
                                })

        # Overwrite with new selection
        post "speed_grader_settings", params: {
          course_id: @course.id,
          checkboxed_selected_section_ids: [section2]
        }

        expect(course_settings.dig("filter_rows_by", "section_ids")).to eq [section2.to_s]
        expect(course_settings["selected_view_options_filters"]).to include("sections")
      end

      it 'clears the selected sections if passed the value "all"' do
        section1 = @course.course_sections.first.id
        @teacher.set_preference(:gradebook_settings, @course.global_id, {
                                  filter_rows_by: { section_ids: [section1.to_s] }
                                })

        post "speed_grader_settings", params: {
          course_id: @course.id,
          checkboxed_selected_section_ids: "all"
        }

        expect(course_settings.dig("filter_rows_by", "section_ids")).to be_nil
      end

      it "ignores invalid section IDs" do
        invalid_id = "9999999"

        post "speed_grader_settings", params: {
          course_id: @course.id,
          checkboxed_selected_section_ids: [invalid_id]
        }

        expect(course_settings.dig("filter_rows_by", "section_ids")).to be_empty
      end

      it "ignores section IDs that don't belong to the course" do
        other_course_section = Course.create!.course_sections.create!

        post "speed_grader_settings", params: {
          course_id: @course.id,
          checkboxed_selected_section_ids: [other_course_section.id]
        }

        expect(course_settings.dig("filter_rows_by", "section_ids")).to be_empty
      end
    end
  end

  describe "POST 'save_assignment_order'" do
    it "saves the sort order in the user's preferences" do
      user_session(@teacher)
      post "save_assignment_order", params: { course_id: @course.id, assignment_order: "due_at" }
      saved_order = @teacher.get_preference(:course_grades_assignment_order, @course.id)
      expect(saved_order).to eq(:due_at)
    end
  end

  describe "#light_weight_ags_json" do
    it "returns the necessary JSON for GradeCalculator" do
      ag = @course.assignment_groups.create! group_weight: 100
      a  = ag.assignments.create! submission_types: "online_upload",
                                  points_possible: 10,
                                  context: @course,
                                  omit_from_final_grade: true
      AssignmentGroup.add_never_drop_assignment(ag, a)
      @controller.instance_variable_set(:@context, @course)
      @controller.instance_variable_set(:@current_user, @user)
      @controller.instance_variable_set(:@presenter, @controller.send(:grade_summary_presenter))
      expect(@controller.light_weight_ags_json([ag])).to eq [
        {
          id: ag.id,
          rules: {
            "never_drop" => [
              a.id.to_s
            ]
          },
          group_weight: 100,
          assignments: [
            {
              due_at: nil,
              id: a.id,
              points_possible: 10,
              submission_types: ["online_upload"],
              omit_from_final_grade: true,
              muted: true
            }
          ],
        },
      ]
    end

    it "does not return unpublished assignments" do
      course_with_student
      ag = @course.assignment_groups.create! group_weight: 100
      a1 = ag.assignments.create! submission_types: "online_upload",
                                  points_possible: 10,
                                  context: @course
      a2 = ag.assignments.build submission_types: "online_upload",
                                points_possible: 10,
                                context: @course
      a2.workflow_state = "unpublished"
      a2.save!

      @controller.instance_variable_set(:@context, @course)
      @controller.instance_variable_set(:@current_user, @user)
      @controller.instance_variable_set(:@presenter, @controller.send(:grade_summary_presenter))
      expect(@controller.light_weight_ags_json([ag])).to eq [
        {
          id: ag.id,
          rules: {},
          group_weight: 100,
          assignments: [
            {
              id: a1.id,
              due_at: nil,
              points_possible: 10,
              submission_types: ["online_upload"],
              omit_from_final_grade: false,
              muted: true
            }
          ],
        },
      ]
    end
  end

  describe "#external_tool_detail" do
    let(:tool) do
      {
        definition_id: 123,
        name: "test lti",
        placements: {
          post_grades: {
            canvas_launch_url: "http://example.com/lti/post_grades",
            launch_width: 100,
            launch_height: 100
          }
        }
      }
    end

    it "maps a tool to launch details" do
      expect(@controller.external_tool_detail(tool)).to eql(
        id: 123,
        data_url: "http://example.com/lti/post_grades",
        name: "test lti",
        type: :lti,
        data_width: 100,
        data_height: 100
      )
    end
  end

  describe "#post_grades_ltis" do
    it "maps #external_tools with #external_tool_detail" do
      expect(@controller).to receive(:external_tools).and_return([0, 1, 2, 3, 4, 5, 6, 7, 8, 9])
      expect(@controller).to receive(:external_tool_detail).exactly(10).times

      @controller.post_grades_ltis
    end

    it "memoizes" do
      expect(@controller).to receive(:external_tools).and_return([]).once

      expect(@controller.post_grades_ltis).to eq(@controller.post_grades_ltis)
    end
  end

  describe "#post_grades_feature?" do
    it "returns false when :post_grades feature disabled for context" do
      context = object_double(@course, feature_enabled?: false)
      @controller.instance_variable_set(:@context, context)

      expect(@controller.post_grades_feature?).to be(false)
    end

    it "returns false when context does not allow grade publishing by user" do
      context = object_double(@course, feature_enabled?: true, allows_grade_publishing_by: false)
      @controller.instance_variable_set(:@context, context)

      expect(@controller.post_grades_feature?).to be(false)
    end

    it "returns false when #can_do is false" do
      context = object_double(@course, feature_enabled?: true, allows_grade_publishing_by: true)
      @controller.instance_variable_set(:@context, context)
      allow(@controller).to receive(:can_do).and_return(false)

      expect(@controller.post_grades_feature?).to be(false)
    end

    it "returns true when all conditions are met" do
      context = object_double(@course, feature_enabled?: true, allows_grade_publishing_by: true)
      @controller.instance_variable_set(:@context, context)
      allow(@controller).to receive(:can_do).and_return(true)

      expect(@controller.post_grades_feature?).to be(true)
    end
  end

  describe "#post_grades_enhanced_modal?" do
    it "returns false when :post_grades_enhanced modal feature disabled for context" do
      context = object_double(@course, feature_enabled?: false)
      @controller.instance_variable_set(:@context, context)

      expect(@controller.post_grades_enhanced_modal?).to be(false)
    end

    it "returns true when :post_grades_enhanced modal feature enabled for context" do
      context = object_double(@course, feature_enabled?: true)
      @controller.instance_variable_set(:@context, context)

      expect(@controller.post_grades_enhanced_modal?).to be(true)
    end
  end

  describe "#grading_rubrics" do
    context "sharding" do
      specs_require_sharding

      it "fetches rubrics from a cross-shard course" do
        user_session(@teacher)
        @shard1.activate do
          a = Account.create!
          @cs_course = Course.create!(name: "cs_course", account: a)
          @rubric = Rubric.create!(context: @cs_course, title: "testing")
          RubricAssociation.create!(context: @cs_course, rubric: @rubric, purpose: :bookmark, association_object: @cs_course)
          @cs_course.enroll_user(@teacher, "TeacherEnrollment", enrollment_state: "active")
        end

        get "grading_rubrics", params: { course_id: @course, context_code: @cs_course.asset_string }
        json = json_parse(response.body)
        expect(json.first["rubric_association"]["rubric_id"]).to eq @rubric.global_id.to_s
        expect(json.first["rubric_association"]["context_code"]).to eq @cs_course.global_asset_string
      end
    end

    context "access control" do
      it "allows users with the appropriate permissions to view rubrics" do
        user_session(@teacher)

        get "grading_rubrics", params: { course_id: @course }
        expect(response).to be_successful
      end

      it "allows admins to view rubrics" do
        user_session(account_admin_user)

        get "grading_rubrics", params: { course_id: @course }
        expect(response).to be_successful
      end

      it "forbids viewing if the user lacks appropriate permissions" do
        user_session(@student)

        get "grading_rubrics", params: { course_id: @course }
        expect(response).to be_unauthorized
      end

      it "requires a logged-in user" do
        get "grading_rubrics", params: { course_id: @course }

        expect(response).to redirect_to(login_url)
      end
    end
  end

  describe "PUT 'update_final_grade_overrides'" do
    let(:override_score_updates) do
      [
        { student_id: @student.id, override_score: 10.0 }
      ]
    end

    let(:update_params) { { course_id: @course.id, override_scores: override_score_updates } }

    before do
      user_session(@teacher)

      @course.enable_feature!(:final_grades_override)
      @course.allow_final_grade_override = true
      @course.save!
    end

    it "returns unauthorized when there is no current user" do
      remove_user_session
      put :update_final_grade_overrides, params: update_params, format: :json
      assert_unauthorized
    end

    it "returns unauthorized when the user is not authorized to manage grades" do
      user_session(@student)
      put :update_final_grade_overrides, params: update_params, format: :json
      assert_forbidden
    end

    it "returns unauthorized when the course does not allow final grade override" do
      @course.allow_final_grade_override = false
      @course.save!

      put :update_final_grade_overrides, params: update_params, format: :json
      assert_forbidden
    end

    it "grants authorization to teachers in active courses" do
      put :update_final_grade_overrides, params: update_params, format: :json
      expect(response).to be_ok
    end

    it "returns unauthorized when the course is concluded" do
      @course.complete!
      put :update_final_grade_overrides, params: update_params, format: :json
      assert_forbidden
    end

    it "returns an error when the override_scores param is not supplied" do
      put :update_final_grade_overrides, params: update_params.slice(:course_id), format: :json
      assert_status(400)
    end

    describe "grading periods" do
      let(:group_helper)  { Factories::GradingPeriodGroupHelper.new }
      let(:period_helper) { Factories::GradingPeriodHelper.new }

      it "accepts grading periods that are used by the course" do
        grading_period = period_helper.create_with_group_for_account(@course.account)
        @course.enrollment_term.update!(grading_period_group: grading_period.grading_period_group)

        put :update_final_grade_overrides, params: update_params.merge({ grading_period_id: grading_period.id })
        expect(response).to be_ok
      end

      it "returns a 400 for grading periods that are not used by the course" do
        other_period = period_helper.create_with_group_for_account(@course.account)

        put :update_final_grade_overrides, params: update_params.merge({ grading_period_id: other_period.id })

        aggregate_failures do
          assert_status(400)
          expect(json_parse["error"]).to eq "invalid_grading_period"
        end
      end
    end

    it "returns a progress object" do
      put :update_final_grade_overrides, params: update_params, format: :json

      returned_id = json_parse["id"]
      progress = Progress.find(returned_id)

      aggregate_failures do
        expect(progress).not_to be_nil
        expect(progress.tag).to eq "override_grade_update"
      end
    end
  end

  describe "PUT 'apply_score_to_ungraded_submissions'" do
    before do
      @course.account.enable_feature!(:apply_score_to_ungraded)
      user_session(@teacher)
    end

    let(:other_course) do
      other_course = Course.create!(account: @course.account)
      other_course.enroll_teacher(@teacher, enrollment_state: "active")
      other_course
    end

    def make_request(**additional_params)
      params = additional_params.reverse_merge({ course_id: @course.id, assignment_ids: ["1", "2"], student_ids: ["11", "22"] })
      put :apply_score_to_ungraded_submissions, params:, format: :json
      response.parsed_body
    end

    describe "authorization" do
      it "rejects requests if the caller does not have the manage_grades permission" do
        user_session(@student)
        make_request(percent: 50.0)
        assert_forbidden
      end

      it "rejects requests if the account does not have the apply_score_to_ungraded feature enabled" do
        @course.account.disable_feature!(:apply_score_to_ungraded)
        make_request(percent: 50.0)
        assert_forbidden
      end
    end

    describe "grade values" do
      it "accepts a percent value" do
        make_request(percent: 50.0)
        expect(response).to be_successful
      end

      it "accepts a true value for excused" do
        make_request(excused: true)
        expect(response).to be_successful
      end

      it "does not accept both a percent and a true value for excused" do
        json = make_request(excused: true, percent: 50.0)
        expect(json["error"]).to eq "cannot_both_score_and_excuse"
      end

      it "requires either a percent value or a true value for excused" do
        json = make_request
        expect(json["error"]).to eq "no_score_or_excused_provided"
      end

      it "does not accept empty assignment ids" do
        put :apply_score_to_ungraded_submissions, params: { course_id: @course.id, percent: 95.0, assignment_ids: [], student_ids: ["11", "22"] }, format: :json
        expect(response.parsed_body["error"]).to eq "no_assignment_ids_provided"
      end

      it "does not accept empty student ids" do
        put :apply_score_to_ungraded_submissions, params: { course_id: @course.id, percent: 95.0, assignment_ids: ["1", "2"], student_ids: [] }, format: :json
        expect(response.parsed_body["error"]).to eq "no_student_ids_provided"
      end
    end
  end
end<|MERGE_RESOLUTION|>--- conflicted
+++ resolved
@@ -214,107 +214,6 @@
                                                   })
         end
       end
-<<<<<<< HEAD
-
-      describe "asset processor functionality" do
-        context "with online_text_entry submission" do
-          before do
-            @assignment.submit_homework(@student, submission_type: "online_text_entry", body: "test submission")
-          end
-
-          it "includes processors and reports in submission data if user can read grade" do
-            allow_any_instance_of(AssetProcessorReportHelper).to receive(:asset_processors).and_return([{ id: 1, title: "Test Processor" }])
-            allow_any_instance_of(AssetProcessorReportHelper).to receive(:asset_reports_info_for_display).and_return([{ id: 1, priority: 0 }])
-
-            get "grade_summary", params: { course_id: @course.id, id: @student.id }
-
-            submission = assigns[:js_env][:submissions].find { |s| s[:assignment_id] == @assignment.id }
-            expect(submission).to have_key(:asset_processors)
-            expect(submission[:asset_processors]).to eq([{ id: 1, title: "Test Processor" }])
-            expect(submission).to have_key(:asset_reports)
-            expect(submission[:asset_reports]).to eq([{ id: 1, priority: 0 }])
-            expect(submission).to have_key(:submission_type)
-            expect(submission[:submission_type]).to eq("online_text_entry")
-          end
-
-          it "includes processors and reports in submission data if grades are hidden" do
-            allow_any_instance_of(AssetProcessorReportHelper).to receive(:asset_processors).and_return([{ id: 1, title: "Test Processor" }])
-            allow_any_instance_of(AssetProcessorReportHelper).to receive(:asset_reports_info_for_display).and_return([{ id: 1, priority: 0 }])
-            # ensure the grades are hidden
-            allow(@assignment).to receive(:user_can_read_grades?).and_return(false)
-            submission = @assignment.grade_student(@student, grade: 10, grader: @teacher).first
-            submission.update(posted_at: nil)
-
-            get "grade_summary", params: { course_id: @course.id, id: @student.id }
-
-            submission = assigns[:js_env][:submissions].find { |s| s[:assignment_id] == @assignment.id }
-            expect(submission).to have_key(:asset_processors)
-            expect(submission[:asset_processors]).to eq([{ id: 1, title: "Test Processor" }])
-            expect(submission).to have_key(:asset_reports)
-            expect(submission[:asset_reports]).to eq([{ id: 1, priority: 0 }])
-            expect(submission).to have_key(:submission_type)
-            expect(submission[:submission_type]).to eq("online_text_entry")
-          end
-
-          it "does not include processors and reports in submission data if user cannot read grades" do
-            allow_any_instance_of(AssetProcessorReportHelper).to receive(:asset_processors).and_return([{ id: 1, title: "Test Processor" }])
-            allow_any_instance_of(AssetProcessorReportHelper).to receive(:asset_reports_info_for_display).and_return([{ id: 1, priority: 0 }])
-            allow_any_instance_of(Submission).to receive(:user_can_read_grade?).and_return(false)
-
-            get "grade_summary", params: { course_id: @course.id, id: @student.id }
-
-            submission = assigns[:js_env][:submissions].find { |s| s[:assignment_id] == @assignment.id }
-            expect(submission).not_to have_key(:asset_processors)
-            expect(submission).not_to have_key(:asset_reports)
-            expect(submission).not_to have_key(:submission_type)
-          end
-        end
-
-        context "with discussion_topic submission" do
-          before do
-            @assignment.update!(submission_types: "discussion_topic")
-            @discussion_topic = @assignment.discussion_topic || @course.discussion_topics.create!(
-              title: "Test Discussion",
-              assignment: @assignment
-            )
-            @discussion_topic.discussion_entries.create!(
-              user: @student,
-              message: "Test entry"
-            )
-          end
-
-          it "does not include processors and reports without feature flag" do
-            @course.root_account.disable_feature!(:lti_asset_processor_discussions)
-
-            allow_any_instance_of(AssetProcessorReportHelper).to receive(:asset_processors).and_return([{ id: 1, title: "Test Processor" }])
-            allow_any_instance_of(AssetProcessorReportHelper).to receive(:asset_reports_info_for_display).and_return([{ id: 1, priority: 0 }])
-
-            get "grade_summary", params: { course_id: @course.id, id: @student.id }
-
-            submission = assigns[:js_env][:submissions].find { |s| s[:assignment_id] == @assignment.id }
-
-            expect(submission).not_to have_key(:asset_processors)
-            expect(submission).not_to have_key(:asset_reports)
-          end
-
-          it "includes processors and reports with feature flag enabled" do
-            allow_any_instance_of(AssetProcessorReportHelper).to receive(:asset_processors).and_return([{ id: 1, title: "Test Processor" }])
-            allow_any_instance_of(AssetProcessorReportHelper).to receive(:asset_reports_info_for_display).and_return([{ id: 1, priority: 0 }])
-
-            get "grade_summary", params: { course_id: @course.id, id: @student.id }
-
-            submission = assigns[:js_env][:submissions].find { |s| s[:assignment_id] == @assignment.id }
-            expect(submission).to have_key(:asset_processors)
-            expect(submission[:asset_processors]).to eq([{ id: 1, title: "Test Processor" }])
-            expect(submission).to have_key(:asset_reports)
-            expect(submission[:asset_reports]).to eq([{ id: 1, priority: 0 }])
-            expect(submission).to have_key(:submission_type)
-            expect(submission[:submission_type]).to eq("discussion_topic")
-          end
-        end
-      end
-=======
->>>>>>> dd080656
     end
 
     context "when logged in as a teacher" do
