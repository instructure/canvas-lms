# frozen_string_literal: true

#
# Copyright (C) 2023 - present Instructure, Inc.
#
# This file is part of Canvas.
#
# Canvas is free software: you can redistribute it and/or modify it under
# the terms of the GNU Affero General Public License as published by the Free
# Software Foundation, version 3 of the License.
#
# Canvas is distributed in the hope that it will be useful, but WITHOUT ANY
# WARRANTY; without even the implied warranty of MERCHANTABILITY or FITNESS FOR
# A PARTICULAR PURPOSE. See the GNU Affero General Public License for more
# details.
#
# You should have received a copy of the GNU Affero General Public License along
# with this program. If not, see <http://www.gnu.org/licenses/>.
#

describe LearningObjectDatesController do
  before :once do
<<<<<<< HEAD
    Account.site_admin.enable_feature! :selective_release_ui_api
=======
>>>>>>> 0539a086
    Account.site_admin.enable_feature! :differentiated_files
    course_with_teacher(active_all: true)
  end

  before do
    user_session(@teacher)
  end

  describe "GET 'show'" do
    before :once do
      @assignment = @course.assignments.create!(
        title: "Locked Assignment",
        due_at: "2022-01-02T00:00:00Z",
        unlock_at: "2022-01-01T00:00:00Z",
        lock_at: "2022-01-03T01:00:00Z",
        only_visible_to_overrides: true
      )
      @override = @assignment.assignment_overrides.create!(course_section: @course.default_section,
                                                           due_at: "2022-02-01T01:00:00Z",
                                                           due_at_overridden: true)
    end

    it "returns date details for an assignment" do
      get :show, params: { course_id: @course.id, assignment_id: @assignment.id }
      expect(response).to be_successful
      expect(json_parse).to eq({
                                 "id" => @assignment.id,
                                 "due_at" => "2022-01-02T00:00:00Z",
                                 "unlock_at" => "2022-01-01T00:00:00Z",
                                 "lock_at" => "2022-01-03T01:00:00Z",
                                 "only_visible_to_overrides" => true,
                                 "group_category_id" => nil,
                                 "graded" => true,
                                 "visible_to_everyone" => false,
                                 "overrides" => [{
                                   "id" => @override.id,
                                   "assignment_id" => @assignment.id,
                                   "title" => "Unnamed Course",
                                   "course_section_id" => @course.default_section.id,
                                   "due_at" => "2022-02-01T01:00:00Z",
                                   "all_day" => false,
                                   "all_day_date" => "2022-02-01",
                                   "unassign_item" => false
                                 }]
                               })
    end

    it "returns date details for a quiz" do
      @quiz = @course.quizzes.create!(title: "quiz", due_at: "2022-01-10T00:00:00Z")
      @override.assignment_id = nil
      @override.quiz_id = @quiz.id
      @override.save!

      get :show, params: { course_id: @course.id, quiz_id: @quiz.id }
      expect(response).to be_successful
      expect(json_parse).to eq({
                                 "id" => @quiz.id,
                                 "due_at" => "2022-01-10T00:00:00Z",
                                 "unlock_at" => nil,
                                 "lock_at" => nil,
                                 "only_visible_to_overrides" => false,
                                 "graded" => true,
                                 "group_category_id" => nil,
                                 "visible_to_everyone" => true,
                                 "overrides" => [{
                                   "id" => @override.id,
                                   "quiz_id" => @quiz.id,
                                   "title" => "Unnamed Course",
                                   "course_section_id" => @course.default_section.id,
                                   "due_at" => "2022-02-01T01:00:00Z",
                                   "all_day" => false,
                                   "all_day_date" => "2022-02-01",
                                   "unassign_item" => false
                                 }]
                               })
    end

    it "returns date details for a module" do
      context_module = @course.context_modules.create!(name: "module")
      @override.assignment_id = nil
      @override.due_at = nil
      @override.due_at_overridden = false
      @override.context_module_id = context_module.id
      @override.save!

      get :show, params: { course_id: @course.id, context_module_id: context_module.id }
      expect(response).to be_successful
      expect(json_parse).to eq({
                                 "id" => context_module.id,
                                 "unlock_at" => nil,
                                 "only_visible_to_overrides" => true,
                                 "visible_to_everyone" => false,
                                 "graded" => false,
                                 "overrides" => [{
                                   "id" => @override.id,
                                   "context_module_id" => context_module.id,
                                   "context_module_name" => "module",
                                   "title" => "Unnamed Course",
                                   "course_section_id" => @course.default_section.id,
                                   "unassign_item" => false
                                 }]
                               })
    end

    it "returns date details for a graded discussion" do
      discussion = DiscussionTopic.create_graded_topic!(course: @course, title: "graded topic")
      assignment = discussion.assignment
      assignment.update!(due_at: "2022-05-06T12:00:00Z",
                         unlock_at: "2022-05-05T12:00:00Z",
                         lock_at: "2022-05-07T12:00:00Z")
      override = assignment.assignment_overrides.create!(set: @course.default_section,
                                                         due_at: "2022-04-06T12:00:00Z",
                                                         unlock_at: "2022-04-05T12:00:00Z",
                                                         lock_at: "2022-04-07T12:00:00Z",
                                                         due_at_overridden: true,
                                                         unlock_at_overridden: true,
                                                         lock_at_overridden: true)
      get :show, params: { course_id: @course.id, discussion_topic_id: discussion.id }
      expect(response).to be_successful
      expect(json_parse).to eq({
                                 "id" => discussion.id,
                                 "due_at" => "2022-05-06T12:00:00Z",
                                 "unlock_at" => "2022-05-05T12:00:00Z",
                                 "lock_at" => "2022-05-07T12:00:00Z",
                                 "only_visible_to_overrides" => false,
                                 "graded" => true,
                                 "group_category_id" => nil,
                                 "visible_to_everyone" => true,
                                 "overrides" => [{
                                   "id" => override.id,
                                   "assignment_id" => assignment.id,
                                   "title" => "Unnamed Course",
                                   "course_section_id" => @course.default_section.id,
                                   "due_at" => "2022-04-06T12:00:00Z",
                                   "unlock_at" => "2022-04-05T12:00:00Z",
                                   "lock_at" => "2022-04-07T12:00:00Z",
                                   "all_day" => false,
                                   "all_day_date" => "2022-04-06",
                                   "unassign_item" => false
                                 }]
                               })
    end

    it "returns date details for a graded discussion with groups" do
      discussion = DiscussionTopic.create_graded_topic!(course: @course, title: "graded topic groups")
      category = @course.group_categories.create(name: "graded topic groups")
      discussion.update!(group_category_id: category.id)
      get :show, params: { course_id: @course.id, discussion_topic_id: discussion.id }
      expect(response).to be_successful
      json = json_parse
      expect(category.id).not_to be_nil
      expect(json["group_category_id"]).to eq category.id
    end

    it "returns date details for an ungraded discussion" do
      discussion = @course.discussion_topics.create!(title: "ungraded topic",
                                                     unlock_at: "2022-01-05T12:00:00Z",
                                                     lock_at: "2022-03-05T12:00:00Z")
      override = discussion.assignment_overrides.create!(set: @course.default_section,
                                                         lock_at: "2022-01-04T12:00:00Z",
                                                         lock_at_overridden: true)
      get :show, params: { course_id: @course.id, discussion_topic_id: discussion.id }
      expect(response).to be_successful
      expect(json_parse).to eq({
                                 "id" => discussion.id,
                                 "unlock_at" => "2022-01-05T12:00:00Z",
                                 "lock_at" => "2022-03-05T12:00:00Z",
                                 "only_visible_to_overrides" => false,
                                 "graded" => false,
                                 "group_category_id" => nil,
                                 "visible_to_everyone" => true,
                                 "overrides" => [{
                                   "id" => override.id,
                                   "discussion_topic_id" => discussion.id,
                                   "title" => "Unnamed Course",
                                   "course_section_id" => @course.default_section.id,
                                   "lock_at" => "2022-01-04T12:00:00Z",
                                   "unassign_item" => false
                                 }]
                               })
    end

    it "returns date details for an ungraded discussion with a section visibility" do
      discussion = @course.discussion_topics.create!(title: "ungraded topic",
                                                     unlock_at: "2022-01-05T12:00:00Z",
                                                     lock_at: "2022-03-05T12:00:00Z")
      discussion.discussion_topic_section_visibilities << DiscussionTopicSectionVisibility.new(
        discussion_topic: @topic,
        course_section: @course.default_section,
        workflow_state: "active"
      )
      discussion.is_section_specific = true
      discussion.save!

      get :show, params: { course_id: @course.id, discussion_topic_id: discussion.id }
      expect(response).to be_successful
      expect(json_parse).to eq({
                                 "id" => discussion.id,
                                 "unlock_at" => "2022-01-05T12:00:00Z",
                                 "lock_at" => "2022-03-05T12:00:00Z",
                                 "only_visible_to_overrides" => false,
                                 "graded" => false,
                                 "group_category_id" => nil,
                                 "visible_to_everyone" => false,
                                 "overrides" => [{
                                   "discussion_topic_id" => discussion.id,
                                   "course_section_id" => @course.default_section.id,
                                   "unlock_at" => "2022-01-05T12:00:00Z",
                                   "lock_at" => "2022-03-05T12:00:00Z",
                                   "unassign_item" => false
                                 }]
                               })
    end

    it "returns date details for an ungraded discussion with a section visibility and section override" do
      section1 = @course.course_sections.create!
      section2 = @course.course_sections.create!
      discussion = @course.discussion_topics.create!(title: "ungraded topic",
                                                     unlock_at: "2022-01-05T12:00:00Z",
                                                     lock_at: "2022-03-05T12:00:00Z")
      discussion.discussion_topic_section_visibilities << DiscussionTopicSectionVisibility.new(
        discussion_topic: @topic,
        course_section: section1,
        workflow_state: "active"
      )

      discussion.discussion_topic_section_visibilities << DiscussionTopicSectionVisibility.new(
        discussion_topic: @topic,
        course_section: section2,
        workflow_state: "active"
      )

      discussion.is_section_specific = true
      discussion.save!

      override = discussion.assignment_overrides.create!(set: section1,
                                                         lock_at: "2022-01-04T12:00:00Z",
                                                         lock_at_overridden: true)

      get :show, params: { course_id: @course.id, discussion_topic_id: discussion.id }
      expect(response).to be_successful

      expect(json_parse).to eq({
                                 "id" => discussion.id,
                                 "unlock_at" => "2022-01-05T12:00:00Z",
                                 "lock_at" => "2022-03-05T12:00:00Z",
                                 "only_visible_to_overrides" => false,
                                 "graded" => false,
                                 "group_category_id" => nil,
                                 "visible_to_everyone" => false,
                                 "overrides" => [
                                   {
                                     "id" => override.id,
                                     "discussion_topic_id" => discussion.id,
                                     "title" => override.title,
                                     "course_section_id" => section1.id,
                                     "lock_at" => "2022-01-04T12:00:00Z",
                                     "unassign_item" => false
                                   },
                                   {
                                     "discussion_topic_id" => discussion.id,
                                     "course_section_id" => section2.id,
                                     "unlock_at" => "2022-01-05T12:00:00Z",
                                     "lock_at" => "2022-03-05T12:00:00Z",
                                     "unassign_item" => false
                                   }
                                 ]
                               })
    end

    it "returns date details for a regular page" do
      wiki_page = @course.wiki_pages.create!(title: "My Page",
                                             unlock_at: "2022-01-05T00:00:00Z",
                                             lock_at: "2022-03-05T00:00:00Z")
      override = wiki_page.assignment_overrides.create!(set: @course.default_section,
                                                        unlock_at: "2022-01-04T00:00:00Z",
                                                        unlock_at_overridden: true)
      get :show, params: { course_id: @course.id, url_or_id: wiki_page.id }
      expect(response).to be_successful
      expect(json_parse).to eq({
                                 "id" => wiki_page.id,
                                 "unlock_at" => "2022-01-05T00:00:00Z",
                                 "lock_at" => "2022-03-05T00:00:00Z",
                                 "only_visible_to_overrides" => false,
                                 "graded" => false,
                                 "visible_to_everyone" => true,
                                 "overrides" => [{
                                   "id" => override.id,
                                   "wiki_page_id" => wiki_page.id,
                                   "title" => "Unnamed Course",
                                   "course_section_id" => @course.default_section.id,
                                   "unlock_at" => "2022-01-04T00:00:00Z",
                                   "unassign_item" => false
                                 }]
                               })
    end

    it "returns date details for a page with an assignment" do
      wiki_page = @course.wiki_pages.create!(title: "My Page",
                                             # dummy params
                                             unlock_at: "2022-01-04T00:00:00Z",
                                             lock_at: "2022-03-04T00:00:00Z",
                                             only_visible_to_overrides: false)
      wiki_page.assignment = @course.assignments.create!(
        name: "My Page",
        submission_types: ["wiki_page"],
        unlock_at: "2022-01-05T00:00:00Z",
        lock_at: "2022-02-05T00:00:00Z",
        only_visible_to_overrides: true
      )
      wiki_page.save!
      override = wiki_page.assignment.assignment_overrides.create!(set: @course.default_section,
                                                                   unlock_at: "2022-01-07T00:00:00Z",
                                                                   unlock_at_overridden: true)
      get :show, params: { course_id: @course.id, url_or_id: wiki_page.id }
      expect(response).to be_successful
      expect(json_parse).to eq({
                                 "id" => wiki_page.id,
                                 "due_at" => nil,
                                 "unlock_at" => "2022-01-05T00:00:00Z",
                                 "lock_at" => "2022-02-05T00:00:00Z",
                                 "only_visible_to_overrides" => true,
                                 "graded" => false,
                                 "group_category_id" => nil,
                                 "visible_to_everyone" => false,
                                 "overrides" => [{
                                   "id" => override.id,
                                   "assignment_id" => wiki_page.assignment.id,
                                   "title" => "Unnamed Course",
                                   "course_section_id" => @course.default_section.id,
                                   "unlock_at" => "2022-01-07T00:00:00Z",
                                   "unassign_item" => false
                                 }]
                               })
    end

    it "returns correct date details for a checkpointed discussion" do
      @course.root_account.enable_feature!(:discussion_checkpoints)
      discussion = DiscussionTopic.create_graded_topic!(course: @course, title: "graded topic")

      c1_due_at = "2022-05-05T12:00:00Z"
      c1_unlock_at = "2022-05-04T12:00:00Z"
      c1_lock_at = "2022-05-08T12:00:00Z"
      c1_override_due_at = "2022-04-06T12:00:00Z"
      c1_override_unlock_at = "2022-04-05T12:00:00Z"
      c1_override_lock_at = "2022-04-07T12:00:00Z"

      Checkpoints::DiscussionCheckpointCreatorService.call(
        discussion_topic: discussion,
        checkpoint_label: CheckpointLabels::REPLY_TO_TOPIC,
        dates: [
          {
            type: "everyone",
            due_at: c1_due_at,
            unlock_at: c1_unlock_at,
            lock_at: c1_lock_at,
          },
          {
            type: "override",
            set_type: "CourseSection",
            set_id: @course.default_section.id,
            due_at: c1_override_due_at,
            unlock_at: c1_override_unlock_at,
            lock_at: c1_override_lock_at
          },
        ],
        points_possible: 5
      )

      c2_due_at = "2022-05-06T12:00:00Z"
      c2_unlock_at = "2022-05-05T12:00:00Z"
      c2_lock_at = "2022-05-07T12:00:00Z"
      c2_override_due_at = "2022-04-06T12:00:00Z"
      c2_override_unlock_at = "2022-04-05T12:00:00Z"
      c2_override_lock_at = "2022-04-07T12:00:00Z"

      Checkpoints::DiscussionCheckpointCreatorService.call(
        discussion_topic: discussion,
        checkpoint_label: CheckpointLabels::REPLY_TO_ENTRY,
        dates: [
          {
            type: "everyone",
            due_at: c2_due_at,
            unlock_at: c2_unlock_at,
            lock_at: c2_lock_at,
          },
          {
            type: "override",
            set_type: "CourseSection",
            set_id: @course.default_section.id,
            due_at: c2_override_due_at,
            unlock_at: c2_override_unlock_at,
            lock_at: c2_override_lock_at
          },
        ],
        points_possible: 10,
        replies_required: 2
      )

      # Refresh the discussion object to get the updated dates
      discussion.reload

      get :show, params: { course_id: @course.id, discussion_topic_id: discussion.id }
      expect(response).to be_successful
      json = json_parse

      # Test base discussion attributes
      expect(json).to include(
        "id" => discussion.id,
        "due_at" => nil,
        "unlock_at" => c2_unlock_at,  # Should be synced to the latest unlock_at
        "lock_at" => c2_lock_at,      # Should be synced to the latest lock_at
        "only_visible_to_overrides" => false,
        "visible_to_everyone" => true,
        "group_category_id" => nil,
        "graded" => true
      )

      # Test checkpoints
      expect(json["checkpoints"].length).to eq(2)

      # Find checkpoints by tag
      reply_to_topic = json["checkpoints"].find { |cp| cp["tag"] == CheckpointLabels::REPLY_TO_TOPIC }
      reply_to_entry = json["checkpoints"].find { |cp| cp["tag"] == CheckpointLabels::REPLY_TO_ENTRY }

      # Test reply_to_topic checkpoint
      expect(reply_to_topic).to include(
        "tag" => CheckpointLabels::REPLY_TO_TOPIC,
        "due_at" => c1_due_at,
        "unlock_at" => c2_unlock_at,  # Should be synced to the latest unlock_at
        "lock_at" => c2_lock_at,      # Should be synced to the latest lock_at
        "only_visible_to_overrides" => false,
        "points_possible" => 5.0
      )

      expect(reply_to_topic["overrides"][0]).to include(
        "title" => "Unnamed Course",
        "due_at" => c1_override_due_at,
        "all_day" => false,
        "all_day_date" => c1_override_due_at.to_date.to_s,
        "unlock_at" => c1_override_unlock_at,
        "lock_at" => c1_override_lock_at,
        "course_section_id" => @course.default_section.id
      )

      # Test reply_to_entry checkpoint
      expect(reply_to_entry).to include(
        "tag" => CheckpointLabels::REPLY_TO_ENTRY,
        "due_at" => c2_due_at,
        "unlock_at" => c2_unlock_at,
        "lock_at" => c2_lock_at,
        "only_visible_to_overrides" => false,
        "points_possible" => 10.0
      )

      expect(reply_to_entry["overrides"][0]).to include(
        "title" => "Unnamed Course",
        "due_at" => c2_override_due_at,
        "all_day" => false,
        "all_day_date" => c2_override_due_at.to_date.to_s,
        "unlock_at" => c2_override_unlock_at,
        "lock_at" => c2_override_lock_at,
        "course_section_id" => @course.default_section.id
      )
    end

    it "returns date details for a file" do
      attachment = @course.attachments.create!(filename: "coolpdf.pdf",
                                               uploaded_data: StringIO.new("test"),
                                               unlock_at: "2022-01-05T00:00:00Z",
                                               lock_at: "2022-03-05T00:00:00Z")
      override = attachment.assignment_overrides.create!(set: @course.default_section,
                                                         unlock_at: "2022-01-04T00:00:00Z",
                                                         unlock_at_overridden: true)
      get :show, params: { course_id: @course.id, attachment_id: attachment.id }
      expect(response).to be_successful
      expect(json_parse).to eq({
                                 "id" => attachment.id,
                                 "unlock_at" => "2022-01-05T00:00:00Z",
                                 "lock_at" => "2022-03-05T00:00:00Z",
                                 "only_visible_to_overrides" => false,
                                 "graded" => false,
                                 "visible_to_everyone" => true,
                                 "overrides" => [{
                                   "id" => override.id,
                                   "attachment_id" => attachment.id,
                                   "title" => "Unnamed Course",
                                   "course_section_id" => @course.default_section.id,
                                   "unlock_at" => "2022-01-04T00:00:00Z",
                                   "unassign_item" => false
                                 }]
                               })
    end

    it "includes an unassigned assignment override" do
      @override.unassign_item = true
      @override.save!
      get :show, params: { course_id: @course.id, assignment_id: @assignment.id }
      expect(response).to be_successful
      expect(json_parse).to eq({
                                 "id" => @assignment.id,
                                 "due_at" => "2022-01-02T00:00:00Z",
                                 "unlock_at" => "2022-01-01T00:00:00Z",
                                 "lock_at" => "2022-01-03T01:00:00Z",
                                 "only_visible_to_overrides" => true,
                                 "graded" => true,
                                 "group_category_id" => nil,
                                 "visible_to_everyone" => false,
                                 "overrides" => [{
                                   "id" => @override.id,
                                   "assignment_id" => @assignment.id,
                                   "title" => "Unnamed Course",
                                   "course_section_id" => @course.default_section.id,
                                   "due_at" => "2022-02-01T01:00:00Z",
                                   "all_day" => false,
                                   "all_day_date" => "2022-02-01",
                                   "unassign_item" => true
                                 }]
                               })
    end

    it "includes an assignment's modules' overrides" do
      module1 = @course.context_modules.create!(name: "module 1")
      module1_override = module1.assignment_overrides.create!
      module1.content_tags.create!(content: @assignment, context: @course, tag_type: "context_module")
      module1.content_tags.create!(content: @assignment, context: @course, tag_type: "context_module") # make sure we don't duplicate

      module2 = @course.context_modules.create!(name: "module 2")
      module2_override = module2.assignment_overrides.create!
      module2.content_tags.create!(content: @assignment, context: @course, tag_type: "context_module")

      module3 = @course.context_modules.create!(name: "module 3") # make sure we don't count unrelated modules
      module3.assignment_overrides.create!

      get :show, params: { course_id: @course.id, assignment_id: @assignment.id }
      expect(response).to be_successful
      overrides = json_parse["overrides"]
      expect(overrides.pluck("id")).to contain_exactly(@override.id, module1_override.id, module2_override.id)
    end

    it "includes group_category_id on a group assignment" do
      category = @course.group_categories.create(name: "Student Groups")
      @assignment.update!(group_category_id: category.id)

      get :show, params: { course_id: @course.id, assignment_id: @assignment.id }
      expect(response).to be_successful
      json = json_parse
      expect(json["group_category_id"]).to eq category.id
    end

    it "paginates overrides" do
      override2 = @assignment.assignment_overrides.create!
      get :show, params: { course_id: @course.id, assignment_id: @assignment.id, per_page: 1 }

      expect(response).to be_successful
      json = json_parse
      expect(json["id"]).to eq @assignment.id
      expect(json["overrides"].length).to eq 1
      expect(json["overrides"][0]["id"]).to eq @override.id

      get :show, params: { course_id: @course.id, assignment_id: @assignment.id, per_page: 1, page: 2 }
      expect(response).to be_successful
      json = json_parse
      expect(json["id"]).to eq @assignment.id
      expect(json["overrides"].length).to eq 1
      expect(json["overrides"][0]["id"]).to eq override2.id
    end

    it "paginates overrides for wiki pages using page id" do
      wiki_page = @course.wiki_pages.create!(title: "My Page")
      override1 = wiki_page.assignment_overrides.create!
      override2 = wiki_page.assignment_overrides.create!

      get :show, params: { course_id: @course.id, url_or_id: wiki_page.id, per_page: 1 }

      expect(response).to be_successful
      json = json_parse
      expect(json["id"]).to eq wiki_page.id
      expect(json["overrides"].length).to eq 1
      expect(json["overrides"][0]["id"]).to eq override1.id

      get :show, params: { course_id: @course.id, url_or_id: wiki_page.id, per_page: 1, page: 2 }

      expect(response).to be_successful
      json = json_parse
      expect(json["id"]).to eq wiki_page.id
      expect(json["overrides"].length).to eq 1
      expect(json["overrides"][0]["id"]).to eq override2.id
    end

    it "paginates overrides for wiki pages using page url" do
      wiki_page = @course.wiki_pages.create!(title: "My Page")
      override1 = wiki_page.assignment_overrides.create!
      override2 = wiki_page.assignment_overrides.create!

      get :show, params: { course_id: @course.id, url_or_id: wiki_page.url, per_page: 1 }

      expect(response).to be_successful
      json = json_parse
      expect(json["id"]).to eq wiki_page.id
      expect(json["overrides"].length).to eq 1
      expect(json["overrides"][0]["id"]).to eq override1.id

      get :show, params: { course_id: @course.id, url_or_id: wiki_page.url, per_page: 1, page: 2 }

      expect(response).to be_successful
      json = json_parse
      expect(json["id"]).to eq wiki_page.id
      expect(json["overrides"].length).to eq 1
      expect(json["overrides"][0]["id"]).to eq override2.id
    end

    it "includes student names on ADHOC overrides" do
      student1 = student_in_course(name: "Student 1").user
      student2 = student_in_course(name: "Student 2").user
      @override.update!(set_id: nil, set_type: "ADHOC")
      @override.assignment_override_students.create!(user: student1)
      @override.assignment_override_students.create!(user: student2)

      get :show, params: { course_id: @course.id, assignment_id: @assignment.id }
      expect(response).to be_successful
      json = json_parse
      expect(json["overrides"].length).to eq 1
      expect(json["overrides"][0]["student_ids"]).to contain_exactly(student1.id, student2.id)
      expect(json["overrides"][0]["students"]).to contain_exactly({ "id" => student1.id, "name" => "Student 1" },
                                                                  { "id" => student2.id, "name" => "Student 2" })
    end

    it "does not include deleted overrides" do
      @assignment.assignment_overrides.destroy_all
      get :show, params: { course_id: @course.id, assignment_id: @assignment.id }
      expect(response).to be_successful
      expect(json_parse["overrides"]).to eq []
    end

    it "returns unauthorized for students" do
      course_with_student_logged_in(course: @course)
      get :show, params: { course_id: @course.id, assignment_id: @assignment.id }
      expect(response).to be_unauthorized
    end

    it "returns unauthorized for modules if user doesn't have manage_course_content_edit permission" do
      RoleOverride.create!(context: @course.account, permission: "manage_course_content_edit", role: teacher_role, enabled: false)
      context_module = @course.context_modules.create!(name: "module")
      get :show, params: { course_id: @course.id, context_module_id: context_module.id }
      expect(response).to be_unauthorized
    end

    it "returns not_found if assignment is deleted" do
      @assignment.destroy!
      get :show, params: { course_id: @course.id, assignment_id: @assignment.id }
      expect(response).to be_not_found
    end

    it "returns not_found if assignment is not in course" do
      course_with_teacher(active_all: true, user: @teacher)
      get :show, params: { course_id: @course.id, assignment_id: @assignment.id }
      expect(response).to be_not_found
    end

    it "returns bad_request if attempting to get a file's details and differentiated_files is disabled" do
      Account.site_admin.disable_feature! :differentiated_files
      attachment = @course.attachments.create!(filename: "coolpdf.pdf", uploaded_data: StringIO.new("test"))
      get :show, params: { course_id: @course.id, attachment_id: attachment.id }
      expect(response).to be_bad_request
    end

    context "with non-collaborative groups overrides" do
      before do
        @course.account.enable_feature!(:differentiation_tags)
        @course.account.enable_feature!(:assign_to_differentiation_tags)
        @course.account.settings = { allow_assign_to_differentiation_tags: true }
        @course.account.save

        @group_category = @course.group_categories.create!(name: "Non-Collaborative Group", non_collaborative: true)
        @group_category.create_groups(2)
        @group = @group_category.groups.first
        @group.add_user(@student, "accepted")
      end

      def returns_non_collaborative_field_for_group_overrides
        due_at = 7.days.from_now
<<<<<<< HEAD
        override2 = @assignment.assignment_overrides.create!(set: @group, due_at:)

        get :show, params: { course_id: @course.id, assignment_id: @assignment.id }

=======
        # to properly override a due date, due_at_overridden needs to be true
        override2 = @assignment.assignment_overrides.create!(set: @group, due_at_overridden: true, due_at:)

        get :show, params: { course_id: @course.id, assignment_id: @assignment.id }
>>>>>>> 0539a086
        expect(response).to be_successful
        expect(json_parse).to eq({
                                   "id" => @assignment.id,
                                   "due_at" => "2022-01-02T00:00:00Z",
                                   "unlock_at" => "2022-01-01T00:00:00Z",
                                   "lock_at" => "2022-01-03T01:00:00Z",
                                   "only_visible_to_overrides" => true,
                                   "group_category_id" => nil,
                                   "graded" => true,
                                   "visible_to_everyone" => false,
                                   "overrides" => [
                                     {
                                       "id" => @override.id,
                                       "assignment_id" => @assignment.id,
                                       "title" => "Unnamed Course",
                                       "course_section_id" => @course.default_section.id,
                                       "due_at" => "2022-02-01T01:00:00Z",
                                       "all_day" => false,
                                       "all_day_date" => "2022-02-01",
                                       "unassign_item" => false
                                     },
                                     {
                                       "id" => override2.id,
                                       "assignment_id" => @assignment.id,
                                       "title" => "Non-Collaborative Group 1",
<<<<<<< HEAD
                                       "unassign_item" => false,
                                       "group_id" => @group.id,
                                       "non_collaborative" => true,
                                       "group_category_id" => nil
=======
                                       "due_at" => due_at.iso8601,
                                       "all_day" => false,
                                       "all_day_date" => due_at.to_date.to_s,
                                       "unassign_item" => false,
                                       "group_id" => @group.id,
                                       "non_collaborative" => true,
                                       "group_category_id" => nil,
>>>>>>> 0539a086
                                     }
                                   ]
                                 })
      end

      it "returns the non_collaborative field for group overrides" do
        returns_non_collaborative_field_for_group_overrides
      end

<<<<<<< HEAD
      context "works with TAs" do
=======
      context "as a TA" do
>>>>>>> 0539a086
        before do
          @ta = user_factory(active_all: true)
          @course.enroll_user(@ta, "TaEnrollment", enrollment_state: "active")

          user_session(@ta)
        end

        it "returns the non_collaborative field for group overrides" do
          returns_non_collaborative_field_for_group_overrides
        end
      end
    end

    context "on blueprint child courses" do
      before :once do
        @child_course = @course
        @child_assignment = @assignment
        master_template = MasterCourses::MasterTemplate.set_as_master_course(course_model)
        child_subscription = master_template.add_child_course!(@child_course)
        MasterCourses::ChildContentTag.create!(child_subscription:, content: @child_assignment)
        @mct = MasterCourses::MasterContentTag.create!(master_template:, content: assignment_model)
        @child_assignment.update! migration_id: @mct.migration_id
      end

      it "returns an empty blueprint_date_locks prop for unlocked child content" do
        get :show, params: { course_id: @child_course.id, assignment_id: @child_assignment.id }
        expect(response).to be_successful
        expect(json_parse).to include({ "blueprint_date_locks" => [] })
      end

      it "returns the proper blueprint_locks for locked child content" do
        @mct.update_attribute(:restrictions, { availability_dates: true })
        get :show, params: { course_id: @child_course.id, assignment_id: @child_assignment.id }
        expect(response).to be_successful
        expect(json_parse).to include({ "blueprint_date_locks" => ["availability_dates"] })
      end
    end

    context "checkpointed discussions in a context module with overrides" do
      before do
        @course.root_account.enable_feature! :discussion_checkpoints
        course_with_student(course: @course)

        @checkpoint_due_at = "2022-05-05T12:00:00Z"

        discussion = DiscussionTopic.create_graded_topic!(course: @course, title: "checkpointed discussion")
        context_module = @course.context_modules.create!(name: "module")
        override = context_module.assignment_overrides.create!(set_type: "ADHOC")
        override.assignment_override_students.create!(user: @student)
        context_module.content_tags.create!(content: @discussion, context: @course, tag_type: "context_module")

        Checkpoints::DiscussionCheckpointCreatorService.call(
          discussion_topic: discussion,
          checkpoint_label: CheckpointLabels::REPLY_TO_TOPIC,
          dates: [
            {
              type: "override",
              due_at: @checkpoint_due_at,
              unlock_at: nil,
              lock_at: nil,
              set_type: "Course"
            },
          ],
          points_possible: 5
        )

        Checkpoints::DiscussionCheckpointCreatorService.call(
          discussion_topic: discussion,
          checkpoint_label: CheckpointLabels::REPLY_TO_ENTRY,
          dates: [
            {
              type: "override",
              due_at: @checkpoint_due_at,
              unlock_at: nil,
              lock_at: nil,
              set_type: "Course"
            },
          ],
          points_possible: 15,
          replies_required: 3
        )

        @discussion = discussion.reload

        @default_params = {
          course_id: @course.id,
          discussion_topic_id: @discussion.id
        }
      end

      it "returns course override dates as checkpoint due_at dates" do
        get :show, params: { course_id: @course.id, assignment_id: @discussion.assignment.id }

        expect(response).to be_successful
        expect(json_parse["checkpoints"].first["due_at"]).to eq(@checkpoint_due_at)
        expect(json_parse["checkpoints"].second["due_at"]).to eq(@checkpoint_due_at)
      end
    end
  end

  describe "PUT 'update'" do
    before do
      request.content_type = "application/json"
    end

    shared_examples_for "learning object updates" do |support_due_at|
      it "updates base dates" do
        request_params = { **default_params,
          due_at: "2023-01-02T05:00:00Z",
          unlock_at: "2023-01-01T00:00:00Z",
          lock_at: "2023-01-07T08:00:00Z",
          only_visible_to_overrides: false }
        request_params.delete(:due_at) unless support_due_at
        put :update, params: request_params
        expect(response).to be_no_content
        differentiable.reload
        expect(differentiable.due_at.iso8601).to eq "2023-01-02T05:00:00Z" if support_due_at
        expect(differentiable.unlock_at.iso8601).to eq "2023-01-01T00:00:00Z"
        expect(differentiable.lock_at.iso8601).to eq "2023-01-07T08:00:00Z"
        expect(differentiable.only_visible_to_overrides).to be false
      end

      it "does not touch other object attributes" do
        original_title = learning_object.title
        put :update, params: { **default_params, due_at: "2022-01-02T01:00:00Z" }
        expect(response).to be_no_content
        expect(learning_object.reload.title).to eq original_title
      end

      it "works if only some arguments are passed" do
        differentiable.assignment_overrides.create!(course_section: @course.default_section)
        put :update, params: { **default_params, unlock_at: "2020-01-01T00:00:00Z" }
        expect(response).to be_no_content
        differentiable.reload
        expect(differentiable.unlock_at.iso8601).to eq "2020-01-01T00:00:00Z"
        expect(differentiable.lock_at.iso8601).to eq "2022-01-03T01:00:00Z"
        expect(differentiable.assignment_overrides.active.count).to eq 1
      end

      it "removes overrides" do
        differentiable.assignment_overrides.create!(course_section: @course.default_section)
        put :update, params: { **default_params, assignment_overrides: [] }
        expect(response).to be_no_content
        differentiable.reload
        expect(differentiable.assignment_overrides.active.count).to eq 0
      end

      it "updates overrides" do
        override1 = differentiable.assignment_overrides.create!(course_section: @course.default_section,
                                                                unlock_at: nil,
                                                                unlock_at_overridden: true)
        override1.update!(due_at: "2022-02-01T01:00:00Z", due_at_overridden: true) if support_due_at
        override2 = differentiable.assignment_overrides.create!(unlock_at: "2022-02-01T01:00:00Z",
                                                                unlock_at_overridden: true,
                                                                lock_at: "2022-02-02T01:00:00Z",
                                                                lock_at_overridden: true)
        override2.assignment_override_students.create!(user: student_in_course.user)
        override_params = [{ id: override1.id, unlock_at: "2020-02-01T01:00:00Z" },
                           { id: override2.id, unlock_at: "2022-03-01T01:00:00Z" }]
        override_params[0][:due_at] = "2024-02-01T01:00:00Z" if support_due_at
        put :update, params: { **default_params, assignment_overrides: override_params }
        expect(response).to be_no_content
        expect(differentiable.assignment_overrides.active.count).to eq 2
        override1.reload
        expect(override1.due_at.iso8601).to eq "2024-02-01T01:00:00Z" if support_due_at
        expect(override1.due_at_overridden).to be true if support_due_at
        expect(override1.unlock_at).to eq "2020-02-01T01:00:00Z"
        expect(override1.lock_at).to be_nil
        override2.reload
        expect(override2.unlock_at.iso8601).to eq "2022-03-01T01:00:00Z"
        expect(override2.unlock_at_overridden).to be true
        expect(override2.lock_at).to be_nil
        expect(override2.lock_at_overridden).to be false
      end

      it "updates multiple overrides" do
        override1 = differentiable.assignment_overrides.create!(course_section: @course.default_section,
                                                                unlock_at: "2020-04-01T00:00:00Z",
                                                                unlock_at_overridden: true)
        student1 = student_in_course(name: "Student 1").user
        student2 = student_in_course(name: "Student 2").user
        section2 = @course.course_sections.create!(name: "Section 2")
        override2 = differentiable.assignment_overrides.create!(lock_at: "2022-02-02T01:00:00Z", lock_at_overridden: true)
        override2.assignment_override_students.create!(user: student1)
        put :update, params: { **default_params,
          assignment_overrides: [{ course_section_id: section2.id, unlock_at: "2024-01-01T01:00:00Z" },
                                 { id: override2.id, student_ids: [student2.id] }] }
        expect(response).to be_no_content
        expect(differentiable.assignment_overrides.active.count).to eq 2
        expect(override1.reload).to be_deleted
        override2.reload
        expect(override2.assignment_override_students.pluck(:user_id)).to eq [student2.id]
        expect(override2.lock_at).to be_nil
        new_override = differentiable.assignment_overrides.active.last
        expect(new_override.course_section.id).to eq section2.id
        expect(new_override.unlock_at.iso8601).to eq "2024-01-01T01:00:00Z"
      end

      it "doesn't duplicate module overrides on a learning object" do
        context_module = @course.context_modules.create!(name: "module")
        module1_override = context_module.assignment_overrides.create!
        context_module.content_tags.create!(content: learning_object, context: @course, tag_type: "context_module")

        override2 = differentiable.assignment_overrides.create!(unlock_at: "2022-02-01T01:00:00Z",
                                                                unlock_at_overridden: true,
                                                                lock_at: "2022-02-02T01:00:00Z",
                                                                lock_at_overridden: true)
        override2.assignment_override_students.create!(user: student_in_course.user)
        override_params = [{ id: module1_override.id },
                           { id: override2.id, unlock_at: "2022-03-01T01:00:00Z" }]
        override_params[1][:due_at] = "2024-02-01T01:00:00Z" if support_due_at
        put :update, params: { **default_params, assignment_overrides: override_params }
        expect(response).to be_no_content
        expect(differentiable.assignment_overrides.active.count).to eq 1
        expect(differentiable.all_assignment_overrides.active.count).to eq 2
        override2.reload
        expect(override2.unlock_at.iso8601).to eq "2022-03-01T01:00:00Z"
        expect(override2.unlock_at_overridden).to be true
        expect(override2.lock_at).to be_nil
        expect(override2.lock_at_overridden).to be false
      end

      it "allows creating an override for a student who's previously been deleted" do
        student_in_course
        ao = differentiable.assignment_overrides.create!
        aos = ao.assignment_override_students.create!(user: @student)
        aos.destroy
        put :update, params: { **default_params, assignment_overrides: [{ student_ids: [@student.id] }] }
        expect(response).to be_no_content
        expect(differentiable.assignment_overrides.active.count).to eq 1
        expect(differentiable.assignment_overrides.active.first.assignment_override_students.active.pluck(:user_id)).to eq [@student.id]
        expect(aos.reload).to be_deleted
      end

      it "returns bad_request if trying to create duplicate overrides" do
        put :update, params: { **default_params,
          assignment_overrides: [{ course_section_id: @course.default_section.id },
                                 { course_section_id: @course.default_section.id }] }
        expect(response.code.to_s.start_with?("4")).to be_truthy
      end

      it "returns not_found if object is deleted" do
        learning_object.destroy!
        put :update, params: { **default_params, due_at: "2020-03-02T05:59:00Z" }
        expect(response).to be_not_found
      end

      it "returns not_found if object is not in course" do
        course_with_teacher(active_all: true, user: @teacher)
        put :update, params: { **default_params, course_id: @course.id, due_at: "2020-03-02T05:59:00Z" }
        expect(response).to be_not_found
      end

      it "returns unauthorized for students" do
        course_with_student_logged_in(course: @course)
        put :update, params: { **default_params, unlock_at: "2020-03-02T05:59:00Z" }
        expect(response).to be_unauthorized
      end
    end

    shared_examples_for "learning objects without due dates" do
      it "returns 422 if due_at is passed in an override" do
        put :update, params: { **default_params,
          assignment_overrides: [{ course_section_id: @course.default_section.id, due_at: "2022-01-02T05:00:00Z" }] }
        expect(response).to be_unprocessable
      end

      it "ignores base due_at if provided" do
        put :update, params: { **default_params, unlock_at: "2022-01-01T05:00:00Z", due_at: "2022-01-02T05:00:00Z" }
        expect(response).to be_no_content
        expect(differentiable.reload.unlock_at.iso8601).to eq "2022-01-01T05:00:00Z"
      end
    end

    let(:default_availability_dates) do
      {
        unlock_at: "2022-01-01T00:00:00Z",
        lock_at: "2022-01-03T01:00:00Z",
        only_visible_to_overrides: true
      }
    end

    let(:default_due_date) do
      {
        due_at: "2022-01-02T00:00:00Z"
      }
    end

    context "assignments" do
      let_once(:learning_object) do
        @course.assignments.create!(
          title: "Locked Assignment",
          **default_availability_dates,
          **default_due_date
        )
      end

      let_once(:differentiable) do
        learning_object
      end

      let_once(:default_params) do
        {
          course_id: @course.id,
          assignment_id: learning_object.id
        }
      end

      include_examples "learning object updates", true

      it "returns bad_request if dates are invalid" do
        put :update, params: { **default_params, unlock_at: "2023-01-" }
        expect(response).to be_bad_request
        expect(response.body).to include "Invalid datetime for unlock_at"
      end

      it "returns unauthorized if user doesn't have manage_assignments_edit permission" do
        RoleOverride.create!(context: @course.account, permission: "manage_assignments_edit", role: teacher_role, enabled: false)
        put :update, params: { **default_params, unlock_at: "2021-01-01T00:00:00Z" }
        expect(response).to be_unauthorized
      end

      context "with non-collaborative groups overrides" do
        before do
          @course.account.enable_feature!(:differentiation_tags)
          @course.account.enable_feature!(:assign_to_differentiation_tags)
          @course.account.settings = { allow_assign_to_differentiation_tags: true }
          @course.account.save

          @group_category = @course.group_categories.create!(name: "Non-Collaborative Group", non_collaborative: true)
          @group_category.create_groups(2)
          @group = @group_category.groups.first
          @group.add_user(@student, "accepted")
        end

        def adds_an_override_for_a_group
          put :update, params: { **default_params, assignment_overrides: [{ group_id: @group.id, due_at: 7.days.from_now.to_json }] }

          expect(response).to be_no_content
          expect(differentiable.assignment_overrides.active.count).to eq 1

          assignment_override = differentiable.assignment_overrides.active.first

          expect(assignment_override.set_id).to eq @group.id
          expect(assignment_override.set.non_collaborative?).to be true
        end

        it "adds an override for a group" do
          adds_an_override_for_a_group
        end

<<<<<<< HEAD
        it "errors out if setting is disabled" do
=======
        it "throws error if setting is disabled" do
>>>>>>> 0539a086
          @course.account.settings = { allow_assign_to_differentiation_tags: false }
          @course.account.save

          put :update, params: { **default_params, assignment_overrides: [{ group_id: @group.id, due_at: 7.days.from_now.to_json }] }

          expect(response).to be_bad_request
        end

<<<<<<< HEAD
=======
        it "throws error if group assignment" do
          collab_group_cat = @course.group_categories.create!(name: "Collaborative Group", non_collaborative: false)
          collab_group_cat.create_groups(1)
          collab_group = collab_group_cat.groups.first
          collab_group.add_user(@student, "accepted")

          group_assignment = @course.assignments.create!(
            title: "Group Assignment",
            **default_availability_dates,
            **default_due_date,
            group_category_id: collab_group_cat.id
          )

          params = { course_id: @course.id,
                     assignment_id: group_assignment.id }

          put :update, params: { **params, assignment_overrides: [{ group_id: @group.id, due_at: 7.days.from_now.to_json }] }

          expect(response).to be_bad_request
        end

>>>>>>> 0539a086
        context "works with TAs" do
          before do
            @ta = user_factory(active_all: true)
            @course.enroll_user(@ta, "TaEnrollment", enrollment_state: "active")

            user_session(@ta)
          end

          it "adds an override for a group" do
            adds_an_override_for_a_group
          end
        end
      end
    end

    context "quizzes" do
      let_once(:learning_object) do
        @course.quizzes.create!(
          title: "Locked Assignment",
          **default_availability_dates,
          **default_due_date
        )
      end

      let_once(:differentiable) do
        learning_object
      end

      let_once(:default_params) do
        {
          course_id: @course.id,
          quiz_id: learning_object.id
        }
      end

      include_examples "learning object updates", true

      it "returns unauthorized if user doesn't have manage_assignments_edit permission" do
        RoleOverride.create!(context: @course.account, permission: "manage_assignments_edit", role: teacher_role, enabled: false)
        put :update, params: { **default_params, unlock_at: "2021-01-01T00:00:00Z" }
        expect(response).to be_unauthorized
      end
    end

    context "checkpointed discussions" do
      before do
        @course.root_account.enable_feature! :discussion_checkpoints

        @default_override_due_at = "2022-01-02T05:00:00Z"
        @default_override_unlock_at = "2022-01-01T00:00:00Z"
        @default_override_lock_at = "2022-01-03T01:00:00Z"

        discussion = DiscussionTopic.create_graded_topic!(course: @course, title: "checkpointed discussion")
        Checkpoints::DiscussionCheckpointCreatorService.call(
          discussion_topic: discussion,
          checkpoint_label: CheckpointLabels::REPLY_TO_TOPIC,
          dates: [
            {
              type: "everyone",
              due_at: default_due_date[:due_at],
              unlock_at: default_availability_dates[:unlock_at],
              lock_at: default_availability_dates[:lock_at],
            },
            {
              type: "override",
              set_type: "CourseSection",
              set_id: @course.default_section.id,
              due_at: @default_override_due_at,
              unlock_at: @default_override_unlock_at,
              lock_at: @default_override_lock_at
            },
          ],
          points_possible: 5
        )

        Checkpoints::DiscussionCheckpointCreatorService.call(
          discussion_topic: discussion,
          checkpoint_label: CheckpointLabels::REPLY_TO_ENTRY,
          dates: [
            {
              type: "everyone",
              due_at: default_due_date[:due_at],
              unlock_at: default_availability_dates[:unlock_at],
              lock_at: default_availability_dates[:lock_at],
            },
            {
              type: "override",
              set_type: "CourseSection",
              set_id: @course.default_section.id,
              due_at: @default_override_due_at,
              unlock_at: @default_override_unlock_at,
              lock_at: @default_override_lock_at
            },
          ],
          points_possible: 10,
          replies_required: 2
        )
        @discussion = discussion.reload

        @default_params = {
          course_id: @course.id,
          discussion_topic_id: @discussion.id
        }
      end

      it "updates overrides" do
        override_params = [{ id: @discussion.assignment.assignment_overrides.first.id, unlock_at: "2020-02-01T01:00:00Z" }]
        override_params[0][:reply_to_topic_due_at] = "2024-02-02T01:00:00Z"
        override_params[0][:required_replies_due_at] = "2024-02-03T01:00:00Z"

        put :update, params: { **@default_params, assignment_overrides: override_params }
        expect(response).to be_no_content

        # Verify that the everyone override did not change
        expect(@discussion.assignment.sub_assignments.first.due_at).to eq default_due_date[:due_at]
        expect(@discussion.assignment.sub_assignments.first.unlock_at).to eq default_availability_dates[:unlock_at]
        expect(@discussion.assignment.sub_assignments.first.lock_at).to eq default_availability_dates[:lock_at]

        # Verify that the parent_override dates were updated correctly
        expect(@discussion.assignment.assignment_overrides.active.count).to eq 1
        expect(@discussion.assignment.assignment_overrides.first.unlock_at).to eq "2020-02-01T01:00:00Z"

        # Get the correct sub_assignments
        reply_to_topic = @discussion.assignment.sub_assignments.find do |sub_assignment|
          sub_assignment.sub_assignment_tag == CheckpointLabels::REPLY_TO_TOPIC
        end
        reply_to_entry = @discussion.assignment.sub_assignments.find do |sub_assignment|
          sub_assignment.sub_assignment_tag == CheckpointLabels::REPLY_TO_ENTRY
        end

        # Verify that the sub_assignment overrides were updated correctly
        expect(reply_to_topic.assignment_overrides.active.count).to eq 1
        expect(reply_to_topic.assignment_overrides.first.due_at).to eq "2024-02-02T01:00:00Z"
        expect(reply_to_topic.assignment_overrides.first.unlock_at).to eq "2020-02-01T01:00:00Z"

        expect(reply_to_entry.assignment_overrides.active.count).to eq 1
        expect(reply_to_entry.assignment_overrides.first.due_at).to eq "2024-02-03T01:00:00Z"
        expect(reply_to_entry.assignment_overrides.first.unlock_at).to eq "2020-02-01T01:00:00Z"
      end

      it "updates base dates" do
        request_params = {
          **@default_params,
          reply_to_topic_due_at: "2023-01-02T05:00:00Z",
          required_replies_due_at: "2023-01-02T05:00:00Z",
          unlock_at: "2023-01-01T00:00:00Z",
          lock_at: "2023-01-07T08:00:00Z",
          only_visible_to_overrides: false
        }

        put :update, params: request_params
        expect(response).to be_no_content
        @discussion.reload
        expect(@discussion.assignment.unlock_at.iso8601).to eq "2023-01-01T00:00:00Z"
        expect(@discussion.assignment.lock_at.iso8601).to eq "2023-01-07T08:00:00Z"
        expect(@discussion.assignment.only_visible_to_overrides).to be false

        expect(@discussion.assignment.sub_assignments.first.due_at.iso8601).to eq request_params[:reply_to_topic_due_at]
        expect(@discussion.assignment.sub_assignments.second.due_at.iso8601).to eq request_params[:required_replies_due_at]
      end

      it "does not touch other object attributes" do
        original_title = @discussion.title
        put :update, params: { **@default_params, reply_to_topic_due_at: "2022-01-02T01:00:00Z" }
        expect(response).to be_no_content
        expect(@discussion.reload.title).to eq original_title
      end

      it "works if only some arguments are passed" do
        put :update, params: { **@default_params, unlock_at: "2020-01-01T00:00:00Z" }
        expect(response).to be_no_content
        updated_discussion_assigment = @discussion.assignment.reload
        expect(updated_discussion_assigment.unlock_at.iso8601).to eq "2020-01-01T00:00:00Z"
        expect(updated_discussion_assigment.lock_at.iso8601).to eq "2022-01-03T01:00:00Z"
      end

      it "removes overrides" do
        expect(@discussion.assignment.assignment_overrides.active.count).to eq 1
        put :update, params: { **@default_params, assignment_overrides: [] }
        expect(response).to be_no_content
        @discussion.reload
        expect(@discussion.assignment.assignment_overrides.active.count).to eq 0
      end

      it "updates multiple overrides" do
        student2 = student_in_course(name: "Student 2").user
        section2 = @course.course_sections.create!(name: "Section 2")

        put :update, params: {
          **@default_params,
          assignment_overrides: [
            { course_section_id: section2.id, unlock_at: "2024-01-01T01:00:00Z", reply_to_topic_due_at: "2024-01-15T01:00:00Z", required_replies_due_at: "2024-01-20T01:00:00Z" },
            { student_ids: [student2.id], unlock_at: "2024-02-01T01:00:00Z", reply_to_topic_due_at: "2024-02-15T01:00:00Z", required_replies_due_at: "2024-02-20T01:00:00Z" }
          ]
        }

        expect(response).to be_no_content
        @discussion.reload

        # Check the number of active overrides
        expect(@discussion.assignment.assignment_overrides.active.count).to eq 2

        # Find sub-assignments
        reply_to_topic = @discussion.assignment.sub_assignments.find { |sa| sa.sub_assignment_tag == CheckpointLabels::REPLY_TO_TOPIC }
        reply_to_entry = @discussion.assignment.sub_assignments.find { |sa| sa.sub_assignment_tag == CheckpointLabels::REPLY_TO_ENTRY }

        # Check the number of active overrides for each sub-assignment
        expect(reply_to_topic.assignment_overrides.active.count).to eq 2
        expect(reply_to_entry.assignment_overrides.active.count).to eq 2

        # Course Section Override checks
        course_section_parent_override = @discussion.assignment.assignment_overrides.active.find { |ao| ao.set_type == "CourseSection" }
        course_section_reply_to_topic_override = reply_to_topic.assignment_overrides.active.find { |ao| ao.set_type == "CourseSection" }
        course_section_reply_to_entry_override = reply_to_entry.assignment_overrides.active.find { |ao| ao.set_type == "CourseSection" }

        expect(course_section_parent_override.set).to eq section2
        expect(course_section_parent_override.unlock_at.iso8601).to eq "2024-01-01T01:00:00Z"
        expect(course_section_parent_override.due_at).to be_nil
        expect(course_section_parent_override.lock_at).to be_nil

        expect(course_section_reply_to_topic_override.set).to eq section2
        expect(course_section_reply_to_topic_override.unlock_at.iso8601).to eq "2024-01-01T01:00:00Z"
        expect(course_section_reply_to_topic_override.due_at.iso8601).to eq "2024-01-15T01:00:00Z"
        expect(course_section_reply_to_topic_override.lock_at).to be_nil

        expect(course_section_reply_to_entry_override.set).to eq section2
        expect(course_section_reply_to_entry_override.unlock_at.iso8601).to eq "2024-01-01T01:00:00Z"
        expect(course_section_reply_to_entry_override.due_at.iso8601).to eq "2024-01-20T01:00:00Z"
        expect(course_section_reply_to_entry_override.lock_at).to be_nil

        # Student Override checks
        student_parent_override = @discussion.assignment.assignment_overrides.active.find { |ao| ao.set_type == "ADHOC" }
        student_reply_to_topic_override = reply_to_topic.assignment_overrides.active.find { |ao| ao.set_type == "ADHOC" }
        student_reply_to_entry_override = reply_to_entry.assignment_overrides.active.find { |ao| ao.set_type == "ADHOC" }

        expect(student_parent_override.set).to eq [student2]
        expect(student_parent_override.unlock_at.iso8601).to eq "2024-02-01T01:00:00Z"
        expect(student_parent_override.due_at).to be_nil
        expect(student_parent_override.lock_at).to be_nil

        expect(student_reply_to_topic_override.set).to eq [student2]
        expect(student_reply_to_topic_override.unlock_at.iso8601).to eq "2024-02-01T01:00:00Z"
        expect(student_reply_to_topic_override.due_at.iso8601).to eq "2024-02-15T01:00:00Z"
        expect(student_reply_to_topic_override.lock_at).to be_nil

        expect(student_reply_to_entry_override.set).to eq [student2]
        expect(student_reply_to_entry_override.unlock_at.iso8601).to eq "2024-02-01T01:00:00Z"
        expect(student_reply_to_entry_override.due_at.iso8601).to eq "2024-02-20T01:00:00Z"
        expect(student_reply_to_entry_override.lock_at).to be_nil
      end

      it "returns not_found if discussion is deleted" do
        @discussion.destroy!
        put :update, params: { **@default_params, reply_to_topic_due_at: "2020-03-02T05:59:00Z" }
        expect(response).to be_not_found
      end

      it "returns not_found if discussion is not in course" do
        course_with_teacher(active_all: true, user: @teacher)
        put :update, params: { **@default_params, course_id: @course.id, reply_to_topic_due_at: "2020-03-02T05:59:00Z" }
        expect(response).to be_not_found
      end

      it "returns unauthorized for students" do
        course_with_student_logged_in(course: @course)
        put :update, params: { **@default_params, unlock_at: "2020-03-02T05:59:00Z" }
        expect(response).to be_unauthorized
      end

      it "does not alter discussion.reply_to_entry_required_count" do
        reply_to_entry_required_count = @discussion.reply_to_entry_required_count
        expect do
          put :update, params: { **@default_params }
          expect(response).to be_no_content
        end.not_to change { @discussion.reply_to_entry_required_count }.from(reply_to_entry_required_count)
      end
    end

    context "checkpointed discussions with dates in future" do
      before do
        @course.root_account.enable_feature! :discussion_checkpoints

        @student2 = student_in_course(name: "Student 2").user

        @reply_to_topic_points = 5
        @reply_to_entry_points = 15

        discussion = DiscussionTopic.create_graded_topic!(course: @course, title: "checkpointed discussion")
        @reply_to_topic = Checkpoints::DiscussionCheckpointCreatorService.call(
          discussion_topic: discussion,
          checkpoint_label: CheckpointLabels::REPLY_TO_TOPIC,
          dates: [{ type: "override", set_type: "ADHOC", student_ids: [@student2.id] }],
          points_possible: @reply_to_topic_points
        )

        @reply_to_entry = Checkpoints::DiscussionCheckpointCreatorService.call(
          discussion_topic: discussion,
          checkpoint_label: CheckpointLabels::REPLY_TO_ENTRY,
          dates: [{ type: "override", set_type: "ADHOC", student_ids: [@student2.id] }],
          points_possible: @reply_to_entry_points,
          replies_required: 3
        )
        @discussion = discussion.reload

        @default_params = {
          course_id: @course.id,
          discussion_topic_id: @discussion.id
        }
      end

      it "creates a override for a prior date and verify that missing is set correctly" do
        missing_submission_deduction = 10.0
        @course.create_late_policy(
          missing_submission_deduction_enabled: true,
          missing_submission_deduction:
        )

        parent_assignment_override = @discussion.assignment.assignment_overrides.active.first
        request_params = {
          **@default_params,
          only_visible_to_overrides: true
        }

        put :update, params: {
          **request_params,
          assignment_overrides: [
            { id: parent_assignment_override.id, due_at: nil, lock_at: nil, reply_to_topic_due_at: 7.days.ago, required_replies_due_at: 14.days.ago, student_ids: [@student2.id], unassign_item: false, unlock_at: nil }
          ]
        }

        @reply_to_topic.reload
        @reply_to_entry.reload

        parent_assignment = @discussion.assignment
        student2_parent_submission = parent_assignment.submission_for_student(@student2)
        student2_reply_to_topic_submission = @reply_to_topic.submission_for_student(@student2)
        student2_reply_to_entry_submission = @reply_to_entry.submission_for_student(@student2)

        expect(student2_reply_to_topic_submission.missing?).to be true
        expect(student2_reply_to_entry_submission.missing?).to be true
        expect(student2_parent_submission.missing?).to be true

        expected_reply_to_topic_score = @reply_to_topic_points.to_f * ((100 - missing_submission_deduction.to_f) / 100)
        expected_reply_to_entry_score = @reply_to_entry_points.to_f * ((100 - missing_submission_deduction.to_f) / 100)
        expected_parent_score = expected_reply_to_topic_score + expected_reply_to_entry_score

        expect(student2_reply_to_topic_submission.score).to eq expected_reply_to_topic_score
        expect(student2_reply_to_entry_submission.score).to eq expected_reply_to_entry_score

        expect(student2_parent_submission.score).to eq expected_parent_score
      end
    end

    context "basic checkpointed discussions w/all dates" do
      before do
        @course.root_account.enable_feature! :discussion_checkpoints

        @reply_to_topic_due_at = 7.days.from_now
        @reply_to_entry_due_at = 14.days.from_now
        @unlock_at = 5.days.from_now
        @lock_at = 16.days.from_now

        discussion = DiscussionTopic.create_graded_topic!(course: @course, title: "checkpointed discussion")

        Checkpoints::DiscussionCheckpointCreatorService.call(
          discussion_topic: discussion,
          checkpoint_label: CheckpointLabels::REPLY_TO_TOPIC,
          dates: [
            {
              type: "everyone",
              due_at: @reply_to_topic_due_at,
              unlock_at: @unlock_at,
              lock_at: @lock_at,
            },
          ],
          points_possible: 5
        )

        Checkpoints::DiscussionCheckpointCreatorService.call(
          discussion_topic: discussion,
          checkpoint_label: CheckpointLabels::REPLY_TO_ENTRY,
          dates: [
            {
              type: "everyone",
              due_at: @reply_to_entry_due_at,
              unlock_at: @unlock_at,
              lock_at: @lock_at,
            },
          ],
          points_possible: 15,
          replies_required: 3
        )

        @discussion = discussion.reload

        @default_params = {
          course_id: @course.id,
          discussion_topic_id: @discussion.id
        }
      end

      it "clearing all dates updates as expected" do
        put :update, params: { **@default_params, unlock_at: nil, lock_at: nil, reply_to_topic_due_at: nil, required_replies_due_at: nil }
        expect(response).to be_no_content

        @discussion.reload

        reply_to_topic_checkpoint = @discussion.assignment.sub_assignments.find { |sa| sa.sub_assignment_tag == CheckpointLabels::REPLY_TO_TOPIC }
        reply_to_entry_checkpoint = @discussion.assignment.sub_assignments.find { |sa| sa.sub_assignment_tag == CheckpointLabels::REPLY_TO_ENTRY }

        expect(reply_to_topic_checkpoint.due_at).to be_nil
        expect(reply_to_topic_checkpoint.unlock_at).to be_nil
        expect(reply_to_topic_checkpoint.lock_at).to be_nil
        expect(reply_to_topic_checkpoint.only_visible_to_overrides).to be false

        expect(reply_to_entry_checkpoint.due_at).to be_nil
        expect(reply_to_entry_checkpoint.unlock_at).to be_nil
        expect(reply_to_entry_checkpoint.lock_at).to be_nil
        expect(reply_to_entry_checkpoint.only_visible_to_overrides).to be false
      end

      it "updates checkpoint due_at dates with course override dates when in a module with overrides" do
        course_with_student(course: @course)
        context_module = @course.context_modules.create!(name: "module")
        override = context_module.assignment_overrides.create!(set_type: "ADHOC")
        override.assignment_override_students.create!(user: @student)
        context_module.content_tags.create!(content: @discussion, context: @course, tag_type: "context_module")

        put :update, params: {
          **@default_params,
          only_visible_to_overrides: true,
          assignment_overrides: [
            due_at: nil,
            reply_to_topic_due_at: @reply_to_topic_due_at,
            required_replies_due_at: @reply_to_entry_due_at,
            unlock_at: @unlock_at,
            lock_at: @lock_at,
            course_id: "everyone",
            unassign_item: false
          ]
        }

        expect(response).to be_successful
        expect(@discussion.sub_assignments.find_by(sub_assignment_tag: CheckpointLabels::REPLY_TO_TOPIC).due_at).to be_within(1.second).of(@reply_to_topic_due_at)
        expect(@discussion.sub_assignments.find_by(sub_assignment_tag: CheckpointLabels::REPLY_TO_ENTRY).due_at).to be_within(1.second).of(@reply_to_entry_due_at)
      end
    end

    context "checkpointed discussions in a context module" do
      before do
        @course.root_account.enable_feature! :discussion_checkpoints
        course_with_student(course: @course)
        @context_module = @course.context_modules.create!(name: "module")

        @reply_to_topic_due_at = 7.days.from_now
        @reply_to_entry_due_at = 14.days.from_now
        @unlock_at = 5.days.from_now
        @lock_at = 16.days.from_now

        discussion = DiscussionTopic.create_graded_topic!(course: @course, title: "checkpointed discussion")
        @context_module.content_tags.create!(content: discussion, context: @course, tag_type: "context_module")

        Checkpoints::DiscussionCheckpointCreatorService.call(
          discussion_topic: discussion,
          checkpoint_label: CheckpointLabels::REPLY_TO_TOPIC,
          dates: [
            {
              type: "override",
              due_at: @checkpoint_due_at,
              unlock_at: nil,
              lock_at: nil,
              set_type: "Course"
            },
          ],
          points_possible: 5
        )

        Checkpoints::DiscussionCheckpointCreatorService.call(
          discussion_topic: discussion,
          checkpoint_label: CheckpointLabels::REPLY_TO_ENTRY,
          dates: [
            {
              type: "override",
              due_at: @checkpoint_due_at,
              unlock_at: nil,
              lock_at: nil,
              set_type: "Course"
            },
          ],
          points_possible: 15,
          replies_required: 3
        )

        @discussion = discussion.reload

        @default_params = {
          course_id: @course.id,
          discussion_topic_id: @discussion.id
        }
      end

      context "with student overrides" do
        before do
          @module_override = @context_module.assignment_overrides.create!(set_type: "ADHOC")
          @module_override.assignment_override_students.create!(user: @student)
        end

        it "handles delete course override" do
          override = @discussion.assignment.assignment_overrides.first

          put :update, params: {
            **@default_params,
            only_visible_to_overrides: true,
            assignment_overrides: [{
              due_at: nil,
              id: @module_override.id,
              lock_at: nil,
              reply_to_topic_due_at: nil,
              required_replies_due_at: nil,
              student_ids: [@student.id.to_s],
              unassign_item: false,
              unlock_at: nil,
            }]
          }

          expect(response).to be_successful
          expect(override.reload).to be_deleted
        end

        it "handles unassigning module override" do
          assignment = @discussion.assignment
          override = @discussion.assignment.assignment_overrides.first

          put :update, params: {
            **@default_params,
            only_visible_to_overrides: true,
            assignment_overrides: [{
              course_id: "everyone",
              due_at: nil,
              id: override.id,
              lock_at: assignment.lock_at,
              reply_to_topic_due_at: assignment.sub_assignments.find_by(sub_assignment_tag: CheckpointLabels::REPLY_TO_TOPIC).due_at,
              required_replies_due_at: assignment.sub_assignments.find_by(sub_assignment_tag: CheckpointLabels::REPLY_TO_ENTRY).due_at,
              unassign_item: false,
              unlock_at: assignment.unlock_at
            },
                                   {
                                     due_at: nil,
                                     lock_at: nil,
                                     reply_to_topic_due_at: nil,
                                     required_replies_due_at: nil,
                                     student_ids: [@student.id.to_s],
                                     unassign_item: true,
                                     unlock_at: nil,
                                   }]
          }

          new_override = @discussion.assignment.assignment_overrides.last
          expect(response).to be_successful
          expect(new_override.unassign_item).to be(true)
        end
      end

      context "with section overrides" do
        before do
          @section1 = @course.course_sections.create!
          @module_override = @context_module.assignment_overrides.create!(set_type: "Section", set: @section1)
        end

        it "handles delete course override" do
          override = @discussion.assignment.assignment_overrides.first

          put :update, params: {
            **@default_params,
            only_visible_to_overrides: true,
            assignment_overrides: [{
              due_at: nil,
              id: @module_override.id,
              lock_at: nil,
              reply_to_topic_due_at: nil,
              required_replies_due_at: nil,
              course_section_id: @section1.id.to_s,
              unassign_item: false,
              unlock_at: nil,
            }]
          }

          expect(response).to be_successful
          expect(override.reload).to be_deleted
        end

        it "handles unassigning module override" do
          assignment = @discussion.assignment
          override = @discussion.assignment.assignment_overrides.first

          put :update, params: {
            **@default_params,
            only_visible_to_overrides: true,
            assignment_overrides: [{
              course_id: "everyone",
              due_at: nil,
              id: override.id,
              lock_at: assignment.lock_at,
              reply_to_topic_due_at: assignment.sub_assignments.find_by(sub_assignment_tag: CheckpointLabels::REPLY_TO_TOPIC).due_at,
              required_replies_due_at: assignment.sub_assignments.find_by(sub_assignment_tag: CheckpointLabels::REPLY_TO_ENTRY).due_at,
              unassign_item: false,
              unlock_at: assignment.unlock_at
            },
                                   {
                                     due_at: nil,
                                     lock_at: nil,
                                     reply_to_topic_due_at: nil,
                                     required_replies_due_at: nil,
                                     course_section_id: @section1.id.to_s,
                                     unassign_item: true,
                                     unlock_at: nil,
                                   }]
          }

          new_override = @discussion.assignment.assignment_overrides.last
          expect(response).to be_successful
          expect(new_override.unassign_item).to be(true)
        end
      end
    end

    context "graded discussions" do
      let_once(:learning_object) do
        discussion = DiscussionTopic.create_graded_topic!(course: @course, title: "graded discussion")
        assignment = discussion.assignment
        assignment.update!(**default_availability_dates, **default_due_date)
        discussion
      end

      let_once(:differentiable) do
        learning_object.assignment
      end

      let_once(:default_params) do
        {
          course_id: @course.id,
          discussion_topic_id: learning_object.id
        }
      end

      include_examples "learning object updates", true

      it "removes base dates on DiscussionTopic object if it has any" do
        learning_object.update!(**default_availability_dates)
        put :update, params: { **default_params, unlock_at: "2019-01-02T05:00:00Z" }
        expect(response).to be_no_content
        learning_object.reload
        expect(learning_object.unlock_at).to be_nil
        expect(learning_object.lock_at).to be_nil
        expect(differentiable.reload.unlock_at.iso8601).to eq "2019-01-02T05:00:00Z"
      end

      it "returns unauthorized if user doesn't have moderate_forum permission" do
        RoleOverride.create!(context: @course.account, permission: "moderate_forum", role: teacher_role, enabled: false)
        put :update, params: { **default_params, unlock_at: "2021-01-01T00:00:00Z" }
        expect(response).to be_unauthorized
      end
    end

    context "ungraded discussions" do
      let_once(:learning_object) do
        @course.discussion_topics.create!(**default_availability_dates)
      end

      let_once(:differentiable) do
        learning_object
      end

      let_once(:default_params) do
        {
          course_id: @course.id,
          discussion_topic_id: learning_object.id
        }
      end

      include_examples "learning object updates", false
      include_examples "learning objects without due dates"

      it "removes section visibilities and changes 'is_section_specific' to false" do
        learning_object.discussion_topic_section_visibilities << DiscussionTopicSectionVisibility.new(
          discussion_topic: learning_object,
          course_section: @course.default_section,
          workflow_state: "active"
        )
        learning_object.is_section_specific = true
        learning_object.save!

        expect(learning_object.discussion_topic_section_visibilities.count).to eq 1

        put :update, params: { **default_params, unlock_at: "2019-01-02T05:00:00Z" }
        expect(response).to be_no_content
        learning_object.reload
        expect(learning_object.is_section_specific).to be false
        expect(learning_object.discussion_topic_section_visibilities.count).to eq 0
      end

      it "returns unauthorized if user doesn't have moderate_forum permission" do
        RoleOverride.create!(context: @course.account, permission: "moderate_forum", role: teacher_role, enabled: false)
        put :update, params: { **default_params, unlock_at: "2021-01-01T00:00:00Z" }
        expect(response).to be_unauthorized
      end
    end

    context "regular pages" do
      let_once(:learning_object) do
        @course.wiki_pages.create!(title: "My Page", **default_availability_dates)
      end

      let_once(:differentiable) do
        learning_object
      end

      let_once(:default_params) do
        {
          course_id: @course.id,
          url_or_id: learning_object.id
        }
      end

      include_examples "learning object updates", false
      include_examples "learning objects without due dates"

      it "creates an assignment if noop override is included and conditional release is enabled" do
        @course.conditional_release = true
        @course.save!
        expect(learning_object.assignment).to be_nil
        put :update, params: { **default_params, only_visible_to_overrides: true, assignment_overrides: [{ noop_id: 1 }] }
        expect(response).to be_no_content
        learning_object.reload
        expect(learning_object.assignment).to be_present
        expect(learning_object.assignment.title).to eq "My Page"
        expect(learning_object.assignment.only_visible_to_overrides).to be true
        expect(learning_object.assignment.assignment_overrides.active.pluck(:set_type)).to eq ["Noop"]
      end

      it "does not create an assignment if noop override is included and conditional release is disabled" do
        expect(learning_object.assignment).to be_nil
        put :update, params: { **default_params, only_visible_to_overrides: false, assignment_overrides: [{ noop_id: 1 }] }
        expect(response).to be_no_content
        learning_object.reload
        expect(learning_object.assignment).to be_nil
        expect(learning_object.only_visible_to_overrides).to be false
      end

      it "does not create an assignment if noop override is not included" do
        @course.conditional_release = true
        @course.save!
        put :update, params: { **default_params, assignment_overrides: [{ course_section_id: @course.default_section.id }] }
        expect(response).to be_no_content
        expect(learning_object.reload.assignment).to be_nil
      end

      it "creates multiple overrides and sets base dates on the new assignment while adding the Noop override" do
        @course.conditional_release = true
        @course.save!
        expect(learning_object.assignment).to be_nil
        unlock_at = "2021-07-28T16:34:07Z"
        assignment_overrides = [{ course_section_id: @course.default_section.id }, { noop_id: 1 }]
        put :update, params: { **default_params, only_visible_to_overrides: false, unlock_at:, assignment_overrides: }
        expect(response).to be_no_content
        learning_object.reload
        expect(learning_object.assignment.unlock_at.iso8601).to eq unlock_at
        expect(learning_object.assignment.only_visible_to_overrides).to be false
        expect(learning_object.assignment.assignment_overrides.active.pluck(:set_type)).to contain_exactly("Noop", "CourseSection")
      end

      it "returns unauthorized if user doesn't have manage_wiki_update permission" do
        RoleOverride.create!(context: @course.account, permission: "manage_wiki_update", role: teacher_role, enabled: false)
        put :update, params: { **default_params, unlock_at: "2021-01-01T00:00:00Z" }
        expect(response).to be_unauthorized
      end
    end

    context "pages with an assignment" do
      let_once(:learning_object) do
        page = @course.wiki_pages.create!(title: "My Page")
        page.assignment = @course.assignments.create!(
          name: "My Page",
          submission_types: ["wiki_page"],
          **default_availability_dates
        )
        page.save!
        page
      end

      let_once(:differentiable) do
        learning_object.assignment
      end

      let_once(:default_params) do
        {
          course_id: @course.id,
          url_or_id: learning_object.id
        }
      end

      include_examples "learning object updates", false

      it "does not remove the assignment if a noop override is removed" do
        @course.conditional_release = true
        @course.save!
        differentiable.assignment_overrides.create!(set_type: "Noop", set_id: 1)
        put :update, params: { **default_params, assignment_overrides: [] }
        expect(response).to be_no_content
        expect(learning_object.reload.assignment).to be_present
        expect(differentiable.reload.assignment_overrides.active.count).to eq 0
      end

      it "does not create a new assignment if a noop override is included" do
        @course.conditional_release = true
        @course.save!
        assignment = learning_object.assignment
        expect(assignment).to be_present
        put :update, params: { **default_params, assignment_overrides: [{ noop_id: 1 }] }
        expect(response).to be_no_content
        expect(learning_object.reload.assignment).to eq assignment
        expect(differentiable.reload.assignment_overrides.active.pluck(:set_type)).to eq ["Noop"]
      end

      it "returns unauthorized if user doesn't have manage_wiki_update permission" do
        RoleOverride.create!(context: @course.account, permission: "manage_wiki_update", role: teacher_role, enabled: false)
        put :update, params: { **default_params, unlock_at: "2021-01-01T00:00:00Z" }
        expect(response).to be_unauthorized
      end
    end

    context "files" do
      let_once(:learning_object) do
        @course.attachments.create!(filename: "coolpdf.pdf",
                                    uploaded_data: StringIO.new("test"),
                                    **default_availability_dates)
      end

      let_once(:differentiable) do
        learning_object
      end

      let_once(:default_params) do
        {
          course_id: @course.id,
          attachment_id: learning_object.id
        }
      end

      include_examples "learning object updates", false
      include_examples "learning objects without due dates"

      it "returns unauthorized if user doesn't have manage_files_edit permission" do
        RoleOverride.create!(context: @course.account, permission: "manage_files_edit", role: teacher_role, enabled: false)
        put :update, params: { **default_params, unlock_at: "2021-01-01T00:00:00Z" }
        expect(response).to be_unauthorized
      end

      it "returns bad_request if differentiated_files is disabled" do
        Account.site_admin.disable_feature! :differentiated_files
        put :update, params: { **default_params, unlock_at: "2021-01-01T00:00:00Z" }
        expect(response).to be_bad_request
      end
    end
  end
end<|MERGE_RESOLUTION|>--- conflicted
+++ resolved
@@ -20,10 +20,6 @@
 
 describe LearningObjectDatesController do
   before :once do
-<<<<<<< HEAD
-    Account.site_admin.enable_feature! :selective_release_ui_api
-=======
->>>>>>> 0539a086
     Account.site_admin.enable_feature! :differentiated_files
     course_with_teacher(active_all: true)
   end
@@ -706,17 +702,10 @@
 
       def returns_non_collaborative_field_for_group_overrides
         due_at = 7.days.from_now
-<<<<<<< HEAD
-        override2 = @assignment.assignment_overrides.create!(set: @group, due_at:)
-
-        get :show, params: { course_id: @course.id, assignment_id: @assignment.id }
-
-=======
         # to properly override a due date, due_at_overridden needs to be true
         override2 = @assignment.assignment_overrides.create!(set: @group, due_at_overridden: true, due_at:)
 
         get :show, params: { course_id: @course.id, assignment_id: @assignment.id }
->>>>>>> 0539a086
         expect(response).to be_successful
         expect(json_parse).to eq({
                                    "id" => @assignment.id,
@@ -742,12 +731,6 @@
                                        "id" => override2.id,
                                        "assignment_id" => @assignment.id,
                                        "title" => "Non-Collaborative Group 1",
-<<<<<<< HEAD
-                                       "unassign_item" => false,
-                                       "group_id" => @group.id,
-                                       "non_collaborative" => true,
-                                       "group_category_id" => nil
-=======
                                        "due_at" => due_at.iso8601,
                                        "all_day" => false,
                                        "all_day_date" => due_at.to_date.to_s,
@@ -755,7 +738,6 @@
                                        "group_id" => @group.id,
                                        "non_collaborative" => true,
                                        "group_category_id" => nil,
->>>>>>> 0539a086
                                      }
                                    ]
                                  })
@@ -765,11 +747,7 @@
         returns_non_collaborative_field_for_group_overrides
       end
 
-<<<<<<< HEAD
-      context "works with TAs" do
-=======
       context "as a TA" do
->>>>>>> 0539a086
         before do
           @ta = user_factory(active_all: true)
           @course.enroll_user(@ta, "TaEnrollment", enrollment_state: "active")
@@ -1121,11 +1099,7 @@
           adds_an_override_for_a_group
         end
 
-<<<<<<< HEAD
-        it "errors out if setting is disabled" do
-=======
         it "throws error if setting is disabled" do
->>>>>>> 0539a086
           @course.account.settings = { allow_assign_to_differentiation_tags: false }
           @course.account.save
 
@@ -1134,8 +1108,6 @@
           expect(response).to be_bad_request
         end
 
-<<<<<<< HEAD
-=======
         it "throws error if group assignment" do
           collab_group_cat = @course.group_categories.create!(name: "Collaborative Group", non_collaborative: false)
           collab_group_cat.create_groups(1)
@@ -1157,7 +1129,6 @@
           expect(response).to be_bad_request
         end
 
->>>>>>> 0539a086
         context "works with TAs" do
           before do
             @ta = user_factory(active_all: true)
