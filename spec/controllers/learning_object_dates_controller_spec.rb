# frozen_string_literal: true

#
# Copyright (C) 2023 - present Instructure, Inc.
#
# This file is part of Canvas.
#
# Canvas is free software: you can redistribute it and/or modify it under
# the terms of the GNU Affero General Public License as published by the Free
# Software Foundation, version 3 of the License.
#
# Canvas is distributed in the hope that it will be useful, but WITHOUT ANY
# WARRANTY; without even the implied warranty of MERCHANTABILITY or FITNESS FOR
# A PARTICULAR PURPOSE. See the GNU Affero General Public License for more
# details.
#
# You should have received a copy of the GNU Affero General Public License along
# with this program. If not, see <http://www.gnu.org/licenses/>.
#

describe LearningObjectDatesController do
  before :once do
    Account.site_admin.enable_feature! :differentiated_modules
    course_with_teacher(active_all: true)
  end

  before do
    user_session(@teacher)
  end

  describe "GET 'show'" do
    before :once do
      @assignment = @course.assignments.create!(
        title: "Locked Assignment",
        due_at: "2022-01-02T00:00:00Z",
        unlock_at: "2022-01-01T00:00:00Z",
        lock_at: "2022-01-03T01:00:00Z",
        only_visible_to_overrides: true
      )
      @override = @assignment.assignment_overrides.create!(course_section: @course.default_section,
                                                           due_at: "2022-02-01T01:00:00Z",
                                                           due_at_overridden: true)
    end

    it "returns date details for an assignment" do
      get :show, params: { course_id: @course.id, assignment_id: @assignment.id }
      expect(response).to be_successful
      expect(json_parse).to eq({
                                 "id" => @assignment.id,
                                 "due_at" => "2022-01-02T00:00:00Z",
                                 "unlock_at" => "2022-01-01T00:00:00Z",
                                 "lock_at" => "2022-01-03T01:00:00Z",
                                 "only_visible_to_overrides" => true,
<<<<<<< HEAD
=======
                                 "graded" => true,
>>>>>>> 8d19f9d4
                                 "visible_to_everyone" => false,
                                 "overrides" => [{
                                   "id" => @override.id,
                                   "assignment_id" => @assignment.id,
                                   "title" => "Unnamed Course",
                                   "course_section_id" => @course.default_section.id,
                                   "due_at" => "2022-02-01T01:00:00Z",
                                   "all_day" => false,
                                   "all_day_date" => "2022-02-01"
                                 }]
                               })
    end

    it "returns date details for a quiz" do
      @quiz = @course.quizzes.create!(title: "quiz", due_at: "2022-01-10T00:00:00Z")
      @override.assignment_id = nil
      @override.quiz_id = @quiz.id
      @override.save!

      get :show, params: { course_id: @course.id, quiz_id: @quiz.id }
      expect(response).to be_successful
      expect(json_parse).to eq({
                                 "id" => @quiz.id,
                                 "due_at" => "2022-01-10T00:00:00Z",
                                 "unlock_at" => nil,
                                 "lock_at" => nil,
                                 "only_visible_to_overrides" => false,
<<<<<<< HEAD
=======
                                 "graded" => true,
>>>>>>> 8d19f9d4
                                 "visible_to_everyone" => true,
                                 "overrides" => [{
                                   "id" => @override.id,
                                   "quiz_id" => @quiz.id,
                                   "title" => "Unnamed Course",
                                   "course_section_id" => @course.default_section.id,
                                   "due_at" => "2022-02-01T01:00:00Z",
                                   "all_day" => false,
                                   "all_day_date" => "2022-02-01"
                                 }]
                               })
    end

    it "returns date details for a module" do
      context_module = @course.context_modules.create!(name: "module")
      @override.assignment_id = nil
      @override.context_module_id = context_module.id
      @override.save!

      get :show, params: { course_id: @course.id, context_module_id: context_module.id }
      expect(response).to be_successful
      expect(json_parse).to eq({
                                 "id" => context_module.id,
                                 "unlock_at" => nil,
                                 "only_visible_to_overrides" => true,
<<<<<<< HEAD
=======
                                 "graded" => false,
>>>>>>> 8d19f9d4
                                 "overrides" => [{
                                   "id" => @override.id,
                                   "context_module_id" => context_module.id,
                                   "context_module_name" => "module",
                                   "title" => "Unnamed Course",
                                   "course_section_id" => @course.default_section.id,
                                   "due_at" => "2022-02-01T01:00:00Z",
                                   "all_day" => false,
                                   "all_day_date" => "2022-02-01"
                                 }]
                               })
    end

    it "returns date details for a graded discussion" do
      discussion = DiscussionTopic.create_graded_topic!(course: @course, title: "graded topic")
      assignment = discussion.assignment
      assignment.update!(due_at: "2022-05-06T12:00:00Z",
                         unlock_at: "2022-05-05T12:00:00Z",
                         lock_at: "2022-05-07T12:00:00Z")
      override = assignment.assignment_overrides.create!(set: @course.default_section,
                                                         due_at: "2022-04-06T12:00:00Z",
                                                         unlock_at: "2022-04-05T12:00:00Z",
                                                         lock_at: "2022-04-07T12:00:00Z",
                                                         due_at_overridden: true,
                                                         unlock_at_overridden: true,
                                                         lock_at_overridden: true)
      get :show, params: { course_id: @course.id, discussion_topic_id: discussion.id }
      expect(response).to be_successful
      expect(json_parse).to eq({
                                 "id" => discussion.id,
                                 "due_at" => "2022-05-06T12:00:00Z",
                                 "unlock_at" => "2022-05-05T12:00:00Z",
                                 "lock_at" => "2022-05-07T12:00:00Z",
                                 "only_visible_to_overrides" => false,
<<<<<<< HEAD
=======
                                 "graded" => true,
>>>>>>> 8d19f9d4
                                 "visible_to_everyone" => true,
                                 "overrides" => [{
                                   "id" => override.id,
                                   "assignment_id" => assignment.id,
                                   "title" => "Unnamed Course",
                                   "course_section_id" => @course.default_section.id,
                                   "due_at" => "2022-04-06T12:00:00Z",
                                   "unlock_at" => "2022-04-05T12:00:00Z",
                                   "lock_at" => "2022-04-07T12:00:00Z",
                                   "all_day" => false,
                                   "all_day_date" => "2022-04-06"
                                 }]
                               })
    end

    it "returns date details for an ungraded discussion" do
      discussion = @course.discussion_topics.create!(title: "ungraded topic",
                                                     unlock_at: "2022-01-05T12:00:00Z",
                                                     lock_at: "2022-03-05T12:00:00Z")
      override = discussion.assignment_overrides.create!(set: @course.default_section,
                                                         lock_at: "2022-01-04T12:00:00Z",
                                                         lock_at_overridden: true)
      get :show, params: { course_id: @course.id, discussion_topic_id: discussion.id }
      expect(response).to be_successful
      expect(json_parse).to eq({
                                 "id" => discussion.id,
                                 "unlock_at" => "2022-01-05T12:00:00Z",
                                 "lock_at" => "2022-03-05T12:00:00Z",
                                 "only_visible_to_overrides" => false,
<<<<<<< HEAD
=======
                                 "graded" => false,
>>>>>>> 8d19f9d4
                                 "visible_to_everyone" => true,
                                 "overrides" => [{
                                   "id" => override.id,
                                   "discussion_topic_id" => discussion.id,
                                   "title" => "Unnamed Course",
                                   "course_section_id" => @course.default_section.id,
                                   "lock_at" => "2022-01-04T12:00:00Z"
                                 }]
                               })
    end

    it "returns date details for a page" do
      wiki_page = @course.wiki_pages.create!(title: "My Page",
                                             unlock_at: "2022-01-05T00:00:00Z",
                                             lock_at: "2022-03-05T00:00:00Z")
      override = wiki_page.assignment_overrides.create!(set: @course.default_section,
                                                        unlock_at: "2022-01-04T00:00:00Z",
                                                        unlock_at_overridden: true)
      get :show, params: { course_id: @course.id, page_id: wiki_page.id }
      expect(response).to be_successful
      expect(json_parse).to eq({
                                 "id" => wiki_page.id,
                                 "unlock_at" => "2022-01-05T00:00:00Z",
                                 "lock_at" => "2022-03-05T00:00:00Z",
                                 "only_visible_to_overrides" => false,
<<<<<<< HEAD
=======
                                 "graded" => false,
>>>>>>> 8d19f9d4
                                 "visible_to_everyone" => true,
                                 "overrides" => [{
                                   "id" => override.id,
                                   "wiki_page_id" => wiki_page.id,
                                   "title" => "Unnamed Course",
                                   "course_section_id" => @course.default_section.id,
                                   "unlock_at" => "2022-01-04T00:00:00Z"
                                 }]
                               })
    end

    it "returns date details for a file" do
      attachment = @course.attachments.create!(filename: "coolpdf.pdf",
                                               uploaded_data: StringIO.new("test"),
                                               unlock_at: "2022-01-05T00:00:00Z",
                                               lock_at: "2022-03-05T00:00:00Z")
      override = attachment.assignment_overrides.create!(set: @course.default_section,
                                                         unlock_at: "2022-01-04T00:00:00Z",
                                                         unlock_at_overridden: true)
      get :show, params: { course_id: @course.id, attachment_id: attachment.id }
      expect(response).to be_successful
      expect(json_parse).to eq({
                                 "id" => attachment.id,
                                 "unlock_at" => "2022-01-05T00:00:00Z",
                                 "lock_at" => "2022-03-05T00:00:00Z",
                                 "only_visible_to_overrides" => false,
<<<<<<< HEAD
=======
                                 "graded" => false,
>>>>>>> 8d19f9d4
                                 "visible_to_everyone" => true,
                                 "overrides" => [{
                                   "id" => override.id,
                                   "attachment_id" => attachment.id,
                                   "title" => "Unnamed Course",
                                   "course_section_id" => @course.default_section.id,
                                   "unlock_at" => "2022-01-04T00:00:00Z"
                                 }]
                               })
    end

    it "includes an assignment's modules' overrides" do
      module1 = @course.context_modules.create!(name: "module 1")
      module1_override = module1.assignment_overrides.create!
      module1.content_tags.create!(content: @assignment, context: @course, tag_type: "context_module")
      module1.content_tags.create!(content: @assignment, context: @course, tag_type: "context_module") # make sure we don't duplicate

      module2 = @course.context_modules.create!(name: "module 2")
      module2_override = module2.assignment_overrides.create!
      module2.content_tags.create!(content: @assignment, context: @course, tag_type: "context_module")

      module3 = @course.context_modules.create!(name: "module 3") # make sure we don't count unrelated modules
      module3.assignment_overrides.create!

      get :show, params: { course_id: @course.id, assignment_id: @assignment.id }
      expect(response).to be_successful
      overrides = json_parse["overrides"]
      expect(overrides.pluck("id")).to contain_exactly(@override.id, module1_override.id, module2_override.id)
    end

    it "paginates overrides" do
      override2 = @assignment.assignment_overrides.create!
      get :show, params: { course_id: @course.id, assignment_id: @assignment.id, per_page: 1 }

      expect(response).to be_successful
      json = json_parse
      expect(json["id"]).to eq @assignment.id
      expect(json["overrides"].length).to eq 1
      expect(json["overrides"][0]["id"]).to eq @override.id

      get :show, params: { course_id: @course.id, assignment_id: @assignment.id, per_page: 1, page: 2 }
      expect(response).to be_successful
      json = json_parse
      expect(json["id"]).to eq @assignment.id
      expect(json["overrides"].length).to eq 1
      expect(json["overrides"][0]["id"]).to eq override2.id
    end

    it "includes student names on ADHOC overrides" do
      student1 = student_in_course(name: "Student 1").user
      student2 = student_in_course(name: "Student 2").user
      @override.update!(set_id: nil, set_type: "ADHOC")
      @override.assignment_override_students.create!(user: student1)
      @override.assignment_override_students.create!(user: student2)

      get :show, params: { course_id: @course.id, assignment_id: @assignment.id }
      expect(response).to be_successful
      json = json_parse
      expect(json["overrides"].length).to eq 1
      expect(json["overrides"][0]["student_ids"]).to contain_exactly(student1.id, student2.id)
      expect(json["overrides"][0]["students"]).to contain_exactly({ "id" => student1.id, "name" => "Student 1" },
                                                                  { "id" => student2.id, "name" => "Student 2" })
    end

    it "does not include deleted overrides" do
      @assignment.assignment_overrides.destroy_all
      get :show, params: { course_id: @course.id, assignment_id: @assignment.id }
      expect(response).to be_successful
      expect(json_parse["overrides"]).to eq []
    end

    it "returns unauthorized if you can't manage assignments" do
      course_with_student_logged_in(course: @course)
      get :show, params: { course_id: @course.id, assignment_id: @assignment.id }
      expect(response).to be_unauthorized
    end

    it "returns not_found if assignment is deleted" do
      @assignment.destroy!
      get :show, params: { course_id: @course.id, assignment_id: @assignment.id }
      expect(response).to be_not_found
    end

    it "returns not_found if assignment is not in course" do
      course_with_teacher(active_all: true, user: @teacher)
      get :show, params: { course_id: @course.id, assignment_id: @assignment.id }
      expect(response).to be_not_found
    end

    it "returns not_found if differentiated_modules is disabled" do
      Account.site_admin.disable_feature! :differentiated_modules
      get :show, params: { course_id: @course.id, assignment_id: @assignment.id }
      expect(response).to be_not_found
    end

    context "on blueprint child courses" do
      before :once do
        @child_course = @course
        @child_assignment = @assignment
        master_template = MasterCourses::MasterTemplate.set_as_master_course(course_model)
        child_subscription = master_template.add_child_course!(@child_course)
        MasterCourses::ChildContentTag.create!(child_subscription:, content: @child_assignment)
        @mct = MasterCourses::MasterContentTag.create!(master_template:, content: assignment_model)
        @child_assignment.update! migration_id: @mct.migration_id
      end

      it "returns an empty blueprint_date_locks prop for unlocked child content" do
        get :show, params: { course_id: @child_course.id, assignment_id: @child_assignment.id }
        expect(response).to be_successful
        expect(json_parse).to include({ "blueprint_date_locks" => [] })
      end

      it "returns the proper blueprint_locks for locked child content" do
        @mct.update_attribute(:restrictions, { availability_dates: true })
        get :show, params: { course_id: @child_course.id, assignment_id: @child_assignment.id }
        expect(response).to be_successful
        expect(json_parse).to include({ "blueprint_date_locks" => ["availability_dates"] })
      end
    end
  end

  describe "PUT 'update'" do
    before do
      request.content_type = "application/json"
    end

    shared_examples_for "learning object updates" do |support_due_at|
      it "updates base dates" do
        request_params = { **default_params,
          due_at: "2023-01-02T05:00:00Z",
          unlock_at: "2023-01-01T00:00:00Z",
          lock_at: "2023-01-07T08:00:00Z",
          only_visible_to_overrides: false }
        request_params.delete(:due_at) unless support_due_at
        put :update, params: request_params
        expect(response).to be_no_content
        differentiable.reload
        expect(differentiable.due_at.iso8601).to eq "2023-01-02T05:00:00Z" if support_due_at
        expect(differentiable.unlock_at.iso8601).to eq "2023-01-01T00:00:00Z"
        expect(differentiable.lock_at.iso8601).to eq "2023-01-07T08:00:00Z"
        expect(differentiable.only_visible_to_overrides).to be false
      end

      it "does not touch other object attributes" do
        original_title = learning_object.title
        put :update, params: { **default_params, due_at: "2022-01-02T01:00:00Z" }
        expect(response).to be_no_content
        expect(learning_object.reload.title).to eq original_title
      end

      it "works if only some arguments are passed" do
        differentiable.assignment_overrides.create!(course_section: @course.default_section)
        put :update, params: { **default_params, unlock_at: "2020-01-01T00:00:00Z" }
        expect(response).to be_no_content
        differentiable.reload
        expect(differentiable.unlock_at.iso8601).to eq "2020-01-01T00:00:00Z"
        expect(differentiable.lock_at.iso8601).to eq "2022-01-03T01:00:00Z"
        expect(differentiable.assignment_overrides.active.count).to eq 1
      end

      it "removes overrides" do
        differentiable.assignment_overrides.create!(course_section: @course.default_section)
        put :update, params: { **default_params, assignment_overrides: [] }
        expect(response).to be_no_content
        differentiable.reload
        expect(differentiable.assignment_overrides.active.count).to eq 0
      end

      it "updates overrides" do
        override1 = differentiable.assignment_overrides.create!(course_section: @course.default_section,
                                                                unlock_at: nil,
                                                                unlock_at_overridden: true)
        override1.update!(due_at: "2022-02-01T01:00:00Z", due_at_overridden: true) if support_due_at
        override2 = differentiable.assignment_overrides.create!(unlock_at: "2022-02-01T01:00:00Z",
                                                                unlock_at_overridden: true,
                                                                lock_at: "2022-02-02T01:00:00Z",
                                                                lock_at_overridden: true)
        override2.assignment_override_students.create!(user: student_in_course.user)
        override_params = [{ id: override1.id, unlock_at: "2020-02-01T01:00:00Z" },
                           { id: override2.id, unlock_at: "2022-03-01T01:00:00Z" }]
        override_params[0][:due_at] = "2024-02-01T01:00:00Z" if support_due_at
        put :update, params: { **default_params, assignment_overrides: override_params }
        expect(response).to be_no_content
        expect(differentiable.assignment_overrides.active.count).to eq 2
        override1.reload
        expect(override1.due_at.iso8601).to eq "2024-02-01T01:00:00Z" if support_due_at
        expect(override1.due_at_overridden).to be true if support_due_at
        expect(override1.unlock_at).to eq "2020-02-01T01:00:00Z"
        expect(override1.lock_at).to be_nil
        override2.reload
        expect(override2.unlock_at.iso8601).to eq "2022-03-01T01:00:00Z"
        expect(override2.unlock_at_overridden).to be true
        expect(override2.lock_at).to be_nil
        expect(override2.lock_at_overridden).to be false
      end

      it "updates multiple overrides" do
        override1 = differentiable.assignment_overrides.create!(course_section: @course.default_section,
                                                                unlock_at: "2020-04-01T00:00:00Z",
                                                                unlock_at_overridden: true)
        student1 = student_in_course(name: "Student 1").user
        student2 = student_in_course(name: "Student 2").user
        section2 = @course.course_sections.create!(name: "Section 2")
        override2 = differentiable.assignment_overrides.create!(lock_at: "2022-02-02T01:00:00Z", lock_at_overridden: true)
        override2.assignment_override_students.create!(user: student1)
        put :update, params: { **default_params,
          assignment_overrides: [{ course_section_id: section2.id, unlock_at: "2024-01-01T01:00:00Z" },
                                 { id: override2.id, student_ids: [student2.id] }] }
        expect(response).to be_no_content
        expect(differentiable.assignment_overrides.active.count).to eq 2
        expect(override1.reload).to be_deleted
        override2.reload
        expect(override2.assignment_override_students.pluck(:user_id)).to eq [student2.id]
        expect(override2.lock_at).to be_nil
        new_override = differentiable.assignment_overrides.active.last
        expect(new_override.course_section.id).to eq section2.id
        expect(new_override.unlock_at.iso8601).to eq "2024-01-01T01:00:00Z"
<<<<<<< HEAD
=======
      end

      it "doesn't duplicate module overrides on a learning object" do
        context_module = @course.context_modules.create!(name: "module")
        module1_override = context_module.assignment_overrides.create!
        context_module.content_tags.create!(content: differentiable, context: @course, tag_type: "context_module")

        override2 = differentiable.assignment_overrides.create!(unlock_at: "2022-02-01T01:00:00Z",
                                                                unlock_at_overridden: true,
                                                                lock_at: "2022-02-02T01:00:00Z",
                                                                lock_at_overridden: true)
        override2.assignment_override_students.create!(user: student_in_course.user)
        override_params = [{ id: module1_override.id },
                           { id: override2.id, unlock_at: "2022-03-01T01:00:00Z" }]
        override_params[1][:due_at] = "2024-02-01T01:00:00Z" if support_due_at
        put :update, params: { **default_params, assignment_overrides: override_params }
        expect(response).to be_no_content
        expect(differentiable.assignment_overrides.active.count).to eq 1
        expect(differentiable.all_assignment_overrides.active.count).to eq 2
        override2.reload
        expect(override2.unlock_at.iso8601).to eq "2022-03-01T01:00:00Z"
        expect(override2.unlock_at_overridden).to be true
        expect(override2.lock_at).to be_nil
        expect(override2.lock_at_overridden).to be false
>>>>>>> 8d19f9d4
      end

      it "returns bad_request if trying to create duplicate overrides" do
        put :update, params: { **default_params,
          assignment_overrides: [{ course_section_id: @course.default_section.id },
                                 { course_section_id: @course.default_section.id }] }
        expect(response.code.to_s.start_with?("4")).to be_truthy
      end

      it "returns unauthorized if you can't manage assignments" do
        course_with_student_logged_in(course: @course)
        put :update, params: { **default_params, due_at: "2020-03-02T05:59:00Z" }
        expect(response).to be_unauthorized
      end

      it "returns not_found if object is deleted" do
        learning_object.destroy!
        put :update, params: { **default_params, due_at: "2020-03-02T05:59:00Z" }
        expect(response).to be_not_found
      end

      it "returns not_found if object is not in course" do
        course_with_teacher(active_all: true, user: @teacher)
        put :update, params: { **default_params, course_id: @course.id, due_at: "2020-03-02T05:59:00Z" }
        expect(response).to be_not_found
      end

      it "returns not_found if differentiated_modules is disabled" do
        Account.site_admin.disable_feature! :differentiated_modules
        put :update, params: { **default_params, due_at: "2020-03-02T05:59:00Z" }
        expect(response).to be_not_found
      end
    end

    shared_examples_for "learning objects without due dates" do
      it "returns 422 if due_at is passed in an override" do
        put :update, params: { **default_params,
          assignment_overrides: [{ course_section_id: @course.default_section.id, due_at: "2022-01-02T05:00:00Z" }] }
        expect(response).to be_unprocessable
      end

      it "ignores base due_at if provided" do
        put :update, params: { **default_params, unlock_at: "2022-01-01T05:00:00Z", due_at: "2022-01-02T05:00:00Z" }
        expect(response).to be_no_content
        expect(differentiable.reload.unlock_at.iso8601).to eq "2022-01-01T05:00:00Z"
      end
    end

    let(:default_availability_dates) do
      {
        unlock_at: "2022-01-01T00:00:00Z",
        lock_at: "2022-01-03T01:00:00Z",
        only_visible_to_overrides: true
      }
    end

    let(:default_due_date) do
      {
        due_at: "2022-01-02T00:00:00Z"
      }
    end

    context "assignments" do
      let_once(:learning_object) do
        @course.assignments.create!(
          title: "Locked Assignment",
          **default_availability_dates,
          **default_due_date
        )
      end

      let_once(:differentiable) do
        learning_object
      end

      let_once(:default_params) do
        {
          course_id: @course.id,
          assignment_id: learning_object.id
        }
      end

      include_examples "learning object updates", true

      it "returns bad_request if dates are invalid" do
        put :update, params: { **default_params, unlock_at: "2023-01-" }
        expect(response).to be_bad_request
        expect(response.body).to include "Invalid datetime for unlock_at"
      end
    end

    context "quizzes" do
      let_once(:learning_object) do
        @course.quizzes.create!(
          title: "Locked Assignment",
          **default_availability_dates,
          **default_due_date
        )
      end

      let_once(:differentiable) do
        learning_object
      end

      let_once(:default_params) do
        {
          course_id: @course.id,
          quiz_id: learning_object.id
        }
      end

      include_examples "learning object updates", true
    end

    context "graded discussions" do
      let_once(:learning_object) do
        discussion = DiscussionTopic.create_graded_topic!(course: @course, title: "graded discussion")
        assignment = discussion.assignment
        assignment.update!(**default_availability_dates, **default_due_date)
        discussion
      end

      let_once(:differentiable) do
        learning_object.assignment
      end

      let_once(:default_params) do
        {
          course_id: @course.id,
          discussion_topic_id: learning_object.id
        }
      end

      include_examples "learning object updates", true

      it "removes base dates on DiscussionTopic object if it has any" do
        learning_object.update!(**default_availability_dates)
        put :update, params: { **default_params, unlock_at: "2019-01-02T05:00:00Z" }
        expect(response).to be_no_content
        learning_object.reload
        expect(learning_object.unlock_at).to be_nil
        expect(learning_object.lock_at).to be_nil
        expect(differentiable.reload.unlock_at.iso8601).to eq "2019-01-02T05:00:00Z"
      end
    end

    context "ungraded discussions" do
      let_once(:learning_object) do
        @course.discussion_topics.create!(**default_availability_dates)
      end

      let_once(:differentiable) do
        learning_object
      end

      let_once(:default_params) do
        {
          course_id: @course.id,
          discussion_topic_id: learning_object.id
        }
      end

      include_examples "learning object updates", false
      include_examples "learning objects without due dates"
    end

    context "pages" do
      let_once(:learning_object) do
        @course.wiki_pages.create!(title: "My Page", **default_availability_dates)
      end

      let_once(:differentiable) do
        learning_object
      end

      let_once(:default_params) do
        {
          course_id: @course.id,
          page_id: learning_object.id
        }
      end

      include_examples "learning object updates", false
      include_examples "learning objects without due dates"
    end

    context "files" do
      let_once(:learning_object) do
        @course.attachments.create!(filename: "coolpdf.pdf",
                                    uploaded_data: StringIO.new("test"),
                                    **default_availability_dates)
      end

      let_once(:differentiable) do
        learning_object
      end

      let_once(:default_params) do
        {
          course_id: @course.id,
          attachment_id: learning_object.id
        }
      end

      include_examples "learning object updates", false
      include_examples "learning objects without due dates"
    end
  end
end<|MERGE_RESOLUTION|>--- conflicted
+++ resolved
@@ -51,10 +51,7 @@
                                  "unlock_at" => "2022-01-01T00:00:00Z",
                                  "lock_at" => "2022-01-03T01:00:00Z",
                                  "only_visible_to_overrides" => true,
-<<<<<<< HEAD
-=======
                                  "graded" => true,
->>>>>>> 8d19f9d4
                                  "visible_to_everyone" => false,
                                  "overrides" => [{
                                    "id" => @override.id,
@@ -82,10 +79,7 @@
                                  "unlock_at" => nil,
                                  "lock_at" => nil,
                                  "only_visible_to_overrides" => false,
-<<<<<<< HEAD
-=======
                                  "graded" => true,
->>>>>>> 8d19f9d4
                                  "visible_to_everyone" => true,
                                  "overrides" => [{
                                    "id" => @override.id,
@@ -111,10 +105,7 @@
                                  "id" => context_module.id,
                                  "unlock_at" => nil,
                                  "only_visible_to_overrides" => true,
-<<<<<<< HEAD
-=======
                                  "graded" => false,
->>>>>>> 8d19f9d4
                                  "overrides" => [{
                                    "id" => @override.id,
                                    "context_module_id" => context_module.id,
@@ -149,10 +140,7 @@
                                  "unlock_at" => "2022-05-05T12:00:00Z",
                                  "lock_at" => "2022-05-07T12:00:00Z",
                                  "only_visible_to_overrides" => false,
-<<<<<<< HEAD
-=======
                                  "graded" => true,
->>>>>>> 8d19f9d4
                                  "visible_to_everyone" => true,
                                  "overrides" => [{
                                    "id" => override.id,
@@ -182,10 +170,7 @@
                                  "unlock_at" => "2022-01-05T12:00:00Z",
                                  "lock_at" => "2022-03-05T12:00:00Z",
                                  "only_visible_to_overrides" => false,
-<<<<<<< HEAD
-=======
                                  "graded" => false,
->>>>>>> 8d19f9d4
                                  "visible_to_everyone" => true,
                                  "overrides" => [{
                                    "id" => override.id,
@@ -211,10 +196,7 @@
                                  "unlock_at" => "2022-01-05T00:00:00Z",
                                  "lock_at" => "2022-03-05T00:00:00Z",
                                  "only_visible_to_overrides" => false,
-<<<<<<< HEAD
-=======
                                  "graded" => false,
->>>>>>> 8d19f9d4
                                  "visible_to_everyone" => true,
                                  "overrides" => [{
                                    "id" => override.id,
@@ -241,10 +223,7 @@
                                  "unlock_at" => "2022-01-05T00:00:00Z",
                                  "lock_at" => "2022-03-05T00:00:00Z",
                                  "only_visible_to_overrides" => false,
-<<<<<<< HEAD
-=======
                                  "graded" => false,
->>>>>>> 8d19f9d4
                                  "visible_to_everyone" => true,
                                  "overrides" => [{
                                    "id" => override.id,
@@ -462,8 +441,6 @@
         new_override = differentiable.assignment_overrides.active.last
         expect(new_override.course_section.id).to eq section2.id
         expect(new_override.unlock_at.iso8601).to eq "2024-01-01T01:00:00Z"
-<<<<<<< HEAD
-=======
       end
 
       it "doesn't duplicate module overrides on a learning object" do
@@ -488,7 +465,6 @@
         expect(override2.unlock_at_overridden).to be true
         expect(override2.lock_at).to be_nil
         expect(override2.lock_at_overridden).to be false
->>>>>>> 8d19f9d4
       end
 
       it "returns bad_request if trying to create duplicate overrides" do
