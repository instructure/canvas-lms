--- conflicted
+++ resolved
@@ -446,11 +446,7 @@
       it "doesn't duplicate module overrides on a learning object" do
         context_module = @course.context_modules.create!(name: "module")
         module1_override = context_module.assignment_overrides.create!
-<<<<<<< HEAD
-        context_module.content_tags.create!(content: differentiable, context: @course, tag_type: "context_module")
-=======
         context_module.content_tags.create!(content: learning_object, context: @course, tag_type: "context_module")
->>>>>>> 2017494a
 
         override2 = differentiable.assignment_overrides.create!(unlock_at: "2022-02-01T01:00:00Z",
                                                                 unlock_at_overridden: true,
