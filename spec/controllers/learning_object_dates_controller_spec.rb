--- conflicted
+++ resolved
@@ -737,11 +737,7 @@
                                        "unassign_item" => false,
                                        "group_id" => @group.id,
                                        "non_collaborative" => true,
-<<<<<<< HEAD
-                                       "group_category_id" => nil,
-=======
                                        "group_category_id" => @group.group_category.id,
->>>>>>> 7fab6966
                                      }
                                    ]
                                  })
