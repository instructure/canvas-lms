--- conflicted
+++ resolved
@@ -162,8 +162,6 @@
       expect(assigns).to have_key(:js_bundles)
       expect(assigns[:js_bundles]).to include [:course_people_new, nil, false]
     end
-<<<<<<< HEAD
-=======
 
     context "allow_manage_differentiation_tags in js_env" do
       before :once do
@@ -193,7 +191,6 @@
         expect(assigns[:js_env][:permissions][:allow_assign_to_differentiation_tags]).to be_falsey
       end
     end
->>>>>>> 7fab6966
   end
 
   describe "GET 'roster_user'" do
