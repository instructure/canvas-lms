# frozen_string_literal: true

#
# Copyright (C) 2012 - present Instructure, Inc.
#
# This file is part of Canvas.
#
# Canvas is free software: you can redistribute it and/or modify it under
# the terms of the GNU Affero General Public License as published by the Free
# Software Foundation, version 3 of the License.
#
# Canvas is distributed in the hope that it will be useful, but WITHOUT ANY
# WARRANTY; without even the implied warranty of MERCHANTABILITY or FITNESS FOR
# A PARTICULAR PURPOSE. See the GNU Affero General Public License for more
# details.
#
# You should have received a copy of the GNU Affero General Public License along
# with this program. If not, see <http://www.gnu.org/licenses/>.
#

describe PageViewsController do
  # Factory-like thing for page views.
  def page_view(user, url, options = {})
    options.reverse_merge!(request_id: "req" + rand(100_000_000).to_s,
                           user_agent: "Firefox/12.0")
    options[:url] = url

    user_req = options.delete(:user_request)
    req_id = options.delete(:request_id)
    created_opt = options.delete(:created_at)
    pg = PageView.new(options)
    pg.user = user
    pg.user_request = user_req
    pg.request_id = req_id
    pg.created_at = created_opt
    pg.updated_at = created_opt
    pg.save!
    pg
  end

  shared_examples_for "GET 'index' as csv" do
    before :once do
      account_admin_user
    end

    before do
      student_in_course
      user_session(@admin)
    end

    it "succeeds" do
      page_view(@user, "/somewhere/in/app", created_at: 2.days.ago)
      get "index", params: { user_id: @user.id }, format: "csv"
      expect(response).to be_successful
    end

    it "orders rows by created_at in DESC order" do
      pv2 = page_view(@user, "/somewhere/in/app", created_at: 2.days.ago) # 2nd day
      pv1 = page_view(@user, "/somewhere/in/app/1", created_at: 1.day.ago) # 1st day
      pv3 = page_view(@user, "/somewhere/in/app/2", created_at: 3.days.ago) # 3rd day
      get "index", params: { user_id: @user.id }, format: "csv"
      expect(response).to be_successful
      dates = CSV.parse(response.body, headers: true).pluck("created_at")
      expect(dates).to eq([pv1, pv2, pv3].map { |pv| pv.created_at.to_s })
    end

    it "errors if end_time is before start_time" do
      get "index", params: { user_id: @user.id, start_time: "2021-07-04", end_time: "2021-07-03" }, format: "csv"
      expect(response).to have_http_status :bad_request
      expect(response.body).to eq "end_time must be after start_time"
    end
  end

  context "with db page views" do
    before :once do
      Setting.set("enable_page_views", true)
    end

    include_examples "GET 'index' as csv"
  end

  context "pv4" do
    before do
      allow(PageView).to receive(:pv4?).and_return(true)
      ConfigFile.reset_cache
      ConfigFile.stub("pv4", {})
      account_admin_user
      user_session(@user)
    end

    after do
      ConfigFile.unstub
    end

    describe "GET 'index'" do
      it "properly plumbs through time restrictions" do
        expect_any_instance_of(PageView::Pv4Client).to receive(:fetch)
          .with(
            @user,
            start_time: Time.zone.parse("2016-03-14T12:25:55Z"),
            end_time: Time.zone.parse("2016-03-15T00:00:00Z"),
            last_page_view_id: nil,
            limit: 25
          )
          .and_return([])
        get "index",
            params: { user_id: @user.id,
                      start_time: "2016-03-14T12:25:55Z",
                      end_time: "2016-03-15T00:00:00Z",
                      per_page: 25 },
            format: :json
        expect(response).to be_successful
      end

      it "plumbs through time restrictions in csv also" do
        Setting.set("page_views_csv_export_rows", "99")
        expect_any_instance_of(PageView::Pv4Client).to receive(:fetch)
          .with(
            @user,
            start_time: Time.zone.parse("2016-03-14T12:25:55Z"),
            end_time: Time.zone.parse("2016-03-15T00:00:00Z"),
            last_page_view_id: nil,
            limit: 99
          )
          .and_return([])
        get "index",
            params: { user_id: @user.id,
                      start_time: "2016-03-14T12:25:55Z",
                      end_time: "2016-03-15T00:00:00Z" },
            format: :csv
        expect(response).to be_successful
      end

      context "client errors" do
        it "returns bad_request status when PageView::Pv4Client::Pv4BadRequest is raised" do
          allow_any_instance_of(PageView::Pv4Client).to receive(:fetch).and_raise(PageView::Pv4Client::Pv4BadRequest)
          get :index, params: { user_id: @user.id }, format: :json
          expect(response).to have_http_status(:bad_request)
          expect(response.parsed_body["error"]).to eq("Page Views received an invalid or malformed request.")
        end

        it "returns not_found status when PageView::Pv4Client::Pv4NotFound is raised" do
          allow_any_instance_of(PageView::Pv4Client).to receive(:fetch).and_raise(PageView::Pv4Client::Pv4NotFound)
          get :index, params: { user_id: @user.id }, format: :json
          expect(response).to have_http_status(:not_found)
          expect(response.parsed_body["error"]).to eq("Page Views resource not found.")
        end

        it "returns not_found status when PageView::Pv4Client::Pv4Unauthorized is raised" do
          allow_any_instance_of(PageView::Pv4Client).to receive(:fetch).and_raise(PageView::Pv4Client::Pv4Unauthorized)
          get :index, params: { user_id: @user.id }, format: :json
          expect(response).to have_http_status(:not_found)
          expect(response.parsed_body["error"]).to eq("Page Views resource not found.")
        end

        it "returns too_many_requests status when PageView::Pv4Client::Pv4TooManyRequests is raised" do
          allow_any_instance_of(PageView::Pv4Client).to receive(:fetch).and_raise(PageView::Pv4Client::Pv4TooManyRequests)
          get :index, params: { user_id: @user.id }, format: :json
          expect(response).to have_http_status(:too_many_requests)
          expect(response.parsed_body["error"]).to eq("Page Views rate limit exceeded. Please wait and try again.")
        end

        it "returns service_unavailable status when PageView::Pv4Client::Pv4EmptyResponse is raised" do
          allow_any_instance_of(PageView::Pv4Client).to receive(:fetch).and_raise(PageView::Pv4Client::Pv4EmptyResponse)
          get :index, params: { user_id: @user.id }, format: :json
          expect(response).to have_http_status(:service_unavailable)
          expect(response.parsed_body["error"]).to eq("Page Views data is not available at this time.")
        end

        it "returns bad_gateway status when PageView::Pv4Client::Pv4Timeout is raised" do
          allow_any_instance_of(PageView::Pv4Client).to receive(:fetch).and_raise(PageView::Pv4Client::Pv4Timeout)
          get :index, params: { user_id: @user.id }, format: :json
          expect(response).to have_http_status(:bad_gateway)
          expect(response.parsed_body["error"]).to eq("Page Views service is temporarily unavailable.")
        end
      end
    end
  end

  context "pv5" do
    let(:configuration) { instance_double(PageViews::Configuration, uri: URI.parse("http://pv5.test"), access_token: "token") }

    before do
      allow(PageViews::Configuration).to receive(:new).and_return(configuration)
      account_admin_user
      user_session(@user)
    end

    describe "POST 'query'" do
      it "enqueues a new page view query" do
        expected_uuid = SecureRandom.uuid
        allow_any_instance_of(PageViews::EnqueueQueryService).to receive(:call).and_return(expected_uuid)

        post "query", params: {
          user_id: @user.id,
          year: 2025,
          month: 2,
          format: :jsonl
        }

        expect(response).to be_successful
      end

      it "returns a 400 Bad Request response when the request is invalid" do
        post "query", params: {
          user_id: @user.id,
          start_date: "2024-12-01",
          end_date: "2025-01-10",
          month: 21,
          format: "xml"
        }

        expect(response).to have_http_status(:bad_request)
      end
<<<<<<< HEAD
=======

      it "return 429 Too Many Requests when rate limit is exceeded" do
        allow_any_instance_of(PageViews::EnqueueQueryService).to receive(:call).and_raise(PageViews::Common::TooManyRequestsError)

        post "query", params: {
          user_id: @user.id,
          year: 2025,
          month: 2,
          format: :jsonl
        }

        expect(response).to have_http_status(:too_many_requests)
      end
>>>>>>> 70ef2fec
    end

    describe "GET 'query'" do
      it "returns a 200 OK when uuid is provided as query id and query is running" do
        expected_uuid = SecureRandom.uuid
        expected_polling_result = PageViews::Common::PollingResponse.new(query_id: expected_uuid, status: :running)
        allow_any_instance_of(PageViews::PollQueryService).to receive(:call).and_return(expected_polling_result)

        get "poll_query", params: { user_id: @user.id, query_id: expected_uuid }

        expect(response).to be_successful
        expect(response.parsed_body["query_id"]).to eq(expected_uuid)
        expect(response.parsed_body["status"]).to eq("running")
        expect(response.parsed_body["results_url"]).to be_nil
      end

      it "returns 400 bad request when invalid query id is provided" do
        ["invalid", 100, ""].each do |invalid_id|
          get "poll_query", params: { user_id: @user.id, query_id: invalid_id }

          expect(response).to have_http_status(:bad_request)
        end
      end

      it "returns 200 OK and results url when query is finished" do
        expected_uuid = SecureRandom.uuid
        expected_polling_result = PageViews::Common::PollingResponse.new(query_id: expected_uuid, status: :finished)
        allow_any_instance_of(PageViews::PollQueryService).to receive(:call).and_return(expected_polling_result)

        get "poll_query", params: { user_id: @user.id, query_id: expected_uuid }

        expect(response).to be_successful
        expect(response.parsed_body["query_id"]).to eq(expected_uuid)
        expect(response.parsed_body["status"]).to eq("finished")
        expect(response.parsed_body["results_url"]).to eq("/api/v1/users/#{@user.id}/page_views/query/#{expected_uuid}/results")
      end

      it "returns 404 not found when query does not exist" do
        allow_any_instance_of(PageViews::PollQueryService).to receive(:call).and_raise(PageViews::Common::NotFoundError)

        get "poll_query", params: { user_id: @user.id, query_id: SecureRandom.uuid }

        expect(response).to have_http_status(:not_found)
      end
    end

    describe "GET `query_results`" do
      let(:example_jsonl_gz_content) { Zlib.gzip('{"col1": "1", "col2": "2"}\n{"col1": "3", "col2": "4"}') }
      let(:example_csv_gz_content) { Zlib.gzip("col1,col2\n1,2\n3,4") }

      it "returns jsonl content" do
        expected_uuid = SecureRandom.uuid
        expected_response = PageViews::Common::DownloadableResult.new(:jsonl, "page_views_123456.jsonl.gz", example_jsonl_gz_content, true)
        allow_any_instance_of(PageViews::FetchResultService).to receive(:call).and_return(expected_response)

        get "query_results", params: { user_id: @user.id, query_id: expected_uuid }

        expect(response).to be_successful
        expect(response.headers["Content-Type"]).to eq("application/jsonl")
        expect(response.headers["Content-Encoding"]).to eq("gzip")
        expect(response.headers["Content-Disposition"]).to include("attachment; filename=\"page_views_123456.jsonl.gz\"")
        expect(response.parsed_body).to eq(example_jsonl_gz_content)
      end

      it "returns csv content" do
        expected_uuid = SecureRandom.uuid
        expected_response = PageViews::Common::DownloadableResult.new(:csv, "page_views_123456.csv.gz", example_csv_gz_content, true)
        allow_any_instance_of(PageViews::FetchResultService).to receive(:call).and_return(expected_response)

        get "query_results", params: { user_id: @user.id, query_id: expected_uuid }

        expect(response).to be_successful
        expect(response.headers["Content-Type"]).to eq("text/csv")
        expect(response.headers["Content-Encoding"]).to eq("gzip")
        expect(response.headers["Content-Disposition"]).to include("attachment; filename=\"page_views_123456.csv.gz\"")
        expect(response.parsed_body).to eq(example_csv_gz_content)
      end

      it "returns 404 not found when query does not exist" do
        allow_any_instance_of(PageViews::FetchResultService).to receive(:call).and_raise(PageViews::Common::NotFoundError)

        get "query_results", params: { user_id: @user.id, query_id: SecureRandom.uuid }

        expect(response).to have_http_status(:not_found)
      end
<<<<<<< HEAD
=======

      it "returns 204 no content when result is reported empty" do
        allow_any_instance_of(PageViews::FetchResultService).to receive(:call).and_raise(PageViews::Common::NoContentError)

        get "query_results", params: { user_id: @user.id, query_id: SecureRandom.uuid }

        expect(response).to have_http_status(:no_content)
      end
>>>>>>> 70ef2fec
    end
  end
end<|MERGE_RESOLUTION|>--- conflicted
+++ resolved
@@ -212,8 +212,6 @@
 
         expect(response).to have_http_status(:bad_request)
       end
-<<<<<<< HEAD
-=======
 
       it "return 429 Too Many Requests when rate limit is exceeded" do
         allow_any_instance_of(PageViews::EnqueueQueryService).to receive(:call).and_raise(PageViews::Common::TooManyRequestsError)
@@ -227,7 +225,6 @@
 
         expect(response).to have_http_status(:too_many_requests)
       end
->>>>>>> 70ef2fec
     end
 
     describe "GET 'query'" do
@@ -313,8 +310,6 @@
 
         expect(response).to have_http_status(:not_found)
       end
-<<<<<<< HEAD
-=======
 
       it "returns 204 no content when result is reported empty" do
         allow_any_instance_of(PageViews::FetchResultService).to receive(:call).and_raise(PageViews::Common::NoContentError)
@@ -323,7 +318,6 @@
 
         expect(response).to have_http_status(:no_content)
       end
->>>>>>> 70ef2fec
     end
   end
 end