--- conflicted
+++ resolved
@@ -185,11 +185,7 @@
       end
 
       it "differentiated modules: only shows section specific announcements to students who can view them" do
-<<<<<<< HEAD
-        Account.site_admin.enable_feature! :differentiated_modules
-=======
         Account.site_admin.enable_feature! :selective_release_backend
->>>>>>> 4b37e285
         a1 = @course.announcements.create!(message: "for the defaults")
         a1.update!(only_visible_to_overrides: true)
         a1.assignment_overrides.create!(set: @course.default_section)
