--- conflicted
+++ resolved
@@ -1268,8 +1268,6 @@
       get "immersive_view", params: { attachment_id: attachment.id }
       expect(response).to be_successful
     end
-<<<<<<< HEAD
-=======
 
     it "sets custom body classes for immersive view layout" do
       user_session(@student)
@@ -1278,7 +1276,6 @@
       get "immersive_view", params: { attachment_id: attachment.id }
       expect(assigns[:body_classes]).to include("immersive-media-view", "content-only")
     end
->>>>>>> 8d1d98d9
   end
 
   describe "POST '/media_objects'" do
