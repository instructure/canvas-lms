# frozen_string_literal: true

#
# Copyright (C) 2011 - present Instructure, Inc.
#
# This file is part of Canvas.
#
# Canvas is free software: you can redistribute it and/or modify it under
# the terms of the GNU Affero General Public License as published by the Free
# Software Foundation, version 3 of the License.
#
# Canvas is distributed in the hope that it will be useful, but WITHOUT ANY
# WARRANTY; without even the implied warranty of MERCHANTABILITY or FITNESS FOR
# A PARTICULAR PURPOSE. See the GNU Affero General Public License for more
# details.
#
# You should have received a copy of the GNU Affero General Public License along
# with this program. If not, see <http://www.gnu.org/licenses/>.
#

require_relative '../spec_helper'
require_relative '../lti_1_3_spec_helper'
require_relative '../helpers/k5_common'

RSpec.describe ApplicationController do
  include K5Common

  context "group 1" do
    before do
<<<<<<< HEAD
      settings_mock = double()
      allow(settings_mock).to receive(:settings).and_return({})
      allow(Canvas::Plugin).to receive(:find).and_return(settings_mock)
    end

    it "uses @real_current_user first" do
      mock_real_current_user = double()
      mock_current_user = double()
      controller.instance_variable_set(:@real_current_user, mock_real_current_user)
      controller.instance_variable_set(:@current_user, mock_current_user)
      session[:oauth_gdrive_refresh_token] = "session_token"
      session[:oauth_gdrive_access_token] = "sesion_secret"
=======
      request_double = double(
        host_with_port: "www.example.com",
        host: "www.example.com",
        url: "http://www.example.com",
        method: "GET",
        headers: {},
        format: double(:html? => true),
        user_agent: nil,
        remote_ip: '0.0.0.0',
        base_url: 'https://canvas.test',
        referer: nil
      )
      allow(controller).to receive(:request).and_return(request_double)
    end

    describe "#google_drive_connection" do
      before do
        settings_mock = double
        allow(settings_mock).to receive(:settings).and_return({})
        allow(Canvas::Plugin).to receive(:find).and_return(settings_mock)
      end

      it "uses @real_current_user first" do
        mock_real_current_user = double
        mock_current_user = double
        controller.instance_variable_set(:@real_current_user, mock_real_current_user)
        controller.instance_variable_set(:@current_user, mock_current_user)
        session[:oauth_gdrive_refresh_token] = "session_token"
        session[:oauth_gdrive_access_token] = "sesion_secret"
>>>>>>> 0c292493

        expect(Rails.cache).to receive(:fetch).with(['google_drive_tokens', mock_real_current_user].cache_key).and_return(["real_current_user_token", "real_current_user_secret"])

        expect(GoogleDrive::Connection).to receive(:new).with("real_current_user_token", "real_current_user_secret", 30)

        Setting.skip_cache do
          controller.send(:google_drive_connection)
        end
      end

<<<<<<< HEAD
    it "uses @current_user second" do
      mock_current_user = double()
      controller.instance_variable_set(:@real_current_user, nil)
      controller.instance_variable_set(:@current_user, mock_current_user)
      session[:oauth_gdrive_refresh_token] = "session_token"
      session[:oauth_gdrive_access_token] = "sesion_secret"
=======
      it "uses @current_user second" do
        mock_current_user = double
        controller.instance_variable_set(:@real_current_user, nil)
        controller.instance_variable_set(:@current_user, mock_current_user)
        session[:oauth_gdrive_refresh_token] = "session_token"
        session[:oauth_gdrive_access_token] = "sesion_secret"
>>>>>>> 0c292493

        expect(Rails.cache).to receive(:fetch).with(['google_drive_tokens', mock_current_user].cache_key).and_return(["current_user_token", "current_user_secret"])

        expect(GoogleDrive::Connection).to receive(:new).with("current_user_token", "current_user_secret", 30)
        Setting.skip_cache do
          controller.send(:google_drive_connection)
        end
      end

<<<<<<< HEAD
    it "queries user services if token isn't in the cache" do
      mock_current_user = double()
      controller.instance_variable_set(:@real_current_user, nil)
      controller.instance_variable_set(:@current_user, mock_current_user)
      session[:oauth_gdrive_refresh_token] = "session_token"
      session[:oauth_gdrive_access_token] = "sesion_secret"
=======
      it "queries user services if token isn't in the cache" do
        mock_current_user = double
        controller.instance_variable_set(:@real_current_user, nil)
        controller.instance_variable_set(:@current_user, mock_current_user)
        session[:oauth_gdrive_refresh_token] = "session_token"
        session[:oauth_gdrive_access_token] = "sesion_secret"

        mock_user_services = double("mock_user_services")
        expect(mock_current_user).to receive(:user_services).and_return(mock_user_services)
        expect(mock_user_services).to receive(:where).with(service: "google_drive").and_return(double(first: double(token: "user_service_token", secret: "user_service_secret")))

        expect(GoogleDrive::Connection).to receive(:new).with("user_service_token", "user_service_secret", 30)
        Setting.skip_cache do
          controller.send(:google_drive_connection)
        end
      end
>>>>>>> 0c292493

      it "uses the session values if no users are set" do
        controller.instance_variable_set(:@real_current_user, nil)
        controller.instance_variable_set(:@current_user, nil)
        session[:oauth_gdrive_refresh_token] = "session_token"
        session[:oauth_gdrive_access_token] = "sesion_secret"

        expect(GoogleDrive::Connection).to receive(:new).with("session_token", "sesion_secret", 30)

        controller.send(:google_drive_connection)
      end
    end

    describe "js_env" do
      before do
        allow(controller).to receive(:api_request?).and_return(false)
      end

      it "sets items" do
        expect(HostUrl).to receive(:file_host).with(Account.default, "www.example.com").and_return("files.example.com")
        controller.js_env :FOO => 'bar'
        expect(controller.js_env[:FOO]).to eq 'bar'
        expect(controller.js_env[:files_domain]).to eq 'files.example.com'
      end

      it "auto-sets timezone and locale" do
        I18n.locale = :fr
        Time.zone = 'Alaska'
        expect(@controller.js_env[:LOCALE]).to eq 'fr'
        expect(@controller.js_env[:BIGEASY_LOCALE]).to eq 'fr_FR'
        expect(@controller.js_env[:FULLCALENDAR_LOCALE]).to eq 'fr'
        expect(@controller.js_env[:MOMENT_LOCALE]).to eq 'fr'
        expect(@controller.js_env[:TIMEZONE]).to eq 'America/Juneau'
      end

      describe "user flags" do
        context "eventAlertTimeout" do
          before do
            user_factory
            controller.instance_variable_set(:@domain_root_account, Account.default)
            controller.instance_variable_set(:@current_user, @user)
            allow(controller).to receive(:user_display_json).and_return({})
          end

          it 'is not set if the feature flag is off' do
            expect(controller.js_env[:flashAlertTimeout]).to be_nil
          end

          it 'is 86400000 (1 day in milliseconds) if the feature flag is on' do
            @user.enable_feature!(:disable_alert_timeouts)
            expect(controller.js_env[:flashAlertTimeout]).to eq(1.day.in_milliseconds)
          end
        end
      end

      describe "ENV.DIRECT_SHARE_ENABLED" do
        before do
          allow(controller).to receive(:user_display_json)
          allow(controller).to receive('api_v1_course_ping_url').and_return({})
          controller.instance_variable_set(:@domain_root_account, Account.default)
        end

        it "sets the env var to true when the user can use it" do
          course_with_teacher(:active_all => true)
          controller.instance_variable_set(:@current_user, @teacher)
          expect(controller.js_env[:DIRECT_SHARE_ENABLED]).to be_truthy
        end

        it "sets the env var to false when the user can't use it" do
          course_with_student(:active_all => true)
          controller.instance_variable_set(:@current_user, @student)
          expect(controller.js_env[:DIRECT_SHARE_ENABLED]).to be_falsey
        end

        it "sets the env var to false when the context is a group" do
          course_with_teacher(:active_all => true)
          controller.instance_variable_set(:@current_user, @teacher)
          controller.instance_variable_set(:@context, group_model)
          expect(controller.js_env[:DIRECT_SHARE_ENABLED]).to be_falsey
        end

        it "sets the env var to false when the user can't use it in a course context" do
          course_with_student(:active_all => true)
          course = @course
          course_with_teacher(:active_all => true, user: @student)
          controller.instance_variable_set(:@current_user, @student)
          controller.instance_variable_set(:@context, course)
          expect(controller.js_env[:DIRECT_SHARE_ENABLED]).to be_falsey
        end
      end

      it "sets the contextual timezone from the context" do
        Time.zone = "Mountain Time (US & Canada)"
        controller.instance_variable_set(:@context, double(time_zone: Time.zone, asset_string: "", class_name: nil))
        controller.js_env({})
        expect(controller.js_env[:CONTEXT_TIMEZONE]).to eq 'America/Denver'
      end

      it "allows multiple items" do
        controller.js_env :A => 'a', :B => 'b'
        expect(controller.js_env[:A]).to eq 'a'
        expect(controller.js_env[:B]).to eq 'b'
      end

      it "does not allow overwriting a key" do
        controller.js_env :REAL_SLIM_SHADY => 'please stand up'
        expect { controller.js_env(:REAL_SLIM_SHADY => 'poser') }.to raise_error("js_env key REAL_SLIM_SHADY is already taken")
      end

      it "overwrites a key if told explicitly to do so" do
        controller.js_env :REAL_SLIM_SHADY => 'please stand up'
        controller.js_env({ :REAL_SLIM_SHADY => 'poser' }, true)
        expect(controller.js_env[:REAL_SLIM_SHADY]).to eq 'poser'
      end

      it 'gets appropriate settings from the root account' do
        root_account = double(global_id: 1, feature_enabled?: false, open_registration?: true, settings: {}, cache_key: "key")
        allow(root_account).to receive(:kill_joy?).and_return(false)
        allow(HostUrl).to receive_messages(file_host: 'files.example.com')
        controller.instance_variable_set(:@domain_root_account, root_account)
        expect(controller.js_env[:SETTINGS][:open_registration]).to be_truthy
        expect(controller.js_env[:KILL_JOY]).to be_falsey
      end

      it 'disables fun when set' do
        root_account = double(global_id: 1, feature_enabled?: false, open_registration?: true, settings: {}, cache_key: "key")
        allow(root_account).to receive(:kill_joy?).and_return(true)
        allow(HostUrl).to receive_messages(file_host: 'files.example.com')
        controller.instance_variable_set(:@domain_root_account, root_account)
        expect(controller.js_env[:KILL_JOY]).to be_truthy
      end

      context "feature/release flags" do
        context "canvas_k6_theme" do
          before do
            controller.instance_variable_set(:@context, @course)
          end

          it 'populates js_env with elementary theme setting' do
            expect(controller.js_env[:FEATURES]).to include(:canvas_k6_theme)
          end
        end

        context "responsive_awareness" do
          before do
            controller.instance_variable_set(:@domain_root_account, Account.default)
          end

          it 'is false if the feature flag is off' do
            expect(controller.js_env[:FEATURES][:responsive_awareness]).to be_falsey
          end

          it 'is true if the feature flag is on' do
            Account.default.enable_feature!(:responsive_awareness)
            expect(controller.js_env[:FEATURES][:responsive_awareness]).to be_truthy
          end
        end

        context "responsive_misc" do
          before do
            controller.instance_variable_set(:@domain_root_account, Account.default)
          end

          it 'is false if the feature flag is off' do
            expect(controller.js_env[:FEATURES][:responsive_misc]).to be_falsey
          end

          it 'is true if the feature flag is on' do
            Account.default.enable_feature!(:responsive_misc)
            expect(controller.js_env[:FEATURES][:responsive_misc]).to be_truthy
          end
        end

        context "files_dnd" do
          before do
            controller.instance_variable_set(:@domain_root_account, Account.default)
          end

          it 'is false if the feature flag is off' do
            Account.default.disable_feature!(:files_dnd)
            expect(controller.js_env[:FEATURES][:files_dnd]).to be_falsey
          end

          it 'is true if the feature flag is on' do
            Account.default.enable_feature!(:files_dnd)
            expect(controller.js_env[:FEATURES][:files_dnd]).to be_truthy
          end
        end

        context "usage_rights_discussion_topics" do
          before do
            controller.instance_variable_set(:@domain_root_account, Account.default)
          end

          it 'is false if the feature flag is off' do
            Account.default.disable_feature!(:usage_rights_discussion_topics)
            expect(controller.js_env[:FEATURES][:usage_rights_discussion_topics]).to be_falsey
          end

          it 'is true if the feature flag is on' do
            Account.default.enable_feature!(:usage_rights_discussion_topics)
            expect(controller.js_env[:FEATURES][:usage_rights_discussion_topics]).to be_truthy
          end
        end
      end

      it 'sets LTI_LAUNCH_FRAME_ALLOWANCES' do
        expect(@controller.js_env[:LTI_LAUNCH_FRAME_ALLOWANCES]).to match_array [
          "geolocation *",
          "microphone *",
          "camera *",
          "midi *",
          "encrypted-media *",
          "autoplay *"
        ]
      end

      it 'sets DEEP_LINKING_POST_MESSAGE_ORIGIN' do
        expect(@controller.js_env[:DEEP_LINKING_POST_MESSAGE_ORIGIN]).to eq @controller.request.base_url
      end

      context "sharding" do
        specs_require_sharding

        it "sets the global id for the domain_root_account" do
          controller.instance_variable_set(:@domain_root_account, Account.default)
          expect(controller.js_env[:DOMAIN_ROOT_ACCOUNT_ID]).to eq Account.default.global_id
        end
      end

      it 'matches against weird http_accept headers' do
        # sometimes we get browser requests for an endpoint that just pass */* as
        # the accept header. I don't think we can simulate this in a test, so
        # this test just verifies the condition in js_env works across updates
        expect(Mime::Type.new("*/*") == "*/*").to be_truthy
      end

      context "disable_keyboard_shortcuts" do
        it "is false by default" do
          expect(@controller.js_env[:disable_keyboard_shortcuts]).to be_falsey
        end

        it "is true if user disables keyboard shortcuts" do
          user = user_model
          user.enable_feature!(:disable_keyboard_shortcuts)
          expect(user.prefers_no_keyboard_shortcuts?).to be_truthy
        end
      end

      context "comment_library_suggestions_enabled" do
        before do
          user_factory
          controller.instance_variable_set(:@domain_root_account, Account.default)
          controller.instance_variable_set(:@current_user, @user)
          allow(controller).to receive(:user_display_json).and_return({})
        end

        it "is false by default" do
          expect(@controller.js_env[:comment_library_suggestions_enabled]).to eq false
        end

        it "is true if user enables suggestions" do
          @user.preferences[:comment_library_suggestions_enabled] = true
          @user.save!
          expect(@controller.js_env[:comment_library_suggestions_enabled]).to eq true
        end
      end

      context "canvas for elementary" do
        let(:course) { create_course }

        before do
          controller.instance_variable_set(:@context, course)
          allow(controller).to receive('api_v1_course_ping_url').and_return({})
        end

        describe "K5_HOMEROOM_COURSE" do
          describe "with canvas_for_elementary account setting on" do
            it "is true if the course is a homeroom course and in a K-5 account" do
              course.account.settings[:enable_as_k5_account] = { value: true }
              course.homeroom_course = true
              expect(@controller.js_env[:K5_HOMEROOM_COURSE]).to be_truthy
            end

            it "is false if the course is a homeroom course and not in a K-5 account" do
              course.homeroom_course = true
              expect(@controller.js_env[:K5_HOMEROOM_COURSE]).to be_falsy
            end

            it "is false if the course is not a homeroom course and in a K-5 account" do
              course.account.settings[:enable_as_k5_account] = { value: true }
              expect(@controller.js_env[:K5_HOMEROOM_COURSE]).to be_falsy
            end
          end

          it "is false with the canvas_for_elementary account setting off" do
            expect(@controller.js_env[:K5_HOMEROOM_COURSE]).to be_falsy

            course.homeroom_course = true
            expect(@controller.js_env[:K5_HOMEROOM_COURSE]).to be_falsy

            course.homeroom_course = false
            course.account.settings[:enable_as_k5_account] = { value: true }
            expect(@controller.js_env[:K5_HOMEROOM_COURSE]).to be_falsy
          end
        end
      end

      context "api gateway" do
        it 'defaults to nil' do
          jsenv = controller.js_env({})
          expect(jsenv[:API_GATEWAY_URI]).to be_nil
        end

        it 'loads gateway uri from dynamic settings' do
          allow(Canvas::DynamicSettings).to receive(:find).and_return({
                                                                        'api_gateway_enabled' => 'true',
                                                                        'api_gateway_uri' => 'http://the-gateway/graphql'
                                                                      })
          jsenv = controller.js_env({})
          expect(jsenv[:API_GATEWAY_URI]).to eq('http://the-gateway/graphql')
        end

        it 'will not expose gateway uri from dynamic settings if not enabled' do
          allow(Canvas::DynamicSettings).to receive(:find).and_return({
                                                                        'api_gateway_enabled' => 'false',
                                                                        'api_gateway_uri' => 'http://the-gateway/graphql'
                                                                      })
          jsenv = controller.js_env({})
          expect(jsenv[:API_GATEWAY_URI]).to be_nil
        end
      end
    end

    describe "clean_return_to" do
      before do
        req = double('request obj', :protocol => 'https://', :host_with_port => 'canvas.example.com')
        allow(controller).to receive(:request).and_return(req)
      end

      it "builds from a simple path" do
        expect(controller.send(:clean_return_to, "/calendar")).to eq "https://canvas.example.com/calendar"
      end

      it "builds from a full url" do
        # ... but always use the request host/protocol, not the given
        expect(controller.send(:clean_return_to, "http://example.org/a/b?a=1&b=2#test")).to eq "https://canvas.example.com/a/b?a=1&b=2#test"
      end

      it "rejects disallowed paths" do
        expect(controller.send(:clean_return_to, "ftp://example.com/javascript:hai")).to be_nil
      end

      it "removes /download from the end of a file path" do
        expect(controller.send(:clean_return_to, "/courses/1/files/1/download?wrap=1")).to eq "https://canvas.example.com/courses/1/files/1"
        expect(controller.send(:clean_return_to, "/courses/1~1/files/1~1/download?wrap=1")).to eq "https://canvas.example.com/courses/1~1/files/1~1"
        expect(controller.send(:clean_return_to, "/courses/1/pages/download?wrap=1")).to eq "https://canvas.example.com/courses/1/pages/download?wrap=1"
      end
    end

    describe "response_code_for_rescue" do
      it "maps certain exceptions declared outside core canvas to known codes" do
        e = CanvasHttp::CircuitBreakerError.new
        expect(controller.send(:response_code_for_rescue, e)).to eq(502)
      end
    end

<<<<<<< HEAD
  describe "response_code_for_rescue" do
    it "maps certain exceptions declared outside core canvas to known codes" do
      e = CanvasHttp::CircuitBreakerError.new
      expect(controller.send(:response_code_for_rescue, e)).to eq(502)
    end
  end
  describe "#reject!" do
    it "sets the message and status in the error json" do
      expect { controller.reject!('test message', :not_found) }.to(raise_error(RequestError) do |e|
        expect(e.message).to eq 'test message'
        expect(e.error_json[:message]).to eq 'test message'
        expect(e.error_json[:status]).to eq 'not_found'
        expect(e.response_status).to eq 404
      end)
    end
=======
    describe "#reject!" do
      it "sets the message and status in the error json" do
        expect { controller.reject!('test message', :not_found) }.to(raise_error(RequestError) do |e|
          expect(e.message).to eq 'test message'
          expect(e.error_json[:message]).to eq 'test message'
          expect(e.error_json[:status]).to eq 'not_found'
          expect(e.response_status).to eq 404
        end)
      end

      it "defaults status to 'bad_request'" do
        expect { controller.reject!('test message') }.to(raise_error(RequestError) do |e|
          expect(e.error_json[:status]).to eq 'bad_request'
          expect(e.response_status).to eq 400
        end)
      end
>>>>>>> 0c292493

      it "accepts numeric status codes" do
        expect { controller.reject!('test message', 403) }.to(raise_error(RequestError) do |e|
          expect(e.error_json[:status]).to eq 'forbidden'
          expect(e.response_status).to eq 403
        end)
      end

      it "accepts symbolic status codes" do
        expect { controller.reject!('test message', :service_unavailable) }.to(raise_error(RequestError) do |e|
          expect(e.error_json[:status]).to eq 'service_unavailable'
          expect(e.response_status).to eq 503
        end)
      end
    end

    describe "safe_domain_file_user" do
      before :once do
        @user = User.create!
        @attachment = @user.attachments.new(:filename => 'foo.png')
        @attachment.content_type = 'image/png'
        @attachment.save!
      end

      before do
        # safe_domain_file_url wants to use request.protocol
        allow(controller).to receive(:request).and_return(double("request", :protocol => '', :host_with_port => '', :url => ''))

        @common_params = { :only_path => true }
      end

      it "includes inline=1 in url by default" do
        expect(controller).to receive(:file_download_url)
          .with(@attachment, @common_params.merge(:inline => 1))
          .and_return('')
        expect(HostUrl).to receive(:file_host_with_shard).with(42, '').and_return(['myfiles', Shard.default])
        controller.instance_variable_set(:@domain_root_account, 42)
        url = controller.send(:safe_domain_file_url, @attachment)
        expect(url).to match(/myfiles/)
      end

      it "includes :download=>1 in inline urls for relative contexts" do
        controller.instance_variable_set(:@context, @attachment.context)
        allow(controller).to receive(:named_context_url).and_return('')
        url = controller.send(:safe_domain_file_url, @attachment)
        expect(url).to match(/[?&]download=1(&|$)/)
      end

      it "does not include :download=>1 in download urls for relative contexts" do
        controller.instance_variable_set(:@context, @attachment.context)
        allow(controller).to receive(:named_context_url).and_return('')
        url = controller.send(:safe_domain_file_url, @attachment, download: true)
        expect(url).not_to match(/[?&]download=1(&|$)/)
      end

      it "includes download_frd=1 and not include inline=1 in url when specified as for download" do
        expect(controller).to receive(:file_download_url)
          .with(@attachment, @common_params.merge(:download_frd => 1))
          .and_return('')
        controller.send(:safe_domain_file_url, @attachment, download: true)
      end

      it "prepends a unique file subdomain if configured" do
        override_dynamic_settings(private: { canvas: { attachment_specific_file_domain: true } }) do
          expect(controller).to receive(:file_download_url)
            .with(@attachment, @common_params.merge(:inline => 1))
            .and_return("/files/#{@attachment.id}")
          expect(controller.send(:safe_domain_file_url, @attachment, host_and_shard: ['canvasfiles.com', Shard.default])).to eq "a#{@attachment.shard.id}-#{@attachment.id}.canvasfiles.com/files/#{@attachment.id}"
        end
      end
    end

    describe "get_context" do
      after do
        I18n.localizer = nil
      end

      it "finds user with api_find for api requests" do
        user_with_pseudonym
        @pseudonym.update_attribute(:sis_user_id, 'test1')
        controller.instance_variable_set(:@domain_root_account, Account.default)
        allow(controller).to receive(:named_context_url).with(@user, :context_url).and_return('')
        allow(controller).to receive(:params).and_return({ :user_id => 'sis_user_id:test1' })
        allow(controller).to receive(:api_request?).and_return(true)
        controller.send(:get_context)
        expect(controller.instance_variable_get(:@context)).to eq @user
      end

      it "finds course section with api_find for api requests" do
        course_model
        @section = @course.course_sections.first
        @section.update_attribute(:sis_source_id, 'test1')
        controller.instance_variable_set(:@domain_root_account, Account.default)
        allow(controller).to receive(:named_context_url).with(@section, :context_url).and_return('')
        allow(controller).to receive(:params).and_return({ :course_section_id => 'sis_section_id:test1' })
        allow(controller).to receive(:api_request?).and_return(true)
        controller.send(:get_context)
        expect(controller.instance_variable_get(:@context)).to eq @section
      end

      # this test is supposed to represent calling I18n.t before a context is set
      # and still having later localizations that depend on the locale of the
      # context work.
      it "resets the localizer" do
        # emulate all the locale related work done before/around a request
        acct = Account.default
        acct.default_locale = "es"
        acct.save!
        controller.instance_variable_set(:@domain_root_account, acct)
        controller.send(:assign_localizer)
        I18n.set_locale_with_localizer # this is what t() triggers
        expect(I18n.locale.to_s).to eq "es"
        course_model(:locale => "ru")
        allow(controller).to receive(:named_context_url).with(@course, :context_url).and_return('')
        allow(controller).to receive(:params).and_return({ :course_id => @course.id })
        allow(controller).to receive(:api_request?).and_return(false)
        allow(controller).to receive(:session).and_return({})
        allow(controller).to receive(:js_env).and_return({})
        controller.send(:get_context)
        expect(controller.instance_variable_get(:@context)).to eq @course
        I18n.set_locale_with_localizer # this is what t() triggers
        expect(I18n.locale.to_s).to eq "ru"
      end

      it "doesn't fail if localizer exists in a contextless state" do
        # establish an instance with no request/session
        ctrl = ApplicationController.new
        ctrl.send(:assign_localizer)
        locale = nil
        expect { locale = I18n.localizer.call }.to_not raise_error
        expect(locale).to eq("en") # default locale
      end
    end

    context 'require_context' do
      it "properly requires account context" do
        controller.instance_variable_set(:@context, Account.default)
        expect(controller.send(:require_account_context)).to be_truthy
        course_model
        controller.instance_variable_set(:@context, @course)
        expect { controller.send(:require_account_context) }.to raise_error(ActiveRecord::RecordNotFound)
      end

      it "properly requires course context" do
        course_model
        controller.instance_variable_set(:@context, @course)
        expect(controller.send(:require_course_context)).to be_truthy
        controller.instance_variable_set(:@context, Account.default)
        expect { controller.send(:require_course_context) }.to raise_error(ActiveRecord::RecordNotFound)
      end
    end

    describe '#log_asset_access' do
      before :once do
        course_model
        user_model
      end

      before do
        controller.instance_variable_set(:@current_user, @user)
        controller.instance_variable_set(:@context, @user)
      end

      it 'sets @accessed_asset[asset_for_root_account_id] when asset is an array' do
        controller.send(:log_asset_access, ["assignments", @course], "assignments", "other")
        accessed_asset = controller.instance_variable_get(:@accessed_asset)
        expect(accessed_asset[:asset_for_root_account_id]).to eq(@course)
      end

      it 'sets @accessed_asset[asset_for_root_account_id] when asset is not an array' do
        controller.send(:log_asset_access, @course, "assignments", "other")
        accessed_asset = controller.instance_variable_get(:@accessed_asset)
        expect(accessed_asset[:asset_for_root_account_id]).to eq(@course)
      end
    end

    describe 'log_participation' do
      before :once do
        course_model
        student_in_course
        attachment_model(context: @course)
      end

      it "finds file's context instead of user" do
        controller.instance_variable_set(:@domain_root_account, Account.default)
        controller.instance_variable_set(:@context, @student)
        controller.instance_variable_set(:@accessed_asset, { level: 'participate', code: @attachment.asset_string, category: 'files' })
        allow(controller).to receive(:named_context_url).with(@attachment, :context_url).and_return("/files/#{@attachment.id}")
        allow(controller).to receive(:params).and_return({ file_id: @attachment.id, id: @attachment.id })
        allow(controller.request).to receive(:path).and_return("/files/#{@attachment.id}")
        controller.send(:log_participation, @student)
        expect(AssetUserAccess.where(user: @student, asset_code: @attachment.asset_string).take.context).to eq @course
      end

      it 'does not error on non-standard context for file' do
        controller.instance_variable_set(:@domain_root_account, Account.default)
        controller.instance_variable_set(:@context, @student)
        controller.instance_variable_set(:@accessed_asset, { level: 'participate', code: @attachment.asset_string, category: 'files' })
        allow(controller).to receive(:named_context_url).with(@attachment, :context_url).and_return("/files/#{@attachment.id}")
        allow(controller).to receive(:params).and_return({ file_id: @attachment.id, id: @attachment.id })
        allow(controller.request).to receive(:path).and_return("/files/#{@attachment.id}")
        assignment_model(course: @course)
        @attachment.context = @assignment
        @attachment.save!
        expect { controller.send(:log_participation, @student) }.not_to raise_error
      end
    end

    describe '#add_interaction_seconds' do
      let(:params) do
        {
          interaction_seconds: '62',
          authenticity_token: 'auth token',
          page_view_token: 'page view token',
          id: '379b0dbc-f01c-4dc4-ae05-15f23588cefb'
        }
      end
      let(:page_view_info) do
        {
          request_id: '379b0dbc-f01c-4dc4-ae05-15f23588cefb',
          user_id: 10_000_000_000_004,
          created_at: '2020-06-12T17:02:44.14Z'
        }
      end
      let(:page_view) do
        {
          request_id: "379b0dbc-f01c-4dc4-ae05-15f23588cefb",
          session_id: "fc85ce4458c27360893cb7fa01632d85",
          interaction_seconds: 5.0
        }
      end

      before :once do
        student_in_course
      end

      it 'updates for HTTP PUT requests that are not generated by hand' do
        allow(controller.request).to receive(:xhr?).and_return(0)
        allow(controller.request).to receive(:put?).and_return(true)
        allow(RequestContextGenerator).to receive(:store_interaction_seconds_update).and_return(true)
        allow(CanvasSecurity::PageViewJwt).to receive(:decode).and_return(page_view_info)
        allow(PageView).to receive(:find_for_update).and_return(page_view)
        expect { controller.send(:add_interaction_seconds) }.not_to raise_error
      end
    end

    describe 'rescue_action_in_public' do
      context 'sharding' do
        specs_require_sharding

        before do
          @shard2.activate do
            @account = account_model
          end
        end

        it 'logs error reports to the domain_root_accounts shard' do
          report = ErrorReport.new
          allow(ErrorReport).to receive(:log_exception).and_return(report)
          allow(ErrorReport).to receive(:find).and_return(report)
          allow(Canvas::Errors::Info).to receive(:useful_http_env_stuff_from_request).and_return({})

<<<<<<< HEAD
        req = double()
        allow(req).to receive(:url).and_return('url')
        allow(req).to receive(:headers).and_return({})
        allow(req).to receive(:authorization).and_return(nil)
        allow(req).to receive(:request_method_symbol).and_return(:get)
        allow(req).to receive(:format).and_return('format')
=======
          req = double
          allow(req).to receive(:url).and_return('url')
          allow(req).to receive(:headers).and_return({})
          allow(req).to receive(:authorization).and_return(nil)
          allow(req).to receive(:request_method_symbol).and_return(:get)
          allow(req).to receive(:format).and_return('format')
>>>>>>> 0c292493

          allow(controller).to receive(:request).and_return(req)
          allow(controller).to receive(:api_request?).and_return(false)
          allow(controller).to receive(:render_rescue_action)

          controller.instance_variable_set(:@domain_root_account, @account)

          expect(@shard2).to receive(:activate)

          controller.send(:rescue_action_in_public, Exception.new)
        end
      end
    end

    describe 'content_tag_redirect' do
      def create_tag(overrides)
        ContentTag.create!(
          {
            id: 42,
            content_id: 44,
            tag_type: 'context_module',
            context_type: 'Account',
            context_id: 1,
            root_account_id: Account.default
          }.merge(overrides)
        )
      end

      it 'redirects for lti_message_handler' do
        tag = create_tag(content_type: 'Lti::MessageHandler')
        expect(controller).to receive(:named_context_url).with(Account.default, :context_basic_lti_launch_request_url, 44, { module_item_id: 42, resource_link_fragment: 'ContentTag:42' }).and_return('nil')
        allow(controller).to receive(:redirect_to)
        controller.send(:content_tag_redirect, Account.default, tag, nil)
      end

      it 'redirects for an assignment' do
        tag = create_tag(content_type: 'Assignment')
        expect(controller).to receive(:named_context_url).with(Account.default, :context_assignment_url, 44, { module_item_id: 42 }).and_return('nil')
        allow(controller).to receive(:redirect_to)
        controller.send(:content_tag_redirect, Account.default, tag, nil)
      end

      context 'when manage and new_quizzes_modules_support enabled' do
        let(:course) { course_model }

        before do
          controller.instance_variable_set(:@context, course)
          allow(course).to receive(:grants_right?).and_return true
          Account.site_admin.enable_feature!(:new_quizzes_modules_support)
        end

        it 'redirects to edit for a quiz_lti assignment' do
          tag = create_tag(content_type: 'Assignment')
          allow(tag).to receive(:quiz_lti).and_return true
          expect(controller).to receive(:named_context_url).with(Account.default, :edit_context_assignment_url, 44, { module_item_id: 42 }).and_return('nil')
          allow(controller).to receive(:redirect_to)
          controller.send(:content_tag_redirect, Account.default, tag, nil)
        end

        context 'when the build param is passed' do
          it 'redirects to build for a quiz_lti assignment' do
            tag = create_tag(content_type: 'Assignment')
            allow(tag).to receive(:quiz_lti).and_return true
            expect(controller).to receive(:named_context_url).with(
              Account.default, :context_assignment_url, 44, { module_item_id: 42 }
            ).and_return('nil')
            allow(controller).to receive(:redirect_to)
            controller.params[:build] = true
            controller.send(:content_tag_redirect, Account.default, tag, nil)
          end
        end
      end

      it 'redirects for a quiz' do
        tag = create_tag(content_type: 'Quizzes::Quiz')
        expect(controller).to receive(:named_context_url).with(Account.default, :context_quiz_url, 44, { module_item_id: 42 }).and_return('nil')
        allow(controller).to receive(:redirect_to)
        controller.send(:content_tag_redirect, Account.default, tag, nil)
      end

      it 'redirects for a discussion topic' do
        tag = create_tag(content_type: 'DiscussionTopic')
        expect(controller).to receive(:named_context_url).with(Account.default, :context_discussion_topic_url, 44, { module_item_id: 42 }).and_return('nil')
        allow(controller).to receive(:redirect_to)
        controller.send(:content_tag_redirect, Account.default, tag, nil)
      end

      it 'redirects for a wikipage' do
        tag = create_tag(content_type: 'WikiPage')
        expect(controller).to receive(:polymorphic_url).with([Account.default, tag.content], { module_item_id: 42 }).and_return('nil')
        allow(controller).to receive(:redirect_to)
        controller.send(:content_tag_redirect, Account.default, tag, nil)
      end

      it 'redirects for a rubric' do
        tag = create_tag(content_type: 'Rubric')
        expect(controller).to receive(:named_context_url).with(Account.default, :context_rubric_url, 44, { module_item_id: 42 }).and_return('nil')
        allow(controller).to receive(:redirect_to)
        controller.send(:content_tag_redirect, Account.default, tag, nil)
      end

      it 'redirects for a question bank' do
        tag = create_tag(content_type: 'AssessmentQuestionBank')
        expect(controller).to receive(:named_context_url).with(Account.default, :context_question_bank_url, 44, { module_item_id: 42 }).and_return('nil')
        allow(controller).to receive(:redirect_to)
        controller.send(:content_tag_redirect, Account.default, tag, nil)
      end

      it 'redirects for an attachment' do
        tag = create_tag(content_type: 'Attachment')
        expect(controller).to receive(:named_context_url).with(Account.default, :context_file_url, 44, { module_item_id: 42 }).and_return('nil')
        allow(controller).to receive(:redirect_to)
        controller.send(:content_tag_redirect, Account.default, tag, nil)
      end

      it 'redirects for an alignment' do
        tag = create_tag(content_type: 'Assignment', tag_type: 'learning_outcome')
        expect(controller).to receive(:named_context_url).with(Account.default, :context_assignment_url, 44, {}).and_return('nil')
        allow(controller).to receive(:redirect_to)
        controller.send(:content_tag_redirect, Account.default, tag, nil)
      end

      context 'ContextExternalTool' do
        let(:course) { course_model }
        let_once(:dev_key) { DeveloperKey.create! }

        let(:tool) do
          tool = course.context_external_tools.new(
            name: "bob",
            consumer_key: "bob",
            shared_secret: "bob",
            tool_id: 'some_tool',
            privacy_level: 'public',
            developer_key: dev_key
          )
          tool.url = "http://www.example.com/basic_lti"
          tool.resource_selection = {
            :url => "http://#{HostUrl.default_host}/selection_test",
            :selection_width => 400,
            :selection_height => 400
          }
          tool.settings[:selection_width] = 500
          tool.settings[:selection_height] = 300
          tool.settings[:custom_fields] = { "test_token" => "$com.instructure.PostMessageToken" }
          tool.save!
          tool
        end

        let(:content_tag) { ContentTag.create(content: tool, url: tool.url) }

        context 'display type' do
          before do
            allow(controller).to receive(:named_context_url).and_return('wrong_url')
            allow(controller).to receive(:render)
            allow(controller).to receive_messages(js_env: [])
            controller.instance_variable_set(:@context, course)
            allow(content_tag).to receive(:id).and_return(42)
            allow(controller).to receive(:require_user) { user_model }
            allow(controller).to receive(:lti_launch_params) { {} }
            content_tag.update!(context: assignment_model)
          end

          context 'display_type == "full_width' do
            before do
              tool.settings[:assignment_selection] = { "display_type" => "full_width" }
              tool.save!
            end

            it 'uses the tool setting display type if the "display" parameter is absent' do
              expect(Lti::AppUtil).to receive(:display_template).with('full_width')
              controller.send(:content_tag_redirect, course, content_tag, nil)
            end

            it 'does not use the assignment lti header' do
              controller.send(:content_tag_redirect, course, content_tag, nil)
              expect(assigns[:prepend_template]).to be_blank
            end

            it 'does not display the assignment edit sidebar' do
              controller.send(:content_tag_redirect, course, content_tag, nil)
              expect(assigns[:append_template]).to_not be_present
            end
          end

          context 'display_type == "in_nav_context"' do
            before do
              tool.settings[:assignment_selection] = { "display_type" => "in_nav_context" }
              tool.save!
            end

            it 'does not display the assignment lti header' do
              controller.send(:content_tag_redirect, course, content_tag, nil)
              expect(assigns[:prepend_template]).to be_blank
            end

            it 'does display the assignment edit sidebar' do
              controller.send(:content_tag_redirect, course, content_tag, nil)
              expect(assigns[:append_template]).to be_present
            end
          end

          it 'gives priority to the "display" parameter' do
            expect(Lti::AppUtil).to receive(:display_template).with('borderless')
            controller.params['display'] = 'borderless'
            controller.send(:content_tag_redirect, course, content_tag, nil)
          end

          it 'overrides the configured display_type for the quiz_lti in module context' do
            allow(content_tag.context).to receive(:quiz_lti?).and_return(true)
            module1 = course.context_modules.create!(name: 'Module 1')
            content_tag.context.context_module_tags.create!(context_module: module1, context: course, tag_type: 'context_module')

            expect(Lti::AppUtil).to receive(:display_template).with('in_nav_context')
            controller.send(:content_tag_redirect, course, content_tag, nil)
          end

          it 'does not raise an error if the display type of the placement is not set' do
            tool.settings[:assignment_selection] = {}
            tool.save!
            expect do
              controller.send(:content_tag_redirect, course, content_tag, nil)
            end.not_to raise_exception
          end

          it 'does display the assignment lti header if the display type is not "full_width"' do
            controller.send(:content_tag_redirect, course, content_tag, nil)
            expect(assigns[:prepend_template]).to be_present
          end

          it 'does display the assignment edit sidebar if display type is not "full_width"' do
            controller.send(:content_tag_redirect, course, content_tag, nil)
            expect(assigns[:append_template]).to be_present
          end
        end

        context 'lti version' do
          let_once(:user) { user_model }

          before do
            allow(controller).to receive(:named_context_url).and_return('wrong_url')
            allow(controller).to receive(:lti_grade_passback_api_url).and_return('wrong_url')
            allow(controller).to receive(:blti_legacy_grade_passback_api_url).and_return('wrong_url')
            allow(controller).to receive(:lti_turnitin_outcomes_placement_url).and_return('wrong_url')

            allow(controller).to receive(:render)
            allow(controller).to receive_messages(js_env: [])
            controller.instance_variable_set(:@context, course)
            allow(content_tag).to receive(:id).and_return(42)
            allow(controller).to receive(:require_user) { user_model }
            controller.instance_variable_set(:@current_user, user)
            controller.instance_variable_set(:@domain_root_account, course.account)
            content_tag.update!(context: assignment_model)
          end

          describe 'LTI 1.3' do
            let_once(:developer_key) do
              d = DeveloperKey.create!
              enable_developer_key_account_binding! d
              d
            end
            let_once(:account) { Account.default }

<<<<<<< HEAD
            it 'creates a login message' do
              expect(assigns[:lti_launch].params.keys).to match_array [
                "iss",
                "login_hint",
                "target_link_uri",
                "lti_message_hint",
                "canvas_region",
                "client_id"
              ]
            end
=======
            include_context 'lti_1_3_spec_helper'
>>>>>>> 0c292493

            before do
              tool.developer_key = developer_key
              tool.use_1_3 = true
              tool.save!

              assignment = assignment_model(submission_types: 'external_tool', external_tool_tag: content_tag)
              content_tag.update!(context: assignment)
            end

            shared_examples_for 'a placement that caches the launch' do
              let(:verifier) { "e5e774d015f42370dcca2893025467b414d39009dfe9a55250279cca16f5f3c2704f9c56fef4cea32825a8f72282fa139298cf846e0110238900567923f9d057" }
              let(:redis_key) { "#{course.class.name}:#{Lti::RedisMessageClient::LTI_1_3_PREFIX}#{verifier}" }
              let(:cached_launch) { JSON.parse(Canvas.redis.get(redis_key)) }

              before do
                allow(SecureRandom).to receive(:hex).and_return(verifier)
                controller.send(:content_tag_redirect, course, content_tag, nil)
              end

              it 'caches the LTI 1.3 launch' do
                expect(cached_launch["https://purl.imsglobal.org/spec/lti/claim/message_type"]).to eq "LtiResourceLinkRequest"
              end

              it 'creates a login message' do
                expect(assigns[:lti_launch].params.keys).to match_array %w[
                  iss
                  login_hint
                  target_link_uri
                  lti_message_hint
                  canvas_region
                  client_id
                ]
              end

              it 'sets the "login_hint" to the current user lti id' do
                expect(assigns[:lti_launch].params['login_hint']).to eq Lti::Asset.opaque_identifier_for(user)
              end

              it 'does not use the oidc_initiation_url as the resource_url' do
                expect(assigns[:lti_launch].resource_url).to eq tool.url
              end

              it 'sets the "canvas_domain" to the request domain' do
                message_hint = JSON::JWT.decode(assigns[:lti_launch].params['lti_message_hint'], :skip_verification)
                expect(message_hint['canvas_domain']).to eq 'localhost'
              end

              context 'when the developer key has an oidc_initiation_url' do
                before do
                  tool.developer_key.update!(oidc_initiation_url: oidc_initiation_url)
                  controller.send(:content_tag_redirect, course, content_tag, nil)
                end

                let(:oidc_initiation_url) { 'https://www.test.com/oidc/login' }

                it 'does use the oidc_initiation_url as the resource_url' do
                  expect(assigns[:lti_launch].resource_url).to eq oidc_initiation_url
                end
              end

              context 'when the content tag has a custom url' do
                let(:custom_url) { 'http://www.example.com/basic_lti?deep_linking=true' }

                before do
                  content_tag.update!(url: custom_url)
                  controller.send(:content_tag_redirect, course, content_tag, nil)
                end

                it 'uses the custom url as the target_link_uri' do
                  expect(assigns[:lti_launch].params['target_link_uri']).to eq custom_url
                end
              end
            end

            context 'assignments' do
              it_behaves_like 'a placement that caches the launch'

              context 'when a 1.3 tool replaces an LTI 1.1 tool' do
                let(:assignment) { content_tag.context }

                before do
                  # assignments configured with LTI 1.1 will not have
                  # LineItem or ResouceLink records prior to the LTI 1.3
                  # launch.
                  assignment.line_items.destroy_all

                  Lti::ResourceLink.where(
                    resource_link_uuid: assignment.lti_context_id
                  ).destroy_all

                  assignment.update!(lti_context_id: SecureRandom.uuid)

                  controller.send(:content_tag_redirect, course, content_tag, nil)
                end

                it 'creates the default line item' do
                  expect(assignment.line_items).to be_present
                end

                it 'creates the LTI resource link' do
                  expect(
                    Lti::ResourceLink.where(resource_link_uuid: assignment.lti_context_id)
                  ).to be_present
                end
              end
            end

            context 'module items' do
              before do
                content_tag.update!(
                  context: course,
                  associated_asset: Lti::ResourceLink.create_with(course, tool, abc: 'def')
                )
              end

              it_behaves_like 'a placement that caches the launch' do
                it 'sets link-level custom parameters' do
                  expect(cached_launch["https://purl.imsglobal.org/spec/lti/claim/custom"]).to include('abc' => 'def')
                end
              end
            end
          end

          it 'creates a basic lti launch request when tool is not configured to use LTI 1.3' do
            controller.send(:content_tag_redirect, course, content_tag, nil)
            expect(assigns[:lti_launch].params["lti_message_type"]).to eq "basic-lti-launch-request"
          end

          it 'does not use the oidc_initiation_url as the resource_url' do
            controller.send(:content_tag_redirect, course, content_tag, nil)
            expect(assigns[:resource_url]).to eq tool.url
          end
        end

        context 'return_url' do
          before do
            controller.instance_variable_set(:@context, course)
            content_tag.update!(context: assignment_model)
            allow(content_tag.context).to receive(:quiz_lti?).and_return(true)
            allow(controller).to receive(:render)
            allow(controller).to receive(:lti_launch_params)
            allow(controller).to receive(:require_user).and_return(true)
            allow(controller).to receive(:named_context_url).and_return('named_context_url')
            allow(controller).to receive(:polymorphic_url).and_return('host/quizzes')
          end

          context 'is set to homepage page when launched from homepage' do
            it 'for small id' do
              allow(controller.request).to receive(:referer).and_return('courses/1')
              expect(controller).to receive(:polymorphic_url).with([course]).and_return('host')
              controller.send(:content_tag_redirect, course, content_tag, nil)
              expect(assigns[:return_url]).to eq 'host'
            end

            it 'for large id' do
              allow(controller.request).to receive(:referer).and_return('courses/100')
              expect(controller).to receive(:polymorphic_url).with([course]).and_return('host')
              controller.send(:content_tag_redirect, course, content_tag, nil)
              expect(assigns[:return_url]).to eq 'host'
            end
          end

          context 'is set to gradebook page when launched from gradebook page' do
            it 'for small id' do
              allow(controller.request).to receive(:referer).and_return('courses/1/gradebook')
              expect(controller).to receive(:polymorphic_url).with([course, :gradebook]).and_return('host/gradebook')
              controller.send(:content_tag_redirect, course, content_tag, nil)
              expect(assigns[:return_url]).to eq 'host/gradebook'
            end

            it 'for large id' do
              allow(controller.request).to receive(:referer).and_return('courses/100/gradebook')
              expect(controller).to receive(:polymorphic_url).with([course, :gradebook]).and_return('host/gradebook')
              controller.send(:content_tag_redirect, course, content_tag, nil)
              expect(assigns[:return_url]).to eq 'host/gradebook'
            end
          end

          context 'is set to modules page when launched from modules page' do
            it 'for small id' do
              allow(controller.request).to receive(:referer).and_return('courses/1/modules')
              expect(controller).to receive(:polymorphic_url).with([course, :context_modules]).and_return('host/modules')
              controller.send(:content_tag_redirect, course, content_tag, nil)
              expect(assigns[:return_url]).to eq 'host/modules'
            end

            it 'for large id' do
              allow(controller.request).to receive(:referer).and_return('courses/100/modules')
              expect(controller).to receive(:polymorphic_url).with([course, :context_modules]).and_return('host/modules')
              controller.send(:content_tag_redirect, course, content_tag, nil)
              expect(assigns[:return_url]).to eq 'host/modules'
            end
          end

          context 'is set to assignments page when launched from assignments page' do
            it 'for small id' do
              allow(controller.request).to receive(:referer).and_return('courses/1/assignments')
              expect(controller).to receive(:polymorphic_url).with([course, :assignments]).and_return('host/assignments')
              controller.send(:content_tag_redirect, course, content_tag, nil)
              expect(assigns[:return_url]).to eq 'host/assignments'
            end

            it 'for large id' do
              allow(controller.request).to receive(:referer).and_return('courses/100/assignments')
              expect(controller).to receive(:polymorphic_url).with([course, :assignments]).and_return('host/assignments')
              controller.send(:content_tag_redirect, course, content_tag, nil)
              expect(assigns[:return_url]).to eq 'host/assignments'
            end
          end

          context 'is set to quizzes page when launched from quizzes page' do
            it 'for small id' do
              allow(controller.request).to receive(:referer).and_return('courses/1/quizzes')
              controller.context.root_account.enable_feature! :newquizzes_on_quiz_page
              controller.send(:content_tag_redirect, course, content_tag, nil)
              expect(assigns[:return_url]).to eq 'host/quizzes'
            end

            it 'for large id' do
              allow(controller.request).to receive(:referer).and_return('courses/100/quizzes')
              controller.context.root_account.enable_feature! :newquizzes_on_quiz_page
              controller.send(:content_tag_redirect, course, content_tag, nil)
              expect(assigns[:return_url]).to eq 'host/quizzes'
            end
          end

          context 'is set to modules page when launched from edit page accessed from modules' do
            it 'for small id' do
              allow(controller.request).to receive(:referer).and_return('courses/1/assignments/100/edit?module_item_id=42')
              expect(controller).to receive(:polymorphic_url).with([course, :context_modules]).and_return('host/modules')
              controller.send(:content_tag_redirect, course, content_tag, nil)
              expect(assigns[:return_url]).to eq 'host/modules'
            end

            it 'for large id' do
              allow(controller.request).to receive(:referer).and_return('courses/100/assignments/1/edit?module_item_id=42')
              expect(controller).to receive(:polymorphic_url).with([course, :context_modules]).and_return('host/modules')
              controller.send(:content_tag_redirect, course, content_tag, nil)
              expect(assigns[:return_url]).to eq 'host/modules'
            end
          end

          context 'is set to assignments page when launched from edit page accessed from assignments' do
            it 'for small id' do
              allow(controller.request).to receive(:referer).and_return('courses/1/assignments/1/edit')
              expect(controller).to receive(:polymorphic_url).with([course, :assignments]).and_return('host/assignments')
              controller.send(:content_tag_redirect, course, content_tag, nil)
              expect(assigns[:return_url]).to eq 'host/assignments'
            end

            it 'for large id' do
              allow(controller.request).to receive(:referer).and_return('courses/100/assignments/100/edit')
              expect(controller).to receive(:polymorphic_url).with([course, :assignments]).and_return('host/assignments')
              controller.send(:content_tag_redirect, course, content_tag, nil)
              expect(assigns[:return_url]).to eq 'host/assignments'
            end
          end

          context 'is set to quizzes page when launched from edit page accessed from quizzes' do
            it 'for small id' do
              allow(controller.request).to receive(:referer).and_return('courses/1/assignments/1/edit?quiz_lti')
              controller.context.root_account.enable_feature! :newquizzes_on_quiz_page
              controller.send(:content_tag_redirect, course, content_tag, nil)
              expect(assigns[:return_url]).to eq 'host/quizzes'
            end

            it 'for large id' do
              allow(controller.request).to receive(:referer).and_return('courses/100/assignments/100/edit?quiz_lti')
              controller.context.root_account.enable_feature! :newquizzes_on_quiz_page
              controller.send(:content_tag_redirect, course, content_tag, nil)
              expect(assigns[:return_url]).to eq 'host/quizzes'
            end
          end

          it 'is set to quizzes page when launched from assignments/new' do
            allow(controller.request).to receive(:referer).and_return('assignments/new')
            controller.context.root_account.enable_feature! :newquizzes_on_quiz_page
            controller.send(:content_tag_redirect, course, content_tag, nil)
            expect(assigns[:return_url]).to eq 'host/quizzes'
          end

          it 'is not set to quizzes page when flag is disabled' do
            allow(controller.request).to receive(:referer).and_return('assignments/new')
            controller.send(:content_tag_redirect, course, content_tag, nil)
            expect(assigns[:return_url]).to eq 'named_context_url'
          end

          it 'is not set to quizzes page when there is no referer' do
            allow(controller.request).to receive(:referer).and_return(nil)
            controller.send(:content_tag_redirect, course, content_tag, nil)
            expect(assigns[:return_url]).to eq 'named_context_url'
          end

          it 'is set using named_context_url when not launched from quizzes page' do
            allow(controller.request).to receive(:referer).and_return('assignments')
            controller.context.root_account.enable_feature! :newquizzes_on_quiz_page
            controller.send(:content_tag_redirect, course, content_tag, nil)
            expect(assigns[:return_url]).to eq 'named_context_url'
          end

          it 'is set using named_context_url when not launched from quizzes page and referrer includes "quiz"' do
            allow(controller.request).to receive(:referer).and_return('somequizzessub.com/assignments')
            controller.context.root_account.enable_feature! :newquizzes_on_quiz_page
            controller.send(:content_tag_redirect, course, content_tag, nil)
            expect(assigns[:return_url]).to eq 'named_context_url'
          end
        end

        it 'returns the full path for the redirect url' do
          expect(controller).to receive(:named_context_url).with(course, :context_url, { :include_host => true })
          expect(controller).to receive(:named_context_url).with(
            course,
            :context_external_content_success_url,
            'external_tool_redirect',
            { :include_host => true }
          ).and_return('wrong_url')
          allow(controller).to receive(:render)
          allow(controller).to receive_messages(js_env: [])
          controller.instance_variable_set(:@context, course)
          controller.send(:content_tag_redirect, course, content_tag, nil)
        end

        it 'sets the resource_link_id correctly' do
          allow(controller).to receive(:named_context_url).and_return('wrong_url')
          allow(controller).to receive(:render)
          allow(controller).to receive_messages(js_env: [])
          controller.instance_variable_set(:@context, course)
          allow(content_tag).to receive(:id).and_return(42)
          controller.send(:content_tag_redirect, course, content_tag, nil)
          expect(assigns[:lti_launch].params["resource_link_id"]).to eq 'e62d81a8a1587cdf9d3bbc3de0ef303d6bc70d78'
        end

        it 'sets the post message token' do
          allow(controller).to receive(:named_context_url).and_return('wrong_url')
          allow(controller).to receive(:render)
          allow(controller).to receive_messages(js_env: [])
          controller.instance_variable_set(:@context, course)
          allow(content_tag).to receive(:id).and_return(42)
          controller.send(:content_tag_redirect, course, content_tag, nil)
          expect(assigns[:lti_launch].params["custom_test_token"]).to be_present
        end

        context 'tool dimensions' do
          before do
            allow(controller).to receive(:named_context_url).and_return(tool.url)
            allow(controller).to receive(:render)
            allow(controller).to receive_messages(js_env: [])
            controller.instance_variable_set(:@context, course)
            allow(content_tag).to receive(:id).and_return(42)
          end

          it 'uses selection_width and selection_height if provided' do
            controller.send(:content_tag_redirect, course, content_tag, nil)

            expect(assigns[:lti_launch].tool_dimensions[:selection_width]).to eq '500px'
            expect(assigns[:lti_launch].tool_dimensions[:selection_height]).to eq '300px'
          end

          it 'uses selection_width and selection_height from the ContentTag if provided' do
            content_tag.update(link_settings: { selection_width: 543, selection_height: 321 })
            controller.send(:content_tag_redirect, course, content_tag, nil)

            expect(assigns[:lti_launch].tool_dimensions[:selection_width]).to eq '543px'
            expect(assigns[:lti_launch].tool_dimensions[:selection_height]).to eq '321px'
          end

          it 'appends px to tool dimensions only when needed' do
            tool.settings = {}
            tool.save!
            content_tag = ContentTag.create(content: tool, url: tool.url)

            controller.send(:content_tag_redirect, course, content_tag, nil)

            expect(assigns[:lti_launch].tool_dimensions[:selection_width]).to eq '100%'
            expect(assigns[:lti_launch].tool_dimensions[:selection_height]).to eq '100%'
          end
        end
      end
    end

    describe 'external_tools_display_hashes' do
      it 'returns empty array if context is group' do
        @course = course_model
        @group = @course.groups.create!(:name => "some group")
        tool = @course.context_external_tools.new(:name => "bob", :consumer_key => "test", :shared_secret => "secret", :url => "http://example.com")
        tool.account_navigation = { :url => "http://example.com", :icon_url => "http://example.com", :enabled => true }
        tool.save!

        allow(controller).to receive(:polymorphic_url).and_return("http://example.com")
        external_tools = controller.external_tools_display_hashes(:account_navigation, @group)

        expect(external_tools).to eq([])
      end

      it 'returns array of tools if context is not group' do
        @course = course_model
        tool = @course.context_external_tools.new(:name => "bob", :consumer_key => "test", :shared_secret => "secret", :url => "http://example.com")
        tool.account_navigation = { :url => "http://example.com", :icon_url => "http://example.com", :enabled => true, :canvas_icon_class => 'icon-commons' }
        tool.save!

        allow(controller).to receive(:polymorphic_url).and_return("http://example.com")
        external_tools = controller.external_tools_display_hashes(:account_navigation, @course)

        expect(external_tools).to eq([{ :id => tool.id, :title => "bob", :base_url => "http://example.com", :icon_url => "http://example.com", :canvas_icon_class => 'icon-commons' }])
      end

      it "doesn't return tools that are mapped to disabled feature flags" do
        @course = course_model
        tool = analytics_2_tool_factory(context: @course)

        allow(controller).to receive(:polymorphic_url).and_return('http://example.com')
        external_tools = controller.external_tools_display_hashes(:course_navigation, @course)
        expect(external_tools).not_to include({ title: 'Analytics 2', base_url: 'http://example.com', icon_url: nil, canvas_icon_class: 'icon-analytics', tool_id: ContextExternalTool::ANALYTICS_2 })

        @course.enable_feature!(:analytics_2)
        external_tools = controller.external_tools_display_hashes(:course_navigation, @course)
        expect(external_tools).to include({ :id => tool.id, title: 'Analytics 2', base_url: 'http://example.com', icon_url: nil, canvas_icon_class: 'icon-analytics', tool_id: ContextExternalTool::ANALYTICS_2 })
      end
    end

    describe 'external_tool_display_hash' do
      def tool_settings(setting, include_class = false)
        settings_hash = {
          url: "http://example.com/?#{setting}",
          icon_url: "http://example.com/icon.png?#{setting}",
          enabled: true
        }

        settings_hash[:canvas_icon_class] = "icon-#{setting}" if include_class
        settings_hash
      end

      before :once do
        @course = course_model
        @group = @course.groups.create!(:name => "some group")
        @tool = @course.context_external_tools.new(:name => "bob", :consumer_key => "test", :shared_secret => "secret", :url => "http://example.com")

<<<<<<< HEAD
      @tool_settings = [
        :user_navigation, :course_navigation, :account_navigation, :resource_selection,
        :editor_button, :homework_submission, :migration_selection, :course_home_sub_navigation,
        :course_settings_sub_navigation, :global_navigation,
        :assignment_menu, :file_menu, :discussion_topic_menu, :module_menu, :quiz_menu, :wiki_page_menu,
        :tool_configuration, :link_selection, :assignment_selection, :post_grades
      ]
=======
        @tool_settings = %i[
          user_navigation course_navigation account_navigation resource_selection
          editor_button homework_submission migration_selection course_home_sub_navigation
          course_settings_sub_navigation global_navigation
          assignment_menu file_menu discussion_topic_menu module_menu quiz_menu wiki_page_menu
          tool_configuration link_selection assignment_selection post_grades
        ]
>>>>>>> 0c292493

        @tool_settings.each do |setting|
          @tool.send("#{setting}=", tool_settings(setting))
        end
        @tool.save!
      end

<<<<<<< HEAD
    it 'returns a hash' do
      hash = controller.external_tool_display_hash(@tool, :account_navigation)
      left_over_keys = hash.keys - [:id, :base_url, :title, :icon_url, :canvas_icon_class]
      expect(left_over_keys).to eq []
    end
=======
      before do
        allow(controller).to receive(:request).and_return(ActionDispatch::TestRequest.create)
        controller.instance_variable_set(:@context, @course)
      end
>>>>>>> 0c292493

      it 'returns a hash' do
        hash = controller.external_tool_display_hash(@tool, :account_navigation)
        left_over_keys = hash.keys - %i[id base_url title icon_url canvas_icon_class]
        expect(left_over_keys).to eq []
      end

      it 'all settings are correct' do
        @tool_settings.each do |setting|
          hash = controller.external_tool_display_hash(@tool, setting)
          expect(hash[:base_url]).to eq "http://test.host/courses/#{@course.id}/external_tools/#{@tool.id}?launch_type=#{setting}"
          expect(hash[:icon_url]).to eq "http://example.com/icon.png?#{setting}"
          expect(hash[:canvas_icon_class]).to be nil
        end
      end

      it "doesn't return an invalid icon_url" do
        totallyavalidurl = %{');\"></i>nothing to see here</button><img src=x onerror="alert(document.cookie);alert(document.domain);" />}
        @tool.settings[:editor_button][:icon_url] = totallyavalidurl
        @tool.save!
        hash = controller.external_tool_display_hash(@tool, :editor_button)
        expect(hash[:icon_url]).to be_nil
      end

      it 'all settings return canvas_icon_class if set' do
        @tool_settings.each do |setting|
          @tool.send("#{setting}=", tool_settings(setting, true))
          @tool.save!

          hash = controller.external_tool_display_hash(@tool, setting)
          expect(hash[:base_url]).to eq "http://test.host/courses/#{@course.id}/external_tools/#{@tool.id}?launch_type=#{setting}"
          expect(hash[:icon_url]).to eq "http://example.com/icon.png?#{setting}"
          expect(hash[:canvas_icon_class]).to eq "icon-#{setting}"
        end
      end
    end

    describe 'verify_authenticity_token' do
      before do
        # default setup is a protected non-GET non-API session-authenticated request with bogus tokens
        cookies = ActionDispatch::Cookies::CookieJar.new(nil)
        controller.allow_forgery_protection = true
        allow(controller.request).to receive(:cookie_jar).and_return(cookies)
        allow(controller.request).to receive(:get?).and_return(false)
        allow(controller.request).to receive(:head?).and_return(false)
        allow(controller.request).to receive(:path).and_return('/non-api/endpoint')
        controller.instance_variable_set(:@current_user, User.new)
        controller.instance_variable_set(:@pseudonym_session, "session-authenticated")
        controller.params[controller.request_forgery_protection_token] = "bogus"
        controller.request.headers['X-CSRF-Token'] = "bogus"
      end

      it "raises InvalidAuthenticityToken with invalid tokens" do
        allow(controller).to receive(:valid_request_origin?).and_return(true)
        expect { controller.send(:verify_authenticity_token) }.to raise_exception(ActionController::InvalidAuthenticityToken)
      end

      it "does not raise with valid token" do
        controller.request.headers['X-CSRF-Token'] = controller.form_authenticity_token
        expect { controller.send(:verify_authenticity_token) }.not_to raise_exception
      end

      it "still raises on session-authenticated api request with invalid tokens" do
        allow(controller.request).to receive(:path).and_return('/api/endpoint')
        allow(controller).to receive(:valid_request_origin?).and_return(true)
        expect { controller.send(:verify_authenticity_token) }.to raise_exception(ActionController::InvalidAuthenticityToken)
      end

      it "does not raise on token-authenticated api request despite invalid tokens" do
        allow(controller.request).to receive(:path).and_return('/api/endpoint')
        controller.instance_variable_set(:@pseudonym_session, nil)
        expect { controller.send(:verify_authenticity_token) }.not_to raise_exception
      end
    end
  end

  describe "flash_notices" do
    it 'returns notice text for each type' do
      [:error, :warning, :info, :notice].each do |type|
        flash[type] = type.to_s
      end
      expect(controller.send(:flash_notices)).to match_array([
                                                               { type: 'error', content: 'error', icon: 'warning' },
                                                               { type: 'warning', content: 'warning', icon: 'warning' },
                                                               { type: 'info', content: 'info', icon: 'info' },
                                                               { type: 'success', content: 'notice', icon: 'check' }
                                                             ])
    end

    it 'wraps html notification text in an object' do
      flash[:html_notice] = '<p>hello</p>'
      expect(controller.send(:flash_notices)).to match_array([
                                                               { type: 'success', content: { html: '<p>hello</p>' }, icon: 'check' }
                                                             ])
    end
  end

  describe "#ms_office?" do
    it "detects Word 2011 for mac" do
      controller.request.user_agent = 'Mozilla/5.0 (Macintosh; Intel Mac OS X) Word/14.57.0'
      expect(controller.send(:ms_office?)).to eq true
    end
  end

  describe "#get_all_pertinent_contexts" do
    it "doesn't show unpublished courses to students" do
      student = user_factory(active_all: true)
      c1 = course_factory
      e = c1.enroll_student(student)
      e.update_attribute(:workflow_state, 'active')
      c2 = course_factory(active_all: true)
      c2.enroll_student(student).accept!

      controller.instance_variable_set(:@context, student)
      controller.send(:get_all_pertinent_contexts)
      expect(controller.instance_variable_get(:@contexts).select { |c| c.is_a?(Course) }).to eq [c2]
    end

    it "doesn't touch the database if there are no valid courses" do
      user_factory
      controller.instance_variable_set(:@context, @user)

      expect(Course).not_to receive(:where)
      controller.send(:get_all_pertinent_contexts, only_contexts: 'Group_1')
    end

    it "doesn't touch the database if there are no valid groups" do
      user_factory
      controller.instance_variable_set(:@context, @user)

      expect(@user).not_to receive(:current_groups)
      controller.send(:get_all_pertinent_contexts, include_groups: true, only_contexts: 'Course_1')
    end

    context "sharding" do
      specs_require_sharding

      it "does not asplode with cross-shard groups" do
        user_factory(active_all: true)
        controller.instance_variable_set(:@context, @user)

        @shard1.activate do
          account = Account.create!
          teacher_in_course(:user => @user, :active_all => true, :account => account)
          @other_group = group_model(:context => @course)
          group_model(:context => @course)
          @group.add_user(@user)
        end
        controller.send(:get_all_pertinent_contexts, include_groups: true, only_contexts: "group_#{@other_group.id},group_#{@group.id}")
        expect(controller.instance_variable_get(:@contexts).select { |c| c.is_a?(Group) }).to eq [@group]
      end

      it "does not include groups in courses the user doesn't have the ability to view yet" do
        user_factory(active_all: true)
        controller.instance_variable_set(:@context, @user)

        course_factory
        student_in_course(:user => @user, :course => @course)
        expect(@course).to_not be_available
        expect(@user.cached_currentish_enrollments).to be_empty
        @other_group = group_model(:context => @course)
        group_model(:context => @course)
        @group.add_user(@user)

        controller.send(:get_all_pertinent_contexts, include_groups: true)
        expect(controller.instance_variable_get(:@contexts).select { |c| c.is_a?(Group) }).to be_empty
      end

      it 'must select all cross-shard courses the user belongs to' do
        user_factory(active_all: true)
        controller.instance_variable_set(:@context, @user)

        account = Account.create!
        enrollment1 = course_with_teacher(user: @user, active_all: true, account: account)
        course1 = enrollment1.course

        enrollment2 = @shard1.activate do
          account = Account.create!
          course_with_teacher(user: @user, active_all: true, account: account)
        end
        course2 = enrollment2.course

        controller.send(:get_all_pertinent_contexts, cross_shard: true)
        contexts = controller.instance_variable_get(:@contexts)
        expect(contexts).to include course1, course2
      end

      it 'must select only the specified cross-shard courses when only_contexts is included' do
        user_factory(active_all: true)
        controller.instance_variable_set(:@context, @user)

        account = Account.create!
        enrollment1 = course_with_teacher(user: @user, active_all: true, account: account)
        course1 = enrollment1.course

        enrollment2 = @shard1.activate do
          account = Account.create!
          course_with_teacher(user: @user, active_all: true, account: account)
        end
        course2 = enrollment2.course

        controller.send(:get_all_pertinent_contexts, {
                          cross_shard: true,
                          only_contexts: "Course_#{course2.id}",
                        })
        contexts = controller.instance_variable_get(:@contexts)
        expect(contexts).to_not include course1
        expect(contexts).to include course2
      end
    end
  end

  describe '#discard_flash_if_xhr' do
    subject(:discard) do
      flash.instance_variable_get('@discard')
    end

    before do
      flash[:notice] = 'A flash notice'
    end

    it 'sets flash discard if request is xhr' do
      allow(controller.request).to receive_messages(xhr?: true)

      expect(discard).to be_empty, 'precondition'
      controller.send(:discard_flash_if_xhr)
      expect(discard).to all(match(/^notice$/))
    end

    it 'sets flash discard if request format is text/plain' do
      allow(controller.request).to receive_messages(xhr?: false, format: 'text/plain')

      expect(discard).to be_empty, 'precondition'
      controller.send(:discard_flash_if_xhr)
      expect(discard).to all(match(/^notice$/))
    end

    it 'leaves flash as is if conditions are not met' do
      allow(controller.request).to receive_messages(xhr?: false, format: 'text/html')

      expect(discard).to be_empty, 'precondition'
      controller.send(:discard_flash_if_xhr)
      expect(discard).to be_empty
    end
  end

  describe '#setup_live_events_context' do
    let(:non_conditional_values) do
      {
        hostname: 'test.host',
        user_agent: 'Rails Testing',
        client_ip: '0.0.0.0',
        producer: 'canvas',
        url: 'http://test.host',
        http_method: 'GET',
        referrer: nil
      }
    end

    before do
      Thread.current[:context] = nil
    end

    it 'stringifies the non-strings in the context attributes' do
      current_user_attributes = { global_id: 12_345, time_zone: 'asdf' }

      current_user = double(current_user_attributes)
      controller.instance_variable_set(:@current_user, current_user)
      controller.send(:setup_live_events_context)
      expect(LiveEvents.get_context).to eq({ user_id: '12345', time_zone: 'asdf' }.merge(non_conditional_values))
    end

    it 'sets the "context_sis_source_id"' do
      controller.instance_variable_set(:@context, course_model(sis_source_id: 'banana'))
      controller.send(:setup_live_events_context)
      expect(LiveEvents.get_context[:context_sis_source_id]).to eq 'banana'
    end

    context "when there is a HTTP referrer" do
      it "includes the referer in 'referrer' (two 'r's)" do
        url = 'http://example.com/some-referer-url'
        controller.request.headers['HTTP_REFERER'] = url
        controller.send(:setup_live_events_context)
        expect(LiveEvents.get_context).to eq(non_conditional_values.merge(referrer: url))
      end
    end

    context 'when a domain_root_account exists' do
      let(:root_account_attributes) do
        {
          uuid: 'account_uuid1',
          global_id: 'account_global1',
          lti_guid: 'lti1',
          feature_enabled?: false
        }
      end

      let(:expected_context_attributes) do
        {
          root_account_uuid: 'account_uuid1',
          root_account_id: 'account_global1',
          root_account_lti_guid: 'lti1'
        }.merge(non_conditional_values)
      end

      it 'adds root account values to the LiveEvent context' do
        root_account = double(root_account_attributes)
        controller.instance_variable_set(:@domain_root_account, root_account)
        controller.send(:setup_live_events_context)
        expect(LiveEvents.get_context).to eq(expected_context_attributes)
      end
    end

    context 'when a current_user exists' do
      let(:current_user_attributes) do
        {
          global_id: 'user_global_id',
          time_zone: 'America/Denver'
        }
      end

      let(:expected_context_attributes) do
        {
          user_id: 'user_global_id',
          time_zone: 'America/Denver'
        }.merge(non_conditional_values)
      end

      it 'sets the correct attributes on the LiveEvent context' do
        current_user = double(current_user_attributes)
        controller.instance_variable_set(:@current_user, current_user)
        controller.send(:setup_live_events_context)
        expect(LiveEvents.get_context).to eq(expected_context_attributes)
      end
    end

    context 'when a real current_user exists' do
      let(:real_current_user_attributes) do
        {
          global_id: 'real_user_global_id'
        }
      end

      let(:expected_context_attributes) do
        {
          real_user_id: 'real_user_global_id'
        }.merge(non_conditional_values)
      end

      it 'sets the correct attributes on the LiveEvent context' do
        real_current_user = double(real_current_user_attributes)
        controller.instance_variable_set(:@real_current_user, real_current_user)
        controller.send(:setup_live_events_context)
        expect(LiveEvents.get_context).to eq(expected_context_attributes)
      end
    end

    context 'when an access_token exists' do
      let(:real_access_token_attributes) do
        {
          developer_key: double(global_id: '1111')
        }
      end

      let(:expected_context_attributes) do
        {
          developer_key_id: '1111'
        }.merge(non_conditional_values)
      end

      it 'sets the correct attributes on the LiveEvent context' do
        real_access_token = double(real_access_token_attributes)
        controller.instance_variable_set(:@access_token, real_access_token)
        controller.send(:setup_live_events_context)
        expect(LiveEvents.get_context).to eq(expected_context_attributes)
      end
    end

    context 'when a real current_pseudonym exists' do
      let(:current_pseudonym_attributes) do
        {
          unique_id: 'unique_id',
          global_account_id: 'global_account_id',
          sis_user_id: 'sis_user_id'
        }
      end

      let(:expected_context_attributes) do
        {
          user_login: 'unique_id',
          user_account_id: 'global_account_id',
          user_sis_id: 'sis_user_id'
        }.merge(non_conditional_values)
      end

      it 'sets the correct attributes on the LiveEvent context' do
        current_pseudonym = double(current_pseudonym_attributes)
        controller.instance_variable_set(:@current_pseudonym, current_pseudonym)
        controller.send(:setup_live_events_context)
        expect(LiveEvents.get_context).to eq(expected_context_attributes)
      end
    end

    context 'when a canvas context exists' do
      let(:canvas_context_attributes) do
        {
          class: Class,
          global_id: 'context_global_id'
        }
      end

      let(:expected_context_attributes) do
        {
          context_type: 'Class',
          context_id: 'context_global_id',
          context_account_id: nil
        }.merge(non_conditional_values)
      end

      it 'sets the correct attributes on the LiveEvent context' do
        canvas_context = double(canvas_context_attributes)
        controller.instance_variable_set(:@context, canvas_context)
        controller.send(:setup_live_events_context)
        expect(LiveEvents.get_context).to eq(expected_context_attributes)
      end

      context 'when a course' do
        let(:course) { course_model }
        let(:expected_context_attributes) do
          {
            context_type: 'Course',
            context_id: course.global_id.to_s,
            context_account_id: course.account.global_id.to_s,
            context_sis_source_id: nil
          }.merge(non_conditional_values)
        end

        it 'sets the correct attributes on the LiveEvent context' do
          controller.instance_variable_set(:@context, course)
          controller.send(:setup_live_events_context)
          expect(LiveEvents.get_context).to eq(expected_context_attributes)
        end
      end
    end

    context 'when a context_membership exists' do
      context 'when the context has a role' do
        it 'sets the correct attributes on the LiveEvent context' do
          stubbed_role = double({ name: 'name' })
          context_membership = double({ role: stubbed_role })

          controller.instance_variable_set(:@context_membership, context_membership)
          controller.send(:setup_live_events_context)
          expect(LiveEvents.get_context).to eq({ context_role: 'name' }.merge(non_conditional_values))
        end
      end

      context 'when the context has a type' do
        it 'sets the correct attributes on the LiveEvent context' do
          context_membership = double({ type: 'type' })

          controller.instance_variable_set(:@context_membership, context_membership)
          controller.send(:setup_live_events_context)
          expect(LiveEvents.get_context).to eq({ context_role: 'type' }.merge(non_conditional_values))
        end
      end

      context 'when the context has neither a role or type' do
        it 'sets the correct attributes on the LiveEvent context' do
          context_membership = double({ class: Class })

          controller.instance_variable_set(:@context_membership, context_membership)
          controller.send(:setup_live_events_context)
          expect(LiveEvents.get_context).to eq({ context_role: 'Class' }.merge(non_conditional_values))
        end
      end
    end

    context 'when the current thread has a context key' do
      let(:thread_attributes) do
        {
          request_id: 'request_id',
          session_id: 'session_id'
        }
      end

      let(:expected_context_attributes) do
        {
          request_id: 'request_id',
          session_id: 'session_id'
        }.merge(non_conditional_values)
      end

      it 'sets the correct attributes on the LiveEvent context' do
        Thread.current[:context] = thread_attributes
        controller.send(:setup_live_events_context)
        expect(LiveEvents.get_context).to eq(expected_context_attributes)
      end
    end
  end

  describe "show_student_view_button? helper" do
    context "for teachers" do
      before :once do
        course_with_teacher :active_all => true
      end

      before do
        user_session @teacher
        controller.instance_variable_set(:@context, @course)
        controller.instance_variable_set(:@current_user, @user)
      end

      it "returns true on course home page" do
        controller.params[:controller] = 'courses'
        controller.params[:action] = 'show'
        expect(controller.send(:show_student_view_button?)).to be_truthy
      end

      it "returns true on modules page" do
        controller.params[:controller] = 'context_modules'
        controller.params[:action] = 'index'
        expect(controller.send(:show_student_view_button?)).to be_truthy
      end

      it "returns false if context is not set" do
        controller.instance_variable_set(:@context, nil)
        controller.params[:controller] = 'courses'
        controller.params[:action] = 'show'
        expect(controller.send(:show_student_view_button?)).to be_falsey
      end

      it "returns false for pages index if pages tab is disabled" do
        @course.update_attribute(:tab_configuration, [{ 'id' => Course::TAB_PAGES, 'hidden' => true }])
        controller.instance_variable_set(:@context, @course)
        controller.params[:controller] = 'wiki_pages'
        controller.params[:action] = 'index'
        expect(controller.send(:show_student_view_button?)).to be_falsey
      end

      it "returns true for pages page even if pages tab is disabled" do
        @course.update_attribute(:tab_configuration, [{ 'id' => Course::TAB_PAGES, 'hidden' => true }])
        controller.instance_variable_set(:@context, @course)
        controller.params[:controller] = 'wiki_pages'
        controller.params[:action] = 'show'
        expect(controller.send(:show_student_view_button?)).to be_truthy
      end
    end

    context "for students" do
      before :once do
        course_with_student :active_all => true
      end

      before do
        user_session @student
        controller.instance_variable_set(:@context, @course)
        controller.instance_variable_set(:@current_user, @user)
      end

      it "returns false regardless of page" do
        controller.params[:controller] = 'courses'
        controller.params[:action] = 'show'
        expect(controller.send(:show_student_view_button?)).to be_falsey

        controller.params[:controller] = 'wiki_pages'
        controller.params[:action] = 'show'
        expect(controller.send(:show_student_view_button?)).to be_falsey

        controller.params[:controller] = 'assignments'
        controller.params[:action] = 'syllabus'
        expect(controller.send(:show_student_view_button?)).to be_falsey
      end
    end
  end

  describe "show_immersive_reader? helper" do
    before(:once) do
      course_with_student(active_all: true)
    end

    before do
      user_session(@student)
      controller.instance_variable_set(:@context, @course)
      controller.instance_variable_set(:@current_user, @student)
    end

    shared_examples_for "pages with an immersive reader flag enabled" do
      it "is true for wiki_pages#show" do
        controller.params[:controller] = "wiki_pages"
        controller.params[:action] = "show"
        expect(controller.send(:show_immersive_reader?)).to be true
      end

      it "is false when there is no logged in user" do
        controller.instance_variable_set(:@current_user, nil)
        controller.params[:controller] = "wiki_pages"
        controller.params[:action] = "show"
        expect(controller.send(:show_immersive_reader?)).to be false
      end

      it "is false on pages where immersive reader is not supported" do
        controller.params[:controller] = "discussion_topics"
        controller.params[:action] = "index"
        expect(controller.send(:show_immersive_reader?)).to be false
      end

      context "when more_immersive_reader feature flag is enabled" do
        before do
          Account.site_admin.enable_feature!(:more_immersive_reader)
        end

        it "is true for the assignments show page" do
          controller.params[:controller] = "assignments"
          controller.params[:action] = "show"
          expect(controller.send(:show_immersive_reader?)).to be true
        end

        it "is true for the course page" do
          controller.params[:controller] = "courses"
          controller.params[:action] = "show"
          expect(controller.send(:show_immersive_reader?)).to be true
        end

        it "is true for the syllabus page" do
          controller.params[:controller] = "assignments"
          controller.params[:action] = "syllabus"
          expect(controller.send(:show_immersive_reader?)).to be true
        end

        it "is true for a wiki front page" do
          controller.params[:controller] = "wiki_pages"
          controller.params[:action] = "front_page"
          expect(controller.send(:show_immersive_reader?)).to be true
        end
      end

      context "when more_immersive_reader feature flag is disabled" do
        before do
          Account.site_admin.disable_feature!(:more_immersive_reader)
        end

        it "is false for the assignments show page" do
          controller.params[:controller] = "assignments"
          controller.params[:action] = "show"
          expect(controller.send(:show_immersive_reader?)).to be false
        end

        it "is false for the course page" do
          controller.params[:controller] = "courses"
          controller.params[:action] = "show"
          expect(controller.send(:show_immersive_reader?)).to be false
        end

        it "is false for the syllabus page" do
          controller.params[:controller] = "assignments"
          controller.params[:action] = "syllabus"
          expect(controller.send(:show_immersive_reader?)).to be false
        end
      end
    end

    it "is false when no immersive reader flags are enabled, even on supported pages" do
      controller.params[:controller] = "wiki_pages"
      controller.params[:action] = "show"
      expect(controller.send(:show_immersive_reader?)).to be false
    end

    context "when root account has immersive reader flag enabled" do
      before(:once) do
        @course.root_account.enable_feature!(:immersive_reader_wiki_pages)
      end

      it_behaves_like "pages with an immersive reader flag enabled"
    end

    context "when user has immersive reader flag enabled" do
      before do
        @student.enable_feature!(:user_immersive_reader_wiki_pages)
      end

      it_behaves_like "pages with an immersive reader flag enabled"
    end
  end

  describe "new math equation handling feature" do
    let(:root_account) { Account.default }

    before do
      controller.instance_variable_set(:@domain_root_account, root_account)
    end

    it "puts false in ENV when disabled at site_admin" do
      Account.site_admin.disable_feature!(:new_math_equation_handling)
      expect(@controller.use_new_math_equation_handling?).to be_falsey
      expect(@controller.js_env[:FEATURES][:new_math_equation_handling]).to be_falsey
    end

    it "puts false in ENV when enabled at site_admin but disabled at the root account" do
      Account.site_admin.enable_feature!(:new_math_equation_handling)
      root_account.disable_feature!(:new_math_equation_handling)
      expect(@controller.use_new_math_equation_handling?).to be_falsey
      expect(@controller.js_env[:FEATURES][:new_math_equation_handling]).to be_falsey
    end

    it "puts true in ENV when enabled at site_admin and the root account" do
      Account.site_admin.enable_feature!(:new_math_equation_handling)
      root_account.enable_feature!(:new_math_equation_handling)
      expect(@controller.use_new_math_equation_handling?).to be_truthy
      expect(@controller.js_env[:FEATURES][:new_math_equation_handling]).to be_truthy
    end
  end

  describe "k5_user? helper" do
    before :once do
      course_with_teacher :active_all => true
      @student1 = student_in_course(:context => @course).user
      toggle_k5_setting(@course.account)
    end

    before do
      user_session(@student1)
      @controller.instance_variable_set(:@current_user, @student1)
      @controller.instance_variable_set(:@domain_root_account, @course.root_account)
    end

    it "caches the result after computing" do
      enable_cache do
        expect(@controller).to receive(:uncached_k5_user?).once
        @controller.send(:k5_user?)
        @controller.send(:k5_user?)
      end
    end

    it "does not use cached value if enrollments have been invalidated" do
      enable_cache(:redis_cache_store) do
        expect(@controller).to receive(:uncached_k5_user?).twice
        @controller.send(:k5_user?)
        @student1.clear_cache_key(:enrollments)
        @controller.send(:k5_user?)
      end
    end

    it "does not use cached value if account_users have been invalidated" do
      enable_cache(:redis_cache_store) do
        expect(@controller).to receive(:uncached_k5_user?).twice
        @controller.send(:k5_user?)
        @student1.clear_cache_key(:account_users)
        @controller.send(:k5_user?)
      end
    end

    it "caches the eligibility computation at the request level" do
      RequestCache.enable do
        expect(@controller).to receive(:k5_disabled?).once
        expect(@controller.send(:k5_user?)).to eq true
        expect(@controller.send(:k5_user?)).to eq true
      end
    end

    it "returns true if associated with a k5 account" do
      expect(@controller.send(:k5_user?)).to be_truthy
    end

    it "returns true if enrolled in a subaccount of a k5 account" do
      sub = Account.create!(parent_account_id: @course.account)
      course_factory(account: sub)
      student_in_course(active_all: true)
      @controller.instance_variable_set(:@current_user, @student)
      expect(@controller.send(:k5_user?)).to eq true
    end

    it "returns false if all k5 enrollments are concluded" do
      @student1.enrollments.where(course_id: @course.id).take.complete
      expect(@controller.send(:k5_user?)).to eq false
    end

    it "returns false if not associated with a k5 account" do
      @course.account.settings[:enable_as_k5_account] = { value: false }
      @course.account.save!
      @course.root_account.settings[:k5_accounts] = []
      @course.root_account.save!
      expect(@controller.send(:k5_user?)).to be_falsey
    end

    it "returns false if a teacher or admin has opted-out of the k5 dashboard" do
      @teacher.preferences[:elementary_dashboard_disabled] = true
      @teacher.save!
      user_session(@teacher)
      @controller.instance_variable_set(:@current_user, @teacher)
      expect(@controller.send(:k5_user?)).to be_falsey
    end

    it "returns true for an admin without enrollments" do
      account_admin_user(account: @account)
      user_session(@admin)
      @controller.instance_variable_set(:@current_user, @admin)
      expect(@controller.send(:k5_user?)).to eq true
    end

    it "ignores the disabled preference if check_disabled = false" do
      @teacher.preferences[:elementary_dashboard_disabled] = true
      @teacher.save!
      user_session(@teacher)
      @controller.instance_variable_set(:@current_user, @teacher)
      expect(@controller.send(:k5_user?, false)).to be_truthy
    end

    it "returns true even if a student has opted-out of the k5 dashboard" do
      @student1.preferences[:elementary_dashboard_disabled] = true
      @student1.save!
      expect(@controller.send(:k5_user?)).to be_truthy
    end

    it "returns false if no current user" do
      @controller.instance_variable_set(:@current_user, nil)
      expect(@controller.send(:k5_user?)).to be_falsey
    end

    context "with sharding" do
      specs_require_sharding

      before :once do
        @shard2.activate do
          @student2 = User.create!
        end
        @course.enroll_student(@student2)
      end

      before do
        user_session(@student2)
        @controller.instance_variable_set(:@current_user, @student2)
      end

      it "returns true for user from another shard if associated with a k5 account on current shard" do
        expect(@controller.send(:k5_user?)).to be_truthy
      end

      it "returns true for a user with k5 enrollments on another shard" do
        @shard2.activate do
          expect(@controller.send(:k5_user?)).to be_truthy
        end
      end

      it "returns true for a user with k5 enrollments on a subaccount of another shard" do
        toggle_k5_setting(@course.account, false)
        @shard2.activate do
          subaccount = Account.default.sub_accounts.create!
          toggle_k5_setting(subaccount)
          @course2 = course_factory(account: subaccount)
          @course2.enroll_student(@student1)
          user_session(@student1)
          @controller.instance_variable_set(:@current_user, @student1)
          expect(@controller.send(:k5_user?)).to eq true
        end
      end

      it "returns true for an admin with an AccountUser on another shard" do
        admin = User.create!
        @shard2.activate do
          account_admin_user(user: admin)
          user_session(admin)
          @controller.instance_variable_set(:@current_user, admin)
          expect(@controller.send(:k5_user?)).to eq true
        end
      end

      it "returns false for users on multiple shards with no k5 enrollments" do
        toggle_k5_setting(@course.account, false)
        @shard2.activate do
          expect(@controller.send(:k5_user?)).to be_falsey
        end
      end
    end
  end
end

describe WikiPagesController do
  describe "set_js_rights" do
    it "populates js_env with policy rights" do
      allow(controller).to receive(:default_url_options).and_return({})

      course_with_teacher_logged_in :active_all => true
      controller.instance_variable_set(:@context, @course)

      get 'index', params: { :course_id => @course.id }

      expect(controller.js_env).to include(:WIKI_RIGHTS)
      expect(controller.js_env[:WIKI_RIGHTS].symbolize_keys).to eq Hash[@course.wiki.check_policy(@teacher).map { |right| [right, true] }]
    end
  end
end

describe CoursesController do
  describe "set_js_wiki_data" do
    before do
      course_with_teacher_logged_in :active_all => true
      @course.wiki_pages.create!(:title => 'blah').set_as_front_page!
      @course.reload
      @course.default_view = "wiki"
      @course.show_announcements_on_home_page = true
      @course.home_page_announcement_limit = 5
      @course.save!
    end

    it "populates js_env with course_home setting" do
      controller.instance_variable_set(:@context, @course)
      get 'show', params: { id: @course.id }
      expect(controller.js_env).to include(:COURSE_HOME)
    end

    it "populates js_env with setting for show_announcements flag" do
      controller.instance_variable_set(:@context, @course)
      get 'show', params: { id: @course.id }
      expect(controller.js_env).to include(:SHOW_ANNOUNCEMENTS, :ANNOUNCEMENT_LIMIT)
      expect(controller.js_env[:SHOW_ANNOUNCEMENTS]).to be_truthy
      expect(controller.js_env[:ANNOUNCEMENT_LIMIT]).to eq(5)
    end
  end

  describe "set_master_course_js_env_data" do
    before do
      controller.instance_variable_set(:@domain_root_account, Account.default)
      account_admin_user(:active_all => true)
      controller.instance_variable_set(:@current_user, @user)

      @master_course = course_factory
      @template = MasterCourses::MasterTemplate.set_as_master_course(@course)
      @master_page = @course.wiki_pages.create!(:title => "blah", :body => "bloo")
      @tag = @template.content_tag_for(@master_page)

      @child_course = course_factory
      @template.add_child_course!(@child_course)

      @child_page = @child_course.wiki_pages.create!(:title => "bloo", :body => "bloo", :migration_id => @tag.migration_id)
    end

    it "populates master-side data (unrestricted)" do
      controller.set_master_course_js_env_data(@master_page, @master_course)
      data = controller.js_env[:MASTER_COURSE_DATA]
      expect(data['is_master_course_master_content']).to be_truthy
      expect(data['restricted_by_master_course']).to be_falsey
    end

    it "populates master-side data (restricted)" do
      @tag.update_attribute(:restrictions, { :content => true })

      controller.set_master_course_js_env_data(@master_page, @master_course)
      data = controller.js_env[:MASTER_COURSE_DATA]
      expect(data['is_master_course_master_content']).to be_truthy
      expect(data['restricted_by_master_course']).to be_truthy
      expect(data['master_course_restrictions']).to eq({ :content => true })
    end

    it "populates child-side data (unrestricted)" do
      controller.set_master_course_js_env_data(@child_page, @child_course)
      data = controller.js_env[:MASTER_COURSE_DATA]
      expect(data['is_master_course_child_content']).to be_truthy
      expect(data['restricted_by_master_course']).to be_falsey
    end

    it "populates child-side data (restricted)" do
      @tag.update_attribute(:restrictions, { :content => true })

      controller.set_master_course_js_env_data(@child_page, @child_course)
      data = controller.js_env[:MASTER_COURSE_DATA]
      expect(data['is_master_course_child_content']).to be_truthy
      expect(data['restricted_by_master_course']).to be_truthy
      expect(data['master_course_restrictions']).to eq({ :content => true })
    end
  end

  context 'validate_scopes' do
    let(:account) { double() }

    before do
      controller.instance_variable_set(:@domain_root_account, account)
    end

    it 'does not affect session based api requests' do
      allow(controller).to receive(:request).and_return(double({
                                                                 params: {}
                                                               }))
      expect(controller.send(:validate_scopes)).to be_nil
    end

    it 'does not affect api requests that use an access token with an unscoped developer key' do
      user = user_model
      developer_key = DeveloperKey.create!
      token = AccessToken.create!(user: user, developer_key: developer_key)
      controller.instance_variable_set(:@access_token, token)
      allow(controller).to receive(:request).and_return(double({
                                                                 params: {},
                                                                 method: 'GET'
                                                               }))
      expect(controller.send(:validate_scopes)).to be_nil
    end

    it 'raises AccessTokenScopeError if scopes do not match' do
      user = user_model
      developer_key = DeveloperKey.create!(require_scopes: true)
      token = AccessToken.create!(user: user, developer_key: developer_key)
      controller.instance_variable_set(:@access_token, token)
      allow(controller).to receive(:request).and_return(double({
                                                                 params: {},
                                                                 method: 'GET',
                                                                 path: '/not_allowed_path'
                                                               }))
      expect { controller.send(:validate_scopes) }.to raise_error(AuthenticationMethods::AccessTokenScopeError)
    end

    context 'with valid scopes on dev key' do
      let(:developer_key) { DeveloperKey.create!(require_scopes: true, scopes: ['url:GET|/api/v1/accounts']) }

      it 'allows adequately scoped requests through' do
        user = user_model
        token = AccessToken.create!(user: user, developer_key: developer_key, scopes: ['url:GET|/api/v1/accounts'])
        controller.instance_variable_set(:@access_token, token)
        allow(controller).to receive(:request).and_return(double({
                                                                   params: {},
                                                                   method: 'GET',
                                                                   path: '/api/v1/accounts'
                                                                 }))
        expect(controller.send(:validate_scopes)).to be_nil
      end

      it 'allows HEAD requests' do
        user = user_model
        token = AccessToken.create!(user: user, developer_key: developer_key, scopes: ['url:GET|/api/v1/accounts'])
        controller.instance_variable_set(:@access_token, token)
        allow(controller).to receive(:request).and_return(double({
                                                                   params: {},
                                                                   method: 'HEAD',
                                                                   path: '/api/v1/accounts'
                                                                 }))
        expect(controller.send(:validate_scopes)).to be_nil
      end

      it 'strips includes for adequately scoped requests' do
        user = user_model
        token = AccessToken.create!(user: user, developer_key: developer_key, scopes: ['url:GET|/api/v1/accounts'])
        controller.instance_variable_set(:@access_token, token)
        allow(controller).to receive(:request).and_return(double({
                                                                   method: 'GET',
                                                                   path: '/api/v1/accounts'
                                                                 }))
        params = { include: ['a'], includes: ['uuid', 'b'] }
        allow(controller).to receive(:params).and_return(params)
        controller.send(:validate_scopes)
        expect(params).to eq(include: [], includes: ['uuid'])
      end
    end

    context 'with valid scopes and allow includes on dev key' do
      let(:developer_key) { DeveloperKey.create!(require_scopes: true, allow_includes: true, scopes: ['url:GET|/api/v1/accounts']) }

      it 'keeps includes for adequately scoped requests' do
        user = user_model
        token = AccessToken.create!(user: user, developer_key: developer_key, scopes: ['url:GET|/api/v1/accounts'])
        controller.instance_variable_set(:@access_token, token)
        allow(controller).to receive(:request).and_return(double({
                                                                   method: 'GET',
                                                                   path: '/api/v1/accounts'
                                                                 }))
        params = { include: ['a'], includes: ['uuid', 'b'] }
        allow(controller).to receive(:params).and_return(params)
        controller.send(:validate_scopes)
        expect(params).to eq(include: ['a'], includes: ['uuid', 'b'])
      end
    end
  end
end

RSpec.describe ApplicationController, '#render_unauthorized_action' do
  controller do
    def index
      render_unauthorized_action
    end
  end

  before :once do
    @teacher = course_with_teacher(active_all: true).user
  end

  before do
    user_session(@teacher)
    get :index, format: format
  end

  describe 'pdf format' do
    let(:format) { :pdf }

    specify { expect(response.headers.fetch('Content-Type')).to match(/\Atext\/html/) }
    specify { expect(response).to have_http_status :unauthorized }
    specify { expect(response).to render_template('shared/unauthorized') }
  end

  describe 'html format' do
    let(:format) { :html }

    specify { expect(response.headers.fetch('Content-Type')).to match(/\Atext\/html/) }
    specify { expect(response).to have_http_status :unauthorized }
    specify { expect(response).to render_template('shared/unauthorized') }
  end

  describe 'json format' do
    let(:format) { :json }

    specify { expect(response.headers['Content-Type']).to match(/\Aapplication\/json/) }
    specify { expect(response).to have_http_status :unauthorized }
    specify { expect(json_parse.fetch('status')).to eq 'unauthorized' }
  end
end

RSpec.describe ApplicationController, '#redirect_to_login' do
  controller do
    def index
      redirect_to_login
    end
  end

  before do
    get :index, format: format
  end

  context 'given an unauthenticated json request' do
    let(:format) { :json }

    specify { expect(response).to have_http_status :unauthorized }
    specify { expect(json_parse.fetch('status')).to eq 'unauthenticated' }
  end

  shared_examples 'redirectable to html login page' do
    specify { expect(flash[:warning]).to eq 'You must be logged in to access this page' }
    specify { expect(session[:return_to]).to eq controller.clean_return_to(request.fullpath) }
    specify { expect(response).to redirect_to login_url }
    specify { expect(response).to have_http_status :found }
    specify { expect(response.location).to eq login_url }
  end

  context 'given an unauthenticated html request' do
    it_behaves_like 'redirectable to html login page' do
      let(:format) { :html }
    end
  end

  context 'given an unauthenticated pdf request' do
    it_behaves_like 'redirectable to html login page' do
      let(:format) { :pdf }
    end
  end
end

RSpec.describe ApplicationController, '#manage_live_events_context' do
  controller do
    def index
      render json: [{}]
    end
  end

  it 'sets the context to nil after request' do
    Thread.current[:live_events_ctx] = {}

    get :index, format: :html

    expect(Thread.current[:live_events_ctx]).to be_nil
  end
end

RSpec.describe ApplicationController, '#compute_http_cost' do
  include WebMock::API

  controller do
    def index
      if params[:do_http].to_i > 0
        CanvasHttp.get("http://www.example.com/test")
      end
      if params[:do_error].to_i > 0
        raise StandardError, "Test Error Handling"
      end

      render json: [{}]
    end
  end

  it "has no cost for non http actions" do
    get :index, params: { do_http: 0, do_error: 0 }
    expect(response).to have_http_status :success
    expect(CanvasHttp.cost).to eq(0)
    expect(controller.request.env['extra-request-cost']).to be_nil
  end

  it "has some cost for http actions (in seconds)" do
    stub_request(:get, "http://www.example.com/test")
      .to_return(status: 200, body: "", headers: {})
    start_time = Time.now
    get :index, params: { do_http: 1, do_error: 0 }
    expect(response).to have_http_status :success
    end_time = Time.now
    expect(CanvasHttp.cost > 0).to be_truthy
    expect(CanvasHttp.cost <= (end_time - start_time)).to be_truthy
    expect(controller.request.env['extra-request-cost']).to eq(CanvasHttp.cost)
  end

  it "tracks costs through errors" do
    stub_request(:get, "http://www.example.com/test")
      .to_return(status: 200, body: "", headers: {})
    get :index, params: { do_http: 1, do_error: 1 }
    expect(response).to have_http_status :internal_server_error
    expect(CanvasHttp.cost > 0).to be_truthy
    expect(controller.request.env['extra-request-cost']).to eq(CanvasHttp.cost)
  end
end<|MERGE_RESOLUTION|>--- conflicted
+++ resolved
@@ -27,20 +27,6 @@
 
   context "group 1" do
     before do
-<<<<<<< HEAD
-      settings_mock = double()
-      allow(settings_mock).to receive(:settings).and_return({})
-      allow(Canvas::Plugin).to receive(:find).and_return(settings_mock)
-    end
-
-    it "uses @real_current_user first" do
-      mock_real_current_user = double()
-      mock_current_user = double()
-      controller.instance_variable_set(:@real_current_user, mock_real_current_user)
-      controller.instance_variable_set(:@current_user, mock_current_user)
-      session[:oauth_gdrive_refresh_token] = "session_token"
-      session[:oauth_gdrive_access_token] = "sesion_secret"
-=======
       request_double = double(
         host_with_port: "www.example.com",
         host: "www.example.com",
@@ -70,7 +56,6 @@
         controller.instance_variable_set(:@current_user, mock_current_user)
         session[:oauth_gdrive_refresh_token] = "session_token"
         session[:oauth_gdrive_access_token] = "sesion_secret"
->>>>>>> 0c292493
 
         expect(Rails.cache).to receive(:fetch).with(['google_drive_tokens', mock_real_current_user].cache_key).and_return(["real_current_user_token", "real_current_user_secret"])
 
@@ -81,21 +66,12 @@
         end
       end
 
-<<<<<<< HEAD
-    it "uses @current_user second" do
-      mock_current_user = double()
-      controller.instance_variable_set(:@real_current_user, nil)
-      controller.instance_variable_set(:@current_user, mock_current_user)
-      session[:oauth_gdrive_refresh_token] = "session_token"
-      session[:oauth_gdrive_access_token] = "sesion_secret"
-=======
       it "uses @current_user second" do
         mock_current_user = double
         controller.instance_variable_set(:@real_current_user, nil)
         controller.instance_variable_set(:@current_user, mock_current_user)
         session[:oauth_gdrive_refresh_token] = "session_token"
         session[:oauth_gdrive_access_token] = "sesion_secret"
->>>>>>> 0c292493
 
         expect(Rails.cache).to receive(:fetch).with(['google_drive_tokens', mock_current_user].cache_key).and_return(["current_user_token", "current_user_secret"])
 
@@ -105,14 +81,6 @@
         end
       end
 
-<<<<<<< HEAD
-    it "queries user services if token isn't in the cache" do
-      mock_current_user = double()
-      controller.instance_variable_set(:@real_current_user, nil)
-      controller.instance_variable_set(:@current_user, mock_current_user)
-      session[:oauth_gdrive_refresh_token] = "session_token"
-      session[:oauth_gdrive_access_token] = "sesion_secret"
-=======
       it "queries user services if token isn't in the cache" do
         mock_current_user = double
         controller.instance_variable_set(:@real_current_user, nil)
@@ -129,7 +97,6 @@
           controller.send(:google_drive_connection)
         end
       end
->>>>>>> 0c292493
 
       it "uses the session values if no users are set" do
         controller.instance_variable_set(:@real_current_user, nil)
@@ -497,23 +464,6 @@
       end
     end
 
-<<<<<<< HEAD
-  describe "response_code_for_rescue" do
-    it "maps certain exceptions declared outside core canvas to known codes" do
-      e = CanvasHttp::CircuitBreakerError.new
-      expect(controller.send(:response_code_for_rescue, e)).to eq(502)
-    end
-  end
-  describe "#reject!" do
-    it "sets the message and status in the error json" do
-      expect { controller.reject!('test message', :not_found) }.to(raise_error(RequestError) do |e|
-        expect(e.message).to eq 'test message'
-        expect(e.error_json[:message]).to eq 'test message'
-        expect(e.error_json[:status]).to eq 'not_found'
-        expect(e.response_status).to eq 404
-      end)
-    end
-=======
     describe "#reject!" do
       it "sets the message and status in the error json" do
         expect { controller.reject!('test message', :not_found) }.to(raise_error(RequestError) do |e|
@@ -530,7 +480,6 @@
           expect(e.response_status).to eq 400
         end)
       end
->>>>>>> 0c292493
 
       it "accepts numeric status codes" do
         expect { controller.reject!('test message', 403) }.to(raise_error(RequestError) do |e|
@@ -793,21 +742,12 @@
           allow(ErrorReport).to receive(:find).and_return(report)
           allow(Canvas::Errors::Info).to receive(:useful_http_env_stuff_from_request).and_return({})
 
-<<<<<<< HEAD
-        req = double()
-        allow(req).to receive(:url).and_return('url')
-        allow(req).to receive(:headers).and_return({})
-        allow(req).to receive(:authorization).and_return(nil)
-        allow(req).to receive(:request_method_symbol).and_return(:get)
-        allow(req).to receive(:format).and_return('format')
-=======
           req = double
           allow(req).to receive(:url).and_return('url')
           allow(req).to receive(:headers).and_return({})
           allow(req).to receive(:authorization).and_return(nil)
           allow(req).to receive(:request_method_symbol).and_return(:get)
           allow(req).to receive(:format).and_return('format')
->>>>>>> 0c292493
 
           allow(controller).to receive(:request).and_return(req)
           allow(controller).to receive(:api_request?).and_return(false)
@@ -1070,20 +1010,7 @@
             end
             let_once(:account) { Account.default }
 
-<<<<<<< HEAD
-            it 'creates a login message' do
-              expect(assigns[:lti_launch].params.keys).to match_array [
-                "iss",
-                "login_hint",
-                "target_link_uri",
-                "lti_message_hint",
-                "canvas_region",
-                "client_id"
-              ]
-            end
-=======
             include_context 'lti_1_3_spec_helper'
->>>>>>> 0c292493
 
             before do
               tool.developer_key = developer_key
@@ -1522,15 +1449,6 @@
         @group = @course.groups.create!(:name => "some group")
         @tool = @course.context_external_tools.new(:name => "bob", :consumer_key => "test", :shared_secret => "secret", :url => "http://example.com")
 
-<<<<<<< HEAD
-      @tool_settings = [
-        :user_navigation, :course_navigation, :account_navigation, :resource_selection,
-        :editor_button, :homework_submission, :migration_selection, :course_home_sub_navigation,
-        :course_settings_sub_navigation, :global_navigation,
-        :assignment_menu, :file_menu, :discussion_topic_menu, :module_menu, :quiz_menu, :wiki_page_menu,
-        :tool_configuration, :link_selection, :assignment_selection, :post_grades
-      ]
-=======
         @tool_settings = %i[
           user_navigation course_navigation account_navigation resource_selection
           editor_button homework_submission migration_selection course_home_sub_navigation
@@ -1538,7 +1456,6 @@
           assignment_menu file_menu discussion_topic_menu module_menu quiz_menu wiki_page_menu
           tool_configuration link_selection assignment_selection post_grades
         ]
->>>>>>> 0c292493
 
         @tool_settings.each do |setting|
           @tool.send("#{setting}=", tool_settings(setting))
@@ -1546,18 +1463,10 @@
         @tool.save!
       end
 
-<<<<<<< HEAD
-    it 'returns a hash' do
-      hash = controller.external_tool_display_hash(@tool, :account_navigation)
-      left_over_keys = hash.keys - [:id, :base_url, :title, :icon_url, :canvas_icon_class]
-      expect(left_over_keys).to eq []
-    end
-=======
       before do
         allow(controller).to receive(:request).and_return(ActionDispatch::TestRequest.create)
         controller.instance_variable_set(:@context, @course)
       end
->>>>>>> 0c292493
 
       it 'returns a hash' do
         hash = controller.external_tool_display_hash(@tool, :account_navigation)
@@ -1636,7 +1545,7 @@
 
   describe "flash_notices" do
     it 'returns notice text for each type' do
-      [:error, :warning, :info, :notice].each do |type|
+      %i[error warning info notice].each do |type|
         flash[type] = type.to_s
       end
       expect(controller.send(:flash_notices)).to match_array([
@@ -2446,7 +2355,7 @@
       get 'index', params: { :course_id => @course.id }
 
       expect(controller.js_env).to include(:WIKI_RIGHTS)
-      expect(controller.js_env[:WIKI_RIGHTS].symbolize_keys).to eq Hash[@course.wiki.check_policy(@teacher).map { |right| [right, true] }]
+      expect(controller.js_env[:WIKI_RIGHTS].symbolize_keys).to eq(@course.wiki.check_policy(@teacher).index_with { true })
     end
   end
 end
@@ -2531,7 +2440,7 @@
   end
 
   context 'validate_scopes' do
-    let(:account) { double() }
+    let(:account) { double }
 
     before do
       controller.instance_variable_set(:@domain_root_account, account)
@@ -2650,7 +2559,7 @@
   describe 'pdf format' do
     let(:format) { :pdf }
 
-    specify { expect(response.headers.fetch('Content-Type')).to match(/\Atext\/html/) }
+    specify { expect(response.headers.fetch('Content-Type')).to match(%r{\Atext/html}) }
     specify { expect(response).to have_http_status :unauthorized }
     specify { expect(response).to render_template('shared/unauthorized') }
   end
@@ -2658,7 +2567,7 @@
   describe 'html format' do
     let(:format) { :html }
 
-    specify { expect(response.headers.fetch('Content-Type')).to match(/\Atext\/html/) }
+    specify { expect(response.headers.fetch('Content-Type')).to match(%r{\Atext/html}) }
     specify { expect(response).to have_http_status :unauthorized }
     specify { expect(response).to render_template('shared/unauthorized') }
   end
@@ -2666,7 +2575,7 @@
   describe 'json format' do
     let(:format) { :json }
 
-    specify { expect(response.headers['Content-Type']).to match(/\Aapplication\/json/) }
+    specify { expect(response.headers['Content-Type']).to match(%r{\Aapplication/json}) }
     specify { expect(response).to have_http_status :unauthorized }
     specify { expect(json_parse.fetch('status')).to eq 'unauthorized' }
   end
