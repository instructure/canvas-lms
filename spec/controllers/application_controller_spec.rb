# frozen_string_literal: true

#
# Copyright (C) 2011 - present Instructure, Inc.
#
# This file is part of Canvas.
#
# Canvas is free software: you can redistribute it and/or modify it under
# the terms of the GNU Affero General Public License as published by the Free
# Software Foundation, version 3 of the License.
#
# Canvas is distributed in the hope that it will be useful, but WITHOUT ANY
# WARRANTY; without even the implied warranty of MERCHANTABILITY or FITNESS FOR
# A PARTICULAR PURPOSE. See the GNU Affero General Public License for more
# details.
#
# You should have received a copy of the GNU Affero General Public License along
# with this program. If not, see <http://www.gnu.org/licenses/>.
#

require_relative '../spec_helper'
require_relative '../lti_1_3_spec_helper'
require_relative '../helpers/k5_common'

RSpec.describe ApplicationController do
  before :each do
    request_double = double(
      host_with_port: "www.example.com",
      host: "www.example.com",
      url: "http://www.example.com",
      method: "GET",
      headers: {},
      format: double(:html? => true),
      user_agent: nil,
      remote_ip: '0.0.0.0',
      base_url: 'https://canvas.test',
      referer: nil
    )
    allow(controller).to receive(:request).and_return(request_double)
  end

  describe "#google_drive_connection" do
    before :each do
      settings_mock = double()
      allow(settings_mock).to receive(:settings).and_return({})
      allow(Canvas::Plugin).to receive(:find).and_return(settings_mock)
    end

    it "uses @real_current_user first" do
      mock_real_current_user = double()
      mock_current_user = double()
      controller.instance_variable_set(:@real_current_user, mock_real_current_user)
      controller.instance_variable_set(:@current_user, mock_current_user)
      session[:oauth_gdrive_refresh_token] = "session_token"
      session[:oauth_gdrive_access_token] = "sesion_secret"

      expect(Rails.cache).to receive(:fetch).with(['google_drive_tokens', mock_real_current_user].cache_key).and_return(["real_current_user_token", "real_current_user_secret"])

      expect(GoogleDrive::Connection).to receive(:new).with("real_current_user_token", "real_current_user_secret", 30)

      Setting.skip_cache do
        controller.send(:google_drive_connection)
      end
    end

    it "uses @current_user second" do
      mock_current_user = double()
      controller.instance_variable_set(:@real_current_user, nil)
      controller.instance_variable_set(:@current_user, mock_current_user)
      session[:oauth_gdrive_refresh_token] = "session_token"
      session[:oauth_gdrive_access_token] = "sesion_secret"

      expect(Rails.cache).to receive(:fetch).with(['google_drive_tokens', mock_current_user].cache_key).and_return(["current_user_token", "current_user_secret"])

      expect(GoogleDrive::Connection).to receive(:new).with("current_user_token", "current_user_secret", 30)
      Setting.skip_cache do
        controller.send(:google_drive_connection)
      end
    end

    it "queries user services if token isn't in the cache" do
      mock_current_user = double()
      controller.instance_variable_set(:@real_current_user, nil)
      controller.instance_variable_set(:@current_user, mock_current_user)
      session[:oauth_gdrive_refresh_token] = "session_token"
      session[:oauth_gdrive_access_token] = "sesion_secret"

      mock_user_services = double("mock_user_services")
      expect(mock_current_user).to receive(:user_services).and_return(mock_user_services)
      expect(mock_user_services).to receive(:where).with(service: "google_drive").and_return(double(first: double(token: "user_service_token", secret: "user_service_secret")))

      expect(GoogleDrive::Connection).to receive(:new).with("user_service_token", "user_service_secret", 30)
      Setting.skip_cache do
        controller.send(:google_drive_connection)
      end
    end

    it "uses the session values if no users are set" do
      controller.instance_variable_set(:@real_current_user, nil)
      controller.instance_variable_set(:@current_user, nil)
      session[:oauth_gdrive_refresh_token] = "session_token"
      session[:oauth_gdrive_access_token] = "sesion_secret"

      expect(GoogleDrive::Connection).to receive(:new).with("session_token", "sesion_secret", 30)

      controller.send(:google_drive_connection)
    end
  end

  describe "js_env" do
    before do
      allow(controller).to receive(:api_request?).and_return(false)
    end

    it "should set items" do
      expect(HostUrl).to receive(:file_host).with(Account.default, "www.example.com").and_return("files.example.com")
      controller.js_env :FOO => 'bar'
      expect(controller.js_env[:FOO]).to eq 'bar'
      expect(controller.js_env[:files_domain]).to eq 'files.example.com'
    end

    it "should auto-set timezone and locale" do
      I18n.locale = :fr
      Time.zone = 'Alaska'
      expect(@controller.js_env[:LOCALE]).to eq 'fr'
      expect(@controller.js_env[:BIGEASY_LOCALE]).to eq 'fr_FR'
      expect(@controller.js_env[:FULLCALENDAR_LOCALE]).to eq 'fr'
      expect(@controller.js_env[:MOMENT_LOCALE]).to eq 'fr'
      expect(@controller.js_env[:TIMEZONE]).to eq 'America/Juneau'
    end

    describe "user flags" do
      context "eventAlertTimeout" do
        before(:each) do
          user_factory
          controller.instance_variable_set(:@domain_root_account, Account.default)
          controller.instance_variable_set(:@current_user, @user)
          allow(controller).to receive(:user_display_json).and_return({})
        end

        it 'is not set if the feature flag is off' do
          expect(controller.js_env[:flashAlertTimeout]).to be_nil
        end

        it 'is 86400000 (1 day in milliseconds) if the feature flag is on' do
          @user.enable_feature!(:disable_alert_timeouts)
          expect(controller.js_env[:flashAlertTimeout]).to eq(1.day.in_milliseconds)
        end
      end
    end

    describe "ENV.DIRECT_SHARE_ENABLED" do
      before :each do
        allow(controller).to receive(:user_display_json)
        allow(controller).to receive('api_v1_course_ping_url').and_return({})
        controller.instance_variable_set(:@domain_root_account, Account.default)
      end

      it "sets the env var to true when the user can use it" do
        course_with_teacher(:active_all => true)
        controller.instance_variable_set(:@current_user, @teacher)
        expect(controller.js_env[:DIRECT_SHARE_ENABLED]).to be_truthy
      end

      it "sets the env var to false when the user can't use it" do
        course_with_student(:active_all => true)
        controller.instance_variable_set(:@current_user, @student)
        expect(controller.js_env[:DIRECT_SHARE_ENABLED]).to be_falsey
      end

      it "sets the env var to false when the context is a group" do
        course_with_teacher(:active_all => true)
        controller.instance_variable_set(:@current_user, @teacher)
        controller.instance_variable_set(:@context, group_model)
        expect(controller.js_env[:DIRECT_SHARE_ENABLED]).to be_falsey
      end

      it "sets the env var to false when the user can't use it in a course context" do
        course_with_student(:active_all => true)
        course = @course
        course_with_teacher(:active_all => true, user: @student)
        controller.instance_variable_set(:@current_user, @student)
        controller.instance_variable_set(:@context, course)
        expect(controller.js_env[:DIRECT_SHARE_ENABLED]).to be_falsey
      end
    end

    it "sets the contextual timezone from the context" do
      Time.zone = "Mountain Time (US & Canada)"
      controller.instance_variable_set(:@context, double(time_zone: Time.zone, asset_string: "", class_name: nil))
      controller.js_env({})
      expect(controller.js_env[:CONTEXT_TIMEZONE]).to eq 'America/Denver'
    end

    it "should allow multiple items" do
      controller.js_env :A => 'a', :B => 'b'
      expect(controller.js_env[:A]).to eq 'a'
      expect(controller.js_env[:B]).to eq 'b'
    end

    it "should not allow overwriting a key" do
      controller.js_env :REAL_SLIM_SHADY => 'please stand up'
      expect { controller.js_env(:REAL_SLIM_SHADY => 'poser') }.to raise_error("js_env key REAL_SLIM_SHADY is already taken")
    end

    it "should overwrite a key if told explicitly to do so" do
      controller.js_env :REAL_SLIM_SHADY => 'please stand up'
      controller.js_env({:REAL_SLIM_SHADY => 'poser'}, true)
      expect(controller.js_env[:REAL_SLIM_SHADY]).to eq 'poser'
    end

    it 'gets appropriate settings from the root account' do
      root_account = double(global_id: 1, feature_enabled?: false, open_registration?: true, settings: {}, cache_key: "key")
      allow(root_account).to receive(:kill_joy?).and_return(false)
      allow(HostUrl).to receive_messages(file_host: 'files.example.com')
      controller.instance_variable_set(:@domain_root_account, root_account)
      expect(controller.js_env[:SETTINGS][:open_registration]).to be_truthy
      expect(controller.js_env[:KILL_JOY]).to be_falsey
    end

    it 'disables fun when set' do
      root_account = double(global_id: 1, feature_enabled?: false, open_registration?: true, settings: {}, cache_key: "key")
      allow(root_account).to receive(:kill_joy?).and_return(true)
      allow(HostUrl).to receive_messages(file_host: 'files.example.com')
      controller.instance_variable_set(:@domain_root_account, root_account)
      expect(controller.js_env[:KILL_JOY]).to be_truthy
    end

    context "feature/release flags" do
      context "canvas_k6_theme" do
        before(:each) do
          controller.instance_variable_set(:@context, @course)
        end

        it 'should populate js_env with elementary theme setting' do
          expect(controller.js_env[:FEATURES]).to include(:canvas_k6_theme)
        end
      end

      context "responsive_awareness" do
        before(:each) do
          controller.instance_variable_set(:@domain_root_account, Account.default)
        end

        it 'is false if the feature flag is off' do
          expect(controller.js_env[:FEATURES][:responsive_awareness]).to be_falsey
        end

        it 'is true if the feature flag is on' do
          Account.default.enable_feature!(:responsive_awareness)
          expect(controller.js_env[:FEATURES][:responsive_awareness]).to be_truthy
        end
      end

      context "responsive_misc" do
        before(:each) do
          controller.instance_variable_set(:@domain_root_account, Account.default)
        end

        it 'is false if the feature flag is off' do
          expect(controller.js_env[:FEATURES][:responsive_misc]).to be_falsey
        end

        it 'is true if the feature flag is on' do
          Account.default.enable_feature!(:responsive_misc)
          expect(controller.js_env[:FEATURES][:responsive_misc]).to be_truthy
        end
      end

      context "files_dnd" do
        before(:each) do
          controller.instance_variable_set(:@domain_root_account, Account.default)
        end

        it 'is false if the feature flag is off' do
          Account.default.disable_feature!(:files_dnd)
          expect(controller.js_env[:FEATURES][:files_dnd]).to be_falsey
        end

        it 'is true if the feature flag is on' do
          Account.default.enable_feature!(:files_dnd)
          expect(controller.js_env[:FEATURES][:files_dnd]).to be_truthy
        end
      end

      context "usage_rights_discussion_topics" do
        before(:each) do
          controller.instance_variable_set(:@domain_root_account, Account.default)
        end

        it 'is false if the feature flag is off' do
          Account.default.disable_feature!(:usage_rights_discussion_topics)
          expect(controller.js_env[:FEATURES][:usage_rights_discussion_topics]).to be_falsey
        end

        it 'is true if the feature flag is on' do
          Account.default.enable_feature!(:usage_rights_discussion_topics)
          expect(controller.js_env[:FEATURES][:usage_rights_discussion_topics]).to be_truthy
        end
      end
    end

    it 'sets LTI_LAUNCH_FRAME_ALLOWANCES' do
      expect(@controller.js_env[:LTI_LAUNCH_FRAME_ALLOWANCES]).to match_array [
        "geolocation *",
        "microphone *",
        "camera *",
        "midi *",
        "encrypted-media *",
        "autoplay *"
      ]
    end

    it 'sets DEEP_LINKING_POST_MESSAGE_ORIGIN' do
      expect(@controller.js_env[:DEEP_LINKING_POST_MESSAGE_ORIGIN]).to eq @controller.request.base_url
    end

    context "sharding" do
      require_relative '../sharding_spec_helper'
      specs_require_sharding

      it "should set the global id for the domain_root_account" do
        controller.instance_variable_set(:@domain_root_account, Account.default)
        expect(controller.js_env[:DOMAIN_ROOT_ACCOUNT_ID]).to eq Account.default.global_id
      end
    end

    it 'matches against weird http_accept headers' do
      # sometimes we get browser requests for an endpoint that just pass */* as
      # the accept header. I don't think we can simulate this in a test, so
      # this test just verifies the condition in js_env works across updates
      expect(Mime::Type.new("*/*") == "*/*").to be_truthy
    end

    context "disable_keyboard_shortcuts" do
      it "is false by default" do
        expect(@controller.js_env[:disable_keyboard_shortcuts]).to be_falsey
      end

      it "is true if user disables keyboard shortcuts" do
        user = user_model
        user.enable_feature!(:disable_keyboard_shortcuts)
        expect(user.prefers_no_keyboard_shortcuts?).to be_truthy
      end
    end

    context "comment_library_suggestions_enabled" do
      before(:each) do
        user_factory
        controller.instance_variable_set(:@domain_root_account, Account.default)
        controller.instance_variable_set(:@current_user, @user)
        allow(controller).to receive(:user_display_json).and_return({})
      end

      it "is false by default" do
        expect(@controller.js_env[:comment_library_suggestions_enabled]).to eq false
      end

      it "is true if user enables suggestions" do
        @user.preferences[:comment_library_suggestions_enabled] = true
        @user.save!
        expect(@controller.js_env[:comment_library_suggestions_enabled]).to eq true
      end
    end

    context "canvas for elementary" do
      let(:course) {create_course}

      before(:each) do
        controller.instance_variable_set(:@context, course)
        allow(controller).to receive('api_v1_course_ping_url').and_return({})
      end

      describe "K5_HOMEROOM_COURSE" do
        describe "with canvas_for_elementary account setting on" do
          it "is true if the course is a homeroom course and in a K-5 account" do
            course.account.settings[:enable_as_k5_account] = {value: true}
            course.homeroom_course = true
            expect(@controller.js_env[:K5_HOMEROOM_COURSE]).to be_truthy
          end

          it "is false if the course is a homeroom course and not in a K-5 account" do
            course.homeroom_course = true
            expect(@controller.js_env[:K5_HOMEROOM_COURSE]).to be_falsy
          end

          it "is false if the course is not a homeroom course and in a K-5 account" do
            course.account.settings[:enable_as_k5_account] = {value: true}
            expect(@controller.js_env[:K5_HOMEROOM_COURSE]).to be_falsy
          end
        end

        it "is false with the canvas_for_elementary account setting off" do
          expect(@controller.js_env[:K5_HOMEROOM_COURSE]).to be_falsy

          course.homeroom_course = true
          expect(@controller.js_env[:K5_HOMEROOM_COURSE]).to be_falsy

          course.homeroom_course = false
          course.account.settings[:enable_as_k5_account] = {value: true}
          expect(@controller.js_env[:K5_HOMEROOM_COURSE]).to be_falsy
        end
      end
    end

    context "api gateway" do
      it 'defaults to nil' do
        jsenv = controller.js_env({})
        expect(jsenv[:API_GATEWAY_URI]).to be_nil
      end

      it 'loads gateway uri from dynamic settings' do
        allow(Canvas::DynamicSettings).to receive(:find).and_return({
          'api_gateway_enabled' => 'true',
          'api_gateway_uri' => 'http://the-gateway/graphql'
        })
        jsenv = controller.js_env({})
        expect(jsenv[:API_GATEWAY_URI]).to eq('http://the-gateway/graphql')
      end

      it 'will not expose gateway uri from dynamic settings if not enabled' do
        allow(Canvas::DynamicSettings).to receive(:find).and_return({
          'api_gateway_enabled' => 'false',
          'api_gateway_uri' => 'http://the-gateway/graphql'
        })
        jsenv = controller.js_env({})
        expect(jsenv[:API_GATEWAY_URI]).to be_nil
      end
    end
  end

  describe "clean_return_to" do
    before do
      req = double('request obj', :protocol => 'https://', :host_with_port => 'canvas.example.com')
      allow(controller).to receive(:request).and_return(req)
    end

    it "should build from a simple path" do
      expect(controller.send(:clean_return_to, "/calendar")).to eq "https://canvas.example.com/calendar"
    end

    it "should build from a full url" do
      # ... but always use the request host/protocol, not the given
      expect(controller.send(:clean_return_to, "http://example.org/a/b?a=1&b=2#test")).to eq "https://canvas.example.com/a/b?a=1&b=2#test"
    end

    it "should reject disallowed paths" do
      expect(controller.send(:clean_return_to, "ftp://example.com/javascript:hai")).to be_nil
    end

    it "removes /download from the end of a file path" do
      expect(controller.send(:clean_return_to, "/courses/1/files/1/download?wrap=1")).to eq "https://canvas.example.com/courses/1/files/1"
      expect(controller.send(:clean_return_to, "/courses/1~1/files/1~1/download?wrap=1")).to eq "https://canvas.example.com/courses/1~1/files/1~1"
      expect(controller.send(:clean_return_to, "/courses/1/pages/download?wrap=1")).to eq "https://canvas.example.com/courses/1/pages/download?wrap=1"
    end
  end

  describe "response_code_for_rescue" do
    it "maps certain exceptions declared outside core canvas to known codes" do
      e = CanvasHttp::CircuitBreakerError.new
      expect(controller.send(:response_code_for_rescue, e)).to eq(502)
    end
  end
  describe "#reject!" do
    it "sets the message and status in the error json" do
      expect { controller.reject!('test message', :not_found) }.to(raise_error(RequestError) do |e|
        expect(e.message).to eq 'test message'
        expect(e.error_json[:message]).to eq 'test message'
        expect(e.error_json[:status]).to eq 'not_found'
        expect(e.response_status).to eq 404
      end)
    end

    it "defaults status to 'bad_request'" do
      expect { controller.reject!('test message') }.to(raise_error(RequestError) do |e|
        expect(e.error_json[:status]).to eq 'bad_request'
        expect(e.response_status).to eq 400
      end)
    end

    it "accepts numeric status codes" do
      expect { controller.reject!('test message', 403) }.to(raise_error(RequestError) do |e|
        expect(e.error_json[:status]).to eq 'forbidden'
        expect(e.response_status).to eq 403
      end)
    end

    it "accepts symbolic status codes" do
      expect { controller.reject!('test message', :service_unavailable) }.to(raise_error(RequestError) do |e|
        expect(e.error_json[:status]).to eq 'service_unavailable'
        expect(e.response_status).to eq 503
      end)
    end
  end

  describe "safe_domain_file_user" do
    before :once do
      @user = User.create!
      @attachment = @user.attachments.new(:filename => 'foo.png')
      @attachment.content_type = 'image/png'
      @attachment.save!
    end

    before :each do
      # safe_domain_file_url wants to use request.protocol
      allow(controller).to receive(:request).and_return(double("request", :protocol => '', :host_with_port => '', :url => ''))

      @common_params = { :only_path => true }
    end

    it "should include inline=1 in url by default" do
      expect(controller).to receive(:file_download_url).
        with(@attachment, @common_params.merge(:inline => 1)).
        and_return('')
      expect(HostUrl).to receive(:file_host_with_shard).with(42, '').and_return(['myfiles', Shard.default])
      controller.instance_variable_set(:@domain_root_account, 42)
      url = controller.send(:safe_domain_file_url, @attachment)
      expect(url).to match /myfiles/
    end

    it "should include :download=>1 in inline urls for relative contexts" do
      controller.instance_variable_set(:@context, @attachment.context)
      allow(controller).to receive(:named_context_url).and_return('')
      url = controller.send(:safe_domain_file_url, @attachment)
      expect(url).to match(/[\?&]download=1(&|$)/)
    end

    it "should not include :download=>1 in download urls for relative contexts" do
      controller.instance_variable_set(:@context, @attachment.context)
      allow(controller).to receive(:named_context_url).and_return('')
      url = controller.send(:safe_domain_file_url, @attachment, download: true)
      expect(url).not_to match(/[\?&]download=1(&|$)/)
    end

    it "should include download_frd=1 and not include inline=1 in url when specified as for download" do
      expect(controller).to receive(:file_download_url).
        with(@attachment, @common_params.merge(:download_frd => 1)).
        and_return('')
      controller.send(:safe_domain_file_url, @attachment, download: true)
    end

    it "prepends a unique file subdomain if configured" do
      override_dynamic_settings(private: { canvas: { attachment_specific_file_domain: true } }) do
        expect(controller).to receive(:file_download_url).
          with(@attachment, @common_params.merge(:inline => 1)).
          and_return("/files/#{@attachment.id}")
        expect(controller.send(:safe_domain_file_url, @attachment, host_and_shard: ['canvasfiles.com', Shard.default])).to eq "a#{@attachment.shard.id}-#{@attachment.id}.canvasfiles.com/files/#{@attachment.id}"
      end
    end
  end

  describe "get_context" do
    after do
      I18n.localizer = nil
    end

    it "should find user with api_find for api requests" do
      user_with_pseudonym
      @pseudonym.update_attribute(:sis_user_id, 'test1')
      controller.instance_variable_set(:@domain_root_account, Account.default)
      allow(controller).to receive(:named_context_url).with(@user, :context_url).and_return('')
      allow(controller).to receive(:params).and_return({:user_id => 'sis_user_id:test1'})
      allow(controller).to receive(:api_request?).and_return(true)
      controller.send(:get_context)
      expect(controller.instance_variable_get(:@context)).to eq @user
    end

    it "should find course section with api_find for api requests" do
      course_model
      @section = @course.course_sections.first
      @section.update_attribute(:sis_source_id, 'test1')
      controller.instance_variable_set(:@domain_root_account, Account.default)
      allow(controller).to receive(:named_context_url).with(@section, :context_url).and_return('')
      allow(controller).to receive(:params).and_return({:course_section_id => 'sis_section_id:test1'})
      allow(controller).to receive(:api_request?).and_return(true)
      controller.send(:get_context)
      expect(controller.instance_variable_get(:@context)).to eq @section
    end

    # this test is supposed to represent calling I18n.t before a context is set
    # and still having later localizations that depend on the locale of the
    # context work.
    it "should reset the localizer" do
      # emulate all the locale related work done before/around a request
      acct = Account.default
      acct.default_locale = "es"
      acct.save!
      controller.instance_variable_set(:@domain_root_account, acct)
      controller.send(:assign_localizer)
      I18n.set_locale_with_localizer # this is what t() triggers
      expect(I18n.locale.to_s).to eq "es"
      course_model(:locale => "ru")
      allow(controller).to receive(:named_context_url).with(@course, :context_url).and_return('')
      allow(controller).to receive(:params).and_return({:course_id => @course.id})
      allow(controller).to receive(:api_request?).and_return(false)
      allow(controller).to receive(:session).and_return({})
      allow(controller).to receive(:js_env).and_return({})
      controller.send(:get_context)
      expect(controller.instance_variable_get(:@context)).to eq @course
      I18n.set_locale_with_localizer # this is what t() triggers
      expect(I18n.locale.to_s).to eq "ru"
    end

    it "doesn't fail if localizer exists in a contextless state" do
      # establish an instance with no request/session
      ctrl = ApplicationController.new
      ctrl.send(:assign_localizer)
      locale = nil
      expect{ locale = I18n.localizer.call }.to_not raise_error
      expect(locale).to eq("en") # default locale
    end
  end

  context 'require_context' do
    it "properly requires account context" do
      controller.instance_variable_set(:@context, Account.default)
      expect(controller.send(:require_account_context)).to be_truthy
      course_model
      controller.instance_variable_set(:@context, @course)
      expect{controller.send(:require_account_context)}.to raise_error(ActiveRecord::RecordNotFound)
    end

    it "properly requires course context" do
      course_model
      controller.instance_variable_set(:@context, @course)
      expect(controller.send(:require_course_context)).to be_truthy
      controller.instance_variable_set(:@context, Account.default)
      expect{controller.send(:require_course_context)}.to raise_error(ActiveRecord::RecordNotFound)
    end
  end

  describe '#log_asset_access' do
    before :once do
      course_model
      user_model
    end

    before do
      controller.instance_variable_set(:@current_user, @user)
      controller.instance_variable_set(:@context, @user)
    end

    it 'sets @accessed_asset[asset_for_root_account_id] when asset is an array' do
      controller.send(:log_asset_access, ["assignments", @course], "assignments", "other")
      accessed_asset = controller.instance_variable_get(:@accessed_asset)
      expect(accessed_asset[:asset_for_root_account_id]).to eq(@course)
    end

    it 'sets @accessed_asset[asset_for_root_account_id] when asset is not an array' do
      controller.send(:log_asset_access, @course, "assignments", "other")
      accessed_asset = controller.instance_variable_get(:@accessed_asset)
      expect(accessed_asset[:asset_for_root_account_id]).to eq(@course)
    end
  end

  describe 'log_participation' do
    before :once do
      course_model
      student_in_course
      attachment_model(context: @course)
    end

    it "should find file's context instead of user" do
      controller.instance_variable_set(:@domain_root_account, Account.default)
      controller.instance_variable_set(:@context, @student)
      controller.instance_variable_set(:@accessed_asset, {level: 'participate', code: @attachment.asset_string, category: 'files'})
      allow(controller).to receive(:named_context_url).with(@attachment, :context_url).and_return("/files/#{@attachment.id}")
      allow(controller).to receive(:params).and_return({file_id: @attachment.id, id: @attachment.id})
      allow(controller.request).to receive(:path).and_return("/files/#{@attachment.id}")
      controller.send(:log_participation, @student)
      expect(AssetUserAccess.where(user: @student, asset_code: @attachment.asset_string).take.context).to eq @course
    end

    it 'should not error on non-standard context for file' do
      controller.instance_variable_set(:@domain_root_account, Account.default)
      controller.instance_variable_set(:@context, @student)
      controller.instance_variable_set(:@accessed_asset, {level: 'participate', code: @attachment.asset_string, category: 'files'})
      allow(controller).to receive(:named_context_url).with(@attachment, :context_url).and_return("/files/#{@attachment.id}")
      allow(controller).to receive(:params).and_return({file_id: @attachment.id, id: @attachment.id})
      allow(controller.request).to receive(:path).and_return("/files/#{@attachment.id}")
      assignment_model(course: @course)
      @attachment.context = @assignment
      @attachment.save!
      expect {controller.send(:log_participation, @student)}.not_to raise_error
    end
  end

  describe '#add_interaction_seconds' do
    let(:params) do
      {
        interaction_seconds: '62',
        authenticity_token: 'auth token',
        page_view_token: 'page view token',
        id: '379b0dbc-f01c-4dc4-ae05-15f23588cefb'
      }
    end
    let(:page_view_info) do
      {
        request_id: '379b0dbc-f01c-4dc4-ae05-15f23588cefb',
        user_id: 10000000000004,
        created_at: '2020-06-12T17:02:44.14Z'
      }
    end
    let(:page_view) do
      {
        request_id: "379b0dbc-f01c-4dc4-ae05-15f23588cefb",
        session_id: "fc85ce4458c27360893cb7fa01632d85",
        interaction_seconds: 5.0
      }
    end

    before :once do
      student_in_course
    end

    it 'should update for HTTP PUT requests that are not generated by hand' do
      allow(controller.request).to receive(:xhr?).and_return(0)
      allow(controller.request).to receive(:put?).and_return(true)
      allow(RequestContextGenerator).to receive(:store_interaction_seconds_update).and_return(true)
      allow(CanvasSecurity::PageViewJwt).to receive(:decode).and_return(page_view_info)
      allow(PageView).to receive(:find_for_update).and_return(page_view)
      expect {controller.send(:add_interaction_seconds)}.not_to raise_error
    end
  end

  describe 'rescue_action_in_public' do
    context 'sharding' do
      require_relative '../sharding_spec_helper'
      specs_require_sharding

      before do
        @shard2.activate do
          @account = account_model
        end
      end

      it 'should log error reports to the domain_root_accounts shard' do
        report = ErrorReport.new
        allow(ErrorReport).to receive(:log_exception).and_return(report)
        allow(ErrorReport).to receive(:find).and_return(report)
        allow(Canvas::Errors::Info).to receive(:useful_http_env_stuff_from_request).and_return({})

        req = double()
        allow(req).to receive(:url).and_return('url')
        allow(req).to receive(:headers).and_return({})
        allow(req).to receive(:authorization).and_return(nil)
        allow(req).to receive(:request_method_symbol).and_return(:get)
        allow(req).to receive(:format).and_return('format')

        allow(controller).to receive(:request).and_return(req)
        allow(controller).to receive(:api_request?).and_return(false)
        allow(controller).to receive(:render_rescue_action)

        controller.instance_variable_set(:@domain_root_account, @account)

        expect(@shard2).to receive(:activate)

        controller.send(:rescue_action_in_public, Exception.new)
      end
    end
  end

  describe 'content_tag_redirect' do
    def create_tag(overrides)
      ContentTag.create!(
        {
          id: 42,
          content_id: 44,
          tag_type: 'context_module',
          context_type: 'Account',
          context_id: 1,
          root_account_id: Account.default
        }.merge(overrides)
      )
    end

    it 'redirects for lti_message_handler' do
      tag = create_tag(content_type: 'Lti::MessageHandler')
      expect(controller).to receive(:named_context_url).with(Account.default, :context_basic_lti_launch_request_url, 44, {module_item_id: 42, resource_link_fragment: 'ContentTag:42'}).and_return('nil')
      allow(controller).to receive(:redirect_to)
      controller.send(:content_tag_redirect, Account.default, tag, nil)
    end

    it 'redirects for an assignment' do
      tag = create_tag(content_type: 'Assignment')
      expect(controller).to receive(:named_context_url).with(Account.default, :context_assignment_url, 44, {module_item_id: 42}).and_return('nil')
      allow(controller).to receive(:redirect_to)
      controller.send(:content_tag_redirect, Account.default, tag, nil)
    end

    context 'when manage and new_quizzes_modules_support enabled' do
      let(:course){ course_model }

      before do
        controller.instance_variable_set(:"@context", course)
        allow(course).to receive(:grants_right?).and_return true
        Account.site_admin.enable_feature!(:new_quizzes_modules_support)
      end

      it 'redirects to edit for a quiz_lti assignment' do
        tag = create_tag(content_type: 'Assignment')
        allow(tag).to receive(:quiz_lti).and_return true
        expect(controller).to receive(:named_context_url).with(Account.default, :edit_context_assignment_url, 44, {module_item_id: 42}).and_return('nil')
        allow(controller).to receive(:redirect_to)
        controller.send(:content_tag_redirect, Account.default, tag, nil)
      end

      context 'when the build param is passed' do
        it 'redirects to build for a quiz_lti assignment' do
          tag = create_tag(content_type: 'Assignment')
          allow(tag).to receive(:quiz_lti).and_return true
          expect(controller).to receive(:named_context_url).with(
            Account.default, :context_assignment_url, 44, {module_item_id: 42}
          ).and_return('nil')
          allow(controller).to receive(:redirect_to)
          controller.params[:build] = true
          controller.send(:content_tag_redirect, Account.default, tag, nil)
        end
      end
    end

    it 'redirects for a quiz' do
      tag = create_tag(content_type: 'Quizzes::Quiz')
      expect(controller).to receive(:named_context_url).with(Account.default, :context_quiz_url, 44, {module_item_id: 42}).and_return('nil')
      allow(controller).to receive(:redirect_to)
      controller.send(:content_tag_redirect, Account.default, tag, nil)
    end

    it 'redirects for a discussion topic' do
      tag = create_tag(content_type: 'DiscussionTopic')
      expect(controller).to receive(:named_context_url).with(Account.default, :context_discussion_topic_url, 44, {module_item_id: 42}).and_return('nil')
      allow(controller).to receive(:redirect_to)
      controller.send(:content_tag_redirect, Account.default, tag, nil)
    end

    it 'redirects for a wikipage' do
      tag = create_tag(content_type: 'WikiPage')
      expect(controller).to receive(:polymorphic_url).with([Account.default, tag.content], {module_item_id: 42}).and_return('nil')
      allow(controller).to receive(:redirect_to)
      controller.send(:content_tag_redirect, Account.default, tag, nil)
    end

    it 'redirects for a rubric' do
      tag = create_tag(content_type: 'Rubric')
      expect(controller).to receive(:named_context_url).with(Account.default, :context_rubric_url, 44, {module_item_id: 42}).and_return('nil')
      allow(controller).to receive(:redirect_to)
      controller.send(:content_tag_redirect, Account.default, tag, nil)
    end

    it 'redirects for a question bank' do
      tag = create_tag(content_type: 'AssessmentQuestionBank')
      expect(controller).to receive(:named_context_url).with(Account.default, :context_question_bank_url, 44, {module_item_id: 42}).and_return('nil')
      allow(controller).to receive(:redirect_to)
      controller.send(:content_tag_redirect, Account.default, tag, nil)
    end

    it 'redirects for an attachment' do
      tag = create_tag(content_type: 'Attachment')
      expect(controller).to receive(:named_context_url).with(Account.default, :context_file_url, 44, {module_item_id: 42}).and_return('nil')
      allow(controller).to receive(:redirect_to)
      controller.send(:content_tag_redirect, Account.default, tag, nil)
    end

    it 'redirects for an alignment' do
      tag = create_tag(content_type: 'Assignment', tag_type: 'learning_outcome')
      expect(controller).to receive(:named_context_url).with(Account.default, :context_assignment_url, 44, {}).and_return('nil')
      allow(controller).to receive(:redirect_to)
      controller.send(:content_tag_redirect, Account.default, tag, nil)
    end

    context 'ContextExternalTool' do

      let(:course){ course_model }
      let_once(:dev_key) { DeveloperKey.create! }

      let(:tool) do
        tool = course.context_external_tools.new(
          name: "bob",
          consumer_key: "bob",
          shared_secret: "bob",
          tool_id: 'some_tool',
          privacy_level: 'public',
          developer_key: dev_key
        )
        tool.url = "http://www.example.com/basic_lti"
        tool.resource_selection = {
          :url => "http://#{HostUrl.default_host}/selection_test",
          :selection_width => 400,
          :selection_height => 400}
        tool.settings[:selection_width] = 500
        tool.settings[:selection_height] = 300
        tool.settings[:custom_fields] = {"test_token"=>"$com.instructure.PostMessageToken"}
        tool.save!
        tool
      end

      let(:content_tag) { ContentTag.create(content: tool, url: tool.url)}

      context 'display type' do
        before do
          allow(controller).to receive(:named_context_url).and_return('wrong_url')
          allow(controller).to receive(:render)
          allow(controller).to receive_messages(js_env:[])
          controller.instance_variable_set(:"@context", course)
          allow(content_tag).to receive(:id).and_return(42)
          allow(controller).to receive(:require_user) { user_model }
          allow(controller).to receive(:lti_launch_params) {{}}
          content_tag.update!(context: assignment_model)
        end

        context 'display_type == "full_width' do
          before do
            tool.settings[:assignment_selection] = { "display_type" => "full_width" }
            tool.save!
          end

          it 'uses the tool setting display type if the "display" parameter is absent' do
            expect(Lti::AppUtil).to receive(:display_template).with('full_width')
            controller.send(:content_tag_redirect, course, content_tag, nil)
          end

          it 'does not use the assignment lti header' do
            controller.send(:content_tag_redirect, course, content_tag, nil)
            expect(assigns[:prepend_template]).to be_blank
          end

          it 'does not display the assignment edit sidebar' do
            controller.send(:content_tag_redirect, course, content_tag, nil)
            expect(assigns[:append_template]).to_not be_present
          end
        end

        context 'display_type == "in_nav_context"' do
          before do
            tool.settings[:assignment_selection] = { "display_type" => "in_nav_context" }
            tool.save!
          end

          it 'does not display the assignment lti header' do
            controller.send(:content_tag_redirect, course, content_tag, nil)
            expect(assigns[:prepend_template]).to be_blank
          end

          it 'does display the assignment edit sidebar' do
            controller.send(:content_tag_redirect, course, content_tag, nil)
            expect(assigns[:append_template]).to be_present
          end
        end

        it 'gives priority to the "display" parameter' do
          expect(Lti::AppUtil).to receive(:display_template).with('borderless')
          controller.params['display'] = 'borderless'
          controller.send(:content_tag_redirect, course, content_tag, nil)
        end

        it 'overrides the configured display_type for the quiz_lti in module context when feature flag is on' do
          Account.site_admin.enable_feature!(:new_quizzes_in_module_progression)
          allow(content_tag.context).to receive(:quiz_lti?).and_return(true)
          module1 = course.context_modules.create!(name: 'Module 1')
          content_tag.context.context_module_tags.create!(context_module: module1, context: course, tag_type: 'context_module')

          expect(Lti::AppUtil).to receive(:display_template).with('in_nav_context')
          controller.send(:content_tag_redirect, course, content_tag, nil)
        end

        it 'does not raise an error if the display type of the placement is not set' do
          tool.settings[:assignment_selection] = {}
          tool.save!
          expect do
            controller.send(:content_tag_redirect, course, content_tag, nil)
          end.not_to raise_exception
        end

        it 'does display the assignment lti header if the display type is not "full_width"' do
          controller.send(:content_tag_redirect, course, content_tag, nil)
          expect(assigns[:prepend_template]).to be_present
        end

        it 'does display the assignment edit sidebar if display type is not "full_width"' do
          controller.send(:content_tag_redirect, course, content_tag, nil)
          expect(assigns[:append_template]).to be_present
        end
      end

      context 'lti version' do
        let_once(:user) { user_model }

        before do
          allow(controller).to receive(:named_context_url).and_return('wrong_url')
          allow(controller).to receive(:lti_grade_passback_api_url).and_return('wrong_url')
          allow(controller).to receive(:blti_legacy_grade_passback_api_url).and_return('wrong_url')
          allow(controller).to receive(:lti_turnitin_outcomes_placement_url).and_return('wrong_url')

          allow(controller).to receive(:render)
          allow(controller).to receive_messages(js_env:[])
          controller.instance_variable_set(:"@context", course)
          allow(content_tag).to receive(:id).and_return(42)
          allow(controller).to receive(:require_user) { user_model }
          controller.instance_variable_set(:@current_user, user)
          controller.instance_variable_set(:@domain_root_account, course.account)
          content_tag.update!(context: assignment_model)
        end

        describe 'LTI 1.3' do
          let_once(:developer_key) do
            d = DeveloperKey.create!
            enable_developer_key_account_binding! d
            d
          end
          let_once(:account) { Account.default }

          include_context 'lti_1_3_spec_helper'

          before do
            tool.developer_key = developer_key
            tool.use_1_3 = true
            tool.save!

            assignment = assignment_model(submission_types: 'external_tool', external_tool_tag: content_tag)
            content_tag.update!(context: assignment)
          end

          shared_examples_for 'a placement that caches the launch' do
            let(:verifier) { "e5e774d015f42370dcca2893025467b414d39009dfe9a55250279cca16f5f3c2704f9c56fef4cea32825a8f72282fa139298cf846e0110238900567923f9d057" }
            let(:redis_key) { "#{course.class.name}:#{Lti::RedisMessageClient::LTI_1_3_PREFIX}#{verifier}" }
            let(:cached_launch) { JSON.parse(Canvas.redis.get(redis_key)) }

            before do
              allow(SecureRandom).to receive(:hex).and_return(verifier)
              controller.send(:content_tag_redirect, course, content_tag, nil)
            end

            it 'caches the LTI 1.3 launch' do
              expect(cached_launch["https://purl.imsglobal.org/spec/lti/claim/message_type"]).to eq "LtiResourceLinkRequest"
            end

            it 'creates a login message' do
              expect(assigns[:lti_launch].params.keys).to match_array [
                "iss",
                "login_hint",
                "target_link_uri",
                "lti_message_hint",
                "canvas_region",
                "client_id"
              ]
            end

            it 'sets the "login_hint" to the current user lti id' do
              expect(assigns[:lti_launch].params['login_hint']).to eq Lti::Asset.opaque_identifier_for(user)
            end

            it 'does not use the oidc_initiation_url as the resource_url' do
              expect(assigns[:lti_launch].resource_url).to eq tool.url
            end

            it 'sets the "canvas_domain" to the request domain' do
              message_hint = JSON::JWT.decode(assigns[:lti_launch].params['lti_message_hint'], :skip_verification)
              expect(message_hint['canvas_domain']).to eq 'localhost'
            end

            context 'when the developer key has an oidc_initiation_url' do
              before do
                tool.developer_key.update!(oidc_initiation_url: oidc_initiation_url)
                controller.send(:content_tag_redirect, course, content_tag, nil)
              end

              let(:oidc_initiation_url) { 'https://www.test.com/oidc/login' }

              it 'does use the oidc_initiation_url as the resource_url' do
                expect(assigns[:lti_launch].resource_url).to eq oidc_initiation_url
              end
            end

            context 'when the content tag has a custom url' do
              let(:custom_url) { 'http://www.example.com/basic_lti?deep_linking=true' }

              before do
                content_tag.update!(url: custom_url)
                controller.send(:content_tag_redirect, course, content_tag, nil)
              end

              it 'uses the custom url as the target_link_uri' do
                expect(assigns[:lti_launch].params['target_link_uri']).to eq custom_url
              end
            end
          end

          context 'assignments' do
            it_behaves_like 'a placement that caches the launch'

            context 'when a 1.3 tool replaces an LTI 1.1 tool' do
              let(:assignment) { content_tag.context }

              before do
                # assignments configured with LTI 1.1 will not have
                # LineItem or ResouceLink records prior to the LTI 1.3
                # launch.
                assignment.line_items.destroy_all

                Lti::ResourceLink.where(
                  resource_link_uuid: assignment.lti_context_id
                ).destroy_all

                assignment.update!(lti_context_id: SecureRandom.uuid)

                controller.send(:content_tag_redirect, course, content_tag, nil)
              end

              it 'creates the default line item' do
                expect(assignment.line_items).to be_present
              end

              it 'creates the LTI resource link' do
                expect(
                  Lti::ResourceLink.where(resource_link_uuid: assignment.lti_context_id)
                ).to be_present
              end
            end
          end

          context 'module items' do
            before do
              content_tag.update!(
                context: course,
                associated_asset: Lti::ResourceLink.create_with(course, tool, abc: 'def')
              )
            end

            it_behaves_like 'a placement that caches the launch' do
              it 'sets link-level custom parameters' do
                expect(cached_launch["https://purl.imsglobal.org/spec/lti/claim/custom"]).to include('abc' => 'def')
              end
            end
          end
          # rubocop:enable RSpec/NestedGroups
        end

        it 'creates a basic lti launch request when tool is not configured to use LTI 1.3' do
          controller.send(:content_tag_redirect, course, content_tag, nil)
          expect(assigns[:lti_launch].params["lti_message_type"]).to eq "basic-lti-launch-request"
        end

        it 'does not use the oidc_initiation_url as the resource_url' do
          controller.send(:content_tag_redirect, course, content_tag, nil)
          expect(assigns[:resource_url]).to eq tool.url
        end
      end

      context 'return_url' do
        before do
          controller.instance_variable_set(:"@context", course)
          content_tag.update!(context: assignment_model)
          allow(content_tag.context).to receive(:quiz_lti?).and_return(true)
          allow(controller).to receive(:render)
          allow(controller).to receive(:lti_launch_params)
          allow(controller).to receive(:require_user).and_return(true)
          allow(controller).to receive(:named_context_url).and_return('named_context_url')
          allow(controller).to receive(:polymorphic_url).and_return('host/quizzes')
        end

        context 'is set to homepage page when launched from homepage' do
          it 'for small id' do
            allow(controller.request).to receive(:referer).and_return('courses/1')
            expect(controller).to receive(:polymorphic_url).with([course]).and_return('host')
            controller.send(:content_tag_redirect, course, content_tag, nil)
            expect(assigns[:return_url]).to eq 'host'
          end

          it 'for large id' do
            allow(controller.request).to receive(:referer).and_return('courses/100')
            expect(controller).to receive(:polymorphic_url).with([course]).and_return('host')
            controller.send(:content_tag_redirect, course, content_tag, nil)
            expect(assigns[:return_url]).to eq 'host'
          end
        end

        context 'is set to gradebook page when launched from gradebook page' do
          it 'for small id' do
            allow(controller.request).to receive(:referer).and_return('courses/1/gradebook')
            expect(controller).to receive(:polymorphic_url).with([course, :gradebook]).and_return('host/gradebook')
            controller.send(:content_tag_redirect, course, content_tag, nil)
            expect(assigns[:return_url]).to eq 'host/gradebook'
          end

          it 'for large id' do
            allow(controller.request).to receive(:referer).and_return('courses/100/gradebook')
            expect(controller).to receive(:polymorphic_url).with([course, :gradebook]).and_return('host/gradebook')
            controller.send(:content_tag_redirect, course, content_tag, nil)
            expect(assigns[:return_url]).to eq 'host/gradebook'
          end
        end

        context 'is set to modules page when launched from modules page' do
          it 'for small id' do
            allow(controller.request).to receive(:referer).and_return('courses/1/modules')
            expect(controller).to receive(:polymorphic_url).with([course, :context_modules]).and_return('host/modules')
            controller.send(:content_tag_redirect, course, content_tag, nil)
            expect(assigns[:return_url]).to eq 'host/modules'
          end

          it 'for large id' do
            allow(controller.request).to receive(:referer).and_return('courses/100/modules')
            expect(controller).to receive(:polymorphic_url).with([course, :context_modules]).and_return('host/modules')
            controller.send(:content_tag_redirect, course, content_tag, nil)
            expect(assigns[:return_url]).to eq 'host/modules'
          end
        end

        context 'is set to assignments page when launched from assignments page' do
          it 'for small id' do
            allow(controller.request).to receive(:referer).and_return('courses/1/assignments')
            expect(controller).to receive(:polymorphic_url).with([course, :assignments]).and_return('host/assignments')
            controller.send(:content_tag_redirect, course, content_tag, nil)
            expect(assigns[:return_url]).to eq 'host/assignments'
          end

          it 'for large id' do
            allow(controller.request).to receive(:referer).and_return('courses/100/assignments')
            expect(controller).to receive(:polymorphic_url).with([course, :assignments]).and_return('host/assignments')
            controller.send(:content_tag_redirect, course, content_tag, nil)
            expect(assigns[:return_url]).to eq 'host/assignments'
          end
        end


        context 'is set to quizzes page when launched from quizzes page' do
          it 'for small id' do
            allow(controller.request).to receive(:referer).and_return('courses/1/quizzes')
            controller.context.root_account.enable_feature! :newquizzes_on_quiz_page
            controller.send(:content_tag_redirect, course, content_tag, nil)
            expect(assigns[:return_url]).to eq 'host/quizzes'
          end

          it 'for large id' do
            allow(controller.request).to receive(:referer).and_return('courses/100/quizzes')
            controller.context.root_account.enable_feature! :newquizzes_on_quiz_page
            controller.send(:content_tag_redirect, course, content_tag, nil)
            expect(assigns[:return_url]).to eq 'host/quizzes'
          end
        end

        context 'is set to modules page when launched from edit page accessed from modules' do
          it 'for small id' do
            allow(controller.request).to receive(:referer).and_return('courses/1/assignments/100/edit?module_item_id=42')
            expect(controller).to receive(:polymorphic_url).with([course, :context_modules]).and_return('host/modules')
            controller.send(:content_tag_redirect, course, content_tag, nil)
            expect(assigns[:return_url]).to eq 'host/modules'
          end

          it 'for large id' do
            allow(controller.request).to receive(:referer).and_return('courses/100/assignments/1/edit?module_item_id=42')
            expect(controller).to receive(:polymorphic_url).with([course, :context_modules]).and_return('host/modules')
            controller.send(:content_tag_redirect, course, content_tag, nil)
            expect(assigns[:return_url]).to eq 'host/modules'
          end
        end

        context 'is set to assignments page when launched from edit page accessed from assignments' do
          it 'for small id' do
            allow(controller.request).to receive(:referer).and_return('courses/1/assignments/1/edit')
            expect(controller).to receive(:polymorphic_url).with([course, :assignments]).and_return('host/assignments')
            controller.send(:content_tag_redirect, course, content_tag, nil)
            expect(assigns[:return_url]).to eq 'host/assignments'
          end

          it 'for large id' do
            allow(controller.request).to receive(:referer).and_return('courses/100/assignments/100/edit')
            expect(controller).to receive(:polymorphic_url).with([course, :assignments]).and_return('host/assignments')
            controller.send(:content_tag_redirect, course, content_tag, nil)
            expect(assigns[:return_url]).to eq 'host/assignments'
          end
        end

        context 'is set to quizzes page when launched from edit page accessed from quizzes' do
          it 'for small id' do
            allow(controller.request).to receive(:referer).and_return('courses/1/assignments/1/edit?quiz_lti')
            controller.context.root_account.enable_feature! :newquizzes_on_quiz_page
            controller.send(:content_tag_redirect, course, content_tag, nil)
            expect(assigns[:return_url]).to eq 'host/quizzes'
          end

          it 'for large id' do
            allow(controller.request).to receive(:referer).and_return('courses/100/assignments/100/edit?quiz_lti')
            controller.context.root_account.enable_feature! :newquizzes_on_quiz_page
            controller.send(:content_tag_redirect, course, content_tag, nil)
            expect(assigns[:return_url]).to eq 'host/quizzes'
          end
        end


        it 'is set to quizzes page when launched from assignments/new' do
          allow(controller.request).to receive(:referer).and_return('assignments/new')
          controller.context.root_account.enable_feature! :newquizzes_on_quiz_page
          controller.send(:content_tag_redirect, course, content_tag, nil)
          expect(assigns[:return_url]).to eq 'host/quizzes'
        end

        it 'is not set to quizzes page when flag is disabled' do
          allow(controller.request).to receive(:referer).and_return('assignments/new')
          controller.send(:content_tag_redirect, course, content_tag, nil)
          expect(assigns[:return_url]).to eq 'named_context_url'
        end

        it 'is not set to quizzes page when there is no referer' do
          allow(controller.request).to receive(:referer).and_return(nil)
          controller.send(:content_tag_redirect, course, content_tag, nil)
          expect(assigns[:return_url]).to eq 'named_context_url'
        end

        it 'is set using named_context_url when not launched from quizzes page' do
          allow(controller.request).to receive(:referer).and_return('assignments')
          controller.context.root_account.enable_feature! :newquizzes_on_quiz_page
          controller.send(:content_tag_redirect, course, content_tag, nil)
          expect(assigns[:return_url]).to eq 'named_context_url'
        end

        it 'is set using named_context_url when not launched from quizzes page and referrer includes "quiz"' do
          allow(controller.request).to receive(:referer).and_return('somequizzessub.com/assignments')
          controller.context.root_account.enable_feature! :newquizzes_on_quiz_page
          controller.send(:content_tag_redirect, course, content_tag, nil)
          expect(assigns[:return_url]).to eq 'named_context_url'
        end
      end

      it 'returns the full path for the redirect url' do
        expect(controller).to receive(:named_context_url).with(course, :context_url, {:include_host => true})
        expect(controller).to receive(:named_context_url).with(
          course,
          :context_external_content_success_url,
          'external_tool_redirect',
          {:include_host => true}
        ).and_return('wrong_url')
        allow(controller).to receive(:render)
        allow(controller).to receive_messages(js_env:[])
        controller.instance_variable_set(:"@context", course)
        controller.send(:content_tag_redirect, course, content_tag, nil)
      end

      it 'sets the resource_link_id correctly' do
        allow(controller).to receive(:named_context_url).and_return('wrong_url')
        allow(controller).to receive(:render)
        allow(controller).to receive_messages(js_env:[])
        controller.instance_variable_set(:"@context", course)
        allow(content_tag).to receive(:id).and_return(42)
        controller.send(:content_tag_redirect, course, content_tag, nil)
        expect(assigns[:lti_launch].params["resource_link_id"]).to eq 'e62d81a8a1587cdf9d3bbc3de0ef303d6bc70d78'
      end

      it 'sets the post message token' do
        allow(controller).to receive(:named_context_url).and_return('wrong_url')
        allow(controller).to receive(:render)
        allow(controller).to receive_messages(js_env:[])
        controller.instance_variable_set(:"@context", course)
        allow(content_tag).to receive(:id).and_return(42)
        controller.send(:content_tag_redirect, course, content_tag, nil)
        expect(assigns[:lti_launch].params["custom_test_token"]).to be_present
      end

      context 'tool dimensions' do
        before do
          allow(controller).to receive(:named_context_url).and_return(tool.url)
          allow(controller).to receive(:render)
          allow(controller).to receive_messages(js_env:[])
          controller.instance_variable_set(:"@context", course)
          allow(content_tag).to receive(:id).and_return(42)
        end

        it 'uses selection_width and selection_height if provided' do
          controller.send(:content_tag_redirect, course, content_tag, nil)

          expect(assigns[:lti_launch].tool_dimensions[:selection_width]).to eq '500px'
          expect(assigns[:lti_launch].tool_dimensions[:selection_height]).to eq '300px'
        end

        it 'uses selection_width and selection_height from the ContentTag if provided' do
          content_tag.update(link_settings: {selection_width: 543, selection_height: 321})
          controller.send(:content_tag_redirect, course, content_tag, nil)

          expect(assigns[:lti_launch].tool_dimensions[:selection_width]).to eq '543px'
          expect(assigns[:lti_launch].tool_dimensions[:selection_height]).to eq '321px'
        end

        it 'appends px to tool dimensions only when needed' do
          tool.settings = {}
          tool.save!
          content_tag = ContentTag.create(content: tool, url: tool.url)

          controller.send(:content_tag_redirect, course, content_tag, nil)

          expect(assigns[:lti_launch].tool_dimensions[:selection_width]).to eq '100%'
          expect(assigns[:lti_launch].tool_dimensions[:selection_height]).to eq '100%'
        end
      end
    end

  end

  describe 'external_tools_display_hashes' do
    it 'returns empty array if context is group' do
      @course = course_model
      @group = @course.groups.create!(:name => "some group")
      tool = @course.context_external_tools.new(:name => "bob", :consumer_key => "test", :shared_secret => "secret", :url => "http://example.com")
      tool.account_navigation = {:url => "http://example.com", :icon_url => "http://example.com", :enabled => true}
      tool.save!

      allow(controller).to receive(:polymorphic_url).and_return("http://example.com")
      external_tools = controller.external_tools_display_hashes(:account_navigation, @group)

      expect(external_tools).to eq([])
    end

    it 'returns array of tools if context is not group' do
      @course = course_model
      tool = @course.context_external_tools.new(:name => "bob", :consumer_key => "test", :shared_secret => "secret", :url => "http://example.com")
      tool.account_navigation = {:url => "http://example.com", :icon_url => "http://example.com", :enabled => true, :canvas_icon_class => 'icon-commons'}
      tool.save!

      allow(controller).to receive(:polymorphic_url).and_return("http://example.com")
      external_tools = controller.external_tools_display_hashes(:account_navigation, @course)

      expect(external_tools).to eq([{:id=>tool.id, :title=>"bob", :base_url=>"http://example.com", :icon_url=>"http://example.com", :canvas_icon_class => 'icon-commons'}])
    end

    it "doesn't return tools that are mapped to disabled feature flags" do
      @course = course_model
      tool = analytics_2_tool_factory(context: @course)

      allow(controller).to receive(:polymorphic_url).and_return('http://example.com')
      external_tools = controller.external_tools_display_hashes(:course_navigation, @course)
      expect(external_tools).not_to include({title: 'Analytics 2', base_url: 'http://example.com', icon_url: nil, canvas_icon_class: 'icon-analytics', tool_id: ContextExternalTool::ANALYTICS_2})

      @course.enable_feature!(:analytics_2)
      external_tools = controller.external_tools_display_hashes(:course_navigation, @course)
      expect(external_tools).to include({:id=>tool.id, title: 'Analytics 2', base_url: 'http://example.com', icon_url: nil, canvas_icon_class: 'icon-analytics', tool_id: ContextExternalTool::ANALYTICS_2})
    end
  end

  describe 'external_tool_display_hash' do
    def tool_settings(setting, include_class=false)
      settings_hash = {
        url: "http://example.com/?#{setting.to_s}",
        icon_url: "http://example.com/icon.png?#{setting.to_s}",
        enabled: true
      }

      settings_hash[:canvas_icon_class] = "icon-#{setting.to_s}" if include_class
      settings_hash
    end

    before :once do
      @course = course_model
      @group = @course.groups.create!(:name => "some group")
      @tool = @course.context_external_tools.new(:name => "bob", :consumer_key => "test", :shared_secret => "secret", :url => "http://example.com")

      @tool_settings = [
        :user_navigation, :course_navigation, :account_navigation, :resource_selection,
        :editor_button, :homework_submission, :migration_selection, :course_home_sub_navigation,
        :course_settings_sub_navigation, :global_navigation,
        :assignment_menu, :file_menu, :discussion_topic_menu, :module_menu, :quiz_menu, :wiki_page_menu,
        :tool_configuration, :link_selection, :assignment_selection, :post_grades
      ]

      @tool_settings.each do |setting|
        @tool.send("#{setting}=", tool_settings(setting))
      end
      @tool.save!
    end

    before :each do
      allow(controller).to receive(:request).and_return(ActionDispatch::TestRequest.create)
      controller.instance_variable_set(:@context, @course)
    end

    it 'returns a hash' do
      hash = controller.external_tool_display_hash(@tool, :account_navigation)
      left_over_keys = hash.keys - [:id, :base_url, :title, :icon_url, :canvas_icon_class]
      expect(left_over_keys).to eq []
    end

    it 'all settings are correct' do
      @tool_settings.each do |setting|
        hash = controller.external_tool_display_hash(@tool, setting)
        expect(hash[:base_url]).to eq "http://test.host/courses/#{@course.id}/external_tools/#{@tool.id}?launch_type=#{setting.to_s}"
        expect(hash[:icon_url]).to eq "http://example.com/icon.png?#{setting.to_s}"
        expect(hash[:canvas_icon_class]).to be nil
      end
    end

    it "doesn't return an invalid icon_url" do
      totallyavalidurl = %{');\"></i>nothing to see here</button><img src=x onerror="alert(document.cookie);alert(document.domain);" />}
      @tool.settings[:editor_button][:icon_url] = totallyavalidurl
      @tool.save!
      hash = controller.external_tool_display_hash(@tool, :editor_button)
      expect(hash[:icon_url]).to be_nil
    end

    it 'all settings return canvas_icon_class if set' do
      @tool_settings.each do |setting|
        @tool.send("#{setting}=", tool_settings(setting, true))
        @tool.save!

        hash = controller.external_tool_display_hash(@tool, setting)
        expect(hash[:base_url]).to eq "http://test.host/courses/#{@course.id}/external_tools/#{@tool.id}?launch_type=#{setting.to_s}"
        expect(hash[:icon_url]).to eq "http://example.com/icon.png?#{setting.to_s}"
        expect(hash[:canvas_icon_class]).to eq "icon-#{setting.to_s}"
      end
    end
  end

  describe 'verify_authenticity_token' do
    before :each do
      # default setup is a protected non-GET non-API session-authenticated request with bogus tokens
      cookies = ActionDispatch::Cookies::CookieJar.new(nil)
      controller.allow_forgery_protection = true
      allow(controller.request).to receive(:cookie_jar).and_return(cookies)
      allow(controller.request).to receive(:get?).and_return(false)
      allow(controller.request).to receive(:head?).and_return(false)
      allow(controller.request).to receive(:path).and_return('/non-api/endpoint')
      controller.instance_variable_set(:@current_user, User.new)
      controller.instance_variable_set(:@pseudonym_session, "session-authenticated")
      controller.params[controller.request_forgery_protection_token] = "bogus"
      controller.request.headers['X-CSRF-Token'] = "bogus"
    end

    it "should raise InvalidAuthenticityToken with invalid tokens" do
      allow(controller).to receive(:valid_request_origin?).and_return(true)
      expect{ controller.send(:verify_authenticity_token) }.to raise_exception(ActionController::InvalidAuthenticityToken)
    end

    it "should not raise with valid token" do
      controller.request.headers['X-CSRF-Token'] = controller.form_authenticity_token
      expect{ controller.send(:verify_authenticity_token) }.not_to raise_exception
    end

    it "should still raise on session-authenticated api request with invalid tokens" do
      allow(controller.request).to receive(:path).and_return('/api/endpoint')
      allow(controller).to receive(:valid_request_origin?).and_return(true)
      expect{ controller.send(:verify_authenticity_token) }.to raise_exception(ActionController::InvalidAuthenticityToken)
    end

    it "should not raise on token-authenticated api request despite invalid tokens" do
      allow(controller.request).to receive(:path).and_return('/api/endpoint')
      controller.instance_variable_set(:@pseudonym_session, nil)
      expect{ controller.send(:verify_authenticity_token) }.not_to raise_exception
    end
  end
end

describe ApplicationController do
  include K5Common

  describe "flash_notices" do
    it 'should return notice text for each type' do
      [:error, :warning, :info, :notice].each do |type|
        flash[type] = type.to_s
      end
      expect(controller.send(:flash_notices)).to match_array([
         {type: 'error', content: 'error', icon: 'warning'},
         {type: 'warning', content: 'warning', icon: 'warning'},
         {type: 'info', content: 'info', icon: 'info'},
         {type: 'success', content: 'notice', icon: 'check'}
     ])
    end

    it 'should wrap html notification text in an object' do
      flash[:html_notice] = '<p>hello</p>'
      expect(controller.send(:flash_notices)).to match_array([
        {type: 'success', content: {html: '<p>hello</p>'}, icon: 'check'}
      ])
    end
  end

  describe "#ms_office?" do
    it "detects Word 2011 for mac" do
      controller.request.user_agent = 'Mozilla/5.0 (Macintosh; Intel Mac OS X) Word/14.57.0'
      expect(controller.send(:ms_office?)).to eq true
    end
  end

  describe "#get_all_pertinent_contexts" do
    it "doesn't show unpublished courses to students" do
      student = user_factory(active_all: true)
      c1 = course_factory
      e = c1.enroll_student(student)
      e.update_attribute(:workflow_state, 'active')
      c2 = course_factory(active_all: true)
      c2.enroll_student(student).accept!

      controller.instance_variable_set(:@context, student)
      controller.send(:get_all_pertinent_contexts)
      expect(controller.instance_variable_get(:@contexts).select{|c| c.is_a?(Course)}).to eq [c2]
    end


    it "doesn't touch the database if there are no valid courses" do
      user_factory
      controller.instance_variable_set(:@context, @user)

      expect(Course).to receive(:where).never
      controller.send(:get_all_pertinent_contexts, only_contexts: 'Group_1')
    end

    it "doesn't touch the database if there are no valid groups" do
      user_factory
      controller.instance_variable_set(:@context, @user)

      expect(@user).to receive(:current_groups).never
      controller.send(:get_all_pertinent_contexts, include_groups: true, only_contexts: 'Course_1')
    end

    context "sharding" do
      require_relative '../sharding_spec_helper'
      specs_require_sharding

      it "should not asplode with cross-shard groups" do
        user_factory(active_all: true)
        controller.instance_variable_set(:@context, @user)

        @shard1.activate do
          account = Account.create!
          teacher_in_course(:user => @user, :active_all => true, :account => account)
          @other_group = group_model(:context => @course)
          group_model(:context => @course)
          @group.add_user(@user)
        end
        controller.send(:get_all_pertinent_contexts, include_groups: true, only_contexts: "group_#{@other_group.id},group_#{@group.id}")
        expect(controller.instance_variable_get(:@contexts).select{|c| c.is_a?(Group)}).to eq [@group]
      end

      it "should not include groups in courses the user doesn't have the ability to view yet" do
        user_factory(active_all: true)
        controller.instance_variable_set(:@context, @user)

        course_factory
        student_in_course(:user => @user, :course => @course)
        expect(@course).to_not be_available
        expect(@user.cached_currentish_enrollments).to be_empty
        @other_group = group_model(:context => @course)
        group_model(:context => @course)
        @group.add_user(@user)

        controller.send(:get_all_pertinent_contexts, include_groups: true)
        expect(controller.instance_variable_get(:@contexts).select{|c| c.is_a?(Group)}).to be_empty
      end

      it 'must select all cross-shard courses the user belongs to' do
        user_factory(active_all: true)
        controller.instance_variable_set(:@context, @user)

        account = Account.create!
        enrollment1 = course_with_teacher(user: @user, active_all: true, account: account)
        course1 = enrollment1.course

        enrollment2 = @shard1.activate do
          account = Account.create!
          course_with_teacher(user: @user, active_all: true, account: account)
        end
        course2 = enrollment2.course

        controller.send(:get_all_pertinent_contexts, cross_shard: true)
        contexts = controller.instance_variable_get(:@contexts)
        expect(contexts).to include course1, course2
      end

      it 'must select only the specified cross-shard courses when only_contexts is included' do
        user_factory(active_all: true)
        controller.instance_variable_set(:@context, @user)

        account = Account.create!
        enrollment1 = course_with_teacher(user: @user, active_all: true, account: account)
        course1 = enrollment1.course

        enrollment2 = @shard1.activate do
          account = Account.create!
          course_with_teacher(user: @user, active_all: true, account: account)
        end
        course2 = enrollment2.course

        controller.send(:get_all_pertinent_contexts, {
          cross_shard: true,
          only_contexts: "Course_#{course2.id}",
        })
        contexts = controller.instance_variable_get(:@contexts)
        expect(contexts).to_not include course1
        expect(contexts).to include course2
      end
    end
  end

  describe '#discard_flash_if_xhr' do
    before do
      flash[:notice] = 'A flash notice'
    end
    subject(:discard) do
      flash.instance_variable_get('@discard')
    end

    it 'sets flash discard if request is xhr' do
      allow(controller.request).to receive_messages(xhr?: true)

      expect(discard).to be_empty, 'precondition'
      controller.send(:discard_flash_if_xhr)
      expect(discard).to all(match(/^notice$/))
    end

    it 'sets flash discard if request format is text/plain' do
      allow(controller.request).to receive_messages(xhr?: false, format: 'text/plain')

      expect(discard).to be_empty, 'precondition'
      controller.send(:discard_flash_if_xhr)
      expect(discard).to all(match(/^notice$/))
    end

    it 'leaves flash as is if conditions are not met' do
      allow(controller.request).to receive_messages(xhr?: false, format: 'text/html')

      expect(discard).to be_empty, 'precondition'
      controller.send(:discard_flash_if_xhr)
      expect(discard).to be_empty
    end
  end

  describe '#setup_live_events_context' do
    let(:non_conditional_values) do
      {
        hostname: 'test.host',
        user_agent: 'Rails Testing',
        client_ip: '0.0.0.0',
        producer: 'canvas',
        url: 'http://test.host',
        http_method: 'GET',
        referrer: nil
      }
    end

    before(:each) do
      Thread.current[:context] = nil
    end

    it 'stringifies the non-strings in the context attributes' do
      current_user_attributes = { global_id: 12345, time_zone: 'asdf' }

      current_user = double(current_user_attributes)
      controller.instance_variable_set(:@current_user, current_user)
      controller.send(:setup_live_events_context)
      expect(LiveEvents.get_context).to eq({user_id: '12345', time_zone: 'asdf'}.merge(non_conditional_values))
    end

    it 'sets the "context_sis_source_id"' do
      controller.instance_variable_set(:@context, course_model(sis_source_id: 'banana'))
      controller.send(:setup_live_events_context)
      expect(LiveEvents.get_context[:context_sis_source_id]).to eq 'banana'
    end

    context "when there is a HTTP referrer" do
      it "includes the referer in 'referrer' (two 'r's)" do
        url = 'http://example.com/some-referer-url'
        controller.request.headers['HTTP_REFERER'] = url
        controller.send(:setup_live_events_context)
        expect(LiveEvents.get_context).to eq(non_conditional_values.merge(referrer: url))
      end
    end

    context 'when a domain_root_account exists' do
      let(:root_account_attributes) do
        {
          uuid: 'account_uuid1',
          global_id: 'account_global1',
          lti_guid: 'lti1',
          feature_enabled?: false
        }
      end

      let(:expected_context_attributes) do
        {
          root_account_uuid: 'account_uuid1',
          root_account_id: 'account_global1',
          root_account_lti_guid: 'lti1'
        }.merge(non_conditional_values)
      end

      it 'adds root account values to the LiveEvent context' do
        root_account = double(root_account_attributes)
        controller.instance_variable_set(:@domain_root_account, root_account)
        controller.send(:setup_live_events_context)
        expect(LiveEvents.get_context).to eq(expected_context_attributes)
      end
    end

    context 'when a current_user exists' do
      let(:current_user_attributes) do
        {
          global_id: 'user_global_id',
          time_zone: 'America/Denver'
        }
      end

      let(:expected_context_attributes) do
        {
          user_id: 'user_global_id',
          time_zone: 'America/Denver'
        }.merge(non_conditional_values)
      end

      it 'sets the correct attributes on the LiveEvent context' do
        current_user = double(current_user_attributes)
        controller.instance_variable_set(:@current_user, current_user)
        controller.send(:setup_live_events_context)
        expect(LiveEvents.get_context).to eq(expected_context_attributes)
      end
    end

    context 'when a real current_user exists' do
      let(:real_current_user_attributes) do
        {
          global_id: 'real_user_global_id'
        }
      end

      let(:expected_context_attributes) do
        {
          real_user_id: 'real_user_global_id'
        }.merge(non_conditional_values)
      end

      it 'sets the correct attributes on the LiveEvent context' do
        real_current_user = double(real_current_user_attributes)
        controller.instance_variable_set(:@real_current_user, real_current_user)
        controller.send(:setup_live_events_context)
        expect(LiveEvents.get_context).to eq(expected_context_attributes)
      end
    end

    context 'when an access_token exists' do
      let(:real_access_token_attributes) do
        {
          developer_key: double(global_id: '1111')
        }
      end

      let(:expected_context_attributes) do
        {
          developer_key_id: '1111'
        }.merge(non_conditional_values)
      end

      it 'sets the correct attributes on the LiveEvent context' do
        real_access_token = double(real_access_token_attributes)
        controller.instance_variable_set(:@access_token, real_access_token)
        controller.send(:setup_live_events_context)
        expect(LiveEvents.get_context).to eq(expected_context_attributes)
      end
    end

    context 'when a real current_pseudonym exists' do
      let(:current_pseudonym_attributes) do
        {
          unique_id: 'unique_id',
          global_account_id: 'global_account_id',
          sis_user_id: 'sis_user_id'
        }
      end

      let(:expected_context_attributes) do
        {
          user_login: 'unique_id',
          user_account_id: 'global_account_id',
          user_sis_id: 'sis_user_id'
        }.merge(non_conditional_values)
      end

      it 'sets the correct attributes on the LiveEvent context' do
        current_pseudonym = double(current_pseudonym_attributes)
        controller.instance_variable_set(:@current_pseudonym, current_pseudonym)
        controller.send(:setup_live_events_context)
        expect(LiveEvents.get_context).to eq(expected_context_attributes)
      end
    end

    context 'when a canvas context exists' do
      let(:canvas_context_attributes) do
        {
          class: Class,
          global_id: 'context_global_id'
        }
      end

      let(:expected_context_attributes) do
        {
          context_type: 'Class',
          context_id: 'context_global_id',
          context_account_id: nil
        }.merge(non_conditional_values)
      end

      it 'sets the correct attributes on the LiveEvent context' do
        canvas_context = double(canvas_context_attributes)
        controller.instance_variable_set(:@context, canvas_context)
        controller.send(:setup_live_events_context)
        expect(LiveEvents.get_context).to eq(expected_context_attributes)
      end

      context 'when a course' do
        let(:course) { course_model }
        let(:expected_context_attributes) do
          {
            context_type: 'Course',
            context_id: course.global_id.to_s,
            context_account_id: course.account.global_id.to_s,
            context_sis_source_id: nil
          }.merge(non_conditional_values)
        end

        it 'sets the correct attributes on the LiveEvent context' do
          controller.instance_variable_set(:@context, course)
          controller.send(:setup_live_events_context)
          expect(LiveEvents.get_context).to eq(expected_context_attributes)
        end
      end
    end

    context 'when a context_membership exists' do
      context 'when the context has a role' do
        it 'sets the correct attributes on the LiveEvent context' do
          stubbed_role = double({ name: 'name' })
          context_membership = double({role: stubbed_role})

          controller.instance_variable_set(:@context_membership, context_membership)
          controller.send(:setup_live_events_context)
          expect(LiveEvents.get_context).to eq({ context_role: 'name' }.merge(non_conditional_values))
        end
      end

      context 'when the context has a type' do
        it 'sets the correct attributes on the LiveEvent context' do
          context_membership = double({ type: 'type' })

          controller.instance_variable_set(:@context_membership, context_membership)
          controller.send(:setup_live_events_context)
          expect(LiveEvents.get_context).to eq({ context_role: 'type' }.merge(non_conditional_values))
        end
      end

      context 'when the context has neither a role or type' do
        it 'sets the correct attributes on the LiveEvent context' do
          context_membership = double({ class: Class })

          controller.instance_variable_set(:@context_membership, context_membership)
          controller.send(:setup_live_events_context)
          expect(LiveEvents.get_context).to eq({ context_role: 'Class' }.merge(non_conditional_values))
        end
      end
    end

    context 'when the current thread has a context key' do
      let(:thread_attributes) do
        {
          request_id: 'request_id',
          session_id: 'session_id'
        }
      end

      let(:expected_context_attributes) do
        {
          request_id: 'request_id',
          session_id: 'session_id'
        }.merge(non_conditional_values)
      end

      it 'sets the correct attributes on the LiveEvent context' do
        Thread.current[:context] = thread_attributes
        controller.send(:setup_live_events_context)
        expect(LiveEvents.get_context).to eq(expected_context_attributes)
      end
    end
  end

  describe "show_student_view_button? helper" do
    context "for teachers" do
      before :once do
        course_with_teacher :active_all => true
      end

      before :each do
        user_session @teacher
        controller.instance_variable_set(:@context, @course)
        controller.instance_variable_set(:@current_user, @user)
      end

      it "should return true on course home page" do
        controller.params[:controller] = 'courses'
        controller.params[:action] = 'show'
        expect(controller.send(:show_student_view_button?)).to be_truthy
      end

      it "should return true on modules page" do
        controller.params[:controller] = 'context_modules'
        controller.params[:action] = 'index'
        expect(controller.send(:show_student_view_button?)).to be_truthy
      end

      it "should return false if context is not set" do
        controller.instance_variable_set(:@context, nil)
        controller.params[:controller] = 'courses'
        controller.params[:action] = 'show'
        expect(controller.send(:show_student_view_button?)).to be_falsey
      end

      it "should return false for pages index if pages tab is disabled" do
        @course.update_attribute(:tab_configuration, [{'id'=>Course::TAB_PAGES, 'hidden'=>true}])
        controller.instance_variable_set(:@context, @course)
        controller.params[:controller] = 'wiki_pages'
        controller.params[:action] = 'index'
        expect(controller.send(:show_student_view_button?)).to be_falsey
      end

      it "should return true for pages page even if pages tab is disabled" do
        @course.update_attribute(:tab_configuration, [{'id'=>Course::TAB_PAGES, 'hidden'=>true}])
        controller.instance_variable_set(:@context, @course)
        controller.params[:controller] = 'wiki_pages'
        controller.params[:action] = 'show'
        expect(controller.send(:show_student_view_button?)).to be_truthy
      end
    end

    context "for students" do
      before :once do
        course_with_student :active_all => true
      end

      before :each do
        user_session @student
        controller.instance_variable_set(:@context, @course)
        controller.instance_variable_set(:@current_user, @user)
      end

      it "should return false regardless of page" do
        controller.params[:controller] = 'courses'
        controller.params[:action] = 'show'
        expect(controller.send(:show_student_view_button?)).to be_falsey

        controller.params[:controller] = 'wiki_pages'
        controller.params[:action] = 'show'
        expect(controller.send(:show_student_view_button?)).to be_falsey

        controller.params[:controller] = 'assignments'
        controller.params[:action] = 'syllabus'
        expect(controller.send(:show_student_view_button?)).to be_falsey
      end
    end
  end

  describe "show_immersive_reader? helper" do
    before(:once) do
      course_with_student(active_all: true)
    end

    before(:each) do
      user_session(@student)
      controller.instance_variable_set(:@context, @course)
      controller.instance_variable_set(:@current_user, @student)
    end

<<<<<<< HEAD
=======
    shared_examples_for "pages with an immersive reader flag enabled" do
      it "is true for wiki_pages#show" do
        controller.params[:controller] = "wiki_pages"
        controller.params[:action] = "show"
        expect(controller.send(:show_immersive_reader?)).to be true
      end

      it "is false on pages where immersive reader is not supported" do
        controller.params[:controller] = "discussion_topics"
        controller.params[:action] = "index"
        expect(controller.send(:show_immersive_reader?)).to be false
      end

      context "when more_immersive_reader feature flag is enabled" do
        before do
          Account.site_admin.enable_feature!(:more_immersive_reader)
        end

        it "is true for the assignments show page" do
          controller.params[:controller] = "assignments"
          controller.params[:action] = "show"
          expect(controller.send(:show_immersive_reader?)).to be true
        end

        it "is true for the course page" do
          controller.params[:controller] = "courses"
          controller.params[:action] = "show"
          expect(controller.send(:show_immersive_reader?)).to be true
        end

        it "is true for the syllabus page" do
          controller.params[:controller] = "assignments"
          controller.params[:action] = "syllabus"
          expect(controller.send(:show_immersive_reader?)).to be true
        end
      end

      context "when more_immersive_reader feature flag is disabled" do
        before do
          Account.site_admin.disable_feature!(:more_immersive_reader)
        end

        it "is false for the assignments show page" do
          controller.params[:controller] = "assignments"
          controller.params[:action] = "show"
          expect(controller.send(:show_immersive_reader?)).to be false
        end

        it "is false for the course page" do
          controller.params[:controller] = "courses"
          controller.params[:action] = "show"
          expect(controller.send(:show_immersive_reader?)).to be false
        end

        it "is false for the syllabus page" do
          controller.params[:controller] = "assignments"
          controller.params[:action] = "syllabus"
          expect(controller.send(:show_immersive_reader?)).to be false
        end
      end
    end

>>>>>>> 3d154ead
    it "is false when no immersive reader flags are enabled, even on supported pages" do
      controller.params[:controller] = "wiki_pages"
      controller.params[:action] = "show"
      expect(controller.send(:show_immersive_reader?)).to be false
    end

    context "when root account has immersive reader flag enabled" do
      before(:once) do
        @course.root_account.enable_feature!(:immersive_reader_wiki_pages)
      end

<<<<<<< HEAD
      it "is true for wiki_pages#show" do
        controller.params[:controller] = "wiki_pages"
        controller.params[:action] = "show"
        expect(controller.send(:show_immersive_reader?)).to be true
      end

      it "is false on pages where immersive reader is not supported" do
        controller.params[:controller] = "courses"
        controller.params[:action] = "show"
        expect(controller.send(:show_immersive_reader?)).to be false
      end
=======
      it_behaves_like "pages with an immersive reader flag enabled"
    end

    context "when user has immersive reader flag enabled" do
      before(:each) do
        @student.enable_feature!(:user_immersive_reader_wiki_pages)
      end

      it_behaves_like "pages with an immersive reader flag enabled"
>>>>>>> 3d154ead
    end
  end

  describe "new math equation handling feature" do
    let(:root_account) {Account.default}

    before(:each) do
      controller.instance_variable_set(:@domain_root_account, root_account)
    end

    it "should put false in ENV when disabled at site_admin" do
      Account.site_admin.disable_feature!(:new_math_equation_handling)
      expect(@controller.use_new_math_equation_handling?).to be_falsey
      expect(@controller.js_env[:FEATURES][:new_math_equation_handling]).to be_falsey
    end

    it "should put false in ENV when enabled at site_admin but disabled at the root account" do
      Account.site_admin.enable_feature!(:new_math_equation_handling)
      root_account.disable_feature!(:new_math_equation_handling)
      expect(@controller.use_new_math_equation_handling?).to be_falsey
      expect(@controller.js_env[:FEATURES][:new_math_equation_handling]).to be_falsey
    end

    it "should put true in ENV when enabled at site_admin and the root account" do
      Account.site_admin.enable_feature!(:new_math_equation_handling)
      root_account.enable_feature!(:new_math_equation_handling)
      expect(@controller.use_new_math_equation_handling?).to be_truthy
      expect(@controller.js_env[:FEATURES][:new_math_equation_handling]).to be_truthy
    end
  end

  describe "k5_user? helper" do
    before :once do
      course_with_teacher :active_all => true
      student_in_course :context => @course
      toggle_k5_setting(@course.account)
    end

    before :each do
      user_session(@student)
      @controller.instance_variable_set(:@current_user, @student)
      @controller.instance_variable_set(:@domain_root_account, @course.root_account)
    end

    it "caches the result after computing" do
      enable_cache do
        Rails.cache.fetch_with_batched_keys(["k5_user", Shard.current].cache_key, batch_object: @student, batched_keys: [:k5_user]) do
          "cached :)"
        end
        expect(@controller.send(:k5_user?)).to eq "cached :)"
      end
    end

    it "caches the eligibility computation at the request level" do
      RequestCache.enable do
        expect(@controller).to receive(:k5_disabled?).once
        expect(@controller.send(:k5_user?)).to eq true
        expect(@controller.send(:k5_user?)).to eq true
      end
    end

    it "returns true if associated with a k5 account" do
      expect(@controller.send(:k5_user?)).to be_truthy
    end

    it "returns true if enrolled in a subaccount of a k5 account" do
      sub = Account.create!(parent_account_id: @course.account)
      course_factory(account: sub)
      student_in_course(active_all: true)
      @controller.instance_variable_set(:@current_user, @student)
      expect(@controller.send(:k5_user?)).to eq true
    end

    it "returns false if all k5 enrollments are concluded" do
      @student.enrollments.where(course_id: @course.id).take.complete
      expect(@controller.send(:k5_user?)).to eq false
    end

    it "returns false if not associated with a k5 account" do
      @course.account.settings[:enable_as_k5_account] = {value: false}
      @course.account.save!
      @course.root_account.settings[:k5_accounts] = []
      @course.root_account.save!
      expect(@controller.send(:k5_user?)).to be_falsey
    end

    it "returns false if a teacher or admin has opted-out of the k5 dashboard" do
      @teacher.preferences[:elementary_dashboard_disabled] = true
      @teacher.save!
      user_session(@teacher)
      @controller.instance_variable_set(:@current_user, @teacher)
      expect(@controller.send(:k5_user?)).to be_falsey
    end

    it "returns true for an admin without enrollments" do
      account_admin_user(account: @account)
      user_session(@admin)
      @controller.instance_variable_set(:@current_user, @admin)
      expect(@controller.send(:k5_user?)).to eq true
    end

    it "ignores the disabled preference if check_disabled = false" do
      @teacher.preferences[:elementary_dashboard_disabled] = true
      @teacher.save!
      user_session(@teacher)
      @controller.instance_variable_set(:@current_user, @teacher)
      expect(@controller.send(:k5_user?, false)).to be_truthy
    end

    it "returns true even if a student has opted-out of the k5 dashboard" do
      @student.preferences[:elementary_dashboard_disabled] = true
      @student.save!
      expect(@controller.send(:k5_user?)).to be_truthy
    end

    it "returns false if no current user" do
      @controller.instance_variable_set(:@current_user, nil)
      expect(@controller.send(:k5_user?)).to be_falsey
    end

    context "with sharding" do
      require_relative '../sharding_spec_helper'
      specs_require_sharding

      before :once do
        @shard2.activate do
          @student2 = User.create!
        end
        @course.enroll_student(@student2)
      end

      before :each do
        user_session(@student2)
        @controller.instance_variable_set(:@current_user, @student2)
      end

      it "returns true for user on another shard if associated with a k5 account" do
        expect(@controller.send(:k5_user?)).to be_truthy
      end
    end
  end
end

describe WikiPagesController do
  describe "set_js_rights" do
    it "should populate js_env with policy rights" do
      allow(controller).to receive(:default_url_options).and_return({})

      course_with_teacher_logged_in :active_all => true
      controller.instance_variable_set(:@context, @course)

      get 'index', params: {:course_id => @course.id}

      expect(controller.js_env).to include(:WIKI_RIGHTS)
      expect(controller.js_env[:WIKI_RIGHTS].symbolize_keys).to eq Hash[@course.wiki.check_policy(@teacher).map { |right| [right, true] }]
    end
  end
end

describe CoursesController do
  describe "set_js_wiki_data" do
    before :each do
      course_with_teacher_logged_in :active_all => true
      @course.wiki_pages.create!(:title => 'blah').set_as_front_page!
      @course.reload
      @course.default_view = "wiki"
      @course.show_announcements_on_home_page = true
      @course.home_page_announcement_limit = 5
      @course.save!
    end

    it "should populate js_env with course_home setting" do
      controller.instance_variable_set(:@context, @course)
      get 'show', params: {id: @course.id}
      expect(controller.js_env).to include(:COURSE_HOME)
    end

    it "should populate js_env with setting for show_announcements flag" do
      controller.instance_variable_set(:@context, @course)
      get 'show', params: {id: @course.id}
      expect(controller.js_env).to include(:SHOW_ANNOUNCEMENTS, :ANNOUNCEMENT_LIMIT)
      expect(controller.js_env[:SHOW_ANNOUNCEMENTS]).to be_truthy
      expect(controller.js_env[:ANNOUNCEMENT_LIMIT]).to eq(5)
    end
  end

  describe "set_master_course_js_env_data" do
    before :each do
      controller.instance_variable_set(:@domain_root_account, Account.default)
      account_admin_user(:active_all => true)
      controller.instance_variable_set(:@current_user, @user)

      @master_course = course_factory
      @template = MasterCourses::MasterTemplate.set_as_master_course(@course)
      @master_page = @course.wiki_pages.create!(:title => "blah", :body => "bloo")
      @tag = @template.content_tag_for(@master_page)

      @child_course = course_factory
      @template.add_child_course!(@child_course)

      @child_page = @child_course.wiki_pages.create!(:title => "bloo", :body => "bloo", :migration_id => @tag.migration_id)
    end

    it "should populate master-side data (unrestricted)" do
      controller.set_master_course_js_env_data(@master_page, @master_course)
      data = controller.js_env[:MASTER_COURSE_DATA]
      expect(data['is_master_course_master_content']).to be_truthy
      expect(data['restricted_by_master_course']).to be_falsey
    end

    it "should populate master-side data (restricted)" do
      @tag.update_attribute(:restrictions, {:content => true})

      controller.set_master_course_js_env_data(@master_page, @master_course)
      data = controller.js_env[:MASTER_COURSE_DATA]
      expect(data['is_master_course_master_content']).to be_truthy
      expect(data['restricted_by_master_course']).to be_truthy
      expect(data['master_course_restrictions']).to eq({:content => true})
    end

    it "should populate child-side data (unrestricted)" do
      controller.set_master_course_js_env_data(@child_page, @child_course)
      data = controller.js_env[:MASTER_COURSE_DATA]
      expect(data['is_master_course_child_content']).to be_truthy
      expect(data['restricted_by_master_course']).to be_falsey
    end

    it "should populate child-side data (restricted)" do
      @tag.update_attribute(:restrictions, {:content => true})

      controller.set_master_course_js_env_data(@child_page, @child_course)
      data = controller.js_env[:MASTER_COURSE_DATA]
      expect(data['is_master_course_child_content']).to be_truthy
      expect(data['restricted_by_master_course']).to be_truthy
      expect(data['master_course_restrictions']).to eq({:content => true})
    end
  end

  context 'validate_scopes' do
    let(:account) { double() }

    before do
      controller.instance_variable_set(:@domain_root_account, account)
    end

    it 'does not affect session based api requests' do
      allow(controller).to receive(:request).and_return(double({
        params: {}
      }))
      expect(controller.send(:validate_scopes)).to be_nil
    end

    it 'does not affect api requests that use an access token with an unscoped developer key' do
      user = user_model
      developer_key = DeveloperKey.create!
      token = AccessToken.create!(user: user, developer_key: developer_key)
      controller.instance_variable_set(:@access_token, token)
      allow(controller).to receive(:request).and_return(double({
        params: {},
        method: 'GET'
      }))
      expect(controller.send(:validate_scopes)).to be_nil
    end

    it 'raises AccessTokenScopeError if scopes do not match' do
      user = user_model
      developer_key = DeveloperKey.create!(require_scopes: true)
      token = AccessToken.create!(user: user, developer_key: developer_key)
      controller.instance_variable_set(:@access_token, token)
      allow(controller).to receive(:request).and_return(double({
        params: {},
        method: 'GET',
        path: '/not_allowed_path'
      }))
      expect { controller.send(:validate_scopes) }.to raise_error(AuthenticationMethods::AccessTokenScopeError)
    end

    context 'with valid scopes on dev key' do
      let(:developer_key) { DeveloperKey.create!(require_scopes: true, scopes: ['url:GET|/api/v1/accounts']) }

      it 'allows adequately scoped requests through' do
        user = user_model
        token = AccessToken.create!(user: user, developer_key: developer_key, scopes: ['url:GET|/api/v1/accounts'])
        controller.instance_variable_set(:@access_token, token)
        allow(controller).to receive(:request).and_return(double({
          params: {},
          method: 'GET',
          path: '/api/v1/accounts'
        }))
        expect(controller.send(:validate_scopes)).to be_nil
      end

      it 'allows HEAD requests' do
        user = user_model
        token = AccessToken.create!(user: user, developer_key: developer_key, scopes: ['url:GET|/api/v1/accounts'])
        controller.instance_variable_set(:@access_token, token)
        allow(controller).to receive(:request).and_return(double({
          params: {},
          method: 'HEAD',
          path: '/api/v1/accounts'
        }))
        expect(controller.send(:validate_scopes)).to be_nil
      end

      it 'strips includes for adequately scoped requests' do
        user = user_model
        token = AccessToken.create!(user: user, developer_key: developer_key, scopes: ['url:GET|/api/v1/accounts'])
        controller.instance_variable_set(:@access_token, token)
        allow(controller).to receive(:request).and_return(double({
          method: 'GET',
          path: '/api/v1/accounts'
        }))
        params = { include: ['a'], includes: ['uuid', 'b']}
        allow(controller).to receive(:params).and_return(params)
        controller.send(:validate_scopes)
        expect(params).to eq(include: [], includes: ['uuid'])
      end
    end

    context 'with valid scopes and allow includes on dev key' do
      let(:developer_key) { DeveloperKey.create!(require_scopes: true, allow_includes: true, scopes: ['url:GET|/api/v1/accounts']) }

      it 'keeps includes for adequately scoped requests' do
        user = user_model
        token = AccessToken.create!(user: user, developer_key: developer_key, scopes: ['url:GET|/api/v1/accounts'])
        controller.instance_variable_set(:@access_token, token)
        allow(controller).to receive(:request).and_return(double({
          method: 'GET',
          path: '/api/v1/accounts'
        }))
        params = { include: ['a'], includes: ['uuid', 'b']}
        allow(controller).to receive(:params).and_return(params)
        controller.send(:validate_scopes)
        expect(params).to eq(include: ['a'], includes: ['uuid', 'b'])
      end
    end
  end
end

RSpec.describe ApplicationController, '#render_unauthorized_action' do
  controller do
    def index
      render_unauthorized_action
    end
  end

  before :once do
    @teacher = course_with_teacher(active_all: true).user
  end

  before do
    user_session(@teacher)
    get :index, format: format
  end

  describe 'pdf format' do
    let(:format) { :pdf }

    specify { expect(response.headers.fetch('Content-Type')).to match(/\Atext\/html/) }
    specify { expect(response).to have_http_status :unauthorized }
    specify { expect(response).to render_template('shared/unauthorized') }
  end

  describe 'html format' do
    let(:format) { :html }

    specify { expect(response.headers.fetch('Content-Type')).to match(/\Atext\/html/) }
    specify { expect(response).to have_http_status :unauthorized }
    specify { expect(response).to render_template('shared/unauthorized') }
  end

  describe 'json format' do
    let(:format) { :json }

    specify { expect(response.headers['Content-Type']).to match(/\Aapplication\/json/) }
    specify { expect(response).to have_http_status :unauthorized }
    specify { expect(json_parse.fetch('status')).to eq 'unauthorized' }
  end
end

RSpec.describe ApplicationController, '#redirect_to_login' do
  controller do
    def index
      redirect_to_login
    end
  end

  before do
    get :index, format: format
  end

  context 'given an unauthenticated json request' do
    let(:format) { :json }

    specify { expect(response).to have_http_status :unauthorized }
    specify { expect(json_parse.fetch('status')).to eq 'unauthenticated' }
  end

  shared_examples 'redirectable to html login page' do
    specify { expect(flash[:warning]).to eq 'You must be logged in to access this page' }
    specify { expect(session[:return_to]).to eq controller.clean_return_to(request.fullpath) }
    specify { expect(response).to redirect_to login_url }
    specify { expect(response).to have_http_status :found }
    specify { expect(response.location).to eq login_url }
  end

  context 'given an unauthenticated html request' do
    it_behaves_like 'redirectable to html login page' do
      let(:format) { :html }
    end
  end

  context 'given an unauthenticated pdf request' do
    it_behaves_like 'redirectable to html login page' do
      let(:format) { :pdf }
    end
  end
end

RSpec.describe ApplicationController, '#manage_live_events_context' do
  controller do
    def index
      render json: [{}]
    end
  end

  it 'sets the context to nil after request' do
    Thread.current[:live_events_ctx] = {}

    get :index, format: :html

    expect(Thread.current[:live_events_ctx]).to be_nil
  end
end

RSpec.describe ApplicationController, '#compute_http_cost' do
  include WebMock::API

  controller do
    def index
      if params[:do_http].to_i > 0
        CanvasHttp.get("http://www.example.com/test")
      end
      if params[:do_error].to_i > 0
        raise StandardError, "Test Error Handling"
      end
      render json: [{}]
    end
  end

  it "has no cost for non http actions" do
    get :index, params: { do_http: 0, do_error: 0 }
    expect(response).to have_http_status :success
    expect(CanvasHttp.cost).to eq(0)
    expect(controller.request.env['extra-request-cost']).to be_nil
  end

  it "has some cost for http actions (in seconds)" do
    stub_request(:get, "http://www.example.com/test").
      to_return(status: 200, body: "", headers: {})
    start_time = Time.now
    get :index, params: { do_http: 1, do_error: 0 }
    expect(response).to have_http_status :success
    end_time = Time.now
    expect(CanvasHttp.cost > 0).to be_truthy
    expect(CanvasHttp.cost <= (end_time - start_time)).to be_truthy
    expect(controller.request.env['extra-request-cost']).to eq(CanvasHttp.cost)
  end

  it "tracks costs through errors" do
    stub_request(:get, "http://www.example.com/test").
      to_return(status: 200, body: "", headers: {})
    get :index, params: { do_http: 1, do_error: 1 }
    expect(response).to have_http_status 500
    expect(CanvasHttp.cost > 0).to be_truthy
    expect(controller.request.env['extra-request-cost']).to eq(CanvasHttp.cost)
  end
end<|MERGE_RESOLUTION|>--- conflicted
+++ resolved
@@ -2061,8 +2061,6 @@
       controller.instance_variable_set(:@current_user, @student)
     end
 
-<<<<<<< HEAD
-=======
     shared_examples_for "pages with an immersive reader flag enabled" do
       it "is true for wiki_pages#show" do
         controller.params[:controller] = "wiki_pages"
@@ -2125,7 +2123,6 @@
       end
     end
 
->>>>>>> 3d154ead
     it "is false when no immersive reader flags are enabled, even on supported pages" do
       controller.params[:controller] = "wiki_pages"
       controller.params[:action] = "show"
@@ -2137,19 +2134,6 @@
         @course.root_account.enable_feature!(:immersive_reader_wiki_pages)
       end
 
-<<<<<<< HEAD
-      it "is true for wiki_pages#show" do
-        controller.params[:controller] = "wiki_pages"
-        controller.params[:action] = "show"
-        expect(controller.send(:show_immersive_reader?)).to be true
-      end
-
-      it "is false on pages where immersive reader is not supported" do
-        controller.params[:controller] = "courses"
-        controller.params[:action] = "show"
-        expect(controller.send(:show_immersive_reader?)).to be false
-      end
-=======
       it_behaves_like "pages with an immersive reader flag enabled"
     end
 
@@ -2159,7 +2143,6 @@
       end
 
       it_behaves_like "pages with an immersive reader flag enabled"
->>>>>>> 3d154ead
     end
   end
 
