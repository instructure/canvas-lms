--- conflicted
+++ resolved
@@ -2437,7 +2437,6 @@
     before do
       controller.instance_variable_set(:@current_user, @user)
       controller.instance_variable_set(:@domain_root_account, @account)
-<<<<<<< HEAD
     end
 
     it "k5_user? calls K5::UserService with correct arguments" do
@@ -2450,26 +2449,12 @@
       expect(K5::UserService).to receive(:new).with(@user, @account, nil).and_call_original
       expect_any_instance_of(K5::UserService).to receive(:k5_disabled?).once
       @controller.send(:k5_disabled?)
-=======
-    end
-
-    it "k5_user? calls K5::UserService with correct arguments" do
-      expect(K5::UserService).to receive(:new).with(@user, @account, nil).and_call_original
-      expect_any_instance_of(K5::UserService).to receive(:k5_user?).once
-      @controller.send(:k5_user?)
-    end
-
-    it "k5_disabled? calls K5::UserService with correct arguments" do
-      expect(K5::UserService).to receive(:new).with(@user, @account, nil).and_call_original
-      expect_any_instance_of(K5::UserService).to receive(:k5_disabled?).once
-      @controller.send(:k5_disabled?)
     end
 
     it "use_classic_font? calls K5::UserService with correct arguments" do
       expect(K5::UserService).to receive(:new).with(@user, @account, nil).and_call_original
       expect_any_instance_of(K5::UserService).to receive(:use_classic_font?).once
       @controller.send(:use_classic_font?)
->>>>>>> 147b3201
     end
   end
 
