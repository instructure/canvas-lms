--- conflicted
+++ resolved
@@ -186,38 +186,6 @@
       expect(controller.js_env[:SETTINGS][:open_registration]).to be_truthy
     end
 
-<<<<<<< HEAD
-    context "show_qr_login (QR for Mobile Login)" do
-      before(:each) do
-        allow(Object).to receive(:const_defined?).and_call_original
-        controller.instance_variable_set(:@domain_root_account, Account.default)
-      end
-
-      it 'is false if InstructureMiscPlugin is not defined and the feature flag is off' do
-        allow(Object).to receive(:const_defined?).with("InstructureMiscPlugin").and_return(false).once
-        expect(controller.js_env[:FEATURES][:show_qr_login]).to be_falsey
-      end
-
-      it 'is false if InstructureMiscPlugin is defined and the feature flag is off' do
-        allow(Object).to receive(:const_defined?).with("InstructureMiscPlugin").and_return(true).once
-        expect(controller.js_env[:FEATURES][:show_qr_login]).to be_falsey
-      end
-
-      it 'is false if InstructureMiscPlugin is not defined and the feature flag is on' do
-        Account.default.enable_feature!(:mobile_qr_login)
-        allow(Object).to receive(:const_defined?).with("InstructureMiscPlugin").and_return(false).once
-        expect(controller.js_env[:FEATURES][:show_qr_login]).to be_falsey
-      end
-
-      it 'is true if InstructureMiscPlugin is defined and the feature flag is on' do
-        Account.default.enable_feature!(:mobile_qr_login)
-        allow(Object).to receive(:const_defined?).with("InstructureMiscPlugin").and_return(true).once
-        expect(controller.js_env[:FEATURES][:show_qr_login]).to be_truthy
-      end
-    end
-
-    context "responsive_2020_03" do
-=======
     context "responsive_2020_03" do
       before(:each) do
         controller.instance_variable_set(:@domain_root_account, Account.default)
@@ -234,27 +202,17 @@
     end
 
     context "responsive_2020_04" do
->>>>>>> 677a1682
       before(:each) do
         controller.instance_variable_set(:@domain_root_account, Account.default)
       end
 
       it 'is false if the feature flag is off' do
-<<<<<<< HEAD
-        expect(controller.js_env[:FEATURES][:responsive_2020_03]).to be_falsey
-      end
-
-      it 'is true if the feature flag is on' do
-        Account.default.enable_feature!(:responsive_2020_03)
-        expect(controller.js_env[:FEATURES][:responsive_2020_03]).to be_truthy
-=======
         expect(controller.js_env[:FEATURES][:responsive_2020_04]).to be_falsey
       end
 
       it 'is true if the feature flag is on' do
         Account.default.enable_feature!(:responsive_2020_04)
         expect(controller.js_env[:FEATURES][:responsive_2020_04]).to be_truthy
->>>>>>> 677a1682
       end
     end
 
@@ -274,8 +232,6 @@
       end
     end
 
-<<<<<<< HEAD
-=======
     context "files_dnd" do
       before(:each) do
         controller.instance_variable_set(:@domain_root_account, Account.default)
@@ -292,7 +248,6 @@
       end
     end
 
->>>>>>> 677a1682
     it 'sets LTI_LAUNCH_FRAME_ALLOWANCES' do
       expect(@controller.js_env[:LTI_LAUNCH_FRAME_ALLOWANCES]).to match_array [
         "geolocation *",
