--- conflicted
+++ resolved
@@ -41,12 +41,9 @@
   before :once do
     course_with_teacher(active_all: true)
     @course.update(start_at: "2021-09-30", restrict_enrollments_to_course_dates: true)
-<<<<<<< HEAD
-=======
     @course.root_account.enable_feature!(:course_paces)
     @course.enable_course_paces = true
     @course.save!
->>>>>>> b7feed5f
     student_in_course(active_all: true)
     course_pace_model(course: @course)
     @student_enrollment = @student.enrollments.first
