--- conflicted
+++ resolved
@@ -483,24 +483,6 @@
       expect(response_body["progress"]["id"]).to eq(progress.id)
     end
 
-<<<<<<< HEAD
-    it "overrides to active workflow_state and publishes, when passing unpublished workflow_state to an already published pace" do
-      @course.root_account.enable_feature!(:course_pace_draft_state)
-
-      put :update, params: { course_id: @course.id, id: @course_pace.id, course_pace: valid_update_params.merge(workflow_state: "unpublished") }
-      expect(response).to be_successful
-      response_body = response.parsed_body
-      expect(response_body["course_pace"]["workflow_state"]).to eq("active")
-
-      # Course pace's publish should be queued
-      progress = Progress.last
-      expect(progress.context).to eq(@course_pace)
-      expect(progress.workflow_state).to eq("queued")
-      expect(response_body["progress"]["id"]).to eq(progress.id)
-    end
-
-=======
->>>>>>> 1c55606d
     describe "updating an unpublished pace" do
       before :once do
         @new_section = @course.course_sections.create!
@@ -657,23 +639,6 @@
       expect(response_body["progress"]["id"]).to eq(progress.id)
     end
 
-<<<<<<< HEAD
-    it "creates and publishes the CoursePace when course_pace_draft_state feature flag is disabled and workflow_state=unpublished" do
-      post :create, params: { course_id: @course.id, course_pace: create_params.merge(workflow_state: "unpublished") }
-      expect(response).to be_successful
-
-      course_pace = CoursePace.last
-      response_body = response.parsed_body
-
-      # Course pace's publish should be queued anyway and ignore passed workflow_state
-      progress = Progress.last
-      expect(progress.context).to eq(course_pace)
-      expect(progress.workflow_state).to eq("queued")
-      expect(response_body["progress"]["id"]).to eq(progress.id)
-    end
-
-=======
->>>>>>> 1c55606d
     describe "create pace in draft state" do
       before :once do
         @course.root_account.enable_feature!(:course_pace_draft_state)
