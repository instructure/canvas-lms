# frozen_string_literal: true

#
# Copyright (C) 2015 - present Instructure, Inc.
#
# This file is part of Canvas.
#
# Canvas is free software: you can redistribute it and/or modify it under
# the terms of the GNU Affero General Public License as published by the Free
# Software Foundation, version 3 of the License.
#
# Canvas is distributed in the hope that it will be useful, but WITHOUT ANY
# WARRANTY; without even the implied warranty of MERCHANTABILITY or FITNESS FOR
# A PARTICULAR PURPOSE. See the GNU Affero General Public License for more
# details.
#
# You should have received a copy of the GNU Affero General Public License along
# with this program. If not, see <http://www.gnu.org/licenses/>.

require_relative "lti/concerns/parent_frame_shared_examples"

describe ExternalContentController do
  describe "GET success" do
    it "doesn't require a context" do
      get :success, params: { service: "equella" }
      expect(response).to be_successful
    end

    it "gets a context for external_tool_dialog" do
      c = course_factory
      get :success, params: { service: "external_tool_dialog", course_id: c.id }
      expect(assigns[:context]).to_not be_nil
    end
  end

  describe "POST success/external_tool_dialog" do
    describe "js_env setting" do
      let(:params) do
        {
          service: "external_tool_dialog",
          course_id: c.id,
          lti_message_type: "ContentItemSelection",
          lti_version: "LTI-1p0",
          data: "",
          content_items: Rails.root.join("spec/fixtures/lti/content_items.json").read,
          lti_msg: "some lti message",
          lti_log: "some lti log",
          lti_errormsg: "some lti error message",
          lti_errorlog: "some lti error log"
        }
      end

      let!(:c) { course_factory }

      it "js env is set correctly" do
        post(:success, params: params)

        data = controller.js_env[:retrieved_data]
        expect(data).to_not be_nil
        expect(data.first).to be_a(IMS::LTI::Models::ContentItems::ContentItem)

        expect(data.first.id).to eq("http://lti-tool-provider-example.dev/messages/blti")
        expect(data.first.url).to eq("http://lti-tool-provider-example.dev/messages/blti")
        expect(data.first.text).to eq("Arch Linux")
        expect(data.first.title).to eq("Its your computer")
        expect(data.first.placement_advice.presentation_document_target).to eq("iframe")
        expect(data.first.placement_advice.display_height).to eq(600)
        expect(data.first.placement_advice.display_width).to eq(800)
        expect(data.first.media_type).to eq("application/vnd.ims.lti.v1.ltilink")
        expect(data.first.type).to eq("LtiLinkItem")
        expect(data.first.thumbnail.height).to eq(128)
        expect(data.first.thumbnail.width).to eq(128)
        expect(data.first.thumbnail.id).to eq("http://www.runeaudio.com/assets/img/banner-archlinux.png")

        e = "external_tools/retrieve?display=borderless&url=http%3A%2F%2Flti-tool-provider-example.dev%2Fmessages%2Fblti"
        expect(data.first.canvas_url).to end_with(e)

        env = controller.js_env
        expect(env[:service]).to eq(params[:service])
        expect(env[:message]).to eq(params[:lti_msg])
        expect(env[:log]).to eq(params[:lti_log])
        expect(env[:error_message]).to eq(params[:lti_errormsg])
        expect(env[:error_log]).to eq(params[:lti_errorlog])
      end

      it "turns the messages/logs into strings to prevent HTML injection" do
        params[:lti_msg] = { html: "msg somehtml" }
        params[:lti_log] = { html: "log somehtml" }
        params[:lti_errormsg] = { html: "errormsg somehtml" }
        params[:lti_errorlog] = { html: "errorlog somehtml" }

        post(:success, params: params)
        env = controller.js_env

        expect(env[:message]).to eq('{"html"=>"msg somehtml"}')
        expect(env[:log]).to eq('{"html"=>"log somehtml"}')
        expect(env[:error_message]).to eq('{"html"=>"errormsg somehtml"}')
        expect(env[:error_log]).to eq('{"html"=>"errorlog somehtml"}')
        expect(env[:lti_response_messages]).to eq(
          lti_msg: '{"html"=>"msg somehtml"}',
          lti_log: '{"html"=>"log somehtml"}',
          lti_errormsg: '{"html"=>"errormsg somehtml"}',
          lti_errorlog: '{"html"=>"errorlog somehtml"}'
        )
      end

      it_behaves_like "an endpoint which uses parent_frame_context to set the CSP header" do
        subject do
<<<<<<< HEAD
=======
          user_session(account_admin_user(account: Account.site_admin))
>>>>>>> 27534700
          post(
            :success,
            params: {
              service: "external_tool_dialog",
              course_id: c.id,
              parent_frame_context: pfc_tool.id
            }
          )
        end

        let(:pfc_tool_context) { c }
      end

      describe "DEEP_LINKING_POST_MESSAGE_ORIGIN" do
        subject do
          post(
            :success,
            params: {
              service: "external_tool_dialog",
              course_id: c.id,
              parent_frame_context: tool.id
            }
          )
        end

        let(:tool) do
          c.context_external_tools.create!(
            {
              name: "test tool",
              domain: "test.com",
              consumer_key: "fake_oauth_consumer_key",
              shared_secret: "secret",
              developer_key: developer_key,
              url: "http://test.com/login",
            }
          )
        end
        let(:developer_key) do
          key = DeveloperKey.new
          key.generate_rsa_keypair!
          key.save!
          key.developer_key_account_bindings.first.update!(
            workflow_state: "on"
          )
          key
        end

        context "when returning from a non-internal service" do
          it "does not set the DEEP_LINKING_POST_MESSAGE_ORIGIN value in jsenv" do
            expect(controller).not_to receive(:js_env).with({ DEEP_LINKING_POST_MESSAGE_ORIGIN: "http://test.com" }, true)
            subject
          end
        end

        context "when returning from an internal service" do
          before do
            user_session(account_admin_user(account: Account.site_admin))
            developer_key.update!(internal_service: true)
          end

          it "sets the DEEP_LINKING_POST_MESSAGE_ORIGIN value in jsenv" do
            allow(controller).to receive(:js_env)
            subject
            expect(controller).to have_received(:js_env).with({ DEEP_LINKING_POST_MESSAGE_ORIGIN: "http://test.com" }, true)
          end

          context "when the tool has a domain and not a url" do
            let(:tool) do
              c.context_external_tools.create!(
                {
                  name: "test tool",
                  domain: "test.com",
                  consumer_key: "fake_oauth_consumer_key",
                  shared_secret: "secret",
                  developer_key: developer_key,
                }
              )
            end

            it "sets the DEEP_LINKING_POST_MESSAGE_ORIGIN value in jsenv" do
              allow(controller).to receive(:js_env)
              subject
              expect(controller).to have_received(:js_env).with({ DEEP_LINKING_POST_MESSAGE_ORIGIN: "https://test.com" }, true)
            end
          end
        end
      end
    end

    context "external_tool service_id" do
      let(:test_course) { course_factory }
      let(:launch_url) { "http://test.com/launch" }
      let(:tool) do
        test_course.context_external_tools.create!(
          {
            name: "test tool",
            domain: "test.com",
            consumer_key: oauth_consumer_key,
            shared_secret: "secret"
          }
        )
      end
      let(:service_id) { "3" }
      let(:oauth_consumer_key) { "key" }
      let(:content_item_selection) do
        message = IMS::LTI::Models::Messages::ContentItemSelection.new(
          {
            lti_message_type: "ContentItemSelection",
            lti_version: "LTI-1p0",
            content_items: Rails.root.join("spec/fixtures/lti/content_items.json").read,
            data: Canvas::Security.create_jwt({ content_item_id: service_id, oauth_consumer_key: oauth_consumer_key }),
            lti_msg: "",
            lti_log: "",
            lti_errormsg: "",
            lti_errorlog: ""
          }
        )
        message.launch_url = launch_url
        message.oauth_consumer_key = oauth_consumer_key
        message
      end

      before do
        allow_any_instance_of(Lti::MessageAuthenticator).to receive(:valid?).and_return(true)
        course_with_teacher
        user_session(@teacher)
      end

      it "validates the signature" do
        expect_any_instance_of(Lti::MessageAuthenticator).to receive(:valid?).and_return(false)
        post(
          :success,
          params: {
            service: "external_tool_dialog",
            course_id: test_course.id,
            id: service_id,
          }.merge(content_item_selection.signed_post_params(tool.shared_secret))
        )
        expect(response).to have_http_status(:unauthorized)
      end

      it "sets the service_id if one is passed in" do
        post(
          :success,
          params: {
            service: "external_tool_dialog",
            course_id: test_course.id,
            id: service_id,
          }.merge(content_item_selection.signed_post_params(tool.shared_secret))
        )
        expect(controller.js_env[:service_id]).to eq service_id
      end

      it "returns a 401 if the service_id, and data attribute don't match" do
        params = content_item_selection.signed_post_params(tool.shared_secret)
                                       .merge(
                                         {
                                           service: "external_tool_dialog",
                                           course_id: test_course.id,
                                           id: 3,
                                           data: Canvas::Security.create_jwt({ content_item_id: "1" })
                                         }
                                       )
        post(:success, params: params)
        expect(response).to have_http_status(:unauthorized)
      end

      it "returns a 401 if the consumer_key, and data attribute don't match" do
        params = content_item_selection.signed_post_params(tool.shared_secret)
                                       .merge(
                                         {
                                           service: "external_tool_dialog",
                                           course_id: test_course.id,
                                           id: service_id,
                                           data: Canvas::Security.create_jwt({ content_item_id: service_id, oauth_consumer_key: "invalid" })
                                         }
                                       )
        post(:success, params: params)
        expect(response).to have_http_status(:unauthorized)
      end
    end
  end

  describe "#content_items_for_canvas" do
    it "sets default placement advice" do
      c = course_factory
      post(:success, params: { service: "external_tool_dialog", course_id: c.id, lti_message_type: "ContentItemSelection",
                               lti_version: "LTI-1p0",
                               data: "",
                               content_items: Rails.root.join("spec/fixtures/lti/content_items_2.json").read,
                               lti_msg: "",
                               lti_log: "",
                               lti_errormsg: "",
                               lti_errorlog: "" })

      data = controller.js_env[:retrieved_data]
      expect(data.first.placement_advice.presentation_document_target).to eq("default")
      expect(data.first.placement_advice.display_height).to eq(600)
      expect(data.first.placement_advice.display_width).to eq(800)
    end

    it "uses the default url if one isn't provided" do
      c = course_factory
      json = JSON.parse(Rails.root.join("spec/fixtures/lti/content_items_2.json").read)
      json["@graph"][0].delete("url")
      launch_url = "http://example.com/launch"
      post(:success, params: { service: "external_tool_dialog", course_id: c.id, lti_message_type: "ContentItemSelection",
                               lti_version: "LTI-1p0",
                               data: Canvas::Security.create_jwt({ default_launch_url: launch_url }),
                               content_items: json.to_json,
                               lti_msg: "",
                               lti_log: "",
                               lti_errormsg: "",
                               lti_errorlog: "" })

      data = controller.js_env[:retrieved_data]
      expect(data.first.canvas_url).to include "http%3A%2F%2Fexample.com%2Flaunch"
    end

    context "lti_links" do
      it "generates a canvas tool launch url" do
        c = course_factory
        json = JSON.parse(Rails.root.join("spec/fixtures/lti/content_items.json").read)
        post(:success, params: { service: "external_tool_dialog", course_id: c.id, lti_message_type: "ContentItemSelection",
                                 lti_version: "LTI-1p0",
                                 content_items: json.to_json })

        data = controller.js_env[:retrieved_data]
        expect(data.first.canvas_url).to include "/external_tools/retrieve"
        expect(data.first.canvas_url).to include "url=http%3A%2F%2Flti-tool-provider-example.dev%2Fmessages%2Fblti"
      end

      it "generates a borderless launch url for iframe target" do
        c = course_factory
        json = JSON.parse(Rails.root.join("spec/fixtures/lti/content_items.json").read)
        json["@graph"][0]["placementAdvice"]["presentationDocumentTarget"] = "iframe"
        post(:success, params: { service: "external_tool_dialog", course_id: c.id, lti_message_type: "ContentItemSelection",
                                 lti_version: "LTI-1p0",
                                 content_items: json.to_json })

        data = controller.js_env[:retrieved_data]
        expect(data.first.canvas_url).to include "display=borderless"
      end

      it "generates a borderless launch url for window target" do
        c = course_factory
        json = JSON.parse(Rails.root.join("spec/fixtures/lti/content_items.json").read)
        json["@graph"][0]["placementAdvice"]["presentationDocumentTarget"] = "window"
        post(:success, params: { service: "external_tool_dialog", course_id: c.id, lti_message_type: "ContentItemSelection",
                                 lti_version: "LTI-1p0",
                                 content_items: json.to_json })

        data = controller.js_env[:retrieved_data]
        expect(data.first.canvas_url).to include "display=borderless"
      end
    end
  end

  describe "#oembed_retrieve" do
    subject do
      get(:oembed_retrieve, params: params)
      response
    end

    let(:oembed_resource) do
      {
        "height" => 75,
        "html" => "<img src=\"www.test.edu/foo.svg\" alt=\"Read This\" width=\"75\" height=\"75\" style=\"background-color:\n#ffcc00;\"/>",
        "type" => "rich",
        "version" => "1.0",
        "width" => 75
      }
    end

    let(:endpoint) { "https://www.test.edu/new/oembed-endpoint?img=21&color=ffcc00" }
    let(:expected_oembed_uri) { "#{endpoint}&url=#{CGI.escape(url)}&format=json" }
    let(:oembed_token) { "" }
    let(:params) { { endpoint: endpoint, url: url } }
    let(:success_double) { double("success", body: oembed_resource.to_json) }
    let(:tool) { external_tool_model }
    let(:url) { "https://www.test.edu/new_actionicons/oembed-endpoint" }
    let(:user) { user_model }

    before { allow(CanvasHttp).to receive(:get).and_return(success_double) }

    describe "oembed tokens" do
      let(:oembed_token) do
        unsigned_token = JSON::JWT.new(
          {
            sub: sub,
            iss: iss,
            aud: aud,
            iat: iat,
            exp: exp,
            jti: jti,
            endpoint: endpoint,
            url: url
          }
        )
        unsigned_token.sign(tool.shared_secret).to_s
      end

      let(:aud) { Canvas::Security.config["lti_iss"] }
      let(:exp) { iat + 5.minutes.seconds.to_i }
      let(:iat) { Time.zone.now.to_i }
      let(:iss) { tool.consumer_key }
      let(:jti) { SecureRandom.uuid }
      let(:params) { { oembed_token: oembed_token } }
      let(:sub) { Lti::Asset.opaque_identifier_for(user) }

      context "and an active user session" do
        before { user_session(user) }

        it "embeds oembed objects" do
          expect(CanvasHttp).to receive(:get).with(expected_oembed_uri)
          expect(subject).to be_successful
        end

        context "when a disabled tool shares the same consumer key" do
          before do
            disabled_tool = tool.dup
            disabled_tool.update!(shared_secret: SecureRandom.uuid)
            disabled_tool.destroy!
          end

          it "uses the active tool to verify the signature" do
            expect(CanvasHttp).to receive(:get).with(expected_oembed_uri)
            expect(subject).to be_successful
          end
        end

        context "when the user has changed" do
          before { user_session(user_model) }

          it { is_expected.to be_unauthorized }
        end

        context "when the token is expired" do
          let(:exp) { 2.days.ago.to_i }

          it { is_expected.to be_unauthorized }
        end

        context "when the audience differs from the expected" do
          let(:aud) { "https://not.expected.audience" }

          it { is_expected.to be_unauthorized }
        end

        context "when the JTI has been seen already" do
          specs_require_cache(:redis_cache_store)
          let(:static_uuid) { "d219444f-a608-45c3-b81b-74bf6ac7da25" }

          before do
            allow(SecureRandom).to receive(:uuid).and_return(static_uuid)
            # record the JTI as used
            get(:oembed_retrieve, params: params)
          end

          it { is_expected.to be_unauthorized }
        end

        context "when the issuer is not found" do
          let(:iss) { "#{tool.consumer_key}-no-tool-here" }

          it { is_expected.to be_not_found }
        end

        context "when the iss identifies a tool from another account" do
          let(:root_account_two) { account_model }
          let(:tool_two) { external_tool_model(context: root_account_two) }
          let(:iss) { "second-tool-consumer-key" }

          before { tool_two.update!(consumer_key: iss) }

          it { is_expected.to be_not_found }
        end

        context "when the issuer secret yields the wrong signature" do
          before do
            oembed_token
            tool.update!(shared_secret: "super secret")
          end

          it { is_expected.to be_unauthorized }
        end

        context "when no active tool is found" do
          before { tool.destroy! }

          it { is_expected.to be_not_found }
        end

        context 'when the "oembed_token" parameter is empty' do
          let(:params) { {} }

          it { is_expected.to be_bad_request }
        end

        context 'when the "oembed_token" parameter is not a JWT' do
          let(:oembed_token) { "123" }

          it { is_expected.to be_bad_request }
        end
      end

      context "when there is no user session" do
        it { is_expected.to redirect_to "/login" }
      end
    end
  end
end<|MERGE_RESOLUTION|>--- conflicted
+++ resolved
@@ -106,10 +106,7 @@
 
       it_behaves_like "an endpoint which uses parent_frame_context to set the CSP header" do
         subject do
-<<<<<<< HEAD
-=======
           user_session(account_admin_user(account: Account.site_admin))
->>>>>>> 27534700
           post(
             :success,
             params: {
