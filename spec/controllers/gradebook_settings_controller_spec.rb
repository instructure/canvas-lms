# frozen_string_literal: true

#
# Copyright (C) 2016 - present Instructure, Inc.
#
# This file is part of Canvas.
#
# Canvas is free software: you can redistribute it and/or modify it under
# the terms of the GNU Affero General Public License as published by the Free
# Software Foundation, version 3 of the License.
#
# Canvas is distributed in the hope that it will be useful, but WITHOUT ANY
# WARRANTY; without even the implied warranty of MERCHANTABILITY or FITNESS FOR
# A PARTICULAR PURPOSE. See the GNU Affero General Public License for more
# details.
#
# You should have received a copy of the GNU Affero General Public License along
# with this program. If not, see <http://www.gnu.org/licenses/>.
#

RSpec.describe GradebookSettingsController, type: :controller do
  let(:teacher) { course_with_teacher.user }

  before do
    user_session(teacher)
    request.accept = "application/json"
  end

  describe "PUT update" do
    context "given valid params" do
      let(:gradebook_settings) do
        {
          "enter_grades_as" => {
            "2301" => "points"
          },
          "filter_columns_by" => {
            "grading_period_id" => "1401",
            "assignment_group_id" => "888"
          },
          "filter_rows_by" => {
            "section_id" => "null",
            "student_group_id" => "null"
          },
          "hide_assignment_group_totals" => "false",
<<<<<<< HEAD
=======
          "hide_total" => "false",
>>>>>>> f36f2b64
          "selected_view_options_filters" => ["assignmentGroups"],
          "show_inactive_enrollments" => "true", # values must be strings
          "show_concluded_enrollments" => "false",
          "show_unpublished_assignments" => "true",
          "student_column_display_as" => "last_first",
          "show_separate_first_last_names" => "true",
          "student_column_secondary_info" => "login_id",
          "sort_rows_by_column_id" => "student",
          "sort_rows_by_setting_key" => "sortable_name",
          "sort_rows_by_direction" => "descending",
          "view_ungraded_as_zero" => "true",
          "colors" => {
            "late" => "#000000",
            "missing" => "#000001",
            "resubmitted" => "#000002",
            "dropped" => "#000003",
            "excused" => "#000004"
          }
        }
      end

      let(:gradebook_settings_massaged) do
        gradebook_settings.merge("filter_rows_by" => { "section_id" => nil, "student_group_id" => nil })
      end

      let(:valid_params) do
        {
          "course_id" => @course.id,
          "gradebook_settings" => gradebook_settings
        }
      end

      let(:expected_settings) do
        {
          @course.id => gradebook_settings_massaged.except("colors"),
          :colors => gradebook_settings_massaged.fetch("colors")
        }.as_json
      end

      context "given a valid PUT request" do
        subject { json_parse.fetch("gradebook_settings").fetch(@course.global_id.to_s) }

        before { put :update, params: valid_params }

        it { expect(response).to be_ok }
        it { is_expected.to include "enter_grades_as" => { "2301" => "points" } }
        it { is_expected.to include "filter_columns_by" => { "grading_period_id" => "1401", "assignment_group_id" => "888" } }
        it { is_expected.to include "filter_rows_by" => { "section_id" => nil, "student_group_id" => nil } }
        it { is_expected.to include "hide_assignment_group_totals" => "false" }
<<<<<<< HEAD
=======
        it { is_expected.to include "hide_total" => "false" }
>>>>>>> f36f2b64
        it { is_expected.to include "selected_view_options_filters" => ["assignmentGroups"] }
        it { is_expected.to include "show_inactive_enrollments" => "true" }
        it { is_expected.to include "show_concluded_enrollments" => "false" }
        it { is_expected.to include "show_unpublished_assignments" => "true" }
        it { is_expected.to include "show_separate_first_last_names" => "true" }
        it { is_expected.to include "student_column_display_as" => "last_first" }
        it { is_expected.to include "student_column_secondary_info" => "login_id" }
        it { is_expected.to include "sort_rows_by_column_id" => "student" }
        it { is_expected.to include "sort_rows_by_setting_key" => "sortable_name" }
        it { is_expected.to include "sort_rows_by_direction" => "descending" }
        it { is_expected.to include "view_ungraded_as_zero" => "true" }
        it { is_expected.not_to include "colors" }
<<<<<<< HEAD
        it { is_expected.to have(15).items } # ensure we add specs for new additions
=======
        it { is_expected.to have(16).items } # ensure we add specs for new additions
>>>>>>> f36f2b64

        context "colors" do
          subject { json_parse.fetch("gradebook_settings").fetch("colors") }

          it { is_expected.to have(5).items } # ensure we add specs for new additions

          it do
            expect(subject).to include({
                                         "late" => "#000000",
                                         "missing" => "#000001",
                                         "resubmitted" => "#000002",
                                         "dropped" => "#000003",
                                         "excused" => "#000004"
                                       })
          end
        end
      end

      it "transforms 'null' string values to nil" do
        put :update, params: valid_params

        section_id = teacher.get_preference(:gradebook_settings, @course.global_id)
                            .fetch("filter_rows_by")
                            .fetch("section_id")

        expect(section_id).to be_nil
      end

      it "allows saving gradebook settings for multiple courses" do
        previous_course = Course.create!(name: "Previous Course")
        teacher.update!(preferences: {
                          gradebook_settings: {
                            previous_course.id => gradebook_settings_massaged.except("colors"),
                            :colors => gradebook_settings_massaged.fetch("colors")
                          }
                        })
        put :update, params: valid_params

        expect(json_parse.fetch("gradebook_settings")).to eql expected_settings
      end

      it "is allowed for courses in concluded enrollment terms" do
        @course.update!(enrollment_term: teacher.account.enrollment_terms.create!(start_at: 2.months.ago, end_at: 1.month.ago))
        put :update, params: valid_params

        expect(json_parse.fetch("gradebook_settings")).to eql expected_settings
      end

      it "is allowed for courses with concluded workflow state" do
        @course.update!(workflow_state: "concluded")
        put :update, params: valid_params

        expect(json_parse.fetch("gradebook_settings")).to eql expected_settings
      end

      context "given invalid status colors (but otherwise valid params)" do
        subject { response }

        let(:malevolent_color) { "; background: url(https://httpbin.org/basic-auth/user/passwd)" }
        let(:invalid_params) do
          {
            "course_id" => @course.id,
            "gradebook_settings" => {
              "colors" => {
                "dropped" => "#FEF0E5",
                "excused" => "#FEF7E5",
                "late" => "#cccccc",
                "missing" => malevolent_color,
                "resubmitted" => "#E5F7E5"
              }
            }
          }
        end

        before { put :update, params: invalid_params }

        it { is_expected.to be_ok }

        it "does not store invalid status colors" do
          colors = json_parse.fetch("gradebook_settings").fetch("colors")
          expect(colors).not_to have_key "missing"
        end
      end
    end

    context "given invalid params" do
      subject { response }

      before do
        invalid_params = { "course_id" => @course.id }
        put :update, params: invalid_params
      end

      it { is_expected.to have_http_status :bad_request }

      it "gives an error message" do
        expect(json_parse).to include "errors" => [{ "message" => "gradebook_settings is missing" }]
      end
    end
  end
end<|MERGE_RESOLUTION|>--- conflicted
+++ resolved
@@ -42,10 +42,7 @@
             "student_group_id" => "null"
           },
           "hide_assignment_group_totals" => "false",
-<<<<<<< HEAD
-=======
           "hide_total" => "false",
->>>>>>> f36f2b64
           "selected_view_options_filters" => ["assignmentGroups"],
           "show_inactive_enrollments" => "true", # values must be strings
           "show_concluded_enrollments" => "false",
@@ -95,10 +92,7 @@
         it { is_expected.to include "filter_columns_by" => { "grading_period_id" => "1401", "assignment_group_id" => "888" } }
         it { is_expected.to include "filter_rows_by" => { "section_id" => nil, "student_group_id" => nil } }
         it { is_expected.to include "hide_assignment_group_totals" => "false" }
-<<<<<<< HEAD
-=======
         it { is_expected.to include "hide_total" => "false" }
->>>>>>> f36f2b64
         it { is_expected.to include "selected_view_options_filters" => ["assignmentGroups"] }
         it { is_expected.to include "show_inactive_enrollments" => "true" }
         it { is_expected.to include "show_concluded_enrollments" => "false" }
@@ -111,11 +105,7 @@
         it { is_expected.to include "sort_rows_by_direction" => "descending" }
         it { is_expected.to include "view_ungraded_as_zero" => "true" }
         it { is_expected.not_to include "colors" }
-<<<<<<< HEAD
-        it { is_expected.to have(15).items } # ensure we add specs for new additions
-=======
         it { is_expected.to have(16).items } # ensure we add specs for new additions
->>>>>>> f36f2b64
 
         context "colors" do
           subject { json_parse.fetch("gradebook_settings").fetch("colors") }
