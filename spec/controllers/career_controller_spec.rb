--- conflicted
+++ resolved
@@ -71,11 +71,6 @@
         end
 
         it "sets up the JS environment with MAX_GROUP_CONVERSATION_SIZE" do
-<<<<<<< HEAD
-          @account.enable_feature!(:horizon_crm_integration)
-
-=======
->>>>>>> 27a9ef75
           Setting.set("max_group_conversation_size", 2)
 
           get :show, params: { course_id: @course.id }
