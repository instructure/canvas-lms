--- conflicted
+++ resolved
@@ -75,12 +75,8 @@
             horizon_dark_career_theme_in_learning_provider: false,
             horizon_learning_library: false,
             horizon_course_navigation: false,
-<<<<<<< HEAD
-            horizon_course_redesign: false
-=======
             horizon_course_redesign: false,
             horizon_course_index_page: false
->>>>>>> e69b96c5
           )
         end
 
