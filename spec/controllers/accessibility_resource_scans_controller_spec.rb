--- conflicted
+++ resolved
@@ -189,11 +189,7 @@
 
           json = response.parsed_body
           scan_with_issues_json = json.find { |scan| scan["id"] == scan_with_issues.id }
-<<<<<<< HEAD
-          issue_ids = scan_with_issues_json["issues"].map { |x| x["id"] }
-=======
           issue_ids = scan_with_issues_json["issues"].pluck("id")
->>>>>>> 2ec7b1b5
 
           expect(issue_ids).not_to include(resolved_issue.id)
           expect(issue_ids).not_to include(dismissed_issue.id)
