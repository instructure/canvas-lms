--- conflicted
+++ resolved
@@ -162,23 +162,9 @@
                       response_type: 'code',
                       scope: '/auth/userinfo' }
         expect(response).to be_redirect
-        expect(response.location).to match(/https:\/\/example.com/)
-      end
-
-<<<<<<< HEAD
-      it 'accepts the deprecated name of scopes for scope param' do
-        @user.access_tokens.create!({ :developer_key => key, :remember_access => true, :scopes => ['/auth/userinfo'], :purpose => nil })
-        get :auth,
-            params: { client_id: key.id,
-                      redirect_uri: 'https://example.com',
-                      response_type: 'code',
-                      scope: '/auth/userinfo' }
-        expect(response).to be_redirect
-        expect(response.location).to match(/https:\/\/example.com/)
-      end
-
-=======
->>>>>>> 0c292493
+        expect(response.location).to match(%r{https://example.com})
+      end
+
       it 'does not reuse userinfo tokens for other scopes' do
         @user.access_tokens.create!({ :developer_key => key, :remember_access => true, :scopes => ['/auth/userinfo'], :purpose => nil })
         get :auth, params: { client_id: key.id,
@@ -195,11 +181,11 @@
                              response_type: 'code',
                              scope: '/auth/userinfo' }
         expect(response).to be_redirect
-        expect(response.location).to match(/https:\/\/example.com/)
+        expect(response.location).to match(%r{https://example.com})
       end
 
       context 'when "prompt=none"' do
-        let(:params) {
+        let(:params) do
           {
             client_id: key.id,
             redirect_uri: 'https://example.com',
@@ -207,13 +193,13 @@
             scope: '/auth/userinfo',
             prompt: 'none'
           }
-        }
+        end
 
         it 'redirects to the redirect uri if the user already has remember-me token' do
           @user.access_tokens.create!({ :developer_key => key, :remember_access => true, :scopes => ['/auth/userinfo'], :purpose => nil })
           get :auth, params: params
           expect(response).to be_redirect
-          expect(response.location).to match(/https:\/\/example.com/)
+          expect(response.location).to match(%r{https://example.com})
         end
 
         it 'redirects to the redirect uri if the developer key is trusted' do
@@ -221,13 +207,13 @@
           key.save!
           get :auth, params: params
           expect(response).to be_redirect
-          expect(response.location).to match(/https:\/\/example.com/)
+          expect(response.location).to match(%r{https://example.com})
         end
 
         it 'redirects with "interaction_required" if the current session cannot be used without a prompt' do
           get :auth, params: params
           expect(response).to be_redirect
-          expect(response.location).to match(/https:\/\/example.com/)
+          expect(response.location).to match(%r{https://example.com})
           redirect_query_params = Rack::Utils.parse_query(URI.parse(response.location).query)
           expect(redirect_query_params['error']).to eq 'interaction_required'
         end
@@ -477,8 +463,8 @@
       let(:redis) do
         redis = double('Redis')
         allow(redis).to receive(:get)
-        allow(redis).to receive(:get).with(valid_code_redis_key).and_return(%Q{{"client_id": #{key.id}, "user": #{user.id}}})
-        allow(redis).to receive(:del).with(valid_code_redis_key).and_return(%Q{{"client_id": #{key.id}, "user": #{user.id}}})
+        allow(redis).to receive(:get).with(valid_code_redis_key).and_return(%({"client_id": #{key.id}, "user": #{user.id}}))
+        allow(redis).to receive(:del).with(valid_code_redis_key).and_return(%({"client_id": #{key.id}, "user": #{user.id}}))
         redis
       end
 
@@ -489,7 +475,7 @@
         let(:success_setup) do
           expect(redis).to receive(:del).with(valid_code_redis_key).at_least(:once)
         end
-        let(:success_token_keys) { %w(access_token refresh_token user expires_in token_type) }
+        let(:success_token_keys) { %w[access_token refresh_token user expires_in token_type] }
       end
 
       it 'renders a 302 if a code is not provided for an authorization_code grant' do
@@ -513,7 +499,7 @@
         post :token, params: base_params.merge(code: valid_code)
         expect(response).to be_successful
         json = JSON.parse(response.body)
-        expect(json.keys.sort).to match_array ['access_token', 'refresh_token', 'user', 'expires_in', 'token_type']
+        expect(json.keys.sort).to match_array %w[access_token refresh_token user expires_in token_type]
         expect(json.dig('user', 'effective_locale')).to eq 'zh-Hant'
       end
 
@@ -538,7 +524,7 @@
 
       it_behaves_like 'common oauth2 token checks' do
         let(:success_params) { { refresh_token: refresh_token } }
-        let(:success_token_keys) { %w(access_token user expires_in token_type) }
+        let(:success_token_keys) { %w[access_token user expires_in token_type] }
       end
 
       it 'does not generate a new access_token with an invalid refresh_token' do
@@ -606,7 +592,7 @@
       it_behaves_like 'common oauth2 token checks' do
         let(:success_params) { client_credentials_params }
         let(:overrides) { client_credentials_params }
-        let(:success_token_keys) { %w(access_token token_type expires_in scope) }
+        let(:success_token_keys) { %w[access_token token_type expires_in scope] }
       end
 
       describe 'additional client_credentials checks' do
@@ -685,7 +671,7 @@
 
             it "returns 302 when #{assertion} missing" do
               jwt.delete assertion.to_sym
-              expected = assertion != 'sub' ? request_url + assertion : client_url
+              expected = assertion == 'sub' ? client_url : request_url + assertion
               expect(subject).to redirect_to(expected)
             end
           end
