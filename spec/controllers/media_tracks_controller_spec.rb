--- conflicted
+++ resolved
@@ -49,11 +49,7 @@
       it "creates a track" do
         expect_any_instantiation_of(@mo).to receive(:media_sources).and_return(nil)
         content = "one track mind"
-<<<<<<< HEAD
-        post "create", params: { media_object_id: @mo.media_id, kind: "subtitles", locale: "en", content: content }
-=======
         post "create", params: { media_object_id: @mo.media_id, kind: "subtitles", locale: "en", content: }
->>>>>>> b3b750c9
         expect(response).to be_successful
         expect(json_parse(response.body)["media_id"]).to eq @mo.media_id
         track = @mo.media_tracks.last
@@ -78,11 +74,7 @@
       it "respects the exclude[] option" do
         expect_any_instantiation_of(@mo).to receive(:media_sources).and_return(nil)
         content = "one track mind"
-<<<<<<< HEAD
-        post "create", params: { media_object_id: @mo.media_id, kind: "subtitles", locale: "en", content: content, exclude: ["tracks"] }
-=======
         post "create", params: { media_object_id: @mo.media_id, kind: "subtitles", locale: "en", content:, exclude: ["tracks"] }
->>>>>>> b3b750c9
         expect(response).to be_successful
         rbody = json_parse(response.body)
         expect(rbody["media_id"]).to eq @mo.media_id
@@ -280,13 +272,20 @@
   context "media_attachments" do
     before :once do
       attachment_model(context: @user, media_entry_id: @mo.media_id, media_object: @mo)
-<<<<<<< HEAD
     end
 
     describe "#create" do
+      it "gives an error if you don't have permission to change the attachment" do
+        expect(Attachment).to receive(:find_by).with(id: @attachment.id.to_s).and_return(@attachment)
+        expect(@attachment).to receive(:editing_restricted?).with(:content).and_return(true)
+
+        post "create", params: { attachment_id: @attachment.id, kind: "subtitles", locale: "en", content: "one track mind" }
+        expect(response).to be_unauthorized
+      end
+
       it "creates a track" do
         content = "one track mind"
-        post "create", params: { attachment_id: @attachment.id, kind: "subtitles", locale: "en", content: content }
+        post "create", params: { attachment_id: @attachment.id, kind: "subtitles", locale: "en", content: }
         expect(response).to be_successful
         expect(json_parse(response.body)["media_object_id"]).to eq @mo.id
         track = @attachment.media_tracks.last
@@ -298,7 +297,7 @@
         @mo.media_tracks.create!(kind: "subtitles", locale: "en", content: "en subs 1", user_id: @teacher.id)
         attachment2 = attachment_model(context: @user, media_entry_id: @mo.media_id, media_object: @mo)
         track2 = attachment2.media_tracks.create!(kind: "subtitles", locale: "en", content: "en subs 2", media_object: @mo)
-        post "create", params: { attachment_id: @attachment.id, kind: "subtitles", locale: "en", content: content }
+        post "create", params: { attachment_id: @attachment.id, kind: "subtitles", locale: "en", content: }
         expect(response).to be_successful
         expect(json_parse(response.body)["id"]).to eq track2.id
         track = @attachment.media_tracks.last
@@ -370,114 +369,15 @@
     end
 
     describe "#destroy" do
-=======
-    end
-
-    describe "#create" do
       it "gives an error if you don't have permission to change the attachment" do
         expect(Attachment).to receive(:find_by).with(id: @attachment.id.to_s).and_return(@attachment)
         expect(@attachment).to receive(:editing_restricted?).with(:content).and_return(true)
 
-        post "create", params: { attachment_id: @attachment.id, kind: "subtitles", locale: "en", content: "one track mind" }
-        expect(response).to be_unauthorized
-      end
-
-      it "creates a track" do
-        content = "one track mind"
-        post "create", params: { attachment_id: @attachment.id, kind: "subtitles", locale: "en", content: }
-        expect(response).to be_successful
-        expect(json_parse(response.body)["media_object_id"]).to eq @mo.id
-        track = @attachment.media_tracks.last
-        expect(track.content).to eq content
-      end
-
-      it "returns track considering MediaObject's attachments" do
-        content = "one track mind"
-        @mo.media_tracks.create!(kind: "subtitles", locale: "en", content: "en subs 1", user_id: @teacher.id)
-        attachment2 = attachment_model(context: @user, media_entry_id: @mo.media_id, media_object: @mo)
-        track2 = attachment2.media_tracks.create!(kind: "subtitles", locale: "en", content: "en subs 2", media_object: @mo)
-        post "create", params: { attachment_id: @attachment.id, kind: "subtitles", locale: "en", content: }
-        expect(response).to be_successful
-        expect(json_parse(response.body)["id"]).to eq track2.id
-        track = @attachment.media_tracks.last
-        expect(track.content).to eq content
-        expect(track.attachment_id).to eq @attachment.id
-        expect(@mo.media_tracks.count).to be(1)
-      end
-
-      it "creates a track even if other attachment with same locale exists" do
-        old_content = "first en subs"
-        new_content = "second en subs"
-        attachment1 = attachment_model(context: @user, media_entry_id: @mo.media_id, media_object: @mo)
-        attachment1.media_tracks.create!(kind: "subtitles", locale: "en", content: old_content, media_object: @mo)
-        attachment2 = attachment_model(context: @user, media_entry_id: @mo.media_id, media_object: @mo)
-        post "create", params: { attachment_id: attachment2.id, kind: "subtitles", locale: "en", content: new_content }
-        expect(response).to be_successful
-
-        track1 = attachment1.media_tracks.last
-        expect(track1.content).to eq old_content
-        expect(attachment1.media_tracks.count).to be(1)
-
-        track2 = attachment2.media_tracks.last
-        expect(track2.content).to eq new_content
-        expect(attachment2.media_tracks.count).to be(1)
-      end
-    end
-
-    describe "#show" do
-      it "shows a track that belongs to default attachment" do
-        track = @attachment.media_tracks.create!(kind: "subtitles", locale: "en", content: "subs", media_object: @mo)
-        get "show", params: { attachment_id: @attachment.id, id: track.id }
-        expect(response).to be_successful
-        expect(response.body).to eq "WEBVTT\n\nsubs"
-      end
-
-      it "shows a track that belongs to a non-default attachment" do
-        @attachment.media_tracks.create!(kind: "subtitles", locale: "en", content: "subs", media_object: @mo)
-        attachment2 = attachment_model(context: @user, media_entry_id: @mo.media_id)
-        track = attachment2.media_tracks.create!(kind: "subtitles", locale: "en", content: "subs 2", media_object: @mo)
-        get "show", params: { attachment_id: attachment2.id, id: track.id }
-        expect(response).to be_successful
-        expect(response.body).to eq "WEBVTT\n\nsubs 2"
-      end
-
-      it "shows a track that belongs to non-default attachment using default attachment id" do
-        @attachment.media_tracks.create!(kind: "subtitles", locale: "en", content: "subs", media_object: @mo)
-        attachment2 = attachment_model(context: @user, media_entry_id: @mo.media_id)
-        track = attachment2.media_tracks.create!(kind: "subtitles", locale: "en", content: "subs 2", media_object: @mo)
-        get "show", params: { attachment_id: @attachment.id, id: track.id }
-        expect(response).to be_successful
-        expect(response.body).to eq "WEBVTT\n\nsubs 2"
-      end
-
-      it "doesn't show a track that doesn not belong to its attachment" do
-        track = @attachment.media_tracks.create!(kind: "subtitles", locale: "en", content: "subs", media_object: @mo)
-        attachment2 = attachment_model(context: @user, media_entry_id: @mo.media_id, media_object: @mo)
-        attachment2.media_tracks.create!(kind: "subtitles", locale: "en", content: "subs 2", media_object: @mo)
-        get "show", params: { attachment_id: attachment2.id, id: track.id }
-        expect(response).to have_http_status(:not_found)
-      end
-
-      it "does not show tracks that belong to a different media object" do
-        mo2 = factory_with_protected_attributes(MediaObject, media_id: "0_abcdefghi", old_media_id: "1_012345678", context: @course)
-
-        track = mo2.media_tracks.create!(kind: "subtitles", locale: "en", content: "blah")
-        get "show", params: { media_object_id: @mo.media_id, id: track.id }
-        expect(response).to have_http_status(:not_found)
-      end
-    end
-
-    describe "#destroy" do
-      it "gives an error if you don't have permission to change the attachment" do
-        expect(Attachment).to receive(:find_by).with(id: @attachment.id.to_s).and_return(@attachment)
-        expect(@attachment).to receive(:editing_restricted?).with(:content).and_return(true)
-
         track = @attachment.media_tracks.create!(kind: "subtitles", locale: "en", content: "subs", media_object: @mo)
         delete "destroy", params: { attachment_id: @attachment.id, id: track.id }
         expect(response).to be_unauthorized
       end
 
->>>>>>> b3b750c9
       it "destroys a track from a MediaObject's default attachment" do
         attachment1 = @attachment
         track1 = attachment1.media_tracks.create!(kind: "subtitles", locale: "en", content: "subs", media_object: @mo)
@@ -566,8 +466,6 @@
     end
 
     describe "#update" do
-<<<<<<< HEAD
-=======
       it "gives an error if you don't have permission to change the attachment" do
         expect(Attachment).to receive(:find_by).with(id: @attachment.id.to_s).and_return(@attachment)
         expect(@attachment).to receive(:editing_restricted?).with(:content).and_return(true)
@@ -585,7 +483,6 @@
         expect(response).to be_unauthorized
       end
 
->>>>>>> b3b750c9
       it "updates tracks" do
         tracks = {}
         tracks["en"] = @attachment.media_tracks.create!(kind: "subtitles", locale: "en", content: "en subs", user_id: @teacher.id, media_object: @mo)
