# frozen_string_literal: true

#
# Copyright (C) 2017 - present Instructure, Inc.
#
# This file is part of Canvas.
#
# Canvas is free software: you can redistribute it and/or modify it under
# the terms of the GNU Affero General Public License as published by the Free
# Software Foundation, version 3 of the License.
#
# Canvas is distributed in the hope that it will be useful, but WITHOUT ANY
# WARRANTY; without even the implied warranty of MERCHANTABILITY or FITNESS FOR
# A PARTICULAR PURPOSE. See the GNU Affero General Public License for more
# details.
#
# You should have received a copy of the GNU Affero General Public License along
# with this program. If not, see <http://www.gnu.org/licenses/>.

require_relative "../spec_helper"

describe MediaTracksController do
  before :once do
    course_with_teacher(active_all: true)
    @mo = factory_with_protected_attributes(MediaObject, media_id: "0_abcdefgh", old_media_id: "1_01234567", context: @course)
  end

  before do
    user_session(@teacher)
  end

  let :example_ttml_susceptible_to_xss do
    %{
      <tt xml>
        <img
          src="x"
          onerror="alert(document.domain);
          alert('Cookie must be empty: ' + document.cookie);"
        />
    }
  end

  context "media_objects" do
    describe "#create" do
      before do
        allow(CanvasKaltura::ClientV3).to receive(:config).and_return({})
      end

      it "creates a track" do
        expect_any_instantiation_of(@mo).to receive(:media_sources).and_return(nil)
        content = "one track mind"
        post "create", params: { media_object_id: @mo.media_id, kind: "subtitles", locale: "en", content: content }
        expect(response).to be_successful
        expect(json_parse(response.body)["media_id"]).to eq @mo.media_id
        track = @mo.media_tracks.last
        expect(track.content).to eq content
      end

      it "disallows TTML" do
        post "create", params: { media_object_id: @mo.media_id, kind: "subtitles", locale: "en", content: example_ttml_susceptible_to_xss }
        expect(response).to have_http_status(:unprocessable_entity)
      end

      it "validates :kind" do
        post "create", params: { media_object_id: @mo.media_id, kind: "unkind", locale: "en", content: "1" }
        expect(response).to have_http_status(:unprocessable_entity)
      end

      it "validates :locale" do
        post "create", params: { media_object_id: @mo.media_id, kind: "subtitles", locale: '<img src="lolcats.gif">', content: "1" }
        expect(response).to have_http_status(:unprocessable_entity)
      end

      it "respects the exclude[] option" do
        expect_any_instantiation_of(@mo).to receive(:media_sources).and_return(nil)
        content = "one track mind"
        post "create", params: { media_object_id: @mo.media_id, kind: "subtitles", locale: "en", content: content, exclude: ["tracks"] }
        expect(response).to be_successful
        rbody = json_parse(response.body)
        expect(rbody["media_id"]).to eq @mo.media_id
        expect(rbody["media_tracks"]).to be_nil
      end
    end

    describe "#show" do
      it "shows a track that belongs to the default attachment" do
        track = @mo.media_tracks.create!(kind: "subtitles", locale: "en", content: "subs")
        attachment2 = attachment_model(context: @user, media_entry_id: @mo.media_id)
        attachment2.media_tracks.create!(kind: "subtitles", locale: "en", content: "subs 2", media_object: @mo)
        get "show", params: { media_object_id: @mo.media_id, id: track.id }
        expect(response).to be_successful
        expect(response.body).to eq "WEBVTT\n\nsubs"
        expect(@mo.media_tracks.count).to be(1)
        expect(@mo.media_tracks.first.content).to eq "subs"
      end

      it "doesn't show a track that belongs to the non-default attachment" do
        @mo.media_tracks.create!(kind: "subtitles", locale: "en", content: "subs")
        attachment2 = attachment_model(context: @user, media_entry_id: @mo.media_id)
        track = attachment2.media_tracks.create!(kind: "subtitles", locale: "en", content: "subs 2", media_object: @mo)
        get "show", params: { media_object_id: @mo.media_id, id: track.id }
        expect(response).to have_http_status(:not_found)
        expect(@mo.media_tracks.count).to be(1)
        expect(@mo.media_tracks.first.content).to eq "subs"
      end

      it "does not show tracks that are in TTML format because it is vulnerable to xss" do
        track = @mo.media_tracks.create!(kind: "subtitles", locale: "en", content: "blah")
        track.update_attribute(:content, example_ttml_susceptible_to_xss)
        get "show", params: { media_object_id: @mo.media_id, id: track.id }
        expect(response).to have_http_status(:unprocessable_entity)
      end
    end

    describe "#destroy" do
      it "destroys a track" do
        expect_any_instantiation_of(@mo).to receive(:media_sources).and_return(nil)
        track = @mo.media_tracks.create!(kind: "subtitles", locale: "en", content: "subs")
        delete "destroy", params: { media_object_id: @mo.media_id, id: track.id }
        expect(MediaTrack.where(id: track.id).first).to be_nil
      end

      it "destroys a track from a MediaObject's default attachment" do
        attachment1 = attachment_model(context: @user, media_entry_id: @mo.media_id, media_object: @mo)
        track1 = attachment1.media_tracks.create!(kind: "subtitles", locale: "en", content: "subs", media_object: @mo)
        attachment2 = attachment_model(context: @user, media_entry_id: @mo.media_id)
        attachment2.media_tracks.create!(kind: "subtitles", locale: "en", content: "subs", media_object: @mo)
        # @mo.attachment_id != attachment2.id
        expect(attachment1.media_tracks.count).to be(1)
        expect(attachment2.media_tracks.count).to be(1)
        expect(@mo.media_tracks.count).to be(1)
        delete "destroy", params: { media_object_id: @mo.media_id, id: track1.id }
        expect(MediaTrack.where(id: track1.id).first).to be_nil
        expect(attachment1.media_tracks.count).to be(0)
        expect(attachment2.media_tracks.count).to be(1)
        expect(@mo.media_tracks.count).to be(0)
      end

      it "doesn't destroy a track from a MediaObject's non-default attachment" do
        attachment1 = attachment_model(context: @user, media_entry_id: @mo.media_id, media_object: @mo)
        attachment1.media_tracks.create!(kind: "subtitles", locale: "en", content: "subs", media_object: @mo)
        attachment2 = attachment_model(context: @user, media_entry_id: @mo.media_id)
        track2 = attachment2.media_tracks.create!(kind: "subtitles", locale: "en", content: "subs", media_object: @mo)
        # @mo.attachment_id == attachment1.id
        expect(attachment1.media_tracks.count).to be(1)
        expect(attachment2.media_tracks.count).to be(1)
        expect(@mo.media_tracks.count).to be(1)
        delete "destroy", params: { media_object_id: @mo.media_id, id: track2.id }
        expect(MediaTrack.where(id: track2.id).first).not_to be_nil
        expect(attachment1.media_tracks.count).to be(1)
        expect(attachment2.media_tracks.count).to be(1)
        expect(@mo.media_tracks.count).to be(1)
      end
    end

    describe "#index" do
      it "lists tracks" do
        tracks = {}
        tracks["en"] = @mo.media_tracks.create!(kind: "subtitles", locale: "en", content: "en subs", user_id: @teacher.id)
        tracks["af"] = @mo.media_tracks.create!(kind: "subtitles", locale: "af", content: "af subs", user_id: @teacher.id)
        get "index", params: { media_object_id: @mo.media_id, include: ["content"] }
        expect(response).to be_successful
        parsed = response.parsed_body
        expect(parsed.length).to be(2)
        parsed.each do |t|
          expect(t["content"]).to eql tracks[t["locale"]]["content"]
          expect(t["id"]).to eql tracks[t["locale"]]["id"]
          expect(t["locale"]).to eql tracks[t["locale"]]["locale"]
          expect(t["kind"]).to eql tracks[t["locale"]]["kind"]
          expect(t["media_object_id"]).to eql tracks[t["locale"]]["media_object_id"]
          expect(t["user_id"]).to eql tracks[t["locale"]]["user_id"]
        end
      end

      it "does not list tracks that belong to an attachment other than the one media object belongs to" do
        tracks = {}
        tracks["en"] = @mo.media_tracks.create!(kind: "subtitles", locale: "en", content: "en subs", user_id: @teacher.id)
        tracks["af"] = @mo.media_tracks.create!(kind: "subtitles", locale: "af", content: "af subs", user_id: @teacher.id)

        attachment_model(media_entry_id: @mo.media_id)
        @attachment.media_tracks.create!(kind: "subtitles", locale: "en", content: "new en subs", user_id: @teacher.id, media_object: @mo)

        get "index", params: { media_object_id: @mo.media_id, include: ["content"] }
        expect(response).to be_successful
        parsed = response.parsed_body
        expect(parsed.pluck("content")).to match_array ["en subs", "af subs"]
      end
    end

    describe "#update" do
      it "updates tracks" do
        tracks = {}
        tracks["en"] = @mo.media_tracks.create!(kind: "subtitles", locale: "en", content: "en subs", user_id: @teacher.id)
        tracks["af"] = @mo.media_tracks.create!(kind: "subtitles", locale: "af", content: "af subs", user_id: @teacher.id)
        tracks["br"] = @mo.media_tracks.create!(kind: "subtitles", locale: "br", content: "br subs", user_id: @teacher.id)
        put "update",
            params: {
              media_object_id: @mo.media_id,
              include: ["content"]
            },
            body: JSON.generate([{ locale: "en", content: "new en" }, { locale: "es", content: "es subs" }, { locale: "br" }]),
            format: :json
        expect(response).to be_successful
        parsed = response.parsed_body
        expect(parsed.length).to be(3)
        expect(parsed.any? { |t| t["locale"] == "en" && t["content"] == "new en" }).to be true
        expect(parsed.any? { |t| t["locale"] == "es" && t["content"] == "es subs" }).to be true
        expect(parsed.any? { |t| t["locale"] == "br" && t["content"] == "br subs" }).to be true
      end

      it "updates tracks from a MediaObject's default attachment" do
        attachment1 = attachment_model(context: @user, media_entry_id: @mo.media_id, media_object: @mo)
        attachment1.media_tracks.create!(kind: "subtitles", locale: "en", content: "en subs", user: @user, media_object: @mo)
        attachment1.media_tracks.create!(kind: "subtitles", locale: "af", content: "af subs 1", user: @user, media_object: @mo)
        attachment2 = attachment_model(context: @user, media_entry_id: @mo.media_id)
        attachment2.media_tracks.create!(kind: "subtitles", locale: "af", content: "af subs 2", user: @user, media_object: @mo)
        attachment2.media_tracks.create!(kind: "subtitles", locale: "br", content: "br subs", user: @user, media_object: @mo)
        # @mo.attachment_id == attachment1.id
        expect(attachment1.media_tracks.count).to be(2)
        # @mo.attachment_id != attachment2.id
        expect(attachment2.media_tracks.count).to be(2)
        expect(@mo.media_tracks.count).to be(2)
        put "update",
            params: {
              media_object_id: @mo.media_id,
              include: ["content"]
            },
            body: JSON.generate([{ locale: "en", content: "new en" }, { locale: "es", content: "es subs" }, { locale: "br" }]),
            format: :json
        expect(response).to be_successful
        parsed = response.parsed_body
        expect(parsed.length).to be(2)
        expect(parsed.any? { |t| t["locale"] == "en" && t["content"] == "new en" }).to be true
        expect(parsed.any? { |t| t["locale"] == "es" && t["content"] == "es subs" }).to be true
        expect(attachment1.media_tracks.count).to be(2)
        expect(attachment1.media_tracks.where(locale: "en").first["content"]).to eq("new en")
        expect(attachment1.media_tracks.where(locale: "es").first["content"]).to eq("es subs")
        expect(attachment2.media_tracks.count).to be(2)
        expect(attachment2.media_tracks.where(locale: "af").first["content"]).to eq("af subs 2")
        expect(attachment2.media_tracks.where(locale: "br").first["content"]).to eq("br subs")
        expect(@mo.media_tracks.pluck(:locale)).to match_array(%w[en es])
      end

      it "updates tracks from its media object" do
        attachment1 = attachment_model(context: @user, media_entry_id: @mo.media_id, media_object: @mo)
        attachment2 = attachment_model(context: @user, media_entry_id: @mo.media_id)
        @mo.media_tracks.create!(kind: "subtitles", locale: "en", content: "subs", user: @user)
        expect(@mo.media_tracks.count).to be(1)
        expect(attachment1.media_tracks.count).to be(1)
        expect(attachment2.media_tracks.count).to be(0)
        put "update",
            params: {
              media_object_id: @mo.media_id,
              include: ["content"]
            },
            body: JSON.generate([{ locale: "en", content: "new en" }, { locale: "es", content: "es subs" }, { locale: "br" }]),
            format: :json
        expect(response).to be_successful
        parsed = response.parsed_body
        expect(parsed.length).to be(2)
        expect(parsed.any? { |t| t["locale"] == "en" && t["content"] == "new en" }).to be true
        expect(parsed.any? { |t| t["locale"] == "es" && t["content"] == "es subs" }).to be true
        expect(@mo.media_tracks.count).to be(2)
        expect(attachment1.media_tracks.count).to be(2)
        expect(attachment2.media_tracks.count).to be(0)
        expect(@mo.media_tracks.where(locale: "en").first["content"]).to eq("new en")
        expect(@mo.media_tracks.where(locale: "es").first["content"]).to eq("es subs")
      end
    end
  end

  context "media_attachments" do
    before :once do
      attachment_model(context: @user, media_entry_id: @mo.media_id, media_object: @mo)
    end

    describe "#create" do
      it "creates a track" do
        content = "one track mind"
        post "create", params: { attachment_id: @attachment.id, kind: "subtitles", locale: "en", content: content }
        expect(response).to be_successful
        expect(json_parse(response.body)["media_object_id"]).to eq @mo.id
        track = @attachment.media_tracks.last
        expect(track.content).to eq content
      end

      it "returns track considering MediaObject's attachments" do
        content = "one track mind"
        @mo.media_tracks.create!(kind: "subtitles", locale: "en", content: "en subs 1", user_id: @teacher.id)
        attachment2 = attachment_model(context: @user, media_entry_id: @mo.media_id, media_object: @mo)
        track2 = attachment2.media_tracks.create!(kind: "subtitles", locale: "en", content: "en subs 2", media_object: @mo)
        post "create", params: { attachment_id: @attachment.id, kind: "subtitles", locale: "en", content: content }
        expect(response).to be_successful
        expect(json_parse(response.body)["id"]).to eq track2.id
        track = @attachment.media_tracks.last
        expect(track.content).to eq content
        expect(track.attachment_id).to eq @attachment.id
        expect(@mo.media_tracks.count).to be(1)
      end

      it "creates a track even if other attachment with same locale exists" do
        old_content = "first en subs"
        new_content = "second en subs"
        attachment1 = attachment_model(context: @user, media_entry_id: @mo.media_id, media_object: @mo)
        attachment1.media_tracks.create!(kind: "subtitles", locale: "en", content: old_content, media_object: @mo)
        attachment2 = attachment_model(context: @user, media_entry_id: @mo.media_id, media_object: @mo)
        post "create", params: { attachment_id: attachment2.id, kind: "subtitles", locale: "en", content: new_content }
        expect(response).to be_successful

        track1 = attachment1.media_tracks.last
        expect(track1.content).to eq old_content
        expect(attachment1.media_tracks.count).to be(1)

        track2 = attachment2.media_tracks.last
        expect(track2.content).to eq new_content
        expect(attachment2.media_tracks.count).to be(1)
      end
    end
<<<<<<< HEAD

    it "does not show tracks that belong to a different media object" do
      mo2 = factory_with_protected_attributes(MediaObject, media_id: "0_abcdefghi", old_media_id: "1_012345678", context: @course)

      track = mo2.media_tracks.create!(kind: "subtitles", locale: "en", content: "blah")
      get "show", params: { media_object_id: @mo.media_id, id: track.id }
      expect(response).to have_http_status(:not_found)
    end
  end
=======
>>>>>>> b546d3a2

    describe "#show" do
      it "shows a track that belongs to default attachment" do
        track = @attachment.media_tracks.create!(kind: "subtitles", locale: "en", content: "subs", media_object: @mo)
        get "show", params: { attachment_id: @attachment.id, id: track.id }
        expect(response).to be_successful
        expect(response.body).to eq "WEBVTT\n\nsubs"
      end

      it "shows a track that belongs to a non-default attachment" do
        @attachment.media_tracks.create!(kind: "subtitles", locale: "en", content: "subs", media_object: @mo)
        attachment2 = attachment_model(context: @user, media_entry_id: @mo.media_id)
        track = attachment2.media_tracks.create!(kind: "subtitles", locale: "en", content: "subs 2", media_object: @mo)
        get "show", params: { attachment_id: attachment2.id, id: track.id }
        expect(response).to be_successful
        expect(response.body).to eq "WEBVTT\n\nsubs 2"
      end

      it "shows a track that belongs to non-default attachment using default attachment id" do
        @attachment.media_tracks.create!(kind: "subtitles", locale: "en", content: "subs", media_object: @mo)
        attachment2 = attachment_model(context: @user, media_entry_id: @mo.media_id)
        track = attachment2.media_tracks.create!(kind: "subtitles", locale: "en", content: "subs 2", media_object: @mo)
        get "show", params: { attachment_id: @attachment.id, id: track.id }
        expect(response).to be_successful
        expect(response.body).to eq "WEBVTT\n\nsubs 2"
      end

      it "doesn't show a track that doesn not belong to its attachment" do
        track = @attachment.media_tracks.create!(kind: "subtitles", locale: "en", content: "subs", media_object: @mo)
        attachment2 = attachment_model(context: @user, media_entry_id: @mo.media_id, media_object: @mo)
        attachment2.media_tracks.create!(kind: "subtitles", locale: "en", content: "subs 2", media_object: @mo)
        get "show", params: { attachment_id: attachment2.id, id: track.id }
        expect(response).to have_http_status(:not_found)
      end

      it "does not show tracks that belong to a different media object" do
        mo2 = factory_with_protected_attributes(MediaObject, media_id: "0_abcdefghi", old_media_id: "1_012345678", context: @course)

        track = mo2.media_tracks.create!(kind: "subtitles", locale: "en", content: "blah")
        get "show", params: { media_object_id: @mo.media_id, id: track.id }
        expect(response).to have_http_status(:not_found)
      end
    end

    describe "#destroy" do
      it "destroys a track from a MediaObject's default attachment" do
        attachment1 = @attachment
        track1 = attachment1.media_tracks.create!(kind: "subtitles", locale: "en", content: "subs", media_object: @mo)
        attachment2 = attachment_model(context: @user, media_entry_id: @mo.media_id)
        attachment2.media_tracks.create!(kind: "subtitles", locale: "en", content: "subs", media_object: @mo)
        # @mo.attachment_id != attachment2.id
        expect(attachment1.media_tracks.count).to be(1)
        expect(attachment2.media_tracks.count).to be(1)
        expect(@mo.media_tracks.count).to be(1)
        delete "destroy", params: { attachment_id: attachment1.id, id: track1.id }
        expect(MediaTrack.where(id: track1.id).first).to be_nil
        expect(attachment1.media_tracks.count).to be(0)
        expect(attachment2.media_tracks.count).to be(1)
        expect(@mo.media_tracks.count).to be(0)
      end

      it "destroys a track from a MediaObject's non-default attachment" do
        attachment1 = @attachment
        attachment1.media_tracks.create!(kind: "subtitles", locale: "en", content: "subs", media_object: @mo)
        attachment2 = attachment_model(context: @user, media_entry_id: @mo.media_id)
        track2 = attachment2.media_tracks.create!(kind: "subtitles", locale: "en", content: "subs", media_object: @mo)
        # @mo.attachment_id == attachment1.id
        expect(attachment1.media_tracks.count).to be(1)
        expect(attachment2.media_tracks.count).to be(1)
        expect(@mo.media_tracks.count).to be(1)
        delete "destroy", params: { attachment_id: attachment2.id, id: track2.id }
        expect(MediaTrack.where(id: track2.id).first).to be_nil
        expect(attachment1.media_tracks.count).to be(1)
        expect(attachment2.media_tracks.count).to be(0)
        expect(@mo.media_tracks.count).to be(1)
      end

      it "doesn't destroy tracks that don't belong to the attachment" do
        attachment1 = attachment_model(context: @user, media_entry_id: @mo.media_id, media_object: @mo)
        attachment1.media_tracks.create!(kind: "subtitles", locale: "en", content: "subs", media_object: @mo)
        attachment2 = attachment_model(context: @user, media_entry_id: @mo.media_id)
        track2 = attachment2.media_tracks.create!(kind: "subtitles", locale: "en", content: "subs", media_object: @mo)
        expect(attachment1.media_tracks.count).to be(1)
        expect(attachment2.media_tracks.count).to be(1)
        expect(@mo.media_tracks.count).to be(1)
        delete "destroy", params: { attachment_id: attachment1.id, id: track2.id }
        expect(MediaTrack.where(id: track2.id).first).not_to be_nil
        expect(attachment1.media_tracks.count).to be(1)
        expect(attachment2.media_tracks.count).to be(1)
        expect(@mo.media_tracks.count).to be(1)
      end
    end

    describe "#index" do
      it "lists tracks" do
        tracks = {}
        tracks["en"] = @attachment.media_tracks.create!(kind: "subtitles", locale: "en", content: "en subs", user_id: @teacher.id, media_object: @mo)
        tracks["af"] = @attachment.media_tracks.create!(kind: "subtitles", locale: "af", content: "af subs", user_id: @teacher.id, media_object: @mo)
        get "index", params: { attachment_id: @attachment.id, include: ["content"] }
        expect(response).to be_successful
        parsed = response.parsed_body
        expect(parsed.length).to be(2)
        parsed.each do |t|
          expect(t["content"]).to eql tracks[t["locale"]]["content"]
          expect(t["id"]).to eql tracks[t["locale"]]["id"]
          expect(t["locale"]).to eql tracks[t["locale"]]["locale"]
          expect(t["kind"]).to eql tracks[t["locale"]]["kind"]
          expect(t["media_object_id"]).to eql tracks[t["locale"]]["media_object_id"]
          expect(t["user_id"]).to eql tracks[t["locale"]]["user_id"]
        end
      end

      it "lists tracks considering other MediaObject's attachments" do
        tracks = {}
        tracks["en"] = @attachment.media_tracks.create!(kind: "subtitles", locale: "en", content: "en subs", user_id: @teacher.id, media_object: @mo)
        attachment1 = attachment_model(context: @user, media_entry_id: @mo.media_id, media_object: @mo)
        tracks["af"] = attachment1.media_tracks.create!(kind: "subtitles", locale: "af", content: "af subs", user_id: @teacher.id, media_object: @mo)
        get "index", params: { attachment_id: @attachment.id, include: ["content"] }
        expect(response).to be_successful
        parsed = response.parsed_body
        expect(parsed.length).to be(1)
        parsed.each do |t|
          expect(t["content"]).to eql tracks[t["locale"]]["content"]
          expect(t["id"]).to eql tracks[t["locale"]]["id"]
          expect(t["locale"]).to eql tracks[t["locale"]]["locale"]
          expect(t["kind"]).to eql tracks[t["locale"]]["kind"]
          expect(t["media_object_id"]).to eql tracks[t["locale"]]["media_object_id"]
          expect(t["user_id"]).to eql tracks[t["locale"]]["user_id"]
        end
      end
    end

    describe "#update" do
      it "updates tracks" do
        tracks = {}
        tracks["en"] = @attachment.media_tracks.create!(kind: "subtitles", locale: "en", content: "en subs", user_id: @teacher.id, media_object: @mo)
        tracks["af"] = @attachment.media_tracks.create!(kind: "subtitles", locale: "af", content: "af subs", user_id: @teacher.id, media_object: @mo)
        tracks["br"] = @mo.media_tracks.create!(kind: "subtitles", locale: "br", content: "br subs", user_id: @teacher.id)
        put "update",
            params: {
              attachment_id: @attachment.id,
              include: ["content"]
            },
            body: JSON.generate([{ locale: "en", content: "new en" }, { locale: "es", content: "new es" }, { locale: "br" }]),
            format: :json
        expect(response).to be_successful
        parsed = response.parsed_body
        expect(parsed.length).to be(3)
        expect(@attachment.media_tracks.count).to be(3)
        expect(@mo.media_tracks.count).to be(3)
        expect(parsed.any? { |t| t["locale"] == "en" && t["content"] == "new en" }).to be true
        expect(parsed.any? { |t| t["locale"] == "es" && t["content"] == "new es" }).to be true
        expect(parsed.any? { |t| t["locale"] == "br" && t["content"] == "br subs" }).to be true
      end

      it "updates tracks from a MediaObject's default attachment" do
        attachment1 = attachment_model(context: @user, media_entry_id: @mo.media_id, media_object: @mo)
        attachment1.media_tracks.create!(kind: "subtitles", locale: "en", content: "en subs", user: @user, media_object: @mo)
        attachment1.media_tracks.create!(kind: "subtitles", locale: "af", content: "af subs 1", user: @user, media_object: @mo)
        attachment2 = attachment_model(context: @user, media_entry_id: @mo.media_id)
        attachment2.media_tracks.create!(kind: "subtitles", locale: "af", content: "af subs 2", user: @user, media_object: @mo)
        attachment2.media_tracks.create!(kind: "subtitles", locale: "br", content: "br subs", user: @user, media_object: @mo)
        # @mo.attachment_id == attachment1.id
        expect(attachment1.media_tracks.count).to be(2)
        expect(@mo.media_tracks.count).to be(2)
        put "update",
            params: {
              attachment_id: attachment1.id,
              include: ["content"]
            },
            body: JSON.generate([{ locale: "en", content: "new en" }, { locale: "es", content: "es subs" }, { locale: "br" }]),
            format: :json
        expect(response).to be_successful
        parsed = response.parsed_body
        expect(parsed.length).to be(2)
        expect(parsed.any? { |t| t["locale"] == "en" && t["content"] == "new en" }).to be true
        expect(parsed.any? { |t| t["locale"] == "es" && t["content"] == "es subs" }).to be true
        expect(attachment1.media_tracks.count).to be(2)
        expect(attachment1.media_tracks.where(locale: "en").first["content"]).to eq("new en")
        expect(attachment1.media_tracks.where(locale: "es").first["content"]).to eq("es subs")
        expect(attachment2.media_tracks.count).to be(2)
        expect(attachment2.media_tracks.where(locale: "af").first["content"]).to eq("af subs 2")
        expect(attachment2.media_tracks.where(locale: "br").first["content"]).to eq("br subs")
        expect(@mo.media_tracks.pluck(:locale)).to match_array(%w[en es])
      end

      it "updates tracks from a MediaObject's non-default attachment" do
        attachment1 = attachment_model(context: @user, media_entry_id: @mo.media_id, media_object: @mo)
        attachment1.media_tracks.create!(kind: "subtitles", locale: "en", content: "en subs", user: @user, media_object: @mo)
        attachment1.media_tracks.create!(kind: "subtitles", locale: "af", content: "af subs 1", user: @user, media_object: @mo)
        attachment2 = attachment_model(context: @user, media_entry_id: @mo.media_id)
        attachment2.media_tracks.create!(kind: "subtitles", locale: "af", content: "af subs 2", user: @user, media_object: @mo)
        attachment2.media_tracks.create!(kind: "subtitles", locale: "br", content: "br subs", user: @user, media_object: @mo)
        # @mo.attachment_id != attachment2.id
        expect(attachment2.media_tracks.count).to be(2)
        expect(@mo.media_tracks.count).to be(2)
        put "update",
            params: {
              attachment_id: attachment2.id,
              include: ["content"]
            },
            body: JSON.generate([{ locale: "en", content: "new en" }, { locale: "es", content: "es subs" }, { locale: "br" }]),
            format: :json
        expect(response).to be_successful
        parsed = response.parsed_body
        expect(parsed.length).to be(4)
        expect(parsed.any? { |t| t["locale"] == "br" && t["content"] == "br subs" }).to be true
        expect(parsed.any? { |t| t["locale"] == "en" && t["content"] == "new en" }).to be true
        expect(parsed.any? { |t| t["locale"] == "es" && t["content"] == "es subs" }).to be true
        expect(attachment1.media_tracks.count).to be(2)
        expect(attachment1.media_tracks.where(locale: "en").first["content"]).to eq("en subs")
        expect(attachment1.media_tracks.where(locale: "af").first["content"]).to eq("af subs 1")
        expect(attachment2.media_tracks.count).to be(3)
        expect(attachment2.media_tracks.where(locale: "br").first["content"]).to eq("br subs")
        expect(attachment2.media_tracks.where(locale: "en").first["content"]).to eq("new en")
        expect(attachment2.media_tracks.where(locale: "es").first["content"]).to eq("es subs")
        expect(@mo.media_tracks.pluck(:locale)).to match_array(%w[af en])
      end
    end
  end
end<|MERGE_RESOLUTION|>--- conflicted
+++ resolved
@@ -316,18 +316,6 @@
         expect(attachment2.media_tracks.count).to be(1)
       end
     end
-<<<<<<< HEAD
-
-    it "does not show tracks that belong to a different media object" do
-      mo2 = factory_with_protected_attributes(MediaObject, media_id: "0_abcdefghi", old_media_id: "1_012345678", context: @course)
-
-      track = mo2.media_tracks.create!(kind: "subtitles", locale: "en", content: "blah")
-      get "show", params: { media_object_id: @mo.media_id, id: track.id }
-      expect(response).to have_http_status(:not_found)
-    end
-  end
-=======
->>>>>>> b546d3a2
 
     describe "#show" do
       it "shows a track that belongs to default attachment" do
