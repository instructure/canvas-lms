# frozen_string_literal: true

#
# Copyright (C) 2016 - present Instructure, Inc.
#
# This file is part of Canvas.
#
# Canvas is free software: you can redistribute it and/or modify it under
# the terms of the GNU Affero General Public License as published by the Free
# Software Foundation, version 3 of the License.
#
# Canvas is distributed in the hope that it will be useful, but WITHOUT ANY
# WARRANTY; without even the implied warranty of MERCHANTABILITY or FITNESS FOR
# A PARTICULAR PURPOSE. See the GNU Affero General Public License for more
# details.
#
# You should have received a copy of the GNU Affero General Public License along
# with this program. If not, see <http://www.gnu.org/licenses/>.
#

describe AppointmentGroupsController do
  before :once do
    Account.find_or_create_by!(id: 0).update(name: "Dummy Root Account", workflow_state: "deleted", root_account_id: nil)
    @course2 = course_factory(active_all: true)
    course_factory(active_all: true)
    student_in_course(active_all: true)
    @group_student = @student
    student_in_course(active_all: true)
    teacher_in_course(active_all: true)
    @next_year = Time.zone.now.year + 1
    @ag = AppointmentGroup.create!(title: "blah",
                                   contexts: [@course, @course2],
                                   new_appointments: [
                                     ["#{@next_year}-01-01 12:00:00", "#{@next_year}-01-01 13:00:00"],
                                     ["#{@next_year}-02-01 12:00:00", "#{@next_year}-02-01 13:00:00"],
                                   ])
    @ag.publish!

    @ag_with_reservation = AppointmentGroup.create!(title: "blah",
                                                    contexts: [@course, @course2],
                                                    new_appointments: [
                                                      ["#{@next_year}-01-01 14:00:00", "#{@next_year}-01-01 15:00:00"],
                                                      ["#{@next_year}-02-01 14:00:00", "#{@next_year}-02-01 15:00:00"],
                                                    ])
    @ag_with_reservation.publish!
    @participant = @ag_with_reservation.participant_for(@student)
    @reservation = @ag_with_reservation.appointments.last.reserve_for(@participant, @student)

    @group_users = [@group_student, @student]

    @group1 = group(name: "group1", group_context: @course)
    @group1.participating_users << @group_users
    @group1.save!
    @gc = @group1.group_category
    @group_ag = AppointmentGroup.create!(title: "test",
                                         contexts: [@course, @course2],
                                         participants_per_appointment: 2,
                                         new_appointments: [
                                           ["#{@next_year}-01-01 17:00:00", "#{@next_year}-01-01 18:00:00"],
                                           ["#{@next_year}-02-01 17:00:00", "#{@next_year}-02-01 18:00:00"],
                                         ])

    @group_ag.appointment_group_sub_contexts.create! sub_context: @gc, sub_context_code: @gc.asset_string
    @group_ag.appointments.first.reserve_for(@group1, @group_student)
    @group_ag.publish!
  end

  describe "POST 'create'" do
    it "fails for a horizon course" do
      user_session @teacher
<<<<<<< HEAD
      @course.root_account.enable_feature!(:horizon_course_setting)
=======
      @course.account.enable_feature!(:horizon_course_setting)
>>>>>>> 438cae6b
      @course.update!(horizon_course: true)
      post :create, params: { appointment_group: { title: "Test Group", context_codes: [@course.asset_string] } }
      expect(response).to have_http_status(:bad_request)
      expect(response.parsed_body["error"]).to include("cannot create an appointment group for a horizon course")
    end
  end

  before do
    user_session @student
  end

  describe "GET 'index'" do
    it "redirects to the agenda, starting at the first appointment group's start_at" do
      get "index"
      check_redirect(response, "view_name" => "agenda", "view_start" => "#{@next_year}-01-01")
    end
  end

  describe "GET 'show'" do
    it "without appointment - redirects to the agenda on date of appt. in find_appointment mode" do
      get "show", params: { id: @ag.to_param }
      check_redirect(response,
                     "view_name" => "agenda",
                     "view_start" => "#{@next_year}-01-01",
                     "find_appointment" => @course.asset_string)
    end

    it "redirects to a specific event on the month view" do
      get "show", params: { id: @ag.to_param, event_id: @ag.appointments.last.to_param }
      check_redirect(response, "view_name" => "month", "view_start" => "#{@next_year}-02-01")
    end

    it "with appt it redirects to the agenda, starting at the date of appt. group" do
      get "show", params: { id: @ag_with_reservation.to_param }
      check_redirect(response, "view_name" => "agenda", "view_start" => "#{@next_year}-01-01")
    end

    it "with appt it redirects to a specific event in month view" do
      get "show", params: { id: @ag_with_reservation.to_param, event_id: @reservation.to_param }
      check_redirect(response,
                     { "view_name" => "month", "view_start" => "#{@next_year}-02-01" },
                     "event_id=#{@reservation.id}")
    end

    it "with appt it redirects to a specific parent event in month view if requester did not create the event." do
      user_session @teacher
      get "show", params: { id: @ag_with_reservation.to_param, event_id: @reservation.to_param }
      check_redirect(response,
                     { "view_name" => "month", "view_start" => "#{@next_year}-02-01" },
                     "event_id=#{@reservation.parent_event.id}")
    end

    it "with group appt it redirects to the agenda, starting at the date of appt. group, no find appt. mode." do
      get "show", params: { id: @group_ag.to_param }
      check_redirect(response, "view_name" => "agenda", "view_start" => "#{@next_year}-01-01")
    end
  end

  private

  def check_redirect(response, hash, query = nil)
    expect(response).to be_redirect
    uri = URI.parse(response.location)
    expect(uri.path).to eq "/calendar2"
    json = JSON.parse([uri.fragment].pack("H*"))
    expect(json).to eq hash
    if query
      expect(uri.query).to eq query
    end
  end
end<|MERGE_RESOLUTION|>--- conflicted
+++ resolved
@@ -68,11 +68,7 @@
   describe "POST 'create'" do
     it "fails for a horizon course" do
       user_session @teacher
-<<<<<<< HEAD
-      @course.root_account.enable_feature!(:horizon_course_setting)
-=======
       @course.account.enable_feature!(:horizon_course_setting)
->>>>>>> 438cae6b
       @course.update!(horizon_course: true)
       post :create, params: { appointment_group: { title: "Test Group", context_codes: [@course.asset_string] } }
       expect(response).to have_http_status(:bad_request)
