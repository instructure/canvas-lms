--- conflicted
+++ resolved
@@ -115,11 +115,7 @@
       account.account_calendar_visible = true
       account.account_calendar_subscription_type = "auto"
       account.save!
-<<<<<<< HEAD
-      @admin = account_admin_user(account: account, active_all: true)
-=======
       @admin = account_admin_user(account:, active_all: true)
->>>>>>> a9d918a9
       @admin.set_preference(:enabled_account_calendars, account.id)
       get "show"
       expect(assigns[:contexts_json].find { |c| c[:type] == "account" }[:viewed_auto_subscribed_account_calendars]).to be(false)
