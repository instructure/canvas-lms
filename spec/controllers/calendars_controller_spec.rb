--- conflicted
+++ resolved
@@ -109,8 +109,6 @@
       expect(assigns[:contexts_json].find { |c| c[:type] == "account" }[:auto_subscribe]).to be(true)
     end
 
-<<<<<<< HEAD
-=======
     it "sets viewed_auto_subscribed_account_calendars for viewed auto-subscribed account calendars" do
       Account.site_admin.enable_feature!(:auto_subscribe_account_calendars)
       account = @user.account
@@ -127,7 +125,6 @@
       expect(assigns[:contexts_json].find { |c| c[:type] == "account" }[:viewed_auto_subscribed_account_calendars]).to be(true)
     end
 
->>>>>>> 87563733
     it "sets context.course_sections.can_create_ag based off :manage_calendar permission" do
       @section1 = @course.default_section
       @section2 = @course.course_sections.create!(name: "Section 2")
