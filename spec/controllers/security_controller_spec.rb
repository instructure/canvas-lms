# frozen_string_literal: true

#
# Copyright (C) 2018 - present Instructure, Inc.
#
# This file is part of Canvas.
#
# Canvas is free software: you can redistribute it and/or modify it under
# the terms of the GNU Affero General Public License as published by the Free
# Software Foundation, version 3 of the License.
#
# Canvas is distributed in the hope that it will be useful, but WITHOUT ANY
# WARRANTY; without even the implied warranty of MERCHANTABILITY or FITNESS FOR
# A PARTICULAR PURPOSE. See the GNU Affero General Public License for more
# details.
#
# You should have received a copy of the GNU Affero General Public License along
# with this program. If not, see <http://www.gnu.org/licenses/>.

RSpec.describe SecurityController, type: :request do
  # This uses the lti keyset, but it doesn't really matter which one
  let(:url) { Rails.application.routes.url_helpers.jwks_show_path }
  let(:json) { response.parsed_body }

  let(:past_key) { CanvasSecurity::KeyStorage.new_key }
  let(:present_key) { CanvasSecurity::KeyStorage.new_key }
  let(:future_key) { CanvasSecurity::KeyStorage.new_key }

  let(:fallback_proxy) do
    DynamicSettings::FallbackProxy.new(
      CanvasSecurity::KeyStorage::PAST => past_key,
      CanvasSecurity::KeyStorage::PRESENT => present_key,
      CanvasSecurity::KeyStorage::FUTURE => future_key
    )
  end

  around do |example|
    Timecop.freeze { example.run }
  end

  before do
    allow(DynamicSettings).to receive(:kv_proxy).and_return(fallback_proxy)
  end

  it "returns ok status" do
    get url
    expect(response).to have_http_status :ok
  end

  it "returns a jwk set" do
    get url
    expect(json["keys"]).not_to be_empty
  end

  it "sets the Cache-control header" do
    get url
    expect(response.headers["Cache-Control"]).to include "max-age=864000"
  end

  it "returns well-formed public key jwks" do
    get url
    expected_keys = %w[kid kty alg e n use]
    json["keys"].each do |key|
      expect(key.keys - expected_keys).to be_empty
    end
  end

  context "with ?rotation_check=1" do
    let(:past_key) { Timecop.travel(1.month.ago) { CanvasSecurity::KeyStorage.new_key } }
    let(:future_key) { Timecop.travel(1.month.from_now) { CanvasSecurity::KeyStorage.new_key } }

    it "returns whether each key is from the current month" do
      # This is memoized, so make sure we get the new one we make in this test
      expect(Lti::KeyStorage).to receive(:consul_proxy).at_least(:once).and_return(fallback_proxy)

      day = Time.zone.now.utc.to_date.day
      get url, params: { rotation_check: "1" }
      expect(json).to eq([
                           "today is day #{day} and key 0 is not from this month",
                           "today is day #{day} and key 1 is from this month",
                           "today is day #{day} and key 2 is not from this month"
                         ])
    end
  end

  describe "openid_configuration" do
    it "rejects timed-out tokens" do
      jwt = Canvas::Security.create_jwt({
                                          user_id: 1,
                                          root_account_uuid: Account.default.uuid
                                        },
                                        5.minutes.ago)

      get "/api/lti/security/openid-configuration", params: { registration_token: jwt }
      expect(response).to have_http_status :unauthorized
    end

    it "contains the correct information" do
      jwt = Canvas::Security.create_jwt({
                                          user_id: 1,
                                          root_account_global_id: Account.default.global_id
                                        },
                                        5.minutes.from_now)

<<<<<<< HEAD
=======
      messages = Lti::ResourcePlacement::PLACEMENTS_BY_MESSAGE_TYPE.keys.map(&:to_s).map do |message_type|
        {
          "type" => message_type,
          "placements" => Lti::ResourcePlacement::PLACEMENTS_BY_MESSAGE_TYPE[message_type].map(&:to_s)
        }
      end

>>>>>>> 82f3398e
      get "/api/lti/security/openid-configuration", params: { registration_token: jwt }
      expect(response).to have_http_status :ok
      parsed_body = response.parsed_body
      expect(parsed_body["issuer"]).to eq "https://canvas.instructure.com"
      expect(parsed_body["authorization_endpoint"]).to eq "http://canvas.instructure.com/api/lti/authorize_redirect"
      expect(parsed_body["registration_endpoint"]).to eq "http://localhost/api/lti/registrations"
      lti_platform_configuration = parsed_body["https://purl.imsglobal.org/spec/lti-platform-configuration"]
      expect(lti_platform_configuration["product_family_code"]).to eq "canvas"
      expect(lti_platform_configuration["https://canvas.instructure.com/lti/account_name"]).to eq "Default Account"
<<<<<<< HEAD
=======
      expect(lti_platform_configuration["messages_supported"]).to eq messages
>>>>>>> 82f3398e
    end
  end

  context "sharding" do
    specs_require_sharding

    describe "openid_configuration" do
      it "works cross-shard" do
        account_name = "Shard 2 Account"

        account = nil

        @shard2.activate do
          account = Account.create!(name: account_name, lti_guid: "shard2")
        end

        jwt = Canvas::Security.create_jwt({
                                            user_id: 1,
                                            root_account_global_id: account.global_id
                                          },
                                          5.minutes.from_now)

        get "/api/lti/security/openid-configuration", params: { registration_token: jwt }
        expect(response).to have_http_status :ok
        parsed_body = response.parsed_body
        expect(parsed_body["issuer"]).to eq "https://canvas.instructure.com"
        expect(parsed_body["authorization_endpoint"]).to eq "http://canvas.instructure.com/api/lti/authorize_redirect"
        expect(parsed_body["registration_endpoint"]).to eq "http://localhost/api/lti/registrations"
        lti_platform_configuration = parsed_body["https://purl.imsglobal.org/spec/lti-platform-configuration"]
        expect(lti_platform_configuration["product_family_code"]).to eq "canvas"
        expect(lti_platform_configuration["https://canvas.instructure.com/lti/account_name"]).to eq "Shard 2 Account"
        expect(lti_platform_configuration["https://canvas.instructure.com/lti/account_lti_guid"]).to eq "shard2"
      end
    end
  end
end<|MERGE_RESOLUTION|>--- conflicted
+++ resolved
@@ -102,8 +102,6 @@
                                         },
                                         5.minutes.from_now)
 
-<<<<<<< HEAD
-=======
       messages = Lti::ResourcePlacement::PLACEMENTS_BY_MESSAGE_TYPE.keys.map(&:to_s).map do |message_type|
         {
           "type" => message_type,
@@ -111,7 +109,6 @@
         }
       end
 
->>>>>>> 82f3398e
       get "/api/lti/security/openid-configuration", params: { registration_token: jwt }
       expect(response).to have_http_status :ok
       parsed_body = response.parsed_body
@@ -121,10 +118,7 @@
       lti_platform_configuration = parsed_body["https://purl.imsglobal.org/spec/lti-platform-configuration"]
       expect(lti_platform_configuration["product_family_code"]).to eq "canvas"
       expect(lti_platform_configuration["https://canvas.instructure.com/lti/account_name"]).to eq "Default Account"
-<<<<<<< HEAD
-=======
       expect(lti_platform_configuration["messages_supported"]).to eq messages
->>>>>>> 82f3398e
     end
   end
 
