--- conflicted
+++ resolved
@@ -42,14 +42,10 @@
       course_with_student_logged_in(:active_all => true)
       @user.update_attribute(:name, 'bob')
       other = User.create(:name => 'billy')
-<<<<<<< HEAD
-      @course.enroll_student(other).tap { |e| e.workflow_state = 'active'; e.save! }
-=======
       @course.enroll_student(other).tap do |e|
         e.workflow_state = 'active'
         e.save!
       end
->>>>>>> 2bda9f78
 
       group = @course.groups.create(:name => 'group')
       group.users << other
@@ -65,14 +61,10 @@
       @user.update_attribute(:name, 'billy')
       other = User.create(:name => 'bob')
       other.update_attribute(:workflow_state, 'creation_pending')
-<<<<<<< HEAD
-      @course.enroll_student(other).tap { |e| e.workflow_state = 'invited'; e.save! }
-=======
       @course.enroll_student(other).tap do |e|
         e.workflow_state = 'invited'
         e.save!
       end
->>>>>>> 2bda9f78
 
       get 'recipients', params: {
         :search => 'b', :type => 'user', :skip_visibility_checks => true,
@@ -127,7 +119,7 @@
       end
 
       it "returns sub-contexts" do
-        account_admin_user()
+        account_admin_user
         user_session(@user)
         course_factory(active_all: true).course_sections.create(:name => "other section")
 
