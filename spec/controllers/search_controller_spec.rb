--- conflicted
+++ resolved
@@ -20,9 +20,8 @@
 require File.expand_path(File.dirname(__FILE__) + '/../spec_helper')
 
 describe SearchController do
-
   describe "GET 'recipients'" do
-    it "should assign variables" do
+    it "assigns variables" do
       course_with_student_logged_in(:active_all => true)
       @course.update_attribute(:name, "this_is_a_test_course")
 
@@ -34,34 +33,34 @@
       group = @course.groups.create(:name => 'this_is_a_test_group')
       group.users = [@user, other]
 
-      get 'recipients', params: {:search => 'this_is_a_test_'}
+      get 'recipients', params: { :search => 'this_is_a_test_' }
       expect(response).to be_successful
       expect(response.body).to include(@course.name)
       expect(response.body).to include(group.name)
       expect(response.body).to include(other.name)
     end
 
-    it "should sort alphabetically" do
+    it "sorts alphabetically" do
       course_with_student_logged_in(:active_all => true)
       @user.update_attribute(:name, 'bob')
       other = User.create(:name => 'billy')
-      @course.enroll_student(other).tap{ |e| e.workflow_state = 'active'; e.save! }
+      @course.enroll_student(other).tap { |e| e.workflow_state = 'active'; e.save! }
 
       group = @course.groups.create(:name => 'group')
       group.users << other
 
-      get 'recipients', params: {:context => @course.asset_string, :per_page => '1', :type => 'user'}
+      get 'recipients', params: { :context => @course.asset_string, :per_page => '1', :type => 'user' }
       expect(response).to be_successful
       expect(response.body).to include('billy')
       expect(response.body).not_to include('bob')
     end
 
-    it "should optionally show users who haven't finished registration" do
+    it "optionallies show users who haven't finished registration" do
       course_with_student_logged_in(:active_all => true)
       @user.update_attribute(:name, 'billy')
       other = User.create(:name => 'bob')
       other.update_attribute(:workflow_state, 'creation_pending')
-      @course.enroll_student(other).tap{ |e| e.workflow_state = 'invited'; e.save! }
+      @course.enroll_student(other).tap { |e| e.workflow_state = 'invited'; e.save! }
 
       get 'recipients', params: {
         :search => 'b', :type => 'user', :skip_visibility_checks => true,
@@ -72,7 +71,7 @@
       expect(response.body).to include('billy')
     end
 
-    it "should allow filtering out non-messageable courses" do
+    it "allows filtering out non-messageable courses" do
       course_with_student_logged_in(:active_all => true)
       @course.update_attribute(:name, "course1")
       @course2 = course_factory(active_all: true)
@@ -80,35 +79,30 @@
       @course2.update_attribute(:name, "course2")
       term = @course2.root_account.enrollment_terms.create! :name => "Fall", :end_at => 1.day.ago
       @course2.update! :enrollment_term => term
-      get 'recipients', params: {search: 'course', :messageable_only => true}
+      get 'recipients', params: { search: 'course', :messageable_only => true }
       expect(response.body).to include('course1')
       expect(response.body).not_to include('course2')
     end
 
-    it "should return an empty list when searching in a non-messageable context" do
+    it "returns an empty list when searching in a non-messageable context" do
       course_with_student_logged_in(:active_all => true)
       @enrollment.update(workflow_state: 'deleted')
-<<<<<<< HEAD
-      get 'recipients', params: {search: 'foo', :context => @course.asset_string}
-      expect(response.body).to match /\[\]\z/
-=======
       get 'recipients', params: { search: 'foo', :context => @course.asset_string }
       expect(response.body).to match(/\[\]\z/)
->>>>>>> 2d51e8e7
-    end
-
-    it "should handle groups in courses without messageable enrollments" do
+    end
+
+    it "handles groups in courses without messageable enrollments" do
       course_with_student_logged_in
       group = @course.groups.create(:name => 'this_is_a_test_group')
       group.users = [@user]
-      get 'recipients', params: {:search => '', :type => 'context'}
+      get 'recipients', params: { :search => '', :type => 'context' }
       expect(response).to be_successful
       # This is questionable legacy behavior.
       expect(response.body).to include(group.name)
     end
 
     context "with admin_context" do
-      it "should return nothing if the user doesn't have rights" do
+      it "returns nothing if the user doesn't have rights" do
         user_session(user_factory)
         course_factory(active_all: true).course_sections.create(:name => "other section")
         expect(response).to be_successful
@@ -120,7 +114,7 @@
         expect(response.body).to match(/\[\]\z/)
       end
 
-      it "should return sub-contexts" do
+      it "returns sub-contexts" do
         account_admin_user()
         user_session(@user)
         course_factory(active_all: true).course_sections.create(:name => "other section")
@@ -133,7 +127,7 @@
         expect(response.body).to include('other section')
       end
 
-      it "should return sub-contexts with user counts" do
+      it "returns sub-contexts with user counts" do
         account_admin_user
         user_session(@user)
         course_factory(active_all: true)
@@ -154,7 +148,7 @@
         expect(response.body).not_to include('Section2')
       end
 
-      it "should return sub-users" do
+      it "returns sub-users" do
         account_admin_user
         user_session(@user)
         course_factory(active_all: true).course_sections.create(:name => "other section")
@@ -182,7 +176,7 @@
         @section2.enroll_user(@student2, 'StudentEnrollment', 'active')
       end
 
-      it "should exclude non-messageable contexts" do
+      it "excludes non-messageable contexts" do
         get 'recipients', params: {
           :context => "course_#{@course.id}",
           :synthetic_contexts => true
@@ -196,7 +190,7 @@
         expect(response.body).not_to include('Section2')
       end
 
-      it "should exclude non-messageable users" do
+      it "excludes non-messageable users" do
         get 'recipients', params: {
           :context => "course_#{@course.id}_students"
         }
@@ -220,12 +214,12 @@
 
     it "searches" do
       @c1.update_attribute(:indexed, true)
-      get 'all_courses', params: {search: 'foo'}
+      get 'all_courses', params: { search: 'foo' }
       expect(assigns[:courses].map(&:id)).to eq [@c1.id]
     end
 
     it "doesn't explode with non-string searches" do
-      get 'all_courses', params: {search: {'foo' => 'bar'}}
+      get 'all_courses', params: { search: { 'foo' => 'bar' } }
       expect(assigns[:courses].map(&:id)).to eq []
     end
 
@@ -234,5 +228,4 @@
       expect(response.headers["Pragma"]).to eq "no-cache"
     end
   end
-
 end