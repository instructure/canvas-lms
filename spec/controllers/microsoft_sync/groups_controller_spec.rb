--- conflicted
+++ resolved
@@ -28,10 +28,7 @@
   let(:student) { course.student_enrollments.first.user }
   let(:teacher) { course.teacher_enrollments.first.user }
   let(:workflow_state) { :completed }
-<<<<<<< HEAD
-=======
   let(:root_account) { course.root_account }
->>>>>>> d5718924
   let(:course) do
     course_with_student(active_all: true)
     @course
@@ -85,8 +82,6 @@
     end
   end
 
-<<<<<<< HEAD
-=======
   shared_examples_for 'endpoints that return an existing group' do
     before { group.reload.update!(job_state: {step: 'abc'}, last_error_report_id: 123) }
 
@@ -112,7 +107,6 @@
     it { is_expected.to be_bad_request }
   end
 
->>>>>>> d5718924
   describe '#sync' do
     subject { post :sync, params: params }
 
@@ -121,11 +115,8 @@
     it_behaves_like 'endpoints that require a user'
     it_behaves_like 'endpoints that require permissions'
     it_behaves_like 'endpoints that require a release flag to be on'
-<<<<<<< HEAD
-=======
     it_behaves_like 'endpoints that return an existing group'
     it_behaves_like 'endpoints that require the integration to be available'
->>>>>>> d5718924
 
     it { is_expected.to be_successful }
 
@@ -136,15 +127,9 @@
       subject
     end
 
-<<<<<<< HEAD
-    it 'updates the group state to "scheduled"' do
-      subject
-      expect(group.reload.workflow_state).to eq 'scheduled'
-=======
     it 'updates the group state to "manually_scheduled"' do
       subject
       expect(group.reload.workflow_state).to eq 'manually_scheduled'
->>>>>>> d5718924
     end
 
     context 'when the group is in a "running" state' do
