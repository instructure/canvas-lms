# frozen_string_literal: true

#
# Copyright (C) 2011 - present Instructure, Inc.
#
# This file is part of Canvas.
#
# Canvas is free software: you can redistribute it and/or modify it under
# the terms of the GNU Affero General Public License as published by the Free
# Software Foundation, version 3 of the License.
#
# Canvas is distributed in the hope that it will be useful, but WITHOUT ANY
# WARRANTY; without even the implied warranty of MERCHANTABILITY or FITNESS FOR
# A PARTICULAR PURPOSE. See the GNU Affero General Public License for more
# details.
#
# You should have received a copy of the GNU Affero General Public License along
# with this program. If not, see <http://www.gnu.org/licenses/>.
#

require_relative "../helpers/k5_common"

describe AccountsController do
  include K5Common

  def account_with_admin_logged_in(opts = {})
    account_with_admin(opts)
    user_session(@admin)
  end

  def account_with_admin(opts = {})
    @account = opts[:account] || Account.default
    account_admin_user(account: @account)
  end

  context "confirm_delete_user" do
    before(:once) { account_with_admin }

    before { user_session(@admin) }

    it "confirms deletion of canvas-authenticated users" do
      user_with_pseudonym account: @account
      get "confirm_delete_user", params: { account_id: @account.id, user_id: @user.id }
      expect(response).to be_successful
    end

    it "does not confirm deletion of non-existent users" do
      get "confirm_delete_user", params: { account_id: @account.id, user_id: (User.all.map(&:id).max + 1) }
      expect(response).to be_not_found
    end

    it "confirms deletion of managed password users" do
      user_with_managed_pseudonym account: @account
      get "confirm_delete_user", params: { account_id: @account.id, user_id: @user.id }
      expect(response).to be_successful
    end
  end

  context "remove_user" do
    before(:once) { account_with_admin }

    before { user_session(@admin) }

    it "removes user from the account" do
      user_with_pseudonym account: @account
      post "remove_user", params: { account_id: @account.id, user_id: @user.id }
      expect(flash[:notice]).to match(/successfully deleted/)
      expect(response).to redirect_to(account_users_url(@account))
      expect(@user.associated_accounts.map(&:id)).not_to include(@account.id)
    end

    it "404s for non-existent users as html" do
      post "remove_user", params: { account_id: @account.id, user_id: (User.all.map(&:id).max + 1) }
      expect(flash[:notice]).to be_nil
      expect(response).to be_not_found
    end

    it "404s for non-existent users as json" do
      post "remove_user", params: { account_id: @account.id, user_id: (User.all.map(&:id).max + 1) }, format: "json"
      expect(flash[:notice]).to be_nil
      expect(response).to be_not_found
    end

    it "only removes user from the account, but not delete them" do
      user_with_pseudonym account: @account
      workflow_state_was = @user.workflow_state
      post "remove_user", params: { account_id: @account.id, user_id: @user.id }
      expect(@user.reload.workflow_state).to eql workflow_state_was
    end

    it "only removes users from the specified account" do
      @other_account = account_model
      account_with_admin_logged_in
      user_with_pseudonym account: @account, username: "nobody@example.com"
      pseudonym @user, account: @other_account, username: "nobody2@example.com"
      post "remove_user", params: { account_id: @account.id, user_id: @user.id }
      expect(flash[:notice]).to match(/successfully deleted/)
      expect(response).to redirect_to(account_users_url(@account))
      expect(@user.associated_accounts.map(&:id)).not_to include(@account.id)
      expect(@user.associated_accounts.map(&:id)).to include(@other_account.id)
    end

    it "deletes the user's CCs when removed from their last account" do
      user_with_pseudonym account: @account
      post "remove_user", params: { account_id: @account.id, user_id: @user.id }
      expect(@user.communication_channels.unretired).to be_empty
    end

    it "does not delete the user's CCs when other accounts remain" do
      @other_account = account_model
      account_with_admin_logged_in
      user_with_pseudonym account: @account, username: "nobody@example.com"
      pseudonym @user, account: @other_account, username: "nobody2@example.com"
      post "remove_user", params: { account_id: @account.id, user_id: @user.id }
      expect(@user.communication_channels.unretired).not_to be_empty
    end

    it "removes users with managed passwords with html" do
      user_with_managed_pseudonym account: @account
      post "remove_user", params: { account_id: @account.id, user_id: @user.id }
      expect(flash[:notice]).to match(/successfully deleted/)
      expect(response).to redirect_to(account_users_url(@account))
      expect(@user.associated_accounts.map(&:id)).not_to include(@account.id)
    end

    it "removes users with managed passwords with json" do
      Timecop.freeze do
        user_with_managed_pseudonym account: @account, name: "John Doe"
        post "remove_user", params: { account_id: @account.id, user_id: @user.id }, format: "json"
        expect(flash[:notice]).to match(/successfully deleted/)
        expect(json_parse(response.body)).to eq json_parse(@user.reload.to_json)
        expect(@user.associated_accounts.map(&:id)).to_not include(@account.id)
      end
    end
  end

  context "restore_user" do
    before(:once) do
      @site_admin = site_admin_user
      account_with_admin
      @deleted_user = user_with_pseudonym(account: @account)
      @deleted_user.destroy
    end

    before { user_session(@site_admin) }

    it "allows site-admins to restore deleted users" do
      put "restore_user", params: { account_id: @account.id, user_id: @deleted_user.id }
      expect(@deleted_user.reload.workflow_state).to eq "registered"
      expect(@deleted_user.pseudonyms.take.workflow_state).to eq "active"
      expect(@deleted_user.user_account_associations.find_by(account: @account)).not_to be_nil
    end

    it "does not allow standard admins to restore deleted users" do
      # probably fine if someone wants to allow regular admins to do this at some point
      user_session(@admin)
      put "restore_user", params: { account_id: @account.id, user_id: @deleted_user.id }, format: "json"
      expect(response).to be_unauthorized
    end

    it "404s for non-existent users" do
      put "restore_user", params: { account_id: @account.id, user_id: 0 }
      expect(response).to be_not_found

      # user without a pseudonym in the account
      @missing_user = user_factory
      @missing_user.destroy
      put "restore_user", params: { account_id: @account.id, user_id: @missing_user.id }
      expect(response).to be_not_found
    end

    it "does not change the state of users who were only removed from the account" do
      @doomed_user = user_with_pseudonym(account: @account, user_state: "pre_registered")
      @doomed_user.remove_from_root_account(@account)

      put "restore_user", params: { account_id: @account.id, user_id: @doomed_user.id }
      expect(@doomed_user.reload.workflow_state).to eq "pre_registered"
      expect(@doomed_user.pseudonyms.take.workflow_state).to eq "active"
      expect(@doomed_user.user_account_associations.find_by(account: @account)).not_to be_nil
    end

    it "400s for non-deleted users" do
      @active_user = user_with_pseudonym(account: @account)

      put "restore_user", params: { account_id: @account.id, user_id: @active_user.id }
      expect(response).to be_bad_request
    end
  end

  describe "add_account_user" do
    before(:once) { account_with_admin }

    before { user_session(@admin) }

    it "allows adding a new account admin" do
      post "add_account_user", params: { account_id: @account.id, role_id: admin_role.id, user_list: "testadmin@example.com" }
      expect(response).to be_successful

      new_admin = CommunicationChannel.where(path: "testadmin@example.com").first.user
      expect(new_admin).not_to be_nil
      @account.reload
      expect(@account.account_users.map(&:user)).to be_include(new_admin)
    end

    it "allows adding a new custom account admin" do
      role = custom_account_role("custom", account: @account)
      post "add_account_user", params: { account_id: @account.id, role_id: role.id, user_list: "testadmin@example.com" }
      expect(response).to be_successful

      new_admin = CommunicationChannel.find_by(path: "testadmin@example.com").user
      expect(new_admin).to_not be_nil
      @account.reload
      expect(@account.account_users.map(&:user)).to be_include(new_admin)
      expect(@account.account_users.find_by(role_id: role.id).user).to eq new_admin
    end

    it "allows adding an existing user to a sub account" do
      @subaccount = @account.sub_accounts.create!
      @munda = user_with_pseudonym(account: @account, active_all: 1, username: "munda@instructure.com")
      post "add_account_user", params: { account_id: @subaccount.id, role_id: admin_role.id, user_list: "munda@instructure.com" }
      expect(response).to be_successful
      expect(@subaccount.account_users.map(&:user)).to eq [@munda]
    end

    it "allows re-adding an user to a sub account (updating user account association)" do
      @subaccount = @account.sub_accounts.create!
      @usr = user_with_pseudonym(account: @subaccount, active_all: 1, username: "usr@instructure.com")
      @subaccount.account_users.create!(user_id: @usr.id, role_id: admin_role.id).destroy
      post "add_account_user", params: { account_id: @subaccount.id, role_id: admin_role.id, user_list: "usr@instructure.com" }
      expect(response).to be_successful
      expect(@subaccount.account_users.map(&:user)).to be_include(@usr)
      expect(@usr.user_account_associations.map(&:account)).to be_include(@subaccount)
    end
  end

  describe "remove_account_user" do
    it "removes account membership from a user" do
      a = Account.default
      user_to_remove = account_admin_user(account: a)
      au_id = user_to_remove.account_users.first.id
      account_with_admin_logged_in(account: a)
      post "remove_account_user", params: { account_id: a.id, id: au_id }
      expect(response).to be_redirect
      expect(AccountUser.active.where(id: au_id).first).to be_nil
    end

    it "verifies that the membership is in the caller's account" do
      a1 = Account.default
      a2 = Account.create!(name: "other root account")
      user_to_remove = account_admin_user(account: a1)
      au_id = user_to_remove.account_users.first.id
      account_with_admin_logged_in(account: a2)
      post "remove_account_user", params: { account_id: a2.id, id: au_id }
      expect(response).to be_not_found
      expect(AccountUser.where(id: au_id).first).not_to be_nil
    end
  end

  describe "update" do
    it "updates 'app_center_access_token'" do
      account_with_admin_logged_in
      @account = @account.sub_accounts.create!
      access_token = SecureRandom.uuid
      post "update", params: { id: @account.id,
                               account: {
                                 settings: {
                                   app_center_access_token: access_token
                                 }
                               } }
      @account.reload
      expect(@account.settings[:app_center_access_token]).to eq access_token
    end

    it "updates 'emoji_deny_list'" do
      account_with_admin_logged_in
      @account.allow_feature!(:submission_comment_emojis)
      post(
        :update,
        params: {
          id: @account.id,
          account: {
            settings: {
              emoji_deny_list: "middle_finger,eggplant"
            }
          }
        }
      )
      @account.reload
      expect(@account.settings[:emoji_deny_list]).to eq "middle_finger,eggplant"
    end

    it "updates account with sis_assignment_name_length_input with value less than 255" do
      account_with_admin_logged_in
      @account = @account.sub_accounts.create!
      post "update", params: { id: @account.id,
                               account: {
                                 settings: {
                                   sis_assignment_name_length_input: {
                                     value: 5
                                   }
                                 }
                               } }
      @account.reload
      expect(@account.settings[:sis_assignment_name_length_input][:value]).to eq "5"
    end

    it "updates account with sis_assignment_name_length_input with 255 if none is given" do
      account_with_admin_logged_in
      @account = @account.sub_accounts.create!
      post "update", params: { id: @account.id,
                               account: {
                                 settings: {
                                   sis_assignment_name_length_input: {
                                     value: nil
                                   }
                                 }
                               } }
      @account.reload
      expect(@account.settings[:sis_assignment_name_length_input][:value]).to eq "255"
    end

    it "allows admins to set the sis_source_id on sub accounts" do
      account_with_admin_logged_in
      @account = @account.sub_accounts.create!
      post "update", params: { id: @account.id, account: { sis_source_id: "abc" } }
      @account.reload
      expect(@account.sis_source_id).to eq "abc"
    end

    it "does not allow setting the sis_source_id on root accounts" do
      account_with_admin_logged_in
      post "update", params: { id: @account.id, account: { sis_source_id: "abc" } }
      @account.reload
      expect(@account.sis_source_id).to be_nil
    end

    it "does not allow admins to set the trusted_referers on sub accounts" do
      account_with_admin_logged_in
      @account = @account.sub_accounts.create!
      post "update", params: { id: @account.id, account: { settings: {
        trusted_referers: "http://example.com"
      } } }
      @account.reload
      expect(@account.settings[:trusted_referers]).to be_nil
    end

    it "allows admins to set the trusted_referers on root accounts" do
      account_with_admin_logged_in
      post "update", params: { id: @account.id, account: { settings: {
        trusted_referers: "http://example.com"
      } } }
      @account.reload
      expect(@account.settings[:trusted_referers]).to eq "http://example.com"
    end

    it "does not allow non-site-admins to update certain settings" do
      account_with_admin_logged_in
      post "update", params: { id: @account.id, account: { settings: {
        global_includes: true,
        enable_profiles: true,
        enable_turnitin: true,
        admins_can_change_passwords: true,
        admins_can_view_notifications: true,
        limit_parent_app_web_access: true,
      } } }
      @account.reload
      expect(@account.global_includes?).to be_falsey
      expect(@account.enable_profiles?).to be_falsey
      expect(@account.enable_turnitin?).to be_falsey
      expect(@account.admins_can_change_passwords?).to be_falsey
      expect(@account.admins_can_view_notifications?).to be_falsey
      expect(@account.limit_parent_app_web_access?).to be_falsey
    end

    it "allows site_admin to update certain settings" do
      user_factory
      user_session(@user)
      @account = Account.create!
      Account.site_admin.account_users.create!(user: @user)
      post "update", params: { id: @account.id, account: { settings: {
        global_includes: true,
        enable_profiles: true,
        enable_turnitin: true,
        admins_can_change_passwords: true,
        admins_can_view_notifications: true,
        limit_parent_app_web_access: true,
      } } }
      @account.reload
      expect(@account.global_includes?).to be_truthy
      expect(@account.enable_profiles?).to be_truthy
      expect(@account.enable_turnitin?).to be_truthy
      expect(@account.admins_can_change_passwords?).to be_truthy
      expect(@account.admins_can_view_notifications?).to be_truthy
      expect(@account.limit_parent_app_web_access?).to be_truthy
    end

    it "does not allow anyone to set unexpected settings" do
      user_factory
      user_session(@user)
      @account = Account.create!
      Account.site_admin.account_users.create!(user: @user)
      post "update", params: { id: @account.id, account: { settings: {
        product_name: "blah"
      } } }
      @account.reload
      expect(@account.settings[:product_name]).to be_nil
    end

    it "clears settings from subaccount that would be inherited with the same value" do
      account_with_admin_logged_in
      subaccount = @account.sub_accounts.create!

      post "update", params: { id: subaccount.id, account: { settings: {
        restrict_student_future_view: { value: true }
      } } }
      expect(subaccount.reload.settings[:restrict_student_future_view][:value]).to be true

      post "update", params: { id: subaccount.id, account: { settings: {
        restrict_student_future_view: { value: false }
      } } }
      expect(subaccount.reload.settings[:restrict_student_future_view]).to be_nil
    end

    it "allows updating setting in child account after updating from inheritable value" do
      account_with_admin_logged_in
      root_account = @account.sub_accounts.create!
      subaccount = root_account.sub_accounts.create!

      post "update", params: { id: subaccount.id, account: { settings: {} } }
      expect(subaccount.reload.settings[:restrict_student_future_view]).to be_nil
      expect(subaccount.restrict_student_future_view[:value]).to be false

      post "update", params: { id: root_account.id, account: { settings: {
        restrict_student_future_view: { value: true }
      } } }
      expect(subaccount.reload.settings[:restrict_student_future_view]).to be_nil
      expect(subaccount.restrict_student_future_view[:value]).to be true

      post "update", params: { id: subaccount.id, account: { settings: {
        restrict_student_future_view: { value: false }
      } } }
      expect(subaccount.reload.settings[:restrict_student_future_view][:value]).to be false
      expect(subaccount.restrict_student_future_view[:value]).to be false

      post "update", params: { id: subaccount.id, account: { settings: {
        restrict_student_future_view: { value: true }
      } } }
      expect(subaccount.reload.settings[:restrict_student_future_view]).to be_nil
      expect(subaccount.restrict_student_future_view[:value]).to be true
    end

    it "doesn't break I18n by setting the help_link_name unnecessarily" do
      account_with_admin_logged_in

      post "update", params: { id: @account.id, account: { settings: {
        help_link_name: "Help"
      } } }
      @account.reload
      expect(@account.settings[:help_link_name]).to be_nil

      post "update", params: { id: @account.id, account: { settings: {
        help_link_name: "Halp"
      } } }
      @account.reload
      expect(@account.settings[:help_link_name]).to eq "Halp"
    end

    it "doesn't break I18n by setting customized text for default help links unnecessarily" do
      Setting.set("show_feedback_link", "true")
      account_with_admin_logged_in
      post "update", params: { id: @account.id, account: { custom_help_links: { "0" =>
        { id: "instructor_question", text: "Ask Your Instructor a Question",
          subtext: "Questions are submitted to your instructor", type: "default",
          url: "#teacher_feedback", available_to: ["student"] } } } }
      @account.reload
      link = @account.settings[:custom_help_links].detect { |l| l["id"] == "instructor_question" }
      expect(link).not_to have_key("text")
      expect(link).not_to have_key("subtext")
      expect(link).not_to have_key("url")

      post "update", params: { id: @account.id, account: { custom_help_links: { "0" =>
        { id: "instructor_question", text: "yo", subtext: "wiggity", type: "default",
          url: "#dawg", available_to: ["student"] } } } }
      @account.reload
      link = @account.settings[:custom_help_links].detect { |l| l["id"] == "instructor_question" }
      expect(link["text"]).to eq "yo"
      expect(link["subtext"]).to eq "wiggity"
      expect(link["url"]).to eq "#dawg"
    end

    it "doesn't allow invalid help links" do
      account_with_admin_logged_in
      post "update", params: { id: @account.id, account: { custom_help_links: { "0" =>
        { id: "instructor_question", text: "Ask Your Instructor a Question",
          subtext: "Questions are submitted to your instructor", type: "default",
          url: "#teacher_feedback", available_to: ["student"],
          is_featured: true, is_new: true } } } }
      expect(flash[:error]).to match(/update failed/)
      expect(@account.reload.settings[:custom_help_links]).to be_nil
    end

    it "allows updating services that appear in the ui for the current user" do
      AccountServices.register_service(:test1,
                                       { name: "test1", description: "", expose_to_ui: :setting, default: false })
      AccountServices.register_service(:test2,
                                       { name: "test2", description: "", expose_to_ui: :setting, default: false, expose_to_ui_proc: proc { false } })
      user_session(user_factory)
      @account = Account.create!
      AccountServices.register_service(:test3,
                                       { name: "test3", description: "", expose_to_ui: :setting, default: false, expose_to_ui_proc: proc { |_, account| account == @account } })
      Account.site_admin.account_users.create!(user: @user)
      post "update", params: { id: @account.id, account: {
        services: {
          "test1" => "1",
          "test2" => "1",
          "test3" => "1",
        }
      } }
      @account.reload
      expect(@account.allowed_services).to match(/\+test1/)
      expect(@account.allowed_services).not_to match(/\+test2/)
      expect(@account.allowed_services).to match(/\+test3/)
    end

    it "updates 'default_dashboard_view'" do
      account_with_admin_logged_in
      @account = @account.sub_accounts.create!
      expect(@account.default_dashboard_view).to be_nil

      post "update", params: { id: @account.id,
                               account: {
                                 settings: {
                                   default_dashboard_view: "cards"
                                 }
                               } }
      @account.reload
      expect(@account.default_dashboard_view).to eq "cards"
    end

    it "overwrites account users' existing dashboard_view if specified" do
      account_with_admin_logged_in
      @subaccount = @account.sub_accounts.create!
      @account.save!

      course_with_teacher(account: @subaccount, active_all: true)
      course_with_student(account: @subaccount, active_all: true)

      @student.dashboard_view = "activity"
      @student.save!

      expect(@subaccount.default_dashboard_view).to be_nil
      # Tests against user-set dashboard views
      expect(@student.dashboard_view(@subaccount)).to eq "activity"
      # ... as well as default views the user hasn't set
      expect(@teacher.dashboard_view(@subaccount)).to eq "cards"

      post "update", params: { id: @subaccount.id,
                               account: {
                                 settings: {
                                   default_dashboard_view: "planner",
                                   force_default_dashboard_view: true
                                 }
                               } }
      run_jobs
      expect([@subaccount.reload.default_dashboard_view,
              @teacher.dashboard_view(@subaccount),
              @student.reload.dashboard_view(@subaccount)]).to match_array(Array.new(3, "planner"))
    end

    it "doesn't overwrite stuck sis fields" do
      account_with_admin_logged_in
      @account = @account.sub_accounts.create!
      name = "update the name to mark it as stuck"
      @account.update({ name: name })

      new_account_name = "updated account name"
      put "update", params: { id: @account.id, "account[name]": new_account_name, override_sis_stickiness: false }, format: "json"
      @account.reload

      expect(response.status).to eq 200
      expect(@account.name).to eq name
    end

    describe "k5 settings" do
      def toggle_k5_params(account_id, enable)
        { id: account_id,
          account: {
            settings: {
              enable_as_k5_account: {
                value: enable
              }
            }
          } }
      end

      before :once do
        @account = Account.create!
        @user = account_admin_user(account: @account)
      end

      before do
        user_session(@user)
      end

<<<<<<< HEAD
      it "calls the K5::EnablementService if enable_as_k5_account is present in params" do
        expect(K5::EnablementService).to receive(:set_k5_settings).with(@account, true)
        post "update", params: toggle_k5_params(@account.id, "true")
      end

      it "doesn't call the K5::EnablementService or change k5 settings if enable_as_k5_account isn't present in params" do
=======
      it "calls K5::EnablementService with correct args if enable_as_k5_account is present in params" do
        set_k5_settings_double = double("set_k5_settings")
        expect(K5::EnablementService).to receive(:new).with(@account).and_return(set_k5_settings_double)
        expect(set_k5_settings_double).to receive(:set_k5_settings).with(true, false)
        post "update", params: { id: @account.id,
                                 account: {
                                   settings: {
                                     enable_as_k5_account: {
                                       value: "true"
                                     },
                                     use_classic_font_in_k5: {
                                       value: "false"
                                     }
                                   }
                                 } }
      end

      it "doesn't call K5::EnablementService or change k5 settings if enable_as_k5_account isn't present in params" do
>>>>>>> 8e93bf79
        @account.settings[:enable_as_k5_account] = {
          value: true,
          locked: true
        }
        @account.save!
<<<<<<< HEAD
        expect(K5::EnablementService).not_to receive(:set_k5_settings)
=======
        expect(K5::EnablementService).not_to receive(:new)
>>>>>>> 8e93bf79
        post "update", params: { id: @account.id,
                                 account: {
                                   settings: {
                                     emoji_deny_list: "middle_finger,eggplant"
                                   }
                                 } }
        expect(@account.settings[:enable_as_k5_account][:value]).to be_truthy
        expect(@account.settings[:enable_as_k5_account][:locked]).to be_truthy
      end

      it "clears the cached k5_user value for all users when the setting is changed" do
        post "update", params: toggle_k5_params(@account.id, false)
        service = K5::UserService.new(@user, @account.root_account, nil)
        enable_cache(:redis_cache_store) do
<<<<<<< HEAD
          expect(service).to receive(:uncached_k5_user?).twice
=======
          expect(service).to receive(:user_has_association?).twice
>>>>>>> 8e93bf79
          service.send(:k5_user?)
          post "update", params: toggle_k5_params(@account.id, true)
          run_jobs
          service.send(:k5_user?)
        end
      end
    end

    describe "quotas" do
      before :once do
        @account = Account.create!
        user_factory
        @account.default_storage_quota_mb = 123
        @account.default_user_storage_quota_mb = 45
        @account.default_group_storage_quota_mb = 9001
        @account.storage_quota = 555.megabytes
        @account.save!
      end

      before do
        user_session(@user)
      end

      context "with :manage_storage_quotas" do
        before :once do
          role = custom_account_role "quota-setter", account: @account
          @account.role_overrides.create! permission: "manage_account_settings", enabled: true,
                                          role: role
          @account.role_overrides.create! permission: "manage_storage_quotas", enabled: true,
                                          role: role
          @account.account_users.create!(user: @user, role: role)
        end

        it "allows setting default quota (mb)" do
          post "update", params: { id: @account.id, account: {
            default_storage_quota_mb: 999,
            default_user_storage_quota_mb: 99,
            default_group_storage_quota_mb: 9999
          } }
          @account.reload
          expect(@account.default_storage_quota_mb).to eq 999
          expect(@account.default_user_storage_quota_mb).to eq 99
          expect(@account.default_group_storage_quota_mb).to eq 9999
        end

        it "allows setting default quota (bytes)" do
          post "update", params: { id: @account.id, account: {
            default_storage_quota: 101.megabytes,
          } }
          @account.reload
          expect(@account.default_storage_quota).to eq 101.megabytes
        end

        it "allows setting storage quota" do
          post "update", params: { id: @account.id, account: {
            storage_quota: 777.megabytes
          } }
          @account.reload
          expect(@account.storage_quota).to eq 777.megabytes
        end
      end

      context "without :manage_storage_quotas" do
        before :once do
          role = custom_account_role "quota-example", account: @account
          @account.role_overrides.create! permission: "manage_account_settings", enabled: true,
                                          role: role
          @account.account_users.create!(user: @user, role: role)
        end

        it "disallows setting default quota (mb)" do
          post "update", params: { id: @account.id, account: {
            default_storage_quota: 999,
            default_user_storage_quota_mb: 99,
            default_group_storage_quota_mb: 9,
            default_time_zone: "Alaska"
          } }
          @account.reload
          expect(@account.default_storage_quota_mb).to eq 123
          expect(@account.default_user_storage_quota_mb).to eq 45
          expect(@account.default_group_storage_quota_mb).to eq 9001
          expect(@account.default_time_zone.name).to eq "Alaska"
        end

        it "disallows setting default quota (bytes)" do
          post "update", params: { id: @account.id, account: {
            default_storage_quota: 101.megabytes,
            default_time_zone: "Alaska"
          } }
          @account.reload
          expect(@account.default_storage_quota).to eq 123.megabytes
          expect(@account.default_time_zone.name).to eq "Alaska"
        end

        it "disallows setting storage quota" do
          post "update", params: { id: @account.id, account: {
            storage_quota: 777.megabytes,
            default_time_zone: "Alaska"
          } }
          @account.reload
          expect(@account.storage_quota).to eq 555.megabytes
          expect(@account.default_time_zone.name).to eq "Alaska"
        end
      end
    end

    context "turnitin" do
      before(:once) { account_with_admin }

      before { user_session(@admin) }

      it "allows setting turnitin values" do
        post "update", params: { id: @account.id, account: {
          turnitin_account_id: "123456",
          turnitin_shared_secret: "sekret",
          turnitin_host: "secret.turnitin.com",
          turnitin_pledge: "i will do it",
          turnitin_comments: "good work",
        } }

        @account.reload
        expect(@account.turnitin_account_id).to eq "123456"
        expect(@account.turnitin_shared_secret).to eq "sekret"
        expect(@account.turnitin_host).to eq "secret.turnitin.com"
        expect(@account.turnitin_pledge).to eq "i will do it"
        expect(@account.turnitin_comments).to eq "good work"
      end

      it "pulls out the host from a valid url" do
        post "update", params: { id: @account.id, account: {
          turnitin_host: "https://secret.turnitin.com/"
        } }
        expect(@account.reload.turnitin_host).to eq "secret.turnitin.com"
      end

      it "nils out the host if blank is passed" do
        post "update", params: { id: @account.id, account: {
          turnitin_host: ""
        } }
        expect(@account.reload.turnitin_host).to be_nil
      end

      it "errors on an invalid host" do
        post "update", params: { id: @account.id, account: {
          turnitin_host: "blah"
        } }
        expect(response).not_to be_successful
      end
    end

    context "terms of service settings" do
      before(:once) { account_with_admin }

      before { user_session(@admin) }

      it "is able to set and update a custom terms of service" do
        post "update", params: { id: @account.id, account: {
          terms_of_service: { terms_type: "custom", content: "stuff" }
        } }
        tos = @account.reload.terms_of_service
        expect(tos.terms_type).to eq "custom"
        expect(tos.terms_of_service_content.content).to eq "stuff"
      end

      it "is able to configure the 'passive' setting" do
        post "update", params: { id: @account.id, account: { terms_of_service: { passive: "0" } } }
        expect(@account.reload.terms_of_service.passive).to be false
        post "update", params: { id: @account.id, account: { terms_of_service: { passive: "1" } } }
        expect(@account.reload.terms_of_service.passive).to be true
      end
    end

    describe "privacy settings" do
      let(:account) { account_model }
      let(:sub_account) { account_model(root_account: account) }
      let(:site_admin) { site_admin_user }
      let(:payload) do
        {
          account: {
            settings: {
              enable_fullstory: "0",
            }
          }
        }
      end

      it "accepts changes made by a siteadmin to a root account" do
        user_session(site_admin)

        expect do
          post "update", format: "json", params: { id: account.id, **payload }
        end.to change {
          account.reload.settings.fetch(:enable_fullstory, true)
        }.from(true).to(false)
      end

      it "ignores changes made to the site_admin account" do
        user_session(site_admin)

        expect do
          post "update", format: "json", params: { id: Account.site_admin.id, **payload }
        end.to not_change {
          account.reload.settings.fetch(:enable_fullstory, true)
        }
      end

      it "ignores changes to sub accounts" do
        user_session(site_admin)

        expect do
          post "update", format: "json", params: { id: sub_account.id, **payload }
        end.to not_change {
          account.reload.settings.fetch(:enable_fullstory, true)
        }
      end

      it "ignores changes from regular admins" do
        user_session(account_admin_user(account: account))

        expect do
          post "update", format: "json", params: { id: account.id, **payload }
        end.to not_change {
          account.reload.settings.fetch(:enable_fullstory, true)
        }
      end
    end

    it "is set and unset outgoing email name" do
      account_with_admin_logged_in
      post "update", params: { id: @account.id, account: {
        settings: { outgoing_email_default_name_option: "custom", outgoing_email_default_name: "beep" }
      } }
      expect(@account.reload.settings[:outgoing_email_default_name]).to eq "beep"
      post "update", params: { id: @account.id, account: {
        settings: { outgoing_email_default_name_option: "default" }
      } }
      expect(@account.reload.settings[:outgoing_email_default_name]).to be_nil
    end

    context "course_template_id" do
      before do
        account_with_admin_logged_in
        @account.enable_feature!(:course_templates)
      end

      let(:template) { @account.courses.create!(template: true) }

      it "does nothing when not passed" do
        @account.update!(course_template: template)
        post "update", params: { id: @account.id, account: {} }
        @account.reload
        expect(@account.course_template).to eq template
      end

      it "sets to null when blank" do
        @account.grants_right?(@admin, :edit_course_template)
        @account.update!(course_template: template)
        post "update", params: { id: @account.id, account: { course_template_id: "" } }
        @account.reload
        expect(@account.course_template).to be_nil
      end

      it "sets it" do
        post "update", params: { id: @account.id, account: { course_template_id: template.id } }
        @account.reload
        expect(@account.course_template).to eq template
      end

      it "supports lookup by sis id" do
        template.update!(sis_source_id: "sis_id")
        post "update", params: { id: @account.id, account: { course_template_id: "sis_course_id:sis_id" } }
        @account.reload
        expect(@account.course_template).to eq template
      end
    end

    context "default_due_time" do
      before :once do
        account_with_admin
        @root = @account
        @subaccount = account_model(parent_account: @account)
      end

      before do
        user_session(@admin)
      end

      it "sets the default_due_time account setting to the normalized value" do
        post "update", params: { id: @root.id, account: { settings: { default_due_time: { value: "10:00 PM" } } } }
        expect(@root.reload.default_due_time).to eq({ value: "22:00:00" })
      end

      it "unsets a root account's default due time with `inherit`" do
        @root.update settings: { default_due_time: { value: "22:00:00" } }
        post "update", params: { id: @root.id, account: { settings: { default_due_time: { value: "inherit" } } } }
        expect(@root.reload.default_due_time[:value]).to be_nil
      end

      it "subaccount re-inherits the root account's default due time with `inherit`" do
        @root.update settings: { default_due_time: { value: "22:00:00" } }
        @subaccount.update settings: { default_due_time: { value: "23:00:00" } }
        post "update", params: { id: @subaccount.id, account: { settings: { default_due_time: { value: "inherit" } } } }
        expect(@subaccount.reload.default_due_time).to eq({ value: "22:00:00", inherited: true })
      end

      it "leaves the setting alone if the parameter is not supplied" do
        @root.update settings: { default_due_time: { value: "22:00:00" } }
        post "update", params: { id: @subaccount.id, account: { settings: { restrict_student_future_view: { value: true } } } }
        expect(@root.reload.default_due_time).to eq({ value: "22:00:00" })
      end
    end
  end

  describe "#settings" do
    describe "js_env" do
      let(:account) do
        account_with_admin_logged_in
        @account
      end

      it "sets the external tools create url" do
        get "settings", params: { account_id: account.id }
        expect(assigns.dig(:js_env, :EXTERNAL_TOOLS_CREATE_URL)).to eq(
          "http://test.host/accounts/#{account.id}/external_tools"
        )
      end

      it "sets the tool configuration show url" do
        get "settings", params: { account_id: account.id }
        expect(assigns.dig(:js_env, :TOOL_CONFIGURATION_SHOW_URL)).to eq(
          "http://test.host/api/lti/accounts/#{account.id}/developer_keys/:developer_key_id/tool_configuration"
        )
      end

      it "sets microsoft sync values" do
        allow(MicrosoftSync::LoginService).to receive(:client_id).and_return("1234")
        get "settings", params: { account_id: account.id }
        expect(assigns.dig(:js_env, :MICROSOFT_SYNC)).to include(
          CLIENT_ID: "1234",
          REDIRECT_URI: "https://www.instructure.com/",
          BASE_URL: "https://login.microsoftonline.com"
        )
      end
    end

    it "is not accessible to teachers" do
      course_with_teacher
      user_session(@teacher)
      get "settings", params: { account_id: @course.root_account.id }
      expect(response).to be_unauthorized
    end

    it "loads account report details" do
      account_with_admin_logged_in
      report_type = AccountReport.available_reports.keys.first
      report = @account.account_reports.create!(report_type: report_type, user: @admin)

      get "reports_tab", params: { account_id: @account }
      expect(response).to be_successful

      expect(assigns[:last_reports].first.last).to eq report
    end

    it "puts up-to-date help link stuff in the env" do
      account_with_admin_logged_in
      @account.settings[:help_link_name] = "Clippy"
      @account.settings[:help_link_icon] = "paperclip"
      @account.save!
      allow_any_instance_of(ApplicationHelper).to receive(:help_link_name).and_return("old_cached_nonsense")
      allow_any_instance_of(ApplicationHelper).to receive(:help_link_icon).and_return("old_cached_nonsense")
      get "settings", params: { account_id: @account }
      expect(assigns[:js_env][:help_link_name]).to eq "Clippy"
      expect(assigns[:js_env][:help_link_icon]).to eq "paperclip"
    end

    it "orders desc announcements" do
      account_with_admin_logged_in
      Timecop.freeze do
        account_notification(account: @account, message: "Announcement 1", created_at: 1.minute.ago)
        @a1 = @announcement
        account_notification(account: @account, message: "Announcement 2", created_at: Time.zone.now)
        @a2 = @announcement
      end
      get "settings", params: { account_id: @account.id }
      expect(response).to be_successful
      expect(assigns[:announcements].first.id).to eq @a1.id
      expect(assigns[:announcements].last.id).to eq @a2.id
    end

    context "sharding" do
      specs_require_sharding

      it "loads even from the wrong shard" do
        account_with_admin_logged_in

        @shard1.activate do
          get "settings", params: { account_id: @account }
          expect(response).to be_successful
        end
      end
    end

    context "external_integration_keys" do
      before(:once) do
        ExternalIntegrationKey.key_type :external_key0, rights: { write: true }
        ExternalIntegrationKey.key_type :external_key1, rights: { write: false }
        ExternalIntegrationKey.key_type :external_key2, rights: { write: true }
      end

      before do
        user_factory
        user_session(@user)
        @account = Account.create!
        Account.site_admin.account_users.create!(user: @user)

        @eik = ExternalIntegrationKey.new
        @eik.context = @account
        @eik.key_type = :external_key0
        @eik.key_value = "42"
        @eik.save
      end

      it "loads account external integration keys" do
        get "settings", params: { account_id: @account }
        expect(response).to be_successful

        external_integration_keys = assigns[:external_integration_keys]
        expect(external_integration_keys).to have_key(:external_key0)
        expect(external_integration_keys).to have_key(:external_key1)
        expect(external_integration_keys).to have_key(:external_key2)
        expect(external_integration_keys[:external_key0]).to eq @eik
      end

      it "creates a new external integration key" do
        key_value = "2142"
        post "update", params: { id: @account.id, account: { external_integration_keys: {
          external_key0: "42",
          external_key2: key_value
        } } }
        @account.reload
        eik = @account.external_integration_keys.where(key_type: :external_key2).first
        expect(eik).to_not be_nil
        expect(eik.key_value).to eq "2142"
      end

      it "updates an existing external integration key" do
        key_value = "2142"
        post "update", params: { id: @account.id, account: { external_integration_keys: {
          external_key0: key_value,
          external_key1: key_value,
          external_key2: key_value
        } } }
        @account.reload

        # Should not be able to edit external_key1.  The user does not have the rights.
        eik = @account.external_integration_keys.where(key_type: :external_key1).first
        expect(eik).to be_nil

        eik = @account.external_integration_keys.where(key_type: :external_key0).first
        expect(eik.id).to eq @eik.id
        expect(eik.key_value).to eq "2142"
      end

      it "deletes an external integration key when not provided or the value is blank" do
        post "update", params: { id: @account.id, account: { external_integration_keys: {
          external_key0: nil
        } } }
        expect(@account.external_integration_keys.count).to eq 0
      end
    end
  end

  def admin_logged_in(account)
    user_session(user_factory)
    Account.site_admin.account_users.create!(user: @user)
    account_with_admin_logged_in(account: account)
  end

  describe "terms of service" do
    before do
      @account = Account.create!
      course_with_teacher(account: @account)
      c1 = @course
      course_with_teacher(course: c1)
      @student = User.create
      c1.enroll_user(@student, "StudentEnrollment", enrollment_state: "active")
      c1.save
    end

    it "returns the terms of service content" do
      @account.update_terms_of_service(terms_type: "custom", content: "custom content")

      admin_logged_in(@account)
      get "terms_of_service", params: { account_id: @account.id }

      expect(response).to be_successful
      expect(response.body).to match(/"content":"custom content"/)
    end

    it "returns the terms of service content as teacher" do
      @account.update_terms_of_service(terms_type: "custom", content: "custom content")

      user_session(@teacher)
      get "terms_of_service", params: { account_id: @account.id }

      expect(response).to be_successful
      expect(response.body).to match(/"content":"custom content"/)
    end

    it "returns the terms of service content as student" do
      @account.update_terms_of_service(terms_type: "custom", content: "custom content")

      user_session(@student)
      get "terms_of_service", params: { account_id: @account.id }

      expect(response).to be_successful
      expect(response.body).to match(/"content":"custom content"/)
    end

    it "returns default self_registration_type" do
      @account.update_terms_of_service(terms_type: "custom", content: "custom content")

      remove_user_session
      get "terms_of_service", params: { account_id: @account.id }

      expect(response).to be_successful
      expect(response.body).to match(/"self_registration_type":"none"/)
    end

    it "returns other self_registration_type" do
      @account.update_terms_of_service(terms_type: "custom", content: "custom content")
      @account.canvas_authentication_provider.update_attribute(:self_registration, "observer")

      remove_user_session
      get "terms_of_service", params: { account_id: @account.id }

      expect(response).to be_successful
      expect(response.body).to match(/"self_registration_type":"observer"/)
    end
  end

  describe "help links" do
    before do
      account_with_admin_logged_in
      @account.settings[:custom_help_links] = [
        {
          id: "link1",
          text: "Custom Link!",
          subtext: "Custom subtext",
          url: "https://canvas.instructure.com/guides",
          type: "custom",
          available_to: %w[user student teacher],
        },
      ]
      @account.save
      course_with_teacher(account: @account)
      course_with_student(course: @course)
    end

    it "returns default help links" do
      Setting.set("show_feedback_link", "true")
      get "help_links", params: { account_id: @account.id }

      expect(response).to be_successful
      expect(response.body).to match(/"help_link_name":"Help"/)
      expect(response.body).to match(/"help_link_icon":"help"/)
      expect(response.body).to match(/"id":"report_a_problem"/)
      expect(response.body).to match(/"id":"instructor_question"/)
      expect(response.body).to match(/"id":"search_the_canvas_guides"/)
      expect(response.body).to match(/"type":"default"/)
      expect(response.body).to_not match(/"id":"covid"/)
    end

    context "with featured_help_links enabled" do
      it "returns the covid help link as a default" do
        Account.site_admin.enable_feature!(:featured_help_links)
        get "help_links", params: { account_id: @account.id }
        expect(response).to be_successful
        expect(response.body).to match(/"id":"covid"/)
      end
    end

    it "returns custom help links" do
      @account.settings[:help_link_name] = "Help and Policies"
      @account.settings[:help_link_icon] = "paperclip"
      @account.save
      get "help_links", params: { account_id: @account.id }

      expect(response).to be_successful
      expect(response.body).to match(/"help_link_name":"Help and Policies"/)
      expect(response.body).to match(/"help_link_icon":"paperclip"/)
      expect(response.body).to match(/"id":"link1"/)
      expect(response.body).to match(/"type":"custom"/)
      expect(response.body).to match(%r{"url":"https://canvas.instructure.com/guides"})
    end

    it "returns the help links as student" do
      user_session(@student)
      get "help_links", params: { account_id: @account.id }

      expect(response).to be_successful
      expect(response.body).to match(/"help_link_name":"Help"/)
    end

    it "returns the help links as teacher" do
      user_session(@teacher)
      get "help_links", params: { account_id: @account.id }

      expect(response).to be_successful
      expect(response.body).to match(/"help_link_name":"Help"/)
    end
  end

  describe "manually_created_courses_account" do
    it "returns unauthorized if there's no user" do
      get "manually_created_courses_account"
      assert_unauthorized
    end

    it "returns the account with lots of detail if user has :read on the account" do
      account_with_admin_logged_in(active_all: true)

      get "manually_created_courses_account"
      expect(response).to be_successful
      account = json_parse(response.body)
      expect(account["name"]).to eq("Manually-Created Courses")
      expect(account["default_storage_quota_mb"]).to be(500)
    end

    it "returns limited details about the account to students" do
      course_with_student_logged_in(active_all: true)

      get "manually_created_courses_account"
      expect(response).to be_successful
      account = json_parse(response.body)
      expect(account["name"]).to eq("Manually-Created Courses")
      expect(account["default_storage_quota_mb"]).to be_nil
    end
  end

  describe "#account_courses" do
    before do
      @account = Account.create!
      @c1 = course_factory(account: @account, course_name: "foo", sis_source_id: 42)
      @c2 = course_factory(account: @account, course_name: "bar", sis_source_id: 31)
    end

    it "does not allow get a list of courses with no permissions" do
      role = custom_account_role "non_course_reader", account: @account
      u = User.create(name: "billy bob")
      user_session(u)
      @account.role_overrides.create! permission: "read_course_list",
                                      enabled: false, role: role
      @account.account_users.create!(user: u, role: role)
      get "courses_api", params: { account_id: @account.id }
      assert_unauthorized
    end

    it "gets a list of courses" do
      admin_logged_in(@account)
      get "courses_api", params: { account_id: @account.id }

      expect(response).to be_successful
      expect(response.body).to match(/#{@c1.id}/)
      expect(response.body).to match(/#{@c2.id}/)
    end

    it "does not set pagination total_pages/last page link" do
      admin_logged_in(@account)
      get "courses_api", params: { account_id: @account.id, per_page: 1 }

      expect(response).to be_successful
      expect(response.headers.to_a.find { |a| a.first == "Link" }.last).to_not include("last")
    end

    it "sets pagination total_pages/last page link if includes ui_invoked is set" do
      Setting.set("ui_invoked_count_pages", "true")
      admin_logged_in(@account)
      get "courses_api", params: { account_id: @account.id, per_page: 1, include: ["ui_invoked"] }

      expect(response).to be_successful
      expect(response.headers.to_a.find { |a| a.first == "Link" }.last).to include("last")
    end

    it "properly removes sections from includes" do
      @s1 = @course.course_sections.create!
      @course.enroll_student(user_factory(active_all: true), section: @s1, allow_multiple_enrollments: true)

      admin_logged_in(@account)
      get "courses_api", params: { account_id: @account.id, include: [:sections] }

      expect(response).to be_successful
      expect(response.body).not_to match(/sections/)
    end

    it "is able to sort courses by name ascending" do
      @c3 = course_factory(account: @account, course_name: "apple", sis_source_id: 30)
      @c4 = course_factory(account: @account, course_name: "xylophone", sis_source_id: 52)
      admin_logged_in(@account)
      get "courses_api", params: { account_id: @account.id, sort: "course_name", order: "asc" }

      expect(response).to be_successful
      expect(response.body).to match(/"name":"apple".+"name":"bar".+"name":"foo".+"name":"xylophone"/)
    end

    it "is able to sort courses by name descending" do
      @c3 = course_factory(account: @account, course_name: "apple", sis_source_id: 30)
      @c4 = course_factory(account: @account, course_name: "xylophone", sis_source_id: 52)
      admin_logged_in(@account)
      get "courses_api", params: { account_id: @account.id, sort: "course_name", order: "desc" }

      expect(response).to be_successful
      expect(response.body).to match(/"name":"xylophone".+"name":"foo".+"name":"bar".+"name":"apple"/)
    end

    it "is able to sort courses by id ascending" do
      @c3 = course_factory(account: @account, course_name: "apple", sis_source_id: 30)
      @c4 = course_factory(account: @account, course_name: "xylophone", sis_source_id: 52)
      admin_logged_in(@account)
      get "courses_api", params: { account_id: @account.id, sort: "sis_course_id", order: "asc" }

      expect(response).to be_successful
      expect(response.body).to match(/"sis_course_id":"30".+"sis_course_id":"31".+"sis_course_id":"42".+"sis_course_id":"52"/)
    end

    it "is able to sort courses by id descending" do
      @c3 = course_factory(account: @account, course_name: "apple", sis_source_id: 30)
      @c4 = course_factory(account: @account, course_name: "xylophone", sis_source_id: 52)
      admin_logged_in(@account)
      get "courses_api", params: { account_id: @account.id, sort: "sis_course_id", order: "desc" }

      expect(response).to be_successful
      expect(response.body).to match(/"sis_course_id":"52".+"sis_course_id":"42".+"sis_course_id":"31".+"sis_course_id":"30"/)
    end

    it "is able to sort courses by teacher ascending" do
      @c3 = course_factory(account: @account, course_name: "apple", sis_source_id: 30)

      user = @c3.shard.activate { user_factory(name: "Zach Zachary") }
      enrollment = @c3.enroll_user(user, "TeacherEnrollment")
      user.save!
      enrollment.course = @c3
      enrollment.workflow_state = "active"
      enrollment.save!
      @c3.reload

      user2 = @c3.shard.activate { user_factory(name: "Example Another") }
      enrollment2 = @c3.enroll_user(user2, "TeacherEnrollment")
      user2.save!
      enrollment2.course = @c3
      enrollment2.workflow_state = "active"
      enrollment2.save!
      @c3.reload

      @c4 = course_with_teacher(name: "Teach Teacherson", course: course_factory(account: @account, course_name: "xylophone", sis_source_id: 52))

      admin_logged_in(@account)
      get "courses_api", params: { account_id: @account.id, sort: "teacher", order: "asc" }

      expect(response).to be_successful
      expect(response.body).to match(/"name":"apple".+"name":"xylophone".+"name":"foo".+"name":"bar"/)
    end

    it "is able to sort courses by teacher descending" do
      @c3 = course_factory(account: @account, course_name: "apple", sis_source_id: 30)

      user = @c3.shard.activate { user_factory(name: "Zach Zachary") }
      enrollment = @c3.enroll_user(user, "TeacherEnrollment")
      user.save!
      enrollment.course = @c3
      enrollment.workflow_state = "active"
      enrollment.save!
      @c3.reload

      user2 = @c3.shard.activate { user_factory(name: "Example Another") }
      enrollment2 = @c3.enroll_user(user2, "TeacherEnrollment")
      user2.save!
      enrollment2.course = @c3
      enrollment2.workflow_state = "active"
      enrollment2.save!
      @c3.reload

      @c4 = course_with_teacher(name: "Teach Teacherson", course: course_factory(account: @account, course_name: "xylophone", sis_source_id: 52))

      admin_logged_in(@account)
      get "courses_api", params: { account_id: @account.id, sort: "teacher", order: "desc" }

      expect(response).to be_successful
      expect(response.body).to match(/"name":"bar".+"name":"foo".+"name":"xylophone".+"name":"apple"/)
    end

    it "is able to sort courses by subaccount ascending" do
      @account.name = "Default"
      @account.save

      @a3 = Account.create!
      @a3.name = "Whatever University"
      @a3.root_account_id = @account.id
      @a3.parent_account_id = @account.id
      @a3.workflow_state = "active"
      @a3.save

      @a4 = Account.create!
      @a4.name = "A University"
      @a4.root_account_id = @account.id
      @a4.parent_account_id = @account.id
      @a4.workflow_state = "active"
      @a4.save

      @c3 = course_factory(account: @a3, course_name: "apple", sis_source_id: 30)
      @c4 = course_factory(account: @a4, course_name: "xylophone", sis_source_id: 52)
      admin_logged_in(@account)
      get "courses_api", params: { account_id: @account.id, sort: "subaccount", order: "asc" }

      expect(response).to be_successful
      expect(response.body).to match(/"sis_course_id":"52".+"sis_course_id":"42".+"sis_course_id":"31".+"sis_course_id":"30"/)
    end

    it "is able to sort courses by subaccount descending" do
      @account.name = "Default"
      @account.save

      @a3 = Account.create!
      @a3.name = "Whatever University"
      @a3.root_account_id = @account.id
      @a3.parent_account_id = @account.id
      @a3.workflow_state = "active"
      @a3.save

      @a4 = Account.create!
      @a4.name = "A University"
      @a4.root_account_id = @account.id
      @a4.parent_account_id = @account.id
      @a4.workflow_state = "active"
      @a4.save

      @c3 = course_factory(account: @a3, course_name: "apple", sis_source_id: 30)
      @c4 = course_factory(account: @a4, course_name: "xylophone", sis_source_id: 52)
      admin_logged_in(@account)
      get "courses_api", params: { account_id: @account.id, sort: "subaccount", order: "desc" }

      expect(response).to be_successful
      expect(response.body).to match(/"sis_course_id":"30".+"sis_course_id":"31".+"sis_course_id":"42".+"sis_course_id":"52"/)
    end

    it "counts enrollments correctly" do
      admin_logged_in(@account)
      student1 = user_factory
      student2 = user_factory
      @c1.enroll_user(student1, "StudentEnrollment", enrollment_state: "active")
      @c1.enroll_user(student2, "StudentEnrollment", enrollment_state: "active")
      @c2.enroll_user(student1, "StudentEnrollment", enrollment_state: "active")
      get "courses_api", params: { account_id: @account.id, include: ["total_students"] }

      expect(response).to be_successful
      res = JSON.parse(response.body)
      expect(res.detect { |r| r["id"] == @c1.id }["total_students"]).to eq(2)
      expect(res.detect { |r| r["id"] == @c2.id }["total_students"]).to eq(1)
    end

    context "sorting by term" do
      let(:letters_in_random_order) { "daqwds".chars }

      before do
        @account = Account.create!
        create_courses(letters_in_random_order.map do |i|
          { enrollment_term_id: @account.enrollment_terms.create!(name: i).id }
        end, account: @account)
        admin_logged_in(@account)
      end

      it "is able to sort courses by term ascending" do
        get "courses_api", params: { account_id: @account.id, sort: "term", order: "asc", include: ["term"] }

        expect(response).to be_successful
        term_names = json_parse(response.body).map { |c| c["term"]["name"] }
        expect(term_names).to eq(letters_in_random_order.sort)
      end

      it "is able to sort courses by term descending" do
        get "courses_api", params: { account_id: @account.id, sort: "term", order: "desc", include: ["term"] }

        expect(response).to be_successful
        term_names = json_parse(response.body).map { |c| c["term"]["name"] }
        expect(term_names).to eq(letters_in_random_order.sort.reverse)
      end
    end

    it "is able to search by teacher" do
      @c3 = course_factory(account: @account, course_name: "apple", sis_source_id: 30)

      user = @c3.shard.activate { user_factory(name: "Zach Zachary") }
      enrollment = @c3.enroll_user(user, "TeacherEnrollment")
      user.save!
      enrollment.course = @c3
      enrollment.workflow_state = "active"
      enrollment.save!
      @c3.reload

      user2 = @c3.shard.activate { user_factory(name: "Example Another") }
      enrollment2 = @c3.enroll_user(user2, "TeacherEnrollment")
      user2.save!
      enrollment2.course = @c3
      enrollment2.workflow_state = "active"
      enrollment2.save!
      @c3.reload

      @c4 = course_with_teacher(name: "Teach Teacherson", course: course_factory(account: @account, course_name: "xylophone", sis_source_id: 52))

      @c5 = course_with_teacher(name: "Teachy McTeacher", course: course_factory(account: @account, course_name: "hot dog eating", sis_source_id: 63))

      admin_logged_in(@account)
      get "courses_api", params: { account_id: @account.id, sort: "teacher", order: "asc", search_by: "teacher", search_term: "teach" }

      expect(response).to be_successful
      expect(response.body).to match(/"name":"hot dog eating".+"name":"xylophone"/)
    end

    it "filters course search by teacher enrollment state" do
      @c3 = course_factory(account: @account, course_name: "apple", sis_source_id: 30)

      user = @c3.shard.activate { user_factory(name: "rejected") }
      enrollment = @c3.enroll_user(user, "TeacherEnrollment")
      user.save!
      enrollment.course = @c3
      enrollment.workflow_state = "rejected"
      enrollment.save!

      user2 = @c3.shard.activate { user_factory(name: "inactive") }
      enrollment2 = @c3.enroll_user(user2, "TeacherEnrollment")
      user2.save!
      enrollment2.course = @c3
      enrollment2.workflow_state = "inactive"
      enrollment2.save!

      user3 = @c3.shard.activate { user_factory(name: "completed") }
      enrollment3 = @c3.enroll_user(user, "TeacherEnrollment")
      user3.save!
      enrollment3.course = @c3
      enrollment3.workflow_state = "completed"
      enrollment3.save!

      user4 = @c3.shard.activate { user_factory(name: "deleted") }
      enrollment4 = @c3.enroll_user(user2, "TeacherEnrollment")
      user4.save!
      enrollment4.course = @c3
      enrollment4.workflow_state = "deleted"
      enrollment4.save!

      @c4 = course_with_teacher(name: "Teach Teacherson", course: course_factory(account: @account, course_name: "xylophone", sis_source_id: 52))
      @c5 = course_with_teacher(name: "Teachy McTeacher", course: course_factory(account: @account, course_name: "hot dog eating", sis_source_id: 63))

      admin_logged_in(@account)
      get "courses_api", params: { account_id: @account.id, sort: "sis_course_id", order: "asc", search_by: "teacher", search_term: "teach" }

      expect(JSON.parse(response.body).length).to eq 2
    end

    it "excludes teachers that don't have an active enrollment workflow state" do
      user = user_factory(name: "rejected")
      enrollment = @c1.enroll_user(user, "TeacherEnrollment")
      enrollment.update!(workflow_state: "rejected")

      user2 = user_factory(name: "inactive")
      enrollment2 = @c1.enroll_user(user2, "TeacherEnrollment")
      enrollment2.update!(workflow_state: "inactive")

      user3 = user_factory(name: "completed")
      enrollment3 = @c1.enroll_user(user3, "TeacherEnrollment")
      enrollment3.update!(workflow_state: "completed")

      user4 = user_factory(name: "deleted")
      enrollment4 = @c1.enroll_user(user4, "TeacherEnrollment")
      enrollment4.update!(workflow_state: "deleted")

      user5 = user_factory(name: "Teachy McTeacher")
      enrollment5 = @c1.enroll_user(user5, "TeacherEnrollment")
      enrollment5.update!(workflow_state: "active")

      admin_logged_in(@account)

      get "courses_api", params: { account_id: @account.id, sort: "sis_course_id",
                                   order: "asc", search_by: "course",
                                   include: ["active_teachers"] }

      expect(response.body).not_to match(/"display_name":"rejected"/)
      expect(response.body).not_to match(/"display_name":"inactive"/)
      expect(response.body).not_to match(/"display_name":"completed"/)
      expect(response.body).not_to match(/"display_name":"deleted"/)
      expect(response.body).to match(/"display_name":"Teachy McTeacher"/)
    end

    it "is able to search by course name" do
      @c3 = course_factory(account: @account, course_name: "apple", sis_source_id: 30)

      @c4 = course_with_teacher(name: "Teach Teacherson", course: course_factory(account: @account, course_name: "Apps", sis_source_id: 52))

      @c5 = course_with_teacher(name: "Teachy McTeacher", course: course_factory(account: @account, course_name: "cappuccino", sis_source_id: 63))

      admin_logged_in(@account)
      get "courses_api", params: { account_id: @account.id, sort: "course_name", order: "asc", search_by: "course", search_term: "aPp" }

      expect(response).to be_successful
      expect(response.body).to match(/"name":"apple".+"name":"Apps".+"name":"cappuccino"/)
      expect(response.body).not_to match(/"name":"apple".+"name":"Apps".+"name":"bar".+"name":"cappuccino".+"name":"foo"/)
    end

    it "is able to search by course sis id" do
      @c3 = course_factory(account: @account, course_name: "apple", sis_source_id: 30_012)

      @c4 = course_with_teacher(name: "Teach Teacherson", course: course_factory(account: @account, course_name: "Apps", sis_source_id: 3002))

      @c5 = course_with_teacher(name: "Teachy McTeacher", course: course_factory(account: @account, course_name: "cappuccino", sis_source_id: 63))

      admin_logged_in(@account)
      get "courses_api", params: { account_id: @account.id, sort: "course_name", order: "asc", search_by: "course", search_term: "300" }

      expect(response).to be_successful
      expect(response.body).to match(/"name":"apple".+"name":"Apps"/)
      expect(response.body).not_to match(/"name":"apple".+"name":"Apps".+"name":"bar".+"name":"cappuccino".+"name":"foo"/)
    end

    it "is able to search by a course sis id that is > than bigint max" do
      @c3 = course_factory(account: @account, course_name: "apple", sis_source_id: "9223372036854775808")

      @c4 = course_with_teacher(name: "Teach Teacherson", course: course_factory(account: @account, course_name: "Apps", sis_source_id: 3002))

      admin_logged_in(@account)
      get "courses_api", params: { account_id: @account.id, sort: "course_name", order: "asc", search_by: "course", search_term: "9223372036854775808" }

      expect(response).to be_successful
      expect(response.body).to match(/"name":"apple"/)
      expect(response.body).not_to match(/"name":"Apps"/)
    end

    context "sharding" do
      specs_require_sharding

      it "excludes inactive teachers regardless of requestor's active shard" do
        user = user_factory(name: "rejected")
        enrollment = @c1.enroll_user(user, "TeacherEnrollment")
        enrollment.update!(workflow_state: "rejected")

        user2 = user_factory(name: "inactive")
        enrollment2 = @c1.enroll_user(user2, "TeacherEnrollment")
        enrollment2.update!(workflow_state: "inactive")

        user3 = user_factory(name: "Teachy McTeacher")
        enrollment3 = @c1.enroll_user(user3, "TeacherEnrollment")
        enrollment3.update!(workflow_state: "active")

        @shard1.activate { @user4 = user_factory(name: "Cross Shard") }
        enrollment4 = @c1.enroll_user(@user4, "TeacherEnrollment")
        enrollment4.update!(workflow_state: "active")

        admin_logged_in(@account)

        @shard1.activate do
          get "courses_api", params: { account_id: @account.id, sort: "sis_course_id",
                                       order: "asc", search_by: "course",
                                       include: ["active_teachers"] }
        end

        expect(response.body).not_to match(/"display_name":"rejected"/)
        expect(response.body).not_to match(/"display_name":"inactive"/)
        expect(response.body).to match(/"display_name":"Teachy McTeacher"/)
        expect(response.body).to match(/"display_name":"Cross Shard"/)
      end

      it "excludes cross-shard teachers without an active enrollment workflow state" do
        user = user_factory(name: "rejected")
        enrollment = @c1.enroll_user(user, "TeacherEnrollment")
        enrollment.update!(workflow_state: "rejected")

        user2 = user_factory(name: "inactive")
        enrollment2 = @c1.enroll_user(user2, "TeacherEnrollment")
        enrollment2.update!(workflow_state: "inactive")

        user3 = user_factory(name: "Teachy McTeacher")
        enrollment3 = @c1.enroll_user(user3, "TeacherEnrollment")
        enrollment3.update!(workflow_state: "active")

        @shard1.activate { @user4 = user_factory(name: "Cross Shard") }
        enrollment4 = @c1.enroll_user(@user4, "TeacherEnrollment")
        enrollment4.update!(workflow_state: "active")

        admin_logged_in(@account)

        get "courses_api", params: { account_id: @account.id, sort: "sis_course_id",
                                     order: "asc", search_by: "course",
                                     include: ["active_teachers"] }

        expect(response.body).not_to match(/"display_name":"rejected"/)
        expect(response.body).not_to match(/"display_name":"inactive"/)
        expect(response.body).to match(/"display_name":"Teachy McTeacher"/)
        expect(response.body).to match(/"display_name":"Cross Shard"/)
      end

      it "counts enrollments correctly cross-shard" do
        admin_logged_in(@account)
        student1 = user_factory
        student2 = user_factory
        @c1.enroll_user(student1, "StudentEnrollment", enrollment_state: "active")
        @c1.enroll_user(student2, "StudentEnrollment", enrollment_state: "active")
        @c2.enroll_user(student1, "StudentEnrollment", enrollment_state: "active")
        @shard1.activate { get "courses_api", params: { account_id: @account.id, include: ["total_students"] } }

        expect(response).to be_successful
        res = JSON.parse(response.body)
        expect(res.detect { |r| r["id"] == @c1.global_id }["total_students"]).to eq(2)
        expect(res.detect { |r| r["id"] == @c2.global_id }["total_students"]).to eq(1)
      end
    end
  end

  describe "#eportfolio_moderation" do
    before do
      account_with_admin_logged_in

      author.eportfolios.create!(name: "boring")
      author.eportfolios.create!(name: "maybe spam", spam_status: "flagged_as_possible_spam")
      author.eportfolios.create!(name: "spam", spam_status: "marked_as_spam")
      author.eportfolios.create!(name: "not spam", spam_status: "marked_as_safe")
    end

    let(:author) do
      user = User.create!
      user.user_account_associations.create!(account: @account)
      user
    end

    let(:vanished_author) do
      user = User.create!
      user.user_account_associations.create!(account: @account)
      user.destroy
      user
    end

    let(:returned_portfolios) { assigns[:eportfolios] }

    it "returns eportfolios that have been auto-flagged as spam, or manually marked as spam/safe" do
      get "eportfolio_moderation", params: { account_id: @account.id }
      expect(returned_portfolios.count).to eq 3
    end

    it "ignores portfolios belonging to deleted users" do
      vanished_eportfolio = Eportfolio.create!(user_id: vanished_author.id, name: "hello", spam_status: "marked_as_spam")

      get "eportfolio_moderation", params: { account_id: @account.id }
      expect(returned_portfolios).not_to include(vanished_eportfolio)
    end

    it "returns flagged_as_possible_spam results, then marked_as_spam, then marked_as_safe" do
      get "eportfolio_moderation", params: { account_id: @account.id }
      expect(returned_portfolios.pluck(:name)).to eq ["maybe spam", "spam", "not spam"]
    end

    it "excludes results from authors who have no portfolios marked as possible or definitive spam" do
      safe_user = User.create!
      safe_user.user_account_associations.create!(account: @account)
      safe_eportfolio = safe_user.eportfolios.create!(name: ":)")
      safe_eportfolio.update!(spam_status: "marked_as_safe")

      get "eportfolio_moderation", params: { account_id: @account.id }
      expect(returned_portfolios.pluck(:id)).not_to include(safe_eportfolio.id)
    end

    context "pagination" do
      before(:once) do
        Setting.set("eportfolio_moderation_results_per_page", 2)
      end

      it "does not return more than the specified results per page" do
        get "eportfolio_moderation", params: { account_id: @account.id }
        expect(returned_portfolios.count).to eq 2
      end

      it "returns the first page of results if no 'page' param is given" do
        get "eportfolio_moderation", params: { account_id: @account.id }
        expect(returned_portfolios.pluck(:name)).to eq ["maybe spam", "spam"]
      end

      it "paginates using the 'page' param if supplied" do
        get "eportfolio_moderation", params: { account_id: @account.id, page: 2 }
        expect(returned_portfolios.pluck(:name)).to eq ["not spam"]
      end
    end
  end

  describe("manageable_accounts") do
    before :once do
      @account1 = Account.create!(name: "Account 1", root_account: Account.default)
      account_with_admin(account: @account1)
      @admin1 = @admin
      @account2 = Account.create!(name: "Account 2", root_account: Account.default)
      account_admin_user(account: @account2, user: @admin1)
      @subaccount1 = @account1.sub_accounts.create!(name: "Subaccount 1")
    end

    it "includes all top-level and subaccounts" do
      user_session @admin1
      get "manageable_accounts"
      accounts = json_parse(response.body)
      expect(accounts[0]["name"]).to eq "Account 1"
      expect(accounts[1]["name"]).to eq "Subaccount 1"
      expect(accounts[2]["name"]).to eq "Account 2"
    end

    it "does not include accounts where admin doesn't have manage_courses or create_courses permissions" do
      Account.default.disable_feature!(:granular_permissions_manage_courses)
      account3 = Account.create!(name: "Account 3", root_account: Account.default)
      account_admin_user_with_role_changes(account: account3, user: @admin1, role_changes: { manage_courses: false, create_courses: false })
      user_session @admin1
      get "manageable_accounts"
      accounts = json_parse(response.body)
      expect(accounts.length).to be 3
      accounts.each do |a|
        expect(a["name"]).not_to eq "Account 3"
      end
    end

    it "does not include accounts where admin doesn't have manage_courses_admin or create_courses permissions (granular permissions)" do
      Account.default.enable_feature!(:granular_permissions_manage_courses)
      account3 = Account.create!(name: "Account 3", root_account: Account.default)
      account_admin_user_with_role_changes(
        account: account3,
        user: @admin1,
        role_changes: {
          manage_courses_admin: false,
          manage_courses_add: false
        }
      )
      user_session @admin1
      get "manageable_accounts"
      accounts = json_parse(response.body)
      expect(accounts.length).to be 3
      accounts.each { |a| expect(a["name"]).not_to eq "Account 3" }
    end

    it "returns an empty list for students" do
      student_in_course(active_all: true, account: @account1)
      user_session @student
      get "manageable_accounts"
      expect(response).to be_successful
      expect(json_parse(response.body).length).to be 0
    end
  end

  describe "account_calendar_settings" do
    before :once do
      Account.site_admin.enable_feature! :account_calendar_events
      @account = Account.default
    end

    it "returns unauthorized if the user does not have manage_account_calendar_visibility permission" do
      account_admin_user_with_role_changes(account: @account, role_changes: { manage_account_calendar_visibility: false })
      user_session(@user)
      get "account_calendar_settings", params: { account_id: @account.id }

      expect(response).to be_unauthorized
    end

    it "returns unauthorized if the :account_calendar_events feature is disabled" do
      Account.site_admin.disable_feature! :account_calendar_events
      account_admin_user(account: @account)
      user_session(@user)
      get "account_calendar_settings", params: { account_id: @account.id }

      expect(response).to be_unauthorized
    end

    it "renders a page and sets variables" do
      account_admin_user(account: @account)
      user_session(@user)
      get "account_calendar_settings", params: { account_id: @account.id }

      expect(response).to be_successful
      expect(assigns["js_env"][:ACCOUNT_ID]).to be(@account.id)
    end

    it "adds account_calendars once to user's visited_tabs preference" do
      account_admin_user(account: @account)
      @user.set_preference(:visited_tabs, ["other_tab"])
      user_session(@user)
      get "account_calendar_settings", params: { account_id: @account.id }

      expect(response).to be_successful
      expect(@user.reload.get_preference(:visited_tabs)).to eq(%w[other_tab account_calendars])
    end

    it "emits account_calendars.settings.visit to statsd" do
      allow(InstStatsd::Statsd).to receive(:increment)
      account_admin_user(account: @account)
      user_session(@user)
      get "account_calendar_settings", params: { account_id: @account.id }

      expect(InstStatsd::Statsd).to have_received(:increment).once.with("account_calendars.settings.visit")
    end
  end
end<|MERGE_RESOLUTION|>--- conflicted
+++ resolved
@@ -602,14 +602,6 @@
         user_session(@user)
       end
 
-<<<<<<< HEAD
-      it "calls the K5::EnablementService if enable_as_k5_account is present in params" do
-        expect(K5::EnablementService).to receive(:set_k5_settings).with(@account, true)
-        post "update", params: toggle_k5_params(@account.id, "true")
-      end
-
-      it "doesn't call the K5::EnablementService or change k5 settings if enable_as_k5_account isn't present in params" do
-=======
       it "calls K5::EnablementService with correct args if enable_as_k5_account is present in params" do
         set_k5_settings_double = double("set_k5_settings")
         expect(K5::EnablementService).to receive(:new).with(@account).and_return(set_k5_settings_double)
@@ -628,17 +620,12 @@
       end
 
       it "doesn't call K5::EnablementService or change k5 settings if enable_as_k5_account isn't present in params" do
->>>>>>> 8e93bf79
         @account.settings[:enable_as_k5_account] = {
           value: true,
           locked: true
         }
         @account.save!
-<<<<<<< HEAD
-        expect(K5::EnablementService).not_to receive(:set_k5_settings)
-=======
         expect(K5::EnablementService).not_to receive(:new)
->>>>>>> 8e93bf79
         post "update", params: { id: @account.id,
                                  account: {
                                    settings: {
@@ -653,11 +640,7 @@
         post "update", params: toggle_k5_params(@account.id, false)
         service = K5::UserService.new(@user, @account.root_account, nil)
         enable_cache(:redis_cache_store) do
-<<<<<<< HEAD
-          expect(service).to receive(:uncached_k5_user?).twice
-=======
           expect(service).to receive(:user_has_association?).twice
->>>>>>> 8e93bf79
           service.send(:k5_user?)
           post "update", params: toggle_k5_params(@account.id, true)
           run_jobs
