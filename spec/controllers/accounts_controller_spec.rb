--- conflicted
+++ resolved
@@ -35,118 +35,98 @@
   end
 
   context "confirm_delete_user" do
-    before(:once) {account_with_admin}
-    before(:each) {user_session(@admin)}
-
-    it "should confirm deletion of canvas-authenticated users" do
+    before(:once) { account_with_admin }
+    before(:each) { user_session(@admin) }
+
+    it "confirms deletion of canvas-authenticated users" do
       user_with_pseudonym :account => @account
-      get 'confirm_delete_user', params: {:account_id => @account.id, :user_id => @user.id}
-      expect(response).to be_successful
-    end
-
-    it "should not confirm deletion of non-existent users" do
-      get 'confirm_delete_user', params: {:account_id => @account.id, :user_id => (User.all.map(&:id).max + 1)}
+      get 'confirm_delete_user', params: { :account_id => @account.id, :user_id => @user.id }
+      expect(response).to be_successful
+    end
+
+    it "does not confirm deletion of non-existent users" do
+      get 'confirm_delete_user', params: { :account_id => @account.id, :user_id => (User.all.map(&:id).max + 1) }
       expect(response).to be_not_found
     end
 
-    it "should confirm deletion of managed password users" do
+    it "confirms deletion of managed password users" do
       user_with_managed_pseudonym :account => @account
-      get 'confirm_delete_user', params: {:account_id => @account.id, :user_id => @user.id}
+      get 'confirm_delete_user', params: { :account_id => @account.id, :user_id => @user.id }
       expect(response).to be_successful
     end
   end
 
   context "remove_user" do
-    before(:once) {account_with_admin}
-    before(:each) {user_session(@admin)}
-
-    it "should remove user from the account" do
+    before(:once) { account_with_admin }
+    before(:each) { user_session(@admin) }
+
+    it "removes user from the account" do
       user_with_pseudonym :account => @account
-<<<<<<< HEAD
-      post 'remove_user', params: {:account_id => @account.id, :user_id => @user.id}
-      expect(flash[:notice]).to match /successfully deleted/
-=======
       post 'remove_user', params: { :account_id => @account.id, :user_id => @user.id }
       expect(flash[:notice]).to match(/successfully deleted/)
->>>>>>> 2d51e8e7
       expect(response).to redirect_to(account_users_url(@account))
       expect(@user.associated_accounts.map(&:id)).not_to include(@account.id)
     end
 
-    it "should 404 for non-existent users as html" do
-      post 'remove_user', params: {:account_id => @account.id, :user_id => (User.all.map(&:id).max + 1)}
+    it "404s for non-existent users as html" do
+      post 'remove_user', params: { :account_id => @account.id, :user_id => (User.all.map(&:id).max + 1) }
       expect(flash[:notice]).to be_nil
       expect(response).to be_not_found
     end
 
-    it "should 404 for non-existent users as json" do
-      post 'remove_user', params: {:account_id => @account.id, :user_id => (User.all.map(&:id).max + 1)}, :format => "json"
+    it "404s for non-existent users as json" do
+      post 'remove_user', params: { :account_id => @account.id, :user_id => (User.all.map(&:id).max + 1) }, :format => "json"
       expect(flash[:notice]).to be_nil
       expect(response).to be_not_found
     end
 
-    it "should only remove user from the account, but not delete them" do
+    it "only removes user from the account, but not delete them" do
       user_with_pseudonym :account => @account
       workflow_state_was = @user.workflow_state
-      post 'remove_user', params: {:account_id => @account.id, :user_id => @user.id}
+      post 'remove_user', params: { :account_id => @account.id, :user_id => @user.id }
       expect(@user.reload.workflow_state).to eql workflow_state_was
     end
 
-    it "should only remove users from the specified account" do
+    it "only removes users from the specified account" do
       @other_account = account_model
       account_with_admin_logged_in
       user_with_pseudonym :account => @account, :username => "nobody@example.com"
       pseudonym @user, :account => @other_account, :username => "nobody2@example.com"
-<<<<<<< HEAD
-      post 'remove_user', params: {:account_id => @account.id, :user_id => @user.id}
-      expect(flash[:notice]).to match /successfully deleted/
-=======
       post 'remove_user', params: { :account_id => @account.id, :user_id => @user.id }
       expect(flash[:notice]).to match(/successfully deleted/)
->>>>>>> 2d51e8e7
       expect(response).to redirect_to(account_users_url(@account))
       expect(@user.associated_accounts.map(&:id)).not_to include(@account.id)
       expect(@user.associated_accounts.map(&:id)).to include(@other_account.id)
     end
 
-    it "should delete the user's CCs when removed from their last account" do
+    it "deletes the user's CCs when removed from their last account" do
       user_with_pseudonym :account => @account
-      post 'remove_user', params: {:account_id => @account.id, :user_id => @user.id}
+      post 'remove_user', params: { :account_id => @account.id, :user_id => @user.id }
       expect(@user.communication_channels.unretired).to be_empty
     end
 
-    it "should not delete the user's CCs when other accounts remain" do
+    it "does not delete the user's CCs when other accounts remain" do
       @other_account = account_model
       account_with_admin_logged_in
       user_with_pseudonym :account => @account, :username => "nobody@example.com"
       pseudonym @user, :account => @other_account, :username => "nobody2@example.com"
-      post 'remove_user', params: {:account_id => @account.id, :user_id => @user.id}
+      post 'remove_user', params: { :account_id => @account.id, :user_id => @user.id }
       expect(@user.communication_channels.unretired).not_to be_empty
     end
 
-    it "should remove users with managed passwords with html" do
+    it "removes users with managed passwords with html" do
       user_with_managed_pseudonym :account => @account
-<<<<<<< HEAD
-      post 'remove_user', params: {:account_id => @account.id, :user_id => @user.id}
-      expect(flash[:notice]).to match /successfully deleted/
-=======
       post 'remove_user', params: { :account_id => @account.id, :user_id => @user.id }
       expect(flash[:notice]).to match(/successfully deleted/)
->>>>>>> 2d51e8e7
       expect(response).to redirect_to(account_users_url(@account))
       expect(@user.associated_accounts.map(&:id)).not_to include(@account.id)
     end
 
-    it "should remove users with managed passwords with json" do
+    it "removes users with managed passwords with json" do
       Timecop.freeze do
         user_with_managed_pseudonym :account => @account, :name => "John Doe"
-<<<<<<< HEAD
-        post 'remove_user', params: {:account_id => @account.id, :user_id => @user.id}, :format => "json"
-        expect(flash[:notice]).to match /successfully deleted/
-=======
         post 'remove_user', params: { :account_id => @account.id, :user_id => @user.id }, :format => "json"
         expect(flash[:notice]).to match(/successfully deleted/)
->>>>>>> 2d51e8e7
         expect(json_parse(response.body)).to eq json_parse(@user.reload.to_json)
         expect(@user.associated_accounts.map(&:id)).to_not include(@account.id)
       end
@@ -161,10 +141,10 @@
       @deleted_user.destroy
     end
 
-    before(:each) {user_session(@site_admin)}
+    before(:each) { user_session(@site_admin) }
 
     it 'allows site-admins to restore deleted users' do
-      put 'restore_user', params: {account_id: @account.id, user_id: @deleted_user.id}
+      put 'restore_user', params: { account_id: @account.id, user_id: @deleted_user.id }
       expect(@deleted_user.reload.workflow_state).to eq 'registered'
       expect(@deleted_user.pseudonyms.take.workflow_state).to eq 'active'
       expect(@deleted_user.user_account_associations.find_by(account: @account)).not_to be_nil
@@ -173,45 +153,45 @@
     it 'does not allow standard admins to restore deleted users' do
       # probably fine if someone wants to allow regular admins to do this at some point
       user_session(@admin)
-      put 'restore_user', params: {account_id: @account.id, user_id: @deleted_user.id}, format: 'json'
+      put 'restore_user', params: { account_id: @account.id, user_id: @deleted_user.id }, format: 'json'
       expect(response).to be_unauthorized
     end
 
-    it 'should 404 for non-existent users' do
-      put 'restore_user', params: {account_id: @account.id, user_id: 0}
+    it '404s for non-existent users' do
+      put 'restore_user', params: { account_id: @account.id, user_id: 0 }
       expect(response).to be_not_found
 
       # user without a pseudonym in the account
       @missing_user = user_factory
       @missing_user.destroy
-      put 'restore_user', params: {account_id: @account.id, user_id: @missing_user.id}
+      put 'restore_user', params: { account_id: @account.id, user_id: @missing_user.id }
       expect(response).to be_not_found
     end
 
-    it 'should not change the state of users who were only removed from the account' do
+    it 'does not change the state of users who were only removed from the account' do
       @doomed_user = user_with_pseudonym(account: @account, user_state: 'pre_registered')
       @doomed_user.remove_from_root_account(@account)
 
-      put 'restore_user', params: {account_id: @account.id, user_id: @doomed_user.id}
+      put 'restore_user', params: { account_id: @account.id, user_id: @doomed_user.id }
       expect(@doomed_user.reload.workflow_state).to eq 'pre_registered'
       expect(@doomed_user.pseudonyms.take.workflow_state).to eq 'active'
       expect(@doomed_user.user_account_associations.find_by(account: @account)).not_to be_nil
     end
 
-    it 'should 400 for non-deleted users' do
+    it '400s for non-deleted users' do
       @active_user = user_with_pseudonym(account: @account)
 
-      put 'restore_user', params: {account_id: @account.id, user_id: @active_user.id}
+      put 'restore_user', params: { account_id: @account.id, user_id: @active_user.id }
       expect(response).to be_bad_request
     end
   end
 
   describe "add_account_user" do
-    before(:once) {account_with_admin}
-    before(:each) {user_session(@admin)}
-
-    it "should allow adding a new account admin" do
-      post 'add_account_user', params: {:account_id => @account.id, :role_id => admin_role.id, :user_list => 'testadmin@example.com'}
+    before(:once) { account_with_admin }
+    before(:each) { user_session(@admin) }
+
+    it "allows adding a new account admin" do
+      post 'add_account_user', params: { :account_id => @account.id, :role_id => admin_role.id, :user_list => 'testadmin@example.com' }
       expect(response).to be_successful
 
       new_admin = CommunicationChannel.where(path: 'testadmin@example.com').first.user
@@ -220,9 +200,9 @@
       expect(@account.account_users.map(&:user)).to be_include(new_admin)
     end
 
-    it "should allow adding a new custom account admin" do
+    it "allows adding a new custom account admin" do
       role = custom_account_role('custom', :account => @account)
-      post 'add_account_user', params: {:account_id => @account.id, :role_id => role.id, :user_list => 'testadmin@example.com'}
+      post 'add_account_user', params: { :account_id => @account.id, :role_id => role.id, :user_list => 'testadmin@example.com' }
       expect(response).to be_successful
 
       new_admin = CommunicationChannel.find_by_path('testadmin@example.com').user
@@ -232,127 +212,127 @@
       expect(@account.account_users.find_by_role_id(role.id).user).to eq new_admin
     end
 
-    it "should allow adding an existing user to a sub account" do
+    it "allows adding an existing user to a sub account" do
       @subaccount = @account.sub_accounts.create!
       @munda = user_with_pseudonym(:account => @account, :active_all => 1, :username => 'munda@instructure.com')
-      post 'add_account_user', params: {:account_id => @subaccount.id, :role_id => admin_role.id, :user_list => 'munda@instructure.com'}
+      post 'add_account_user', params: { :account_id => @subaccount.id, :role_id => admin_role.id, :user_list => 'munda@instructure.com' }
       expect(response).to be_successful
       expect(@subaccount.account_users.map(&:user)).to eq [@munda]
     end
   end
 
   describe "remove_account_user" do
-    it "should remove account membership from a user" do
+    it "removes account membership from a user" do
       a = Account.default
       user_to_remove = account_admin_user(account: a)
       au_id = user_to_remove.account_users.first.id
       account_with_admin_logged_in(account: a)
-      post 'remove_account_user', params: {account_id: a.id, id: au_id}
+      post 'remove_account_user', params: { account_id: a.id, id: au_id }
       expect(response).to be_redirect
       expect(AccountUser.active.where(id: au_id).first).to be_nil
     end
 
-    it "should verify that the membership is in the caller's account" do
+    it "verifies that the membership is in the caller's account" do
       a1 = Account.default
       a2 = Account.create!(name: 'other root account')
       user_to_remove = account_admin_user(account: a1)
       au_id = user_to_remove.account_users.first.id
       account_with_admin_logged_in(account: a2)
-      post 'remove_account_user', params: {:account_id => a2.id, :id => au_id}
+      post 'remove_account_user', params: { :account_id => a2.id, :id => au_id }
       expect(response).to be_not_found
       expect(AccountUser.where(id: au_id).first).not_to be_nil
     end
   end
 
   describe "update" do
-    it "should update 'app_center_access_token'" do
+    it "updates 'app_center_access_token'" do
       account_with_admin_logged_in
       @account = @account.sub_accounts.create!
       access_token = SecureRandom.uuid
       post 'update', params: { id: @account.id,
                                account: {
-                                settings: {
-                                  app_center_access_token: access_token
-                                }
-                              }}
+                                 settings: {
+                                   app_center_access_token: access_token
+                                 }
+                               } }
       @account.reload
       expect(@account.settings[:app_center_access_token]).to eq access_token
     end
 
-    it "should update account with sis_assignment_name_length_input with value less than 255" do
+    it "updates account with sis_assignment_name_length_input with value less than 255" do
       account_with_admin_logged_in
       @account = @account.sub_accounts.create!
-      post 'update', params: {:id => @account.id,
-                              :account => {
-                                :settings => {
-                                  :sis_assignment_name_length_input => {
-                                    :value => 5
-                                  }
-                                }
-                              }}
+      post 'update', params: { :id => @account.id,
+                               :account => {
+                                 :settings => {
+                                   :sis_assignment_name_length_input => {
+                                     :value => 5
+                                   }
+                                 }
+                               } }
       @account.reload
       expect(@account.settings[:sis_assignment_name_length_input][:value]).to eq '5'
     end
 
-    it "should update account with sis_assignment_name_length_input with 255 if none is given" do
+    it "updates account with sis_assignment_name_length_input with 255 if none is given" do
       account_with_admin_logged_in
       @account = @account.sub_accounts.create!
-      post 'update', params: {:id => @account.id,
-                              :account => {
-                                :settings => {
-                                  :sis_assignment_name_length_input => {
-                                    :value => nil
-                                  }
-                                }
-                              }}
+      post 'update', params: { :id => @account.id,
+                               :account => {
+                                 :settings => {
+                                   :sis_assignment_name_length_input => {
+                                     :value => nil
+                                   }
+                                 }
+                               } }
       @account.reload
       expect(@account.settings[:sis_assignment_name_length_input][:value]).to eq '255'
     end
 
-    it "should allow admins to set the sis_source_id on sub accounts" do
+    it "allows admins to set the sis_source_id on sub accounts" do
       account_with_admin_logged_in
       @account = @account.sub_accounts.create!
-      post 'update', params: {:id => @account.id, :account => {:sis_source_id => 'abc'}}
+      post 'update', params: { :id => @account.id, :account => { :sis_source_id => 'abc' } }
       @account.reload
       expect(@account.sis_source_id).to eq 'abc'
     end
 
-    it "should not allow setting the sis_source_id on root accounts" do
-      account_with_admin_logged_in
-      post 'update', params: {:id => @account.id, :account => {:sis_source_id => 'abc'}}
+    it "does not allow setting the sis_source_id on root accounts" do
+      account_with_admin_logged_in
+      post 'update', params: { :id => @account.id, :account => { :sis_source_id => 'abc' } }
       @account.reload
       expect(@account.sis_source_id).to be_nil
     end
 
-    it "should not allow admins to set the trusted_referers on sub accounts" do
+    it "does not allow admins to set the trusted_referers on sub accounts" do
       account_with_admin_logged_in
       @account = @account.sub_accounts.create!
-      post 'update', params: {:id => @account.id, :account => {:settings => {
+      post 'update', params: { :id => @account.id, :account => { :settings => {
         :trusted_referers => 'http://example.com'
-      }}}
+      } } }
       @account.reload
       expect(@account.settings[:trusted_referers]).to be_nil
     end
 
-    it "should allow admins to set the trusted_referers on root accounts" do
-      account_with_admin_logged_in
-      post 'update', params: {:id => @account.id, :account => {:settings => {
+    it "allows admins to set the trusted_referers on root accounts" do
+      account_with_admin_logged_in
+      post 'update', params: { :id => @account.id, :account => { :settings => {
         :trusted_referers => 'http://example.com'
-      }}}
+      } } }
       @account.reload
       expect(@account.settings[:trusted_referers]).to eq 'http://example.com'
     end
 
-    it "should not allow non-site-admins to update certain settings" do
-      account_with_admin_logged_in
-      post 'update', params: {:id => @account.id, :account => {:settings => {
+    it "does not allow non-site-admins to update certain settings" do
+      account_with_admin_logged_in
+      post 'update', params: { :id => @account.id, :account => { :settings => {
         :global_includes => true,
         :enable_profiles => true,
         :enable_turnitin => true,
         :admins_can_change_passwords => true,
         :admins_can_view_notifications => true,
         :limit_parent_app_web_access => true,
-      }}}
+      } } }
       @account.reload
       expect(@account.global_includes?).to be_falsey
       expect(@account.enable_profiles?).to be_falsey
@@ -362,19 +342,19 @@
       expect(@account.limit_parent_app_web_access?).to be_falsey
     end
 
-    it "should allow site_admin to update certain settings" do
+    it "allows site_admin to update certain settings" do
       user_factory
       user_session(@user)
       @account = Account.create!
       Account.site_admin.account_users.create!(user: @user)
-      post 'update', params: {:id => @account.id, :account => {:settings => {
+      post 'update', params: { :id => @account.id, :account => { :settings => {
         :global_includes => true,
         :enable_profiles => true,
         :enable_turnitin => true,
         :admins_can_change_passwords => true,
         :admins_can_view_notifications => true,
         :limit_parent_app_web_access => true,
-      }}}
+      } } }
       @account.reload
       expect(@account.global_includes?).to be_truthy
       expect(@account.enable_profiles?).to be_truthy
@@ -389,9 +369,9 @@
       user_session(@user)
       @account = Account.create!
       Account.site_admin.account_users.create!(user: @user)
-      post 'update', params: {:id => @account.id, :account => {:settings => {
+      post 'update', params: { :id => @account.id, :account => { :settings => {
         :product_name => 'blah'
-      }}}
+      } } }
       @account.reload
       expect(@account.settings[:product_name]).to be_nil
     end
@@ -399,15 +379,15 @@
     it "doesn't break I18n by setting the help_link_name unnecessarily" do
       account_with_admin_logged_in
 
-      post 'update', params: {:id => @account.id, :account => {:settings => {
-        :help_link_name  => 'Help'
-      }}}
+      post 'update', params: { :id => @account.id, :account => { :settings => {
+        :help_link_name => 'Help'
+      } } }
       @account.reload
       expect(@account.settings[:help_link_name]).to be_nil
 
-      post 'update', params: {:id => @account.id, :account => {:settings => {
+      post 'update', params: { :id => @account.id, :account => { :settings => {
         :help_link_name => 'Halp'
-      }}}
+      } } }
       @account.reload
       expect(@account.settings[:help_link_name]).to eq 'Halp'
     end
@@ -415,21 +395,19 @@
     it "doesn't break I18n by setting customized text for default help links unnecessarily" do
       Setting.set('show_feedback_link', 'true')
       account_with_admin_logged_in
-      post 'update', params: {:id => @account.id, :account => { :custom_help_links => { '0' =>
+      post 'update', params: { :id => @account.id, :account => { :custom_help_links => { '0' =>
         { :id => 'instructor_question', :text => 'Ask Your Instructor a Question',
           :subtext => 'Questions are submitted to your instructor', :type => 'default',
-          :url => '#teacher_feedback', :available_to => ['student'] }
-      }}}
+          :url => '#teacher_feedback', :available_to => ['student'] } } } }
       @account.reload
       link = @account.settings[:custom_help_links].detect { |link| link['id'] == 'instructor_question' }
       expect(link).not_to have_key('text')
       expect(link).not_to have_key('subtext')
       expect(link).not_to have_key('url')
 
-      post 'update', params: {:id => @account.id, :account => { :custom_help_links => { '0' =>
+      post 'update', params: { :id => @account.id, :account => { :custom_help_links => { '0' =>
         { :id => 'instructor_question', :text => 'yo', :subtext => 'wiggity', :type => 'default',
-          :url => '#dawg', :available_to => ['student'] }
-      }}}
+          :url => '#dawg', :available_to => ['student'] } } } }
       @account.reload
       link = @account.settings[:custom_help_links].detect { |link| link['id'] == 'instructor_question' }
       expect(link['text']).to eq 'yo'
@@ -439,56 +417,54 @@
 
     it "doesn't allow invalid help links" do
       account_with_admin_logged_in
-      post 'update', params: {:id => @account.id, :account => { :custom_help_links => { '0' =>
+      post 'update', params: { :id => @account.id, :account => { :custom_help_links => { '0' =>
         { :id => 'instructor_question', :text => 'Ask Your Instructor a Question',
           :subtext => 'Questions are submitted to your instructor', :type => 'default',
           :url => '#teacher_feedback', :available_to => ['student'],
-          :is_featured => true, :is_new => true }
-      }}}
+          :is_featured => true, :is_new => true } } } }
       expect(flash[:error]).to match(/update failed/)
       expect(@account.reload.settings[:custom_help_links]).to be_nil
     end
 
-    it "should allow updating services that appear in the ui for the current user" do
+    it "allows updating services that appear in the ui for the current user" do
       AccountServices.register_service(:test1,
-                                       {name: 'test1', description: '', expose_to_ui: :setting, default: false})
+                                       { name: 'test1', description: '', expose_to_ui: :setting, default: false })
       AccountServices.register_service(:test2,
-                                       {name: 'test2', description: '', expose_to_ui: :setting, default: false, expose_to_ui_proc: proc {false}})
+                                       { name: 'test2', description: '', expose_to_ui: :setting, default: false, expose_to_ui_proc: proc { false } })
       user_session(user_factory)
       @account = Account.create!
       AccountServices.register_service(:test3,
-                                       {name: 'test3', description: '', expose_to_ui: :setting, default: false, expose_to_ui_proc: proc {|_, account| account == @account}})
+                                       { name: 'test3', description: '', expose_to_ui: :setting, default: false, expose_to_ui_proc: proc { |_, account| account == @account } })
       Account.site_admin.account_users.create!(user: @user)
-      post 'update', params: {id: @account.id, account: {
+      post 'update', params: { id: @account.id, account: {
         services: {
           'test1' => '1',
           'test2' => '1',
           'test3' => '1',
         }
-      }}
+      } }
       @account.reload
       expect(@account.allowed_services).to match(%r{\+test1})
       expect(@account.allowed_services).not_to match(%r{\+test2})
       expect(@account.allowed_services).to match(%r{\+test3})
     end
 
-    it "should update 'default_dashboard_view'" do
+    it "updates 'default_dashboard_view'" do
       account_with_admin_logged_in
       @account = @account.sub_accounts.create!
       expect(@account.default_dashboard_view).to be_nil
 
       post 'update', params: { id: @account.id,
                                account: {
-                                  settings: {
-                                    default_dashboard_view: "cards"
-                                  }
-                                }
-                             }
+                                 settings: {
+                                   default_dashboard_view: "cards"
+                                 }
+                               } }
       @account.reload
       expect(@account.default_dashboard_view).to eq "cards"
     end
 
-    it "should overwrite account users' existing dashboard_view if specified" do
+    it "overwrites account users' existing dashboard_view if specified" do
       account_with_admin_logged_in
       @subaccount = @account.sub_accounts.create!
       @account.save!
@@ -507,12 +483,11 @@
 
       post "update", params: { id: @subaccount.id,
                                account: {
-                                  settings: {
-                                    default_dashboard_view: "planner",
-                                    force_default_dashboard_view: true
-                                  }
-                                }
-                             }
+                                 settings: {
+                                   default_dashboard_view: "planner",
+                                   force_default_dashboard_view: true
+                                 }
+                               } }
       run_jobs
       expect([@subaccount.reload.default_dashboard_view,
               @teacher.dashboard_view(@subaccount),
@@ -521,14 +496,14 @@
 
     describe "k5 settings" do
       def toggle_k5_params(account_id, enable)
-        {:id => account_id,
-         :account => {
-           :settings => {
-             :enable_as_k5_account => {
-               :value => enable
-             }
-           }
-         }}
+        { :id => account_id,
+          :account => {
+            :settings => {
+              :enable_as_k5_account => {
+                :value => enable
+              }
+            }
+          } }
       end
 
       describe "enable_as_k5_account setting" do
@@ -541,14 +516,14 @@
           user_session(@user)
         end
 
-        it "should be locked once the setting is enabled" do
+        it "is locked once the setting is enabled" do
           post 'update', params: toggle_k5_params(@account.id, true)
           @account.reload
           expect(@account.settings[:enable_as_k5_account][:value]).to be_truthy
           expect(@account.settings[:enable_as_k5_account][:locked]).to be_truthy
         end
 
-        it "should be unlocked if the setting is disabled" do
+        it "is unlocked if the setting is disabled" do
           @account.settings[:enable_as_k5_account] = {
             value: true,
             locked: true
@@ -620,16 +595,11 @@
         @user = account_admin_user(account: @account)
         user_session(@user)
         enable_cache(:redis_cache_store) do
-          Rails.cache.fetch_with_batched_keys(["k5_user", Shard.current].cache_key, batch_object: @user, batched_keys: [:k5_user]) do
-            "cached!"
-          end
+          expect(@controller).to receive(:uncached_k5_user?).twice
+          @controller.send(:k5_user?)
           post 'update', params: toggle_k5_params(@account.id, true)
           run_jobs
-          other_value = "something else"
-          cached_value = Rails.cache.fetch_with_batched_keys(["k5_user", Shard.current].cache_key, batch_object: @user, batched_keys: [:k5_user]) do
-            other_value # only takes this value if the cache key is empty - i.e., its been cleared
-          end
-          expect(cached_value).to eq other_value
+          @controller.send(:k5_user?)
         end
       end
     end
@@ -659,30 +629,30 @@
           @account.account_users.create!(user: @user, role: role)
         end
 
-        it "should allow setting default quota (mb)" do
-          post 'update', params: {:id => @account.id, :account => {
+        it "allows setting default quota (mb)" do
+          post 'update', params: { :id => @account.id, :account => {
             :default_storage_quota_mb => 999,
             :default_user_storage_quota_mb => 99,
             :default_group_storage_quota_mb => 9999
-          }}
+          } }
           @account.reload
           expect(@account.default_storage_quota_mb).to eq 999
           expect(@account.default_user_storage_quota_mb).to eq 99
           expect(@account.default_group_storage_quota_mb).to eq 9999
         end
 
-        it "should allow setting default quota (bytes)" do
-          post 'update', params: {:id => @account.id, :account => {
+        it "allows setting default quota (bytes)" do
+          post 'update', params: { :id => @account.id, :account => {
             :default_storage_quota => 101.megabytes,
-          }}
+          } }
           @account.reload
           expect(@account.default_storage_quota).to eq 101.megabytes
         end
 
-        it "should allow setting storage quota" do
-          post 'update', params: {:id => @account.id, :account => {
+        it "allows setting storage quota" do
+          post 'update', params: { :id => @account.id, :account => {
             :storage_quota => 777.megabytes
-          }}
+          } }
           @account.reload
           expect(@account.storage_quota).to eq 777.megabytes
         end
@@ -696,13 +666,13 @@
           @account.account_users.create!(user: @user, role: role)
         end
 
-        it "should disallow setting default quota (mb)" do
-          post 'update', params: {:id => @account.id, :account => {
+        it "disallows setting default quota (mb)" do
+          post 'update', params: { :id => @account.id, :account => {
             :default_storage_quota => 999,
             :default_user_storage_quota_mb => 99,
             :default_group_storage_quota_mb => 9,
             :default_time_zone => 'Alaska'
-          }}
+          } }
           @account.reload
           expect(@account.default_storage_quota_mb).to eq 123
           expect(@account.default_user_storage_quota_mb).to eq 45
@@ -710,21 +680,21 @@
           expect(@account.default_time_zone.name).to eq 'Alaska'
         end
 
-        it "should disallow setting default quota (bytes)" do
-          post 'update', params: {:id => @account.id, :account => {
+        it "disallows setting default quota (bytes)" do
+          post 'update', params: { :id => @account.id, :account => {
             :default_storage_quota => 101.megabytes,
             :default_time_zone => 'Alaska'
-          }}
+          } }
           @account.reload
           expect(@account.default_storage_quota).to eq 123.megabytes
           expect(@account.default_time_zone.name).to eq 'Alaska'
         end
 
-        it "should disallow setting storage quota" do
-          post 'update', params: {:id => @account.id, :account => {
+        it "disallows setting storage quota" do
+          post 'update', params: { :id => @account.id, :account => {
             :storage_quota => 777.megabytes,
             :default_time_zone => 'Alaska'
-          }}
+          } }
           @account.reload
           expect(@account.storage_quota).to eq 555.megabytes
           expect(@account.default_time_zone.name).to eq 'Alaska'
@@ -733,17 +703,17 @@
     end
 
     context "turnitin" do
-      before(:once) {account_with_admin}
-      before(:each) {user_session(@admin)}
-
-      it "should allow setting turnitin values" do
-        post 'update', params: {:id => @account.id, :account => {
+      before(:once) { account_with_admin }
+      before(:each) { user_session(@admin) }
+
+      it "allows setting turnitin values" do
+        post 'update', params: { :id => @account.id, :account => {
           :turnitin_account_id => '123456',
           :turnitin_shared_secret => 'sekret',
           :turnitin_host => 'secret.turnitin.com',
           :turnitin_pledge => 'i will do it',
           :turnitin_comments => 'good work',
-        }}
+        } }
 
         @account.reload
         expect(@account.turnitin_account_id).to eq '123456'
@@ -753,45 +723,45 @@
         expect(@account.turnitin_comments).to eq 'good work'
       end
 
-      it "should pull out the host from a valid url" do
-        post 'update', params: {:id => @account.id, :account => {
+      it "pulls out the host from a valid url" do
+        post 'update', params: { :id => @account.id, :account => {
           :turnitin_host => 'https://secret.turnitin.com/'
-        }}
+        } }
         expect(@account.reload.turnitin_host).to eq 'secret.turnitin.com'
       end
 
-      it "should nil out the host if blank is passed" do
-        post 'update', params: {:id => @account.id, :account => {
+      it "nils out the host if blank is passed" do
+        post 'update', params: { :id => @account.id, :account => {
           :turnitin_host => ''
-        }}
+        } }
         expect(@account.reload.turnitin_host).to be_nil
       end
 
-      it "should error on an invalid host" do
-        post 'update', params: {:id => @account.id, :account => {
+      it "errors on an invalid host" do
+        post 'update', params: { :id => @account.id, :account => {
           :turnitin_host => 'blah'
-        }}
+        } }
         expect(response).not_to be_successful
       end
     end
 
     context "terms of service settings" do
-      before(:once) {account_with_admin}
-      before(:each) {user_session(@admin)}
-
-      it "should be able to set and update a custom terms of service" do
-        post 'update', params: {:id => @account.id, :account => {
-          :terms_of_service => {:terms_type => "custom", :content => "stuff"}
-        }}
+      before(:once) { account_with_admin }
+      before(:each) { user_session(@admin) }
+
+      it "is able to set and update a custom terms of service" do
+        post 'update', params: { :id => @account.id, :account => {
+          :terms_of_service => { :terms_type => "custom", :content => "stuff" }
+        } }
         tos = @account.reload.terms_of_service
         expect(tos.terms_type).to eq 'custom'
         expect(tos.terms_of_service_content.content).to eq "stuff"
       end
 
-      it "should be able to configure the 'passive' setting" do
-        post 'update', params: {:id => @account.id, :account => {:terms_of_service => {:passive => "0"}}}
+      it "is able to configure the 'passive' setting" do
+        post 'update', params: { :id => @account.id, :account => { :terms_of_service => { :passive => "0" } } }
         expect(@account.reload.terms_of_service.passive).to eq false
-        post 'update', params: {:id => @account.id, :account => {:terms_of_service => {:passive => "1"}}}
+        post 'update', params: { :id => @account.id, :account => { :terms_of_service => { :passive => "1" } } }
         expect(@account.reload.terms_of_service.passive).to eq true
       end
     end
@@ -860,17 +830,19 @@
       end
     end
 
-    it "should be set and unset outgoing email name" do
-      account_with_admin_logged_in
-      post 'update', params: {:id => @account.id, :account => {
-        :settings => {:outgoing_email_default_name_option => "custom", :outgoing_email_default_name => "beep"}}}
+    it "is set and unset outgoing email name" do
+      account_with_admin_logged_in
+      post 'update', params: { :id => @account.id, :account => {
+        :settings => { :outgoing_email_default_name_option => "custom", :outgoing_email_default_name => "beep" }
+      } }
       expect(@account.reload.settings[:outgoing_email_default_name]).to eq "beep"
-      post 'update', params: {:id => @account.id, :account => {
-        :settings => {:outgoing_email_default_name_option => "default"}}}
+      post 'update', params: { :id => @account.id, :account => {
+        :settings => { :outgoing_email_default_name_option => "default" }
+      } }
       expect(@account.reload.settings[:outgoing_email_default_name]).to eq nil
     end
 
-  context "course_template_id" do
+    context "course_template_id" do
       before do
         account_with_admin_logged_in
         @account.enable_feature!(:course_templates)
@@ -888,7 +860,7 @@
       it "sets to null when blank" do
         @account.grants_right?(@admin, :edit_course_template)
         @account.update!(course_template: template)
-        post 'update', params: { id: @account.id, account: { course_template_id: ''} }
+        post 'update', params: { id: @account.id, account: { course_template_id: '' } }
         @account.reload
         expect(@account.course_template).to be_nil
       end
@@ -916,14 +888,14 @@
       end
 
       it 'sets the external tools create url' do
-        get 'settings', params: {account_id: account.id}
+        get 'settings', params: { account_id: account.id }
         expect(assigns.dig(:js_env, :EXTERNAL_TOOLS_CREATE_URL)).to eq(
           "http://test.host/accounts/#{account.id}/external_tools"
         )
       end
 
       it 'sets the tool configuration show url' do
-        get 'settings', params: {account_id: account.id}
+        get 'settings', params: { account_id: account.id }
         expect(assigns.dig(:js_env, :TOOL_CONFIGURATION_SHOW_URL)).to eq(
           "http://test.host/api/lti/accounts/#{account.id}/developer_keys/:developer_key_id/tool_configuration"
         )
@@ -931,7 +903,7 @@
 
       it 'sets microsoft sync values' do
         allow(MicrosoftSync::LoginService).to receive(:client_id).and_return('1234')
-        get 'settings', params: {account_id: account.id}
+        get 'settings', params: { account_id: account.id }
         expect(assigns.dig(:js_env, :MICROSOFT_SYNC)).to include(
           CLIENT_ID: '1234',
           REDIRECT_URI: 'https://www.instructure.com/',
@@ -940,19 +912,19 @@
       end
     end
 
-    it "should not be accessible to teachers" do
+    it "is not accessible to teachers" do
       course_with_teacher
       user_session(@teacher)
-      get 'settings', params: {account_id: @course.root_account.id}
+      get 'settings', params: { account_id: @course.root_account.id }
       expect(response).to be_unauthorized
     end
 
-    it "should load account report details" do
+    it "loads account report details" do
       account_with_admin_logged_in
       report_type = AccountReport.available_reports.keys.first
       report = @account.account_reports.create!(report_type: report_type, user: @admin)
 
-      get 'reports_tab', params: {account_id: @account}
+      get 'reports_tab', params: { account_id: @account }
       expect(response).to be_successful
 
       expect(assigns[:last_reports].first.last).to eq report
@@ -965,12 +937,12 @@
       @account.save!
       allow_any_instance_of(ApplicationHelper).to receive(:help_link_name).and_return('old_cached_nonsense')
       allow_any_instance_of(ApplicationHelper).to receive(:help_link_icon).and_return('old_cached_nonsense')
-      get 'settings', params: {account_id: @account}
+      get 'settings', params: { account_id: @account }
       expect(assigns[:js_env][:help_link_name]).to eq 'Clippy'
       expect(assigns[:js_env][:help_link_icon]).to eq 'paperclip'
     end
 
-    it "should order desc announcements" do
+    it "orders desc announcements" do
       account_with_admin_logged_in
       Timecop.freeze do
         account_notification(account: @account, message: "Announcement 1", created_at: Time.zone.now - 1.minute)
@@ -978,7 +950,7 @@
         account_notification(account: @account, message: "Announcement 2", created_at: Time.zone.now)
         @a2 = @announcement
       end
-      get 'settings', params: {account_id: @account.id}
+      get 'settings', params: { account_id: @account.id }
       expect(response).to be_successful
       expect(assigns[:announcements].first.id).to eq @a1.id
       expect(assigns[:announcements].last.id).to eq @a2.id
@@ -991,7 +963,7 @@
         account_with_admin_logged_in
 
         @shard1.activate do
-          get 'settings', params: {account_id: @account}
+          get 'settings', params: { account_id: @account }
           expect(response).to be_successful
         end
       end
@@ -999,9 +971,9 @@
 
     context "external_integration_keys" do
       before(:once) do
-        ExternalIntegrationKey.key_type :external_key0, rights: {write: true}
-        ExternalIntegrationKey.key_type :external_key1, rights: {write: false}
-        ExternalIntegrationKey.key_type :external_key2, rights: {write: true}
+        ExternalIntegrationKey.key_type :external_key0, rights: { write: true }
+        ExternalIntegrationKey.key_type :external_key1, rights: { write: false }
+        ExternalIntegrationKey.key_type :external_key2, rights: { write: true }
       end
 
       before do
@@ -1017,8 +989,8 @@
         @eik.save
       end
 
-      it "should load account external integration keys" do
-        get 'settings', params: {account_id: @account}
+      it "loads account external integration keys" do
+        get 'settings', params: { account_id: @account }
         expect(response).to be_successful
 
         external_integration_keys = assigns[:external_integration_keys]
@@ -1028,25 +1000,25 @@
         expect(external_integration_keys[:external_key0]).to eq @eik
       end
 
-      it "should create a new external integration key" do
+      it "creates a new external integration key" do
         key_value = "2142"
-        post 'update', params: {:id => @account.id, :account => {:external_integration_keys => {
+        post 'update', params: { :id => @account.id, :account => { :external_integration_keys => {
           external_key0: "42",
           external_key2: key_value
-        }}}
+        } } }
         @account.reload
         eik = @account.external_integration_keys.where(key_type: :external_key2).first
         expect(eik).to_not be_nil
         expect(eik.key_value).to eq "2142"
       end
 
-      it "should update an existing external integration key" do
+      it "updates an existing external integration key" do
         key_value = "2142"
-        post 'update', params: {:id => @account.id, :account => {:external_integration_keys => {
+        post 'update', params: { :id => @account.id, :account => { :external_integration_keys => {
           external_key0: key_value,
           external_key1: key_value,
           external_key2: key_value
-        }}}
+        } } }
         @account.reload
 
         # Should not be able to edit external_key1.  The user does not have the rights.
@@ -1058,10 +1030,10 @@
         expect(eik.key_value).to eq "2142"
       end
 
-      it "should delete an external integration key when not provided or the value is blank" do
-        post 'update', params: {:id => @account.id, :account => {:external_integration_keys => {
+      it "deletes an external integration key when not provided or the value is blank" do
+        post 'update', params: { :id => @account.id, :account => { :external_integration_keys => {
           external_key0: nil
-        }}}
+        } } }
         expect(@account.external_integration_keys.count).to eq 0
       end
     end
@@ -1084,52 +1056,52 @@
       c1.save
     end
 
-    it "should return the terms of service content" do
+    it "returns the terms of service content" do
       @account.update_terms_of_service(terms_type: "custom", content: "custom content")
 
       admin_logged_in(@account)
-      get 'terms_of_service', params: {account_id: @account.id}
+      get 'terms_of_service', params: { account_id: @account.id }
 
       expect(response).to be_successful
       expect(response.body).to match(/\"content\":\"custom content\"/)
     end
 
-    it "should return the terms of service content as teacher" do
+    it "returns the terms of service content as teacher" do
       @account.update_terms_of_service(terms_type: "custom", content: "custom content")
 
       user_session(@teacher)
-      get 'terms_of_service', params: {account_id: @account.id}
+      get 'terms_of_service', params: { account_id: @account.id }
 
       expect(response).to be_successful
       expect(response.body).to match(/\"content\":\"custom content\"/)
     end
 
-    it "should return the terms of service content as student" do
+    it "returns the terms of service content as student" do
       @account.update_terms_of_service(terms_type: "custom", content: "custom content")
 
       user_session(@student)
-      get 'terms_of_service', params: {account_id: @account.id}
+      get 'terms_of_service', params: { account_id: @account.id }
 
       expect(response).to be_successful
       expect(response.body).to match(/\"content\":\"custom content\"/)
     end
 
-    it "should return default self_registration_type" do
+    it "returns default self_registration_type" do
       @account.update_terms_of_service(terms_type: "custom", content: "custom content")
 
       remove_user_session
-      get 'terms_of_service', params: {account_id: @account.id}
+      get 'terms_of_service', params: { account_id: @account.id }
 
       expect(response).to be_successful
       expect(response.body).to match(/\"self_registration_type\":\"none\"/)
     end
 
-    it "should return other self_registration_type" do
+    it "returns other self_registration_type" do
       @account.update_terms_of_service(terms_type: "custom", content: "custom content")
       @account.canvas_authentication_provider.update_attribute(:self_registration, 'observer')
 
       remove_user_session
-      get 'terms_of_service', params: {account_id: @account.id}
+      get 'terms_of_service', params: { account_id: @account.id }
 
       expect(response).to be_successful
       expect(response.body).to match(/\"self_registration_type\":\"observer\"/)
@@ -1154,9 +1126,9 @@
       course_with_student(course: @course)
     end
 
-    it "should return default help links" do
+    it "returns default help links" do
       Setting.set('show_feedback_link', 'true')
-      get 'help_links', params: {account_id: @account.id}
+      get 'help_links', params: { account_id: @account.id }
 
       expect(response).to be_successful
       expect(response.body).to match(/\"help_link_name\":\"Help\"/)
@@ -1169,19 +1141,19 @@
     end
 
     context "with featured_help_links enabled" do
-      it "should return the covid help link as a default" do
+      it "returns the covid help link as a default" do
         Account.site_admin.enable_feature!(:featured_help_links)
-        get 'help_links', params: {account_id: @account.id}
+        get 'help_links', params: { account_id: @account.id }
         expect(response).to be_successful
         expect(response.body).to match(/\"id\":\"covid\"/)
       end
     end
 
-    it "should return custom help links" do
+    it "returns custom help links" do
       @account.settings[:help_link_name] = 'Help and Policies'
       @account.settings[:help_link_icon] = 'paperclip'
       @account.save
-      get 'help_links', params: {account_id: @account.id}
+      get 'help_links', params: { account_id: @account.id }
 
       expect(response).to be_successful
       expect(response.body).to match(/\"help_link_name\":\"Help and Policies\"/)
@@ -1191,17 +1163,17 @@
       expect(response.body).to match(/\"url\":\"https:\/\/canvas.instructure.com\/guides\"/)
     end
 
-    it "should return the help links as student" do
+    it "returns the help links as student" do
       user_session(@student)
-      get 'help_links', params: {account_id: @account.id}
+      get 'help_links', params: { account_id: @account.id }
 
       expect(response).to be_successful
       expect(response.body).to match(/\"help_link_name\":\"Help\"/)
     end
 
-    it "should return the help links as teacher" do
+    it "returns the help links as teacher" do
       user_session(@teacher)
-      get 'help_links', params: {account_id: @account.id}
+      get 'help_links', params: { account_id: @account.id }
 
       expect(response).to be_successful
       expect(response.body).to match(/\"help_link_name\":\"Help\"/)
@@ -1215,233 +1187,96 @@
       @c2 = course_factory(account: @account, course_name: "bar", sis_source_id: 31)
     end
 
-    it "should not allow get a list of courses with no permissions" do
+    it "does not allow get a list of courses with no permissions" do
       role = custom_account_role 'non_course_reader', account: @account
       u = User.create(name: 'billy bob')
       user_session(u)
       @account.role_overrides.create! permission: 'read_course_list',
                                       enabled: false, role: role
       @account.account_users.create!(user: u, role: role)
-      get 'courses_api', params: {account_id: @account.id}
+      get 'courses_api', params: { account_id: @account.id }
       assert_unauthorized
     end
 
-    it "should get a list of courses" do
-      admin_logged_in(@account)
-      get 'courses_api', params: {:account_id => @account.id}
+    it "gets a list of courses" do
+      admin_logged_in(@account)
+      get 'courses_api', params: { :account_id => @account.id }
 
       expect(response).to be_successful
       expect(response.body).to match(/#{@c1.id}/)
       expect(response.body).to match(/#{@c2.id}/)
     end
 
-    it "should not set pagination total_pages/last page link" do
-      admin_logged_in(@account)
-      get 'courses_api', params: {:account_id => @account.id, per_page: 1}
+    it "does not set pagination total_pages/last page link" do
+      admin_logged_in(@account)
+      get 'courses_api', params: { :account_id => @account.id, per_page: 1 }
 
       expect(response).to be_successful
       expect(response.headers.to_a.find { |a| a.first == "Link" }.last).to_not include("last")
     end
 
-    it "should set pagination total_pages/last page link if account setting is set" do
+    it "sets pagination total_pages/last page link if account setting is set" do
       @account.settings[:allow_last_page_on_account_courses] = true
       @account.save!
       admin_logged_in(@account)
-      get 'courses_api', params: {:account_id => @account.id, per_page: 1}
+      get 'courses_api', params: { :account_id => @account.id, per_page: 1 }
 
       expect(response).to be_successful
       expect(response.headers.to_a.find { |a| a.first == "Link" }.last).to include("last")
     end
 
-    it "should properly remove sections from includes" do
+    it "properly removes sections from includes" do
       @s1 = @course.course_sections.create!
       @course.enroll_student(user_factory(:active_all => true), :section => @s1, :allow_multiple_enrollments => true)
 
       admin_logged_in(@account)
-      get 'courses_api', params: {:account_id => @account.id, :include => [:sections]}
+      get 'courses_api', params: { :account_id => @account.id, :include => [:sections] }
 
       expect(response).to be_successful
       expect(response.body).not_to match(/sections/)
     end
 
-    it "should be able to sort courses by name ascending" do
+    it "is able to sort courses by name ascending" do
       @c3 = course_factory(account: @account, course_name: "apple", sis_source_id: 30)
       @c4 = course_factory(account: @account, course_name: "xylophone", sis_source_id: 52)
       admin_logged_in(@account)
-      get 'courses_api', params: {account_id: @account.id, sort: "course_name", order: "asc"}
+      get 'courses_api', params: { account_id: @account.id, sort: "course_name", order: "asc" }
 
       expect(response).to be_successful
       expect(response.body).to match(/\"name\":\"apple\".+\"name\":\"bar\".+\"name\":\"foo\".+\"name\":\"xylophone\"/)
     end
 
-    it "should be able to sort courses by name descending" do
+    it "is able to sort courses by name descending" do
       @c3 = course_factory(account: @account, course_name: "apple", sis_source_id: 30)
       @c4 = course_factory(account: @account, course_name: "xylophone", sis_source_id: 52)
       admin_logged_in(@account)
-      get 'courses_api', params: {account_id: @account.id, sort: "course_name", order: "desc"}
+      get 'courses_api', params: { account_id: @account.id, sort: "course_name", order: "desc" }
 
       expect(response).to be_successful
       expect(response.body).to match(/\"name\":\"xylophone\".+\"name\":\"foo\".+\"name\":\"bar\".+\"name\":\"apple\"/)
     end
 
-    it "should be able to sort courses by id ascending" do
+    it "is able to sort courses by id ascending" do
       @c3 = course_factory(account: @account, course_name: "apple", sis_source_id: 30)
       @c4 = course_factory(account: @account, course_name: "xylophone", sis_source_id: 52)
       admin_logged_in(@account)
-      get 'courses_api', params: {account_id: @account.id, sort: "sis_course_id", order: "asc"}
+      get 'courses_api', params: { account_id: @account.id, sort: "sis_course_id", order: "asc" }
 
       expect(response).to be_successful
       expect(response.body).to match(/\"sis_course_id\":\"30\".+\"sis_course_id\":\"31\".+\"sis_course_id\":\"42\".+\"sis_course_id\":\"52\"/)
     end
 
-    it "should be able to sort courses by id descending" do
+    it "is able to sort courses by id descending" do
       @c3 = course_factory(account: @account, course_name: "apple", sis_source_id: 30)
       @c4 = course_factory(account: @account, course_name: "xylophone", sis_source_id: 52)
       admin_logged_in(@account)
-      get 'courses_api', params: {account_id: @account.id, sort: "sis_course_id", order: "desc"}
+      get 'courses_api', params: { account_id: @account.id, sort: "sis_course_id", order: "desc" }
 
       expect(response).to be_successful
       expect(response.body).to match(/\"sis_course_id\":\"52\".+\"sis_course_id\":\"42\".+\"sis_course_id\":\"31\".+\"sis_course_id\":\"30\"/)
     end
 
-    it "should be able to sort courses by teacher ascending" do
-      @c3 = course_factory(account: @account, course_name: "apple", sis_source_id: 30)
-
-      user = @c3.shard.activate {user_factory(name: 'Zach Zachary')}
-      enrollment = @c3.enroll_user(user, 'TeacherEnrollment')
-      user.save!
-      enrollment.course = @c3
-      enrollment.workflow_state = 'active'
-      enrollment.save!
-      @c3.reload
-
-      user2 = @c3.shard.activate {user_factory(name: 'Example Another')}
-      enrollment2 = @c3.enroll_user(user2, 'TeacherEnrollment')
-      user2.save!
-      enrollment2.course = @c3
-      enrollment2.workflow_state = 'active'
-      enrollment2.save!
-      @c3.reload
-
-      @c4 = course_with_teacher(name: 'Teach Teacherson', course: course_factory(account: @account, course_name: "xylophone", sis_source_id: 52))
-
-      admin_logged_in(@account)
-      get 'courses_api', params: {account_id: @account.id, sort: "teacher", order: "asc"}
-
-      expect(response).to be_successful
-      expect(response.body).to match(/\"name\":\"apple\".+\"name\":\"xylophone\".+\"name\":\"foo\".+\"name\":\"bar\"/)
-    end
-
-    it "should be able to sort courses by teacher descending" do
-      @c3 = course_factory(account: @account, course_name: "apple", sis_source_id: 30)
-
-      user = @c3.shard.activate {user_factory(name: 'Zach Zachary')}
-      enrollment = @c3.enroll_user(user, 'TeacherEnrollment')
-      user.save!
-      enrollment.course = @c3
-      enrollment.workflow_state = 'active'
-      enrollment.save!
-      @c3.reload
-
-      user2 = @c3.shard.activate {user_factory(name: 'Example Another')}
-      enrollment2 = @c3.enroll_user(user2, 'TeacherEnrollment')
-      user2.save!
-      enrollment2.course = @c3
-      enrollment2.workflow_state = 'active'
-      enrollment2.save!
-      @c3.reload
-
-      @c4 = course_with_teacher(name: 'Teach Teacherson', course: course_factory(account: @account, course_name: "xylophone", sis_source_id: 52))
-
-      admin_logged_in(@account)
-      get 'courses_api', params: {account_id: @account.id, sort: "teacher", order: "desc"}
-
-      expect(response).to be_successful
-      expect(response.body).to match(/\"name\":\"bar\".+\"name\":\"foo\".+\"name\":\"xylophone\".+\"name\":\"apple\"/)
-    end
-
-    it "should be able to sort courses by subaccount ascending" do
-      @account.name = "Default"
-      @account.save
-
-      @a3 = Account.create!
-      @a3.name = "Whatever University"
-      @a3.root_account_id = @account.id
-      @a3.parent_account_id = @account.id
-      @a3.workflow_state = 'active'
-      @a3.save
-
-      @a4 = Account.create!
-      @a4.name = "A University"
-      @a4.root_account_id = @account.id
-      @a4.parent_account_id = @account.id
-      @a4.workflow_state = 'active'
-      @a4.save
-
-      @c3 = course_factory(account: @a3, course_name: "apple", sis_source_id: 30)
-      @c4 = course_factory(account: @a4, course_name: "xylophone", sis_source_id: 52)
-      admin_logged_in(@account)
-      get 'courses_api', params: {account_id: @account.id, sort: "subaccount", order: "asc"}
-
-      expect(response).to be_successful
-      expect(response.body).to match(/\"sis_course_id\":\"52\".+\"sis_course_id\":\"42\".+\"sis_course_id\":\"31\".+\"sis_course_id\":\"30\"/)
-    end
-
-    it "should be able to sort courses by subaccount descending" do
-      @account.name = "Default"
-      @account.save
-
-      @a3 = Account.create!
-      @a3.name = "Whatever University"
-      @a3.root_account_id = @account.id
-      @a3.parent_account_id = @account.id
-      @a3.workflow_state = 'active'
-      @a3.save
-
-      @a4 = Account.create!
-      @a4.name = "A University"
-      @a4.root_account_id = @account.id
-      @a4.parent_account_id = @account.id
-      @a4.workflow_state = 'active'
-      @a4.save
-
-      @c3 = course_factory(account: @a3, course_name: "apple", sis_source_id: 30)
-      @c4 = course_factory(account: @a4, course_name: "xylophone", sis_source_id: 52)
-      admin_logged_in(@account)
-      get 'courses_api', params: {account_id: @account.id, sort: "subaccount", order: "desc"}
-
-      expect(response).to be_successful
-      expect(response.body).to match(/\"sis_course_id\":\"30\".+\"sis_course_id\":\"31\".+\"sis_course_id\":\"42\".+\"sis_course_id\":\"52\"/)
-    end
-
-    context "sorting by term" do
-      let(:letters_in_random_order) { 'daqwds'.split('') }
-      before do
-        @account = Account.create!
-        create_courses(letters_in_random_order.map { |i|
-          {enrollment_term_id: @account.enrollment_terms.create!(name: i).id}
-        }, account: @account)
-        admin_logged_in(@account)
-      end
-
-      it "should be able to sort courses by term ascending" do
-        get 'courses_api', params: {account_id: @account.id, sort: "term", order: "asc", include: ['term']}
-
-        expect(response).to be_successful
-        term_names = json_parse(response.body).map{|c| c['term']['name']}
-        expect(term_names).to eq(letters_in_random_order.sort)
-      end
-
-      it "should be able to sort courses by term descending" do
-        get 'courses_api', params: {account_id: @account.id, sort: "term", order: "desc", include: ['term']}
-
-        expect(response).to be_successful
-        term_names = json_parse(response.body).map{|c| c['term']['name']}
-        expect(term_names).to eq(letters_in_random_order.sort.reverse)
-      end
-    end
-
-    it "should be able to search by teacher" do
+    it "is able to sort courses by teacher ascending" do
       @c3 = course_factory(account: @account, course_name: "apple", sis_source_id: 30)
 
       user = @c3.shard.activate { user_factory(name: 'Zach Zachary') }
@@ -1462,17 +1297,153 @@
 
       @c4 = course_with_teacher(name: 'Teach Teacherson', course: course_factory(account: @account, course_name: "xylophone", sis_source_id: 52))
 
+      admin_logged_in(@account)
+      get 'courses_api', params: { account_id: @account.id, sort: "teacher", order: "asc" }
+
+      expect(response).to be_successful
+      expect(response.body).to match(/\"name\":\"apple\".+\"name\":\"xylophone\".+\"name\":\"foo\".+\"name\":\"bar\"/)
+    end
+
+    it "is able to sort courses by teacher descending" do
+      @c3 = course_factory(account: @account, course_name: "apple", sis_source_id: 30)
+
+      user = @c3.shard.activate { user_factory(name: 'Zach Zachary') }
+      enrollment = @c3.enroll_user(user, 'TeacherEnrollment')
+      user.save!
+      enrollment.course = @c3
+      enrollment.workflow_state = 'active'
+      enrollment.save!
+      @c3.reload
+
+      user2 = @c3.shard.activate { user_factory(name: 'Example Another') }
+      enrollment2 = @c3.enroll_user(user2, 'TeacherEnrollment')
+      user2.save!
+      enrollment2.course = @c3
+      enrollment2.workflow_state = 'active'
+      enrollment2.save!
+      @c3.reload
+
+      @c4 = course_with_teacher(name: 'Teach Teacherson', course: course_factory(account: @account, course_name: "xylophone", sis_source_id: 52))
+
+      admin_logged_in(@account)
+      get 'courses_api', params: { account_id: @account.id, sort: "teacher", order: "desc" }
+
+      expect(response).to be_successful
+      expect(response.body).to match(/\"name\":\"bar\".+\"name\":\"foo\".+\"name\":\"xylophone\".+\"name\":\"apple\"/)
+    end
+
+    it "is able to sort courses by subaccount ascending" do
+      @account.name = "Default"
+      @account.save
+
+      @a3 = Account.create!
+      @a3.name = "Whatever University"
+      @a3.root_account_id = @account.id
+      @a3.parent_account_id = @account.id
+      @a3.workflow_state = 'active'
+      @a3.save
+
+      @a4 = Account.create!
+      @a4.name = "A University"
+      @a4.root_account_id = @account.id
+      @a4.parent_account_id = @account.id
+      @a4.workflow_state = 'active'
+      @a4.save
+
+      @c3 = course_factory(account: @a3, course_name: "apple", sis_source_id: 30)
+      @c4 = course_factory(account: @a4, course_name: "xylophone", sis_source_id: 52)
+      admin_logged_in(@account)
+      get 'courses_api', params: { account_id: @account.id, sort: "subaccount", order: "asc" }
+
+      expect(response).to be_successful
+      expect(response.body).to match(/\"sis_course_id\":\"52\".+\"sis_course_id\":\"42\".+\"sis_course_id\":\"31\".+\"sis_course_id\":\"30\"/)
+    end
+
+    it "is able to sort courses by subaccount descending" do
+      @account.name = "Default"
+      @account.save
+
+      @a3 = Account.create!
+      @a3.name = "Whatever University"
+      @a3.root_account_id = @account.id
+      @a3.parent_account_id = @account.id
+      @a3.workflow_state = 'active'
+      @a3.save
+
+      @a4 = Account.create!
+      @a4.name = "A University"
+      @a4.root_account_id = @account.id
+      @a4.parent_account_id = @account.id
+      @a4.workflow_state = 'active'
+      @a4.save
+
+      @c3 = course_factory(account: @a3, course_name: "apple", sis_source_id: 30)
+      @c4 = course_factory(account: @a4, course_name: "xylophone", sis_source_id: 52)
+      admin_logged_in(@account)
+      get 'courses_api', params: { account_id: @account.id, sort: "subaccount", order: "desc" }
+
+      expect(response).to be_successful
+      expect(response.body).to match(/\"sis_course_id\":\"30\".+\"sis_course_id\":\"31\".+\"sis_course_id\":\"42\".+\"sis_course_id\":\"52\"/)
+    end
+
+    context "sorting by term" do
+      let(:letters_in_random_order) { 'daqwds'.split('') }
+      before do
+        @account = Account.create!
+        create_courses(letters_in_random_order.map { |i|
+          { enrollment_term_id: @account.enrollment_terms.create!(name: i).id }
+        }, account: @account)
+        admin_logged_in(@account)
+      end
+
+      it "is able to sort courses by term ascending" do
+        get 'courses_api', params: { account_id: @account.id, sort: "term", order: "asc", include: ['term'] }
+
+        expect(response).to be_successful
+        term_names = json_parse(response.body).map { |c| c['term']['name'] }
+        expect(term_names).to eq(letters_in_random_order.sort)
+      end
+
+      it "is able to sort courses by term descending" do
+        get 'courses_api', params: { account_id: @account.id, sort: "term", order: "desc", include: ['term'] }
+
+        expect(response).to be_successful
+        term_names = json_parse(response.body).map { |c| c['term']['name'] }
+        expect(term_names).to eq(letters_in_random_order.sort.reverse)
+      end
+    end
+
+    it "is able to search by teacher" do
+      @c3 = course_factory(account: @account, course_name: "apple", sis_source_id: 30)
+
+      user = @c3.shard.activate { user_factory(name: 'Zach Zachary') }
+      enrollment = @c3.enroll_user(user, 'TeacherEnrollment')
+      user.save!
+      enrollment.course = @c3
+      enrollment.workflow_state = 'active'
+      enrollment.save!
+      @c3.reload
+
+      user2 = @c3.shard.activate { user_factory(name: 'Example Another') }
+      enrollment2 = @c3.enroll_user(user2, 'TeacherEnrollment')
+      user2.save!
+      enrollment2.course = @c3
+      enrollment2.workflow_state = 'active'
+      enrollment2.save!
+      @c3.reload
+
+      @c4 = course_with_teacher(name: 'Teach Teacherson', course: course_factory(account: @account, course_name: "xylophone", sis_source_id: 52))
+
       @c5 = course_with_teacher(name: 'Teachy McTeacher', course: course_factory(account: @account, course_name: "hot dog eating", sis_source_id: 63))
 
-
-      admin_logged_in(@account)
-      get 'courses_api', params: {account_id: @account.id, sort: "teacher", order: "asc", search_by: "teacher", search_term: "teach"}
+      admin_logged_in(@account)
+      get 'courses_api', params: { account_id: @account.id, sort: "teacher", order: "asc", search_by: "teacher", search_term: "teach" }
 
       expect(response).to be_successful
       expect(response.body).to match(/\"name\":\"hot dog eating\".+\"name\":\"xylophone\"/)
     end
 
-    it "should filter course search by teacher enrollment state" do
+    it "filters course search by teacher enrollment state" do
       @c3 = course_factory(account: @account, course_name: "apple", sis_source_id: 30)
 
       user = @c3.shard.activate { user_factory(name: 'rejected') }
@@ -1507,12 +1478,12 @@
       @c5 = course_with_teacher(name: 'Teachy McTeacher', course: course_factory(account: @account, course_name: "hot dog eating", sis_source_id: 63))
 
       admin_logged_in(@account)
-      get 'courses_api', params: {account_id: @account.id, sort: "sis_course_id", order: "asc", search_by: "teacher", search_term: "teach"}
+      get 'courses_api', params: { account_id: @account.id, sort: "sis_course_id", order: "asc", search_by: "teacher", search_term: "teach" }
 
       expect(JSON.parse(response.body).length).to eq 2
     end
 
-    it "should exclude teachers that don't have an active enrollment workflow state" do
+    it "excludes teachers that don't have an active enrollment workflow state" do
       user = user_factory(name: 'rejected')
       enrollment = @c1.enroll_user(user, 'TeacherEnrollment')
       enrollment.update!(workflow_state: 'rejected')
@@ -1535,9 +1506,9 @@
 
       admin_logged_in(@account)
 
-      get 'courses_api', params: {account_id: @account.id, sort: 'sis_course_id',
-                                  order: 'asc', search_by: 'course',
-                                  include: ['active_teachers']}
+      get 'courses_api', params: { account_id: @account.id, sort: 'sis_course_id',
+                                   order: 'asc', search_by: 'course',
+                                   include: ['active_teachers'] }
 
       expect(response.body).not_to match(/\"display_name\":\"rejected\"/)
       expect(response.body).not_to match(/\"display_name\":\"inactive\"/)
@@ -1546,45 +1517,43 @@
       expect(response.body).to match(/\"display_name\":\"Teachy McTeacher\"/)
     end
 
-    it "should be able to search by course name" do
+    it "is able to search by course name" do
       @c3 = course_factory(account: @account, course_name: "apple", sis_source_id: 30)
 
       @c4 = course_with_teacher(name: 'Teach Teacherson', course: course_factory(account: @account, course_name: "Apps", sis_source_id: 52))
 
       @c5 = course_with_teacher(name: 'Teachy McTeacher', course: course_factory(account: @account, course_name: "cappuccino", sis_source_id: 63))
 
-
-      admin_logged_in(@account)
-      get 'courses_api', params: {account_id: @account.id, sort: "course_name", order: "asc", search_by: "course", search_term: "aPp"}
+      admin_logged_in(@account)
+      get 'courses_api', params: { account_id: @account.id, sort: "course_name", order: "asc", search_by: "course", search_term: "aPp" }
 
       expect(response).to be_successful
       expect(response.body).to match(/\"name\":\"apple\".+\"name\":\"Apps\".+\"name\":\"cappuccino\"/)
       expect(response.body).not_to match(/\"name\":\"apple\".+\"name\":\"Apps\".+\"name\":\"bar\".+\"name\":\"cappuccino\".+\"name\":\"foo\"/)
     end
 
-    it "should be able to search by course sis id" do
+    it "is able to search by course sis id" do
       @c3 = course_factory(account: @account, course_name: "apple", sis_source_id: 30012)
 
       @c4 = course_with_teacher(name: 'Teach Teacherson', course: course_factory(account: @account, course_name: "Apps", sis_source_id: 3002))
 
       @c5 = course_with_teacher(name: 'Teachy McTeacher', course: course_factory(account: @account, course_name: "cappuccino", sis_source_id: 63))
 
-
-      admin_logged_in(@account)
-      get 'courses_api', params: {account_id: @account.id, sort: "course_name", order: "asc", search_by: "course", search_term: "300"}
+      admin_logged_in(@account)
+      get 'courses_api', params: { account_id: @account.id, sort: "course_name", order: "asc", search_by: "course", search_term: "300" }
 
       expect(response).to be_successful
       expect(response.body).to match(/\"name\":\"apple\".+\"name\":\"Apps\"/)
       expect(response.body).not_to match(/\"name\":\"apple\".+\"name\":\"Apps\".+\"name\":\"bar\".+\"name\":\"cappuccino\".+\"name\":\"foo\"/)
     end
 
-    it "should be able to search by a course sis id that is > than bigint max" do
+    it "is able to search by a course sis id that is > than bigint max" do
       @c3 = course_factory(account: @account, course_name: "apple", sis_source_id: "9223372036854775808")
 
       @c4 = course_with_teacher(name: 'Teach Teacherson', course: course_factory(account: @account, course_name: "Apps", sis_source_id: 3002))
 
       admin_logged_in(@account)
-      get 'courses_api', params: {account_id: @account.id, sort: "course_name", order: "asc", search_by: "course", search_term: "9223372036854775808"}
+      get 'courses_api', params: { account_id: @account.id, sort: "course_name", order: "asc", search_by: "course", search_term: "9223372036854775808" }
 
       expect(response).to be_successful
       expect(response.body).to match(/\"name\":\"apple\"/)
@@ -1614,9 +1583,9 @@
         admin_logged_in(@account)
 
         @shard1.activate do
-          get 'courses_api', params: {account_id: @account.id, sort: 'sis_course_id',
-                                      order: 'asc', search_by: 'course',
-                                      include: ['active_teachers']}
+          get 'courses_api', params: { account_id: @account.id, sort: 'sis_course_id',
+                                       order: 'asc', search_by: 'course',
+                                       include: ['active_teachers'] }
         end
 
         expect(response.body).not_to match(/\"display_name\":\"rejected\"/)
@@ -1644,9 +1613,9 @@
 
         admin_logged_in(@account)
 
-        get 'courses_api', params: {account_id: @account.id, sort: 'sis_course_id',
-                                    order: 'asc', search_by: 'course',
-                                    include: ['active_teachers']}
+        get 'courses_api', params: { account_id: @account.id, sort: 'sis_course_id',
+                                     order: 'asc', search_by: 'course',
+                                     include: ['active_teachers'] }
 
         expect(response.body).not_to match(/\"display_name\":\"rejected\"/)
         expect(response.body).not_to match(/\"display_name\":\"inactive\"/)
@@ -1682,19 +1651,19 @@
     let(:returned_portfolios) { assigns[:eportfolios] }
 
     it "returns eportfolios that have been auto-flagged as spam, or manually marked as spam/safe" do
-      get "eportfolio_moderation", params: {account_id: @account.id}
+      get "eportfolio_moderation", params: { account_id: @account.id }
       expect(returned_portfolios.count).to eq 3
     end
 
     it "ignores portfolios belonging to deleted users" do
       vanished_eportfolio = Eportfolio.create!(user_id: vanished_author.id, name: "hello", spam_status: "marked_as_spam")
 
-      get "eportfolio_moderation", params: {account_id: @account.id}
+      get "eportfolio_moderation", params: { account_id: @account.id }
       expect(returned_portfolios).not_to include(vanished_eportfolio)
     end
 
     it "returns flagged_as_possible_spam results, then marked_as_spam, then marked_as_safe" do
-      get "eportfolio_moderation", params: {account_id: @account.id}
+      get "eportfolio_moderation", params: { account_id: @account.id }
       expect(returned_portfolios.pluck(:name)).to eq ["maybe spam", "spam", "not spam"]
     end
 
@@ -1704,7 +1673,7 @@
       safe_eportfolio = safe_user.eportfolios.create!(name: ":)")
       safe_eportfolio.update!(spam_status: "marked_as_safe")
 
-      get "eportfolio_moderation", params: {account_id: @account.id}
+      get "eportfolio_moderation", params: { account_id: @account.id }
       expect(returned_portfolios.pluck(:id)).not_to include(safe_eportfolio.id)
     end
 
@@ -1714,17 +1683,17 @@
       end
 
       it "does not return more than the specified results per page" do
-        get "eportfolio_moderation", params: {account_id: @account.id}
+        get "eportfolio_moderation", params: { account_id: @account.id }
         expect(returned_portfolios.count).to eq 2
       end
 
       it "returns the first page of results if no 'page' param is given" do
-        get "eportfolio_moderation", params: {account_id: @account.id}
+        get "eportfolio_moderation", params: { account_id: @account.id }
         expect(returned_portfolios.pluck(:name)).to eq ["maybe spam", "spam"]
       end
 
       it "paginates using the 'page' param if supplied" do
-        get "eportfolio_moderation", params: {account_id: @account.id, page: 2}
+        get "eportfolio_moderation", params: { account_id: @account.id, page: 2 }
         expect(returned_portfolios.pluck(:name)).to eq ["not spam"]
       end
     end
@@ -1752,7 +1721,7 @@
     it "does not include accounts where admin doesn't have manage_courses or create_courses permissions" do
       Account.default.disable_feature!(:granular_permissions_manage_courses)
       account3 = Account.create!(:name => "Account 3", :root_account => Account.default)
-      account_admin_user_with_role_changes(:account => account3, :user => @admin1, :role_changes => {:manage_courses => false, :create_courses => false})
+      account_admin_user_with_role_changes(:account => account3, :user => @admin1, :role_changes => { :manage_courses => false, :create_courses => false })
       user_session @admin1
       get "manageable_accounts"
       accounts = json_parse(response.body)
