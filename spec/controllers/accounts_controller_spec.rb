--- conflicted
+++ resolved
@@ -1461,7 +1461,6 @@
     it "manages the attachment associations when an attachment is added" do
       admin_logged_in(@account)
       aa_test_data = AttachmentAssociationsSpecHelper.new(@account, @user)
-<<<<<<< HEAD
 
       @account.update_terms_of_service({ terms_type: "custom", content: aa_test_data.base_html }, @user)
 
@@ -1471,17 +1470,6 @@
       expect(aas.first.attachment_id).to eq aa_test_data.attachment1.id
     end
 
-=======
-
-      @account.update_terms_of_service({ terms_type: "custom", content: aa_test_data.base_html }, @user)
-
-      aas = AttachmentAssociation.where(context_type: "TermsOfServiceContent",
-                                        context_id: @account.terms_of_service_content.id)
-      expect(aas.count).to eq 1
-      expect(aas.first.attachment_id).to eq aa_test_data.attachment1.id
-    end
-
->>>>>>> 142422de
     it "removes the attachment associations when an attachment is removed" do
       admin_logged_in(@account)
       aa_test_data = AttachmentAssociationsSpecHelper.new(@account, @user)
