--- conflicted
+++ resolved
@@ -1278,10 +1278,6 @@
         @root_account = @account
         @root_account.enable_feature!(:horizon_course_setting)
         @root_account.enable_feature!(:horizon_learning_provider_app_for_courses)
-<<<<<<< HEAD
-        @root_account.enable_feature!(:horizon_learning_provider_app_on_contextless_routes)
-=======
->>>>>>> cb9e0c9a
 
         @career_subaccount = @root_account.sub_accounts.create!
         @career_subaccount.horizon_account = true
